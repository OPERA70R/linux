# SPDX-License-Identifier: GPL-2.0-only
config CC_VERSION_TEXT
	string
	default "$(CC_VERSION_TEXT)"
	help
	  This is used in unclear ways:

	  - Re-run Kconfig when the compiler is updated
	    The 'default' property references the environment variable,
	    CC_VERSION_TEXT so it is recorded in include/config/auto.conf.cmd.
	    When the compiler is updated, Kconfig will be invoked.

	  - Ensure full rebuild when the compiler is updated
	    include/linux/compiler-version.h contains this option in the comment
	    line so fixdep adds include/config/CC_VERSION_TEXT into the
	    auto-generated dependency. When the compiler is updated, syncconfig
	    will touch it and then every file will be rebuilt.

config CC_IS_GCC
	def_bool $(success,test "$(cc-name)" = GCC)

config GCC_VERSION
	int
	default $(cc-version) if CC_IS_GCC
	default 0

config CC_IS_CLANG
	def_bool $(success,test "$(cc-name)" = Clang)

config CLANG_VERSION
	int
	default $(cc-version) if CC_IS_CLANG
	default 0

config AS_IS_GNU
	def_bool $(success,test "$(as-name)" = GNU)

config AS_IS_LLVM
	def_bool $(success,test "$(as-name)" = LLVM)

config AS_VERSION
	int
	# Use clang version if this is the integrated assembler
	default CLANG_VERSION if AS_IS_LLVM
	default $(as-version)

config LD_IS_BFD
	def_bool $(success,test "$(ld-name)" = BFD)

config LD_VERSION
	int
	default $(ld-version) if LD_IS_BFD
	default 0

config LD_IS_LLD
	def_bool $(success,test "$(ld-name)" = LLD)

config LLD_VERSION
	int
	default $(ld-version) if LD_IS_LLD
	default 0

config RUSTC_VERSION
	int
	default $(rustc-version)
	help
	  It does not depend on `RUST` since that one may need to use the version
	  in a `depends on`.

config RUST_IS_AVAILABLE
	def_bool $(success,$(srctree)/scripts/rust_is_available.sh)
	help
	  This shows whether a suitable Rust toolchain is available (found).

	  Please see Documentation/rust/quick-start.rst for instructions on how
	  to satisfy the build requirements of Rust support.

	  In particular, the Makefile target 'rustavailable' is useful to check
	  why the Rust toolchain is not being detected.

config RUSTC_LLVM_VERSION
	int
	default $(rustc-llvm-version)

config CC_CAN_LINK
	bool
	default $(success,$(srctree)/scripts/cc-can-link.sh $(CC) $(CLANG_FLAGS) $(USERCFLAGS) $(USERLDFLAGS) $(m64-flag)) if 64BIT
	default $(success,$(srctree)/scripts/cc-can-link.sh $(CC) $(CLANG_FLAGS) $(USERCFLAGS) $(USERLDFLAGS) $(m32-flag))

config CC_CAN_LINK_STATIC
	bool
	default $(success,$(srctree)/scripts/cc-can-link.sh $(CC) $(CLANG_FLAGS) $(USERCFLAGS) $(USERLDFLAGS) $(m64-flag) -static) if 64BIT
	default $(success,$(srctree)/scripts/cc-can-link.sh $(CC) $(CLANG_FLAGS) $(USERCFLAGS) $(USERLDFLAGS) $(m32-flag) -static)

# Fixed in GCC 14, 13.3, 12.4 and 11.5
# https://gcc.gnu.org/bugzilla/show_bug.cgi?id=113921
config GCC_ASM_GOTO_OUTPUT_BROKEN
	bool
	depends on CC_IS_GCC
	default y if GCC_VERSION < 110500
	default y if GCC_VERSION >= 120000 && GCC_VERSION < 120400
	default y if GCC_VERSION >= 130000 && GCC_VERSION < 130300

config CC_HAS_ASM_GOTO_OUTPUT
	def_bool y
	depends on !GCC_ASM_GOTO_OUTPUT_BROKEN
	depends on $(success,echo 'int foo(int x) { asm goto ("": "=r"(x) ::: bar); return x; bar: return 0; }' | $(CC) -x c - -c -o /dev/null)

config CC_HAS_ASM_GOTO_TIED_OUTPUT
	depends on CC_HAS_ASM_GOTO_OUTPUT
	# Detect buggy gcc and clang, fixed in gcc-11 clang-14.
	def_bool $(success,echo 'int foo(int *x) { asm goto (".long (%l[bar]) - .": "+m"(*x) ::: bar); return *x; bar: return 0; }' | $CC -x c - -c -o /dev/null)

config TOOLS_SUPPORT_RELR
	def_bool $(success,env "CC=$(CC)" "LD=$(LD)" "NM=$(NM)" "OBJCOPY=$(OBJCOPY)" $(srctree)/scripts/tools-support-relr.sh)

config CC_HAS_ASM_INLINE
	def_bool $(success,echo 'void foo(void) { asm inline (""); }' | $(CC) -x c - -c -o /dev/null)

config CC_HAS_NO_PROFILE_FN_ATTR
	def_bool $(success,echo '__attribute__((no_profile_instrument_function)) int x();' | $(CC) -x c - -c -o /dev/null -Werror)

config CC_HAS_COUNTED_BY
	# TODO: when gcc 15 is released remove the build test and add
	# a gcc version check
	def_bool $(success,echo 'struct flex { int count; int array[] __attribute__((__counted_by__(count))); };' | $(CC) $(CLANG_FLAGS) -x c - -c -o /dev/null -Werror)
	# clang needs to be at least 19.1.3 to avoid __bdos miscalculations
	# https://github.com/llvm/llvm-project/pull/110497
	# https://github.com/llvm/llvm-project/pull/112636
	depends on !(CC_IS_CLANG && CLANG_VERSION < 190103)

<<<<<<< HEAD
config CC_HAS_MULTIDIMENSIONAL_NONSTRING
	def_bool $(success,echo 'char tag[][4] __attribute__((__nonstring__)) = { };' | $(CC) $(CLANG_FLAGS) -x c - -c -o /dev/null -Werror)
=======
config LD_CAN_USE_KEEP_IN_OVERLAY
	# ld.lld prior to 21.0.0 did not support KEEP within an overlay description
	# https://github.com/llvm/llvm-project/pull/130661
	def_bool LD_IS_BFD || LLD_VERSION >= 210000
>>>>>>> 623c3015

config RUSTC_HAS_COERCE_POINTEE
	def_bool RUSTC_VERSION >= 108400

config PAHOLE_VERSION
	int
	default $(shell,$(srctree)/scripts/pahole-version.sh $(PAHOLE))

config CONSTRUCTORS
	bool

config IRQ_WORK
	def_bool y if SMP

config BUILDTIME_TABLE_SORT
	bool

config THREAD_INFO_IN_TASK
	bool
	help
	  Select this to move thread_info off the stack into task_struct.  To
	  make this work, an arch will need to remove all thread_info fields
	  except flags and fix any runtime bugs.

	  One subtle change that will be needed is to use try_get_task_stack()
	  and put_task_stack() in save_thread_stack_tsk() and get_wchan().

menu "General setup"

config BROKEN
	bool

config BROKEN_ON_SMP
	bool
	depends on BROKEN || !SMP
	default y

config INIT_ENV_ARG_LIMIT
	int
	default 32 if !UML
	default 128 if UML
	help
	  Maximum of each of the number of arguments and environment
	  variables passed to init from the kernel command line.

config COMPILE_TEST
	bool "Compile also drivers which will not load"
	depends on HAS_IOMEM
	help
	  Some drivers can be compiled on a different platform than they are
	  intended to be run on. Despite they cannot be loaded there (or even
	  when they load they cannot be used due to missing HW support),
	  developers still, opposing to distributors, might want to build such
	  drivers to compile-test them.

	  If you are a developer and want to build everything available, say Y
	  here. If you are a user/distributor, say N here to exclude useless
	  drivers to be distributed.

config WERROR
	bool "Compile the kernel with warnings as errors"
	default COMPILE_TEST
	help
	  A kernel build should not cause any compiler warnings, and this
	  enables the '-Werror' (for C) and '-Dwarnings' (for Rust) flags
	  to enforce that rule by default. Certain warnings from other tools
	  such as the linker may be upgraded to errors with this option as
	  well.

	  However, if you have a new (or very old) compiler or linker with odd
	  and unusual warnings, or you have some architecture with problems,
	  you may need to disable this config option in order to
	  successfully build the kernel.

	  If in doubt, say Y.

config UAPI_HEADER_TEST
	bool "Compile test UAPI headers"
	depends on HEADERS_INSTALL && CC_CAN_LINK
	help
	  Compile test headers exported to user-space to ensure they are
	  self-contained, i.e. compilable as standalone units.

	  If you are a developer or tester and want to ensure the exported
	  headers are self-contained, say Y here. Otherwise, choose N.

config LOCALVERSION
	string "Local version - append to kernel release"
	help
	  Append an extra string to the end of your kernel version.
	  This will show up when you type uname, for example.
	  The string you set here will be appended after the contents of
	  any files with a filename matching localversion* in your
	  object and source tree, in that order.  Your total string can
	  be a maximum of 64 characters.

config LOCALVERSION_AUTO
	bool "Automatically append version information to the version string"
	default y
	depends on !COMPILE_TEST
	help
	  This will try to automatically determine if the current tree is a
	  release tree by looking for git tags that belong to the current
	  top of tree revision.

	  A string of the format -gxxxxxxxx will be added to the localversion
	  if a git-based tree is found.  The string generated by this will be
	  appended after any matching localversion* files, and after the value
	  set in CONFIG_LOCALVERSION.

	  (The actual string used here is the first 12 characters produced
	  by running the command:

	    $ git rev-parse --verify HEAD

	  which is done within the script "scripts/setlocalversion".)

config BUILD_SALT
	string "Build ID Salt"
	default ""
	help
	  The build ID is used to link binaries and their debug info. Setting
	  this option will use the value in the calculation of the build id.
	  This is mostly useful for distributions which want to ensure the
	  build is unique between builds. It's safe to leave the default.

config HAVE_KERNEL_GZIP
	bool

config HAVE_KERNEL_BZIP2
	bool

config HAVE_KERNEL_LZMA
	bool

config HAVE_KERNEL_XZ
	bool

config HAVE_KERNEL_LZO
	bool

config HAVE_KERNEL_LZ4
	bool

config HAVE_KERNEL_ZSTD
	bool

config HAVE_KERNEL_UNCOMPRESSED
	bool

choice
	prompt "Kernel compression mode"
	default KERNEL_GZIP
	depends on HAVE_KERNEL_GZIP || HAVE_KERNEL_BZIP2 || HAVE_KERNEL_LZMA || HAVE_KERNEL_XZ || HAVE_KERNEL_LZO || HAVE_KERNEL_LZ4 || HAVE_KERNEL_ZSTD || HAVE_KERNEL_UNCOMPRESSED
	help
	  The linux kernel is a kind of self-extracting executable.
	  Several compression algorithms are available, which differ
	  in efficiency, compression and decompression speed.
	  Compression speed is only relevant when building a kernel.
	  Decompression speed is relevant at each boot.

	  If you have any problems with bzip2 or lzma compressed
	  kernels, mail me (Alain Knaff) <alain@knaff.lu>. (An older
	  version of this functionality (bzip2 only), for 2.4, was
	  supplied by Christian Ludwig)

	  High compression options are mostly useful for users, who
	  are low on disk space (embedded systems), but for whom ram
	  size matters less.

	  If in doubt, select 'gzip'

config KERNEL_GZIP
	bool "Gzip"
	depends on HAVE_KERNEL_GZIP
	help
	  The old and tried gzip compression. It provides a good balance
	  between compression ratio and decompression speed.

config KERNEL_BZIP2
	bool "Bzip2"
	depends on HAVE_KERNEL_BZIP2
	help
	  Its compression ratio and speed is intermediate.
	  Decompression speed is slowest among the choices.  The kernel
	  size is about 10% smaller with bzip2, in comparison to gzip.
	  Bzip2 uses a large amount of memory. For modern kernels you
	  will need at least 8MB RAM or more for booting.

config KERNEL_LZMA
	bool "LZMA"
	depends on HAVE_KERNEL_LZMA
	help
	  This compression algorithm's ratio is best.  Decompression speed
	  is between gzip and bzip2.  Compression is slowest.
	  The kernel size is about 33% smaller with LZMA in comparison to gzip.

config KERNEL_XZ
	bool "XZ"
	depends on HAVE_KERNEL_XZ
	help
	  XZ uses the LZMA2 algorithm and instruction set specific
	  BCJ filters which can improve compression ratio of executable
	  code. The size of the kernel is about 30% smaller with XZ in
	  comparison to gzip. On architectures for which there is a BCJ
	  filter (i386, x86_64, ARM, ARM64, RISC-V, big endian PowerPC,
	  and SPARC), XZ will create a few percent smaller kernel than
	  plain LZMA.

	  The speed is about the same as with LZMA: The decompression
	  speed of XZ is better than that of bzip2 but worse than gzip
	  and LZO. Compression is slow.

config KERNEL_LZO
	bool "LZO"
	depends on HAVE_KERNEL_LZO
	help
	  Its compression ratio is the poorest among the choices. The kernel
	  size is about 10% bigger than gzip; however its speed
	  (both compression and decompression) is the fastest.

config KERNEL_LZ4
	bool "LZ4"
	depends on HAVE_KERNEL_LZ4
	help
	  LZ4 is an LZ77-type compressor with a fixed, byte-oriented encoding.
	  A preliminary version of LZ4 de/compression tool is available at
	  <https://code.google.com/p/lz4/>.

	  Its compression ratio is worse than LZO. The size of the kernel
	  is about 8% bigger than LZO. But the decompression speed is
	  faster than LZO.

config KERNEL_ZSTD
	bool "ZSTD"
	depends on HAVE_KERNEL_ZSTD
	help
	  ZSTD is a compression algorithm targeting intermediate compression
	  with fast decompression speed. It will compress better than GZIP and
	  decompress around the same speed as LZO, but slower than LZ4. You
	  will need at least 192 KB RAM or more for booting. The zstd command
	  line tool is required for compression.

config KERNEL_UNCOMPRESSED
	bool "None"
	depends on HAVE_KERNEL_UNCOMPRESSED
	help
	  Produce uncompressed kernel image. This option is usually not what
	  you want. It is useful for debugging the kernel in slow simulation
	  environments, where decompressing and moving the kernel is awfully
	  slow. This option allows early boot code to skip the decompressor
	  and jump right at uncompressed kernel image.

endchoice

config DEFAULT_INIT
	string "Default init path"
	default ""
	help
	  This option determines the default init for the system if no init=
	  option is passed on the kernel command line. If the requested path is
	  not present, we will still then move on to attempting further
	  locations (e.g. /sbin/init, etc). If this is empty, we will just use
	  the fallback list when init= is not passed.

config DEFAULT_HOSTNAME
	string "Default hostname"
	default "(none)"
	help
	  This option determines the default system hostname before userspace
	  calls sethostname(2). The kernel traditionally uses "(none)" here,
	  but you may wish to use a different default here to make a minimal
	  system more usable with less configuration.

config SYSVIPC
	bool "System V IPC"
	help
	  Inter Process Communication is a suite of library functions and
	  system calls which let processes (running programs) synchronize and
	  exchange information. It is generally considered to be a good thing,
	  and some programs won't run unless you say Y here. In particular, if
	  you want to run the DOS emulator dosemu under Linux (read the
	  DOSEMU-HOWTO, available from <http://www.tldp.org/docs.html#howto>),
	  you'll need to say Y here.

	  You can find documentation about IPC with "info ipc" and also in
	  section 6.4 of the Linux Programmer's Guide, available from
	  <http://www.tldp.org/guides.html>.

config SYSVIPC_SYSCTL
	bool
	depends on SYSVIPC
	depends on SYSCTL
	default y

config SYSVIPC_COMPAT
	def_bool y
	depends on COMPAT && SYSVIPC

config POSIX_MQUEUE
	bool "POSIX Message Queues"
	depends on NET
	help
	  POSIX variant of message queues is a part of IPC. In POSIX message
	  queues every message has a priority which decides about succession
	  of receiving it by a process. If you want to compile and run
	  programs written e.g. for Solaris with use of its POSIX message
	  queues (functions mq_*) say Y here.

	  POSIX message queues are visible as a filesystem called 'mqueue'
	  and can be mounted somewhere if you want to do filesystem
	  operations on message queues.

	  If unsure, say Y.

config POSIX_MQUEUE_SYSCTL
	bool
	depends on POSIX_MQUEUE
	depends on SYSCTL
	default y

config WATCH_QUEUE
	bool "General notification queue"
	default n
	help

	  This is a general notification queue for the kernel to pass events to
	  userspace by splicing them into pipes.  It can be used in conjunction
	  with watches for key/keyring change notifications and device
	  notifications.

	  See Documentation/core-api/watch_queue.rst

config CROSS_MEMORY_ATTACH
	bool "Enable process_vm_readv/writev syscalls"
	depends on MMU
	default y
	help
	  Enabling this option adds the system calls process_vm_readv and
	  process_vm_writev which allow a process with the correct privileges
	  to directly read from or write to another process' address space.
	  See the man page for more details.

config USELIB
	bool "uselib syscall (for libc5 and earlier)"
	default ALPHA || M68K || SPARC
	help
	  This option enables the uselib syscall, a system call used in the
	  dynamic linker from libc5 and earlier.  glibc does not use this
	  system call.  If you intend to run programs built on libc5 or
	  earlier, you may need to enable this syscall.  Current systems
	  running glibc can safely disable this.

config AUDIT
	bool "Auditing support"
	depends on NET
	help
	  Enable auditing infrastructure that can be used with another
	  kernel subsystem, such as SELinux (which requires this for
	  logging of avc messages output).  System call auditing is included
	  on architectures which support it.

config HAVE_ARCH_AUDITSYSCALL
	bool

config AUDITSYSCALL
	def_bool y
	depends on AUDIT && HAVE_ARCH_AUDITSYSCALL
	select FSNOTIFY

source "kernel/irq/Kconfig"
source "kernel/time/Kconfig"
source "kernel/bpf/Kconfig"
source "kernel/Kconfig.preempt"

menu "CPU/Task time and stats accounting"

config VIRT_CPU_ACCOUNTING
	bool

choice
	prompt "Cputime accounting"
	default TICK_CPU_ACCOUNTING

# Kind of a stub config for the pure tick based cputime accounting
config TICK_CPU_ACCOUNTING
	bool "Simple tick based cputime accounting"
	depends on !S390 && !NO_HZ_FULL
	help
	  This is the basic tick based cputime accounting that maintains
	  statistics about user, system and idle time spent on per jiffies
	  granularity.

	  If unsure, say Y.

config VIRT_CPU_ACCOUNTING_NATIVE
	bool "Deterministic task and CPU time accounting"
	depends on HAVE_VIRT_CPU_ACCOUNTING && !NO_HZ_FULL
	select VIRT_CPU_ACCOUNTING
	help
	  Select this option to enable more accurate task and CPU time
	  accounting.  This is done by reading a CPU counter on each
	  kernel entry and exit and on transitions within the kernel
	  between system, softirq and hardirq state, so there is a
	  small performance impact.  In the case of s390 or IBM POWER > 5,
	  this also enables accounting of stolen time on logically-partitioned
	  systems.

config VIRT_CPU_ACCOUNTING_GEN
	bool "Full dynticks CPU time accounting"
	depends on HAVE_CONTEXT_TRACKING_USER
	depends on HAVE_VIRT_CPU_ACCOUNTING_GEN
	depends on GENERIC_CLOCKEVENTS
	select VIRT_CPU_ACCOUNTING
	select CONTEXT_TRACKING_USER
	help
	  Select this option to enable task and CPU time accounting on full
	  dynticks systems. This accounting is implemented by watching every
	  kernel-user boundaries using the context tracking subsystem.
	  The accounting is thus performed at the expense of some significant
	  overhead.

	  For now this is only useful if you are working on the full
	  dynticks subsystem development.

	  If unsure, say N.

endchoice

config IRQ_TIME_ACCOUNTING
	bool "Fine granularity task level IRQ time accounting"
	depends on HAVE_IRQ_TIME_ACCOUNTING && !VIRT_CPU_ACCOUNTING_NATIVE
	help
	  Select this option to enable fine granularity task irq time
	  accounting. This is done by reading a timestamp on each
	  transitions between softirq and hardirq state, so there can be a
	  small performance impact.

	  If in doubt, say N here.

config HAVE_SCHED_AVG_IRQ
	def_bool y
	depends on IRQ_TIME_ACCOUNTING || PARAVIRT_TIME_ACCOUNTING
	depends on SMP

config SCHED_HW_PRESSURE
	bool
	default y if ARM && ARM_CPU_TOPOLOGY
	default y if ARM64
	depends on SMP
	depends on CPU_FREQ_THERMAL
	help
	  Select this option to enable HW pressure accounting in the
	  scheduler. HW pressure is the value conveyed to the scheduler
	  that reflects the reduction in CPU compute capacity resulted from
	  HW throttling. HW throttling occurs when the performance of
	  a CPU is capped due to high operating temperatures as an example.

	  If selected, the scheduler will be able to balance tasks accordingly,
	  i.e. put less load on throttled CPUs than on non/less throttled ones.

	  This requires the architecture to implement
	  arch_update_hw_pressure() and arch_scale_thermal_pressure().

config BSD_PROCESS_ACCT
	bool "BSD Process Accounting"
	depends on MULTIUSER
	help
	  If you say Y here, a user level program will be able to instruct the
	  kernel (via a special system call) to write process accounting
	  information to a file: whenever a process exits, information about
	  that process will be appended to the file by the kernel.  The
	  information includes things such as creation time, owning user,
	  command name, memory usage, controlling terminal etc. (the complete
	  list is in the struct acct in <file:include/linux/acct.h>).  It is
	  up to the user level program to do useful things with this
	  information.  This is generally a good idea, so say Y.

config BSD_PROCESS_ACCT_V3
	bool "BSD Process Accounting version 3 file format"
	depends on BSD_PROCESS_ACCT
	default n
	help
	  If you say Y here, the process accounting information is written
	  in a new file format that also logs the process IDs of each
	  process and its parent. Note that this file format is incompatible
	  with previous v0/v1/v2 file formats, so you will need updated tools
	  for processing it. A preliminary version of these tools is available
	  at <http://www.gnu.org/software/acct/>.

config TASKSTATS
	bool "Export task/process statistics through netlink"
	depends on NET
	depends on MULTIUSER
	default n
	help
	  Export selected statistics for tasks/processes through the
	  generic netlink interface. Unlike BSD process accounting, the
	  statistics are available during the lifetime of tasks/processes as
	  responses to commands. Like BSD accounting, they are sent to user
	  space on task exit.

	  Say N if unsure.

config TASK_DELAY_ACCT
	bool "Enable per-task delay accounting"
	depends on TASKSTATS
	select SCHED_INFO
	help
	  Collect information on time spent by a task waiting for system
	  resources like cpu, synchronous block I/O completion and swapping
	  in pages. Such statistics can help in setting a task's priorities
	  relative to other tasks for cpu, io, rss limits etc.

	  Say N if unsure.

config TASK_XACCT
	bool "Enable extended accounting over taskstats"
	depends on TASKSTATS
	help
	  Collect extended task accounting data and send the data
	  to userland for processing over the taskstats interface.

	  Say N if unsure.

config TASK_IO_ACCOUNTING
	bool "Enable per-task storage I/O accounting"
	depends on TASK_XACCT
	help
	  Collect information on the number of bytes of storage I/O which this
	  task has caused.

	  Say N if unsure.

config PSI
	bool "Pressure stall information tracking"
	select KERNFS
	help
	  Collect metrics that indicate how overcommitted the CPU, memory,
	  and IO capacity are in the system.

	  If you say Y here, the kernel will create /proc/pressure/ with the
	  pressure statistics files cpu, memory, and io. These will indicate
	  the share of walltime in which some or all tasks in the system are
	  delayed due to contention of the respective resource.

	  In kernels with cgroup support, cgroups (cgroup2 only) will
	  have cpu.pressure, memory.pressure, and io.pressure files,
	  which aggregate pressure stalls for the grouped tasks only.

	  For more details see Documentation/accounting/psi.rst.

	  Say N if unsure.

config PSI_DEFAULT_DISABLED
	bool "Require boot parameter to enable pressure stall information tracking"
	default n
	depends on PSI
	help
	  If set, pressure stall information tracking will be disabled
	  per default but can be enabled through passing psi=1 on the
	  kernel commandline during boot.

	  This feature adds some code to the task wakeup and sleep
	  paths of the scheduler. The overhead is too low to affect
	  common scheduling-intense workloads in practice (such as
	  webservers, memcache), but it does show up in artificial
	  scheduler stress tests, such as hackbench.

	  If you are paranoid and not sure what the kernel will be
	  used for, say Y.

	  Say N if unsure.

endmenu # "CPU/Task time and stats accounting"

config CPU_ISOLATION
	bool "CPU isolation"
	depends on SMP || COMPILE_TEST
	default y
	help
	  Make sure that CPUs running critical tasks are not disturbed by
	  any source of "noise" such as unbound workqueues, timers, kthreads...
	  Unbound jobs get offloaded to housekeeping CPUs. This is driven by
	  the "isolcpus=" boot parameter.

	  Say Y if unsure.

source "kernel/rcu/Kconfig"

config IKCONFIG
	tristate "Kernel .config support"
	help
	  This option enables the complete Linux kernel ".config" file
	  contents to be saved in the kernel. It provides documentation
	  of which kernel options are used in a running kernel or in an
	  on-disk kernel.  This information can be extracted from the kernel
	  image file with the script scripts/extract-ikconfig and used as
	  input to rebuild the current kernel or to build another kernel.
	  It can also be extracted from a running kernel by reading
	  /proc/config.gz if enabled (below).

config IKCONFIG_PROC
	bool "Enable access to .config through /proc/config.gz"
	depends on IKCONFIG && PROC_FS
	help
	  This option enables access to the kernel configuration file
	  through /proc/config.gz.

config IKHEADERS
	tristate "Enable kernel headers through /sys/kernel/kheaders.tar.xz"
	depends on SYSFS
	help
	  This option enables access to the in-kernel headers that are generated during
	  the build process. These can be used to build eBPF tracing programs,
	  or similar programs.  If you build the headers as a module, a module called
	  kheaders.ko is built which can be loaded on-demand to get access to headers.

config LOG_BUF_SHIFT
	int "Kernel log buffer size (16 => 64KB, 17 => 128KB)"
	range 12 25
	default 17
	depends on PRINTK
	help
	  Select the minimal kernel log buffer size as a power of 2.
	  The final size is affected by LOG_CPU_MAX_BUF_SHIFT config
	  parameter, see below. Any higher size also might be forced
	  by "log_buf_len" boot parameter.

	  Examples:
		     17 => 128 KB
		     16 => 64 KB
		     15 => 32 KB
		     14 => 16 KB
		     13 =>  8 KB
		     12 =>  4 KB

config LOG_CPU_MAX_BUF_SHIFT
	int "CPU kernel log buffer size contribution (13 => 8 KB, 17 => 128KB)"
	depends on SMP
	range 0 21
	default 0 if BASE_SMALL
	default 12
	depends on PRINTK
	help
	  This option allows to increase the default ring buffer size
	  according to the number of CPUs. The value defines the contribution
	  of each CPU as a power of 2. The used space is typically only few
	  lines however it might be much more when problems are reported,
	  e.g. backtraces.

	  The increased size means that a new buffer has to be allocated and
	  the original static one is unused. It makes sense only on systems
	  with more CPUs. Therefore this value is used only when the sum of
	  contributions is greater than the half of the default kernel ring
	  buffer as defined by LOG_BUF_SHIFT. The default values are set
	  so that more than 16 CPUs are needed to trigger the allocation.

	  Also this option is ignored when "log_buf_len" kernel parameter is
	  used as it forces an exact (power of two) size of the ring buffer.

	  The number of possible CPUs is used for this computation ignoring
	  hotplugging making the computation optimal for the worst case
	  scenario while allowing a simple algorithm to be used from bootup.

	  Examples shift values and their meaning:
		     17 => 128 KB for each CPU
		     16 =>  64 KB for each CPU
		     15 =>  32 KB for each CPU
		     14 =>  16 KB for each CPU
		     13 =>   8 KB for each CPU
		     12 =>   4 KB for each CPU

config PRINTK_INDEX
	bool "Printk indexing debugfs interface"
	depends on PRINTK && DEBUG_FS
	help
	  Add support for indexing of all printk formats known at compile time
	  at <debugfs>/printk/index/<module>.

	  This can be used as part of maintaining daemons which monitor
	  /dev/kmsg, as it permits auditing the printk formats present in a
	  kernel, allowing detection of cases where monitored printks are
	  changed or no longer present.

	  There is no additional runtime cost to printk with this enabled.

#
# Architectures with an unreliable sched_clock() should select this:
#
config HAVE_UNSTABLE_SCHED_CLOCK
	bool

config GENERIC_SCHED_CLOCK
	bool

menu "Scheduler features"

config UCLAMP_TASK
	bool "Enable utilization clamping for RT/FAIR tasks"
	depends on CPU_FREQ_GOV_SCHEDUTIL
	help
	  This feature enables the scheduler to track the clamped utilization
	  of each CPU based on RUNNABLE tasks scheduled on that CPU.

	  With this option, the user can specify the min and max CPU
	  utilization allowed for RUNNABLE tasks. The max utilization defines
	  the maximum frequency a task should use while the min utilization
	  defines the minimum frequency it should use.

	  Both min and max utilization clamp values are hints to the scheduler,
	  aiming at improving its frequency selection policy, but they do not
	  enforce or grant any specific bandwidth for tasks.

	  If in doubt, say N.

config UCLAMP_BUCKETS_COUNT
	int "Number of supported utilization clamp buckets"
	range 5 20
	default 5
	depends on UCLAMP_TASK
	help
	  Defines the number of clamp buckets to use. The range of each bucket
	  will be SCHED_CAPACITY_SCALE/UCLAMP_BUCKETS_COUNT. The higher the
	  number of clamp buckets the finer their granularity and the higher
	  the precision of clamping aggregation and tracking at run-time.

	  For example, with the minimum configuration value we will have 5
	  clamp buckets tracking 20% utilization each. A 25% boosted tasks will
	  be refcounted in the [20..39]% bucket and will set the bucket clamp
	  effective value to 25%.
	  If a second 30% boosted task should be co-scheduled on the same CPU,
	  that task will be refcounted in the same bucket of the first task and
	  it will boost the bucket clamp effective value to 30%.
	  The clamp effective value of a bucket is reset to its nominal value
	  (20% in the example above) when there are no more tasks refcounted in
	  that bucket.

	  An additional boost/capping margin can be added to some tasks. In the
	  example above the 25% task will be boosted to 30% until it exits the
	  CPU. If that should be considered not acceptable on certain systems,
	  it's always possible to reduce the margin by increasing the number of
	  clamp buckets to trade off used memory for run-time tracking
	  precision.

	  If in doubt, use the default value.

endmenu

#
# For architectures that want to enable the support for NUMA-affine scheduler
# balancing logic:
#
config ARCH_SUPPORTS_NUMA_BALANCING
	bool

#
# For architectures that prefer to flush all TLBs after a number of pages
# are unmapped instead of sending one IPI per page to flush. The architecture
# must provide guarantees on what happens if a clean TLB cache entry is
# written after the unmap. Details are in mm/rmap.c near the check for
# should_defer_flush. The architecture should also consider if the full flush
# and the refill costs are offset by the savings of sending fewer IPIs.
config ARCH_WANT_BATCHED_UNMAP_TLB_FLUSH
	bool

config CC_HAS_INT128
	def_bool !$(cc-option,$(m64-flag) -D__SIZEOF_INT128__=0) && 64BIT

config CC_IMPLICIT_FALLTHROUGH
	string
	default "-Wimplicit-fallthrough=5" if CC_IS_GCC && $(cc-option,-Wimplicit-fallthrough=5)
	default "-Wimplicit-fallthrough" if CC_IS_CLANG && $(cc-option,-Wunreachable-code-fallthrough)

# Currently, disable gcc-10+ array-bounds globally.
# It's still broken in gcc-13, so no upper bound yet.
config GCC10_NO_ARRAY_BOUNDS
	def_bool y

config CC_NO_ARRAY_BOUNDS
	bool
	default y if CC_IS_GCC && GCC_VERSION >= 90000 && GCC10_NO_ARRAY_BOUNDS

# Currently, disable -Wstringop-overflow for GCC globally.
config GCC_NO_STRINGOP_OVERFLOW
	def_bool y

config CC_NO_STRINGOP_OVERFLOW
	bool
	default y if CC_IS_GCC && GCC_NO_STRINGOP_OVERFLOW

config CC_STRINGOP_OVERFLOW
	bool
	default y if CC_IS_GCC && !CC_NO_STRINGOP_OVERFLOW

#
# For architectures that know their GCC __int128 support is sound
#
config ARCH_SUPPORTS_INT128
	bool

# For architectures that (ab)use NUMA to represent different memory regions
# all cpu-local but of different latencies, such as SuperH.
#
config ARCH_WANT_NUMA_VARIABLE_LOCALITY
	bool

config NUMA_BALANCING
	bool "Memory placement aware NUMA scheduler"
	depends on ARCH_SUPPORTS_NUMA_BALANCING
	depends on !ARCH_WANT_NUMA_VARIABLE_LOCALITY
	depends on SMP && NUMA && MIGRATION && !PREEMPT_RT
	help
	  This option adds support for automatic NUMA aware memory/task placement.
	  The mechanism is quite primitive and is based on migrating memory when
	  it has references to the node the task is running on.

	  This system will be inactive on UMA systems.

config NUMA_BALANCING_DEFAULT_ENABLED
	bool "Automatically enable NUMA aware memory/task placement"
	default y
	depends on NUMA_BALANCING
	help
	  If set, automatic NUMA balancing will be enabled if running on a NUMA
	  machine.

config SLAB_OBJ_EXT
	bool

menuconfig CGROUPS
	bool "Control Group support"
	select KERNFS
	help
	  This option adds support for grouping sets of processes together, for
	  use with process control subsystems such as Cpusets, CFS, memory
	  controls or device isolation.
	  See
		- Documentation/scheduler/sched-design-CFS.rst	(CFS)
		- Documentation/admin-guide/cgroup-v1/ (features for grouping, isolation
					  and resource control)

	  Say N if unsure.

if CGROUPS

config PAGE_COUNTER
	bool

config CGROUP_FAVOR_DYNMODS
        bool "Favor dynamic modification latency reduction by default"
        help
          This option enables the "favordynmods" mount option by default
          which reduces the latencies of dynamic cgroup modifications such
          as task migrations and controller on/offs at the cost of making
          hot path operations such as forks and exits more expensive.

          Say N if unsure.

config MEMCG
	bool "Memory controller"
	select PAGE_COUNTER
	select EVENTFD
	select SLAB_OBJ_EXT
	help
	  Provides control over the memory footprint of tasks in a cgroup.

config MEMCG_V1
	bool "Legacy cgroup v1 memory controller"
	depends on MEMCG
	default n
	help
	  Legacy cgroup v1 memory controller which has been deprecated by
	  cgroup v2 implementation. The v1 is there for legacy applications
	  which haven't migrated to the new cgroup v2 interface yet. If you
	  do not have any such application then you are completely fine leaving
	  this option disabled.

	  Please note that feature set of the legacy memory controller is likely
	  going to shrink due to deprecation process. New deployments with v1
	  controller are highly discouraged.

	  Say N if unsure.

config BLK_CGROUP
	bool "IO controller"
	depends on BLOCK
	default n
	help
	Generic block IO controller cgroup interface. This is the common
	cgroup interface which should be used by various IO controlling
	policies.

	Currently, CFQ IO scheduler uses it to recognize task groups and
	control disk bandwidth allocation (proportional time slice allocation)
	to such task groups. It is also used by bio throttling logic in
	block layer to implement upper limit in IO rates on a device.

	This option only enables generic Block IO controller infrastructure.
	One needs to also enable actual IO controlling logic/policy. For
	enabling proportional weight division of disk bandwidth in CFQ, set
	CONFIG_BFQ_GROUP_IOSCHED=y; for enabling throttling policy, set
	CONFIG_BLK_DEV_THROTTLING=y.

	See Documentation/admin-guide/cgroup-v1/blkio-controller.rst for more information.

config CGROUP_WRITEBACK
	bool
	depends on MEMCG && BLK_CGROUP
	default y

menuconfig CGROUP_SCHED
	bool "CPU controller"
	default n
	help
	  This feature lets CPU scheduler recognize task groups and control CPU
	  bandwidth allocation to such task groups. It uses cgroups to group
	  tasks.

if CGROUP_SCHED
config GROUP_SCHED_WEIGHT
	def_bool n

config FAIR_GROUP_SCHED
	bool "Group scheduling for SCHED_OTHER"
	depends on CGROUP_SCHED
	select GROUP_SCHED_WEIGHT
	default CGROUP_SCHED

config CFS_BANDWIDTH
	bool "CPU bandwidth provisioning for FAIR_GROUP_SCHED"
	depends on FAIR_GROUP_SCHED
	default n
	help
	  This option allows users to define CPU bandwidth rates (limits) for
	  tasks running within the fair group scheduler.  Groups with no limit
	  set are considered to be unconstrained and will run with no
	  restriction.
	  See Documentation/scheduler/sched-bwc.rst for more information.

config RT_GROUP_SCHED
	bool "Group scheduling for SCHED_RR/FIFO"
	depends on CGROUP_SCHED
	default n
	help
	  This feature lets you explicitly allocate real CPU bandwidth
	  to task groups. If enabled, it will also make it impossible to
	  schedule realtime tasks for non-root users until you allocate
	  realtime bandwidth for them.
	  See Documentation/scheduler/sched-rt-group.rst for more information.

config EXT_GROUP_SCHED
	bool
	depends on SCHED_CLASS_EXT && CGROUP_SCHED
	select GROUP_SCHED_WEIGHT
	default y

endif #CGROUP_SCHED

config SCHED_MM_CID
	def_bool y
	depends on SMP && RSEQ

config UCLAMP_TASK_GROUP
	bool "Utilization clamping per group of tasks"
	depends on CGROUP_SCHED
	depends on UCLAMP_TASK
	default n
	help
	  This feature enables the scheduler to track the clamped utilization
	  of each CPU based on RUNNABLE tasks currently scheduled on that CPU.

	  When this option is enabled, the user can specify a min and max
	  CPU bandwidth which is allowed for each single task in a group.
	  The max bandwidth allows to clamp the maximum frequency a task
	  can use, while the min bandwidth allows to define a minimum
	  frequency a task will always use.

	  When task group based utilization clamping is enabled, an eventually
	  specified task-specific clamp value is constrained by the cgroup
	  specified clamp value. Both minimum and maximum task clamping cannot
	  be bigger than the corresponding clamping defined at task group level.

	  If in doubt, say N.

config CGROUP_PIDS
	bool "PIDs controller"
	help
	  Provides enforcement of process number limits in the scope of a
	  cgroup. Any attempt to fork more processes than is allowed in the
	  cgroup will fail. PIDs are fundamentally a global resource because it
	  is fairly trivial to reach PID exhaustion before you reach even a
	  conservative kmemcg limit. As a result, it is possible to grind a
	  system to halt without being limited by other cgroup policies. The
	  PIDs controller is designed to stop this from happening.

	  It should be noted that organisational operations (such as attaching
	  to a cgroup hierarchy) will *not* be blocked by the PIDs controller,
	  since the PIDs limit only affects a process's ability to fork, not to
	  attach to a cgroup.

config CGROUP_RDMA
	bool "RDMA controller"
	help
	  Provides enforcement of RDMA resources defined by IB stack.
	  It is fairly easy for consumers to exhaust RDMA resources, which
	  can result into resource unavailability to other consumers.
	  RDMA controller is designed to stop this from happening.
	  Attaching processes with active RDMA resources to the cgroup
	  hierarchy is allowed even if can cross the hierarchy's limit.

config CGROUP_DMEM
	bool "Device memory controller (DMEM)"
	select PAGE_COUNTER
	help
	  The DMEM controller allows compatible devices to restrict device
	  memory usage based on the cgroup hierarchy.

	  As an example, it allows you to restrict VRAM usage for applications
	  in the DRM subsystem.

config CGROUP_FREEZER
	bool "Freezer controller"
	help
	  Provides a way to freeze and unfreeze all tasks in a
	  cgroup.

	  This option affects the ORIGINAL cgroup interface. The cgroup2 memory
	  controller includes important in-kernel memory consumers per default.

	  If you're using cgroup2, say N.

config CGROUP_HUGETLB
	bool "HugeTLB controller"
	depends on HUGETLB_PAGE
	select PAGE_COUNTER
	default n
	help
	  Provides a cgroup controller for HugeTLB pages.
	  When you enable this, you can put a per cgroup limit on HugeTLB usage.
	  The limit is enforced during page fault. Since HugeTLB doesn't
	  support page reclaim, enforcing the limit at page fault time implies
	  that, the application will get SIGBUS signal if it tries to access
	  HugeTLB pages beyond its limit. This requires the application to know
	  beforehand how much HugeTLB pages it would require for its use. The
	  control group is tracked in the third page lru pointer. This means
	  that we cannot use the controller with huge page less than 3 pages.

config CPUSETS
	bool "Cpuset controller"
	depends on SMP
	select UNION_FIND
	help
	  This option will let you create and manage CPUSETs which
	  allow dynamically partitioning a system into sets of CPUs and
	  Memory Nodes and assigning tasks to run only within those sets.
	  This is primarily useful on large SMP or NUMA systems.

	  Say N if unsure.

config CPUSETS_V1
	bool "Legacy cgroup v1 cpusets controller"
	depends on CPUSETS
	default n
	help
	  Legacy cgroup v1 cpusets controller which has been deprecated by
	  cgroup v2 implementation. The v1 is there for legacy applications
	  which haven't migrated to the new cgroup v2 interface yet. Legacy
	  interface includes cpuset filesystem and /proc/<pid>/cpuset. If you
	  do not have any such application then you are completely fine leaving
	  this option disabled.

	  Say N if unsure.

config PROC_PID_CPUSET
	bool "Include legacy /proc/<pid>/cpuset file"
	depends on CPUSETS_V1
	default y

config CGROUP_DEVICE
	bool "Device controller"
	help
	  Provides a cgroup controller implementing whitelists for
	  devices which a process in the cgroup can mknod or open.

config CGROUP_CPUACCT
	bool "Simple CPU accounting controller"
	help
	  Provides a simple controller for monitoring the
	  total CPU consumed by the tasks in a cgroup.

config CGROUP_PERF
	bool "Perf controller"
	depends on PERF_EVENTS
	help
	  This option extends the perf per-cpu mode to restrict monitoring
	  to threads which belong to the cgroup specified and run on the
	  designated cpu.  Or this can be used to have cgroup ID in samples
	  so that it can monitor performance events among cgroups.

	  Say N if unsure.

config CGROUP_BPF
	bool "Support for eBPF programs attached to cgroups"
	depends on BPF_SYSCALL
	select SOCK_CGROUP_DATA
	help
	  Allow attaching eBPF programs to a cgroup using the bpf(2)
	  syscall command BPF_PROG_ATTACH.

	  In which context these programs are accessed depends on the type
	  of attachment. For instance, programs that are attached using
	  BPF_CGROUP_INET_INGRESS will be executed on the ingress path of
	  inet sockets.

config CGROUP_MISC
	bool "Misc resource controller"
	default n
	help
	  Provides a controller for miscellaneous resources on a host.

	  Miscellaneous scalar resources are the resources on the host system
	  which cannot be abstracted like the other cgroups. This controller
	  tracks and limits the miscellaneous resources used by a process
	  attached to a cgroup hierarchy.

	  For more information, please check misc cgroup section in
	  /Documentation/admin-guide/cgroup-v2.rst.

config CGROUP_DEBUG
	bool "Debug controller"
	default n
	depends on DEBUG_KERNEL
	help
	  This option enables a simple controller that exports
	  debugging information about the cgroups framework. This
	  controller is for control cgroup debugging only. Its
	  interfaces are not stable.

	  Say N.

config SOCK_CGROUP_DATA
	bool
	default n

endif # CGROUPS

menuconfig NAMESPACES
	bool "Namespaces support" if EXPERT
	depends on MULTIUSER
	default !EXPERT
	help
	  Provides the way to make tasks work with different objects using
	  the same id. For example same IPC id may refer to different objects
	  or same user id or pid may refer to different tasks when used in
	  different namespaces.

if NAMESPACES

config UTS_NS
	bool "UTS namespace"
	default y
	help
	  In this namespace tasks see different info provided with the
	  uname() system call

config TIME_NS
	bool "TIME namespace"
	depends on GENERIC_VDSO_TIME_NS
	default y
	help
	  In this namespace boottime and monotonic clocks can be set.
	  The time will keep going with the same pace.

config IPC_NS
	bool "IPC namespace"
	depends on (SYSVIPC || POSIX_MQUEUE)
	default y
	help
	  In this namespace tasks work with IPC ids which correspond to
	  different IPC objects in different namespaces.

config USER_NS
	bool "User namespace"
	default n
	help
	  This allows containers, i.e. vservers, to use user namespaces
	  to provide different user info for different servers.

	  When user namespaces are enabled in the kernel it is
	  recommended that the MEMCG option also be enabled and that
	  user-space use the memory control groups to limit the amount
	  of memory a memory unprivileged users can use.

	  If unsure, say N.

config PID_NS
	bool "PID Namespaces"
	default y
	help
	  Support process id namespaces.  This allows having multiple
	  processes with the same pid as long as they are in different
	  pid namespaces.  This is a building block of containers.

config NET_NS
	bool "Network namespace"
	depends on NET
	default y
	help
	  Allow user space to create what appear to be multiple instances
	  of the network stack.

endif # NAMESPACES

config CHECKPOINT_RESTORE
	bool "Checkpoint/restore support"
	depends on PROC_FS
	select PROC_CHILDREN
	select KCMP
	default n
	help
	  Enables additional kernel features in a sake of checkpoint/restore.
	  In particular it adds auxiliary prctl codes to setup process text,
	  data and heap segment sizes, and a few additional /proc filesystem
	  entries.

	  If unsure, say N here.

config SCHED_AUTOGROUP
	bool "Automatic process group scheduling"
	select CGROUPS
	select CGROUP_SCHED
	select FAIR_GROUP_SCHED
	help
	  This option optimizes the scheduler for common desktop workloads by
	  automatically creating and populating task groups.  This separation
	  of workloads isolates aggressive CPU burners (like build jobs) from
	  desktop applications.  Task group autogeneration is currently based
	  upon task session.

config RELAY
	bool "Kernel->user space relay support (formerly relayfs)"
	select IRQ_WORK
	help
	  This option enables support for relay interface support in
	  certain file systems (such as debugfs).
	  It is designed to provide an efficient mechanism for tools and
	  facilities to relay large amounts of data from kernel space to
	  user space.

	  If unsure, say N.

config BLK_DEV_INITRD
	bool "Initial RAM filesystem and RAM disk (initramfs/initrd) support"
	help
	  The initial RAM filesystem is a ramfs which is loaded by the
	  boot loader (loadlin or lilo) and that is mounted as root
	  before the normal boot procedure. It is typically used to
	  load modules needed to mount the "real" root file system,
	  etc. See <file:Documentation/admin-guide/initrd.rst> for details.

	  If RAM disk support (BLK_DEV_RAM) is also included, this
	  also enables initial RAM disk (initrd) support and adds
	  15 Kbytes (more on some other architectures) to the kernel size.

	  If unsure say Y.

if BLK_DEV_INITRD

source "usr/Kconfig"

endif

config BOOT_CONFIG
	bool "Boot config support"
	select BLK_DEV_INITRD if !BOOT_CONFIG_EMBED
	help
	  Extra boot config allows system admin to pass a config file as
	  complemental extension of kernel cmdline when booting.
	  The boot config file must be attached at the end of initramfs
	  with checksum, size and magic word.
	  See <file:Documentation/admin-guide/bootconfig.rst> for details.

	  If unsure, say Y.

config BOOT_CONFIG_FORCE
	bool "Force unconditional bootconfig processing"
	depends on BOOT_CONFIG
	default y if BOOT_CONFIG_EMBED
	help
	  With this Kconfig option set, BOOT_CONFIG processing is carried
	  out even when the "bootconfig" kernel-boot parameter is omitted.
	  In fact, with this Kconfig option set, there is no way to
	  make the kernel ignore the BOOT_CONFIG-supplied kernel-boot
	  parameters.

	  If unsure, say N.

config BOOT_CONFIG_EMBED
	bool "Embed bootconfig file in the kernel"
	depends on BOOT_CONFIG
	help
	  Embed a bootconfig file given by BOOT_CONFIG_EMBED_FILE in the
	  kernel. Usually, the bootconfig file is loaded with the initrd
	  image. But if the system doesn't support initrd, this option will
	  help you by embedding a bootconfig file while building the kernel.

	  If unsure, say N.

config BOOT_CONFIG_EMBED_FILE
	string "Embedded bootconfig file path"
	depends on BOOT_CONFIG_EMBED
	help
	  Specify a bootconfig file which will be embedded to the kernel.
	  This bootconfig will be used if there is no initrd or no other
	  bootconfig in the initrd.

config INITRAMFS_PRESERVE_MTIME
	bool "Preserve cpio archive mtimes in initramfs"
	default y
	help
	  Each entry in an initramfs cpio archive carries an mtime value. When
	  enabled, extracted cpio items take this mtime, with directory mtime
	  setting deferred until after creation of any child entries.

	  If unsure, say Y.

config INITRAMFS_TEST
	bool "Test initramfs cpio archive extraction" if !KUNIT_ALL_TESTS
	depends on BLK_DEV_INITRD && KUNIT=y
	default KUNIT_ALL_TESTS
	help
	  Build KUnit tests for initramfs. See Documentation/dev-tools/kunit

choice
	prompt "Compiler optimization level"
	default CC_OPTIMIZE_FOR_PERFORMANCE

config CC_OPTIMIZE_FOR_PERFORMANCE
	bool "Optimize for performance (-O2)"
	help
	  This is the default optimization level for the kernel, building
	  with the "-O2" compiler flag for best performance and most
	  helpful compile-time warnings.

config CC_OPTIMIZE_FOR_SIZE
	bool "Optimize for size (-Os)"
	help
	  Choosing this option will pass "-Os" to your compiler resulting
	  in a smaller kernel.

endchoice

config HAVE_LD_DEAD_CODE_DATA_ELIMINATION
	bool
	help
	  This requires that the arch annotates or otherwise protects
	  its external entry points from being discarded. Linker scripts
	  must also merge .text.*, .data.*, and .bss.* correctly into
	  output sections. Care must be taken not to pull in unrelated
	  sections (e.g., '.text.init'). Typically '.' in section names
	  is used to distinguish them from label names / C identifiers.

config LD_DEAD_CODE_DATA_ELIMINATION
	bool "Dead code and data elimination (EXPERIMENTAL)"
	depends on HAVE_LD_DEAD_CODE_DATA_ELIMINATION
	depends on EXPERT
	depends on $(cc-option,-ffunction-sections -fdata-sections)
	depends on $(ld-option,--gc-sections)
	help
	  Enable this if you want to do dead code and data elimination with
	  the linker by compiling with -ffunction-sections -fdata-sections,
	  and linking with --gc-sections.

	  This can reduce on disk and in-memory size of the kernel
	  code and static data, particularly for small configs and
	  on small systems. This has the possibility of introducing
	  silently broken kernel if the required annotations are not
	  present. This option is not well tested yet, so use at your
	  own risk.

config LD_ORPHAN_WARN
	def_bool y
	depends on ARCH_WANT_LD_ORPHAN_WARN
	depends on $(ld-option,--orphan-handling=warn)
	depends on $(ld-option,--orphan-handling=error)

config LD_ORPHAN_WARN_LEVEL
        string
        depends on LD_ORPHAN_WARN
        default "error" if WERROR
        default "warn"

config SYSCTL
	bool

config HAVE_UID16
	bool

config SYSCTL_EXCEPTION_TRACE
	bool
	help
	  Enable support for /proc/sys/debug/exception-trace.

config SYSCTL_ARCH_UNALIGN_NO_WARN
	bool
	help
	  Enable support for /proc/sys/kernel/ignore-unaligned-usertrap
	  Allows arch to define/use @no_unaligned_warning to possibly warn
	  about unaligned access emulation going on under the hood.

config SYSCTL_ARCH_UNALIGN_ALLOW
	bool
	help
	  Enable support for /proc/sys/kernel/unaligned-trap
	  Allows arches to define/use @unaligned_enabled to runtime toggle
	  the unaligned access emulation.
	  see arch/parisc/kernel/unaligned.c for reference

config HAVE_PCSPKR_PLATFORM
	bool

menuconfig EXPERT
	bool "Configure standard kernel features (expert users)"
	# Unhide debug options, to make the on-by-default options visible
	select DEBUG_KERNEL
	help
	  This option allows certain base kernel options and settings
	  to be disabled or tweaked. This is for specialized
	  environments which can tolerate a "non-standard" kernel.
	  Only use this if you really know what you are doing.

config UID16
	bool "Enable 16-bit UID system calls" if EXPERT
	depends on HAVE_UID16 && MULTIUSER
	default y
	help
	  This enables the legacy 16-bit UID syscall wrappers.

config MULTIUSER
	bool "Multiple users, groups and capabilities support" if EXPERT
	default y
	help
	  This option enables support for non-root users, groups and
	  capabilities.

	  If you say N here, all processes will run with UID 0, GID 0, and all
	  possible capabilities.  Saying N here also compiles out support for
	  system calls related to UIDs, GIDs, and capabilities, such as setuid,
	  setgid, and capset.

	  If unsure, say Y here.

config SGETMASK_SYSCALL
	bool "sgetmask/ssetmask syscalls support" if EXPERT
	default PARISC || M68K || PPC || MIPS || X86 || SPARC || MICROBLAZE || SUPERH
	help
	  sys_sgetmask and sys_ssetmask are obsolete system calls
	  no longer supported in libc but still enabled by default in some
	  architectures.

	  If unsure, leave the default option here.

config SYSFS_SYSCALL
	bool "Sysfs syscall support" if EXPERT
	default y
	help
	  sys_sysfs is an obsolete system call no longer supported in libc.
	  Note that disabling this option is more secure but might break
	  compatibility with some systems.

	  If unsure say Y here.

config FHANDLE
	bool "open by fhandle syscalls" if EXPERT
	select EXPORTFS
	default y
	help
	  If you say Y here, a user level program will be able to map
	  file names to handle and then later use the handle for
	  different file system operations. This is useful in implementing
	  userspace file servers, which now track files using handles instead
	  of names. The handle would remain the same even if file names
	  get renamed. Enables open_by_handle_at(2) and name_to_handle_at(2)
	  syscalls.

config POSIX_TIMERS
	bool "Posix Clocks & timers" if EXPERT
	default y
	help
	  This includes native support for POSIX timers to the kernel.
	  Some embedded systems have no use for them and therefore they
	  can be configured out to reduce the size of the kernel image.

	  When this option is disabled, the following syscalls won't be
	  available: timer_create, timer_gettime: timer_getoverrun,
	  timer_settime, timer_delete, clock_adjtime, getitimer,
	  setitimer, alarm. Furthermore, the clock_settime, clock_gettime,
	  clock_getres and clock_nanosleep syscalls will be limited to
	  CLOCK_REALTIME, CLOCK_MONOTONIC and CLOCK_BOOTTIME only.

	  If unsure say y.

config PRINTK
	default y
	bool "Enable support for printk" if EXPERT
	select IRQ_WORK
	help
	  This option enables normal printk support. Removing it
	  eliminates most of the message strings from the kernel image
	  and makes the kernel more or less silent. As this makes it
	  very difficult to diagnose system problems, saying N here is
	  strongly discouraged.

config BUG
	bool "BUG() support" if EXPERT
	default y
	help
	  Disabling this option eliminates support for BUG and WARN, reducing
	  the size of your kernel image and potentially quietly ignoring
	  numerous fatal conditions. You should only consider disabling this
	  option for embedded systems with no facilities for reporting errors.
	  Just say Y.

config ELF_CORE
	depends on COREDUMP
	default y
	bool "Enable ELF core dumps" if EXPERT
	help
	  Enable support for generating core dumps. Disabling saves about 4k.


config PCSPKR_PLATFORM
	bool "Enable PC-Speaker support" if EXPERT
	depends on HAVE_PCSPKR_PLATFORM
	select I8253_LOCK
	default y
	help
	  This option allows to disable the internal PC-Speaker
	  support, saving some memory.

config BASE_SMALL
	bool "Enable smaller-sized data structures for core" if EXPERT
	help
	  Enabling this option reduces the size of miscellaneous core
	  kernel data structures. This saves memory on small machines,
	  but may reduce performance.

config FUTEX
	bool "Enable futex support" if EXPERT
	depends on !(SPARC32 && SMP)
	default y
	imply RT_MUTEXES
	help
	  Disabling this option will cause the kernel to be built without
	  support for "fast userspace mutexes".  The resulting kernel may not
	  run glibc-based applications correctly.

config FUTEX_PI
	bool
	depends on FUTEX && RT_MUTEXES
	default y

config EPOLL
	bool "Enable eventpoll support" if EXPERT
	default y
	help
	  Disabling this option will cause the kernel to be built without
	  support for epoll family of system calls.

config SIGNALFD
	bool "Enable signalfd() system call" if EXPERT
	default y
	help
	  Enable the signalfd() system call that allows to receive signals
	  on a file descriptor.

	  If unsure, say Y.

config TIMERFD
	bool "Enable timerfd() system call" if EXPERT
	default y
	help
	  Enable the timerfd() system call that allows to receive timer
	  events on a file descriptor.

	  If unsure, say Y.

config EVENTFD
	bool "Enable eventfd() system call" if EXPERT
	default y
	help
	  Enable the eventfd() system call that allows to receive both
	  kernel notification (ie. KAIO) or userspace notifications.

	  If unsure, say Y.

config SHMEM
	bool "Use full shmem filesystem" if EXPERT
	default y
	depends on MMU
	help
	  The shmem is an internal filesystem used to manage shared memory.
	  It is backed by swap and manages resource limits. It is also exported
	  to userspace as tmpfs if TMPFS is enabled. Disabling this
	  option replaces shmem and tmpfs with the much simpler ramfs code,
	  which may be appropriate on small systems without swap.

config AIO
	bool "Enable AIO support" if EXPERT
	default y
	help
	  This option enables POSIX asynchronous I/O which may by used
	  by some high performance threaded applications. Disabling
	  this option saves about 7k.

config IO_URING
	bool "Enable IO uring support" if EXPERT
	select IO_WQ
	default y
	help
	  This option enables support for the io_uring interface, enabling
	  applications to submit and complete IO through submission and
	  completion rings that are shared between the kernel and application.

config GCOV_PROFILE_URING
	bool "Enable GCOV profiling on the io_uring subsystem"
	depends on GCOV_KERNEL
	help
	  Enable GCOV profiling on the io_uring subsystem, to facilitate
	  code coverage testing.

	  If unsure, say N.

	  Note that this will have a negative impact on the performance of
	  the io_uring subsystem, hence this should only be enabled for
	  specific test purposes.

config ADVISE_SYSCALLS
	bool "Enable madvise/fadvise syscalls" if EXPERT
	default y
	help
	  This option enables the madvise and fadvise syscalls, used by
	  applications to advise the kernel about their future memory or file
	  usage, improving performance. If building an embedded system where no
	  applications use these syscalls, you can disable this option to save
	  space.

config MEMBARRIER
	bool "Enable membarrier() system call" if EXPERT
	default y
	help
	  Enable the membarrier() system call that allows issuing memory
	  barriers across all running threads, which can be used to distribute
	  the cost of user-space memory barriers asymmetrically by transforming
	  pairs of memory barriers into pairs consisting of membarrier() and a
	  compiler barrier.

	  If unsure, say Y.

config KCMP
	bool "Enable kcmp() system call" if EXPERT
	help
	  Enable the kernel resource comparison system call. It provides
	  user-space with the ability to compare two processes to see if they
	  share a common resource, such as a file descriptor or even virtual
	  memory space.

	  If unsure, say N.

config RSEQ
	bool "Enable rseq() system call" if EXPERT
	default y
	depends on HAVE_RSEQ
	select MEMBARRIER
	help
	  Enable the restartable sequences system call. It provides a
	  user-space cache for the current CPU number value, which
	  speeds up getting the current CPU number from user-space,
	  as well as an ABI to speed up user-space operations on
	  per-CPU data.

	  If unsure, say Y.

config DEBUG_RSEQ
	default n
	bool "Enable debugging of rseq() system call" if EXPERT
	depends on RSEQ && DEBUG_KERNEL
	help
	  Enable extra debugging checks for the rseq system call.

	  If unsure, say N.

config CACHESTAT_SYSCALL
	bool "Enable cachestat() system call" if EXPERT
	default y
	help
	  Enable the cachestat system call, which queries the page cache
	  statistics of a file (number of cached pages, dirty pages,
	  pages marked for writeback, (recently) evicted pages).

	  If unsure say Y here.

config PC104
	bool "PC/104 support" if EXPERT
	help
	  Expose PC/104 form factor device drivers and options available for
	  selection and configuration. Enable this option if your target
	  machine has a PC/104 bus.

config KALLSYMS
	bool "Load all symbols for debugging/ksymoops" if EXPERT
	default y
	help
	  Say Y here to let the kernel print out symbolic crash information and
	  symbolic stack backtraces. This increases the size of the kernel
	  somewhat, as all symbols have to be loaded into the kernel image.

config KALLSYMS_SELFTEST
	bool "Test the basic functions and performance of kallsyms"
	depends on KALLSYMS
	default n
	help
	  Test the basic functions and performance of some interfaces, such as
	  kallsyms_lookup_name. It also calculates the compression rate of the
	  kallsyms compression algorithm for the current symbol set.

	  Start self-test automatically after system startup. Suggest executing
	  "dmesg | grep kallsyms_selftest" to collect test results. "finish" is
	  displayed in the last line, indicating that the test is complete.

config KALLSYMS_ALL
	bool "Include all symbols in kallsyms"
	depends on DEBUG_KERNEL && KALLSYMS
	help
	  Normally kallsyms only contains the symbols of functions for nicer
	  OOPS messages and backtraces (i.e., symbols from the text and inittext
	  sections). This is sufficient for most cases. And only if you want to
	  enable kernel live patching, or other less common use cases (e.g.,
	  when a debugger is used) all symbols are required (i.e., names of
	  variables from the data sections, etc).

	  This option makes sure that all symbols are loaded into the kernel
	  image (i.e., symbols from all sections) in cost of increased kernel
	  size (depending on the kernel configuration, it may be 300KiB or
	  something like this).

	  Say N unless you really need all symbols, or kernel live patching.

# end of the "standard kernel features (expert users)" menu

config ARCH_HAS_MEMBARRIER_CALLBACKS
	bool

config ARCH_HAS_MEMBARRIER_SYNC_CORE
	bool

config ARCH_SUPPORTS_MSEAL_SYSTEM_MAPPINGS
	bool
	help
	  Control MSEAL_SYSTEM_MAPPINGS access based on architecture.

	  A 64-bit kernel is required for the memory sealing feature.
	  No specific hardware features from the CPU are needed.

	  To enable this feature, the architecture needs to update their
	  special mappings calls to include the sealing flag and confirm
	  that it doesn't unmap/remap system mappings during the life
	  time of the process. The existence of this flag for an architecture
	  implies that it does not require the remapping of the system
	  mappings during process lifetime, so sealing these mappings is safe
	  from a kernel perspective.

	  After the architecture enables this, a distribution can set
	  CONFIG_MSEAL_SYSTEM_MAPPING to manage access to the feature.

	  For complete descriptions of memory sealing, please see
	  Documentation/userspace-api/mseal.rst

config HAVE_PERF_EVENTS
	bool
	help
	  See tools/perf/design.txt for details.

config GUEST_PERF_EVENTS
	bool
	depends on HAVE_PERF_EVENTS

config PERF_USE_VMALLOC
	bool
	help
	  See tools/perf/design.txt for details

menu "Kernel Performance Events And Counters"

config PERF_EVENTS
	bool "Kernel performance events and counters"
	default y if PROFILING
	depends on HAVE_PERF_EVENTS
	select IRQ_WORK
	help
	  Enable kernel support for various performance events provided
	  by software and hardware.

	  Software events are supported either built-in or via the
	  use of generic tracepoints.

	  Most modern CPUs support performance events via performance
	  counter registers. These registers count the number of certain
	  types of hw events: such as instructions executed, cachemisses
	  suffered, or branches mis-predicted - without slowing down the
	  kernel or applications. These registers can also trigger interrupts
	  when a threshold number of events have passed - and can thus be
	  used to profile the code that runs on that CPU.

	  The Linux Performance Event subsystem provides an abstraction of
	  these software and hardware event capabilities, available via a
	  system call and used by the "perf" utility in tools/perf/. It
	  provides per task and per CPU counters, and it provides event
	  capabilities on top of those.

	  Say Y if unsure.

config DEBUG_PERF_USE_VMALLOC
	default n
	bool "Debug: use vmalloc to back perf mmap() buffers"
	depends on PERF_EVENTS && DEBUG_KERNEL && !PPC
	select PERF_USE_VMALLOC
	help
	  Use vmalloc memory to back perf mmap() buffers.

	  Mostly useful for debugging the vmalloc code on platforms
	  that don't require it.

	  Say N if unsure.

endmenu

config SYSTEM_DATA_VERIFICATION
	def_bool n
	select SYSTEM_TRUSTED_KEYRING
	select KEYS
	select CRYPTO
	select CRYPTO_RSA
	select ASYMMETRIC_KEY_TYPE
	select ASYMMETRIC_PUBLIC_KEY_SUBTYPE
	select ASN1
	select OID_REGISTRY
	select X509_CERTIFICATE_PARSER
	select PKCS7_MESSAGE_PARSER
	help
	  Provide PKCS#7 message verification using the contents of the system
	  trusted keyring to provide public keys.  This then can be used for
	  module verification, kexec image verification and firmware blob
	  verification.

config PROFILING
	bool "Profiling support"
	help
	  Say Y here to enable the extended profiling support mechanisms used
	  by profilers.

config RUST
	bool "Rust support"
	depends on HAVE_RUST
	depends on RUST_IS_AVAILABLE
	select EXTENDED_MODVERSIONS if MODVERSIONS
	depends on !MODVERSIONS || GENDWARFKSYMS
	depends on !GCC_PLUGIN_RANDSTRUCT
	depends on !RANDSTRUCT
	depends on !DEBUG_INFO_BTF || (PAHOLE_HAS_LANG_EXCLUDE && !LTO)
	depends on !CFI_CLANG || HAVE_CFI_ICALL_NORMALIZE_INTEGERS_RUSTC
	select CFI_ICALL_NORMALIZE_INTEGERS if CFI_CLANG
	depends on !CALL_PADDING || RUSTC_VERSION >= 108100
	depends on !KASAN_SW_TAGS
	depends on !(MITIGATION_RETHUNK && KASAN) || RUSTC_VERSION >= 108300
	help
	  Enables Rust support in the kernel.

	  This allows other Rust-related options, like drivers written in Rust,
	  to be selected.

	  It is also required to be able to load external kernel modules
	  written in Rust.

	  See Documentation/rust/ for more information.

	  If unsure, say N.

config RUSTC_VERSION_TEXT
	string
	depends on RUST
	default "$(RUSTC_VERSION_TEXT)"
	help
	  See `CC_VERSION_TEXT`.

config BINDGEN_VERSION_TEXT
	string
	depends on RUST
	# The dummy parameter `workaround-for-0.69.0` is required to support 0.69.0
	# (https://github.com/rust-lang/rust-bindgen/pull/2678) and 0.71.0
	# (https://github.com/rust-lang/rust-bindgen/pull/3040). It can be removed
	# when the minimum version is upgraded past the latter (0.69.1 and 0.71.1
	# both fixed the issue).
	default "$(shell,$(BINDGEN) --version workaround-for-0.69.0 2>/dev/null)"

#
# Place an empty function call at each tracepoint site. Can be
# dynamically changed for a probe function.
#
config TRACEPOINTS
	bool
	select TASKS_TRACE_RCU

source "kernel/Kconfig.kexec"

endmenu		# General setup

source "arch/Kconfig"

config RT_MUTEXES
	bool
	default y if PREEMPT_RT

config MODULE_SIG_FORMAT
	def_bool n
	select SYSTEM_DATA_VERIFICATION

source "kernel/module/Kconfig"

config INIT_ALL_POSSIBLE
	bool
	help
	  Back when each arch used to define their own cpu_online_mask and
	  cpu_possible_mask, some of them chose to initialize cpu_possible_mask
	  with all 1s, and others with all 0s.  When they were centralised,
	  it was better to provide this option than to break all the archs
	  and have several arch maintainers pursuing me down dark alleys.

source "block/Kconfig"

config PREEMPT_NOTIFIERS
	bool

config PADATA
	depends on SMP
	bool

config ASN1
	tristate
	help
	  Build a simple ASN.1 grammar compiler that produces a bytecode output
	  that can be interpreted by the ASN.1 stream decoder and used to
	  inform it as to what tags are to be expected in a stream and what
	  functions to call on what tags.

source "kernel/Kconfig.locks"

config ARCH_HAS_NON_OVERLAPPING_ADDRESS_SPACE
	bool

config ARCH_HAS_PREPARE_SYNC_CORE_CMD
	bool

config ARCH_HAS_SYNC_CORE_BEFORE_USERMODE
	bool

# It may be useful for an architecture to override the definitions of the
# SYSCALL_DEFINE() and __SYSCALL_DEFINEx() macros in <linux/syscalls.h>
# and the COMPAT_ variants in <linux/compat.h>, in particular to use a
# different calling convention for syscalls. They can also override the
# macros for not-implemented syscalls in kernel/sys_ni.c and
# kernel/time/posix-stubs.c. All these overrides need to be available in
# <asm/syscall_wrapper.h>.
config ARCH_HAS_SYSCALL_WRAPPER
	def_bool n<|MERGE_RESOLUTION|>--- conflicted
+++ resolved
@@ -129,15 +129,13 @@
 	# https://github.com/llvm/llvm-project/pull/112636
 	depends on !(CC_IS_CLANG && CLANG_VERSION < 190103)
 
-<<<<<<< HEAD
 config CC_HAS_MULTIDIMENSIONAL_NONSTRING
 	def_bool $(success,echo 'char tag[][4] __attribute__((__nonstring__)) = { };' | $(CC) $(CLANG_FLAGS) -x c - -c -o /dev/null -Werror)
-=======
+
 config LD_CAN_USE_KEEP_IN_OVERLAY
 	# ld.lld prior to 21.0.0 did not support KEEP within an overlay description
 	# https://github.com/llvm/llvm-project/pull/130661
 	def_bool LD_IS_BFD || LLD_VERSION >= 210000
->>>>>>> 623c3015
 
 config RUSTC_HAS_COERCE_POINTEE
 	def_bool RUSTC_VERSION >= 108400
