--- conflicted
+++ resolved
@@ -6,14 +6,8 @@
 
 struct io_async_msghdr {
 #if defined(CONFIG_NET)
-<<<<<<< HEAD
-	struct iovec			*free_iov;
-	/* points to an allocated iov, if NULL we use fast_iov instead */
-	int				free_iov_nr;
-=======
 	struct iou_vec				vec;
 
->>>>>>> e8a457b7
 	struct_group(clear,
 		int				namelen;
 		struct iovec			fast_iov;
