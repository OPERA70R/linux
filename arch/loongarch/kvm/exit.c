--- conflicted
+++ resolved
@@ -156,11 +156,7 @@
 
 int kvm_emu_iocsr(larch_inst inst, struct kvm_run *run, struct kvm_vcpu *vcpu)
 {
-<<<<<<< HEAD
-	int ret;
-=======
 	int idx, ret;
->>>>>>> 9f01557a
 	unsigned long *val;
 	u32 addr, rd, rj, opcode;
 
@@ -210,22 +206,6 @@
 	}
 
 	if (run->iocsr_io.is_write) {
-<<<<<<< HEAD
-		if (!kvm_io_bus_write(vcpu, KVM_IOCSR_BUS, addr, run->iocsr_io.len, val))
-			ret = EMULATE_DONE;
-		else
-			/* Save data and let user space to write it */
-			memcpy(run->iocsr_io.data, val, run->iocsr_io.len);
-
-		trace_kvm_iocsr(KVM_TRACE_IOCSR_WRITE, run->iocsr_io.len, addr, val);
-	} else {
-		if (!kvm_io_bus_read(vcpu, KVM_IOCSR_BUS, addr, run->iocsr_io.len, val))
-			ret = EMULATE_DONE;
-		else
-			/* Save register id for iocsr read completion */
-			vcpu->arch.io_gpr = rd;
-
-=======
 		idx = srcu_read_lock(&vcpu->kvm->srcu);
 		ret = kvm_io_bus_write(vcpu, KVM_IOCSR_BUS, addr, run->iocsr_io.len, val);
 		srcu_read_unlock(&vcpu->kvm->srcu, idx);
@@ -248,7 +228,6 @@
 			/* Save register id for iocsr read completion */
 			vcpu->arch.io_gpr = rd;
 		}
->>>>>>> 9f01557a
 		trace_kvm_iocsr(KVM_TRACE_IOCSR_READ, run->iocsr_io.len, addr, NULL);
 	}
 
@@ -492,15 +471,10 @@
 		 * it need not return to user space to handle the mmio
 		 * exception.
 		 */
-<<<<<<< HEAD
-		ret = kvm_io_bus_read(vcpu, KVM_MMIO_BUS, vcpu->arch.badv,
-				      run->mmio.len, &vcpu->arch.gprs[rd]);
-=======
 		idx = srcu_read_lock(&vcpu->kvm->srcu);
 		ret = kvm_io_bus_read(vcpu, KVM_MMIO_BUS, vcpu->arch.badv,
 				      run->mmio.len, &vcpu->arch.gprs[rd]);
 		srcu_read_unlock(&vcpu->kvm->srcu, idx);
->>>>>>> 9f01557a
 		if (!ret) {
 			update_pc(&vcpu->arch);
 			vcpu->mmio_needed = 0;
@@ -666,13 +640,9 @@
 		 * it need not return to user space to handle the mmio
 		 * exception.
 		 */
-<<<<<<< HEAD
-		ret = kvm_io_bus_write(vcpu, KVM_MMIO_BUS, vcpu->arch.badv, run->mmio.len, data);
-=======
 		idx = srcu_read_lock(&vcpu->kvm->srcu);
 		ret = kvm_io_bus_write(vcpu, KVM_MMIO_BUS, vcpu->arch.badv, run->mmio.len, data);
 		srcu_read_unlock(&vcpu->kvm->srcu, idx);
->>>>>>> 9f01557a
 		if (!ret)
 			return EMULATE_DONE;
 
