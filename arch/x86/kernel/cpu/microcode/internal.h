--- conflicted
+++ resolved
@@ -35,14 +35,11 @@
 	void			(*finalize_late_load)(int result);
 	unsigned int		nmi_safe	: 1,
 				use_nmi		: 1;
-<<<<<<< HEAD
-=======
 };
 
 struct early_load_data {
 	u32 old_rev;
 	u32 new_rev;
->>>>>>> 8e2f79f4
 };
 
 extern struct early_load_data early_data;
