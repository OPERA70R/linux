--- conflicted
+++ resolved
@@ -195,10 +195,7 @@
 }
 
 static u32 kvm_apply_cpuid_pv_features_quirk(struct kvm_vcpu *vcpu);
-<<<<<<< HEAD
-=======
 static void kvm_update_cpuid_runtime(struct kvm_vcpu *vcpu);
->>>>>>> e8a457b7
 
 /* Check whether the supplied CPUID data is equal to what is already set for the vCPU. */
 static int kvm_cpuid_check_equal(struct kvm_vcpu *vcpu, struct kvm_cpuid_entry2 *e2,
@@ -303,19 +300,12 @@
 	guest_cpu_cap_change(vcpu, x86_feature, has_feature);
 }
 
-<<<<<<< HEAD
-void kvm_update_cpuid_runtime(struct kvm_vcpu *vcpu)
+static void kvm_update_cpuid_runtime(struct kvm_vcpu *vcpu)
 {
 	struct kvm_cpuid_entry2 *best;
 
-=======
-static void kvm_update_cpuid_runtime(struct kvm_vcpu *vcpu)
-{
-	struct kvm_cpuid_entry2 *best;
-
 	vcpu->arch.cpuid_dynamic_bits_dirty = false;
 
->>>>>>> e8a457b7
 	best = kvm_find_cpuid_entry(vcpu, 1);
 	if (best) {
 		kvm_update_feature_runtime(vcpu, best, X86_FEATURE_OSXSAVE,
@@ -345,10 +335,6 @@
 		     cpuid_entry_has(best, X86_FEATURE_XSAVEC)))
 		best->ebx = xstate_required_size(vcpu->arch.xcr0, true);
 }
-<<<<<<< HEAD
-EXPORT_SYMBOL_GPL(kvm_update_cpuid_runtime);
-=======
->>>>>>> e8a457b7
 
 static bool kvm_cpuid_has_hyperv(struct kvm_vcpu *vcpu)
 {
@@ -406,17 +392,10 @@
 	struct kvm_cpuid_entry2 *entry;
 	bool allow_gbpages;
 	int i;
-<<<<<<< HEAD
 
 	memset(vcpu->arch.cpu_caps, 0, sizeof(vcpu->arch.cpu_caps));
 	BUILD_BUG_ON(ARRAY_SIZE(reverse_cpuid) != NR_KVM_CPU_CAPS);
 
-=======
-
-	memset(vcpu->arch.cpu_caps, 0, sizeof(vcpu->arch.cpu_caps));
-	BUILD_BUG_ON(ARRAY_SIZE(reverse_cpuid) != NR_KVM_CPU_CAPS);
-
->>>>>>> e8a457b7
 	/*
 	 * Reset guest capabilities to userspace's guest CPUID definition, i.e.
 	 * honor userspace's definition for features that don't require KVM or
@@ -880,7 +859,6 @@
 		F(F16C),
 		F(RDRAND),
 		EMULATED_F(HYPERVISOR),
-<<<<<<< HEAD
 	);
 
 	kvm_cpu_cap_init(CPUID_1_EDX,
@@ -947,74 +925,6 @@
 		F(AVX512VL),
 	);
 
-=======
-	);
-
-	kvm_cpu_cap_init(CPUID_1_EDX,
-		F(FPU),
-		F(VME),
-		F(DE),
-		F(PSE),
-		F(TSC),
-		F(MSR),
-		F(PAE),
-		F(MCE),
-		F(CX8),
-		F(APIC),
-		/* Reserved */
-		F(SEP),
-		F(MTRR),
-		F(PGE),
-		F(MCA),
-		F(CMOV),
-		F(PAT),
-		F(PSE36),
-		/* PSN */
-		F(CLFLUSH),
-		/* Reserved */
-		VENDOR_F(DS),
-		/* ACPI */
-		F(MMX),
-		F(FXSR),
-		F(XMM),
-		F(XMM2),
-		F(SELFSNOOP),
-		/* HTT, TM, Reserved, PBE */
-	);
-
-	kvm_cpu_cap_init(CPUID_7_0_EBX,
-		F(FSGSBASE),
-		EMULATED_F(TSC_ADJUST),
-		F(SGX),
-		F(BMI1),
-		F(HLE),
-		F(AVX2),
-		F(FDP_EXCPTN_ONLY),
-		F(SMEP),
-		F(BMI2),
-		F(ERMS),
-		F(INVPCID),
-		F(RTM),
-		F(ZERO_FCS_FDS),
-		VENDOR_F(MPX),
-		F(AVX512F),
-		F(AVX512DQ),
-		F(RDSEED),
-		F(ADX),
-		F(SMAP),
-		F(AVX512IFMA),
-		F(CLFLUSHOPT),
-		F(CLWB),
-		VENDOR_F(INTEL_PT),
-		F(AVX512PF),
-		F(AVX512ER),
-		F(AVX512CD),
-		F(SHA_NI),
-		F(AVX512BW),
-		F(AVX512VL),
-	);
-
->>>>>>> e8a457b7
 	kvm_cpu_cap_init(CPUID_7_ECX,
 		F(AVX512VBMI),
 		PASSTHROUGH_F(LA57),
@@ -1274,11 +1184,7 @@
 		SYNTHESIZED_F(SBPB),
 		SYNTHESIZED_F(IBPB_BRTYPE),
 		SYNTHESIZED_F(SRSO_NO),
-<<<<<<< HEAD
-		SYNTHESIZED_F(SRSO_USER_KERNEL_NO),
-=======
 		F(SRSO_USER_KERNEL_NO),
->>>>>>> e8a457b7
 	);
 
 	kvm_cpu_cap_init(CPUID_8000_0022_EAX,
@@ -2102,8 +2008,6 @@
 		} else if (function == 0x80000007) {
 			if (kvm_hv_invtsc_suppressed(vcpu))
 				*edx &= ~feature_bit(CONSTANT_TSC);
-<<<<<<< HEAD
-=======
 		} else if (IS_ENABLED(CONFIG_KVM_XEN) &&
 			   kvm_xen_is_tsc_leaf(vcpu, function)) {
 			/*
@@ -2120,7 +2024,6 @@
 			} else if (index == 2) {
 				*eax = vcpu->arch.hw_tsc_khz;
 			}
->>>>>>> e8a457b7
 		}
 	} else {
 		*eax = *ebx = *ecx = *edx = 0;
