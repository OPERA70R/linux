--- conflicted
+++ resolved
@@ -176,11 +176,7 @@
 	add	$(BITS_PER_LONG/8), %_ASM_SP;		\
 	lfence;
 
-<<<<<<< HEAD
-#ifdef __ASSEMBLY__
-=======
 #ifdef __ASSEMBLER__
->>>>>>> e8a457b7
 
 /*
  * (ab)use RETPOLINE_SAFE on RET to annotate away 'bare' RET instructions
@@ -338,11 +334,7 @@
 #define CLEAR_BRANCH_HISTORY_VMEXIT
 #endif
 
-<<<<<<< HEAD
-#else /* __ASSEMBLY__ */
-=======
 #else /* __ASSEMBLER__ */
->>>>>>> e8a457b7
 
 typedef u8 retpoline_thunk_t[RETPOLINE_THUNK_SIZE];
 extern retpoline_thunk_t __x86_indirect_thunk_array[];
