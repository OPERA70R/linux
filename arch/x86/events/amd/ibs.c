/*
 * Performance events - AMD IBS
 *
 *  Copyright (C) 2011 Advanced Micro Devices, Inc., Robert Richter
 *
 *  For licencing details see kernel-base/COPYING
 */

#include <linux/perf_event.h>
#include <linux/init.h>
#include <linux/export.h>
#include <linux/pci.h>
#include <linux/ptrace.h>
#include <linux/syscore_ops.h>
#include <linux/sched/clock.h>

#include <asm/apic.h>

#include "../perf_event.h"

static u32 ibs_caps;

#if defined(CONFIG_PERF_EVENTS) && defined(CONFIG_CPU_SUP_AMD)

#include <linux/kprobes.h>
#include <linux/hardirq.h>

#include <asm/nmi.h>
#include <asm/amd-ibs.h>

<<<<<<< HEAD
#define IBS_FETCH_CONFIG_MASK	(IBS_FETCH_RAND_EN | IBS_FETCH_MAX_CNT)
#define IBS_OP_CONFIG_MASK	IBS_OP_MAX_CNT

=======
>>>>>>> e8a457b7
/* attr.config2 */
#define IBS_SW_FILTER_MASK	1

/*
 * IBS states:
 *
 * ENABLED; tracks the pmu::add(), pmu::del() state, when set the counter is taken
 * and any further add()s must fail.
 *
 * STARTED/STOPPING/STOPPED; deal with pmu::start(), pmu::stop() state but are
 * complicated by the fact that the IBS hardware can send late NMIs (ie. after
 * we've cleared the EN bit).
 *
 * In order to consume these late NMIs we have the STOPPED state, any NMI that
 * happens after we've cleared the EN state will clear this bit and report the
 * NMI handled (this is fundamentally racy in the face or multiple NMI sources,
 * someone else can consume our BIT and our NMI will go unhandled).
 *
 * And since we cannot set/clear this separate bit together with the EN bit,
 * there are races; if we cleared STARTED early, an NMI could land in
 * between clearing STARTED and clearing the EN bit (in fact multiple NMIs
 * could happen if the period is small enough), and consume our STOPPED bit
 * and trigger streams of unhandled NMIs.
 *
 * If, however, we clear STARTED late, an NMI can hit between clearing the
 * EN bit and clearing STARTED, still see STARTED set and process the event.
 * If this event will have the VALID bit clear, we bail properly, but this
 * is not a given. With VALID set we can end up calling pmu::stop() again
 * (the throttle logic) and trigger the WARNs in there.
 *
 * So what we do is set STOPPING before clearing EN to avoid the pmu::stop()
 * nesting, and clear STARTED late, so that we have a well defined state over
 * the clearing of the EN bit.
 *
 * XXX: we could probably be using !atomic bitops for all this.
 */

enum ibs_states {
	IBS_ENABLED	= 0,
	IBS_STARTED	= 1,
	IBS_STOPPING	= 2,
	IBS_STOPPED	= 3,

	IBS_MAX_STATES,
};

struct cpu_perf_ibs {
	struct perf_event	*event;
	unsigned long		state[BITS_TO_LONGS(IBS_MAX_STATES)];
};

struct perf_ibs {
	struct pmu			pmu;
	unsigned int			msr;
	u64				config_mask;
	u64				cnt_mask;
	u64				enable_mask;
	u64				valid_mask;
	u16				min_period;
	u64				max_period;
	unsigned long			offset_mask[1];
	int				offset_max;
	unsigned int			fetch_count_reset_broken : 1;
	unsigned int			fetch_ignore_if_zero_rip : 1;
	struct cpu_perf_ibs __percpu	*pcpu;

	u64				(*get_count)(u64 config);
};

static int
perf_event_set_period(struct hw_perf_event *hwc, u64 min, u64 max, u64 *hw_period)
{
	s64 left = local64_read(&hwc->period_left);
	s64 period = hwc->sample_period;
	int overflow = 0;

	/*
	 * If we are way outside a reasonable range then just skip forward:
	 */
	if (unlikely(left <= -period)) {
		left = period;
		local64_set(&hwc->period_left, left);
		hwc->last_period = period;
		overflow = 1;
	}

	if (unlikely(left < (s64)min)) {
		left += period;
		local64_set(&hwc->period_left, left);
		hwc->last_period = period;
		overflow = 1;
	}

	/*
	 * If the hw period that triggers the sw overflow is too short
	 * we might hit the irq handler. This biases the results.
	 * Thus we shorten the next-to-last period and set the last
	 * period to the max period.
	 */
	if (left > max) {
		left -= max;
		if (left > max)
			left = max;
		else if (left < min)
			left = min;
	}

	*hw_period = (u64)left;

	return overflow;
}

static  int
perf_event_try_update(struct perf_event *event, u64 new_raw_count, int width)
{
	struct hw_perf_event *hwc = &event->hw;
	int shift = 64 - width;
	u64 prev_raw_count;
	u64 delta;

	/*
	 * Careful: an NMI might modify the previous event value.
	 *
	 * Our tactic to handle this is to first atomically read and
	 * exchange a new raw count - then add that new-prev delta
	 * count to the generic event atomically:
	 */
	prev_raw_count = local64_read(&hwc->prev_count);
	if (!local64_try_cmpxchg(&hwc->prev_count,
				 &prev_raw_count, new_raw_count))
		return 0;

	/*
	 * Now we have the new raw value and have updated the prev
	 * timestamp already. We can now calculate the elapsed delta
	 * (event-)time and add that to the generic event.
	 *
	 * Careful, not all hw sign-extends above the physical width
	 * of the count.
	 */
	delta = (new_raw_count << shift) - (prev_raw_count << shift);
	delta >>= shift;

	local64_add(delta, &event->count);
	local64_sub(delta, &hwc->period_left);

	return 1;
}

static struct perf_ibs perf_ibs_fetch;
static struct perf_ibs perf_ibs_op;

static struct perf_ibs *get_ibs_pmu(int type)
{
	if (perf_ibs_fetch.pmu.type == type)
		return &perf_ibs_fetch;
	if (perf_ibs_op.pmu.type == type)
		return &perf_ibs_op;
	return NULL;
}

/*
 * core pmu config -> IBS config
 *
 *  perf record -a -e cpu-cycles:p ...    # use ibs op counting cycle count
 *  perf record -a -e r076:p ...          # same as -e cpu-cycles:p
 *  perf record -a -e r0C1:p ...          # use ibs op counting micro-ops
 *
 * IbsOpCntCtl (bit 19) of IBS Execution Control Register (IbsOpCtl,
 * MSRC001_1033) is used to select either cycle or micro-ops counting
 * mode.
 */
static int core_pmu_ibs_config(struct perf_event *event, u64 *config)
{
	switch (event->attr.type) {
	case PERF_TYPE_HARDWARE:
		switch (event->attr.config) {
		case PERF_COUNT_HW_CPU_CYCLES:
			*config = 0;
			return 0;
		}
		break;
	case PERF_TYPE_RAW:
		switch (event->attr.config) {
		case 0x0076:
			*config = 0;
			return 0;
		case 0x00C1:
			*config = IBS_OP_CNT_CTL;
			return 0;
		}
		break;
	default:
		return -ENOENT;
	}

	return -EOPNOTSUPP;
}

/*
 * The rip of IBS samples has skid 0. Thus, IBS supports precise
 * levels 1 and 2 and the PERF_EFLAGS_EXACT is set. In rare cases the
 * rip is invalid when IBS was not able to record the rip correctly.
 * We clear PERF_EFLAGS_EXACT and take the rip from pt_regs then.
 */
int forward_event_to_ibs(struct perf_event *event)
{
	u64 config = 0;

	if (!event->attr.precise_ip || event->attr.precise_ip > 2)
		return -EOPNOTSUPP;

	if (!core_pmu_ibs_config(event, &config)) {
		event->attr.type = perf_ibs_op.pmu.type;
		event->attr.config = config;
	}
	return -ENOENT;
}

/*
 * Grouping of IBS events is not possible since IBS can have only
 * one event active at any point in time.
 */
static int validate_group(struct perf_event *event)
{
	struct perf_event *sibling;

	if (event->group_leader == event)
		return 0;

	if (event->group_leader->pmu == event->pmu)
		return -EINVAL;

	for_each_sibling_event(sibling, event->group_leader) {
		if (sibling->pmu == event->pmu)
			return -EINVAL;
	}
	return 0;
}

static bool perf_ibs_ldlat_event(struct perf_ibs *perf_ibs,
				 struct perf_event *event)
{
	return perf_ibs == &perf_ibs_op &&
	       (ibs_caps & IBS_CAPS_OPLDLAT) &&
	       (event->attr.config1 & 0xFFF);
}

static int perf_ibs_init(struct perf_event *event)
{
	struct hw_perf_event *hwc = &event->hw;
	struct perf_ibs *perf_ibs;
	u64 config;
	int ret;

	perf_ibs = get_ibs_pmu(event->attr.type);
	if (!perf_ibs)
		return -ENOENT;

	config = event->attr.config;

	if (event->pmu != &perf_ibs->pmu)
		return -ENOENT;

	if (config & ~perf_ibs->config_mask)
		return -EINVAL;

	if (has_branch_stack(event))
		return -EOPNOTSUPP;

	/* handle exclude_{user,kernel} in the IRQ handler */
	if (event->attr.exclude_host || event->attr.exclude_guest ||
	    event->attr.exclude_idle)
		return -EINVAL;

	if (!(event->attr.config2 & IBS_SW_FILTER_MASK) &&
	    (event->attr.exclude_kernel || event->attr.exclude_user ||
	     event->attr.exclude_hv))
		return -EINVAL;

	ret = validate_group(event);
	if (ret)
		return ret;

	if (hwc->sample_period) {
		if (config & perf_ibs->cnt_mask)
			/* raw max_cnt may not be set */
			return -EINVAL;

		if (event->attr.freq) {
			hwc->sample_period = perf_ibs->min_period;
		} else {
			/* Silently mask off lower nibble. IBS hw mandates it. */
			hwc->sample_period &= ~0x0FULL;
			if (hwc->sample_period < perf_ibs->min_period)
				return -EINVAL;
		}
	} else {
		u64 period = 0;

		if (event->attr.freq)
			return -EINVAL;

		if (perf_ibs == &perf_ibs_op) {
			period = (config & IBS_OP_MAX_CNT) << 4;
			if (ibs_caps & IBS_CAPS_OPCNTEXT)
				period |= config & IBS_OP_MAX_CNT_EXT_MASK;
		} else {
			period = (config & IBS_FETCH_MAX_CNT) << 4;
		}

		config &= ~perf_ibs->cnt_mask;
		event->attr.sample_period = period;
		hwc->sample_period = period;

		if (hwc->sample_period < perf_ibs->min_period)
			return -EINVAL;
	}

	if (perf_ibs_ldlat_event(perf_ibs, event)) {
		u64 ldlat = event->attr.config1 & 0xFFF;

		if (ldlat < 128 || ldlat > 2048)
			return -EINVAL;
		ldlat >>= 7;

		config |= (ldlat - 1) << 59;
		config |= IBS_OP_L3MISSONLY | IBS_OP_LDLAT_EN;
	}

	/*
	 * If we modify hwc->sample_period, we also need to update
	 * hwc->last_period and hwc->period_left.
	 */
	hwc->last_period = hwc->sample_period;
	local64_set(&hwc->period_left, hwc->sample_period);

	hwc->config_base = perf_ibs->msr;
	hwc->config = config;

	return 0;
}

static int perf_ibs_set_period(struct perf_ibs *perf_ibs,
			       struct hw_perf_event *hwc, u64 *period)
{
	int overflow;

	/* ignore lower 4 bits in min count: */
	overflow = perf_event_set_period(hwc, perf_ibs->min_period,
					 perf_ibs->max_period, period);
	local64_set(&hwc->prev_count, 0);

	return overflow;
}

static u64 get_ibs_fetch_count(u64 config)
{
	union ibs_fetch_ctl fetch_ctl = (union ibs_fetch_ctl)config;

	return fetch_ctl.fetch_cnt << 4;
}

static u64 get_ibs_op_count(u64 config)
{
	union ibs_op_ctl op_ctl = (union ibs_op_ctl)config;
	u64 count = 0;

	/*
	 * If the internal 27-bit counter rolled over, the count is MaxCnt
	 * and the lower 7 bits of CurCnt are randomized.
	 * Otherwise CurCnt has the full 27-bit current counter value.
	 */
	if (op_ctl.op_val) {
		count = op_ctl.opmaxcnt << 4;
		if (ibs_caps & IBS_CAPS_OPCNTEXT)
			count += op_ctl.opmaxcnt_ext << 20;
	} else if (ibs_caps & IBS_CAPS_RDWROPCNT) {
		count = op_ctl.opcurcnt;
	}

	return count;
}

static void
perf_ibs_event_update(struct perf_ibs *perf_ibs, struct perf_event *event,
		      u64 *config)
{
	u64 count = perf_ibs->get_count(*config);

	/*
	 * Set width to 64 since we do not overflow on max width but
	 * instead on max count. In perf_ibs_set_period() we clear
	 * prev count manually on overflow.
	 */
	while (!perf_event_try_update(event, count, 64)) {
		rdmsrl(event->hw.config_base, *config);
		count = perf_ibs->get_count(*config);
	}
}

static inline void perf_ibs_enable_event(struct perf_ibs *perf_ibs,
					 struct hw_perf_event *hwc, u64 config)
{
	u64 tmp = hwc->config | config;

	if (perf_ibs->fetch_count_reset_broken)
		wrmsrl(hwc->config_base, tmp & ~perf_ibs->enable_mask);

	wrmsrl(hwc->config_base, tmp | perf_ibs->enable_mask);
}

/*
 * Erratum #420 Instruction-Based Sampling Engine May Generate
 * Interrupt that Cannot Be Cleared:
 *
 * Must clear counter mask first, then clear the enable bit. See
 * Revision Guide for AMD Family 10h Processors, Publication #41322.
 */
static inline void perf_ibs_disable_event(struct perf_ibs *perf_ibs,
					  struct hw_perf_event *hwc, u64 config)
{
	config &= ~perf_ibs->cnt_mask;
	if (boot_cpu_data.x86 == 0x10)
		wrmsrl(hwc->config_base, config);
	config &= ~perf_ibs->enable_mask;
	wrmsrl(hwc->config_base, config);
}

/*
 * We cannot restore the ibs pmu state, so we always needs to update
 * the event while stopping it and then reset the state when starting
 * again. Thus, ignoring PERF_EF_RELOAD and PERF_EF_UPDATE flags in
 * perf_ibs_start()/perf_ibs_stop() and instead always do it.
 */
static void perf_ibs_start(struct perf_event *event, int flags)
{
	struct hw_perf_event *hwc = &event->hw;
	struct perf_ibs *perf_ibs = container_of(event->pmu, struct perf_ibs, pmu);
	struct cpu_perf_ibs *pcpu = this_cpu_ptr(perf_ibs->pcpu);
	u64 period, config = 0;

	if (WARN_ON_ONCE(!(hwc->state & PERF_HES_STOPPED)))
		return;

	WARN_ON_ONCE(!(hwc->state & PERF_HES_UPTODATE));
	hwc->state = 0;

	if (event->attr.freq && hwc->sample_period < perf_ibs->min_period)
		hwc->sample_period = perf_ibs->min_period;

	perf_ibs_set_period(perf_ibs, hwc, &period);
	if (perf_ibs == &perf_ibs_op && (ibs_caps & IBS_CAPS_OPCNTEXT)) {
		config |= period & IBS_OP_MAX_CNT_EXT_MASK;
		period &= ~IBS_OP_MAX_CNT_EXT_MASK;
	}
	config |= period >> 4;

	/*
	 * Set STARTED before enabling the hardware, such that a subsequent NMI
	 * must observe it.
	 */
	set_bit(IBS_STARTED,    pcpu->state);
	clear_bit(IBS_STOPPING, pcpu->state);
	perf_ibs_enable_event(perf_ibs, hwc, config);

	perf_event_update_userpage(event);
}

static void perf_ibs_stop(struct perf_event *event, int flags)
{
	struct hw_perf_event *hwc = &event->hw;
	struct perf_ibs *perf_ibs = container_of(event->pmu, struct perf_ibs, pmu);
	struct cpu_perf_ibs *pcpu = this_cpu_ptr(perf_ibs->pcpu);
	u64 config;
	int stopping;

	if (test_and_set_bit(IBS_STOPPING, pcpu->state))
		return;

	stopping = test_bit(IBS_STARTED, pcpu->state);

	if (!stopping && (hwc->state & PERF_HES_UPTODATE))
		return;

	rdmsrl(hwc->config_base, config);

	if (stopping) {
		/*
		 * Set STOPPED before disabling the hardware, such that it
		 * must be visible to NMIs the moment we clear the EN bit,
		 * at which point we can generate an !VALID sample which
		 * we need to consume.
		 */
		set_bit(IBS_STOPPED, pcpu->state);
		perf_ibs_disable_event(perf_ibs, hwc, config);
		/*
		 * Clear STARTED after disabling the hardware; if it were
		 * cleared before an NMI hitting after the clear but before
		 * clearing the EN bit might think it a spurious NMI and not
		 * handle it.
		 *
		 * Clearing it after, however, creates the problem of the NMI
		 * handler seeing STARTED but not having a valid sample.
		 */
		clear_bit(IBS_STARTED, pcpu->state);
		WARN_ON_ONCE(hwc->state & PERF_HES_STOPPED);
		hwc->state |= PERF_HES_STOPPED;
	}

	if (hwc->state & PERF_HES_UPTODATE)
		return;

	/*
	 * Clear valid bit to not count rollovers on update, rollovers
	 * are only updated in the irq handler.
	 */
	config &= ~perf_ibs->valid_mask;

	perf_ibs_event_update(perf_ibs, event, &config);
	hwc->state |= PERF_HES_UPTODATE;
}

static int perf_ibs_add(struct perf_event *event, int flags)
{
	struct perf_ibs *perf_ibs = container_of(event->pmu, struct perf_ibs, pmu);
	struct cpu_perf_ibs *pcpu = this_cpu_ptr(perf_ibs->pcpu);

	if (test_and_set_bit(IBS_ENABLED, pcpu->state))
		return -ENOSPC;

	event->hw.state = PERF_HES_UPTODATE | PERF_HES_STOPPED;

	pcpu->event = event;

	if (flags & PERF_EF_START)
		perf_ibs_start(event, PERF_EF_RELOAD);

	return 0;
}

static void perf_ibs_del(struct perf_event *event, int flags)
{
	struct perf_ibs *perf_ibs = container_of(event->pmu, struct perf_ibs, pmu);
	struct cpu_perf_ibs *pcpu = this_cpu_ptr(perf_ibs->pcpu);

	if (!test_and_clear_bit(IBS_ENABLED, pcpu->state))
		return;

	perf_ibs_stop(event, PERF_EF_UPDATE);

	pcpu->event = NULL;

	perf_event_update_userpage(event);
}

static void perf_ibs_read(struct perf_event *event) { }

static int perf_ibs_check_period(struct perf_event *event, u64 value)
{
	struct perf_ibs *perf_ibs;
	u64 low_nibble;

	if (event->attr.freq)
		return 0;

	perf_ibs = container_of(event->pmu, struct perf_ibs, pmu);
	low_nibble = value & 0xFULL;

	/*
	 * This contradicts with perf_ibs_init() which allows sample period
	 * with lower nibble bits set but silently masks them off. Whereas
	 * this returns error.
	 */
	if (low_nibble || value < perf_ibs->min_period)
		return -EINVAL;

	return 0;
}

/*
 * We need to initialize with empty group if all attributes in the
 * group are dynamic.
 */
static struct attribute *attrs_empty[] = {
	NULL,
};

static struct attribute_group empty_caps_group = {
	.name = "caps",
	.attrs = attrs_empty,
};

PMU_FORMAT_ATTR(rand_en,	"config:57");
PMU_FORMAT_ATTR(cnt_ctl,	"config:19");
PMU_FORMAT_ATTR(swfilt,		"config2:0");
PMU_EVENT_ATTR_STRING(l3missonly, fetch_l3missonly, "config:59");
PMU_EVENT_ATTR_STRING(l3missonly, op_l3missonly, "config:16");
PMU_EVENT_ATTR_STRING(ldlat, ibs_op_ldlat_format, "config1:0-11");
PMU_EVENT_ATTR_STRING(zen4_ibs_extensions, zen4_ibs_extensions, "1");
PMU_EVENT_ATTR_STRING(ldlat, ibs_op_ldlat_cap, "1");
PMU_EVENT_ATTR_STRING(dtlb_pgsize, ibs_op_dtlb_pgsize_cap, "1");

static umode_t
zen4_ibs_extensions_is_visible(struct kobject *kobj, struct attribute *attr, int i)
{
	return ibs_caps & IBS_CAPS_ZEN4 ? attr->mode : 0;
}

<<<<<<< HEAD
=======
static umode_t
ibs_op_ldlat_is_visible(struct kobject *kobj, struct attribute *attr, int i)
{
	return ibs_caps & IBS_CAPS_OPLDLAT ? attr->mode : 0;
}

static umode_t
ibs_op_dtlb_pgsize_is_visible(struct kobject *kobj, struct attribute *attr, int i)
{
	return ibs_caps & IBS_CAPS_OPDTLBPGSIZE ? attr->mode : 0;
}

>>>>>>> e8a457b7
static struct attribute *fetch_attrs[] = {
	&format_attr_rand_en.attr,
	&format_attr_swfilt.attr,
	NULL,
};

static struct attribute *fetch_l3missonly_attrs[] = {
	&fetch_l3missonly.attr.attr,
	NULL,
};

static struct attribute *zen4_ibs_extensions_attrs[] = {
	&zen4_ibs_extensions.attr.attr,
	NULL,
};

<<<<<<< HEAD
=======
static struct attribute *ibs_op_ldlat_cap_attrs[] = {
	&ibs_op_ldlat_cap.attr.attr,
	NULL,
};

static struct attribute *ibs_op_dtlb_pgsize_cap_attrs[] = {
	&ibs_op_dtlb_pgsize_cap.attr.attr,
	NULL,
};

>>>>>>> e8a457b7
static struct attribute_group group_fetch_formats = {
	.name = "format",
	.attrs = fetch_attrs,
};

static struct attribute_group group_fetch_l3missonly = {
	.name = "format",
	.attrs = fetch_l3missonly_attrs,
	.is_visible = zen4_ibs_extensions_is_visible,
};

static struct attribute_group group_zen4_ibs_extensions = {
	.name = "caps",
	.attrs = zen4_ibs_extensions_attrs,
	.is_visible = zen4_ibs_extensions_is_visible,
};

static struct attribute_group group_ibs_op_ldlat_cap = {
	.name = "caps",
	.attrs = ibs_op_ldlat_cap_attrs,
	.is_visible = ibs_op_ldlat_is_visible,
};

static struct attribute_group group_ibs_op_dtlb_pgsize_cap = {
	.name = "caps",
	.attrs = ibs_op_dtlb_pgsize_cap_attrs,
	.is_visible = ibs_op_dtlb_pgsize_is_visible,
};

static const struct attribute_group *fetch_attr_groups[] = {
	&group_fetch_formats,
	&empty_caps_group,
	NULL,
};

static const struct attribute_group *fetch_attr_update[] = {
	&group_fetch_l3missonly,
	&group_zen4_ibs_extensions,
	NULL,
};

static umode_t
cnt_ctl_is_visible(struct kobject *kobj, struct attribute *attr, int i)
{
	return ibs_caps & IBS_CAPS_OPCNT ? attr->mode : 0;
}

static struct attribute *op_attrs[] = {
	&format_attr_swfilt.attr,
	NULL,
};

static struct attribute *cnt_ctl_attrs[] = {
	&format_attr_cnt_ctl.attr,
	NULL,
};

static struct attribute *op_l3missonly_attrs[] = {
	&op_l3missonly.attr.attr,
	NULL,
};

static struct attribute_group group_op_formats = {
	.name = "format",
	.attrs = op_attrs,
};

<<<<<<< HEAD
=======
static struct attribute *ibs_op_ldlat_format_attrs[] = {
	&ibs_op_ldlat_format.attr.attr,
	NULL,
};

>>>>>>> e8a457b7
static struct attribute_group group_cnt_ctl = {
	.name = "format",
	.attrs = cnt_ctl_attrs,
	.is_visible = cnt_ctl_is_visible,
};

static struct attribute_group group_op_l3missonly = {
	.name = "format",
	.attrs = op_l3missonly_attrs,
	.is_visible = zen4_ibs_extensions_is_visible,
};

static const struct attribute_group *op_attr_groups[] = {
	&group_op_formats,
	&empty_caps_group,
	NULL,
};

<<<<<<< HEAD
=======
static struct attribute_group group_ibs_op_ldlat_format = {
	.name = "format",
	.attrs = ibs_op_ldlat_format_attrs,
	.is_visible = ibs_op_ldlat_is_visible,
};

>>>>>>> e8a457b7
static const struct attribute_group *op_attr_update[] = {
	&group_cnt_ctl,
	&group_op_l3missonly,
	&group_zen4_ibs_extensions,
	&group_ibs_op_ldlat_cap,
	&group_ibs_op_ldlat_format,
	&group_ibs_op_dtlb_pgsize_cap,
	NULL,
};

static struct perf_ibs perf_ibs_fetch = {
	.pmu = {
		.task_ctx_nr	= perf_hw_context,

		.event_init	= perf_ibs_init,
		.add		= perf_ibs_add,
		.del		= perf_ibs_del,
		.start		= perf_ibs_start,
		.stop		= perf_ibs_stop,
		.read		= perf_ibs_read,
<<<<<<< HEAD
=======
		.check_period	= perf_ibs_check_period,
>>>>>>> e8a457b7
	},
	.msr			= MSR_AMD64_IBSFETCHCTL,
	.config_mask		= IBS_FETCH_MAX_CNT | IBS_FETCH_RAND_EN,
	.cnt_mask		= IBS_FETCH_MAX_CNT,
	.enable_mask		= IBS_FETCH_ENABLE,
	.valid_mask		= IBS_FETCH_VAL,
	.min_period		= 0x10,
	.max_period		= IBS_FETCH_MAX_CNT << 4,
	.offset_mask		= { MSR_AMD64_IBSFETCH_REG_MASK },
	.offset_max		= MSR_AMD64_IBSFETCH_REG_COUNT,

	.get_count		= get_ibs_fetch_count,
};

static struct perf_ibs perf_ibs_op = {
	.pmu = {
		.task_ctx_nr	= perf_hw_context,

		.event_init	= perf_ibs_init,
		.add		= perf_ibs_add,
		.del		= perf_ibs_del,
		.start		= perf_ibs_start,
		.stop		= perf_ibs_stop,
		.read		= perf_ibs_read,
<<<<<<< HEAD
=======
		.check_period	= perf_ibs_check_period,
>>>>>>> e8a457b7
	},
	.msr			= MSR_AMD64_IBSOPCTL,
	.config_mask		= IBS_OP_MAX_CNT,
	.cnt_mask		= IBS_OP_MAX_CNT | IBS_OP_CUR_CNT |
				  IBS_OP_CUR_CNT_RAND,
	.enable_mask		= IBS_OP_ENABLE,
	.valid_mask		= IBS_OP_VAL,
	.min_period		= 0x90,
	.max_period		= IBS_OP_MAX_CNT << 4,
	.offset_mask		= { MSR_AMD64_IBSOP_REG_MASK },
	.offset_max		= MSR_AMD64_IBSOP_REG_COUNT,

	.get_count		= get_ibs_op_count,
};

static void perf_ibs_get_mem_op(union ibs_op_data3 *op_data3,
				struct perf_sample_data *data)
{
	union perf_mem_data_src *data_src = &data->data_src;

	data_src->mem_op = PERF_MEM_OP_NA;

	if (op_data3->ld_op)
		data_src->mem_op = PERF_MEM_OP_LOAD;
	else if (op_data3->st_op)
		data_src->mem_op = PERF_MEM_OP_STORE;
}

/*
 * Processors having CPUID_Fn8000001B_EAX[11] aka IBS_CAPS_ZEN4 has
 * more fine granular DataSrc encodings. Others have coarse.
 */
static u8 perf_ibs_data_src(union ibs_op_data2 *op_data2)
{
	if (ibs_caps & IBS_CAPS_ZEN4)
		return (op_data2->data_src_hi << 3) | op_data2->data_src_lo;

	return op_data2->data_src_lo;
}

#define	L(x)		(PERF_MEM_S(LVL, x) | PERF_MEM_S(LVL, HIT))
#define	LN(x)		PERF_MEM_S(LVLNUM, x)
#define	REM		PERF_MEM_S(REMOTE, REMOTE)
#define	HOPS(x)		PERF_MEM_S(HOPS, x)

static u64 g_data_src[8] = {
	[IBS_DATA_SRC_LOC_CACHE]	  = L(L3) | L(REM_CCE1) | LN(ANY_CACHE) | HOPS(0),
	[IBS_DATA_SRC_DRAM]		  = L(LOC_RAM) | LN(RAM),
	[IBS_DATA_SRC_REM_CACHE]	  = L(REM_CCE2) | LN(ANY_CACHE) | REM | HOPS(1),
	[IBS_DATA_SRC_IO]		  = L(IO) | LN(IO),
};

#define RMT_NODE_BITS			(1 << IBS_DATA_SRC_DRAM)
#define RMT_NODE_APPLICABLE(x)		(RMT_NODE_BITS & (1 << x))

static u64 g_zen4_data_src[32] = {
	[IBS_DATA_SRC_EXT_LOC_CACHE]	  = L(L3) | LN(L3),
	[IBS_DATA_SRC_EXT_NEAR_CCX_CACHE] = L(REM_CCE1) | LN(ANY_CACHE) | REM | HOPS(0),
	[IBS_DATA_SRC_EXT_DRAM]		  = L(LOC_RAM) | LN(RAM),
	[IBS_DATA_SRC_EXT_FAR_CCX_CACHE]  = L(REM_CCE2) | LN(ANY_CACHE) | REM | HOPS(1),
	[IBS_DATA_SRC_EXT_PMEM]		  = LN(PMEM),
	[IBS_DATA_SRC_EXT_IO]		  = L(IO) | LN(IO),
	[IBS_DATA_SRC_EXT_EXT_MEM]	  = LN(CXL),
};

#define ZEN4_RMT_NODE_BITS		((1 << IBS_DATA_SRC_EXT_DRAM) | \
					 (1 << IBS_DATA_SRC_EXT_PMEM) | \
					 (1 << IBS_DATA_SRC_EXT_EXT_MEM))
#define ZEN4_RMT_NODE_APPLICABLE(x)	(ZEN4_RMT_NODE_BITS & (1 << x))

static __u64 perf_ibs_get_mem_lvl(union ibs_op_data2 *op_data2,
				  union ibs_op_data3 *op_data3,
				  struct perf_sample_data *data)
{
	union perf_mem_data_src *data_src = &data->data_src;
	u8 ibs_data_src = perf_ibs_data_src(op_data2);

	data_src->mem_lvl = 0;
	data_src->mem_lvl_num = 0;

	/*
	 * DcMiss, L2Miss, DataSrc, DcMissLat etc. are all invalid for Uncached
	 * memory accesses. So, check DcUcMemAcc bit early.
	 */
	if (op_data3->dc_uc_mem_acc && ibs_data_src != IBS_DATA_SRC_EXT_IO)
		return L(UNC) | LN(UNC);

	/* L1 Hit */
	if (op_data3->dc_miss == 0)
		return L(L1) | LN(L1);

	/* L2 Hit */
	if (op_data3->l2_miss == 0) {
		/* Erratum #1293 */
		if (boot_cpu_data.x86 != 0x19 || boot_cpu_data.x86_model > 0xF ||
		    !(op_data3->sw_pf || op_data3->dc_miss_no_mab_alloc))
			return L(L2) | LN(L2);
	}

	/*
	 * OP_DATA2 is valid only for load ops. Skip all checks which
	 * uses OP_DATA2[DataSrc].
	 */
	if (data_src->mem_op != PERF_MEM_OP_LOAD)
		goto check_mab;

	if (ibs_caps & IBS_CAPS_ZEN4) {
		u64 val = g_zen4_data_src[ibs_data_src];

		if (!val)
			goto check_mab;

		/* HOPS_1 because IBS doesn't provide remote socket detail */
		if (op_data2->rmt_node && ZEN4_RMT_NODE_APPLICABLE(ibs_data_src)) {
			if (ibs_data_src == IBS_DATA_SRC_EXT_DRAM)
				val = L(REM_RAM1) | LN(RAM) | REM | HOPS(1);
			else
				val |= REM | HOPS(1);
		}

		return val;
	} else {
		u64 val = g_data_src[ibs_data_src];

		if (!val)
			goto check_mab;

		/* HOPS_1 because IBS doesn't provide remote socket detail */
		if (op_data2->rmt_node && RMT_NODE_APPLICABLE(ibs_data_src)) {
			if (ibs_data_src == IBS_DATA_SRC_DRAM)
				val = L(REM_RAM1) | LN(RAM) | REM | HOPS(1);
			else
				val |= REM | HOPS(1);
		}

		return val;
	}

check_mab:
	/*
	 * MAB (Miss Address Buffer) Hit. MAB keeps track of outstanding
	 * DC misses. However, such data may come from any level in mem
	 * hierarchy. IBS provides detail about both MAB as well as actual
	 * DataSrc simultaneously. Prioritize DataSrc over MAB, i.e. set
	 * MAB only when IBS fails to provide DataSrc.
	 */
	if (op_data3->dc_miss_no_mab_alloc)
		return L(LFB) | LN(LFB);

	/* Don't set HIT with NA */
	return PERF_MEM_S(LVL, NA) | LN(NA);
}

static bool perf_ibs_cache_hit_st_valid(void)
{
	/* 0: Uninitialized, 1: Valid, -1: Invalid */
	static int cache_hit_st_valid;

	if (unlikely(!cache_hit_st_valid)) {
		if (boot_cpu_data.x86 == 0x19 &&
		    (boot_cpu_data.x86_model <= 0xF ||
		    (boot_cpu_data.x86_model >= 0x20 &&
		     boot_cpu_data.x86_model <= 0x5F))) {
			cache_hit_st_valid = -1;
		} else {
			cache_hit_st_valid = 1;
		}
	}

	return cache_hit_st_valid == 1;
}

static void perf_ibs_get_mem_snoop(union ibs_op_data2 *op_data2,
				   struct perf_sample_data *data)
{
	union perf_mem_data_src *data_src = &data->data_src;
	u8 ibs_data_src;

	data_src->mem_snoop = PERF_MEM_SNOOP_NA;

	if (!perf_ibs_cache_hit_st_valid() ||
	    data_src->mem_op != PERF_MEM_OP_LOAD ||
	    data_src->mem_lvl & PERF_MEM_LVL_L1 ||
	    data_src->mem_lvl & PERF_MEM_LVL_L2 ||
	    op_data2->cache_hit_st)
		return;

	ibs_data_src = perf_ibs_data_src(op_data2);

	if (ibs_caps & IBS_CAPS_ZEN4) {
		if (ibs_data_src == IBS_DATA_SRC_EXT_LOC_CACHE ||
		    ibs_data_src == IBS_DATA_SRC_EXT_NEAR_CCX_CACHE ||
		    ibs_data_src == IBS_DATA_SRC_EXT_FAR_CCX_CACHE)
			data_src->mem_snoop = PERF_MEM_SNOOP_HITM;
	} else if (ibs_data_src == IBS_DATA_SRC_LOC_CACHE) {
		data_src->mem_snoop = PERF_MEM_SNOOP_HITM;
	}
}

static void perf_ibs_get_tlb_lvl(union ibs_op_data3 *op_data3,
				 struct perf_sample_data *data)
{
	union perf_mem_data_src *data_src = &data->data_src;

	data_src->mem_dtlb = PERF_MEM_TLB_NA;

	if (!op_data3->dc_lin_addr_valid)
		return;

	if ((ibs_caps & IBS_CAPS_OPDTLBPGSIZE) &&
	    !op_data3->dc_phy_addr_valid)
		return;

	if (!op_data3->dc_l1tlb_miss) {
		data_src->mem_dtlb = PERF_MEM_TLB_L1 | PERF_MEM_TLB_HIT;
		return;
	}

	if (!op_data3->dc_l2tlb_miss) {
		data_src->mem_dtlb = PERF_MEM_TLB_L2 | PERF_MEM_TLB_HIT;
		return;
	}

	data_src->mem_dtlb = PERF_MEM_TLB_L2 | PERF_MEM_TLB_MISS;
}

static void perf_ibs_get_mem_lock(union ibs_op_data3 *op_data3,
				  struct perf_sample_data *data)
{
	union perf_mem_data_src *data_src = &data->data_src;

	data_src->mem_lock = PERF_MEM_LOCK_NA;

	if (op_data3->dc_locked_op)
		data_src->mem_lock = PERF_MEM_LOCK_LOCKED;
}

/* Be careful. Works only for contiguous MSRs. */
#define ibs_fetch_msr_idx(msr)	(msr - MSR_AMD64_IBSFETCHCTL)
#define ibs_op_msr_idx(msr)	(msr - MSR_AMD64_IBSOPCTL)

static void perf_ibs_get_data_src(struct perf_ibs_data *ibs_data,
				  struct perf_sample_data *data,
				  union ibs_op_data2 *op_data2,
				  union ibs_op_data3 *op_data3)
{
	union perf_mem_data_src *data_src = &data->data_src;

	data_src->val |= perf_ibs_get_mem_lvl(op_data2, op_data3, data);
	perf_ibs_get_mem_snoop(op_data2, data);
	perf_ibs_get_tlb_lvl(op_data3, data);
	perf_ibs_get_mem_lock(op_data3, data);
}

static __u64 perf_ibs_get_op_data2(struct perf_ibs_data *ibs_data,
				   union ibs_op_data3 *op_data3)
{
	__u64 val = ibs_data->regs[ibs_op_msr_idx(MSR_AMD64_IBSOPDATA2)];

	/* Erratum #1293 */
	if (boot_cpu_data.x86 == 0x19 && boot_cpu_data.x86_model <= 0xF &&
	    (op_data3->sw_pf || op_data3->dc_miss_no_mab_alloc)) {
		/*
		 * OP_DATA2 has only two fields on Zen3: DataSrc and RmtNode.
		 * DataSrc=0 is 'No valid status' and RmtNode is invalid when
		 * DataSrc=0.
		 */
		val = 0;
	}
	return val;
}

static void perf_ibs_parse_ld_st_data(__u64 sample_type,
				      struct perf_ibs_data *ibs_data,
				      struct perf_sample_data *data)
{
	union ibs_op_data3 op_data3;
	union ibs_op_data2 op_data2;
	union ibs_op_data op_data;

	data->data_src.val = PERF_MEM_NA;
	op_data3.val = ibs_data->regs[ibs_op_msr_idx(MSR_AMD64_IBSOPDATA3)];

	perf_ibs_get_mem_op(&op_data3, data);
	if (data->data_src.mem_op != PERF_MEM_OP_LOAD &&
	    data->data_src.mem_op != PERF_MEM_OP_STORE)
		return;

	op_data2.val = perf_ibs_get_op_data2(ibs_data, &op_data3);

	if (sample_type & PERF_SAMPLE_DATA_SRC) {
		perf_ibs_get_data_src(ibs_data, data, &op_data2, &op_data3);
		data->sample_flags |= PERF_SAMPLE_DATA_SRC;
	}

	if (sample_type & PERF_SAMPLE_WEIGHT_TYPE && op_data3.dc_miss &&
	    data->data_src.mem_op == PERF_MEM_OP_LOAD) {
		op_data.val = ibs_data->regs[ibs_op_msr_idx(MSR_AMD64_IBSOPDATA)];

		if (sample_type & PERF_SAMPLE_WEIGHT_STRUCT) {
			data->weight.var1_dw = op_data3.dc_miss_lat;
			data->weight.var2_w = op_data.tag_to_ret_ctr;
		} else if (sample_type & PERF_SAMPLE_WEIGHT) {
			data->weight.full = op_data3.dc_miss_lat;
		}
		data->sample_flags |= PERF_SAMPLE_WEIGHT_TYPE;
	}

	if (sample_type & PERF_SAMPLE_ADDR && op_data3.dc_lin_addr_valid) {
		data->addr = ibs_data->regs[ibs_op_msr_idx(MSR_AMD64_IBSDCLINAD)];
		data->sample_flags |= PERF_SAMPLE_ADDR;
	}

	if (sample_type & PERF_SAMPLE_PHYS_ADDR && op_data3.dc_phy_addr_valid) {
		data->phys_addr = ibs_data->regs[ibs_op_msr_idx(MSR_AMD64_IBSDCPHYSAD)];
		data->sample_flags |= PERF_SAMPLE_PHYS_ADDR;
	}
}

static bool perf_ibs_is_mem_sample_type(struct perf_ibs *perf_ibs,
					struct perf_event *event)
{
	u64 sample_type = event->attr.sample_type;

	return perf_ibs == &perf_ibs_op &&
	       sample_type & (PERF_SAMPLE_DATA_SRC |
			      PERF_SAMPLE_WEIGHT_TYPE |
			      PERF_SAMPLE_ADDR |
			      PERF_SAMPLE_PHYS_ADDR);
}

static int perf_ibs_get_offset_max(struct perf_ibs *perf_ibs,
				   struct perf_event *event,
				   int check_rip)
{
	if (event->attr.sample_type & PERF_SAMPLE_RAW ||
	    perf_ibs_is_mem_sample_type(perf_ibs, event) ||
	    perf_ibs_ldlat_event(perf_ibs, event))
		return perf_ibs->offset_max;
	else if (check_rip)
		return 3;
	return 1;
}

static bool perf_ibs_is_kernel_data_addr(struct perf_event *event,
					 struct perf_ibs_data *ibs_data)
{
	u64 sample_type_mask = PERF_SAMPLE_ADDR | PERF_SAMPLE_RAW;
	union ibs_op_data3 op_data3;
	u64 dc_lin_addr;

	op_data3.val = ibs_data->regs[ibs_op_msr_idx(MSR_AMD64_IBSOPDATA3)];
	dc_lin_addr = ibs_data->regs[ibs_op_msr_idx(MSR_AMD64_IBSDCLINAD)];

	return unlikely((event->attr.sample_type & sample_type_mask) &&
			op_data3.dc_lin_addr_valid && kernel_ip(dc_lin_addr));
}

static bool perf_ibs_is_kernel_br_target(struct perf_event *event,
					 struct perf_ibs_data *ibs_data,
					 int br_target_idx)
{
	union ibs_op_data op_data;
	u64 br_target;

	op_data.val = ibs_data->regs[ibs_op_msr_idx(MSR_AMD64_IBSOPDATA)];
	br_target = ibs_data->regs[br_target_idx];

	return unlikely((event->attr.sample_type & PERF_SAMPLE_RAW) &&
			op_data.op_brn_ret && kernel_ip(br_target));
}

static bool perf_ibs_swfilt_discard(struct perf_ibs *perf_ibs, struct perf_event *event,
				    struct pt_regs *regs, struct perf_ibs_data *ibs_data,
				    int br_target_idx)
{
	if (perf_exclude_event(event, regs))
		return true;

	if (perf_ibs != &perf_ibs_op || !event->attr.exclude_kernel)
		return false;

	if (perf_ibs_is_kernel_data_addr(event, ibs_data))
		return true;

	if (br_target_idx != -1 &&
	    perf_ibs_is_kernel_br_target(event, ibs_data, br_target_idx))
		return true;

	return false;
}

static void perf_ibs_phyaddr_clear(struct perf_ibs *perf_ibs,
				   struct perf_ibs_data *ibs_data)
{
	if (perf_ibs == &perf_ibs_op) {
		ibs_data->regs[ibs_op_msr_idx(MSR_AMD64_IBSOPDATA3)] &= ~(1ULL << 18);
		ibs_data->regs[ibs_op_msr_idx(MSR_AMD64_IBSDCPHYSAD)] = 0;
		return;
	}

	ibs_data->regs[ibs_fetch_msr_idx(MSR_AMD64_IBSFETCHCTL)] &= ~(1ULL << 52);
	ibs_data->regs[ibs_fetch_msr_idx(MSR_AMD64_IBSFETCHPHYSAD)] = 0;
}

static int perf_ibs_handle_irq(struct perf_ibs *perf_ibs, struct pt_regs *iregs)
{
	struct cpu_perf_ibs *pcpu = this_cpu_ptr(perf_ibs->pcpu);
	struct perf_event *event = pcpu->event;
	struct hw_perf_event *hwc;
	struct perf_sample_data data;
	struct perf_raw_record raw;
	struct pt_regs regs;
	struct perf_ibs_data ibs_data;
	int offset, size, check_rip, offset_max, throttle = 0;
	unsigned int msr;
	u64 *buf, *config, period, new_config = 0;
	int br_target_idx = -1;

	if (!test_bit(IBS_STARTED, pcpu->state)) {
fail:
		/*
		 * Catch spurious interrupts after stopping IBS: After
		 * disabling IBS there could be still incoming NMIs
		 * with samples that even have the valid bit cleared.
		 * Mark all this NMIs as handled.
		 */
		if (test_and_clear_bit(IBS_STOPPED, pcpu->state))
			return 1;

		return 0;
	}

	if (WARN_ON_ONCE(!event))
		goto fail;

	hwc = &event->hw;
	msr = hwc->config_base;
	buf = ibs_data.regs;
	rdmsrl(msr, *buf);
	if (!(*buf++ & perf_ibs->valid_mask))
		goto fail;

	config = &ibs_data.regs[0];
	perf_ibs_event_update(perf_ibs, event, config);
	perf_sample_data_init(&data, 0, hwc->last_period);
	if (!perf_ibs_set_period(perf_ibs, hwc, &period))
		goto out;	/* no sw counter overflow */

	ibs_data.caps = ibs_caps;
	size = 1;
	offset = 1;
	check_rip = (perf_ibs == &perf_ibs_op && (ibs_caps & IBS_CAPS_RIPINVALIDCHK));

	offset_max = perf_ibs_get_offset_max(perf_ibs, event, check_rip);

	do {
		rdmsrl(msr + offset, *buf++);
		size++;
		offset = find_next_bit(perf_ibs->offset_mask,
				       perf_ibs->offset_max,
				       offset + 1);
	} while (offset < offset_max);

	if (perf_ibs_ldlat_event(perf_ibs, event)) {
		union ibs_op_data3 op_data3;

		op_data3.val = ibs_data.regs[ibs_op_msr_idx(MSR_AMD64_IBSOPDATA3)];
		/*
		 * Opening event is errored out if load latency threshold is
		 * outside of [128, 2048] range. Since the event has reached
		 * interrupt handler, we can safely assume the threshold is
		 * within [128, 2048] range.
		 */
		if (!op_data3.ld_op || !op_data3.dc_miss ||
		    op_data3.dc_miss_lat <= (event->attr.config1 & 0xFFF))
			goto out;
	}

	/*
	 * Read IbsBrTarget, IbsOpData4, and IbsExtdCtl separately
	 * depending on their availability.
	 * Can't add to offset_max as they are staggered
	 */
	if (event->attr.sample_type & PERF_SAMPLE_RAW) {
		if (perf_ibs == &perf_ibs_op) {
			if (ibs_caps & IBS_CAPS_BRNTRGT) {
				rdmsrl(MSR_AMD64_IBSBRTARGET, *buf++);
				br_target_idx = size;
				size++;
			}
			if (ibs_caps & IBS_CAPS_OPDATA4) {
				rdmsrl(MSR_AMD64_IBSOPDATA4, *buf++);
				size++;
			}
		}
		if (perf_ibs == &perf_ibs_fetch && (ibs_caps & IBS_CAPS_FETCHCTLEXTD)) {
			rdmsrl(MSR_AMD64_ICIBSEXTDCTL, *buf++);
			size++;
		}
	}
	ibs_data.size = sizeof(u64) * size;

	regs = *iregs;
	if (check_rip && (ibs_data.regs[2] & IBS_RIP_INVALID)) {
		regs.flags &= ~PERF_EFLAGS_EXACT;
	} else {
		/* Workaround for erratum #1197 */
		if (perf_ibs->fetch_ignore_if_zero_rip && !(ibs_data.regs[1]))
			goto out;

		set_linear_ip(&regs, ibs_data.regs[1]);
		regs.flags |= PERF_EFLAGS_EXACT;
	}

	if ((event->attr.config2 & IBS_SW_FILTER_MASK) &&
<<<<<<< HEAD
	    perf_exclude_event(event, &regs)) {
		throttle = perf_event_account_interrupt(event);
		goto out;
	}
=======
	    perf_ibs_swfilt_discard(perf_ibs, event, &regs, &ibs_data, br_target_idx)) {
		throttle = perf_event_account_interrupt(event);
		goto out;
	}
	/*
	 * Prevent leaking physical addresses to unprivileged users. Skip
	 * PERF_SAMPLE_PHYS_ADDR check since generic code prevents it for
	 * unprivileged users.
	 */
	if ((event->attr.sample_type & PERF_SAMPLE_RAW) &&
	    perf_allow_kernel()) {
		perf_ibs_phyaddr_clear(perf_ibs, &ibs_data);
	}
>>>>>>> e8a457b7

	if (event->attr.sample_type & PERF_SAMPLE_RAW) {
		raw = (struct perf_raw_record){
			.frag = {
				.size = sizeof(u32) + ibs_data.size,
				.data = ibs_data.data,
			},
		};
		perf_sample_save_raw_data(&data, event, &raw);
	}

	if (perf_ibs == &perf_ibs_op)
		perf_ibs_parse_ld_st_data(event->attr.sample_type, &ibs_data, &data);

	/*
	 * rip recorded by IbsOpRip will not be consistent with rsp and rbp
	 * recorded as part of interrupt regs. Thus we need to use rip from
	 * interrupt regs while unwinding call stack.
	 */
	perf_sample_save_callchain(&data, event, iregs);

	throttle = perf_event_overflow(event, &data, &regs);

	if (event->attr.freq && hwc->sample_period < perf_ibs->min_period)
		hwc->sample_period = perf_ibs->min_period;

out:
	if (throttle) {
		perf_ibs_stop(event, 0);
	} else {
		if (perf_ibs == &perf_ibs_op) {
			if (ibs_caps & IBS_CAPS_OPCNTEXT) {
				new_config = period & IBS_OP_MAX_CNT_EXT_MASK;
				period &= ~IBS_OP_MAX_CNT_EXT_MASK;
			}
			if ((ibs_caps & IBS_CAPS_RDWROPCNT) && (*config & IBS_OP_CNT_CTL))
				new_config |= *config & IBS_OP_CUR_CNT_RAND;
		}
		new_config |= period >> 4;

		perf_ibs_enable_event(perf_ibs, hwc, new_config);
	}

	perf_event_update_userpage(event);

	return 1;
}

static int
perf_ibs_nmi_handler(unsigned int cmd, struct pt_regs *regs)
{
	u64 stamp = sched_clock();
	int handled = 0;

	handled += perf_ibs_handle_irq(&perf_ibs_fetch, regs);
	handled += perf_ibs_handle_irq(&perf_ibs_op, regs);

	if (handled)
		inc_irq_stat(apic_perf_irqs);

	perf_sample_event_took(sched_clock() - stamp);

	return handled;
}
NOKPROBE_SYMBOL(perf_ibs_nmi_handler);

static __init int perf_ibs_pmu_init(struct perf_ibs *perf_ibs, char *name)
{
	struct cpu_perf_ibs __percpu *pcpu;
	int ret;

	pcpu = alloc_percpu(struct cpu_perf_ibs);
	if (!pcpu)
		return -ENOMEM;

	perf_ibs->pcpu = pcpu;

	ret = perf_pmu_register(&perf_ibs->pmu, name, -1);
	if (ret) {
		perf_ibs->pcpu = NULL;
		free_percpu(pcpu);
	}

	return ret;
}

static __init int perf_ibs_fetch_init(void)
{
	/*
	 * Some chips fail to reset the fetch count when it is written; instead
	 * they need a 0-1 transition of IbsFetchEn.
	 */
	if (boot_cpu_data.x86 >= 0x16 && boot_cpu_data.x86 <= 0x18)
		perf_ibs_fetch.fetch_count_reset_broken = 1;

	if (boot_cpu_data.x86 == 0x19 && boot_cpu_data.x86_model < 0x10)
		perf_ibs_fetch.fetch_ignore_if_zero_rip = 1;

	if (ibs_caps & IBS_CAPS_ZEN4)
		perf_ibs_fetch.config_mask |= IBS_FETCH_L3MISSONLY;

	perf_ibs_fetch.pmu.attr_groups = fetch_attr_groups;
	perf_ibs_fetch.pmu.attr_update = fetch_attr_update;

	return perf_ibs_pmu_init(&perf_ibs_fetch, "ibs_fetch");
}

static __init int perf_ibs_op_init(void)
{
	if (ibs_caps & IBS_CAPS_OPCNT)
		perf_ibs_op.config_mask |= IBS_OP_CNT_CTL;

	if (ibs_caps & IBS_CAPS_OPCNTEXT) {
		perf_ibs_op.max_period  |= IBS_OP_MAX_CNT_EXT_MASK;
		perf_ibs_op.config_mask	|= IBS_OP_MAX_CNT_EXT_MASK;
		perf_ibs_op.cnt_mask    |= (IBS_OP_MAX_CNT_EXT_MASK |
					    IBS_OP_CUR_CNT_EXT_MASK);
	}

	if (ibs_caps & IBS_CAPS_ZEN4)
		perf_ibs_op.config_mask |= IBS_OP_L3MISSONLY;

	perf_ibs_op.pmu.attr_groups = op_attr_groups;
	perf_ibs_op.pmu.attr_update = op_attr_update;

	return perf_ibs_pmu_init(&perf_ibs_op, "ibs_op");
}

static __init int perf_event_ibs_init(void)
{
	int ret;

	ret = perf_ibs_fetch_init();
	if (ret)
		return ret;

	ret = perf_ibs_op_init();
	if (ret)
		goto err_op;

	ret = register_nmi_handler(NMI_LOCAL, perf_ibs_nmi_handler, 0, "perf_ibs");
	if (ret)
		goto err_nmi;

	pr_info("perf: AMD IBS detected (0x%08x)\n", ibs_caps);
	return 0;

err_nmi:
	perf_pmu_unregister(&perf_ibs_op.pmu);
	free_percpu(perf_ibs_op.pcpu);
	perf_ibs_op.pcpu = NULL;
err_op:
	perf_pmu_unregister(&perf_ibs_fetch.pmu);
	free_percpu(perf_ibs_fetch.pcpu);
	perf_ibs_fetch.pcpu = NULL;

	return ret;
}

#else /* defined(CONFIG_PERF_EVENTS) && defined(CONFIG_CPU_SUP_AMD) */

static __init int perf_event_ibs_init(void)
{
	return 0;
}

#endif

/* IBS - apic initialization, for perf and oprofile */

static __init u32 __get_ibs_caps(void)
{
	u32 caps;
	unsigned int max_level;

	if (!boot_cpu_has(X86_FEATURE_IBS))
		return 0;

	/* check IBS cpuid feature flags */
	max_level = cpuid_eax(0x80000000);
	if (max_level < IBS_CPUID_FEATURES)
		return IBS_CAPS_DEFAULT;

	caps = cpuid_eax(IBS_CPUID_FEATURES);
	if (!(caps & IBS_CAPS_AVAIL))
		/* cpuid flags not valid */
		return IBS_CAPS_DEFAULT;

	return caps;
}

u32 get_ibs_caps(void)
{
	return ibs_caps;
}

EXPORT_SYMBOL(get_ibs_caps);

static inline int get_eilvt(int offset)
{
	return !setup_APIC_eilvt(offset, 0, APIC_EILVT_MSG_NMI, 1);
}

static inline int put_eilvt(int offset)
{
	return !setup_APIC_eilvt(offset, 0, 0, 1);
}

/*
 * Check and reserve APIC extended interrupt LVT offset for IBS if available.
 */
static inline int ibs_eilvt_valid(void)
{
	int offset;
	u64 val;
	int valid = 0;

	preempt_disable();

	rdmsrl(MSR_AMD64_IBSCTL, val);
	offset = val & IBSCTL_LVT_OFFSET_MASK;

	if (!(val & IBSCTL_LVT_OFFSET_VALID)) {
		pr_err(FW_BUG "cpu %d, invalid IBS interrupt offset %d (MSR%08X=0x%016llx)\n",
		       smp_processor_id(), offset, MSR_AMD64_IBSCTL, val);
		goto out;
	}

	if (!get_eilvt(offset)) {
		pr_err(FW_BUG "cpu %d, IBS interrupt offset %d not available (MSR%08X=0x%016llx)\n",
		       smp_processor_id(), offset, MSR_AMD64_IBSCTL, val);
		goto out;
	}

	valid = 1;
out:
	preempt_enable();

	return valid;
}

static int setup_ibs_ctl(int ibs_eilvt_off)
{
	struct pci_dev *cpu_cfg;
	int nodes;
	u32 value = 0;

	nodes = 0;
	cpu_cfg = NULL;
	do {
		cpu_cfg = pci_get_device(PCI_VENDOR_ID_AMD,
					 PCI_DEVICE_ID_AMD_10H_NB_MISC,
					 cpu_cfg);
		if (!cpu_cfg)
			break;
		++nodes;
		pci_write_config_dword(cpu_cfg, IBSCTL, ibs_eilvt_off
				       | IBSCTL_LVT_OFFSET_VALID);
		pci_read_config_dword(cpu_cfg, IBSCTL, &value);
		if (value != (ibs_eilvt_off | IBSCTL_LVT_OFFSET_VALID)) {
			pci_dev_put(cpu_cfg);
			pr_debug("Failed to setup IBS LVT offset, IBSCTL = 0x%08x\n",
				 value);
			return -EINVAL;
		}
	} while (1);

	if (!nodes) {
		pr_debug("No CPU node configured for IBS\n");
		return -ENODEV;
	}

	return 0;
}

/*
 * This runs only on the current cpu. We try to find an LVT offset and
 * setup the local APIC. For this we must disable preemption. On
 * success we initialize all nodes with this offset. This updates then
 * the offset in the IBS_CTL per-node msr. The per-core APIC setup of
 * the IBS interrupt vector is handled by perf_ibs_cpu_notifier that
 * is using the new offset.
 */
static void force_ibs_eilvt_setup(void)
{
	int offset;
	int ret;

	preempt_disable();
	/* find the next free available EILVT entry, skip offset 0 */
	for (offset = 1; offset < APIC_EILVT_NR_MAX; offset++) {
		if (get_eilvt(offset))
			break;
	}
	preempt_enable();

	if (offset == APIC_EILVT_NR_MAX) {
		pr_debug("No EILVT entry available\n");
		return;
	}

	ret = setup_ibs_ctl(offset);
	if (ret)
		goto out;

	if (!ibs_eilvt_valid())
		goto out;

	pr_info("LVT offset %d assigned\n", offset);

	return;
out:
	preempt_disable();
	put_eilvt(offset);
	preempt_enable();
	return;
}

static void ibs_eilvt_setup(void)
{
	/*
	 * Force LVT offset assignment for family 10h: The offsets are
	 * not assigned by the BIOS for this family, so the OS is
	 * responsible for doing it. If the OS assignment fails, fall
	 * back to BIOS settings and try to setup this.
	 */
	if (boot_cpu_data.x86 == 0x10)
		force_ibs_eilvt_setup();
}

static inline int get_ibs_lvt_offset(void)
{
	u64 val;

	rdmsrl(MSR_AMD64_IBSCTL, val);
	if (!(val & IBSCTL_LVT_OFFSET_VALID))
		return -EINVAL;

	return val & IBSCTL_LVT_OFFSET_MASK;
}

static void setup_APIC_ibs(void)
{
	int offset;

	offset = get_ibs_lvt_offset();
	if (offset < 0)
		goto failed;

	if (!setup_APIC_eilvt(offset, 0, APIC_EILVT_MSG_NMI, 0))
		return;
failed:
	pr_warn("perf: IBS APIC setup failed on cpu #%d\n",
		smp_processor_id());
}

static void clear_APIC_ibs(void)
{
	int offset;

	offset = get_ibs_lvt_offset();
	if (offset >= 0)
		setup_APIC_eilvt(offset, 0, APIC_EILVT_MSG_FIX, 1);
}

static int x86_pmu_amd_ibs_starting_cpu(unsigned int cpu)
{
	setup_APIC_ibs();
	return 0;
}

#ifdef CONFIG_PM

static int perf_ibs_suspend(void)
{
	clear_APIC_ibs();
	return 0;
}

static void perf_ibs_resume(void)
{
	ibs_eilvt_setup();
	setup_APIC_ibs();
}

static struct syscore_ops perf_ibs_syscore_ops = {
	.resume		= perf_ibs_resume,
	.suspend	= perf_ibs_suspend,
};

static void perf_ibs_pm_init(void)
{
	register_syscore_ops(&perf_ibs_syscore_ops);
}

#else

static inline void perf_ibs_pm_init(void) { }

#endif

static int x86_pmu_amd_ibs_dying_cpu(unsigned int cpu)
{
	clear_APIC_ibs();
	return 0;
}

static __init int amd_ibs_init(void)
{
	u32 caps;

	caps = __get_ibs_caps();
	if (!caps)
		return -ENODEV;	/* ibs not supported by the cpu */

	ibs_eilvt_setup();

	if (!ibs_eilvt_valid())
		return -EINVAL;

	perf_ibs_pm_init();

	ibs_caps = caps;
	/* make ibs_caps visible to other cpus: */
	smp_mb();
	/*
	 * x86_pmu_amd_ibs_starting_cpu will be called from core on
	 * all online cpus.
	 */
	cpuhp_setup_state(CPUHP_AP_PERF_X86_AMD_IBS_STARTING,
			  "perf/x86/amd/ibs:starting",
			  x86_pmu_amd_ibs_starting_cpu,
			  x86_pmu_amd_ibs_dying_cpu);

	return perf_event_ibs_init();
}

/* Since we need the pci subsystem to init ibs we can't do this earlier: */
device_initcall(amd_ibs_init);<|MERGE_RESOLUTION|>--- conflicted
+++ resolved
@@ -28,12 +28,6 @@
 #include <asm/nmi.h>
 #include <asm/amd-ibs.h>
 
-<<<<<<< HEAD
-#define IBS_FETCH_CONFIG_MASK	(IBS_FETCH_RAND_EN | IBS_FETCH_MAX_CNT)
-#define IBS_OP_CONFIG_MASK	IBS_OP_MAX_CNT
-
-=======
->>>>>>> e8a457b7
 /* attr.config2 */
 #define IBS_SW_FILTER_MASK	1
 
@@ -643,8 +637,6 @@
 	return ibs_caps & IBS_CAPS_ZEN4 ? attr->mode : 0;
 }
 
-<<<<<<< HEAD
-=======
 static umode_t
 ibs_op_ldlat_is_visible(struct kobject *kobj, struct attribute *attr, int i)
 {
@@ -657,7 +649,6 @@
 	return ibs_caps & IBS_CAPS_OPDTLBPGSIZE ? attr->mode : 0;
 }
 
->>>>>>> e8a457b7
 static struct attribute *fetch_attrs[] = {
 	&format_attr_rand_en.attr,
 	&format_attr_swfilt.attr,
@@ -674,8 +665,6 @@
 	NULL,
 };
 
-<<<<<<< HEAD
-=======
 static struct attribute *ibs_op_ldlat_cap_attrs[] = {
 	&ibs_op_ldlat_cap.attr.attr,
 	NULL,
@@ -686,7 +675,6 @@
 	NULL,
 };
 
->>>>>>> e8a457b7
 static struct attribute_group group_fetch_formats = {
 	.name = "format",
 	.attrs = fetch_attrs,
@@ -754,14 +742,11 @@
 	.attrs = op_attrs,
 };
 
-<<<<<<< HEAD
-=======
 static struct attribute *ibs_op_ldlat_format_attrs[] = {
 	&ibs_op_ldlat_format.attr.attr,
 	NULL,
 };
 
->>>>>>> e8a457b7
 static struct attribute_group group_cnt_ctl = {
 	.name = "format",
 	.attrs = cnt_ctl_attrs,
@@ -780,15 +765,12 @@
 	NULL,
 };
 
-<<<<<<< HEAD
-=======
 static struct attribute_group group_ibs_op_ldlat_format = {
 	.name = "format",
 	.attrs = ibs_op_ldlat_format_attrs,
 	.is_visible = ibs_op_ldlat_is_visible,
 };
 
->>>>>>> e8a457b7
 static const struct attribute_group *op_attr_update[] = {
 	&group_cnt_ctl,
 	&group_op_l3missonly,
@@ -809,10 +791,7 @@
 		.start		= perf_ibs_start,
 		.stop		= perf_ibs_stop,
 		.read		= perf_ibs_read,
-<<<<<<< HEAD
-=======
 		.check_period	= perf_ibs_check_period,
->>>>>>> e8a457b7
 	},
 	.msr			= MSR_AMD64_IBSFETCHCTL,
 	.config_mask		= IBS_FETCH_MAX_CNT | IBS_FETCH_RAND_EN,
@@ -837,10 +816,7 @@
 		.start		= perf_ibs_start,
 		.stop		= perf_ibs_stop,
 		.read		= perf_ibs_read,
-<<<<<<< HEAD
-=======
 		.check_period	= perf_ibs_check_period,
->>>>>>> e8a457b7
 	},
 	.msr			= MSR_AMD64_IBSOPCTL,
 	.config_mask		= IBS_OP_MAX_CNT,
@@ -1357,12 +1333,6 @@
 	}
 
 	if ((event->attr.config2 & IBS_SW_FILTER_MASK) &&
-<<<<<<< HEAD
-	    perf_exclude_event(event, &regs)) {
-		throttle = perf_event_account_interrupt(event);
-		goto out;
-	}
-=======
 	    perf_ibs_swfilt_discard(perf_ibs, event, &regs, &ibs_data, br_target_idx)) {
 		throttle = perf_event_account_interrupt(event);
 		goto out;
@@ -1376,7 +1346,6 @@
 	    perf_allow_kernel()) {
 		perf_ibs_phyaddr_clear(perf_ibs, &ibs_data);
 	}
->>>>>>> e8a457b7
 
 	if (event->attr.sample_type & PERF_SAMPLE_RAW) {
 		raw = (struct perf_raw_record){
