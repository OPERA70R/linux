// SPDX-License-Identifier: GPL-2.0-only
/*
 * Per core/cpu state
 *
 * Used to coordinate shared registers between HT threads or
 * among events on a single PMU.
 */

#define pr_fmt(fmt) KBUILD_MODNAME ": " fmt

#include <linux/stddef.h>
#include <linux/types.h>
#include <linux/init.h>
#include <linux/slab.h>
#include <linux/export.h>
#include <linux/nmi.h>
#include <linux/kvm_host.h>

#include <asm/cpufeature.h>
#include <asm/debugreg.h>
#include <asm/hardirq.h>
#include <asm/intel-family.h>
#include <asm/intel_pt.h>
#include <asm/apic.h>
#include <asm/cpu_device_id.h>

#include "../perf_event.h"

/*
 * Intel PerfMon, used on Core and later.
 */
static u64 intel_perfmon_event_map[PERF_COUNT_HW_MAX] __read_mostly =
{
	[PERF_COUNT_HW_CPU_CYCLES]		= 0x003c,
	[PERF_COUNT_HW_INSTRUCTIONS]		= 0x00c0,
	[PERF_COUNT_HW_CACHE_REFERENCES]	= 0x4f2e,
	[PERF_COUNT_HW_CACHE_MISSES]		= 0x412e,
	[PERF_COUNT_HW_BRANCH_INSTRUCTIONS]	= 0x00c4,
	[PERF_COUNT_HW_BRANCH_MISSES]		= 0x00c5,
	[PERF_COUNT_HW_BUS_CYCLES]		= 0x013c,
	[PERF_COUNT_HW_REF_CPU_CYCLES]		= 0x0300, /* pseudo-encoding */
};

static struct event_constraint intel_core_event_constraints[] __read_mostly =
{
	INTEL_EVENT_CONSTRAINT(0x11, 0x2), /* FP_ASSIST */
	INTEL_EVENT_CONSTRAINT(0x12, 0x2), /* MUL */
	INTEL_EVENT_CONSTRAINT(0x13, 0x2), /* DIV */
	INTEL_EVENT_CONSTRAINT(0x14, 0x1), /* CYCLES_DIV_BUSY */
	INTEL_EVENT_CONSTRAINT(0x19, 0x2), /* DELAYED_BYPASS */
	INTEL_EVENT_CONSTRAINT(0xc1, 0x1), /* FP_COMP_INSTR_RET */
	EVENT_CONSTRAINT_END
};

static struct event_constraint intel_core2_event_constraints[] __read_mostly =
{
	FIXED_EVENT_CONSTRAINT(0x00c0, 0), /* INST_RETIRED.ANY */
	FIXED_EVENT_CONSTRAINT(0x003c, 1), /* CPU_CLK_UNHALTED.CORE */
	FIXED_EVENT_CONSTRAINT(0x0300, 2), /* CPU_CLK_UNHALTED.REF */
	INTEL_EVENT_CONSTRAINT(0x10, 0x1), /* FP_COMP_OPS_EXE */
	INTEL_EVENT_CONSTRAINT(0x11, 0x2), /* FP_ASSIST */
	INTEL_EVENT_CONSTRAINT(0x12, 0x2), /* MUL */
	INTEL_EVENT_CONSTRAINT(0x13, 0x2), /* DIV */
	INTEL_EVENT_CONSTRAINT(0x14, 0x1), /* CYCLES_DIV_BUSY */
	INTEL_EVENT_CONSTRAINT(0x18, 0x1), /* IDLE_DURING_DIV */
	INTEL_EVENT_CONSTRAINT(0x19, 0x2), /* DELAYED_BYPASS */
	INTEL_EVENT_CONSTRAINT(0xa1, 0x1), /* RS_UOPS_DISPATCH_CYCLES */
	INTEL_EVENT_CONSTRAINT(0xc9, 0x1), /* ITLB_MISS_RETIRED (T30-9) */
	INTEL_EVENT_CONSTRAINT(0xcb, 0x1), /* MEM_LOAD_RETIRED */
	EVENT_CONSTRAINT_END
};

static struct event_constraint intel_nehalem_event_constraints[] __read_mostly =
{
	FIXED_EVENT_CONSTRAINT(0x00c0, 0), /* INST_RETIRED.ANY */
	FIXED_EVENT_CONSTRAINT(0x003c, 1), /* CPU_CLK_UNHALTED.CORE */
	FIXED_EVENT_CONSTRAINT(0x0300, 2), /* CPU_CLK_UNHALTED.REF */
	INTEL_EVENT_CONSTRAINT(0x40, 0x3), /* L1D_CACHE_LD */
	INTEL_EVENT_CONSTRAINT(0x41, 0x3), /* L1D_CACHE_ST */
	INTEL_EVENT_CONSTRAINT(0x42, 0x3), /* L1D_CACHE_LOCK */
	INTEL_EVENT_CONSTRAINT(0x43, 0x3), /* L1D_ALL_REF */
	INTEL_EVENT_CONSTRAINT(0x48, 0x3), /* L1D_PEND_MISS */
	INTEL_EVENT_CONSTRAINT(0x4e, 0x3), /* L1D_PREFETCH */
	INTEL_EVENT_CONSTRAINT(0x51, 0x3), /* L1D */
	INTEL_EVENT_CONSTRAINT(0x63, 0x3), /* CACHE_LOCK_CYCLES */
	EVENT_CONSTRAINT_END
};

static struct extra_reg intel_nehalem_extra_regs[] __read_mostly =
{
	/* must define OFFCORE_RSP_X first, see intel_fixup_er() */
	INTEL_UEVENT_EXTRA_REG(0x01b7, MSR_OFFCORE_RSP_0, 0xffff, RSP_0),
	INTEL_UEVENT_PEBS_LDLAT_EXTRA_REG(0x100b),
	EVENT_EXTRA_END
};

static struct event_constraint intel_westmere_event_constraints[] __read_mostly =
{
	FIXED_EVENT_CONSTRAINT(0x00c0, 0), /* INST_RETIRED.ANY */
	FIXED_EVENT_CONSTRAINT(0x003c, 1), /* CPU_CLK_UNHALTED.CORE */
	FIXED_EVENT_CONSTRAINT(0x0300, 2), /* CPU_CLK_UNHALTED.REF */
	INTEL_EVENT_CONSTRAINT(0x51, 0x3), /* L1D */
	INTEL_EVENT_CONSTRAINT(0x60, 0x1), /* OFFCORE_REQUESTS_OUTSTANDING */
	INTEL_EVENT_CONSTRAINT(0x63, 0x3), /* CACHE_LOCK_CYCLES */
	INTEL_EVENT_CONSTRAINT(0xb3, 0x1), /* SNOOPQ_REQUEST_OUTSTANDING */
	EVENT_CONSTRAINT_END
};

static struct event_constraint intel_snb_event_constraints[] __read_mostly =
{
	FIXED_EVENT_CONSTRAINT(0x00c0, 0), /* INST_RETIRED.ANY */
	FIXED_EVENT_CONSTRAINT(0x003c, 1), /* CPU_CLK_UNHALTED.CORE */
	FIXED_EVENT_CONSTRAINT(0x0300, 2), /* CPU_CLK_UNHALTED.REF */
	INTEL_UEVENT_CONSTRAINT(0x04a3, 0xf), /* CYCLE_ACTIVITY.CYCLES_NO_DISPATCH */
	INTEL_UEVENT_CONSTRAINT(0x05a3, 0xf), /* CYCLE_ACTIVITY.STALLS_L2_PENDING */
	INTEL_UEVENT_CONSTRAINT(0x02a3, 0x4), /* CYCLE_ACTIVITY.CYCLES_L1D_PENDING */
	INTEL_UEVENT_CONSTRAINT(0x06a3, 0x4), /* CYCLE_ACTIVITY.STALLS_L1D_PENDING */
	INTEL_EVENT_CONSTRAINT(0x48, 0x4), /* L1D_PEND_MISS.PENDING */
	INTEL_UEVENT_CONSTRAINT(0x01c0, 0x2), /* INST_RETIRED.PREC_DIST */
	INTEL_EVENT_CONSTRAINT(0xcd, 0x8), /* MEM_TRANS_RETIRED.LOAD_LATENCY */
	INTEL_UEVENT_CONSTRAINT(0x04a3, 0xf), /* CYCLE_ACTIVITY.CYCLES_NO_DISPATCH */
	INTEL_UEVENT_CONSTRAINT(0x02a3, 0x4), /* CYCLE_ACTIVITY.CYCLES_L1D_PENDING */

	/*
	 * When HT is off these events can only run on the bottom 4 counters
	 * When HT is on, they are impacted by the HT bug and require EXCL access
	 */
	INTEL_EXCLEVT_CONSTRAINT(0xd0, 0xf), /* MEM_UOPS_RETIRED.* */
	INTEL_EXCLEVT_CONSTRAINT(0xd1, 0xf), /* MEM_LOAD_UOPS_RETIRED.* */
	INTEL_EXCLEVT_CONSTRAINT(0xd2, 0xf), /* MEM_LOAD_UOPS_LLC_HIT_RETIRED.* */
	INTEL_EXCLEVT_CONSTRAINT(0xd3, 0xf), /* MEM_LOAD_UOPS_LLC_MISS_RETIRED.* */

	EVENT_CONSTRAINT_END
};

static struct event_constraint intel_ivb_event_constraints[] __read_mostly =
{
	FIXED_EVENT_CONSTRAINT(0x00c0, 0), /* INST_RETIRED.ANY */
	FIXED_EVENT_CONSTRAINT(0x003c, 1), /* CPU_CLK_UNHALTED.CORE */
	FIXED_EVENT_CONSTRAINT(0x0300, 2), /* CPU_CLK_UNHALTED.REF */
	INTEL_UEVENT_CONSTRAINT(0x0148, 0x4), /* L1D_PEND_MISS.PENDING */
	INTEL_UEVENT_CONSTRAINT(0x0279, 0xf), /* IDQ.EMPTY */
	INTEL_UEVENT_CONSTRAINT(0x019c, 0xf), /* IDQ_UOPS_NOT_DELIVERED.CORE */
	INTEL_UEVENT_CONSTRAINT(0x02a3, 0xf), /* CYCLE_ACTIVITY.CYCLES_LDM_PENDING */
	INTEL_UEVENT_CONSTRAINT(0x04a3, 0xf), /* CYCLE_ACTIVITY.CYCLES_NO_EXECUTE */
	INTEL_UEVENT_CONSTRAINT(0x05a3, 0xf), /* CYCLE_ACTIVITY.STALLS_L2_PENDING */
	INTEL_UEVENT_CONSTRAINT(0x06a3, 0xf), /* CYCLE_ACTIVITY.STALLS_LDM_PENDING */
	INTEL_UEVENT_CONSTRAINT(0x08a3, 0x4), /* CYCLE_ACTIVITY.CYCLES_L1D_PENDING */
	INTEL_UEVENT_CONSTRAINT(0x0ca3, 0x4), /* CYCLE_ACTIVITY.STALLS_L1D_PENDING */
	INTEL_UEVENT_CONSTRAINT(0x01c0, 0x2), /* INST_RETIRED.PREC_DIST */

	/*
	 * When HT is off these events can only run on the bottom 4 counters
	 * When HT is on, they are impacted by the HT bug and require EXCL access
	 */
	INTEL_EXCLEVT_CONSTRAINT(0xd0, 0xf), /* MEM_UOPS_RETIRED.* */
	INTEL_EXCLEVT_CONSTRAINT(0xd1, 0xf), /* MEM_LOAD_UOPS_RETIRED.* */
	INTEL_EXCLEVT_CONSTRAINT(0xd2, 0xf), /* MEM_LOAD_UOPS_LLC_HIT_RETIRED.* */
	INTEL_EXCLEVT_CONSTRAINT(0xd3, 0xf), /* MEM_LOAD_UOPS_LLC_MISS_RETIRED.* */

	EVENT_CONSTRAINT_END
};

static struct extra_reg intel_westmere_extra_regs[] __read_mostly =
{
	/* must define OFFCORE_RSP_X first, see intel_fixup_er() */
	INTEL_UEVENT_EXTRA_REG(0x01b7, MSR_OFFCORE_RSP_0, 0xffff, RSP_0),
	INTEL_UEVENT_EXTRA_REG(0x01bb, MSR_OFFCORE_RSP_1, 0xffff, RSP_1),
	INTEL_UEVENT_PEBS_LDLAT_EXTRA_REG(0x100b),
	EVENT_EXTRA_END
};

static struct event_constraint intel_v1_event_constraints[] __read_mostly =
{
	EVENT_CONSTRAINT_END
};

static struct event_constraint intel_gen_event_constraints[] __read_mostly =
{
	FIXED_EVENT_CONSTRAINT(0x00c0, 0), /* INST_RETIRED.ANY */
	FIXED_EVENT_CONSTRAINT(0x003c, 1), /* CPU_CLK_UNHALTED.CORE */
	FIXED_EVENT_CONSTRAINT(0x0300, 2), /* CPU_CLK_UNHALTED.REF */
	EVENT_CONSTRAINT_END
};

static struct event_constraint intel_v5_gen_event_constraints[] __read_mostly =
{
	FIXED_EVENT_CONSTRAINT(0x00c0, 0), /* INST_RETIRED.ANY */
	FIXED_EVENT_CONSTRAINT(0x003c, 1), /* CPU_CLK_UNHALTED.CORE */
	FIXED_EVENT_CONSTRAINT(0x0300, 2), /* CPU_CLK_UNHALTED.REF */
	FIXED_EVENT_CONSTRAINT(0x0400, 3), /* SLOTS */
	FIXED_EVENT_CONSTRAINT(0x0500, 4),
	FIXED_EVENT_CONSTRAINT(0x0600, 5),
	FIXED_EVENT_CONSTRAINT(0x0700, 6),
	FIXED_EVENT_CONSTRAINT(0x0800, 7),
	FIXED_EVENT_CONSTRAINT(0x0900, 8),
	FIXED_EVENT_CONSTRAINT(0x0a00, 9),
	FIXED_EVENT_CONSTRAINT(0x0b00, 10),
	FIXED_EVENT_CONSTRAINT(0x0c00, 11),
	FIXED_EVENT_CONSTRAINT(0x0d00, 12),
	FIXED_EVENT_CONSTRAINT(0x0e00, 13),
	FIXED_EVENT_CONSTRAINT(0x0f00, 14),
	FIXED_EVENT_CONSTRAINT(0x1000, 15),
	EVENT_CONSTRAINT_END
};

static struct event_constraint intel_slm_event_constraints[] __read_mostly =
{
	FIXED_EVENT_CONSTRAINT(0x00c0, 0), /* INST_RETIRED.ANY */
	FIXED_EVENT_CONSTRAINT(0x003c, 1), /* CPU_CLK_UNHALTED.CORE */
	FIXED_EVENT_CONSTRAINT(0x0300, 2), /* pseudo CPU_CLK_UNHALTED.REF */
	EVENT_CONSTRAINT_END
};

static struct event_constraint intel_grt_event_constraints[] __read_mostly = {
	FIXED_EVENT_CONSTRAINT(0x00c0, 0), /* INST_RETIRED.ANY */
	FIXED_EVENT_CONSTRAINT(0x003c, 1), /* CPU_CLK_UNHALTED.CORE */
	FIXED_EVENT_CONSTRAINT(0x0300, 2), /* pseudo CPU_CLK_UNHALTED.REF */
	FIXED_EVENT_CONSTRAINT(0x013c, 2), /* CPU_CLK_UNHALTED.REF_TSC_P */
	EVENT_CONSTRAINT_END
};

static struct event_constraint intel_skt_event_constraints[] __read_mostly = {
	FIXED_EVENT_CONSTRAINT(0x00c0, 0), /* INST_RETIRED.ANY */
	FIXED_EVENT_CONSTRAINT(0x003c, 1), /* CPU_CLK_UNHALTED.CORE */
	FIXED_EVENT_CONSTRAINT(0x0300, 2), /* pseudo CPU_CLK_UNHALTED.REF */
	FIXED_EVENT_CONSTRAINT(0x013c, 2), /* CPU_CLK_UNHALTED.REF_TSC_P */
	FIXED_EVENT_CONSTRAINT(0x0073, 4), /* TOPDOWN_BAD_SPECULATION.ALL */
	FIXED_EVENT_CONSTRAINT(0x019c, 5), /* TOPDOWN_FE_BOUND.ALL */
	FIXED_EVENT_CONSTRAINT(0x02c2, 6), /* TOPDOWN_RETIRING.ALL */
	EVENT_CONSTRAINT_END
};

static struct event_constraint intel_skl_event_constraints[] = {
	FIXED_EVENT_CONSTRAINT(0x00c0, 0),	/* INST_RETIRED.ANY */
	FIXED_EVENT_CONSTRAINT(0x003c, 1),	/* CPU_CLK_UNHALTED.CORE */
	FIXED_EVENT_CONSTRAINT(0x0300, 2),	/* CPU_CLK_UNHALTED.REF */
	INTEL_UEVENT_CONSTRAINT(0x1c0, 0x2),	/* INST_RETIRED.PREC_DIST */

	/*
	 * when HT is off, these can only run on the bottom 4 counters
	 */
	INTEL_EVENT_CONSTRAINT(0xd0, 0xf),	/* MEM_INST_RETIRED.* */
	INTEL_EVENT_CONSTRAINT(0xd1, 0xf),	/* MEM_LOAD_RETIRED.* */
	INTEL_EVENT_CONSTRAINT(0xd2, 0xf),	/* MEM_LOAD_L3_HIT_RETIRED.* */
	INTEL_EVENT_CONSTRAINT(0xcd, 0xf),	/* MEM_TRANS_RETIRED.* */
	INTEL_EVENT_CONSTRAINT(0xc6, 0xf),	/* FRONTEND_RETIRED.* */

	EVENT_CONSTRAINT_END
};

static struct extra_reg intel_knl_extra_regs[] __read_mostly = {
	INTEL_UEVENT_EXTRA_REG(0x01b7, MSR_OFFCORE_RSP_0, 0x799ffbb6e7ull, RSP_0),
	INTEL_UEVENT_EXTRA_REG(0x02b7, MSR_OFFCORE_RSP_1, 0x399ffbffe7ull, RSP_1),
	EVENT_EXTRA_END
};

static struct extra_reg intel_snb_extra_regs[] __read_mostly = {
	/* must define OFFCORE_RSP_X first, see intel_fixup_er() */
	INTEL_UEVENT_EXTRA_REG(0x01b7, MSR_OFFCORE_RSP_0, 0x3f807f8fffull, RSP_0),
	INTEL_UEVENT_EXTRA_REG(0x01bb, MSR_OFFCORE_RSP_1, 0x3f807f8fffull, RSP_1),
	INTEL_UEVENT_PEBS_LDLAT_EXTRA_REG(0x01cd),
	EVENT_EXTRA_END
};

static struct extra_reg intel_snbep_extra_regs[] __read_mostly = {
	/* must define OFFCORE_RSP_X first, see intel_fixup_er() */
	INTEL_UEVENT_EXTRA_REG(0x01b7, MSR_OFFCORE_RSP_0, 0x3fffff8fffull, RSP_0),
	INTEL_UEVENT_EXTRA_REG(0x01bb, MSR_OFFCORE_RSP_1, 0x3fffff8fffull, RSP_1),
	INTEL_UEVENT_PEBS_LDLAT_EXTRA_REG(0x01cd),
	EVENT_EXTRA_END
};

static struct extra_reg intel_skl_extra_regs[] __read_mostly = {
	INTEL_UEVENT_EXTRA_REG(0x01b7, MSR_OFFCORE_RSP_0, 0x3fffff8fffull, RSP_0),
	INTEL_UEVENT_EXTRA_REG(0x01bb, MSR_OFFCORE_RSP_1, 0x3fffff8fffull, RSP_1),
	INTEL_UEVENT_PEBS_LDLAT_EXTRA_REG(0x01cd),
	/*
	 * Note the low 8 bits eventsel code is not a continuous field, containing
	 * some #GPing bits. These are masked out.
	 */
	INTEL_UEVENT_EXTRA_REG(0x01c6, MSR_PEBS_FRONTEND, 0x7fff17, FE),
	EVENT_EXTRA_END
};

static struct event_constraint intel_icl_event_constraints[] = {
	FIXED_EVENT_CONSTRAINT(0x00c0, 0),	/* INST_RETIRED.ANY */
	FIXED_EVENT_CONSTRAINT(0x01c0, 0),	/* old INST_RETIRED.PREC_DIST */
	FIXED_EVENT_CONSTRAINT(0x0100, 0),	/* INST_RETIRED.PREC_DIST */
	FIXED_EVENT_CONSTRAINT(0x003c, 1),	/* CPU_CLK_UNHALTED.CORE */
	FIXED_EVENT_CONSTRAINT(0x0300, 2),	/* CPU_CLK_UNHALTED.REF */
	FIXED_EVENT_CONSTRAINT(0x0400, 3),	/* SLOTS */
	METRIC_EVENT_CONSTRAINT(INTEL_TD_METRIC_RETIRING, 0),
	METRIC_EVENT_CONSTRAINT(INTEL_TD_METRIC_BAD_SPEC, 1),
	METRIC_EVENT_CONSTRAINT(INTEL_TD_METRIC_FE_BOUND, 2),
	METRIC_EVENT_CONSTRAINT(INTEL_TD_METRIC_BE_BOUND, 3),
	INTEL_EVENT_CONSTRAINT_RANGE(0x03, 0x0a, 0xf),
	INTEL_EVENT_CONSTRAINT_RANGE(0x1f, 0x28, 0xf),
	INTEL_EVENT_CONSTRAINT(0x32, 0xf),	/* SW_PREFETCH_ACCESS.* */
	INTEL_EVENT_CONSTRAINT_RANGE(0x48, 0x56, 0xf),
	INTEL_EVENT_CONSTRAINT_RANGE(0x60, 0x8b, 0xf),
	INTEL_UEVENT_CONSTRAINT(0x04a3, 0xff),  /* CYCLE_ACTIVITY.STALLS_TOTAL */
	INTEL_UEVENT_CONSTRAINT(0x10a3, 0xff),  /* CYCLE_ACTIVITY.CYCLES_MEM_ANY */
	INTEL_UEVENT_CONSTRAINT(0x14a3, 0xff),  /* CYCLE_ACTIVITY.STALLS_MEM_ANY */
	INTEL_EVENT_CONSTRAINT(0xa3, 0xf),      /* CYCLE_ACTIVITY.* */
	INTEL_EVENT_CONSTRAINT_RANGE(0xa8, 0xb0, 0xf),
	INTEL_EVENT_CONSTRAINT_RANGE(0xb7, 0xbd, 0xf),
	INTEL_EVENT_CONSTRAINT_RANGE(0xd0, 0xe6, 0xf),
	INTEL_EVENT_CONSTRAINT(0xef, 0xf),
	INTEL_EVENT_CONSTRAINT_RANGE(0xf0, 0xf4, 0xf),
	EVENT_CONSTRAINT_END
};

static struct extra_reg intel_icl_extra_regs[] __read_mostly = {
	INTEL_UEVENT_EXTRA_REG(0x01b7, MSR_OFFCORE_RSP_0, 0x3fffffbfffull, RSP_0),
	INTEL_UEVENT_EXTRA_REG(0x01bb, MSR_OFFCORE_RSP_1, 0x3fffffbfffull, RSP_1),
	INTEL_UEVENT_PEBS_LDLAT_EXTRA_REG(0x01cd),
	INTEL_UEVENT_EXTRA_REG(0x01c6, MSR_PEBS_FRONTEND, 0x7fff17, FE),
	EVENT_EXTRA_END
};

static struct extra_reg intel_glc_extra_regs[] __read_mostly = {
	INTEL_UEVENT_EXTRA_REG(0x012a, MSR_OFFCORE_RSP_0, 0x3fffffffffull, RSP_0),
	INTEL_UEVENT_EXTRA_REG(0x012b, MSR_OFFCORE_RSP_1, 0x3fffffffffull, RSP_1),
	INTEL_UEVENT_PEBS_LDLAT_EXTRA_REG(0x01cd),
	INTEL_UEVENT_EXTRA_REG(0x01c6, MSR_PEBS_FRONTEND, 0x7fff1f, FE),
	INTEL_UEVENT_EXTRA_REG(0x40ad, MSR_PEBS_FRONTEND, 0x7, FE),
	INTEL_UEVENT_EXTRA_REG(0x04c2, MSR_PEBS_FRONTEND, 0x8, FE),
	EVENT_EXTRA_END
};

static struct event_constraint intel_glc_event_constraints[] = {
	FIXED_EVENT_CONSTRAINT(0x00c0, 0),	/* INST_RETIRED.ANY */
	FIXED_EVENT_CONSTRAINT(0x0100, 0),	/* INST_RETIRED.PREC_DIST */
	FIXED_EVENT_CONSTRAINT(0x003c, 1),	/* CPU_CLK_UNHALTED.CORE */
	FIXED_EVENT_CONSTRAINT(0x0300, 2),	/* CPU_CLK_UNHALTED.REF */
	FIXED_EVENT_CONSTRAINT(0x013c, 2),	/* CPU_CLK_UNHALTED.REF_TSC_P */
	FIXED_EVENT_CONSTRAINT(0x0400, 3),	/* SLOTS */
	METRIC_EVENT_CONSTRAINT(INTEL_TD_METRIC_RETIRING, 0),
	METRIC_EVENT_CONSTRAINT(INTEL_TD_METRIC_BAD_SPEC, 1),
	METRIC_EVENT_CONSTRAINT(INTEL_TD_METRIC_FE_BOUND, 2),
	METRIC_EVENT_CONSTRAINT(INTEL_TD_METRIC_BE_BOUND, 3),
	METRIC_EVENT_CONSTRAINT(INTEL_TD_METRIC_HEAVY_OPS, 4),
	METRIC_EVENT_CONSTRAINT(INTEL_TD_METRIC_BR_MISPREDICT, 5),
	METRIC_EVENT_CONSTRAINT(INTEL_TD_METRIC_FETCH_LAT, 6),
	METRIC_EVENT_CONSTRAINT(INTEL_TD_METRIC_MEM_BOUND, 7),

	INTEL_EVENT_CONSTRAINT(0x2e, 0xff),
	INTEL_EVENT_CONSTRAINT(0x3c, 0xff),
	/*
	 * Generally event codes < 0x90 are restricted to counters 0-3.
	 * The 0x2E and 0x3C are exception, which has no restriction.
	 */
	INTEL_EVENT_CONSTRAINT_RANGE(0x01, 0x8f, 0xf),

	INTEL_UEVENT_CONSTRAINT(0x01a3, 0xf),
	INTEL_UEVENT_CONSTRAINT(0x02a3, 0xf),
	INTEL_UEVENT_CONSTRAINT(0x08a3, 0xf),
	INTEL_UEVENT_CONSTRAINT(0x04a4, 0x1),
	INTEL_UEVENT_CONSTRAINT(0x08a4, 0x1),
	INTEL_UEVENT_CONSTRAINT(0x02cd, 0x1),
	INTEL_EVENT_CONSTRAINT(0xce, 0x1),
	INTEL_EVENT_CONSTRAINT_RANGE(0xd0, 0xdf, 0xf),
	/*
	 * Generally event codes >= 0x90 are likely to have no restrictions.
	 * The exception are defined as above.
	 */
	INTEL_EVENT_CONSTRAINT_RANGE(0x90, 0xfe, 0xff),

	EVENT_CONSTRAINT_END
};

static struct extra_reg intel_rwc_extra_regs[] __read_mostly = {
	INTEL_UEVENT_EXTRA_REG(0x012a, MSR_OFFCORE_RSP_0, 0x3fffffffffull, RSP_0),
	INTEL_UEVENT_EXTRA_REG(0x012b, MSR_OFFCORE_RSP_1, 0x3fffffffffull, RSP_1),
	INTEL_UEVENT_PEBS_LDLAT_EXTRA_REG(0x01cd),
	INTEL_UEVENT_EXTRA_REG(0x02c6, MSR_PEBS_FRONTEND, 0x9, FE),
	INTEL_UEVENT_EXTRA_REG(0x03c6, MSR_PEBS_FRONTEND, 0x7fff1f, FE),
	INTEL_UEVENT_EXTRA_REG(0x40ad, MSR_PEBS_FRONTEND, 0x7, FE),
	INTEL_UEVENT_EXTRA_REG(0x04c2, MSR_PEBS_FRONTEND, 0x8, FE),
	EVENT_EXTRA_END
};

static struct event_constraint intel_lnc_event_constraints[] = {
	FIXED_EVENT_CONSTRAINT(0x00c0, 0),	/* INST_RETIRED.ANY */
	FIXED_EVENT_CONSTRAINT(0x0100, 0),	/* INST_RETIRED.PREC_DIST */
	FIXED_EVENT_CONSTRAINT(0x003c, 1),	/* CPU_CLK_UNHALTED.CORE */
	FIXED_EVENT_CONSTRAINT(0x0300, 2),	/* CPU_CLK_UNHALTED.REF */
	FIXED_EVENT_CONSTRAINT(0x013c, 2),	/* CPU_CLK_UNHALTED.REF_TSC_P */
	FIXED_EVENT_CONSTRAINT(0x0400, 3),	/* SLOTS */
	METRIC_EVENT_CONSTRAINT(INTEL_TD_METRIC_RETIRING, 0),
	METRIC_EVENT_CONSTRAINT(INTEL_TD_METRIC_BAD_SPEC, 1),
	METRIC_EVENT_CONSTRAINT(INTEL_TD_METRIC_FE_BOUND, 2),
	METRIC_EVENT_CONSTRAINT(INTEL_TD_METRIC_BE_BOUND, 3),
	METRIC_EVENT_CONSTRAINT(INTEL_TD_METRIC_HEAVY_OPS, 4),
	METRIC_EVENT_CONSTRAINT(INTEL_TD_METRIC_BR_MISPREDICT, 5),
	METRIC_EVENT_CONSTRAINT(INTEL_TD_METRIC_FETCH_LAT, 6),
	METRIC_EVENT_CONSTRAINT(INTEL_TD_METRIC_MEM_BOUND, 7),

	INTEL_EVENT_CONSTRAINT(0x20, 0xf),

	INTEL_UEVENT_CONSTRAINT(0x012a, 0xf),
	INTEL_UEVENT_CONSTRAINT(0x012b, 0xf),
	INTEL_UEVENT_CONSTRAINT(0x0148, 0x4),
	INTEL_UEVENT_CONSTRAINT(0x0175, 0x4),

	INTEL_EVENT_CONSTRAINT(0x2e, 0x3ff),
	INTEL_EVENT_CONSTRAINT(0x3c, 0x3ff),

	INTEL_UEVENT_CONSTRAINT(0x08a3, 0x4),
	INTEL_UEVENT_CONSTRAINT(0x0ca3, 0x4),
	INTEL_UEVENT_CONSTRAINT(0x04a4, 0x1),
	INTEL_UEVENT_CONSTRAINT(0x08a4, 0x1),
	INTEL_UEVENT_CONSTRAINT(0x10a4, 0x1),
	INTEL_UEVENT_CONSTRAINT(0x01b1, 0x8),
	INTEL_UEVENT_CONSTRAINT(0x01cd, 0x3fc),
	INTEL_UEVENT_CONSTRAINT(0x02cd, 0x3),

	INTEL_EVENT_CONSTRAINT_RANGE(0xd0, 0xdf, 0xf),

	INTEL_UEVENT_CONSTRAINT(0x00e0, 0xf),

	EVENT_CONSTRAINT_END
};

static struct extra_reg intel_lnc_extra_regs[] __read_mostly = {
	INTEL_UEVENT_EXTRA_REG(0x012a, MSR_OFFCORE_RSP_0, 0xfffffffffffull, RSP_0),
	INTEL_UEVENT_EXTRA_REG(0x012b, MSR_OFFCORE_RSP_1, 0xfffffffffffull, RSP_1),
	INTEL_UEVENT_PEBS_LDLAT_EXTRA_REG(0x01cd),
	INTEL_UEVENT_EXTRA_REG(0x02c6, MSR_PEBS_FRONTEND, 0x9, FE),
	INTEL_UEVENT_EXTRA_REG(0x03c6, MSR_PEBS_FRONTEND, 0x7fff1f, FE),
	INTEL_UEVENT_EXTRA_REG(0x40ad, MSR_PEBS_FRONTEND, 0xf, FE),
	INTEL_UEVENT_EXTRA_REG(0x04c2, MSR_PEBS_FRONTEND, 0x8, FE),
	EVENT_EXTRA_END
};

EVENT_ATTR_STR(mem-loads,	mem_ld_nhm,	"event=0x0b,umask=0x10,ldlat=3");
EVENT_ATTR_STR(mem-loads,	mem_ld_snb,	"event=0xcd,umask=0x1,ldlat=3");
EVENT_ATTR_STR(mem-stores,	mem_st_snb,	"event=0xcd,umask=0x2");

static struct attribute *nhm_mem_events_attrs[] = {
	EVENT_PTR(mem_ld_nhm),
	NULL,
};

/*
 * topdown events for Intel Core CPUs.
 *
 * The events are all in slots, which is a free slot in a 4 wide
 * pipeline. Some events are already reported in slots, for cycle
 * events we multiply by the pipeline width (4).
 *
 * With Hyper Threading on, topdown metrics are either summed or averaged
 * between the threads of a core: (count_t0 + count_t1).
 *
 * For the average case the metric is always scaled to pipeline width,
 * so we use factor 2 ((count_t0 + count_t1) / 2 * 4)
 */

EVENT_ATTR_STR_HT(topdown-total-slots, td_total_slots,
	"event=0x3c,umask=0x0",			/* cpu_clk_unhalted.thread */
	"event=0x3c,umask=0x0,any=1");		/* cpu_clk_unhalted.thread_any */
EVENT_ATTR_STR_HT(topdown-total-slots.scale, td_total_slots_scale, "4", "2");
EVENT_ATTR_STR(topdown-slots-issued, td_slots_issued,
	"event=0xe,umask=0x1");			/* uops_issued.any */
EVENT_ATTR_STR(topdown-slots-retired, td_slots_retired,
	"event=0xc2,umask=0x2");		/* uops_retired.retire_slots */
EVENT_ATTR_STR(topdown-fetch-bubbles, td_fetch_bubbles,
	"event=0x9c,umask=0x1");		/* idq_uops_not_delivered_core */
EVENT_ATTR_STR_HT(topdown-recovery-bubbles, td_recovery_bubbles,
	"event=0xd,umask=0x3,cmask=1",		/* int_misc.recovery_cycles */
	"event=0xd,umask=0x3,cmask=1,any=1");	/* int_misc.recovery_cycles_any */
EVENT_ATTR_STR_HT(topdown-recovery-bubbles.scale, td_recovery_bubbles_scale,
	"4", "2");

EVENT_ATTR_STR(slots,			slots,			"event=0x00,umask=0x4");
EVENT_ATTR_STR(topdown-retiring,	td_retiring,		"event=0x00,umask=0x80");
EVENT_ATTR_STR(topdown-bad-spec,	td_bad_spec,		"event=0x00,umask=0x81");
EVENT_ATTR_STR(topdown-fe-bound,	td_fe_bound,		"event=0x00,umask=0x82");
EVENT_ATTR_STR(topdown-be-bound,	td_be_bound,		"event=0x00,umask=0x83");
EVENT_ATTR_STR(topdown-heavy-ops,	td_heavy_ops,		"event=0x00,umask=0x84");
EVENT_ATTR_STR(topdown-br-mispredict,	td_br_mispredict,	"event=0x00,umask=0x85");
EVENT_ATTR_STR(topdown-fetch-lat,	td_fetch_lat,		"event=0x00,umask=0x86");
EVENT_ATTR_STR(topdown-mem-bound,	td_mem_bound,		"event=0x00,umask=0x87");

static struct attribute *snb_events_attrs[] = {
	EVENT_PTR(td_slots_issued),
	EVENT_PTR(td_slots_retired),
	EVENT_PTR(td_fetch_bubbles),
	EVENT_PTR(td_total_slots),
	EVENT_PTR(td_total_slots_scale),
	EVENT_PTR(td_recovery_bubbles),
	EVENT_PTR(td_recovery_bubbles_scale),
	NULL,
};

static struct attribute *snb_mem_events_attrs[] = {
	EVENT_PTR(mem_ld_snb),
	EVENT_PTR(mem_st_snb),
	NULL,
};

static struct event_constraint intel_hsw_event_constraints[] = {
	FIXED_EVENT_CONSTRAINT(0x00c0, 0), /* INST_RETIRED.ANY */
	FIXED_EVENT_CONSTRAINT(0x003c, 1), /* CPU_CLK_UNHALTED.CORE */
	FIXED_EVENT_CONSTRAINT(0x0300, 2), /* CPU_CLK_UNHALTED.REF */
	INTEL_UEVENT_CONSTRAINT(0x148, 0x4),	/* L1D_PEND_MISS.PENDING */
	INTEL_UEVENT_CONSTRAINT(0x01c0, 0x2), /* INST_RETIRED.PREC_DIST */
	INTEL_EVENT_CONSTRAINT(0xcd, 0x8), /* MEM_TRANS_RETIRED.LOAD_LATENCY */
	/* CYCLE_ACTIVITY.CYCLES_L1D_PENDING */
	INTEL_UEVENT_CONSTRAINT(0x08a3, 0x4),
	/* CYCLE_ACTIVITY.STALLS_L1D_PENDING */
	INTEL_UEVENT_CONSTRAINT(0x0ca3, 0x4),
	/* CYCLE_ACTIVITY.CYCLES_NO_EXECUTE */
	INTEL_UEVENT_CONSTRAINT(0x04a3, 0xf),

	/*
	 * When HT is off these events can only run on the bottom 4 counters
	 * When HT is on, they are impacted by the HT bug and require EXCL access
	 */
	INTEL_EXCLEVT_CONSTRAINT(0xd0, 0xf), /* MEM_UOPS_RETIRED.* */
	INTEL_EXCLEVT_CONSTRAINT(0xd1, 0xf), /* MEM_LOAD_UOPS_RETIRED.* */
	INTEL_EXCLEVT_CONSTRAINT(0xd2, 0xf), /* MEM_LOAD_UOPS_LLC_HIT_RETIRED.* */
	INTEL_EXCLEVT_CONSTRAINT(0xd3, 0xf), /* MEM_LOAD_UOPS_LLC_MISS_RETIRED.* */

	EVENT_CONSTRAINT_END
};

static struct event_constraint intel_bdw_event_constraints[] = {
	FIXED_EVENT_CONSTRAINT(0x00c0, 0),	/* INST_RETIRED.ANY */
	FIXED_EVENT_CONSTRAINT(0x003c, 1),	/* CPU_CLK_UNHALTED.CORE */
	FIXED_EVENT_CONSTRAINT(0x0300, 2),	/* CPU_CLK_UNHALTED.REF */
	INTEL_UEVENT_CONSTRAINT(0x148, 0x4),	/* L1D_PEND_MISS.PENDING */
	INTEL_UBIT_EVENT_CONSTRAINT(0x8a3, 0x4),	/* CYCLE_ACTIVITY.CYCLES_L1D_MISS */
	/*
	 * when HT is off, these can only run on the bottom 4 counters
	 */
	INTEL_EVENT_CONSTRAINT(0xd0, 0xf),	/* MEM_INST_RETIRED.* */
	INTEL_EVENT_CONSTRAINT(0xd1, 0xf),	/* MEM_LOAD_RETIRED.* */
	INTEL_EVENT_CONSTRAINT(0xd2, 0xf),	/* MEM_LOAD_L3_HIT_RETIRED.* */
	INTEL_EVENT_CONSTRAINT(0xcd, 0xf),	/* MEM_TRANS_RETIRED.* */
	EVENT_CONSTRAINT_END
};

static u64 intel_pmu_event_map(int hw_event)
{
	return intel_perfmon_event_map[hw_event];
}

static __initconst const u64 glc_hw_cache_event_ids
				[PERF_COUNT_HW_CACHE_MAX]
				[PERF_COUNT_HW_CACHE_OP_MAX]
				[PERF_COUNT_HW_CACHE_RESULT_MAX] =
{
 [ C(L1D ) ] = {
	[ C(OP_READ) ] = {
		[ C(RESULT_ACCESS) ] = 0x81d0,
		[ C(RESULT_MISS)   ] = 0xe124,
	},
	[ C(OP_WRITE) ] = {
		[ C(RESULT_ACCESS) ] = 0x82d0,
	},
 },
 [ C(L1I ) ] = {
	[ C(OP_READ) ] = {
		[ C(RESULT_MISS)   ] = 0xe424,
	},
	[ C(OP_WRITE) ] = {
		[ C(RESULT_ACCESS) ] = -1,
		[ C(RESULT_MISS)   ] = -1,
	},
 },
 [ C(LL  ) ] = {
	[ C(OP_READ) ] = {
		[ C(RESULT_ACCESS) ] = 0x12a,
		[ C(RESULT_MISS)   ] = 0x12a,
	},
	[ C(OP_WRITE) ] = {
		[ C(RESULT_ACCESS) ] = 0x12a,
		[ C(RESULT_MISS)   ] = 0x12a,
	},
 },
 [ C(DTLB) ] = {
	[ C(OP_READ) ] = {
		[ C(RESULT_ACCESS) ] = 0x81d0,
		[ C(RESULT_MISS)   ] = 0xe12,
	},
	[ C(OP_WRITE) ] = {
		[ C(RESULT_ACCESS) ] = 0x82d0,
		[ C(RESULT_MISS)   ] = 0xe13,
	},
 },
 [ C(ITLB) ] = {
	[ C(OP_READ) ] = {
		[ C(RESULT_ACCESS) ] = -1,
		[ C(RESULT_MISS)   ] = 0xe11,
	},
	[ C(OP_WRITE) ] = {
		[ C(RESULT_ACCESS) ] = -1,
		[ C(RESULT_MISS)   ] = -1,
	},
	[ C(OP_PREFETCH) ] = {
		[ C(RESULT_ACCESS) ] = -1,
		[ C(RESULT_MISS)   ] = -1,
	},
 },
 [ C(BPU ) ] = {
	[ C(OP_READ) ] = {
		[ C(RESULT_ACCESS) ] = 0x4c4,
		[ C(RESULT_MISS)   ] = 0x4c5,
	},
	[ C(OP_WRITE) ] = {
		[ C(RESULT_ACCESS) ] = -1,
		[ C(RESULT_MISS)   ] = -1,
	},
	[ C(OP_PREFETCH) ] = {
		[ C(RESULT_ACCESS) ] = -1,
		[ C(RESULT_MISS)   ] = -1,
	},
 },
 [ C(NODE) ] = {
	[ C(OP_READ) ] = {
		[ C(RESULT_ACCESS) ] = 0x12a,
		[ C(RESULT_MISS)   ] = 0x12a,
	},
 },
};

static __initconst const u64 glc_hw_cache_extra_regs
				[PERF_COUNT_HW_CACHE_MAX]
				[PERF_COUNT_HW_CACHE_OP_MAX]
				[PERF_COUNT_HW_CACHE_RESULT_MAX] =
{
 [ C(LL  ) ] = {
	[ C(OP_READ) ] = {
		[ C(RESULT_ACCESS) ] = 0x10001,
		[ C(RESULT_MISS)   ] = 0x3fbfc00001,
	},
	[ C(OP_WRITE) ] = {
		[ C(RESULT_ACCESS) ] = 0x3f3ffc0002,
		[ C(RESULT_MISS)   ] = 0x3f3fc00002,
	},
 },
 [ C(NODE) ] = {
	[ C(OP_READ) ] = {
		[ C(RESULT_ACCESS) ] = 0x10c000001,
		[ C(RESULT_MISS)   ] = 0x3fb3000001,
	},
 },
};

/*
 * Notes on the events:
 * - data reads do not include code reads (comparable to earlier tables)
 * - data counts include speculative execution (except L1 write, dtlb, bpu)
 * - remote node access includes remote memory, remote cache, remote mmio.
 * - prefetches are not included in the counts.
 * - icache miss does not include decoded icache
 */

#define SKL_DEMAND_DATA_RD		BIT_ULL(0)
#define SKL_DEMAND_RFO			BIT_ULL(1)
#define SKL_ANY_RESPONSE		BIT_ULL(16)
#define SKL_SUPPLIER_NONE		BIT_ULL(17)
#define SKL_L3_MISS_LOCAL_DRAM		BIT_ULL(26)
#define SKL_L3_MISS_REMOTE_HOP0_DRAM	BIT_ULL(27)
#define SKL_L3_MISS_REMOTE_HOP1_DRAM	BIT_ULL(28)
#define SKL_L3_MISS_REMOTE_HOP2P_DRAM	BIT_ULL(29)
#define SKL_L3_MISS			(SKL_L3_MISS_LOCAL_DRAM| \
					 SKL_L3_MISS_REMOTE_HOP0_DRAM| \
					 SKL_L3_MISS_REMOTE_HOP1_DRAM| \
					 SKL_L3_MISS_REMOTE_HOP2P_DRAM)
#define SKL_SPL_HIT			BIT_ULL(30)
#define SKL_SNOOP_NONE			BIT_ULL(31)
#define SKL_SNOOP_NOT_NEEDED		BIT_ULL(32)
#define SKL_SNOOP_MISS			BIT_ULL(33)
#define SKL_SNOOP_HIT_NO_FWD		BIT_ULL(34)
#define SKL_SNOOP_HIT_WITH_FWD		BIT_ULL(35)
#define SKL_SNOOP_HITM			BIT_ULL(36)
#define SKL_SNOOP_NON_DRAM		BIT_ULL(37)
#define SKL_ANY_SNOOP			(SKL_SPL_HIT|SKL_SNOOP_NONE| \
					 SKL_SNOOP_NOT_NEEDED|SKL_SNOOP_MISS| \
					 SKL_SNOOP_HIT_NO_FWD|SKL_SNOOP_HIT_WITH_FWD| \
					 SKL_SNOOP_HITM|SKL_SNOOP_NON_DRAM)
#define SKL_DEMAND_READ			SKL_DEMAND_DATA_RD
#define SKL_SNOOP_DRAM			(SKL_SNOOP_NONE| \
					 SKL_SNOOP_NOT_NEEDED|SKL_SNOOP_MISS| \
					 SKL_SNOOP_HIT_NO_FWD|SKL_SNOOP_HIT_WITH_FWD| \
					 SKL_SNOOP_HITM|SKL_SPL_HIT)
#define SKL_DEMAND_WRITE		SKL_DEMAND_RFO
#define SKL_LLC_ACCESS			SKL_ANY_RESPONSE
#define SKL_L3_MISS_REMOTE		(SKL_L3_MISS_REMOTE_HOP0_DRAM| \
					 SKL_L3_MISS_REMOTE_HOP1_DRAM| \
					 SKL_L3_MISS_REMOTE_HOP2P_DRAM)

static __initconst const u64 skl_hw_cache_event_ids
				[PERF_COUNT_HW_CACHE_MAX]
				[PERF_COUNT_HW_CACHE_OP_MAX]
				[PERF_COUNT_HW_CACHE_RESULT_MAX] =
{
 [ C(L1D ) ] = {
	[ C(OP_READ) ] = {
		[ C(RESULT_ACCESS) ] = 0x81d0,	/* MEM_INST_RETIRED.ALL_LOADS */
		[ C(RESULT_MISS)   ] = 0x151,	/* L1D.REPLACEMENT */
	},
	[ C(OP_WRITE) ] = {
		[ C(RESULT_ACCESS) ] = 0x82d0,	/* MEM_INST_RETIRED.ALL_STORES */
		[ C(RESULT_MISS)   ] = 0x0,
	},
	[ C(OP_PREFETCH) ] = {
		[ C(RESULT_ACCESS) ] = 0x0,
		[ C(RESULT_MISS)   ] = 0x0,
	},
 },
 [ C(L1I ) ] = {
	[ C(OP_READ) ] = {
		[ C(RESULT_ACCESS) ] = 0x0,
		[ C(RESULT_MISS)   ] = 0x283,	/* ICACHE_64B.MISS */
	},
	[ C(OP_WRITE) ] = {
		[ C(RESULT_ACCESS) ] = -1,
		[ C(RESULT_MISS)   ] = -1,
	},
	[ C(OP_PREFETCH) ] = {
		[ C(RESULT_ACCESS) ] = 0x0,
		[ C(RESULT_MISS)   ] = 0x0,
	},
 },
 [ C(LL  ) ] = {
	[ C(OP_READ) ] = {
		[ C(RESULT_ACCESS) ] = 0x1b7,	/* OFFCORE_RESPONSE */
		[ C(RESULT_MISS)   ] = 0x1b7,	/* OFFCORE_RESPONSE */
	},
	[ C(OP_WRITE) ] = {
		[ C(RESULT_ACCESS) ] = 0x1b7,	/* OFFCORE_RESPONSE */
		[ C(RESULT_MISS)   ] = 0x1b7,	/* OFFCORE_RESPONSE */
	},
	[ C(OP_PREFETCH) ] = {
		[ C(RESULT_ACCESS) ] = 0x0,
		[ C(RESULT_MISS)   ] = 0x0,
	},
 },
 [ C(DTLB) ] = {
	[ C(OP_READ) ] = {
		[ C(RESULT_ACCESS) ] = 0x81d0,	/* MEM_INST_RETIRED.ALL_LOADS */
		[ C(RESULT_MISS)   ] = 0xe08,	/* DTLB_LOAD_MISSES.WALK_COMPLETED */
	},
	[ C(OP_WRITE) ] = {
		[ C(RESULT_ACCESS) ] = 0x82d0,	/* MEM_INST_RETIRED.ALL_STORES */
		[ C(RESULT_MISS)   ] = 0xe49,	/* DTLB_STORE_MISSES.WALK_COMPLETED */
	},
	[ C(OP_PREFETCH) ] = {
		[ C(RESULT_ACCESS) ] = 0x0,
		[ C(RESULT_MISS)   ] = 0x0,
	},
 },
 [ C(ITLB) ] = {
	[ C(OP_READ) ] = {
		[ C(RESULT_ACCESS) ] = 0x2085,	/* ITLB_MISSES.STLB_HIT */
		[ C(RESULT_MISS)   ] = 0xe85,	/* ITLB_MISSES.WALK_COMPLETED */
	},
	[ C(OP_WRITE) ] = {
		[ C(RESULT_ACCESS) ] = -1,
		[ C(RESULT_MISS)   ] = -1,
	},
	[ C(OP_PREFETCH) ] = {
		[ C(RESULT_ACCESS) ] = -1,
		[ C(RESULT_MISS)   ] = -1,
	},
 },
 [ C(BPU ) ] = {
	[ C(OP_READ) ] = {
		[ C(RESULT_ACCESS) ] = 0xc4,	/* BR_INST_RETIRED.ALL_BRANCHES */
		[ C(RESULT_MISS)   ] = 0xc5,	/* BR_MISP_RETIRED.ALL_BRANCHES */
	},
	[ C(OP_WRITE) ] = {
		[ C(RESULT_ACCESS) ] = -1,
		[ C(RESULT_MISS)   ] = -1,
	},
	[ C(OP_PREFETCH) ] = {
		[ C(RESULT_ACCESS) ] = -1,
		[ C(RESULT_MISS)   ] = -1,
	},
 },
 [ C(NODE) ] = {
	[ C(OP_READ) ] = {
		[ C(RESULT_ACCESS) ] = 0x1b7,	/* OFFCORE_RESPONSE */
		[ C(RESULT_MISS)   ] = 0x1b7,	/* OFFCORE_RESPONSE */
	},
	[ C(OP_WRITE) ] = {
		[ C(RESULT_ACCESS) ] = 0x1b7,	/* OFFCORE_RESPONSE */
		[ C(RESULT_MISS)   ] = 0x1b7,	/* OFFCORE_RESPONSE */
	},
	[ C(OP_PREFETCH) ] = {
		[ C(RESULT_ACCESS) ] = 0x0,
		[ C(RESULT_MISS)   ] = 0x0,
	},
 },
};

static __initconst const u64 skl_hw_cache_extra_regs
				[PERF_COUNT_HW_CACHE_MAX]
				[PERF_COUNT_HW_CACHE_OP_MAX]
				[PERF_COUNT_HW_CACHE_RESULT_MAX] =
{
 [ C(LL  ) ] = {
	[ C(OP_READ) ] = {
		[ C(RESULT_ACCESS) ] = SKL_DEMAND_READ|
				       SKL_LLC_ACCESS|SKL_ANY_SNOOP,
		[ C(RESULT_MISS)   ] = SKL_DEMAND_READ|
				       SKL_L3_MISS|SKL_ANY_SNOOP|
				       SKL_SUPPLIER_NONE,
	},
	[ C(OP_WRITE) ] = {
		[ C(RESULT_ACCESS) ] = SKL_DEMAND_WRITE|
				       SKL_LLC_ACCESS|SKL_ANY_SNOOP,
		[ C(RESULT_MISS)   ] = SKL_DEMAND_WRITE|
				       SKL_L3_MISS|SKL_ANY_SNOOP|
				       SKL_SUPPLIER_NONE,
	},
	[ C(OP_PREFETCH) ] = {
		[ C(RESULT_ACCESS) ] = 0x0,
		[ C(RESULT_MISS)   ] = 0x0,
	},
 },
 [ C(NODE) ] = {
	[ C(OP_READ) ] = {
		[ C(RESULT_ACCESS) ] = SKL_DEMAND_READ|
				       SKL_L3_MISS_LOCAL_DRAM|SKL_SNOOP_DRAM,
		[ C(RESULT_MISS)   ] = SKL_DEMAND_READ|
				       SKL_L3_MISS_REMOTE|SKL_SNOOP_DRAM,
	},
	[ C(OP_WRITE) ] = {
		[ C(RESULT_ACCESS) ] = SKL_DEMAND_WRITE|
				       SKL_L3_MISS_LOCAL_DRAM|SKL_SNOOP_DRAM,
		[ C(RESULT_MISS)   ] = SKL_DEMAND_WRITE|
				       SKL_L3_MISS_REMOTE|SKL_SNOOP_DRAM,
	},
	[ C(OP_PREFETCH) ] = {
		[ C(RESULT_ACCESS) ] = 0x0,
		[ C(RESULT_MISS)   ] = 0x0,
	},
 },
};

#define SNB_DMND_DATA_RD	(1ULL << 0)
#define SNB_DMND_RFO		(1ULL << 1)
#define SNB_DMND_IFETCH		(1ULL << 2)
#define SNB_DMND_WB		(1ULL << 3)
#define SNB_PF_DATA_RD		(1ULL << 4)
#define SNB_PF_RFO		(1ULL << 5)
#define SNB_PF_IFETCH		(1ULL << 6)
#define SNB_LLC_DATA_RD		(1ULL << 7)
#define SNB_LLC_RFO		(1ULL << 8)
#define SNB_LLC_IFETCH		(1ULL << 9)
#define SNB_BUS_LOCKS		(1ULL << 10)
#define SNB_STRM_ST		(1ULL << 11)
#define SNB_OTHER		(1ULL << 15)
#define SNB_RESP_ANY		(1ULL << 16)
#define SNB_NO_SUPP		(1ULL << 17)
#define SNB_LLC_HITM		(1ULL << 18)
#define SNB_LLC_HITE		(1ULL << 19)
#define SNB_LLC_HITS		(1ULL << 20)
#define SNB_LLC_HITF		(1ULL << 21)
#define SNB_LOCAL		(1ULL << 22)
#define SNB_REMOTE		(0xffULL << 23)
#define SNB_SNP_NONE		(1ULL << 31)
#define SNB_SNP_NOT_NEEDED	(1ULL << 32)
#define SNB_SNP_MISS		(1ULL << 33)
#define SNB_NO_FWD		(1ULL << 34)
#define SNB_SNP_FWD		(1ULL << 35)
#define SNB_HITM		(1ULL << 36)
#define SNB_NON_DRAM		(1ULL << 37)

#define SNB_DMND_READ		(SNB_DMND_DATA_RD|SNB_LLC_DATA_RD)
#define SNB_DMND_WRITE		(SNB_DMND_RFO|SNB_LLC_RFO)
#define SNB_DMND_PREFETCH	(SNB_PF_DATA_RD|SNB_PF_RFO)

#define SNB_SNP_ANY		(SNB_SNP_NONE|SNB_SNP_NOT_NEEDED| \
				 SNB_SNP_MISS|SNB_NO_FWD|SNB_SNP_FWD| \
				 SNB_HITM)

#define SNB_DRAM_ANY		(SNB_LOCAL|SNB_REMOTE|SNB_SNP_ANY)
#define SNB_DRAM_REMOTE		(SNB_REMOTE|SNB_SNP_ANY)

#define SNB_L3_ACCESS		SNB_RESP_ANY
#define SNB_L3_MISS		(SNB_DRAM_ANY|SNB_NON_DRAM)

static __initconst const u64 snb_hw_cache_extra_regs
				[PERF_COUNT_HW_CACHE_MAX]
				[PERF_COUNT_HW_CACHE_OP_MAX]
				[PERF_COUNT_HW_CACHE_RESULT_MAX] =
{
 [ C(LL  ) ] = {
	[ C(OP_READ) ] = {
		[ C(RESULT_ACCESS) ] = SNB_DMND_READ|SNB_L3_ACCESS,
		[ C(RESULT_MISS)   ] = SNB_DMND_READ|SNB_L3_MISS,
	},
	[ C(OP_WRITE) ] = {
		[ C(RESULT_ACCESS) ] = SNB_DMND_WRITE|SNB_L3_ACCESS,
		[ C(RESULT_MISS)   ] = SNB_DMND_WRITE|SNB_L3_MISS,
	},
	[ C(OP_PREFETCH) ] = {
		[ C(RESULT_ACCESS) ] = SNB_DMND_PREFETCH|SNB_L3_ACCESS,
		[ C(RESULT_MISS)   ] = SNB_DMND_PREFETCH|SNB_L3_MISS,
	},
 },
 [ C(NODE) ] = {
	[ C(OP_READ) ] = {
		[ C(RESULT_ACCESS) ] = SNB_DMND_READ|SNB_DRAM_ANY,
		[ C(RESULT_MISS)   ] = SNB_DMND_READ|SNB_DRAM_REMOTE,
	},
	[ C(OP_WRITE) ] = {
		[ C(RESULT_ACCESS) ] = SNB_DMND_WRITE|SNB_DRAM_ANY,
		[ C(RESULT_MISS)   ] = SNB_DMND_WRITE|SNB_DRAM_REMOTE,
	},
	[ C(OP_PREFETCH) ] = {
		[ C(RESULT_ACCESS) ] = SNB_DMND_PREFETCH|SNB_DRAM_ANY,
		[ C(RESULT_MISS)   ] = SNB_DMND_PREFETCH|SNB_DRAM_REMOTE,
	},
 },
};

static __initconst const u64 snb_hw_cache_event_ids
				[PERF_COUNT_HW_CACHE_MAX]
				[PERF_COUNT_HW_CACHE_OP_MAX]
				[PERF_COUNT_HW_CACHE_RESULT_MAX] =
{
 [ C(L1D) ] = {
	[ C(OP_READ) ] = {
		[ C(RESULT_ACCESS) ] = 0xf1d0, /* MEM_UOP_RETIRED.LOADS        */
		[ C(RESULT_MISS)   ] = 0x0151, /* L1D.REPLACEMENT              */
	},
	[ C(OP_WRITE) ] = {
		[ C(RESULT_ACCESS) ] = 0xf2d0, /* MEM_UOP_RETIRED.STORES       */
		[ C(RESULT_MISS)   ] = 0x0851, /* L1D.ALL_M_REPLACEMENT        */
	},
	[ C(OP_PREFETCH) ] = {
		[ C(RESULT_ACCESS) ] = 0x0,
		[ C(RESULT_MISS)   ] = 0x024e, /* HW_PRE_REQ.DL1_MISS          */
	},
 },
 [ C(L1I ) ] = {
	[ C(OP_READ) ] = {
		[ C(RESULT_ACCESS) ] = 0x0,
		[ C(RESULT_MISS)   ] = 0x0280, /* ICACHE.MISSES */
	},
	[ C(OP_WRITE) ] = {
		[ C(RESULT_ACCESS) ] = -1,
		[ C(RESULT_MISS)   ] = -1,
	},
	[ C(OP_PREFETCH) ] = {
		[ C(RESULT_ACCESS) ] = 0x0,
		[ C(RESULT_MISS)   ] = 0x0,
	},
 },
 [ C(LL  ) ] = {
	[ C(OP_READ) ] = {
		/* OFFCORE_RESPONSE.ANY_DATA.LOCAL_CACHE */
		[ C(RESULT_ACCESS) ] = 0x01b7,
		/* OFFCORE_RESPONSE.ANY_DATA.ANY_LLC_MISS */
		[ C(RESULT_MISS)   ] = 0x01b7,
	},
	[ C(OP_WRITE) ] = {
		/* OFFCORE_RESPONSE.ANY_RFO.LOCAL_CACHE */
		[ C(RESULT_ACCESS) ] = 0x01b7,
		/* OFFCORE_RESPONSE.ANY_RFO.ANY_LLC_MISS */
		[ C(RESULT_MISS)   ] = 0x01b7,
	},
	[ C(OP_PREFETCH) ] = {
		/* OFFCORE_RESPONSE.PREFETCH.LOCAL_CACHE */
		[ C(RESULT_ACCESS) ] = 0x01b7,
		/* OFFCORE_RESPONSE.PREFETCH.ANY_LLC_MISS */
		[ C(RESULT_MISS)   ] = 0x01b7,
	},
 },
 [ C(DTLB) ] = {
	[ C(OP_READ) ] = {
		[ C(RESULT_ACCESS) ] = 0x81d0, /* MEM_UOP_RETIRED.ALL_LOADS */
		[ C(RESULT_MISS)   ] = 0x0108, /* DTLB_LOAD_MISSES.CAUSES_A_WALK */
	},
	[ C(OP_WRITE) ] = {
		[ C(RESULT_ACCESS) ] = 0x82d0, /* MEM_UOP_RETIRED.ALL_STORES */
		[ C(RESULT_MISS)   ] = 0x0149, /* DTLB_STORE_MISSES.MISS_CAUSES_A_WALK */
	},
	[ C(OP_PREFETCH) ] = {
		[ C(RESULT_ACCESS) ] = 0x0,
		[ C(RESULT_MISS)   ] = 0x0,
	},
 },
 [ C(ITLB) ] = {
	[ C(OP_READ) ] = {
		[ C(RESULT_ACCESS) ] = 0x1085, /* ITLB_MISSES.STLB_HIT         */
		[ C(RESULT_MISS)   ] = 0x0185, /* ITLB_MISSES.CAUSES_A_WALK    */
	},
	[ C(OP_WRITE) ] = {
		[ C(RESULT_ACCESS) ] = -1,
		[ C(RESULT_MISS)   ] = -1,
	},
	[ C(OP_PREFETCH) ] = {
		[ C(RESULT_ACCESS) ] = -1,
		[ C(RESULT_MISS)   ] = -1,
	},
 },
 [ C(BPU ) ] = {
	[ C(OP_READ) ] = {
		[ C(RESULT_ACCESS) ] = 0x00c4, /* BR_INST_RETIRED.ALL_BRANCHES */
		[ C(RESULT_MISS)   ] = 0x00c5, /* BR_MISP_RETIRED.ALL_BRANCHES */
	},
	[ C(OP_WRITE) ] = {
		[ C(RESULT_ACCESS) ] = -1,
		[ C(RESULT_MISS)   ] = -1,
	},
	[ C(OP_PREFETCH) ] = {
		[ C(RESULT_ACCESS) ] = -1,
		[ C(RESULT_MISS)   ] = -1,
	},
 },
 [ C(NODE) ] = {
	[ C(OP_READ) ] = {
		[ C(RESULT_ACCESS) ] = 0x01b7,
		[ C(RESULT_MISS)   ] = 0x01b7,
	},
	[ C(OP_WRITE) ] = {
		[ C(RESULT_ACCESS) ] = 0x01b7,
		[ C(RESULT_MISS)   ] = 0x01b7,
	},
	[ C(OP_PREFETCH) ] = {
		[ C(RESULT_ACCESS) ] = 0x01b7,
		[ C(RESULT_MISS)   ] = 0x01b7,
	},
 },

};

/*
 * Notes on the events:
 * - data reads do not include code reads (comparable to earlier tables)
 * - data counts include speculative execution (except L1 write, dtlb, bpu)
 * - remote node access includes remote memory, remote cache, remote mmio.
 * - prefetches are not included in the counts because they are not
 *   reliably counted.
 */

#define HSW_DEMAND_DATA_RD		BIT_ULL(0)
#define HSW_DEMAND_RFO			BIT_ULL(1)
#define HSW_ANY_RESPONSE		BIT_ULL(16)
#define HSW_SUPPLIER_NONE		BIT_ULL(17)
#define HSW_L3_MISS_LOCAL_DRAM		BIT_ULL(22)
#define HSW_L3_MISS_REMOTE_HOP0		BIT_ULL(27)
#define HSW_L3_MISS_REMOTE_HOP1		BIT_ULL(28)
#define HSW_L3_MISS_REMOTE_HOP2P	BIT_ULL(29)
#define HSW_L3_MISS			(HSW_L3_MISS_LOCAL_DRAM| \
					 HSW_L3_MISS_REMOTE_HOP0|HSW_L3_MISS_REMOTE_HOP1| \
					 HSW_L3_MISS_REMOTE_HOP2P)
#define HSW_SNOOP_NONE			BIT_ULL(31)
#define HSW_SNOOP_NOT_NEEDED		BIT_ULL(32)
#define HSW_SNOOP_MISS			BIT_ULL(33)
#define HSW_SNOOP_HIT_NO_FWD		BIT_ULL(34)
#define HSW_SNOOP_HIT_WITH_FWD		BIT_ULL(35)
#define HSW_SNOOP_HITM			BIT_ULL(36)
#define HSW_SNOOP_NON_DRAM		BIT_ULL(37)
#define HSW_ANY_SNOOP			(HSW_SNOOP_NONE| \
					 HSW_SNOOP_NOT_NEEDED|HSW_SNOOP_MISS| \
					 HSW_SNOOP_HIT_NO_FWD|HSW_SNOOP_HIT_WITH_FWD| \
					 HSW_SNOOP_HITM|HSW_SNOOP_NON_DRAM)
#define HSW_SNOOP_DRAM			(HSW_ANY_SNOOP & ~HSW_SNOOP_NON_DRAM)
#define HSW_DEMAND_READ			HSW_DEMAND_DATA_RD
#define HSW_DEMAND_WRITE		HSW_DEMAND_RFO
#define HSW_L3_MISS_REMOTE		(HSW_L3_MISS_REMOTE_HOP0|\
					 HSW_L3_MISS_REMOTE_HOP1|HSW_L3_MISS_REMOTE_HOP2P)
#define HSW_LLC_ACCESS			HSW_ANY_RESPONSE

#define BDW_L3_MISS_LOCAL		BIT(26)
#define BDW_L3_MISS			(BDW_L3_MISS_LOCAL| \
					 HSW_L3_MISS_REMOTE_HOP0|HSW_L3_MISS_REMOTE_HOP1| \
					 HSW_L3_MISS_REMOTE_HOP2P)


static __initconst const u64 hsw_hw_cache_event_ids
				[PERF_COUNT_HW_CACHE_MAX]
				[PERF_COUNT_HW_CACHE_OP_MAX]
				[PERF_COUNT_HW_CACHE_RESULT_MAX] =
{
 [ C(L1D ) ] = {
	[ C(OP_READ) ] = {
		[ C(RESULT_ACCESS) ] = 0x81d0,	/* MEM_UOPS_RETIRED.ALL_LOADS */
		[ C(RESULT_MISS)   ] = 0x151,	/* L1D.REPLACEMENT */
	},
	[ C(OP_WRITE) ] = {
		[ C(RESULT_ACCESS) ] = 0x82d0,	/* MEM_UOPS_RETIRED.ALL_STORES */
		[ C(RESULT_MISS)   ] = 0x0,
	},
	[ C(OP_PREFETCH) ] = {
		[ C(RESULT_ACCESS) ] = 0x0,
		[ C(RESULT_MISS)   ] = 0x0,
	},
 },
 [ C(L1I ) ] = {
	[ C(OP_READ) ] = {
		[ C(RESULT_ACCESS) ] = 0x0,
		[ C(RESULT_MISS)   ] = 0x280,	/* ICACHE.MISSES */
	},
	[ C(OP_WRITE) ] = {
		[ C(RESULT_ACCESS) ] = -1,
		[ C(RESULT_MISS)   ] = -1,
	},
	[ C(OP_PREFETCH) ] = {
		[ C(RESULT_ACCESS) ] = 0x0,
		[ C(RESULT_MISS)   ] = 0x0,
	},
 },
 [ C(LL  ) ] = {
	[ C(OP_READ) ] = {
		[ C(RESULT_ACCESS) ] = 0x1b7,	/* OFFCORE_RESPONSE */
		[ C(RESULT_MISS)   ] = 0x1b7,	/* OFFCORE_RESPONSE */
	},
	[ C(OP_WRITE) ] = {
		[ C(RESULT_ACCESS) ] = 0x1b7,	/* OFFCORE_RESPONSE */
		[ C(RESULT_MISS)   ] = 0x1b7,	/* OFFCORE_RESPONSE */
	},
	[ C(OP_PREFETCH) ] = {
		[ C(RESULT_ACCESS) ] = 0x0,
		[ C(RESULT_MISS)   ] = 0x0,
	},
 },
 [ C(DTLB) ] = {
	[ C(OP_READ) ] = {
		[ C(RESULT_ACCESS) ] = 0x81d0,	/* MEM_UOPS_RETIRED.ALL_LOADS */
		[ C(RESULT_MISS)   ] = 0x108,	/* DTLB_LOAD_MISSES.MISS_CAUSES_A_WALK */
	},
	[ C(OP_WRITE) ] = {
		[ C(RESULT_ACCESS) ] = 0x82d0,	/* MEM_UOPS_RETIRED.ALL_STORES */
		[ C(RESULT_MISS)   ] = 0x149,	/* DTLB_STORE_MISSES.MISS_CAUSES_A_WALK */
	},
	[ C(OP_PREFETCH) ] = {
		[ C(RESULT_ACCESS) ] = 0x0,
		[ C(RESULT_MISS)   ] = 0x0,
	},
 },
 [ C(ITLB) ] = {
	[ C(OP_READ) ] = {
		[ C(RESULT_ACCESS) ] = 0x6085,	/* ITLB_MISSES.STLB_HIT */
		[ C(RESULT_MISS)   ] = 0x185,	/* ITLB_MISSES.MISS_CAUSES_A_WALK */
	},
	[ C(OP_WRITE) ] = {
		[ C(RESULT_ACCESS) ] = -1,
		[ C(RESULT_MISS)   ] = -1,
	},
	[ C(OP_PREFETCH) ] = {
		[ C(RESULT_ACCESS) ] = -1,
		[ C(RESULT_MISS)   ] = -1,
	},
 },
 [ C(BPU ) ] = {
	[ C(OP_READ) ] = {
		[ C(RESULT_ACCESS) ] = 0xc4,	/* BR_INST_RETIRED.ALL_BRANCHES */
		[ C(RESULT_MISS)   ] = 0xc5,	/* BR_MISP_RETIRED.ALL_BRANCHES */
	},
	[ C(OP_WRITE) ] = {
		[ C(RESULT_ACCESS) ] = -1,
		[ C(RESULT_MISS)   ] = -1,
	},
	[ C(OP_PREFETCH) ] = {
		[ C(RESULT_ACCESS) ] = -1,
		[ C(RESULT_MISS)   ] = -1,
	},
 },
 [ C(NODE) ] = {
	[ C(OP_READ) ] = {
		[ C(RESULT_ACCESS) ] = 0x1b7,	/* OFFCORE_RESPONSE */
		[ C(RESULT_MISS)   ] = 0x1b7,	/* OFFCORE_RESPONSE */
	},
	[ C(OP_WRITE) ] = {
		[ C(RESULT_ACCESS) ] = 0x1b7,	/* OFFCORE_RESPONSE */
		[ C(RESULT_MISS)   ] = 0x1b7,	/* OFFCORE_RESPONSE */
	},
	[ C(OP_PREFETCH) ] = {
		[ C(RESULT_ACCESS) ] = 0x0,
		[ C(RESULT_MISS)   ] = 0x0,
	},
 },
};

static __initconst const u64 hsw_hw_cache_extra_regs
				[PERF_COUNT_HW_CACHE_MAX]
				[PERF_COUNT_HW_CACHE_OP_MAX]
				[PERF_COUNT_HW_CACHE_RESULT_MAX] =
{
 [ C(LL  ) ] = {
	[ C(OP_READ) ] = {
		[ C(RESULT_ACCESS) ] = HSW_DEMAND_READ|
				       HSW_LLC_ACCESS,
		[ C(RESULT_MISS)   ] = HSW_DEMAND_READ|
				       HSW_L3_MISS|HSW_ANY_SNOOP,
	},
	[ C(OP_WRITE) ] = {
		[ C(RESULT_ACCESS) ] = HSW_DEMAND_WRITE|
				       HSW_LLC_ACCESS,
		[ C(RESULT_MISS)   ] = HSW_DEMAND_WRITE|
				       HSW_L3_MISS|HSW_ANY_SNOOP,
	},
	[ C(OP_PREFETCH) ] = {
		[ C(RESULT_ACCESS) ] = 0x0,
		[ C(RESULT_MISS)   ] = 0x0,
	},
 },
 [ C(NODE) ] = {
	[ C(OP_READ) ] = {
		[ C(RESULT_ACCESS) ] = HSW_DEMAND_READ|
				       HSW_L3_MISS_LOCAL_DRAM|
				       HSW_SNOOP_DRAM,
		[ C(RESULT_MISS)   ] = HSW_DEMAND_READ|
				       HSW_L3_MISS_REMOTE|
				       HSW_SNOOP_DRAM,
	},
	[ C(OP_WRITE) ] = {
		[ C(RESULT_ACCESS) ] = HSW_DEMAND_WRITE|
				       HSW_L3_MISS_LOCAL_DRAM|
				       HSW_SNOOP_DRAM,
		[ C(RESULT_MISS)   ] = HSW_DEMAND_WRITE|
				       HSW_L3_MISS_REMOTE|
				       HSW_SNOOP_DRAM,
	},
	[ C(OP_PREFETCH) ] = {
		[ C(RESULT_ACCESS) ] = 0x0,
		[ C(RESULT_MISS)   ] = 0x0,
	},
 },
};

static __initconst const u64 westmere_hw_cache_event_ids
				[PERF_COUNT_HW_CACHE_MAX]
				[PERF_COUNT_HW_CACHE_OP_MAX]
				[PERF_COUNT_HW_CACHE_RESULT_MAX] =
{
 [ C(L1D) ] = {
	[ C(OP_READ) ] = {
		[ C(RESULT_ACCESS) ] = 0x010b, /* MEM_INST_RETIRED.LOADS       */
		[ C(RESULT_MISS)   ] = 0x0151, /* L1D.REPL                     */
	},
	[ C(OP_WRITE) ] = {
		[ C(RESULT_ACCESS) ] = 0x020b, /* MEM_INST_RETURED.STORES      */
		[ C(RESULT_MISS)   ] = 0x0251, /* L1D.M_REPL                   */
	},
	[ C(OP_PREFETCH) ] = {
		[ C(RESULT_ACCESS) ] = 0x014e, /* L1D_PREFETCH.REQUESTS        */
		[ C(RESULT_MISS)   ] = 0x024e, /* L1D_PREFETCH.MISS            */
	},
 },
 [ C(L1I ) ] = {
	[ C(OP_READ) ] = {
		[ C(RESULT_ACCESS) ] = 0x0380, /* L1I.READS                    */
		[ C(RESULT_MISS)   ] = 0x0280, /* L1I.MISSES                   */
	},
	[ C(OP_WRITE) ] = {
		[ C(RESULT_ACCESS) ] = -1,
		[ C(RESULT_MISS)   ] = -1,
	},
	[ C(OP_PREFETCH) ] = {
		[ C(RESULT_ACCESS) ] = 0x0,
		[ C(RESULT_MISS)   ] = 0x0,
	},
 },
 [ C(LL  ) ] = {
	[ C(OP_READ) ] = {
		/* OFFCORE_RESPONSE.ANY_DATA.LOCAL_CACHE */
		[ C(RESULT_ACCESS) ] = 0x01b7,
		/* OFFCORE_RESPONSE.ANY_DATA.ANY_LLC_MISS */
		[ C(RESULT_MISS)   ] = 0x01b7,
	},
	/*
	 * Use RFO, not WRITEBACK, because a write miss would typically occur
	 * on RFO.
	 */
	[ C(OP_WRITE) ] = {
		/* OFFCORE_RESPONSE.ANY_RFO.LOCAL_CACHE */
		[ C(RESULT_ACCESS) ] = 0x01b7,
		/* OFFCORE_RESPONSE.ANY_RFO.ANY_LLC_MISS */
		[ C(RESULT_MISS)   ] = 0x01b7,
	},
	[ C(OP_PREFETCH) ] = {
		/* OFFCORE_RESPONSE.PREFETCH.LOCAL_CACHE */
		[ C(RESULT_ACCESS) ] = 0x01b7,
		/* OFFCORE_RESPONSE.PREFETCH.ANY_LLC_MISS */
		[ C(RESULT_MISS)   ] = 0x01b7,
	},
 },
 [ C(DTLB) ] = {
	[ C(OP_READ) ] = {
		[ C(RESULT_ACCESS) ] = 0x010b, /* MEM_INST_RETIRED.LOADS       */
		[ C(RESULT_MISS)   ] = 0x0108, /* DTLB_LOAD_MISSES.ANY         */
	},
	[ C(OP_WRITE) ] = {
		[ C(RESULT_ACCESS) ] = 0x020b, /* MEM_INST_RETURED.STORES      */
		[ C(RESULT_MISS)   ] = 0x010c, /* MEM_STORE_RETIRED.DTLB_MISS  */
	},
	[ C(OP_PREFETCH) ] = {
		[ C(RESULT_ACCESS) ] = 0x0,
		[ C(RESULT_MISS)   ] = 0x0,
	},
 },
 [ C(ITLB) ] = {
	[ C(OP_READ) ] = {
		[ C(RESULT_ACCESS) ] = 0x01c0, /* INST_RETIRED.ANY_P           */
		[ C(RESULT_MISS)   ] = 0x0185, /* ITLB_MISSES.ANY              */
	},
	[ C(OP_WRITE) ] = {
		[ C(RESULT_ACCESS) ] = -1,
		[ C(RESULT_MISS)   ] = -1,
	},
	[ C(OP_PREFETCH) ] = {
		[ C(RESULT_ACCESS) ] = -1,
		[ C(RESULT_MISS)   ] = -1,
	},
 },
 [ C(BPU ) ] = {
	[ C(OP_READ) ] = {
		[ C(RESULT_ACCESS) ] = 0x00c4, /* BR_INST_RETIRED.ALL_BRANCHES */
		[ C(RESULT_MISS)   ] = 0x03e8, /* BPU_CLEARS.ANY               */
	},
	[ C(OP_WRITE) ] = {
		[ C(RESULT_ACCESS) ] = -1,
		[ C(RESULT_MISS)   ] = -1,
	},
	[ C(OP_PREFETCH) ] = {
		[ C(RESULT_ACCESS) ] = -1,
		[ C(RESULT_MISS)   ] = -1,
	},
 },
 [ C(NODE) ] = {
	[ C(OP_READ) ] = {
		[ C(RESULT_ACCESS) ] = 0x01b7,
		[ C(RESULT_MISS)   ] = 0x01b7,
	},
	[ C(OP_WRITE) ] = {
		[ C(RESULT_ACCESS) ] = 0x01b7,
		[ C(RESULT_MISS)   ] = 0x01b7,
	},
	[ C(OP_PREFETCH) ] = {
		[ C(RESULT_ACCESS) ] = 0x01b7,
		[ C(RESULT_MISS)   ] = 0x01b7,
	},
 },
};

/*
 * Nehalem/Westmere MSR_OFFCORE_RESPONSE bits;
 * See IA32 SDM Vol 3B 30.6.1.3
 */

#define NHM_DMND_DATA_RD	(1 << 0)
#define NHM_DMND_RFO		(1 << 1)
#define NHM_DMND_IFETCH		(1 << 2)
#define NHM_DMND_WB		(1 << 3)
#define NHM_PF_DATA_RD		(1 << 4)
#define NHM_PF_DATA_RFO		(1 << 5)
#define NHM_PF_IFETCH		(1 << 6)
#define NHM_OFFCORE_OTHER	(1 << 7)
#define NHM_UNCORE_HIT		(1 << 8)
#define NHM_OTHER_CORE_HIT_SNP	(1 << 9)
#define NHM_OTHER_CORE_HITM	(1 << 10)
        			/* reserved */
#define NHM_REMOTE_CACHE_FWD	(1 << 12)
#define NHM_REMOTE_DRAM		(1 << 13)
#define NHM_LOCAL_DRAM		(1 << 14)
#define NHM_NON_DRAM		(1 << 15)

#define NHM_LOCAL		(NHM_LOCAL_DRAM|NHM_REMOTE_CACHE_FWD)
#define NHM_REMOTE		(NHM_REMOTE_DRAM)

#define NHM_DMND_READ		(NHM_DMND_DATA_RD)
#define NHM_DMND_WRITE		(NHM_DMND_RFO|NHM_DMND_WB)
#define NHM_DMND_PREFETCH	(NHM_PF_DATA_RD|NHM_PF_DATA_RFO)

#define NHM_L3_HIT	(NHM_UNCORE_HIT|NHM_OTHER_CORE_HIT_SNP|NHM_OTHER_CORE_HITM)
#define NHM_L3_MISS	(NHM_NON_DRAM|NHM_LOCAL_DRAM|NHM_REMOTE_DRAM|NHM_REMOTE_CACHE_FWD)
#define NHM_L3_ACCESS	(NHM_L3_HIT|NHM_L3_MISS)

static __initconst const u64 nehalem_hw_cache_extra_regs
				[PERF_COUNT_HW_CACHE_MAX]
				[PERF_COUNT_HW_CACHE_OP_MAX]
				[PERF_COUNT_HW_CACHE_RESULT_MAX] =
{
 [ C(LL  ) ] = {
	[ C(OP_READ) ] = {
		[ C(RESULT_ACCESS) ] = NHM_DMND_READ|NHM_L3_ACCESS,
		[ C(RESULT_MISS)   ] = NHM_DMND_READ|NHM_L3_MISS,
	},
	[ C(OP_WRITE) ] = {
		[ C(RESULT_ACCESS) ] = NHM_DMND_WRITE|NHM_L3_ACCESS,
		[ C(RESULT_MISS)   ] = NHM_DMND_WRITE|NHM_L3_MISS,
	},
	[ C(OP_PREFETCH) ] = {
		[ C(RESULT_ACCESS) ] = NHM_DMND_PREFETCH|NHM_L3_ACCESS,
		[ C(RESULT_MISS)   ] = NHM_DMND_PREFETCH|NHM_L3_MISS,
	},
 },
 [ C(NODE) ] = {
	[ C(OP_READ) ] = {
		[ C(RESULT_ACCESS) ] = NHM_DMND_READ|NHM_LOCAL|NHM_REMOTE,
		[ C(RESULT_MISS)   ] = NHM_DMND_READ|NHM_REMOTE,
	},
	[ C(OP_WRITE) ] = {
		[ C(RESULT_ACCESS) ] = NHM_DMND_WRITE|NHM_LOCAL|NHM_REMOTE,
		[ C(RESULT_MISS)   ] = NHM_DMND_WRITE|NHM_REMOTE,
	},
	[ C(OP_PREFETCH) ] = {
		[ C(RESULT_ACCESS) ] = NHM_DMND_PREFETCH|NHM_LOCAL|NHM_REMOTE,
		[ C(RESULT_MISS)   ] = NHM_DMND_PREFETCH|NHM_REMOTE,
	},
 },
};

static __initconst const u64 nehalem_hw_cache_event_ids
				[PERF_COUNT_HW_CACHE_MAX]
				[PERF_COUNT_HW_CACHE_OP_MAX]
				[PERF_COUNT_HW_CACHE_RESULT_MAX] =
{
 [ C(L1D) ] = {
	[ C(OP_READ) ] = {
		[ C(RESULT_ACCESS) ] = 0x010b, /* MEM_INST_RETIRED.LOADS       */
		[ C(RESULT_MISS)   ] = 0x0151, /* L1D.REPL                     */
	},
	[ C(OP_WRITE) ] = {
		[ C(RESULT_ACCESS) ] = 0x020b, /* MEM_INST_RETURED.STORES      */
		[ C(RESULT_MISS)   ] = 0x0251, /* L1D.M_REPL                   */
	},
	[ C(OP_PREFETCH) ] = {
		[ C(RESULT_ACCESS) ] = 0x014e, /* L1D_PREFETCH.REQUESTS        */
		[ C(RESULT_MISS)   ] = 0x024e, /* L1D_PREFETCH.MISS            */
	},
 },
 [ C(L1I ) ] = {
	[ C(OP_READ) ] = {
		[ C(RESULT_ACCESS) ] = 0x0380, /* L1I.READS                    */
		[ C(RESULT_MISS)   ] = 0x0280, /* L1I.MISSES                   */
	},
	[ C(OP_WRITE) ] = {
		[ C(RESULT_ACCESS) ] = -1,
		[ C(RESULT_MISS)   ] = -1,
	},
	[ C(OP_PREFETCH) ] = {
		[ C(RESULT_ACCESS) ] = 0x0,
		[ C(RESULT_MISS)   ] = 0x0,
	},
 },
 [ C(LL  ) ] = {
	[ C(OP_READ) ] = {
		/* OFFCORE_RESPONSE.ANY_DATA.LOCAL_CACHE */
		[ C(RESULT_ACCESS) ] = 0x01b7,
		/* OFFCORE_RESPONSE.ANY_DATA.ANY_LLC_MISS */
		[ C(RESULT_MISS)   ] = 0x01b7,
	},
	/*
	 * Use RFO, not WRITEBACK, because a write miss would typically occur
	 * on RFO.
	 */
	[ C(OP_WRITE) ] = {
		/* OFFCORE_RESPONSE.ANY_RFO.LOCAL_CACHE */
		[ C(RESULT_ACCESS) ] = 0x01b7,
		/* OFFCORE_RESPONSE.ANY_RFO.ANY_LLC_MISS */
		[ C(RESULT_MISS)   ] = 0x01b7,
	},
	[ C(OP_PREFETCH) ] = {
		/* OFFCORE_RESPONSE.PREFETCH.LOCAL_CACHE */
		[ C(RESULT_ACCESS) ] = 0x01b7,
		/* OFFCORE_RESPONSE.PREFETCH.ANY_LLC_MISS */
		[ C(RESULT_MISS)   ] = 0x01b7,
	},
 },
 [ C(DTLB) ] = {
	[ C(OP_READ) ] = {
		[ C(RESULT_ACCESS) ] = 0x0f40, /* L1D_CACHE_LD.MESI   (alias)  */
		[ C(RESULT_MISS)   ] = 0x0108, /* DTLB_LOAD_MISSES.ANY         */
	},
	[ C(OP_WRITE) ] = {
		[ C(RESULT_ACCESS) ] = 0x0f41, /* L1D_CACHE_ST.MESI   (alias)  */
		[ C(RESULT_MISS)   ] = 0x010c, /* MEM_STORE_RETIRED.DTLB_MISS  */
	},
	[ C(OP_PREFETCH) ] = {
		[ C(RESULT_ACCESS) ] = 0x0,
		[ C(RESULT_MISS)   ] = 0x0,
	},
 },
 [ C(ITLB) ] = {
	[ C(OP_READ) ] = {
		[ C(RESULT_ACCESS) ] = 0x01c0, /* INST_RETIRED.ANY_P           */
		[ C(RESULT_MISS)   ] = 0x20c8, /* ITLB_MISS_RETIRED            */
	},
	[ C(OP_WRITE) ] = {
		[ C(RESULT_ACCESS) ] = -1,
		[ C(RESULT_MISS)   ] = -1,
	},
	[ C(OP_PREFETCH) ] = {
		[ C(RESULT_ACCESS) ] = -1,
		[ C(RESULT_MISS)   ] = -1,
	},
 },
 [ C(BPU ) ] = {
	[ C(OP_READ) ] = {
		[ C(RESULT_ACCESS) ] = 0x00c4, /* BR_INST_RETIRED.ALL_BRANCHES */
		[ C(RESULT_MISS)   ] = 0x03e8, /* BPU_CLEARS.ANY               */
	},
	[ C(OP_WRITE) ] = {
		[ C(RESULT_ACCESS) ] = -1,
		[ C(RESULT_MISS)   ] = -1,
	},
	[ C(OP_PREFETCH) ] = {
		[ C(RESULT_ACCESS) ] = -1,
		[ C(RESULT_MISS)   ] = -1,
	},
 },
 [ C(NODE) ] = {
	[ C(OP_READ) ] = {
		[ C(RESULT_ACCESS) ] = 0x01b7,
		[ C(RESULT_MISS)   ] = 0x01b7,
	},
	[ C(OP_WRITE) ] = {
		[ C(RESULT_ACCESS) ] = 0x01b7,
		[ C(RESULT_MISS)   ] = 0x01b7,
	},
	[ C(OP_PREFETCH) ] = {
		[ C(RESULT_ACCESS) ] = 0x01b7,
		[ C(RESULT_MISS)   ] = 0x01b7,
	},
 },
};

static __initconst const u64 core2_hw_cache_event_ids
				[PERF_COUNT_HW_CACHE_MAX]
				[PERF_COUNT_HW_CACHE_OP_MAX]
				[PERF_COUNT_HW_CACHE_RESULT_MAX] =
{
 [ C(L1D) ] = {
	[ C(OP_READ) ] = {
		[ C(RESULT_ACCESS) ] = 0x0f40, /* L1D_CACHE_LD.MESI          */
		[ C(RESULT_MISS)   ] = 0x0140, /* L1D_CACHE_LD.I_STATE       */
	},
	[ C(OP_WRITE) ] = {
		[ C(RESULT_ACCESS) ] = 0x0f41, /* L1D_CACHE_ST.MESI          */
		[ C(RESULT_MISS)   ] = 0x0141, /* L1D_CACHE_ST.I_STATE       */
	},
	[ C(OP_PREFETCH) ] = {
		[ C(RESULT_ACCESS) ] = 0x104e, /* L1D_PREFETCH.REQUESTS      */
		[ C(RESULT_MISS)   ] = 0,
	},
 },
 [ C(L1I ) ] = {
	[ C(OP_READ) ] = {
		[ C(RESULT_ACCESS) ] = 0x0080, /* L1I.READS                  */
		[ C(RESULT_MISS)   ] = 0x0081, /* L1I.MISSES                 */
	},
	[ C(OP_WRITE) ] = {
		[ C(RESULT_ACCESS) ] = -1,
		[ C(RESULT_MISS)   ] = -1,
	},
	[ C(OP_PREFETCH) ] = {
		[ C(RESULT_ACCESS) ] = 0,
		[ C(RESULT_MISS)   ] = 0,
	},
 },
 [ C(LL  ) ] = {
	[ C(OP_READ) ] = {
		[ C(RESULT_ACCESS) ] = 0x4f29, /* L2_LD.MESI                 */
		[ C(RESULT_MISS)   ] = 0x4129, /* L2_LD.ISTATE               */
	},
	[ C(OP_WRITE) ] = {
		[ C(RESULT_ACCESS) ] = 0x4f2A, /* L2_ST.MESI                 */
		[ C(RESULT_MISS)   ] = 0x412A, /* L2_ST.ISTATE               */
	},
	[ C(OP_PREFETCH) ] = {
		[ C(RESULT_ACCESS) ] = 0,
		[ C(RESULT_MISS)   ] = 0,
	},
 },
 [ C(DTLB) ] = {
	[ C(OP_READ) ] = {
		[ C(RESULT_ACCESS) ] = 0x0f40, /* L1D_CACHE_LD.MESI  (alias) */
		[ C(RESULT_MISS)   ] = 0x0208, /* DTLB_MISSES.MISS_LD        */
	},
	[ C(OP_WRITE) ] = {
		[ C(RESULT_ACCESS) ] = 0x0f41, /* L1D_CACHE_ST.MESI  (alias) */
		[ C(RESULT_MISS)   ] = 0x0808, /* DTLB_MISSES.MISS_ST        */
	},
	[ C(OP_PREFETCH) ] = {
		[ C(RESULT_ACCESS) ] = 0,
		[ C(RESULT_MISS)   ] = 0,
	},
 },
 [ C(ITLB) ] = {
	[ C(OP_READ) ] = {
		[ C(RESULT_ACCESS) ] = 0x00c0, /* INST_RETIRED.ANY_P         */
		[ C(RESULT_MISS)   ] = 0x1282, /* ITLBMISSES                 */
	},
	[ C(OP_WRITE) ] = {
		[ C(RESULT_ACCESS) ] = -1,
		[ C(RESULT_MISS)   ] = -1,
	},
	[ C(OP_PREFETCH) ] = {
		[ C(RESULT_ACCESS) ] = -1,
		[ C(RESULT_MISS)   ] = -1,
	},
 },
 [ C(BPU ) ] = {
	[ C(OP_READ) ] = {
		[ C(RESULT_ACCESS) ] = 0x00c4, /* BR_INST_RETIRED.ANY        */
		[ C(RESULT_MISS)   ] = 0x00c5, /* BP_INST_RETIRED.MISPRED    */
	},
	[ C(OP_WRITE) ] = {
		[ C(RESULT_ACCESS) ] = -1,
		[ C(RESULT_MISS)   ] = -1,
	},
	[ C(OP_PREFETCH) ] = {
		[ C(RESULT_ACCESS) ] = -1,
		[ C(RESULT_MISS)   ] = -1,
	},
 },
};

static __initconst const u64 atom_hw_cache_event_ids
				[PERF_COUNT_HW_CACHE_MAX]
				[PERF_COUNT_HW_CACHE_OP_MAX]
				[PERF_COUNT_HW_CACHE_RESULT_MAX] =
{
 [ C(L1D) ] = {
	[ C(OP_READ) ] = {
		[ C(RESULT_ACCESS) ] = 0x2140, /* L1D_CACHE.LD               */
		[ C(RESULT_MISS)   ] = 0,
	},
	[ C(OP_WRITE) ] = {
		[ C(RESULT_ACCESS) ] = 0x2240, /* L1D_CACHE.ST               */
		[ C(RESULT_MISS)   ] = 0,
	},
	[ C(OP_PREFETCH) ] = {
		[ C(RESULT_ACCESS) ] = 0x0,
		[ C(RESULT_MISS)   ] = 0,
	},
 },
 [ C(L1I ) ] = {
	[ C(OP_READ) ] = {
		[ C(RESULT_ACCESS) ] = 0x0380, /* L1I.READS                  */
		[ C(RESULT_MISS)   ] = 0x0280, /* L1I.MISSES                 */
	},
	[ C(OP_WRITE) ] = {
		[ C(RESULT_ACCESS) ] = -1,
		[ C(RESULT_MISS)   ] = -1,
	},
	[ C(OP_PREFETCH) ] = {
		[ C(RESULT_ACCESS) ] = 0,
		[ C(RESULT_MISS)   ] = 0,
	},
 },
 [ C(LL  ) ] = {
	[ C(OP_READ) ] = {
		[ C(RESULT_ACCESS) ] = 0x4f29, /* L2_LD.MESI                 */
		[ C(RESULT_MISS)   ] = 0x4129, /* L2_LD.ISTATE               */
	},
	[ C(OP_WRITE) ] = {
		[ C(RESULT_ACCESS) ] = 0x4f2A, /* L2_ST.MESI                 */
		[ C(RESULT_MISS)   ] = 0x412A, /* L2_ST.ISTATE               */
	},
	[ C(OP_PREFETCH) ] = {
		[ C(RESULT_ACCESS) ] = 0,
		[ C(RESULT_MISS)   ] = 0,
	},
 },
 [ C(DTLB) ] = {
	[ C(OP_READ) ] = {
		[ C(RESULT_ACCESS) ] = 0x2140, /* L1D_CACHE_LD.MESI  (alias) */
		[ C(RESULT_MISS)   ] = 0x0508, /* DTLB_MISSES.MISS_LD        */
	},
	[ C(OP_WRITE) ] = {
		[ C(RESULT_ACCESS) ] = 0x2240, /* L1D_CACHE_ST.MESI  (alias) */
		[ C(RESULT_MISS)   ] = 0x0608, /* DTLB_MISSES.MISS_ST        */
	},
	[ C(OP_PREFETCH) ] = {
		[ C(RESULT_ACCESS) ] = 0,
		[ C(RESULT_MISS)   ] = 0,
	},
 },
 [ C(ITLB) ] = {
	[ C(OP_READ) ] = {
		[ C(RESULT_ACCESS) ] = 0x00c0, /* INST_RETIRED.ANY_P         */
		[ C(RESULT_MISS)   ] = 0x0282, /* ITLB.MISSES                */
	},
	[ C(OP_WRITE) ] = {
		[ C(RESULT_ACCESS) ] = -1,
		[ C(RESULT_MISS)   ] = -1,
	},
	[ C(OP_PREFETCH) ] = {
		[ C(RESULT_ACCESS) ] = -1,
		[ C(RESULT_MISS)   ] = -1,
	},
 },
 [ C(BPU ) ] = {
	[ C(OP_READ) ] = {
		[ C(RESULT_ACCESS) ] = 0x00c4, /* BR_INST_RETIRED.ANY        */
		[ C(RESULT_MISS)   ] = 0x00c5, /* BP_INST_RETIRED.MISPRED    */
	},
	[ C(OP_WRITE) ] = {
		[ C(RESULT_ACCESS) ] = -1,
		[ C(RESULT_MISS)   ] = -1,
	},
	[ C(OP_PREFETCH) ] = {
		[ C(RESULT_ACCESS) ] = -1,
		[ C(RESULT_MISS)   ] = -1,
	},
 },
};

EVENT_ATTR_STR(topdown-total-slots, td_total_slots_slm, "event=0x3c");
EVENT_ATTR_STR(topdown-total-slots.scale, td_total_slots_scale_slm, "2");
/* no_alloc_cycles.not_delivered */
EVENT_ATTR_STR(topdown-fetch-bubbles, td_fetch_bubbles_slm,
	       "event=0xca,umask=0x50");
EVENT_ATTR_STR(topdown-fetch-bubbles.scale, td_fetch_bubbles_scale_slm, "2");
/* uops_retired.all */
EVENT_ATTR_STR(topdown-slots-issued, td_slots_issued_slm,
	       "event=0xc2,umask=0x10");
/* uops_retired.all */
EVENT_ATTR_STR(topdown-slots-retired, td_slots_retired_slm,
	       "event=0xc2,umask=0x10");

static struct attribute *slm_events_attrs[] = {
	EVENT_PTR(td_total_slots_slm),
	EVENT_PTR(td_total_slots_scale_slm),
	EVENT_PTR(td_fetch_bubbles_slm),
	EVENT_PTR(td_fetch_bubbles_scale_slm),
	EVENT_PTR(td_slots_issued_slm),
	EVENT_PTR(td_slots_retired_slm),
	NULL
};

static struct extra_reg intel_slm_extra_regs[] __read_mostly =
{
	/* must define OFFCORE_RSP_X first, see intel_fixup_er() */
	INTEL_UEVENT_EXTRA_REG(0x01b7, MSR_OFFCORE_RSP_0, 0x768005ffffull, RSP_0),
	INTEL_UEVENT_EXTRA_REG(0x02b7, MSR_OFFCORE_RSP_1, 0x368005ffffull, RSP_1),
	EVENT_EXTRA_END
};

#define SLM_DMND_READ		SNB_DMND_DATA_RD
#define SLM_DMND_WRITE		SNB_DMND_RFO
#define SLM_DMND_PREFETCH	(SNB_PF_DATA_RD|SNB_PF_RFO)

#define SLM_SNP_ANY		(SNB_SNP_NONE|SNB_SNP_MISS|SNB_NO_FWD|SNB_HITM)
#define SLM_LLC_ACCESS		SNB_RESP_ANY
#define SLM_LLC_MISS		(SLM_SNP_ANY|SNB_NON_DRAM)

static __initconst const u64 slm_hw_cache_extra_regs
				[PERF_COUNT_HW_CACHE_MAX]
				[PERF_COUNT_HW_CACHE_OP_MAX]
				[PERF_COUNT_HW_CACHE_RESULT_MAX] =
{
 [ C(LL  ) ] = {
	[ C(OP_READ) ] = {
		[ C(RESULT_ACCESS) ] = SLM_DMND_READ|SLM_LLC_ACCESS,
		[ C(RESULT_MISS)   ] = 0,
	},
	[ C(OP_WRITE) ] = {
		[ C(RESULT_ACCESS) ] = SLM_DMND_WRITE|SLM_LLC_ACCESS,
		[ C(RESULT_MISS)   ] = SLM_DMND_WRITE|SLM_LLC_MISS,
	},
	[ C(OP_PREFETCH) ] = {
		[ C(RESULT_ACCESS) ] = SLM_DMND_PREFETCH|SLM_LLC_ACCESS,
		[ C(RESULT_MISS)   ] = SLM_DMND_PREFETCH|SLM_LLC_MISS,
	},
 },
};

static __initconst const u64 slm_hw_cache_event_ids
				[PERF_COUNT_HW_CACHE_MAX]
				[PERF_COUNT_HW_CACHE_OP_MAX]
				[PERF_COUNT_HW_CACHE_RESULT_MAX] =
{
 [ C(L1D) ] = {
	[ C(OP_READ) ] = {
		[ C(RESULT_ACCESS) ] = 0,
		[ C(RESULT_MISS)   ] = 0x0104, /* LD_DCU_MISS */
	},
	[ C(OP_WRITE) ] = {
		[ C(RESULT_ACCESS) ] = 0,
		[ C(RESULT_MISS)   ] = 0,
	},
	[ C(OP_PREFETCH) ] = {
		[ C(RESULT_ACCESS) ] = 0,
		[ C(RESULT_MISS)   ] = 0,
	},
 },
 [ C(L1I ) ] = {
	[ C(OP_READ) ] = {
		[ C(RESULT_ACCESS) ] = 0x0380, /* ICACHE.ACCESSES */
		[ C(RESULT_MISS)   ] = 0x0280, /* ICACGE.MISSES */
	},
	[ C(OP_WRITE) ] = {
		[ C(RESULT_ACCESS) ] = -1,
		[ C(RESULT_MISS)   ] = -1,
	},
	[ C(OP_PREFETCH) ] = {
		[ C(RESULT_ACCESS) ] = 0,
		[ C(RESULT_MISS)   ] = 0,
	},
 },
 [ C(LL  ) ] = {
	[ C(OP_READ) ] = {
		/* OFFCORE_RESPONSE.ANY_DATA.LOCAL_CACHE */
		[ C(RESULT_ACCESS) ] = 0x01b7,
		[ C(RESULT_MISS)   ] = 0,
	},
	[ C(OP_WRITE) ] = {
		/* OFFCORE_RESPONSE.ANY_RFO.LOCAL_CACHE */
		[ C(RESULT_ACCESS) ] = 0x01b7,
		/* OFFCORE_RESPONSE.ANY_RFO.ANY_LLC_MISS */
		[ C(RESULT_MISS)   ] = 0x01b7,
	},
	[ C(OP_PREFETCH) ] = {
		/* OFFCORE_RESPONSE.PREFETCH.LOCAL_CACHE */
		[ C(RESULT_ACCESS) ] = 0x01b7,
		/* OFFCORE_RESPONSE.PREFETCH.ANY_LLC_MISS */
		[ C(RESULT_MISS)   ] = 0x01b7,
	},
 },
 [ C(DTLB) ] = {
	[ C(OP_READ) ] = {
		[ C(RESULT_ACCESS) ] = 0,
		[ C(RESULT_MISS)   ] = 0x0804, /* LD_DTLB_MISS */
	},
	[ C(OP_WRITE) ] = {
		[ C(RESULT_ACCESS) ] = 0,
		[ C(RESULT_MISS)   ] = 0,
	},
	[ C(OP_PREFETCH) ] = {
		[ C(RESULT_ACCESS) ] = 0,
		[ C(RESULT_MISS)   ] = 0,
	},
 },
 [ C(ITLB) ] = {
	[ C(OP_READ) ] = {
		[ C(RESULT_ACCESS) ] = 0x00c0, /* INST_RETIRED.ANY_P */
		[ C(RESULT_MISS)   ] = 0x40205, /* PAGE_WALKS.I_SIDE_WALKS */
	},
	[ C(OP_WRITE) ] = {
		[ C(RESULT_ACCESS) ] = -1,
		[ C(RESULT_MISS)   ] = -1,
	},
	[ C(OP_PREFETCH) ] = {
		[ C(RESULT_ACCESS) ] = -1,
		[ C(RESULT_MISS)   ] = -1,
	},
 },
 [ C(BPU ) ] = {
	[ C(OP_READ) ] = {
		[ C(RESULT_ACCESS) ] = 0x00c4, /* BR_INST_RETIRED.ANY */
		[ C(RESULT_MISS)   ] = 0x00c5, /* BP_INST_RETIRED.MISPRED */
	},
	[ C(OP_WRITE) ] = {
		[ C(RESULT_ACCESS) ] = -1,
		[ C(RESULT_MISS)   ] = -1,
	},
	[ C(OP_PREFETCH) ] = {
		[ C(RESULT_ACCESS) ] = -1,
		[ C(RESULT_MISS)   ] = -1,
	},
 },
};

EVENT_ATTR_STR(topdown-total-slots, td_total_slots_glm, "event=0x3c");
EVENT_ATTR_STR(topdown-total-slots.scale, td_total_slots_scale_glm, "3");
/* UOPS_NOT_DELIVERED.ANY */
EVENT_ATTR_STR(topdown-fetch-bubbles, td_fetch_bubbles_glm, "event=0x9c");
/* ISSUE_SLOTS_NOT_CONSUMED.RECOVERY */
EVENT_ATTR_STR(topdown-recovery-bubbles, td_recovery_bubbles_glm, "event=0xca,umask=0x02");
/* UOPS_RETIRED.ANY */
EVENT_ATTR_STR(topdown-slots-retired, td_slots_retired_glm, "event=0xc2");
/* UOPS_ISSUED.ANY */
EVENT_ATTR_STR(topdown-slots-issued, td_slots_issued_glm, "event=0x0e");

static struct attribute *glm_events_attrs[] = {
	EVENT_PTR(td_total_slots_glm),
	EVENT_PTR(td_total_slots_scale_glm),
	EVENT_PTR(td_fetch_bubbles_glm),
	EVENT_PTR(td_recovery_bubbles_glm),
	EVENT_PTR(td_slots_issued_glm),
	EVENT_PTR(td_slots_retired_glm),
	NULL
};

static struct extra_reg intel_glm_extra_regs[] __read_mostly = {
	/* must define OFFCORE_RSP_X first, see intel_fixup_er() */
	INTEL_UEVENT_EXTRA_REG(0x01b7, MSR_OFFCORE_RSP_0, 0x760005ffbfull, RSP_0),
	INTEL_UEVENT_EXTRA_REG(0x02b7, MSR_OFFCORE_RSP_1, 0x360005ffbfull, RSP_1),
	EVENT_EXTRA_END
};

#define GLM_DEMAND_DATA_RD		BIT_ULL(0)
#define GLM_DEMAND_RFO			BIT_ULL(1)
#define GLM_ANY_RESPONSE		BIT_ULL(16)
#define GLM_SNP_NONE_OR_MISS		BIT_ULL(33)
#define GLM_DEMAND_READ			GLM_DEMAND_DATA_RD
#define GLM_DEMAND_WRITE		GLM_DEMAND_RFO
#define GLM_DEMAND_PREFETCH		(SNB_PF_DATA_RD|SNB_PF_RFO)
#define GLM_LLC_ACCESS			GLM_ANY_RESPONSE
#define GLM_SNP_ANY			(GLM_SNP_NONE_OR_MISS|SNB_NO_FWD|SNB_HITM)
#define GLM_LLC_MISS			(GLM_SNP_ANY|SNB_NON_DRAM)

static __initconst const u64 glm_hw_cache_event_ids
				[PERF_COUNT_HW_CACHE_MAX]
				[PERF_COUNT_HW_CACHE_OP_MAX]
				[PERF_COUNT_HW_CACHE_RESULT_MAX] = {
	[C(L1D)] = {
		[C(OP_READ)] = {
			[C(RESULT_ACCESS)]	= 0x81d0,	/* MEM_UOPS_RETIRED.ALL_LOADS */
			[C(RESULT_MISS)]	= 0x0,
		},
		[C(OP_WRITE)] = {
			[C(RESULT_ACCESS)]	= 0x82d0,	/* MEM_UOPS_RETIRED.ALL_STORES */
			[C(RESULT_MISS)]	= 0x0,
		},
		[C(OP_PREFETCH)] = {
			[C(RESULT_ACCESS)]	= 0x0,
			[C(RESULT_MISS)]	= 0x0,
		},
	},
	[C(L1I)] = {
		[C(OP_READ)] = {
			[C(RESULT_ACCESS)]	= 0x0380,	/* ICACHE.ACCESSES */
			[C(RESULT_MISS)]	= 0x0280,	/* ICACHE.MISSES */
		},
		[C(OP_WRITE)] = {
			[C(RESULT_ACCESS)]	= -1,
			[C(RESULT_MISS)]	= -1,
		},
		[C(OP_PREFETCH)] = {
			[C(RESULT_ACCESS)]	= 0x0,
			[C(RESULT_MISS)]	= 0x0,
		},
	},
	[C(LL)] = {
		[C(OP_READ)] = {
			[C(RESULT_ACCESS)]	= 0x1b7,	/* OFFCORE_RESPONSE */
			[C(RESULT_MISS)]	= 0x1b7,	/* OFFCORE_RESPONSE */
		},
		[C(OP_WRITE)] = {
			[C(RESULT_ACCESS)]	= 0x1b7,	/* OFFCORE_RESPONSE */
			[C(RESULT_MISS)]	= 0x1b7,	/* OFFCORE_RESPONSE */
		},
		[C(OP_PREFETCH)] = {
			[C(RESULT_ACCESS)]	= 0x1b7,	/* OFFCORE_RESPONSE */
			[C(RESULT_MISS)]	= 0x1b7,	/* OFFCORE_RESPONSE */
		},
	},
	[C(DTLB)] = {
		[C(OP_READ)] = {
			[C(RESULT_ACCESS)]	= 0x81d0,	/* MEM_UOPS_RETIRED.ALL_LOADS */
			[C(RESULT_MISS)]	= 0x0,
		},
		[C(OP_WRITE)] = {
			[C(RESULT_ACCESS)]	= 0x82d0,	/* MEM_UOPS_RETIRED.ALL_STORES */
			[C(RESULT_MISS)]	= 0x0,
		},
		[C(OP_PREFETCH)] = {
			[C(RESULT_ACCESS)]	= 0x0,
			[C(RESULT_MISS)]	= 0x0,
		},
	},
	[C(ITLB)] = {
		[C(OP_READ)] = {
			[C(RESULT_ACCESS)]	= 0x00c0,	/* INST_RETIRED.ANY_P */
			[C(RESULT_MISS)]	= 0x0481,	/* ITLB.MISS */
		},
		[C(OP_WRITE)] = {
			[C(RESULT_ACCESS)]	= -1,
			[C(RESULT_MISS)]	= -1,
		},
		[C(OP_PREFETCH)] = {
			[C(RESULT_ACCESS)]	= -1,
			[C(RESULT_MISS)]	= -1,
		},
	},
	[C(BPU)] = {
		[C(OP_READ)] = {
			[C(RESULT_ACCESS)]	= 0x00c4,	/* BR_INST_RETIRED.ALL_BRANCHES */
			[C(RESULT_MISS)]	= 0x00c5,	/* BR_MISP_RETIRED.ALL_BRANCHES */
		},
		[C(OP_WRITE)] = {
			[C(RESULT_ACCESS)]	= -1,
			[C(RESULT_MISS)]	= -1,
		},
		[C(OP_PREFETCH)] = {
			[C(RESULT_ACCESS)]	= -1,
			[C(RESULT_MISS)]	= -1,
		},
	},
};

static __initconst const u64 glm_hw_cache_extra_regs
				[PERF_COUNT_HW_CACHE_MAX]
				[PERF_COUNT_HW_CACHE_OP_MAX]
				[PERF_COUNT_HW_CACHE_RESULT_MAX] = {
	[C(LL)] = {
		[C(OP_READ)] = {
			[C(RESULT_ACCESS)]	= GLM_DEMAND_READ|
						  GLM_LLC_ACCESS,
			[C(RESULT_MISS)]	= GLM_DEMAND_READ|
						  GLM_LLC_MISS,
		},
		[C(OP_WRITE)] = {
			[C(RESULT_ACCESS)]	= GLM_DEMAND_WRITE|
						  GLM_LLC_ACCESS,
			[C(RESULT_MISS)]	= GLM_DEMAND_WRITE|
						  GLM_LLC_MISS,
		},
		[C(OP_PREFETCH)] = {
			[C(RESULT_ACCESS)]	= GLM_DEMAND_PREFETCH|
						  GLM_LLC_ACCESS,
			[C(RESULT_MISS)]	= GLM_DEMAND_PREFETCH|
						  GLM_LLC_MISS,
		},
	},
};

static __initconst const u64 glp_hw_cache_event_ids
				[PERF_COUNT_HW_CACHE_MAX]
				[PERF_COUNT_HW_CACHE_OP_MAX]
				[PERF_COUNT_HW_CACHE_RESULT_MAX] = {
	[C(L1D)] = {
		[C(OP_READ)] = {
			[C(RESULT_ACCESS)]	= 0x81d0,	/* MEM_UOPS_RETIRED.ALL_LOADS */
			[C(RESULT_MISS)]	= 0x0,
		},
		[C(OP_WRITE)] = {
			[C(RESULT_ACCESS)]	= 0x82d0,	/* MEM_UOPS_RETIRED.ALL_STORES */
			[C(RESULT_MISS)]	= 0x0,
		},
		[C(OP_PREFETCH)] = {
			[C(RESULT_ACCESS)]	= 0x0,
			[C(RESULT_MISS)]	= 0x0,
		},
	},
	[C(L1I)] = {
		[C(OP_READ)] = {
			[C(RESULT_ACCESS)]	= 0x0380,	/* ICACHE.ACCESSES */
			[C(RESULT_MISS)]	= 0x0280,	/* ICACHE.MISSES */
		},
		[C(OP_WRITE)] = {
			[C(RESULT_ACCESS)]	= -1,
			[C(RESULT_MISS)]	= -1,
		},
		[C(OP_PREFETCH)] = {
			[C(RESULT_ACCESS)]	= 0x0,
			[C(RESULT_MISS)]	= 0x0,
		},
	},
	[C(LL)] = {
		[C(OP_READ)] = {
			[C(RESULT_ACCESS)]	= 0x1b7,	/* OFFCORE_RESPONSE */
			[C(RESULT_MISS)]	= 0x1b7,	/* OFFCORE_RESPONSE */
		},
		[C(OP_WRITE)] = {
			[C(RESULT_ACCESS)]	= 0x1b7,	/* OFFCORE_RESPONSE */
			[C(RESULT_MISS)]	= 0x1b7,	/* OFFCORE_RESPONSE */
		},
		[C(OP_PREFETCH)] = {
			[C(RESULT_ACCESS)]	= 0x0,
			[C(RESULT_MISS)]	= 0x0,
		},
	},
	[C(DTLB)] = {
		[C(OP_READ)] = {
			[C(RESULT_ACCESS)]	= 0x81d0,	/* MEM_UOPS_RETIRED.ALL_LOADS */
			[C(RESULT_MISS)]	= 0xe08,	/* DTLB_LOAD_MISSES.WALK_COMPLETED */
		},
		[C(OP_WRITE)] = {
			[C(RESULT_ACCESS)]	= 0x82d0,	/* MEM_UOPS_RETIRED.ALL_STORES */
			[C(RESULT_MISS)]	= 0xe49,	/* DTLB_STORE_MISSES.WALK_COMPLETED */
		},
		[C(OP_PREFETCH)] = {
			[C(RESULT_ACCESS)]	= 0x0,
			[C(RESULT_MISS)]	= 0x0,
		},
	},
	[C(ITLB)] = {
		[C(OP_READ)] = {
			[C(RESULT_ACCESS)]	= 0x00c0,	/* INST_RETIRED.ANY_P */
			[C(RESULT_MISS)]	= 0x0481,	/* ITLB.MISS */
		},
		[C(OP_WRITE)] = {
			[C(RESULT_ACCESS)]	= -1,
			[C(RESULT_MISS)]	= -1,
		},
		[C(OP_PREFETCH)] = {
			[C(RESULT_ACCESS)]	= -1,
			[C(RESULT_MISS)]	= -1,
		},
	},
	[C(BPU)] = {
		[C(OP_READ)] = {
			[C(RESULT_ACCESS)]	= 0x00c4,	/* BR_INST_RETIRED.ALL_BRANCHES */
			[C(RESULT_MISS)]	= 0x00c5,	/* BR_MISP_RETIRED.ALL_BRANCHES */
		},
		[C(OP_WRITE)] = {
			[C(RESULT_ACCESS)]	= -1,
			[C(RESULT_MISS)]	= -1,
		},
		[C(OP_PREFETCH)] = {
			[C(RESULT_ACCESS)]	= -1,
			[C(RESULT_MISS)]	= -1,
		},
	},
};

static __initconst const u64 glp_hw_cache_extra_regs
				[PERF_COUNT_HW_CACHE_MAX]
				[PERF_COUNT_HW_CACHE_OP_MAX]
				[PERF_COUNT_HW_CACHE_RESULT_MAX] = {
	[C(LL)] = {
		[C(OP_READ)] = {
			[C(RESULT_ACCESS)]	= GLM_DEMAND_READ|
						  GLM_LLC_ACCESS,
			[C(RESULT_MISS)]	= GLM_DEMAND_READ|
						  GLM_LLC_MISS,
		},
		[C(OP_WRITE)] = {
			[C(RESULT_ACCESS)]	= GLM_DEMAND_WRITE|
						  GLM_LLC_ACCESS,
			[C(RESULT_MISS)]	= GLM_DEMAND_WRITE|
						  GLM_LLC_MISS,
		},
		[C(OP_PREFETCH)] = {
			[C(RESULT_ACCESS)]	= 0x0,
			[C(RESULT_MISS)]	= 0x0,
		},
	},
};

#define TNT_LOCAL_DRAM			BIT_ULL(26)
#define TNT_DEMAND_READ			GLM_DEMAND_DATA_RD
#define TNT_DEMAND_WRITE		GLM_DEMAND_RFO
#define TNT_LLC_ACCESS			GLM_ANY_RESPONSE
#define TNT_SNP_ANY			(SNB_SNP_NOT_NEEDED|SNB_SNP_MISS| \
					 SNB_NO_FWD|SNB_SNP_FWD|SNB_HITM)
#define TNT_LLC_MISS			(TNT_SNP_ANY|SNB_NON_DRAM|TNT_LOCAL_DRAM)

static __initconst const u64 tnt_hw_cache_extra_regs
				[PERF_COUNT_HW_CACHE_MAX]
				[PERF_COUNT_HW_CACHE_OP_MAX]
				[PERF_COUNT_HW_CACHE_RESULT_MAX] = {
	[C(LL)] = {
		[C(OP_READ)] = {
			[C(RESULT_ACCESS)]	= TNT_DEMAND_READ|
						  TNT_LLC_ACCESS,
			[C(RESULT_MISS)]	= TNT_DEMAND_READ|
						  TNT_LLC_MISS,
		},
		[C(OP_WRITE)] = {
			[C(RESULT_ACCESS)]	= TNT_DEMAND_WRITE|
						  TNT_LLC_ACCESS,
			[C(RESULT_MISS)]	= TNT_DEMAND_WRITE|
						  TNT_LLC_MISS,
		},
		[C(OP_PREFETCH)] = {
			[C(RESULT_ACCESS)]	= 0x0,
			[C(RESULT_MISS)]	= 0x0,
		},
	},
};

EVENT_ATTR_STR(topdown-fe-bound,       td_fe_bound_tnt,        "event=0x71,umask=0x0");
EVENT_ATTR_STR(topdown-retiring,       td_retiring_tnt,        "event=0xc2,umask=0x0");
EVENT_ATTR_STR(topdown-bad-spec,       td_bad_spec_tnt,        "event=0x73,umask=0x6");
EVENT_ATTR_STR(topdown-be-bound,       td_be_bound_tnt,        "event=0x74,umask=0x0");

static struct attribute *tnt_events_attrs[] = {
	EVENT_PTR(td_fe_bound_tnt),
	EVENT_PTR(td_retiring_tnt),
	EVENT_PTR(td_bad_spec_tnt),
	EVENT_PTR(td_be_bound_tnt),
	NULL,
};

static struct extra_reg intel_tnt_extra_regs[] __read_mostly = {
	/* must define OFFCORE_RSP_X first, see intel_fixup_er() */
	INTEL_UEVENT_EXTRA_REG(0x01b7, MSR_OFFCORE_RSP_0, 0x800ff0ffffff9fffull, RSP_0),
	INTEL_UEVENT_EXTRA_REG(0x02b7, MSR_OFFCORE_RSP_1, 0xff0ffffff9fffull, RSP_1),
	EVENT_EXTRA_END
};

EVENT_ATTR_STR(mem-loads,	mem_ld_grt,	"event=0xd0,umask=0x5,ldlat=3");
EVENT_ATTR_STR(mem-stores,	mem_st_grt,	"event=0xd0,umask=0x6");

static struct attribute *grt_mem_attrs[] = {
	EVENT_PTR(mem_ld_grt),
	EVENT_PTR(mem_st_grt),
	NULL
};

static struct extra_reg intel_grt_extra_regs[] __read_mostly = {
	/* must define OFFCORE_RSP_X first, see intel_fixup_er() */
	INTEL_UEVENT_EXTRA_REG(0x01b7, MSR_OFFCORE_RSP_0, 0x3fffffffffull, RSP_0),
	INTEL_UEVENT_EXTRA_REG(0x02b7, MSR_OFFCORE_RSP_1, 0x3fffffffffull, RSP_1),
	INTEL_UEVENT_PEBS_LDLAT_EXTRA_REG(0x5d0),
	EVENT_EXTRA_END
};

EVENT_ATTR_STR(topdown-retiring,       td_retiring_cmt,        "event=0x72,umask=0x0");
EVENT_ATTR_STR(topdown-bad-spec,       td_bad_spec_cmt,        "event=0x73,umask=0x0");

static struct attribute *cmt_events_attrs[] = {
	EVENT_PTR(td_fe_bound_tnt),
	EVENT_PTR(td_retiring_cmt),
	EVENT_PTR(td_bad_spec_cmt),
	EVENT_PTR(td_be_bound_tnt),
	NULL
};

static struct extra_reg intel_cmt_extra_regs[] __read_mostly = {
	/* must define OFFCORE_RSP_X first, see intel_fixup_er() */
	INTEL_UEVENT_EXTRA_REG(0x01b7, MSR_OFFCORE_RSP_0, 0x800ff3ffffffffffull, RSP_0),
	INTEL_UEVENT_EXTRA_REG(0x02b7, MSR_OFFCORE_RSP_1, 0xff3ffffffffffull, RSP_1),
	INTEL_UEVENT_PEBS_LDLAT_EXTRA_REG(0x5d0),
	INTEL_UEVENT_EXTRA_REG(0x0127, MSR_SNOOP_RSP_0, 0xffffffffffffffffull, SNOOP_0),
	INTEL_UEVENT_EXTRA_REG(0x0227, MSR_SNOOP_RSP_1, 0xffffffffffffffffull, SNOOP_1),
	EVENT_EXTRA_END
};

#define KNL_OT_L2_HITE		BIT_ULL(19) /* Other Tile L2 Hit */
#define KNL_OT_L2_HITF		BIT_ULL(20) /* Other Tile L2 Hit */
#define KNL_MCDRAM_LOCAL	BIT_ULL(21)
#define KNL_MCDRAM_FAR		BIT_ULL(22)
#define KNL_DDR_LOCAL		BIT_ULL(23)
#define KNL_DDR_FAR		BIT_ULL(24)
#define KNL_DRAM_ANY		(KNL_MCDRAM_LOCAL | KNL_MCDRAM_FAR | \
				    KNL_DDR_LOCAL | KNL_DDR_FAR)
#define KNL_L2_READ		SLM_DMND_READ
#define KNL_L2_WRITE		SLM_DMND_WRITE
#define KNL_L2_PREFETCH		SLM_DMND_PREFETCH
#define KNL_L2_ACCESS		SLM_LLC_ACCESS
#define KNL_L2_MISS		(KNL_OT_L2_HITE | KNL_OT_L2_HITF | \
				   KNL_DRAM_ANY | SNB_SNP_ANY | \
						  SNB_NON_DRAM)

static __initconst const u64 knl_hw_cache_extra_regs
				[PERF_COUNT_HW_CACHE_MAX]
				[PERF_COUNT_HW_CACHE_OP_MAX]
				[PERF_COUNT_HW_CACHE_RESULT_MAX] = {
	[C(LL)] = {
		[C(OP_READ)] = {
			[C(RESULT_ACCESS)] = KNL_L2_READ | KNL_L2_ACCESS,
			[C(RESULT_MISS)]   = 0,
		},
		[C(OP_WRITE)] = {
			[C(RESULT_ACCESS)] = KNL_L2_WRITE | KNL_L2_ACCESS,
			[C(RESULT_MISS)]   = KNL_L2_WRITE | KNL_L2_MISS,
		},
		[C(OP_PREFETCH)] = {
			[C(RESULT_ACCESS)] = KNL_L2_PREFETCH | KNL_L2_ACCESS,
			[C(RESULT_MISS)]   = KNL_L2_PREFETCH | KNL_L2_MISS,
		},
	},
};

/*
 * Used from PMIs where the LBRs are already disabled.
 *
 * This function could be called consecutively. It is required to remain in
 * disabled state if called consecutively.
 *
 * During consecutive calls, the same disable value will be written to related
 * registers, so the PMU state remains unchanged.
 *
 * intel_bts events don't coexist with intel PMU's BTS events because of
 * x86_add_exclusive(x86_lbr_exclusive_lbr); there's no need to keep them
 * disabled around intel PMU's event batching etc, only inside the PMI handler.
 *
 * Avoid PEBS_ENABLE MSR access in PMIs.
 * The GLOBAL_CTRL has been disabled. All the counters do not count anymore.
 * It doesn't matter if the PEBS is enabled or not.
 * Usually, the PEBS status are not changed in PMIs. It's unnecessary to
 * access PEBS_ENABLE MSR in disable_all()/enable_all().
 * However, there are some cases which may change PEBS status, e.g. PMI
 * throttle. The PEBS_ENABLE should be updated where the status changes.
 */
static __always_inline void __intel_pmu_disable_all(bool bts)
{
	struct cpu_hw_events *cpuc = this_cpu_ptr(&cpu_hw_events);

	wrmsrq(MSR_CORE_PERF_GLOBAL_CTRL, 0);

	if (bts && test_bit(INTEL_PMC_IDX_FIXED_BTS, cpuc->active_mask))
		intel_pmu_disable_bts();
}

static __always_inline void intel_pmu_disable_all(void)
{
	__intel_pmu_disable_all(true);
	intel_pmu_pebs_disable_all();
	intel_pmu_lbr_disable_all();
}

static void __intel_pmu_enable_all(int added, bool pmi)
{
	struct cpu_hw_events *cpuc = this_cpu_ptr(&cpu_hw_events);
	u64 intel_ctrl = hybrid(cpuc->pmu, intel_ctrl);

	intel_pmu_lbr_enable_all(pmi);

	if (cpuc->fixed_ctrl_val != cpuc->active_fixed_ctrl_val) {
		wrmsrq(MSR_ARCH_PERFMON_FIXED_CTR_CTRL, cpuc->fixed_ctrl_val);
		cpuc->active_fixed_ctrl_val = cpuc->fixed_ctrl_val;
	}

	wrmsrq(MSR_CORE_PERF_GLOBAL_CTRL,
	       intel_ctrl & ~cpuc->intel_ctrl_guest_mask);

	if (test_bit(INTEL_PMC_IDX_FIXED_BTS, cpuc->active_mask)) {
		struct perf_event *event =
			cpuc->events[INTEL_PMC_IDX_FIXED_BTS];

		if (WARN_ON_ONCE(!event))
			return;

		intel_pmu_enable_bts(event->hw.config);
	}
}

static void intel_pmu_enable_all(int added)
{
	intel_pmu_pebs_enable_all();
	__intel_pmu_enable_all(added, false);
}

static noinline int
__intel_pmu_snapshot_branch_stack(struct perf_branch_entry *entries,
				  unsigned int cnt, unsigned long flags)
{
	struct cpu_hw_events *cpuc = this_cpu_ptr(&cpu_hw_events);

	intel_pmu_lbr_read();
	cnt = min_t(unsigned int, cnt, x86_pmu.lbr_nr);

	memcpy(entries, cpuc->lbr_entries, sizeof(struct perf_branch_entry) * cnt);
	intel_pmu_enable_all(0);
	local_irq_restore(flags);
	return cnt;
}

static int
intel_pmu_snapshot_branch_stack(struct perf_branch_entry *entries, unsigned int cnt)
{
	unsigned long flags;

	/* must not have branches... */
	local_irq_save(flags);
	__intel_pmu_disable_all(false); /* we don't care about BTS */
	__intel_pmu_lbr_disable();
	/*            ... until here */
	return __intel_pmu_snapshot_branch_stack(entries, cnt, flags);
}

static int
intel_pmu_snapshot_arch_branch_stack(struct perf_branch_entry *entries, unsigned int cnt)
{
	unsigned long flags;

	/* must not have branches... */
	local_irq_save(flags);
	__intel_pmu_disable_all(false); /* we don't care about BTS */
	__intel_pmu_arch_lbr_disable();
	/*            ... until here */
	return __intel_pmu_snapshot_branch_stack(entries, cnt, flags);
}

/*
 * Workaround for:
 *   Intel Errata AAK100 (model 26)
 *   Intel Errata AAP53  (model 30)
 *   Intel Errata BD53   (model 44)
 *
 * The official story:
 *   These chips need to be 'reset' when adding counters by programming the
 *   magic three (non-counting) events 0x4300B5, 0x4300D2, and 0x4300B1 either
 *   in sequence on the same PMC or on different PMCs.
 *
 * In practice it appears some of these events do in fact count, and
 * we need to program all 4 events.
 */
static void intel_pmu_nhm_workaround(void)
{
	struct cpu_hw_events *cpuc = this_cpu_ptr(&cpu_hw_events);
	static const unsigned long nhm_magic[4] = {
		0x4300B5,
		0x4300D2,
		0x4300B1,
		0x4300B1
	};
	struct perf_event *event;
	int i;

	/*
	 * The Errata requires below steps:
	 * 1) Clear MSR_IA32_PEBS_ENABLE and MSR_CORE_PERF_GLOBAL_CTRL;
	 * 2) Configure 4 PERFEVTSELx with the magic events and clear
	 *    the corresponding PMCx;
	 * 3) set bit0~bit3 of MSR_CORE_PERF_GLOBAL_CTRL;
	 * 4) Clear MSR_CORE_PERF_GLOBAL_CTRL;
	 * 5) Clear 4 pairs of ERFEVTSELx and PMCx;
	 */

	/*
	 * The real steps we choose are a little different from above.
	 * A) To reduce MSR operations, we don't run step 1) as they
	 *    are already cleared before this function is called;
	 * B) Call x86_perf_event_update to save PMCx before configuring
	 *    PERFEVTSELx with magic number;
	 * C) With step 5), we do clear only when the PERFEVTSELx is
	 *    not used currently.
	 * D) Call x86_perf_event_set_period to restore PMCx;
	 */

	/* We always operate 4 pairs of PERF Counters */
	for (i = 0; i < 4; i++) {
		event = cpuc->events[i];
		if (event)
			static_call(x86_pmu_update)(event);
	}

	for (i = 0; i < 4; i++) {
		wrmsrq(MSR_ARCH_PERFMON_EVENTSEL0 + i, nhm_magic[i]);
		wrmsrq(MSR_ARCH_PERFMON_PERFCTR0 + i, 0x0);
	}

	wrmsrq(MSR_CORE_PERF_GLOBAL_CTRL, 0xf);
	wrmsrq(MSR_CORE_PERF_GLOBAL_CTRL, 0x0);

	for (i = 0; i < 4; i++) {
		event = cpuc->events[i];

		if (event) {
			static_call(x86_pmu_set_period)(event);
			__x86_pmu_enable_event(&event->hw,
					ARCH_PERFMON_EVENTSEL_ENABLE);
		} else
			wrmsrq(MSR_ARCH_PERFMON_EVENTSEL0 + i, 0x0);
	}
}

static void intel_pmu_nhm_enable_all(int added)
{
	if (added)
		intel_pmu_nhm_workaround();
	intel_pmu_enable_all(added);
}

static void intel_set_tfa(struct cpu_hw_events *cpuc, bool on)
{
	u64 val = on ? MSR_TFA_RTM_FORCE_ABORT : 0;

	if (cpuc->tfa_shadow != val) {
		cpuc->tfa_shadow = val;
		wrmsrq(MSR_TSX_FORCE_ABORT, val);
	}
}

static void intel_tfa_commit_scheduling(struct cpu_hw_events *cpuc, int idx, int cntr)
{
	/*
	 * We're going to use PMC3, make sure TFA is set before we touch it.
	 */
	if (cntr == 3)
		intel_set_tfa(cpuc, true);
}

static void intel_tfa_pmu_enable_all(int added)
{
	struct cpu_hw_events *cpuc = this_cpu_ptr(&cpu_hw_events);

	/*
	 * If we find PMC3 is no longer used when we enable the PMU, we can
	 * clear TFA.
	 */
	if (!test_bit(3, cpuc->active_mask))
		intel_set_tfa(cpuc, false);

	intel_pmu_enable_all(added);
}

static inline u64 intel_pmu_get_status(void)
{
	u64 status;

	rdmsrq(MSR_CORE_PERF_GLOBAL_STATUS, status);

	return status;
}

static inline void intel_pmu_ack_status(u64 ack)
{
	wrmsrq(MSR_CORE_PERF_GLOBAL_OVF_CTRL, ack);
}

static inline bool event_is_checkpointed(struct perf_event *event)
{
	return unlikely(event->hw.config & HSW_IN_TX_CHECKPOINTED) != 0;
}

static inline void intel_set_masks(struct perf_event *event, int idx)
{
	struct cpu_hw_events *cpuc = this_cpu_ptr(&cpu_hw_events);

	if (event->attr.exclude_host)
		__set_bit(idx, (unsigned long *)&cpuc->intel_ctrl_guest_mask);
	if (event->attr.exclude_guest)
		__set_bit(idx, (unsigned long *)&cpuc->intel_ctrl_host_mask);
	if (event_is_checkpointed(event))
		__set_bit(idx, (unsigned long *)&cpuc->intel_cp_status);
}

static inline void intel_clear_masks(struct perf_event *event, int idx)
{
	struct cpu_hw_events *cpuc = this_cpu_ptr(&cpu_hw_events);

	__clear_bit(idx, (unsigned long *)&cpuc->intel_ctrl_guest_mask);
	__clear_bit(idx, (unsigned long *)&cpuc->intel_ctrl_host_mask);
	__clear_bit(idx, (unsigned long *)&cpuc->intel_cp_status);
}

static void intel_pmu_disable_fixed(struct perf_event *event)
{
	struct cpu_hw_events *cpuc = this_cpu_ptr(&cpu_hw_events);
	struct hw_perf_event *hwc = &event->hw;
	int idx = hwc->idx;
	u64 mask;

	if (is_topdown_idx(idx)) {
		struct cpu_hw_events *cpuc = this_cpu_ptr(&cpu_hw_events);

		/*
		 * When there are other active TopDown events,
		 * don't disable the fixed counter 3.
		 */
		if (*(u64 *)cpuc->active_mask & INTEL_PMC_OTHER_TOPDOWN_BITS(idx))
			return;
		idx = INTEL_PMC_IDX_FIXED_SLOTS;
	}

	intel_clear_masks(event, idx);

	mask = intel_fixed_bits_by_idx(idx - INTEL_PMC_IDX_FIXED, INTEL_FIXED_BITS_MASK);
	cpuc->fixed_ctrl_val &= ~mask;
}

static void intel_pmu_disable_event(struct perf_event *event)
{
	struct hw_perf_event *hwc = &event->hw;
	int idx = hwc->idx;

	switch (idx) {
	case 0 ... INTEL_PMC_IDX_FIXED - 1:
		intel_clear_masks(event, idx);
		x86_pmu_disable_event(event);
		break;
	case INTEL_PMC_IDX_FIXED ... INTEL_PMC_IDX_FIXED_BTS - 1:
	case INTEL_PMC_IDX_METRIC_BASE ... INTEL_PMC_IDX_METRIC_END:
		intel_pmu_disable_fixed(event);
		break;
	case INTEL_PMC_IDX_FIXED_BTS:
		intel_pmu_disable_bts();
		intel_pmu_drain_bts_buffer();
		return;
	case INTEL_PMC_IDX_FIXED_VLBR:
		intel_clear_masks(event, idx);
		break;
	default:
		intel_clear_masks(event, idx);
		pr_warn("Failed to disable the event with invalid index %d\n",
			idx);
		return;
	}

	/*
	 * Needs to be called after x86_pmu_disable_event,
	 * so we don't trigger the event without PEBS bit set.
	 */
	if (unlikely(event->attr.precise_ip))
		intel_pmu_pebs_disable(event);
}

static void intel_pmu_assign_event(struct perf_event *event, int idx)
{
	if (is_pebs_pt(event))
		perf_report_aux_output_id(event, idx);
}

static __always_inline bool intel_pmu_needs_branch_stack(struct perf_event *event)
{
	return event->hw.flags & PERF_X86_EVENT_NEEDS_BRANCH_STACK;
}

static void intel_pmu_del_event(struct perf_event *event)
{
	if (intel_pmu_needs_branch_stack(event))
		intel_pmu_lbr_del(event);
	if (event->attr.precise_ip)
		intel_pmu_pebs_del(event);
	if (is_pebs_counter_event_group(event) ||
	    is_acr_event_group(event))
		this_cpu_ptr(&cpu_hw_events)->n_late_setup--;
}

static int icl_set_topdown_event_period(struct perf_event *event)
{
	struct hw_perf_event *hwc = &event->hw;
	s64 left = local64_read(&hwc->period_left);

	/*
	 * The values in PERF_METRICS MSR are derived from fixed counter 3.
	 * Software should start both registers, PERF_METRICS and fixed
	 * counter 3, from zero.
	 * Clear PERF_METRICS and Fixed counter 3 in initialization.
	 * After that, both MSRs will be cleared for each read.
	 * Don't need to clear them again.
	 */
	if (left == x86_pmu.max_period) {
		wrmsrq(MSR_CORE_PERF_FIXED_CTR3, 0);
		wrmsrq(MSR_PERF_METRICS, 0);
		hwc->saved_slots = 0;
		hwc->saved_metric = 0;
	}

	if ((hwc->saved_slots) && is_slots_event(event)) {
		wrmsrq(MSR_CORE_PERF_FIXED_CTR3, hwc->saved_slots);
		wrmsrq(MSR_PERF_METRICS, hwc->saved_metric);
	}

	perf_event_update_userpage(event);

	return 0;
}

DEFINE_STATIC_CALL(intel_pmu_set_topdown_event_period, x86_perf_event_set_period);

static inline u64 icl_get_metrics_event_value(u64 metric, u64 slots, int idx)
{
	u32 val;

	/*
	 * The metric is reported as an 8bit integer fraction
	 * summing up to 0xff.
	 * slots-in-metric = (Metric / 0xff) * slots
	 */
	val = (metric >> ((idx - INTEL_PMC_IDX_METRIC_BASE) * 8)) & 0xff;
	return  mul_u64_u32_div(slots, val, 0xff);
}

static u64 icl_get_topdown_value(struct perf_event *event,
				       u64 slots, u64 metrics)
{
	int idx = event->hw.idx;
	u64 delta;

	if (is_metric_idx(idx))
		delta = icl_get_metrics_event_value(metrics, slots, idx);
	else
		delta = slots;

	return delta;
}

static void __icl_update_topdown_event(struct perf_event *event,
				       u64 slots, u64 metrics,
				       u64 last_slots, u64 last_metrics)
{
	u64 delta, last = 0;

	delta = icl_get_topdown_value(event, slots, metrics);
	if (last_slots)
		last = icl_get_topdown_value(event, last_slots, last_metrics);

	/*
	 * The 8bit integer fraction of metric may be not accurate,
	 * especially when the changes is very small.
	 * For example, if only a few bad_spec happens, the fraction
	 * may be reduced from 1 to 0. If so, the bad_spec event value
	 * will be 0 which is definitely less than the last value.
	 * Avoid update event->count for this case.
	 */
	if (delta > last) {
		delta -= last;
		local64_add(delta, &event->count);
	}
}

static void update_saved_topdown_regs(struct perf_event *event, u64 slots,
				      u64 metrics, int metric_end)
{
	struct cpu_hw_events *cpuc = this_cpu_ptr(&cpu_hw_events);
	struct perf_event *other;
	int idx;

	event->hw.saved_slots = slots;
	event->hw.saved_metric = metrics;

	for_each_set_bit(idx, cpuc->active_mask, metric_end + 1) {
		if (!is_topdown_idx(idx))
			continue;
		other = cpuc->events[idx];
		other->hw.saved_slots = slots;
		other->hw.saved_metric = metrics;
	}
}

/*
 * Update all active Topdown events.
 *
 * The PERF_METRICS and Fixed counter 3 are read separately. The values may be
 * modify by a NMI. PMU has to be disabled before calling this function.
 */

static u64 intel_update_topdown_event(struct perf_event *event, int metric_end, u64 *val)
{
	struct cpu_hw_events *cpuc = this_cpu_ptr(&cpu_hw_events);
	struct perf_event *other;
	u64 slots, metrics;
	bool reset = true;
	int idx;

	if (!val) {
		/* read Fixed counter 3 */
		rdpmcl((3 | INTEL_PMC_FIXED_RDPMC_BASE), slots);
		if (!slots)
			return 0;

		/* read PERF_METRICS */
		rdpmcl(INTEL_PMC_FIXED_RDPMC_METRICS, metrics);
	} else {
		slots = val[0];
		metrics = val[1];
		/*
		 * Don't reset the PERF_METRICS and Fixed counter 3
		 * for each PEBS record read. Utilize the RDPMC metrics
		 * clear mode.
		 */
		reset = false;
	}

	for_each_set_bit(idx, cpuc->active_mask, metric_end + 1) {
		if (!is_topdown_idx(idx))
			continue;
		other = cpuc->events[idx];
		__icl_update_topdown_event(other, slots, metrics,
					   event ? event->hw.saved_slots : 0,
					   event ? event->hw.saved_metric : 0);
	}

	/*
	 * Check and update this event, which may have been cleared
	 * in active_mask e.g. x86_pmu_stop()
	 */
	if (event && !test_bit(event->hw.idx, cpuc->active_mask)) {
		__icl_update_topdown_event(event, slots, metrics,
					   event->hw.saved_slots,
					   event->hw.saved_metric);

		/*
		 * In x86_pmu_stop(), the event is cleared in active_mask first,
		 * then drain the delta, which indicates context switch for
		 * counting.
		 * Save metric and slots for context switch.
		 * Don't need to reset the PERF_METRICS and Fixed counter 3.
		 * Because the values will be restored in next schedule in.
		 */
		update_saved_topdown_regs(event, slots, metrics, metric_end);
		reset = false;
	}

	if (reset) {
		/* The fixed counter 3 has to be written before the PERF_METRICS. */
		wrmsrq(MSR_CORE_PERF_FIXED_CTR3, 0);
		wrmsrq(MSR_PERF_METRICS, 0);
		if (event)
			update_saved_topdown_regs(event, 0, 0, metric_end);
	}

	return slots;
}

static u64 icl_update_topdown_event(struct perf_event *event, u64 *val)
{
	return intel_update_topdown_event(event, INTEL_PMC_IDX_METRIC_BASE +
						 x86_pmu.num_topdown_events - 1,
					  val);
}

DEFINE_STATIC_CALL(intel_pmu_update_topdown_event, intel_pmu_topdown_event_update);

static void intel_pmu_read_event(struct perf_event *event)
{
	if (event->hw.flags & (PERF_X86_EVENT_AUTO_RELOAD | PERF_X86_EVENT_TOPDOWN) ||
	    is_pebs_counter_event_group(event)) {
		struct cpu_hw_events *cpuc = this_cpu_ptr(&cpu_hw_events);
		bool pmu_enabled = cpuc->enabled;

		/* Only need to call update_topdown_event() once for group read. */
		if (is_metric_event(event) && (cpuc->txn_flags & PERF_PMU_TXN_READ))
			return;

		cpuc->enabled = 0;
		if (pmu_enabled)
			intel_pmu_disable_all();

		/*
		 * If the PEBS counters snapshotting is enabled,
		 * the topdown event is available in PEBS records.
		 */
		if (is_topdown_event(event) && !is_pebs_counter_event_group(event))
			static_call(intel_pmu_update_topdown_event)(event, NULL);
		else
			intel_pmu_drain_pebs_buffer();

		cpuc->enabled = pmu_enabled;
		if (pmu_enabled)
			intel_pmu_enable_all(0);

		return;
	}

	x86_perf_event_update(event);
}

static void intel_pmu_enable_fixed(struct perf_event *event)
{
	struct cpu_hw_events *cpuc = this_cpu_ptr(&cpu_hw_events);
	struct hw_perf_event *hwc = &event->hw;
	u64 mask, bits = 0;
	int idx = hwc->idx;

	if (is_topdown_idx(idx)) {
		struct cpu_hw_events *cpuc = this_cpu_ptr(&cpu_hw_events);
		/*
		 * When there are other active TopDown events,
		 * don't enable the fixed counter 3 again.
		 */
		if (*(u64 *)cpuc->active_mask & INTEL_PMC_OTHER_TOPDOWN_BITS(idx))
			return;

		idx = INTEL_PMC_IDX_FIXED_SLOTS;

		if (event->attr.config1 & INTEL_TD_CFG_METRIC_CLEAR)
			bits |= INTEL_FIXED_3_METRICS_CLEAR;
	}

	intel_set_masks(event, idx);

	/*
	 * Enable IRQ generation (0x8), if not PEBS,
	 * and enable ring-3 counting (0x2) and ring-0 counting (0x1)
	 * if requested:
	 */
	if (!event->attr.precise_ip)
		bits |= INTEL_FIXED_0_ENABLE_PMI;
	if (hwc->config & ARCH_PERFMON_EVENTSEL_USR)
		bits |= INTEL_FIXED_0_USER;
	if (hwc->config & ARCH_PERFMON_EVENTSEL_OS)
		bits |= INTEL_FIXED_0_KERNEL;

	/*
	 * ANY bit is supported in v3 and up
	 */
	if (x86_pmu.version > 2 && hwc->config & ARCH_PERFMON_EVENTSEL_ANY)
		bits |= INTEL_FIXED_0_ANYTHREAD;

	idx -= INTEL_PMC_IDX_FIXED;
	bits = intel_fixed_bits_by_idx(idx, bits);
	mask = intel_fixed_bits_by_idx(idx, INTEL_FIXED_BITS_MASK);

	if (x86_pmu.intel_cap.pebs_baseline && event->attr.precise_ip) {
		bits |= intel_fixed_bits_by_idx(idx, ICL_FIXED_0_ADAPTIVE);
		mask |= intel_fixed_bits_by_idx(idx, ICL_FIXED_0_ADAPTIVE);
	}

	cpuc->fixed_ctrl_val &= ~mask;
	cpuc->fixed_ctrl_val |= bits;
}

static void intel_pmu_config_acr(int idx, u64 mask, u32 reload)
{
	struct cpu_hw_events *cpuc = this_cpu_ptr(&cpu_hw_events);
	int msr_b, msr_c;

	if (!mask && !cpuc->acr_cfg_b[idx])
		return;

	if (idx < INTEL_PMC_IDX_FIXED) {
		msr_b = MSR_IA32_PMC_V6_GP0_CFG_B;
		msr_c = MSR_IA32_PMC_V6_GP0_CFG_C;
	} else {
		msr_b = MSR_IA32_PMC_V6_FX0_CFG_B;
		msr_c = MSR_IA32_PMC_V6_FX0_CFG_C;
		idx -= INTEL_PMC_IDX_FIXED;
	}

	if (cpuc->acr_cfg_b[idx] != mask) {
		wrmsrl(msr_b + x86_pmu.addr_offset(idx, false), mask);
		cpuc->acr_cfg_b[idx] = mask;
	}
	/* Only need to update the reload value when there is a valid config value. */
	if (mask && cpuc->acr_cfg_c[idx] != reload) {
		wrmsrl(msr_c + x86_pmu.addr_offset(idx, false), reload);
		cpuc->acr_cfg_c[idx] = reload;
	}
}

static void intel_pmu_enable_acr(struct perf_event *event)
{
	struct hw_perf_event *hwc = &event->hw;

	if (!is_acr_event_group(event) || !event->attr.config2) {
		/*
		 * The disable doesn't clear the ACR CFG register.
		 * Check and clear the ACR CFG register.
		 */
		intel_pmu_config_acr(hwc->idx, 0, 0);
		return;
	}

	intel_pmu_config_acr(hwc->idx, hwc->config1, -hwc->sample_period);
}

DEFINE_STATIC_CALL_NULL(intel_pmu_enable_acr_event, intel_pmu_enable_acr);

static void intel_pmu_enable_event(struct perf_event *event)
{
	u64 enable_mask = ARCH_PERFMON_EVENTSEL_ENABLE;
	struct hw_perf_event *hwc = &event->hw;
	int idx = hwc->idx;

	if (unlikely(event->attr.precise_ip))
		intel_pmu_pebs_enable(event);

	switch (idx) {
	case 0 ... INTEL_PMC_IDX_FIXED - 1:
		if (branch_sample_counters(event))
			enable_mask |= ARCH_PERFMON_EVENTSEL_BR_CNTR;
		intel_set_masks(event, idx);
		static_call_cond(intel_pmu_enable_acr_event)(event);
		__x86_pmu_enable_event(hwc, enable_mask);
		break;
	case INTEL_PMC_IDX_FIXED ... INTEL_PMC_IDX_FIXED_BTS - 1:
		static_call_cond(intel_pmu_enable_acr_event)(event);
		fallthrough;
	case INTEL_PMC_IDX_METRIC_BASE ... INTEL_PMC_IDX_METRIC_END:
		intel_pmu_enable_fixed(event);
		break;
	case INTEL_PMC_IDX_FIXED_BTS:
		if (!__this_cpu_read(cpu_hw_events.enabled))
			return;
		intel_pmu_enable_bts(hwc->config);
		break;
	case INTEL_PMC_IDX_FIXED_VLBR:
		intel_set_masks(event, idx);
		break;
	default:
		pr_warn("Failed to enable the event with invalid index %d\n",
			idx);
	}
}

static void intel_pmu_acr_late_setup(struct cpu_hw_events *cpuc)
{
	struct perf_event *event, *leader;
	int i, j, idx;

	for (i = 0; i < cpuc->n_events; i++) {
		leader = cpuc->event_list[i];
		if (!is_acr_event_group(leader))
			continue;

		/* The ACR events must be contiguous. */
		for (j = i; j < cpuc->n_events; j++) {
			event = cpuc->event_list[j];
			if (event->group_leader != leader->group_leader)
				break;
			for_each_set_bit(idx, (unsigned long *)&event->attr.config2, X86_PMC_IDX_MAX) {
				if (WARN_ON_ONCE(i + idx > cpuc->n_events))
					return;
				__set_bit(cpuc->assign[i + idx], (unsigned long *)&event->hw.config1);
			}
		}
		i = j - 1;
	}
}

void intel_pmu_late_setup(void)
{
	struct cpu_hw_events *cpuc = this_cpu_ptr(&cpu_hw_events);

	if (!cpuc->n_late_setup)
		return;

	intel_pmu_pebs_late_setup(cpuc);
	intel_pmu_acr_late_setup(cpuc);
}

static void intel_pmu_add_event(struct perf_event *event)
{
	if (event->attr.precise_ip)
		intel_pmu_pebs_add(event);
	if (intel_pmu_needs_branch_stack(event))
		intel_pmu_lbr_add(event);
	if (is_pebs_counter_event_group(event) ||
	    is_acr_event_group(event))
		this_cpu_ptr(&cpu_hw_events)->n_late_setup++;
}

/*
 * Save and restart an expired event. Called by NMI contexts,
 * so it has to be careful about preempting normal event ops:
 */
int intel_pmu_save_and_restart(struct perf_event *event)
{
	static_call(x86_pmu_update)(event);
	/*
	 * For a checkpointed counter always reset back to 0.  This
	 * avoids a situation where the counter overflows, aborts the
	 * transaction and is then set back to shortly before the
	 * overflow, and overflows and aborts again.
	 */
	if (unlikely(event_is_checkpointed(event))) {
		/* No race with NMIs because the counter should not be armed */
		wrmsrq(event->hw.event_base, 0);
		local64_set(&event->hw.prev_count, 0);
	}
	return static_call(x86_pmu_set_period)(event);
}

static int intel_pmu_set_period(struct perf_event *event)
{
	if (unlikely(is_topdown_count(event)))
		return static_call(intel_pmu_set_topdown_event_period)(event);

	return x86_perf_event_set_period(event);
}

static u64 intel_pmu_update(struct perf_event *event)
{
	if (unlikely(is_topdown_count(event)))
		return static_call(intel_pmu_update_topdown_event)(event, NULL);

	return x86_perf_event_update(event);
}

static void intel_pmu_reset(void)
{
	struct debug_store *ds = __this_cpu_read(cpu_hw_events.ds);
	struct cpu_hw_events *cpuc = this_cpu_ptr(&cpu_hw_events);
	unsigned long *cntr_mask = hybrid(cpuc->pmu, cntr_mask);
	unsigned long *fixed_cntr_mask = hybrid(cpuc->pmu, fixed_cntr_mask);
	unsigned long flags;
	int idx;

	if (!*(u64 *)cntr_mask)
		return;

	local_irq_save(flags);

	pr_info("clearing PMU state on CPU#%d\n", smp_processor_id());

	for_each_set_bit(idx, cntr_mask, INTEL_PMC_MAX_GENERIC) {
		wrmsrq_safe(x86_pmu_config_addr(idx), 0ull);
		wrmsrq_safe(x86_pmu_event_addr(idx),  0ull);
	}
	for_each_set_bit(idx, fixed_cntr_mask, INTEL_PMC_MAX_FIXED) {
		if (fixed_counter_disabled(idx, cpuc->pmu))
			continue;
		wrmsrq_safe(x86_pmu_fixed_ctr_addr(idx), 0ull);
	}

	if (ds)
		ds->bts_index = ds->bts_buffer_base;

	/* Ack all overflows and disable fixed counters */
	if (x86_pmu.version >= 2) {
		intel_pmu_ack_status(intel_pmu_get_status());
		wrmsrq(MSR_CORE_PERF_GLOBAL_CTRL, 0);
	}

	/* Reset LBRs and LBR freezing */
	if (x86_pmu.lbr_nr) {
		update_debugctlmsr(get_debugctlmsr() &
			~(DEBUGCTLMSR_FREEZE_LBRS_ON_PMI|DEBUGCTLMSR_LBR));
	}

	local_irq_restore(flags);
}

/*
 * We may be running with guest PEBS events created by KVM, and the
 * PEBS records are logged into the guest's DS and invisible to host.
 *
 * In the case of guest PEBS overflow, we only trigger a fake event
 * to emulate the PEBS overflow PMI for guest PEBS counters in KVM.
 * The guest will then vm-entry and check the guest DS area to read
 * the guest PEBS records.
 *
 * The contents and other behavior of the guest event do not matter.
 */
static void x86_pmu_handle_guest_pebs(struct pt_regs *regs,
				      struct perf_sample_data *data)
{
	struct cpu_hw_events *cpuc = this_cpu_ptr(&cpu_hw_events);
	u64 guest_pebs_idxs = cpuc->pebs_enabled & ~cpuc->intel_ctrl_host_mask;
	struct perf_event *event = NULL;
	int bit;

	if (!unlikely(perf_guest_state()))
		return;

	if (!x86_pmu.pebs_ept || !x86_pmu.pebs_active ||
	    !guest_pebs_idxs)
		return;

	for_each_set_bit(bit, (unsigned long *)&guest_pebs_idxs, X86_PMC_IDX_MAX) {
		event = cpuc->events[bit];
		if (!event->attr.precise_ip)
			continue;

		perf_sample_data_init(data, 0, event->hw.last_period);
		if (perf_event_overflow(event, data, regs))
			x86_pmu_stop(event, 0);

		/* Inject one fake event is enough. */
		break;
	}
}

static int handle_pmi_common(struct pt_regs *regs, u64 status)
{
	struct perf_sample_data data;
	struct cpu_hw_events *cpuc = this_cpu_ptr(&cpu_hw_events);
	int bit;
	int handled = 0;

	inc_irq_stat(apic_perf_irqs);

	/*
	 * Ignore a range of extra bits in status that do not indicate
	 * overflow by themselves.
	 */
	status &= ~(GLOBAL_STATUS_COND_CHG |
		    GLOBAL_STATUS_ASIF |
		    GLOBAL_STATUS_LBRS_FROZEN);
	if (!status)
		return 0;
	/*
	 * In case multiple PEBS events are sampled at the same time,
	 * it is possible to have GLOBAL_STATUS bit 62 set indicating
	 * PEBS buffer overflow and also seeing at most 3 PEBS counters
	 * having their bits set in the status register. This is a sign
	 * that there was at least one PEBS record pending at the time
	 * of the PMU interrupt. PEBS counters must only be processed
	 * via the drain_pebs() calls and not via the regular sample
	 * processing loop coming after that the function, otherwise
	 * phony regular samples may be generated in the sampling buffer
	 * not marked with the EXACT tag. Another possibility is to have
	 * one PEBS event and at least one non-PEBS event which overflows
	 * while PEBS has armed. In this case, bit 62 of GLOBAL_STATUS will
	 * not be set, yet the overflow status bit for the PEBS counter will
	 * be on Skylake.
	 *
	 * To avoid this problem, we systematically ignore the PEBS-enabled
	 * counters from the GLOBAL_STATUS mask and we always process PEBS
	 * events via drain_pebs().
	 */
	status &= ~(cpuc->pebs_enabled & x86_pmu.pebs_capable);

	/*
	 * PEBS overflow sets bit 62 in the global status register
	 */
	if (__test_and_clear_bit(GLOBAL_STATUS_BUFFER_OVF_BIT, (unsigned long *)&status)) {
		u64 pebs_enabled = cpuc->pebs_enabled;

		handled++;
		x86_pmu_handle_guest_pebs(regs, &data);
		static_call(x86_pmu_drain_pebs)(regs, &data);

		/*
		 * PMI throttle may be triggered, which stops the PEBS event.
		 * Although cpuc->pebs_enabled is updated accordingly, the
		 * MSR_IA32_PEBS_ENABLE is not updated. Because the
		 * cpuc->enabled has been forced to 0 in PMI.
		 * Update the MSR if pebs_enabled is changed.
		 */
		if (pebs_enabled != cpuc->pebs_enabled)
<<<<<<< HEAD
			wrmsrl(MSR_IA32_PEBS_ENABLE, cpuc->pebs_enabled);

		/*
		 * Above PEBS handler (PEBS counters snapshotting) has updated fixed
		 * counter 3 and perf metrics counts if they are in counter group,
		 * unnecessary to update again.
		 */
		if (cpuc->events[INTEL_PMC_IDX_FIXED_SLOTS] &&
		    is_pebs_counter_event_group(cpuc->events[INTEL_PMC_IDX_FIXED_SLOTS]))
			status &= ~GLOBAL_STATUS_PERF_METRICS_OVF_BIT;
=======
			wrmsrq(MSR_IA32_PEBS_ENABLE, cpuc->pebs_enabled);
>>>>>>> edb853b5
	}

	/*
	 * Intel PT
	 */
	if (__test_and_clear_bit(GLOBAL_STATUS_TRACE_TOPAPMI_BIT, (unsigned long *)&status)) {
		handled++;
		if (!perf_guest_handle_intel_pt_intr())
			intel_pt_interrupt();
	}

	/*
	 * Intel Perf metrics
	 */
	if (__test_and_clear_bit(GLOBAL_STATUS_PERF_METRICS_OVF_BIT, (unsigned long *)&status)) {
		handled++;
		static_call(intel_pmu_update_topdown_event)(NULL, NULL);
	}

	status &= hybrid(cpuc->pmu, intel_ctrl);

	/*
	 * Checkpointed counters can lead to 'spurious' PMIs because the
	 * rollback caused by the PMI will have cleared the overflow status
	 * bit. Therefore always force probe these counters.
	 */
	status |= cpuc->intel_cp_status;

	for_each_set_bit(bit, (unsigned long *)&status, X86_PMC_IDX_MAX) {
		struct perf_event *event = cpuc->events[bit];
		u64 last_period;

		handled++;

		if (!test_bit(bit, cpuc->active_mask))
			continue;

		/*
		 * There may be unprocessed PEBS records in the PEBS buffer,
		 * which still stores the previous values.
		 * Process those records first before handling the latest value.
		 * For example,
		 * A is a regular counter
		 * B is a PEBS event which reads A
		 * C is a PEBS event
		 *
		 * The following can happen:
		 * B-assist			A=1
		 * C				A=2
		 * B-assist			A=3
		 * A-overflow-PMI		A=4
		 * C-assist-PMI (PEBS buffer)	A=5
		 *
		 * The PEBS buffer has to be drained before handling the A-PMI
		 */
		if (is_pebs_counter_event_group(event))
			x86_pmu.drain_pebs(regs, &data);

		last_period = event->hw.last_period;

		if (!intel_pmu_save_and_restart(event))
			continue;

		perf_sample_data_init(&data, 0, last_period);

		if (has_branch_stack(event))
			intel_pmu_lbr_save_brstack(&data, cpuc, event);

		if (perf_event_overflow(event, &data, regs))
			x86_pmu_stop(event, 0);
	}

	return handled;
}

/*
 * This handler is triggered by the local APIC, so the APIC IRQ handling
 * rules apply:
 */
static int intel_pmu_handle_irq(struct pt_regs *regs)
{
	struct cpu_hw_events *cpuc = this_cpu_ptr(&cpu_hw_events);
	bool late_ack = hybrid_bit(cpuc->pmu, late_ack);
	bool mid_ack = hybrid_bit(cpuc->pmu, mid_ack);
	int loops;
	u64 status;
	int handled;
	int pmu_enabled;

	/*
	 * Save the PMU state.
	 * It needs to be restored when leaving the handler.
	 */
	pmu_enabled = cpuc->enabled;
	/*
	 * In general, the early ACK is only applied for old platforms.
	 * For the big core starts from Haswell, the late ACK should be
	 * applied.
	 * For the small core after Tremont, we have to do the ACK right
	 * before re-enabling counters, which is in the middle of the
	 * NMI handler.
	 */
	if (!late_ack && !mid_ack)
		apic_write(APIC_LVTPC, APIC_DM_NMI);
	intel_bts_disable_local();
	cpuc->enabled = 0;
	__intel_pmu_disable_all(true);
	handled = intel_pmu_drain_bts_buffer();
	handled += intel_bts_interrupt();
	status = intel_pmu_get_status();
	if (!status)
		goto done;

	loops = 0;
again:
	intel_pmu_lbr_read();
	intel_pmu_ack_status(status);
	if (++loops > 100) {
		static bool warned;

		if (!warned) {
			WARN(1, "perfevents: irq loop stuck!\n");
			perf_event_print_debug();
			warned = true;
		}
		intel_pmu_reset();
		goto done;
	}

	handled += handle_pmi_common(regs, status);

	/*
	 * Repeat if there is more work to be done:
	 */
	status = intel_pmu_get_status();
	if (status)
		goto again;

done:
	if (mid_ack)
		apic_write(APIC_LVTPC, APIC_DM_NMI);
	/* Only restore PMU state when it's active. See x86_pmu_disable(). */
	cpuc->enabled = pmu_enabled;
	if (pmu_enabled)
		__intel_pmu_enable_all(0, true);
	intel_bts_enable_local();

	/*
	 * Only unmask the NMI after the overflow counters
	 * have been reset. This avoids spurious NMIs on
	 * Haswell CPUs.
	 */
	if (late_ack)
		apic_write(APIC_LVTPC, APIC_DM_NMI);
	return handled;
}

static struct event_constraint *
intel_bts_constraints(struct perf_event *event)
{
	if (unlikely(intel_pmu_has_bts(event)))
		return &bts_constraint;

	return NULL;
}

/*
 * Note: matches a fake event, like Fixed2.
 */
static struct event_constraint *
intel_vlbr_constraints(struct perf_event *event)
{
	struct event_constraint *c = &vlbr_constraint;

	if (unlikely(constraint_match(c, event->hw.config))) {
		event->hw.flags |= c->flags;
		return c;
	}

	return NULL;
}

static int intel_alt_er(struct cpu_hw_events *cpuc,
			int idx, u64 config)
{
	struct extra_reg *extra_regs = hybrid(cpuc->pmu, extra_regs);
	int alt_idx = idx;

	if (!(x86_pmu.flags & PMU_FL_HAS_RSP_1))
		return idx;

	if (idx == EXTRA_REG_RSP_0)
		alt_idx = EXTRA_REG_RSP_1;

	if (idx == EXTRA_REG_RSP_1)
		alt_idx = EXTRA_REG_RSP_0;

	if (config & ~extra_regs[alt_idx].valid_mask)
		return idx;

	return alt_idx;
}

static void intel_fixup_er(struct perf_event *event, int idx)
{
	struct extra_reg *extra_regs = hybrid(event->pmu, extra_regs);
	event->hw.extra_reg.idx = idx;

	if (idx == EXTRA_REG_RSP_0) {
		event->hw.config &= ~INTEL_ARCH_EVENT_MASK;
		event->hw.config |= extra_regs[EXTRA_REG_RSP_0].event;
		event->hw.extra_reg.reg = MSR_OFFCORE_RSP_0;
	} else if (idx == EXTRA_REG_RSP_1) {
		event->hw.config &= ~INTEL_ARCH_EVENT_MASK;
		event->hw.config |= extra_regs[EXTRA_REG_RSP_1].event;
		event->hw.extra_reg.reg = MSR_OFFCORE_RSP_1;
	}
}

/*
 * manage allocation of shared extra msr for certain events
 *
 * sharing can be:
 * per-cpu: to be shared between the various events on a single PMU
 * per-core: per-cpu + shared by HT threads
 */
static struct event_constraint *
__intel_shared_reg_get_constraints(struct cpu_hw_events *cpuc,
				   struct perf_event *event,
				   struct hw_perf_event_extra *reg)
{
	struct event_constraint *c = &emptyconstraint;
	struct er_account *era;
	unsigned long flags;
	int idx = reg->idx;

	/*
	 * reg->alloc can be set due to existing state, so for fake cpuc we
	 * need to ignore this, otherwise we might fail to allocate proper fake
	 * state for this extra reg constraint. Also see the comment below.
	 */
	if (reg->alloc && !cpuc->is_fake)
		return NULL; /* call x86_get_event_constraint() */

again:
	era = &cpuc->shared_regs->regs[idx];
	/*
	 * we use spin_lock_irqsave() to avoid lockdep issues when
	 * passing a fake cpuc
	 */
	raw_spin_lock_irqsave(&era->lock, flags);

	if (!atomic_read(&era->ref) || era->config == reg->config) {

		/*
		 * If its a fake cpuc -- as per validate_{group,event}() we
		 * shouldn't touch event state and we can avoid doing so
		 * since both will only call get_event_constraints() once
		 * on each event, this avoids the need for reg->alloc.
		 *
		 * Not doing the ER fixup will only result in era->reg being
		 * wrong, but since we won't actually try and program hardware
		 * this isn't a problem either.
		 */
		if (!cpuc->is_fake) {
			if (idx != reg->idx)
				intel_fixup_er(event, idx);

			/*
			 * x86_schedule_events() can call get_event_constraints()
			 * multiple times on events in the case of incremental
			 * scheduling(). reg->alloc ensures we only do the ER
			 * allocation once.
			 */
			reg->alloc = 1;
		}

		/* lock in msr value */
		era->config = reg->config;
		era->reg = reg->reg;

		/* one more user */
		atomic_inc(&era->ref);

		/*
		 * need to call x86_get_event_constraint()
		 * to check if associated event has constraints
		 */
		c = NULL;
	} else {
		idx = intel_alt_er(cpuc, idx, reg->config);
		if (idx != reg->idx) {
			raw_spin_unlock_irqrestore(&era->lock, flags);
			goto again;
		}
	}
	raw_spin_unlock_irqrestore(&era->lock, flags);

	return c;
}

static void
__intel_shared_reg_put_constraints(struct cpu_hw_events *cpuc,
				   struct hw_perf_event_extra *reg)
{
	struct er_account *era;

	/*
	 * Only put constraint if extra reg was actually allocated. Also takes
	 * care of event which do not use an extra shared reg.
	 *
	 * Also, if this is a fake cpuc we shouldn't touch any event state
	 * (reg->alloc) and we don't care about leaving inconsistent cpuc state
	 * either since it'll be thrown out.
	 */
	if (!reg->alloc || cpuc->is_fake)
		return;

	era = &cpuc->shared_regs->regs[reg->idx];

	/* one fewer user */
	atomic_dec(&era->ref);

	/* allocate again next time */
	reg->alloc = 0;
}

static struct event_constraint *
intel_shared_regs_constraints(struct cpu_hw_events *cpuc,
			      struct perf_event *event)
{
	struct event_constraint *c = NULL, *d;
	struct hw_perf_event_extra *xreg, *breg;

	xreg = &event->hw.extra_reg;
	if (xreg->idx != EXTRA_REG_NONE) {
		c = __intel_shared_reg_get_constraints(cpuc, event, xreg);
		if (c == &emptyconstraint)
			return c;
	}
	breg = &event->hw.branch_reg;
	if (breg->idx != EXTRA_REG_NONE) {
		d = __intel_shared_reg_get_constraints(cpuc, event, breg);
		if (d == &emptyconstraint) {
			__intel_shared_reg_put_constraints(cpuc, xreg);
			c = d;
		}
	}
	return c;
}

struct event_constraint *
x86_get_event_constraints(struct cpu_hw_events *cpuc, int idx,
			  struct perf_event *event)
{
	struct event_constraint *event_constraints = hybrid(cpuc->pmu, event_constraints);
	struct event_constraint *c;

	if (event_constraints) {
		for_each_event_constraint(c, event_constraints) {
			if (constraint_match(c, event->hw.config)) {
				event->hw.flags |= c->flags;
				return c;
			}
		}
	}

	return &hybrid_var(cpuc->pmu, unconstrained);
}

static struct event_constraint *
__intel_get_event_constraints(struct cpu_hw_events *cpuc, int idx,
			    struct perf_event *event)
{
	struct event_constraint *c;

	c = intel_vlbr_constraints(event);
	if (c)
		return c;

	c = intel_bts_constraints(event);
	if (c)
		return c;

	c = intel_shared_regs_constraints(cpuc, event);
	if (c)
		return c;

	c = intel_pebs_constraints(event);
	if (c)
		return c;

	return x86_get_event_constraints(cpuc, idx, event);
}

static void
intel_start_scheduling(struct cpu_hw_events *cpuc)
{
	struct intel_excl_cntrs *excl_cntrs = cpuc->excl_cntrs;
	struct intel_excl_states *xl;
	int tid = cpuc->excl_thread_id;

	/*
	 * nothing needed if in group validation mode
	 */
	if (cpuc->is_fake || !is_ht_workaround_enabled())
		return;

	/*
	 * no exclusion needed
	 */
	if (WARN_ON_ONCE(!excl_cntrs))
		return;

	xl = &excl_cntrs->states[tid];

	xl->sched_started = true;
	/*
	 * lock shared state until we are done scheduling
	 * in stop_event_scheduling()
	 * makes scheduling appear as a transaction
	 */
	raw_spin_lock(&excl_cntrs->lock);
}

static void intel_commit_scheduling(struct cpu_hw_events *cpuc, int idx, int cntr)
{
	struct intel_excl_cntrs *excl_cntrs = cpuc->excl_cntrs;
	struct event_constraint *c = cpuc->event_constraint[idx];
	struct intel_excl_states *xl;
	int tid = cpuc->excl_thread_id;

	if (cpuc->is_fake || !is_ht_workaround_enabled())
		return;

	if (WARN_ON_ONCE(!excl_cntrs))
		return;

	if (!(c->flags & PERF_X86_EVENT_DYNAMIC))
		return;

	xl = &excl_cntrs->states[tid];

	lockdep_assert_held(&excl_cntrs->lock);

	if (c->flags & PERF_X86_EVENT_EXCL)
		xl->state[cntr] = INTEL_EXCL_EXCLUSIVE;
	else
		xl->state[cntr] = INTEL_EXCL_SHARED;
}

static void
intel_stop_scheduling(struct cpu_hw_events *cpuc)
{
	struct intel_excl_cntrs *excl_cntrs = cpuc->excl_cntrs;
	struct intel_excl_states *xl;
	int tid = cpuc->excl_thread_id;

	/*
	 * nothing needed if in group validation mode
	 */
	if (cpuc->is_fake || !is_ht_workaround_enabled())
		return;
	/*
	 * no exclusion needed
	 */
	if (WARN_ON_ONCE(!excl_cntrs))
		return;

	xl = &excl_cntrs->states[tid];

	xl->sched_started = false;
	/*
	 * release shared state lock (acquired in intel_start_scheduling())
	 */
	raw_spin_unlock(&excl_cntrs->lock);
}

static struct event_constraint *
dyn_constraint(struct cpu_hw_events *cpuc, struct event_constraint *c, int idx)
{
	WARN_ON_ONCE(!cpuc->constraint_list);

	if (!(c->flags & PERF_X86_EVENT_DYNAMIC)) {
		struct event_constraint *cx;

		/*
		 * grab pre-allocated constraint entry
		 */
		cx = &cpuc->constraint_list[idx];

		/*
		 * initialize dynamic constraint
		 * with static constraint
		 */
		*cx = *c;

		/*
		 * mark constraint as dynamic
		 */
		cx->flags |= PERF_X86_EVENT_DYNAMIC;
		c = cx;
	}

	return c;
}

static struct event_constraint *
intel_get_excl_constraints(struct cpu_hw_events *cpuc, struct perf_event *event,
			   int idx, struct event_constraint *c)
{
	struct intel_excl_cntrs *excl_cntrs = cpuc->excl_cntrs;
	struct intel_excl_states *xlo;
	int tid = cpuc->excl_thread_id;
	int is_excl, i, w;

	/*
	 * validating a group does not require
	 * enforcing cross-thread  exclusion
	 */
	if (cpuc->is_fake || !is_ht_workaround_enabled())
		return c;

	/*
	 * no exclusion needed
	 */
	if (WARN_ON_ONCE(!excl_cntrs))
		return c;

	/*
	 * because we modify the constraint, we need
	 * to make a copy. Static constraints come
	 * from static const tables.
	 *
	 * only needed when constraint has not yet
	 * been cloned (marked dynamic)
	 */
	c = dyn_constraint(cpuc, c, idx);

	/*
	 * From here on, the constraint is dynamic.
	 * Either it was just allocated above, or it
	 * was allocated during a earlier invocation
	 * of this function
	 */

	/*
	 * state of sibling HT
	 */
	xlo = &excl_cntrs->states[tid ^ 1];

	/*
	 * event requires exclusive counter access
	 * across HT threads
	 */
	is_excl = c->flags & PERF_X86_EVENT_EXCL;
	if (is_excl && !(event->hw.flags & PERF_X86_EVENT_EXCL_ACCT)) {
		event->hw.flags |= PERF_X86_EVENT_EXCL_ACCT;
		if (!cpuc->n_excl++)
			WRITE_ONCE(excl_cntrs->has_exclusive[tid], 1);
	}

	/*
	 * Modify static constraint with current dynamic
	 * state of thread
	 *
	 * EXCLUSIVE: sibling counter measuring exclusive event
	 * SHARED   : sibling counter measuring non-exclusive event
	 * UNUSED   : sibling counter unused
	 */
	w = c->weight;
	for_each_set_bit(i, c->idxmsk, X86_PMC_IDX_MAX) {
		/*
		 * exclusive event in sibling counter
		 * our corresponding counter cannot be used
		 * regardless of our event
		 */
		if (xlo->state[i] == INTEL_EXCL_EXCLUSIVE) {
			__clear_bit(i, c->idxmsk);
			w--;
			continue;
		}
		/*
		 * if measuring an exclusive event, sibling
		 * measuring non-exclusive, then counter cannot
		 * be used
		 */
		if (is_excl && xlo->state[i] == INTEL_EXCL_SHARED) {
			__clear_bit(i, c->idxmsk);
			w--;
			continue;
		}
	}

	/*
	 * if we return an empty mask, then switch
	 * back to static empty constraint to avoid
	 * the cost of freeing later on
	 */
	if (!w)
		c = &emptyconstraint;

	c->weight = w;

	return c;
}

static struct event_constraint *
intel_get_event_constraints(struct cpu_hw_events *cpuc, int idx,
			    struct perf_event *event)
{
	struct event_constraint *c1, *c2;

	c1 = cpuc->event_constraint[idx];

	/*
	 * first time only
	 * - static constraint: no change across incremental scheduling calls
	 * - dynamic constraint: handled by intel_get_excl_constraints()
	 */
	c2 = __intel_get_event_constraints(cpuc, idx, event);
	if (c1) {
	        WARN_ON_ONCE(!(c1->flags & PERF_X86_EVENT_DYNAMIC));
		bitmap_copy(c1->idxmsk, c2->idxmsk, X86_PMC_IDX_MAX);
		c1->weight = c2->weight;
		c2 = c1;
	}

	if (cpuc->excl_cntrs)
		return intel_get_excl_constraints(cpuc, event, idx, c2);

	if (event->hw.dyn_constraint != ~0ULL) {
		c2 = dyn_constraint(cpuc, c2, idx);
		c2->idxmsk64 &= event->hw.dyn_constraint;
		c2->weight = hweight64(c2->idxmsk64);
	}

	return c2;
}

static void intel_put_excl_constraints(struct cpu_hw_events *cpuc,
		struct perf_event *event)
{
	struct hw_perf_event *hwc = &event->hw;
	struct intel_excl_cntrs *excl_cntrs = cpuc->excl_cntrs;
	int tid = cpuc->excl_thread_id;
	struct intel_excl_states *xl;

	/*
	 * nothing needed if in group validation mode
	 */
	if (cpuc->is_fake)
		return;

	if (WARN_ON_ONCE(!excl_cntrs))
		return;

	if (hwc->flags & PERF_X86_EVENT_EXCL_ACCT) {
		hwc->flags &= ~PERF_X86_EVENT_EXCL_ACCT;
		if (!--cpuc->n_excl)
			WRITE_ONCE(excl_cntrs->has_exclusive[tid], 0);
	}

	/*
	 * If event was actually assigned, then mark the counter state as
	 * unused now.
	 */
	if (hwc->idx >= 0) {
		xl = &excl_cntrs->states[tid];

		/*
		 * put_constraint may be called from x86_schedule_events()
		 * which already has the lock held so here make locking
		 * conditional.
		 */
		if (!xl->sched_started)
			raw_spin_lock(&excl_cntrs->lock);

		xl->state[hwc->idx] = INTEL_EXCL_UNUSED;

		if (!xl->sched_started)
			raw_spin_unlock(&excl_cntrs->lock);
	}
}

static void
intel_put_shared_regs_event_constraints(struct cpu_hw_events *cpuc,
					struct perf_event *event)
{
	struct hw_perf_event_extra *reg;

	reg = &event->hw.extra_reg;
	if (reg->idx != EXTRA_REG_NONE)
		__intel_shared_reg_put_constraints(cpuc, reg);

	reg = &event->hw.branch_reg;
	if (reg->idx != EXTRA_REG_NONE)
		__intel_shared_reg_put_constraints(cpuc, reg);
}

static void intel_put_event_constraints(struct cpu_hw_events *cpuc,
					struct perf_event *event)
{
	intel_put_shared_regs_event_constraints(cpuc, event);

	/*
	 * is PMU has exclusive counter restrictions, then
	 * all events are subject to and must call the
	 * put_excl_constraints() routine
	 */
	if (cpuc->excl_cntrs)
		intel_put_excl_constraints(cpuc, event);
}

static void intel_pebs_aliases_core2(struct perf_event *event)
{
	if ((event->hw.config & X86_RAW_EVENT_MASK) == 0x003c) {
		/*
		 * Use an alternative encoding for CPU_CLK_UNHALTED.THREAD_P
		 * (0x003c) so that we can use it with PEBS.
		 *
		 * The regular CPU_CLK_UNHALTED.THREAD_P event (0x003c) isn't
		 * PEBS capable. However we can use INST_RETIRED.ANY_P
		 * (0x00c0), which is a PEBS capable event, to get the same
		 * count.
		 *
		 * INST_RETIRED.ANY_P counts the number of cycles that retires
		 * CNTMASK instructions. By setting CNTMASK to a value (16)
		 * larger than the maximum number of instructions that can be
		 * retired per cycle (4) and then inverting the condition, we
		 * count all cycles that retire 16 or less instructions, which
		 * is every cycle.
		 *
		 * Thereby we gain a PEBS capable cycle counter.
		 */
		u64 alt_config = X86_CONFIG(.event=0xc0, .inv=1, .cmask=16);

		alt_config |= (event->hw.config & ~X86_RAW_EVENT_MASK);
		event->hw.config = alt_config;
	}
}

static void intel_pebs_aliases_snb(struct perf_event *event)
{
	if ((event->hw.config & X86_RAW_EVENT_MASK) == 0x003c) {
		/*
		 * Use an alternative encoding for CPU_CLK_UNHALTED.THREAD_P
		 * (0x003c) so that we can use it with PEBS.
		 *
		 * The regular CPU_CLK_UNHALTED.THREAD_P event (0x003c) isn't
		 * PEBS capable. However we can use UOPS_RETIRED.ALL
		 * (0x01c2), which is a PEBS capable event, to get the same
		 * count.
		 *
		 * UOPS_RETIRED.ALL counts the number of cycles that retires
		 * CNTMASK micro-ops. By setting CNTMASK to a value (16)
		 * larger than the maximum number of micro-ops that can be
		 * retired per cycle (4) and then inverting the condition, we
		 * count all cycles that retire 16 or less micro-ops, which
		 * is every cycle.
		 *
		 * Thereby we gain a PEBS capable cycle counter.
		 */
		u64 alt_config = X86_CONFIG(.event=0xc2, .umask=0x01, .inv=1, .cmask=16);

		alt_config |= (event->hw.config & ~X86_RAW_EVENT_MASK);
		event->hw.config = alt_config;
	}
}

static void intel_pebs_aliases_precdist(struct perf_event *event)
{
	if ((event->hw.config & X86_RAW_EVENT_MASK) == 0x003c) {
		/*
		 * Use an alternative encoding for CPU_CLK_UNHALTED.THREAD_P
		 * (0x003c) so that we can use it with PEBS.
		 *
		 * The regular CPU_CLK_UNHALTED.THREAD_P event (0x003c) isn't
		 * PEBS capable. However we can use INST_RETIRED.PREC_DIST
		 * (0x01c0), which is a PEBS capable event, to get the same
		 * count.
		 *
		 * The PREC_DIST event has special support to minimize sample
		 * shadowing effects. One drawback is that it can be
		 * only programmed on counter 1, but that seems like an
		 * acceptable trade off.
		 */
		u64 alt_config = X86_CONFIG(.event=0xc0, .umask=0x01, .inv=1, .cmask=16);

		alt_config |= (event->hw.config & ~X86_RAW_EVENT_MASK);
		event->hw.config = alt_config;
	}
}

static void intel_pebs_aliases_ivb(struct perf_event *event)
{
	if (event->attr.precise_ip < 3)
		return intel_pebs_aliases_snb(event);
	return intel_pebs_aliases_precdist(event);
}

static void intel_pebs_aliases_skl(struct perf_event *event)
{
	if (event->attr.precise_ip < 3)
		return intel_pebs_aliases_core2(event);
	return intel_pebs_aliases_precdist(event);
}

static unsigned long intel_pmu_large_pebs_flags(struct perf_event *event)
{
	unsigned long flags = x86_pmu.large_pebs_flags;

	if (event->attr.use_clockid)
		flags &= ~PERF_SAMPLE_TIME;
	if (!event->attr.exclude_kernel)
		flags &= ~PERF_SAMPLE_REGS_USER;
	if (event->attr.sample_regs_user & ~PEBS_GP_REGS)
		flags &= ~(PERF_SAMPLE_REGS_USER | PERF_SAMPLE_REGS_INTR);
	return flags;
}

static int intel_pmu_bts_config(struct perf_event *event)
{
	struct perf_event_attr *attr = &event->attr;

	if (unlikely(intel_pmu_has_bts(event))) {
		/* BTS is not supported by this architecture. */
		if (!x86_pmu.bts_active)
			return -EOPNOTSUPP;

		/* BTS is currently only allowed for user-mode. */
		if (!attr->exclude_kernel)
			return -EOPNOTSUPP;

		/* BTS is not allowed for precise events. */
		if (attr->precise_ip)
			return -EOPNOTSUPP;

		/* disallow bts if conflicting events are present */
		if (x86_add_exclusive(x86_lbr_exclusive_lbr))
			return -EBUSY;

		event->destroy = hw_perf_lbr_event_destroy;
	}

	return 0;
}

static int core_pmu_hw_config(struct perf_event *event)
{
	int ret = x86_pmu_hw_config(event);

	if (ret)
		return ret;

	return intel_pmu_bts_config(event);
}

#define INTEL_TD_METRIC_AVAILABLE_MAX	(INTEL_TD_METRIC_RETIRING + \
					 ((x86_pmu.num_topdown_events - 1) << 8))

static bool is_available_metric_event(struct perf_event *event)
{
	return is_metric_event(event) &&
		event->attr.config <= INTEL_TD_METRIC_AVAILABLE_MAX;
}

static inline bool is_mem_loads_event(struct perf_event *event)
{
	return (event->attr.config & INTEL_ARCH_EVENT_MASK) == X86_CONFIG(.event=0xcd, .umask=0x01);
}

static inline bool is_mem_loads_aux_event(struct perf_event *event)
{
	return (event->attr.config & INTEL_ARCH_EVENT_MASK) == X86_CONFIG(.event=0x03, .umask=0x82);
}

static inline bool require_mem_loads_aux_event(struct perf_event *event)
{
	if (!(x86_pmu.flags & PMU_FL_MEM_LOADS_AUX))
		return false;

	if (is_hybrid())
		return hybrid_pmu(event->pmu)->pmu_type == hybrid_big;

	return true;
}

static inline bool intel_pmu_has_cap(struct perf_event *event, int idx)
{
	union perf_capabilities *intel_cap = &hybrid(event->pmu, intel_cap);

	return test_bit(idx, (unsigned long *)&intel_cap->capabilities);
}

static u64 intel_pmu_freq_start_period(struct perf_event *event)
{
	int type = event->attr.type;
	u64 config, factor;
	s64 start;

	/*
	 * The 127 is the lowest possible recommended SAV (sample after value)
	 * for a 4000 freq (default freq), according to the event list JSON file.
	 * Also, assume the workload is idle 50% time.
	 */
	factor = 64 * 4000;
	if (type != PERF_TYPE_HARDWARE && type != PERF_TYPE_HW_CACHE)
		goto end;

	/*
	 * The estimation of the start period in the freq mode is
	 * based on the below assumption.
	 *
	 * For a cycles or an instructions event, 1GHZ of the
	 * underlying platform, 1 IPC. The workload is idle 50% time.
	 * The start period = 1,000,000,000 * 1 / freq / 2.
	 *		    = 500,000,000 / freq
	 *
	 * Usually, the branch-related events occur less than the
	 * instructions event. According to the Intel event list JSON
	 * file, the SAV (sample after value) of a branch-related event
	 * is usually 1/4 of an instruction event.
	 * The start period of branch-related events = 125,000,000 / freq.
	 *
	 * The cache-related events occurs even less. The SAV is usually
	 * 1/20 of an instruction event.
	 * The start period of cache-related events = 25,000,000 / freq.
	 */
	config = event->attr.config & PERF_HW_EVENT_MASK;
	if (type == PERF_TYPE_HARDWARE) {
		switch (config) {
		case PERF_COUNT_HW_CPU_CYCLES:
		case PERF_COUNT_HW_INSTRUCTIONS:
		case PERF_COUNT_HW_BUS_CYCLES:
		case PERF_COUNT_HW_STALLED_CYCLES_FRONTEND:
		case PERF_COUNT_HW_STALLED_CYCLES_BACKEND:
		case PERF_COUNT_HW_REF_CPU_CYCLES:
			factor = 500000000;
			break;
		case PERF_COUNT_HW_BRANCH_INSTRUCTIONS:
		case PERF_COUNT_HW_BRANCH_MISSES:
			factor = 125000000;
			break;
		case PERF_COUNT_HW_CACHE_REFERENCES:
		case PERF_COUNT_HW_CACHE_MISSES:
			factor = 25000000;
			break;
		default:
			goto end;
		}
	}

	if (type == PERF_TYPE_HW_CACHE)
		factor = 25000000;
end:
	/*
	 * Usually, a prime or a number with less factors (close to prime)
	 * is chosen as an SAV, which makes it less likely that the sampling
	 * period synchronizes with some periodic event in the workload.
	 * Minus 1 to make it at least avoiding values near power of twos
	 * for the default freq.
	 */
	start = DIV_ROUND_UP_ULL(factor, event->attr.sample_freq) - 1;

	if (start > x86_pmu.max_period)
		start = x86_pmu.max_period;

	if (x86_pmu.limit_period)
		x86_pmu.limit_period(event, &start);

	return start;
}

static inline bool intel_pmu_has_acr(struct pmu *pmu)
{
	return !!hybrid(pmu, acr_cause_mask64);
}

static bool intel_pmu_is_acr_group(struct perf_event *event)
{
	/* The group leader has the ACR flag set */
	if (is_acr_event_group(event))
		return true;

	/* The acr_mask is set */
	if (event->attr.config2)
		return true;

	return false;
}

static inline void intel_pmu_set_acr_cntr_constr(struct perf_event *event,
						 u64 *cause_mask, int *num)
{
	event->hw.dyn_constraint &= hybrid(event->pmu, acr_cntr_mask64);
	*cause_mask |= event->attr.config2;
	*num += 1;
}

static inline void intel_pmu_set_acr_caused_constr(struct perf_event *event,
						   int idx, u64 cause_mask)
{
	if (test_bit(idx, (unsigned long *)&cause_mask))
		event->hw.dyn_constraint &= hybrid(event->pmu, acr_cause_mask64);
}

static int intel_pmu_hw_config(struct perf_event *event)
{
	int ret = x86_pmu_hw_config(event);

	if (ret)
		return ret;

	ret = intel_pmu_bts_config(event);
	if (ret)
		return ret;

	if (event->attr.freq && event->attr.sample_freq) {
		event->hw.sample_period = intel_pmu_freq_start_period(event);
		event->hw.last_period = event->hw.sample_period;
		local64_set(&event->hw.period_left, event->hw.sample_period);
	}

	if (event->attr.precise_ip) {
		if ((event->attr.config & INTEL_ARCH_EVENT_MASK) == INTEL_FIXED_VLBR_EVENT)
			return -EINVAL;

		if (!(event->attr.freq || (event->attr.wakeup_events && !event->attr.watermark))) {
			event->hw.flags |= PERF_X86_EVENT_AUTO_RELOAD;
			if (!(event->attr.sample_type & ~intel_pmu_large_pebs_flags(event)) &&
			    !has_aux_action(event)) {
				event->hw.flags |= PERF_X86_EVENT_LARGE_PEBS;
				event->attach_state |= PERF_ATTACH_SCHED_CB;
			}
		}
		if (x86_pmu.pebs_aliases)
			x86_pmu.pebs_aliases(event);
	}

	if (needs_branch_stack(event)) {
		/* Avoid branch stack setup for counting events in SAMPLE READ */
		if (is_sampling_event(event) ||
		    !(event->attr.sample_type & PERF_SAMPLE_READ))
			event->hw.flags |= PERF_X86_EVENT_NEEDS_BRANCH_STACK;
	}

	if (branch_sample_counters(event)) {
		struct perf_event *leader, *sibling;
		int num = 0;

		if (!(x86_pmu.flags & PMU_FL_BR_CNTR) ||
		    (event->attr.config & ~INTEL_ARCH_EVENT_MASK))
			return -EINVAL;

		/*
		 * The branch counter logging is not supported in the call stack
		 * mode yet, since we cannot simply flush the LBR during e.g.,
		 * multiplexing. Also, there is no obvious usage with the call
		 * stack mode. Simply forbids it for now.
		 *
		 * If any events in the group enable the branch counter logging
		 * feature, the group is treated as a branch counter logging
		 * group, which requires the extra space to store the counters.
		 */
		leader = event->group_leader;
		if (branch_sample_call_stack(leader))
			return -EINVAL;
		if (branch_sample_counters(leader)) {
			num++;
			leader->hw.dyn_constraint &= x86_pmu.lbr_counters;
		}
		leader->hw.flags |= PERF_X86_EVENT_BRANCH_COUNTERS;

		for_each_sibling_event(sibling, leader) {
			if (branch_sample_call_stack(sibling))
				return -EINVAL;
			if (branch_sample_counters(sibling)) {
				num++;
				sibling->hw.dyn_constraint &= x86_pmu.lbr_counters;
			}
		}

		if (num > fls(x86_pmu.lbr_counters))
			return -EINVAL;
		/*
		 * Only applying the PERF_SAMPLE_BRANCH_COUNTERS doesn't
		 * require any branch stack setup.
		 * Clear the bit to avoid unnecessary branch stack setup.
		 */
		if (0 == (event->attr.branch_sample_type &
			  ~(PERF_SAMPLE_BRANCH_PLM_ALL |
			    PERF_SAMPLE_BRANCH_COUNTERS)))
			event->hw.flags  &= ~PERF_X86_EVENT_NEEDS_BRANCH_STACK;

		/*
		 * Force the leader to be a LBR event. So LBRs can be reset
		 * with the leader event. See intel_pmu_lbr_del() for details.
		 */
		if (!intel_pmu_needs_branch_stack(leader))
			return -EINVAL;
	}

	if (intel_pmu_needs_branch_stack(event)) {
		ret = intel_pmu_setup_lbr_filter(event);
		if (ret)
			return ret;
		event->attach_state |= PERF_ATTACH_SCHED_CB;

		/*
		 * BTS is set up earlier in this path, so don't account twice
		 */
		if (!unlikely(intel_pmu_has_bts(event))) {
			/* disallow lbr if conflicting events are present */
			if (x86_add_exclusive(x86_lbr_exclusive_lbr))
				return -EBUSY;

			event->destroy = hw_perf_lbr_event_destroy;
		}
	}

	if (event->attr.aux_output) {
		if (!event->attr.precise_ip)
			return -EINVAL;

		event->hw.flags |= PERF_X86_EVENT_PEBS_VIA_PT;
	}

	if ((event->attr.sample_type & PERF_SAMPLE_READ) &&
	    (x86_pmu.intel_cap.pebs_format >= 6) &&
	    x86_pmu.intel_cap.pebs_baseline &&
	    is_sampling_event(event) &&
	    event->attr.precise_ip)
		event->group_leader->hw.flags |= PERF_X86_EVENT_PEBS_CNTR;

	if (intel_pmu_has_acr(event->pmu) && intel_pmu_is_acr_group(event)) {
		struct perf_event *sibling, *leader = event->group_leader;
		struct pmu *pmu = event->pmu;
		bool has_sw_event = false;
		int num = 0, idx = 0;
		u64 cause_mask = 0;

		/* Not support perf metrics */
		if (is_metric_event(event))
			return -EINVAL;

		/* Not support freq mode */
		if (event->attr.freq)
			return -EINVAL;

		/* PDist is not supported */
		if (event->attr.config2 && event->attr.precise_ip > 2)
			return -EINVAL;

		/* The reload value cannot exceeds the max period */
		if (event->attr.sample_period > x86_pmu.max_period)
			return -EINVAL;
		/*
		 * The counter-constraints of each event cannot be finalized
		 * unless the whole group is scanned. However, it's hard
		 * to know whether the event is the last one of the group.
		 * Recalculate the counter-constraints for each event when
		 * adding a new event.
		 *
		 * The group is traversed twice, which may be optimized later.
		 * In the first round,
		 * - Find all events which do reload when other events
		 *   overflow and set the corresponding counter-constraints
		 * - Add all events, which can cause other events reload,
		 *   in the cause_mask
		 * - Error out if the number of events exceeds the HW limit
		 * - The ACR events must be contiguous.
		 *   Error out if there are non-X86 events between ACR events.
		 *   This is not a HW limit, but a SW limit.
		 *   With the assumption, the intel_pmu_acr_late_setup() can
		 *   easily convert the event idx to counter idx without
		 *   traversing the whole event list.
		 */
		if (!is_x86_event(leader))
			return -EINVAL;

		if (leader->attr.config2)
			intel_pmu_set_acr_cntr_constr(leader, &cause_mask, &num);

		if (leader->nr_siblings) {
			for_each_sibling_event(sibling, leader) {
				if (!is_x86_event(sibling)) {
					has_sw_event = true;
					continue;
				}
				if (!sibling->attr.config2)
					continue;
				if (has_sw_event)
					return -EINVAL;
				intel_pmu_set_acr_cntr_constr(sibling, &cause_mask, &num);
			}
		}
		if (leader != event && event->attr.config2) {
			if (has_sw_event)
				return -EINVAL;
			intel_pmu_set_acr_cntr_constr(event, &cause_mask, &num);
		}

		if (hweight64(cause_mask) > hweight64(hybrid(pmu, acr_cause_mask64)) ||
		    num > hweight64(hybrid(event->pmu, acr_cntr_mask64)))
			return -EINVAL;
		/*
		 * In the second round, apply the counter-constraints for
		 * the events which can cause other events reload.
		 */
		intel_pmu_set_acr_caused_constr(leader, idx++, cause_mask);

		if (leader->nr_siblings) {
			for_each_sibling_event(sibling, leader)
				intel_pmu_set_acr_caused_constr(sibling, idx++, cause_mask);
		}

		if (leader != event)
			intel_pmu_set_acr_caused_constr(event, idx, cause_mask);

		leader->hw.flags |= PERF_X86_EVENT_ACR;
	}

	if ((event->attr.type == PERF_TYPE_HARDWARE) ||
	    (event->attr.type == PERF_TYPE_HW_CACHE))
		return 0;

	/*
	 * Config Topdown slots and metric events
	 *
	 * The slots event on Fixed Counter 3 can support sampling,
	 * which will be handled normally in x86_perf_event_update().
	 *
	 * Metric events don't support sampling and require being paired
	 * with a slots event as group leader. When the slots event
	 * is used in a metrics group, it too cannot support sampling.
	 */
	if (intel_pmu_has_cap(event, PERF_CAP_METRICS_IDX) && is_topdown_event(event)) {
		/* The metrics_clear can only be set for the slots event */
		if (event->attr.config1 &&
		    (!is_slots_event(event) || (event->attr.config1 & ~INTEL_TD_CFG_METRIC_CLEAR)))
			return -EINVAL;

		if (event->attr.config2)
			return -EINVAL;

		/*
		 * The TopDown metrics events and slots event don't
		 * support any filters.
		 */
		if (event->attr.config & X86_ALL_EVENT_FLAGS)
			return -EINVAL;

		if (is_available_metric_event(event)) {
			struct perf_event *leader = event->group_leader;

			/* The metric events don't support sampling. */
			if (is_sampling_event(event))
				return -EINVAL;

			/* The metric events require a slots group leader. */
			if (!is_slots_event(leader))
				return -EINVAL;

			/*
			 * The leader/SLOTS must not be a sampling event for
			 * metric use; hardware requires it starts at 0 when used
			 * in conjunction with MSR_PERF_METRICS.
			 */
			if (is_sampling_event(leader))
				return -EINVAL;

			event->event_caps |= PERF_EV_CAP_SIBLING;
			/*
			 * Only once we have a METRICs sibling do we
			 * need TopDown magic.
			 */
			leader->hw.flags |= PERF_X86_EVENT_TOPDOWN;
			event->hw.flags  |= PERF_X86_EVENT_TOPDOWN;
		}
	}

	/*
	 * The load latency event X86_CONFIG(.event=0xcd, .umask=0x01) on SPR
	 * doesn't function quite right. As a work-around it needs to always be
	 * co-scheduled with a auxiliary event X86_CONFIG(.event=0x03, .umask=0x82).
	 * The actual count of this second event is irrelevant it just needs
	 * to be active to make the first event function correctly.
	 *
	 * In a group, the auxiliary event must be in front of the load latency
	 * event. The rule is to simplify the implementation of the check.
	 * That's because perf cannot have a complete group at the moment.
	 */
	if (require_mem_loads_aux_event(event) &&
	    (event->attr.sample_type & PERF_SAMPLE_DATA_SRC) &&
	    is_mem_loads_event(event)) {
		struct perf_event *leader = event->group_leader;
		struct perf_event *sibling = NULL;

		/*
		 * When this memload event is also the first event (no group
		 * exists yet), then there is no aux event before it.
		 */
		if (leader == event)
			return -ENODATA;

		if (!is_mem_loads_aux_event(leader)) {
			for_each_sibling_event(sibling, leader) {
				if (is_mem_loads_aux_event(sibling))
					break;
			}
			if (list_entry_is_head(sibling, &leader->sibling_list, sibling_list))
				return -ENODATA;
		}
	}

	if (!(event->attr.config & ARCH_PERFMON_EVENTSEL_ANY))
		return 0;

	if (x86_pmu.version < 3)
		return -EINVAL;

	ret = perf_allow_cpu();
	if (ret)
		return ret;

	event->hw.config |= ARCH_PERFMON_EVENTSEL_ANY;

	return 0;
}

/*
 * Currently, the only caller of this function is the atomic_switch_perf_msrs().
 * The host perf context helps to prepare the values of the real hardware for
 * a set of msrs that need to be switched atomically in a vmx transaction.
 *
 * For example, the pseudocode needed to add a new msr should look like:
 *
 * arr[(*nr)++] = (struct perf_guest_switch_msr){
 *	.msr = the hardware msr address,
 *	.host = the value the hardware has when it doesn't run a guest,
 *	.guest = the value the hardware has when it runs a guest,
 * };
 *
 * These values have nothing to do with the emulated values the guest sees
 * when it uses {RD,WR}MSR, which should be handled by the KVM context,
 * specifically in the intel_pmu_{get,set}_msr().
 */
static struct perf_guest_switch_msr *intel_guest_get_msrs(int *nr, void *data)
{
	struct cpu_hw_events *cpuc = this_cpu_ptr(&cpu_hw_events);
	struct perf_guest_switch_msr *arr = cpuc->guest_switch_msrs;
	struct kvm_pmu *kvm_pmu = (struct kvm_pmu *)data;
	u64 intel_ctrl = hybrid(cpuc->pmu, intel_ctrl);
	u64 pebs_mask = cpuc->pebs_enabled & x86_pmu.pebs_capable;
	int global_ctrl, pebs_enable;

	/*
	 * In addition to obeying exclude_guest/exclude_host, remove bits being
	 * used for PEBS when running a guest, because PEBS writes to virtual
	 * addresses (not physical addresses).
	 */
	*nr = 0;
	global_ctrl = (*nr)++;
	arr[global_ctrl] = (struct perf_guest_switch_msr){
		.msr = MSR_CORE_PERF_GLOBAL_CTRL,
		.host = intel_ctrl & ~cpuc->intel_ctrl_guest_mask,
		.guest = intel_ctrl & ~cpuc->intel_ctrl_host_mask & ~pebs_mask,
	};

	if (!x86_pmu.pebs)
		return arr;

	/*
	 * If PMU counter has PEBS enabled it is not enough to
	 * disable counter on a guest entry since PEBS memory
	 * write can overshoot guest entry and corrupt guest
	 * memory. Disabling PEBS solves the problem.
	 *
	 * Don't do this if the CPU already enforces it.
	 */
	if (x86_pmu.pebs_no_isolation) {
		arr[(*nr)++] = (struct perf_guest_switch_msr){
			.msr = MSR_IA32_PEBS_ENABLE,
			.host = cpuc->pebs_enabled,
			.guest = 0,
		};
		return arr;
	}

	if (!kvm_pmu || !x86_pmu.pebs_ept)
		return arr;

	arr[(*nr)++] = (struct perf_guest_switch_msr){
		.msr = MSR_IA32_DS_AREA,
		.host = (unsigned long)cpuc->ds,
		.guest = kvm_pmu->ds_area,
	};

	if (x86_pmu.intel_cap.pebs_baseline) {
		arr[(*nr)++] = (struct perf_guest_switch_msr){
			.msr = MSR_PEBS_DATA_CFG,
			.host = cpuc->active_pebs_data_cfg,
			.guest = kvm_pmu->pebs_data_cfg,
		};
	}

	pebs_enable = (*nr)++;
	arr[pebs_enable] = (struct perf_guest_switch_msr){
		.msr = MSR_IA32_PEBS_ENABLE,
		.host = cpuc->pebs_enabled & ~cpuc->intel_ctrl_guest_mask,
		.guest = pebs_mask & ~cpuc->intel_ctrl_host_mask,
	};

	if (arr[pebs_enable].host) {
		/* Disable guest PEBS if host PEBS is enabled. */
		arr[pebs_enable].guest = 0;
	} else {
		/* Disable guest PEBS thoroughly for cross-mapped PEBS counters. */
		arr[pebs_enable].guest &= ~kvm_pmu->host_cross_mapped_mask;
		arr[global_ctrl].guest &= ~kvm_pmu->host_cross_mapped_mask;
		/* Set hw GLOBAL_CTRL bits for PEBS counter when it runs for guest */
		arr[global_ctrl].guest |= arr[pebs_enable].guest;
	}

	return arr;
}

static struct perf_guest_switch_msr *core_guest_get_msrs(int *nr, void *data)
{
	struct cpu_hw_events *cpuc = this_cpu_ptr(&cpu_hw_events);
	struct perf_guest_switch_msr *arr = cpuc->guest_switch_msrs;
	int idx;

	for_each_set_bit(idx, x86_pmu.cntr_mask, X86_PMC_IDX_MAX) {
		struct perf_event *event = cpuc->events[idx];

		arr[idx].msr = x86_pmu_config_addr(idx);
		arr[idx].host = arr[idx].guest = 0;

		if (!test_bit(idx, cpuc->active_mask))
			continue;

		arr[idx].host = arr[idx].guest =
			event->hw.config | ARCH_PERFMON_EVENTSEL_ENABLE;

		if (event->attr.exclude_host)
			arr[idx].host &= ~ARCH_PERFMON_EVENTSEL_ENABLE;
		else if (event->attr.exclude_guest)
			arr[idx].guest &= ~ARCH_PERFMON_EVENTSEL_ENABLE;
	}

	*nr = x86_pmu_max_num_counters(cpuc->pmu);
	return arr;
}

static void core_pmu_enable_event(struct perf_event *event)
{
	if (!event->attr.exclude_host)
		x86_pmu_enable_event(event);
}

static void core_pmu_enable_all(int added)
{
	struct cpu_hw_events *cpuc = this_cpu_ptr(&cpu_hw_events);
	int idx;

	for_each_set_bit(idx, x86_pmu.cntr_mask, X86_PMC_IDX_MAX) {
		struct hw_perf_event *hwc = &cpuc->events[idx]->hw;

		if (!test_bit(idx, cpuc->active_mask) ||
				cpuc->events[idx]->attr.exclude_host)
			continue;

		__x86_pmu_enable_event(hwc, ARCH_PERFMON_EVENTSEL_ENABLE);
	}
}

static int hsw_hw_config(struct perf_event *event)
{
	int ret = intel_pmu_hw_config(event);

	if (ret)
		return ret;
	if (!boot_cpu_has(X86_FEATURE_RTM) && !boot_cpu_has(X86_FEATURE_HLE))
		return 0;
	event->hw.config |= event->attr.config & (HSW_IN_TX|HSW_IN_TX_CHECKPOINTED);

	/*
	 * IN_TX/IN_TX-CP filters are not supported by the Haswell PMU with
	 * PEBS or in ANY thread mode. Since the results are non-sensical forbid
	 * this combination.
	 */
	if ((event->hw.config & (HSW_IN_TX|HSW_IN_TX_CHECKPOINTED)) &&
	     ((event->hw.config & ARCH_PERFMON_EVENTSEL_ANY) ||
	      event->attr.precise_ip > 0))
		return -EOPNOTSUPP;

	if (event_is_checkpointed(event)) {
		/*
		 * Sampling of checkpointed events can cause situations where
		 * the CPU constantly aborts because of a overflow, which is
		 * then checkpointed back and ignored. Forbid checkpointing
		 * for sampling.
		 *
		 * But still allow a long sampling period, so that perf stat
		 * from KVM works.
		 */
		if (event->attr.sample_period > 0 &&
		    event->attr.sample_period < 0x7fffffff)
			return -EOPNOTSUPP;
	}
	return 0;
}

static struct event_constraint counter0_constraint =
			INTEL_ALL_EVENT_CONSTRAINT(0, 0x1);

static struct event_constraint counter1_constraint =
			INTEL_ALL_EVENT_CONSTRAINT(0, 0x2);

static struct event_constraint counter0_1_constraint =
			INTEL_ALL_EVENT_CONSTRAINT(0, 0x3);

static struct event_constraint counter2_constraint =
			EVENT_CONSTRAINT(0, 0x4, 0);

static struct event_constraint fixed0_constraint =
			FIXED_EVENT_CONSTRAINT(0x00c0, 0);

static struct event_constraint fixed0_counter0_constraint =
			INTEL_ALL_EVENT_CONSTRAINT(0, 0x100000001ULL);

static struct event_constraint fixed0_counter0_1_constraint =
			INTEL_ALL_EVENT_CONSTRAINT(0, 0x100000003ULL);

static struct event_constraint counters_1_7_constraint =
			INTEL_ALL_EVENT_CONSTRAINT(0, 0xfeULL);

static struct event_constraint *
hsw_get_event_constraints(struct cpu_hw_events *cpuc, int idx,
			  struct perf_event *event)
{
	struct event_constraint *c;

	c = intel_get_event_constraints(cpuc, idx, event);

	/* Handle special quirk on in_tx_checkpointed only in counter 2 */
	if (event->hw.config & HSW_IN_TX_CHECKPOINTED) {
		if (c->idxmsk64 & (1U << 2))
			return &counter2_constraint;
		return &emptyconstraint;
	}

	return c;
}

static struct event_constraint *
icl_get_event_constraints(struct cpu_hw_events *cpuc, int idx,
			  struct perf_event *event)
{
	/*
	 * Fixed counter 0 has less skid.
	 * Force instruction:ppp in Fixed counter 0
	 */
	if ((event->attr.precise_ip == 3) &&
	    constraint_match(&fixed0_constraint, event->hw.config))
		return &fixed0_constraint;

	return hsw_get_event_constraints(cpuc, idx, event);
}

static struct event_constraint *
glc_get_event_constraints(struct cpu_hw_events *cpuc, int idx,
			  struct perf_event *event)
{
	struct event_constraint *c;

	c = icl_get_event_constraints(cpuc, idx, event);

	/*
	 * The :ppp indicates the Precise Distribution (PDist) facility, which
	 * is only supported on the GP counter 0. If a :ppp event which is not
	 * available on the GP counter 0, error out.
	 * Exception: Instruction PDIR is only available on the fixed counter 0.
	 */
	if ((event->attr.precise_ip == 3) &&
	    !constraint_match(&fixed0_constraint, event->hw.config)) {
		if (c->idxmsk64 & BIT_ULL(0))
			return &counter0_constraint;

		return &emptyconstraint;
	}

	return c;
}

static struct event_constraint *
glp_get_event_constraints(struct cpu_hw_events *cpuc, int idx,
			  struct perf_event *event)
{
	struct event_constraint *c;

	/* :ppp means to do reduced skid PEBS which is PMC0 only. */
	if (event->attr.precise_ip == 3)
		return &counter0_constraint;

	c = intel_get_event_constraints(cpuc, idx, event);

	return c;
}

static struct event_constraint *
tnt_get_event_constraints(struct cpu_hw_events *cpuc, int idx,
			  struct perf_event *event)
{
	struct event_constraint *c;

	c = intel_get_event_constraints(cpuc, idx, event);

	/*
	 * :ppp means to do reduced skid PEBS,
	 * which is available on PMC0 and fixed counter 0.
	 */
	if (event->attr.precise_ip == 3) {
		/* Force instruction:ppp on PMC0 and Fixed counter 0 */
		if (constraint_match(&fixed0_constraint, event->hw.config))
			return &fixed0_counter0_constraint;

		return &counter0_constraint;
	}

	return c;
}

static bool allow_tsx_force_abort = true;

static struct event_constraint *
tfa_get_event_constraints(struct cpu_hw_events *cpuc, int idx,
			  struct perf_event *event)
{
	struct event_constraint *c = hsw_get_event_constraints(cpuc, idx, event);

	/*
	 * Without TFA we must not use PMC3.
	 */
	if (!allow_tsx_force_abort && test_bit(3, c->idxmsk)) {
		c = dyn_constraint(cpuc, c, idx);
		c->idxmsk64 &= ~(1ULL << 3);
		c->weight--;
	}

	return c;
}

static struct event_constraint *
adl_get_event_constraints(struct cpu_hw_events *cpuc, int idx,
			  struct perf_event *event)
{
	struct x86_hybrid_pmu *pmu = hybrid_pmu(event->pmu);

	if (pmu->pmu_type == hybrid_big)
		return glc_get_event_constraints(cpuc, idx, event);
	else if (pmu->pmu_type == hybrid_small)
		return tnt_get_event_constraints(cpuc, idx, event);

	WARN_ON(1);
	return &emptyconstraint;
}

static struct event_constraint *
cmt_get_event_constraints(struct cpu_hw_events *cpuc, int idx,
			  struct perf_event *event)
{
	struct event_constraint *c;

	c = intel_get_event_constraints(cpuc, idx, event);

	/*
	 * The :ppp indicates the Precise Distribution (PDist) facility, which
	 * is only supported on the GP counter 0 & 1 and Fixed counter 0.
	 * If a :ppp event which is not available on the above eligible counters,
	 * error out.
	 */
	if (event->attr.precise_ip == 3) {
		/* Force instruction:ppp on PMC0, 1 and Fixed counter 0 */
		if (constraint_match(&fixed0_constraint, event->hw.config)) {
			/* The fixed counter 0 doesn't support LBR event logging. */
			if (branch_sample_counters(event))
				return &counter0_1_constraint;
			else
				return &fixed0_counter0_1_constraint;
		}

		switch (c->idxmsk64 & 0x3ull) {
		case 0x1:
			return &counter0_constraint;
		case 0x2:
			return &counter1_constraint;
		case 0x3:
			return &counter0_1_constraint;
		}
		return &emptyconstraint;
	}

	return c;
}

static struct event_constraint *
rwc_get_event_constraints(struct cpu_hw_events *cpuc, int idx,
			  struct perf_event *event)
{
	struct event_constraint *c;

	c = glc_get_event_constraints(cpuc, idx, event);

	/* The Retire Latency is not supported by the fixed counter 0. */
	if (event->attr.precise_ip &&
	    (event->attr.sample_type & PERF_SAMPLE_WEIGHT_TYPE) &&
	    constraint_match(&fixed0_constraint, event->hw.config)) {
		/*
		 * The Instruction PDIR is only available
		 * on the fixed counter 0. Error out for this case.
		 */
		if (event->attr.precise_ip == 3)
			return &emptyconstraint;
		return &counters_1_7_constraint;
	}

	return c;
}

static struct event_constraint *
mtl_get_event_constraints(struct cpu_hw_events *cpuc, int idx,
			  struct perf_event *event)
{
	struct x86_hybrid_pmu *pmu = hybrid_pmu(event->pmu);

	if (pmu->pmu_type == hybrid_big)
		return rwc_get_event_constraints(cpuc, idx, event);
	if (pmu->pmu_type == hybrid_small)
		return cmt_get_event_constraints(cpuc, idx, event);

	WARN_ON(1);
	return &emptyconstraint;
}

static int adl_hw_config(struct perf_event *event)
{
	struct x86_hybrid_pmu *pmu = hybrid_pmu(event->pmu);

	if (pmu->pmu_type == hybrid_big)
		return hsw_hw_config(event);
	else if (pmu->pmu_type == hybrid_small)
		return intel_pmu_hw_config(event);

	WARN_ON(1);
	return -EOPNOTSUPP;
}

static enum intel_cpu_type adl_get_hybrid_cpu_type(void)
{
	return INTEL_CPU_TYPE_CORE;
}

static inline bool erratum_hsw11(struct perf_event *event)
{
	return (event->hw.config & INTEL_ARCH_EVENT_MASK) ==
		X86_CONFIG(.event=0xc0, .umask=0x01);
}

static struct event_constraint *
arl_h_get_event_constraints(struct cpu_hw_events *cpuc, int idx,
			  struct perf_event *event)
{
	struct x86_hybrid_pmu *pmu = hybrid_pmu(event->pmu);

	if (pmu->pmu_type == hybrid_tiny)
		return cmt_get_event_constraints(cpuc, idx, event);

	return mtl_get_event_constraints(cpuc, idx, event);
}

static int arl_h_hw_config(struct perf_event *event)
{
	struct x86_hybrid_pmu *pmu = hybrid_pmu(event->pmu);

	if (pmu->pmu_type == hybrid_tiny)
		return intel_pmu_hw_config(event);

	return adl_hw_config(event);
}

/*
 * The HSW11 requires a period larger than 100 which is the same as the BDM11.
 * A minimum period of 128 is enforced as well for the INST_RETIRED.ALL.
 *
 * The message 'interrupt took too long' can be observed on any counter which
 * was armed with a period < 32 and two events expired in the same NMI.
 * A minimum period of 32 is enforced for the rest of the events.
 */
static void hsw_limit_period(struct perf_event *event, s64 *left)
{
	*left = max(*left, erratum_hsw11(event) ? 128 : 32);
}

/*
 * Broadwell:
 *
 * The INST_RETIRED.ALL period always needs to have lowest 6 bits cleared
 * (BDM55) and it must not use a period smaller than 100 (BDM11). We combine
 * the two to enforce a minimum period of 128 (the smallest value that has bits
 * 0-5 cleared and >= 100).
 *
 * Because of how the code in x86_perf_event_set_period() works, the truncation
 * of the lower 6 bits is 'harmless' as we'll occasionally add a longer period
 * to make up for the 'lost' events due to carrying the 'error' in period_left.
 *
 * Therefore the effective (average) period matches the requested period,
 * despite coarser hardware granularity.
 */
static void bdw_limit_period(struct perf_event *event, s64 *left)
{
	if (erratum_hsw11(event)) {
		if (*left < 128)
			*left = 128;
		*left &= ~0x3fULL;
	}
}

static void nhm_limit_period(struct perf_event *event, s64 *left)
{
	*left = max(*left, 32LL);
}

static void glc_limit_period(struct perf_event *event, s64 *left)
{
	if (event->attr.precise_ip == 3)
		*left = max(*left, 128LL);
}

PMU_FORMAT_ATTR(event,	"config:0-7"	);
PMU_FORMAT_ATTR(umask,	"config:8-15"	);
PMU_FORMAT_ATTR(edge,	"config:18"	);
PMU_FORMAT_ATTR(pc,	"config:19"	);
PMU_FORMAT_ATTR(any,	"config:21"	); /* v3 + */
PMU_FORMAT_ATTR(inv,	"config:23"	);
PMU_FORMAT_ATTR(cmask,	"config:24-31"	);
PMU_FORMAT_ATTR(in_tx,  "config:32"	);
PMU_FORMAT_ATTR(in_tx_cp, "config:33"	);
PMU_FORMAT_ATTR(eq,	"config:36"	); /* v6 + */

PMU_FORMAT_ATTR(metrics_clear,	"config1:0"); /* PERF_CAPABILITIES.RDPMC_METRICS_CLEAR */

static ssize_t umask2_show(struct device *dev,
			   struct device_attribute *attr,
			   char *page)
{
	u64 mask = hybrid(dev_get_drvdata(dev), config_mask) & ARCH_PERFMON_EVENTSEL_UMASK2;

	if (mask == ARCH_PERFMON_EVENTSEL_UMASK2)
		return sprintf(page, "config:8-15,40-47\n");

	/* Roll back to the old format if umask2 is not supported. */
	return sprintf(page, "config:8-15\n");
}

static struct device_attribute format_attr_umask2  =
		__ATTR(umask, 0444, umask2_show, NULL);

static struct attribute *format_evtsel_ext_attrs[] = {
	&format_attr_umask2.attr,
	&format_attr_eq.attr,
	&format_attr_metrics_clear.attr,
	NULL
};

static umode_t
evtsel_ext_is_visible(struct kobject *kobj, struct attribute *attr, int i)
{
	struct device *dev = kobj_to_dev(kobj);
	u64 mask;

	/*
	 * The umask and umask2 have different formats but share the
	 * same attr name. In update mode, the previous value of the
	 * umask is unconditionally removed before is_visible. If
	 * umask2 format is not enumerated, it's impossible to roll
	 * back to the old format.
	 * Does the check in umask2_show rather than is_visible.
	 */
	if (i == 0)
		return attr->mode;

	mask = hybrid(dev_get_drvdata(dev), config_mask);
	if (i == 1)
		return (mask & ARCH_PERFMON_EVENTSEL_EQ) ? attr->mode : 0;

	/* PERF_CAPABILITIES.RDPMC_METRICS_CLEAR */
	if (i == 2) {
		union perf_capabilities intel_cap = hybrid(dev_get_drvdata(dev), intel_cap);

		return intel_cap.rdpmc_metrics_clear ? attr->mode : 0;
	}

	return 0;
}

static struct attribute *intel_arch_formats_attr[] = {
	&format_attr_event.attr,
	&format_attr_umask.attr,
	&format_attr_edge.attr,
	&format_attr_pc.attr,
	&format_attr_inv.attr,
	&format_attr_cmask.attr,
	NULL,
};

ssize_t intel_event_sysfs_show(char *page, u64 config)
{
	u64 event = (config & ARCH_PERFMON_EVENTSEL_EVENT);

	return x86_event_sysfs_show(page, config, event);
}

static struct intel_shared_regs *allocate_shared_regs(int cpu)
{
	struct intel_shared_regs *regs;
	int i;

	regs = kzalloc_node(sizeof(struct intel_shared_regs),
			    GFP_KERNEL, cpu_to_node(cpu));
	if (regs) {
		/*
		 * initialize the locks to keep lockdep happy
		 */
		for (i = 0; i < EXTRA_REG_MAX; i++)
			raw_spin_lock_init(&regs->regs[i].lock);

		regs->core_id = -1;
	}
	return regs;
}

static struct intel_excl_cntrs *allocate_excl_cntrs(int cpu)
{
	struct intel_excl_cntrs *c;

	c = kzalloc_node(sizeof(struct intel_excl_cntrs),
			 GFP_KERNEL, cpu_to_node(cpu));
	if (c) {
		raw_spin_lock_init(&c->lock);
		c->core_id = -1;
	}
	return c;
}


int intel_cpuc_prepare(struct cpu_hw_events *cpuc, int cpu)
{
	cpuc->pebs_record_size = x86_pmu.pebs_record_size;

	if (is_hybrid() || x86_pmu.extra_regs || x86_pmu.lbr_sel_map) {
		cpuc->shared_regs = allocate_shared_regs(cpu);
		if (!cpuc->shared_regs)
			goto err;
	}

	if (x86_pmu.flags & (PMU_FL_EXCL_CNTRS | PMU_FL_TFA | PMU_FL_DYN_CONSTRAINT)) {
		size_t sz = X86_PMC_IDX_MAX * sizeof(struct event_constraint);

		cpuc->constraint_list = kzalloc_node(sz, GFP_KERNEL, cpu_to_node(cpu));
		if (!cpuc->constraint_list)
			goto err_shared_regs;
	}

	if (x86_pmu.flags & PMU_FL_EXCL_CNTRS) {
		cpuc->excl_cntrs = allocate_excl_cntrs(cpu);
		if (!cpuc->excl_cntrs)
			goto err_constraint_list;

		cpuc->excl_thread_id = 0;
	}

	return 0;

err_constraint_list:
	kfree(cpuc->constraint_list);
	cpuc->constraint_list = NULL;

err_shared_regs:
	kfree(cpuc->shared_regs);
	cpuc->shared_regs = NULL;

err:
	return -ENOMEM;
}

static int intel_pmu_cpu_prepare(int cpu)
{
	return intel_cpuc_prepare(&per_cpu(cpu_hw_events, cpu), cpu);
}

static void flip_smm_bit(void *data)
{
	unsigned long set = *(unsigned long *)data;

	if (set > 0) {
		msr_set_bit(MSR_IA32_DEBUGCTLMSR,
			    DEBUGCTLMSR_FREEZE_IN_SMM_BIT);
	} else {
		msr_clear_bit(MSR_IA32_DEBUGCTLMSR,
			      DEBUGCTLMSR_FREEZE_IN_SMM_BIT);
	}
}

static void intel_pmu_check_counters_mask(u64 *cntr_mask,
					  u64 *fixed_cntr_mask,
					  u64 *intel_ctrl)
{
	unsigned int bit;

	bit = fls64(*cntr_mask);
	if (bit > INTEL_PMC_MAX_GENERIC) {
		WARN(1, KERN_ERR "hw perf events %d > max(%d), clipping!",
		     bit, INTEL_PMC_MAX_GENERIC);
		*cntr_mask &= GENMASK_ULL(INTEL_PMC_MAX_GENERIC - 1, 0);
	}
	*intel_ctrl = *cntr_mask;

	bit = fls64(*fixed_cntr_mask);
	if (bit > INTEL_PMC_MAX_FIXED) {
		WARN(1, KERN_ERR "hw perf events fixed %d > max(%d), clipping!",
		     bit, INTEL_PMC_MAX_FIXED);
		*fixed_cntr_mask &= GENMASK_ULL(INTEL_PMC_MAX_FIXED - 1, 0);
	}

	*intel_ctrl |= *fixed_cntr_mask << INTEL_PMC_IDX_FIXED;
}

static void intel_pmu_check_event_constraints(struct event_constraint *event_constraints,
					      u64 cntr_mask,
					      u64 fixed_cntr_mask,
					      u64 intel_ctrl);

static void intel_pmu_check_extra_regs(struct extra_reg *extra_regs);

static inline bool intel_pmu_broken_perf_cap(void)
{
	/* The Perf Metric (Bit 15) is always cleared */
	if (boot_cpu_data.x86_vfm == INTEL_METEORLAKE ||
	    boot_cpu_data.x86_vfm == INTEL_METEORLAKE_L)
		return true;

	return false;
}

static void update_pmu_cap(struct x86_hybrid_pmu *pmu)
{
	unsigned int cntr, fixed_cntr, ecx, edx;
	union cpuid35_eax eax;
	union cpuid35_ebx ebx;

	cpuid(ARCH_PERFMON_EXT_LEAF, &eax.full, &ebx.full, &ecx, &edx);

	if (ebx.split.umask2)
		pmu->config_mask |= ARCH_PERFMON_EVENTSEL_UMASK2;
	if (ebx.split.eq)
		pmu->config_mask |= ARCH_PERFMON_EVENTSEL_EQ;

	if (eax.split.cntr_subleaf) {
		cpuid_count(ARCH_PERFMON_EXT_LEAF, ARCH_PERFMON_NUM_COUNTER_LEAF,
			    &cntr, &fixed_cntr, &ecx, &edx);
		pmu->cntr_mask64 = cntr;
		pmu->fixed_cntr_mask64 = fixed_cntr;
	}

	if (eax.split.acr_subleaf) {
		cpuid_count(ARCH_PERFMON_EXT_LEAF, ARCH_PERFMON_ACR_LEAF,
			    &cntr, &fixed_cntr, &ecx, &edx);
		/* The mask of the counters which can be reloaded */
		pmu->acr_cntr_mask64 = cntr | ((u64)fixed_cntr << INTEL_PMC_IDX_FIXED);

		/* The mask of the counters which can cause a reload of reloadable counters */
		pmu->acr_cause_mask64 = ecx | ((u64)edx << INTEL_PMC_IDX_FIXED);
	}

	if (!intel_pmu_broken_perf_cap()) {
		/* Perf Metric (Bit 15) and PEBS via PT (Bit 16) are hybrid enumeration */
		rdmsrq(MSR_IA32_PERF_CAPABILITIES, pmu->intel_cap.capabilities);
	}
}

static void intel_pmu_check_hybrid_pmus(struct x86_hybrid_pmu *pmu)
{
	intel_pmu_check_counters_mask(&pmu->cntr_mask64, &pmu->fixed_cntr_mask64,
				      &pmu->intel_ctrl);
	pmu->pebs_events_mask = intel_pmu_pebs_mask(pmu->cntr_mask64);
	pmu->unconstrained = (struct event_constraint)
			     __EVENT_CONSTRAINT(0, pmu->cntr_mask64,
						0, x86_pmu_num_counters(&pmu->pmu), 0, 0);

	if (pmu->intel_cap.perf_metrics)
		pmu->intel_ctrl |= 1ULL << GLOBAL_CTRL_EN_PERF_METRICS;
	else
		pmu->intel_ctrl &= ~(1ULL << GLOBAL_CTRL_EN_PERF_METRICS);

	intel_pmu_check_event_constraints(pmu->event_constraints,
					  pmu->cntr_mask64,
					  pmu->fixed_cntr_mask64,
					  pmu->intel_ctrl);

	intel_pmu_check_extra_regs(pmu->extra_regs);
}

static struct x86_hybrid_pmu *find_hybrid_pmu_for_cpu(void)
{
	struct cpuinfo_x86 *c = &cpu_data(smp_processor_id());
	enum intel_cpu_type cpu_type = c->topo.intel_type;
	int i;

	/*
	 * This is running on a CPU model that is known to have hybrid
	 * configurations. But the CPU told us it is not hybrid, shame
	 * on it. There should be a fixup function provided for these
	 * troublesome CPUs (->get_hybrid_cpu_type).
	 */
	if (cpu_type == INTEL_CPU_TYPE_UNKNOWN) {
		if (x86_pmu.get_hybrid_cpu_type)
			cpu_type = x86_pmu.get_hybrid_cpu_type();
		else
			return NULL;
	}

	/*
	 * This essentially just maps between the 'hybrid_cpu_type'
	 * and 'hybrid_pmu_type' enums except for ARL-H processor
	 * which needs to compare atom uarch native id since ARL-H
	 * contains two different atom uarchs.
	 */
	for (i = 0; i < x86_pmu.num_hybrid_pmus; i++) {
		enum hybrid_pmu_type pmu_type = x86_pmu.hybrid_pmu[i].pmu_type;
		u32 native_id;

		if (cpu_type == INTEL_CPU_TYPE_CORE && pmu_type == hybrid_big)
			return &x86_pmu.hybrid_pmu[i];
		if (cpu_type == INTEL_CPU_TYPE_ATOM) {
			if (x86_pmu.num_hybrid_pmus == 2 && pmu_type == hybrid_small)
				return &x86_pmu.hybrid_pmu[i];

			native_id = c->topo.intel_native_model_id;
			if (native_id == INTEL_ATOM_SKT_NATIVE_ID && pmu_type == hybrid_small)
				return &x86_pmu.hybrid_pmu[i];
			if (native_id == INTEL_ATOM_CMT_NATIVE_ID && pmu_type == hybrid_tiny)
				return &x86_pmu.hybrid_pmu[i];
		}
	}

	return NULL;
}

static bool init_hybrid_pmu(int cpu)
{
	struct cpu_hw_events *cpuc = &per_cpu(cpu_hw_events, cpu);
	struct x86_hybrid_pmu *pmu = find_hybrid_pmu_for_cpu();

	if (WARN_ON_ONCE(!pmu || (pmu->pmu.type == -1))) {
		cpuc->pmu = NULL;
		return false;
	}

	/* Only check and dump the PMU information for the first CPU */
	if (!cpumask_empty(&pmu->supported_cpus))
		goto end;

	if (this_cpu_has(X86_FEATURE_ARCH_PERFMON_EXT))
		update_pmu_cap(pmu);

	intel_pmu_check_hybrid_pmus(pmu);

	if (!check_hw_exists(&pmu->pmu, pmu->cntr_mask, pmu->fixed_cntr_mask))
		return false;

	pr_info("%s PMU driver: ", pmu->name);

	pr_cont("\n");

	x86_pmu_show_pmu_cap(&pmu->pmu);

end:
	cpumask_set_cpu(cpu, &pmu->supported_cpus);
	cpuc->pmu = &pmu->pmu;

	return true;
}

static void intel_pmu_cpu_starting(int cpu)
{
	struct cpu_hw_events *cpuc = &per_cpu(cpu_hw_events, cpu);
	int core_id = topology_core_id(cpu);
	int i;

	if (is_hybrid() && !init_hybrid_pmu(cpu))
		return;

	init_debug_store_on_cpu(cpu);
	/*
	 * Deal with CPUs that don't clear their LBRs on power-up, and that may
	 * even boot with LBRs enabled.
	 */
	if (!static_cpu_has(X86_FEATURE_ARCH_LBR) && x86_pmu.lbr_nr)
		msr_clear_bit(MSR_IA32_DEBUGCTLMSR, DEBUGCTLMSR_LBR_BIT);
	intel_pmu_lbr_reset();

	cpuc->lbr_sel = NULL;

	if (x86_pmu.flags & PMU_FL_TFA) {
		WARN_ON_ONCE(cpuc->tfa_shadow);
		cpuc->tfa_shadow = ~0ULL;
		intel_set_tfa(cpuc, false);
	}

	if (x86_pmu.version > 1)
		flip_smm_bit(&x86_pmu.attr_freeze_on_smi);

	/*
	 * Disable perf metrics if any added CPU doesn't support it.
	 *
	 * Turn off the check for a hybrid architecture, because the
	 * architecture MSR, MSR_IA32_PERF_CAPABILITIES, only indicate
	 * the architecture features. The perf metrics is a model-specific
	 * feature for now. The corresponding bit should always be 0 on
	 * a hybrid platform, e.g., Alder Lake.
	 */
	if (!is_hybrid() && x86_pmu.intel_cap.perf_metrics) {
		union perf_capabilities perf_cap;

		rdmsrq(MSR_IA32_PERF_CAPABILITIES, perf_cap.capabilities);
		if (!perf_cap.perf_metrics) {
			x86_pmu.intel_cap.perf_metrics = 0;
			x86_pmu.intel_ctrl &= ~(1ULL << GLOBAL_CTRL_EN_PERF_METRICS);
		}
	}

	if (!cpuc->shared_regs)
		return;

	if (!(x86_pmu.flags & PMU_FL_NO_HT_SHARING)) {
		for_each_cpu(i, topology_sibling_cpumask(cpu)) {
			struct intel_shared_regs *pc;

			pc = per_cpu(cpu_hw_events, i).shared_regs;
			if (pc && pc->core_id == core_id) {
				cpuc->kfree_on_online[0] = cpuc->shared_regs;
				cpuc->shared_regs = pc;
				break;
			}
		}
		cpuc->shared_regs->core_id = core_id;
		cpuc->shared_regs->refcnt++;
	}

	if (x86_pmu.lbr_sel_map)
		cpuc->lbr_sel = &cpuc->shared_regs->regs[EXTRA_REG_LBR];

	if (x86_pmu.flags & PMU_FL_EXCL_CNTRS) {
		for_each_cpu(i, topology_sibling_cpumask(cpu)) {
			struct cpu_hw_events *sibling;
			struct intel_excl_cntrs *c;

			sibling = &per_cpu(cpu_hw_events, i);
			c = sibling->excl_cntrs;
			if (c && c->core_id == core_id) {
				cpuc->kfree_on_online[1] = cpuc->excl_cntrs;
				cpuc->excl_cntrs = c;
				if (!sibling->excl_thread_id)
					cpuc->excl_thread_id = 1;
				break;
			}
		}
		cpuc->excl_cntrs->core_id = core_id;
		cpuc->excl_cntrs->refcnt++;
	}
}

static void free_excl_cntrs(struct cpu_hw_events *cpuc)
{
	struct intel_excl_cntrs *c;

	c = cpuc->excl_cntrs;
	if (c) {
		if (c->core_id == -1 || --c->refcnt == 0)
			kfree(c);
		cpuc->excl_cntrs = NULL;
	}

	kfree(cpuc->constraint_list);
	cpuc->constraint_list = NULL;
}

static void intel_pmu_cpu_dying(int cpu)
{
	fini_debug_store_on_cpu(cpu);
}

void intel_cpuc_finish(struct cpu_hw_events *cpuc)
{
	struct intel_shared_regs *pc;

	pc = cpuc->shared_regs;
	if (pc) {
		if (pc->core_id == -1 || --pc->refcnt == 0)
			kfree(pc);
		cpuc->shared_regs = NULL;
	}

	free_excl_cntrs(cpuc);
}

static void intel_pmu_cpu_dead(int cpu)
{
	struct cpu_hw_events *cpuc = &per_cpu(cpu_hw_events, cpu);

	intel_cpuc_finish(cpuc);

	if (is_hybrid() && cpuc->pmu)
		cpumask_clear_cpu(cpu, &hybrid_pmu(cpuc->pmu)->supported_cpus);
}

static void intel_pmu_sched_task(struct perf_event_pmu_context *pmu_ctx,
				 struct task_struct *task, bool sched_in)
{
	intel_pmu_pebs_sched_task(pmu_ctx, sched_in);
	intel_pmu_lbr_sched_task(pmu_ctx, task, sched_in);
}

static int intel_pmu_check_period(struct perf_event *event, u64 value)
{
	return intel_pmu_has_bts_period(event, value) ? -EINVAL : 0;
}

static void intel_aux_output_init(void)
{
	/* Refer also intel_pmu_aux_output_match() */
	if (x86_pmu.intel_cap.pebs_output_pt_available)
		x86_pmu.assign = intel_pmu_assign_event;
}

static int intel_pmu_aux_output_match(struct perf_event *event)
{
	/* intel_pmu_assign_event() is needed, refer intel_aux_output_init() */
	if (!x86_pmu.intel_cap.pebs_output_pt_available)
		return 0;

	return is_intel_pt_event(event);
}

static void intel_pmu_filter(struct pmu *pmu, int cpu, bool *ret)
{
	struct x86_hybrid_pmu *hpmu = hybrid_pmu(pmu);

	*ret = !cpumask_test_cpu(cpu, &hpmu->supported_cpus);
}

PMU_FORMAT_ATTR(offcore_rsp, "config1:0-63");

PMU_FORMAT_ATTR(ldlat, "config1:0-15");

PMU_FORMAT_ATTR(frontend, "config1:0-23");

PMU_FORMAT_ATTR(snoop_rsp, "config1:0-63");

static struct attribute *intel_arch3_formats_attr[] = {
	&format_attr_event.attr,
	&format_attr_umask.attr,
	&format_attr_edge.attr,
	&format_attr_pc.attr,
	&format_attr_any.attr,
	&format_attr_inv.attr,
	&format_attr_cmask.attr,
	NULL,
};

static struct attribute *hsw_format_attr[] = {
	&format_attr_in_tx.attr,
	&format_attr_in_tx_cp.attr,
	&format_attr_offcore_rsp.attr,
	&format_attr_ldlat.attr,
	NULL
};

static struct attribute *nhm_format_attr[] = {
	&format_attr_offcore_rsp.attr,
	&format_attr_ldlat.attr,
	NULL
};

static struct attribute *slm_format_attr[] = {
	&format_attr_offcore_rsp.attr,
	NULL
};

static struct attribute *cmt_format_attr[] = {
	&format_attr_offcore_rsp.attr,
	&format_attr_ldlat.attr,
	&format_attr_snoop_rsp.attr,
	NULL
};

static struct attribute *skl_format_attr[] = {
	&format_attr_frontend.attr,
	NULL,
};

static __initconst const struct x86_pmu core_pmu = {
	.name			= "core",
	.handle_irq		= x86_pmu_handle_irq,
	.disable_all		= x86_pmu_disable_all,
	.enable_all		= core_pmu_enable_all,
	.enable			= core_pmu_enable_event,
	.disable		= x86_pmu_disable_event,
	.hw_config		= core_pmu_hw_config,
	.schedule_events	= x86_schedule_events,
	.eventsel		= MSR_ARCH_PERFMON_EVENTSEL0,
	.perfctr		= MSR_ARCH_PERFMON_PERFCTR0,
	.fixedctr		= MSR_ARCH_PERFMON_FIXED_CTR0,
	.event_map		= intel_pmu_event_map,
	.max_events		= ARRAY_SIZE(intel_perfmon_event_map),
	.apic			= 1,
	.large_pebs_flags	= LARGE_PEBS_FLAGS,

	/*
	 * Intel PMCs cannot be accessed sanely above 32-bit width,
	 * so we install an artificial 1<<31 period regardless of
	 * the generic event period:
	 */
	.max_period		= (1ULL<<31) - 1,
	.get_event_constraints	= intel_get_event_constraints,
	.put_event_constraints	= intel_put_event_constraints,
	.event_constraints	= intel_core_event_constraints,
	.guest_get_msrs		= core_guest_get_msrs,
	.format_attrs		= intel_arch_formats_attr,
	.events_sysfs_show	= intel_event_sysfs_show,

	/*
	 * Virtual (or funny metal) CPU can define x86_pmu.extra_regs
	 * together with PMU version 1 and thus be using core_pmu with
	 * shared_regs. We need following callbacks here to allocate
	 * it properly.
	 */
	.cpu_prepare		= intel_pmu_cpu_prepare,
	.cpu_starting		= intel_pmu_cpu_starting,
	.cpu_dying		= intel_pmu_cpu_dying,
	.cpu_dead		= intel_pmu_cpu_dead,

	.check_period		= intel_pmu_check_period,

	.lbr_reset		= intel_pmu_lbr_reset_64,
	.lbr_read		= intel_pmu_lbr_read_64,
	.lbr_save		= intel_pmu_lbr_save,
	.lbr_restore		= intel_pmu_lbr_restore,
};

static __initconst const struct x86_pmu intel_pmu = {
	.name			= "Intel",
	.handle_irq		= intel_pmu_handle_irq,
	.disable_all		= intel_pmu_disable_all,
	.enable_all		= intel_pmu_enable_all,
	.enable			= intel_pmu_enable_event,
	.disable		= intel_pmu_disable_event,
	.add			= intel_pmu_add_event,
	.del			= intel_pmu_del_event,
	.read			= intel_pmu_read_event,
	.set_period		= intel_pmu_set_period,
	.update			= intel_pmu_update,
	.hw_config		= intel_pmu_hw_config,
	.schedule_events	= x86_schedule_events,
	.eventsel		= MSR_ARCH_PERFMON_EVENTSEL0,
	.perfctr		= MSR_ARCH_PERFMON_PERFCTR0,
	.fixedctr		= MSR_ARCH_PERFMON_FIXED_CTR0,
	.event_map		= intel_pmu_event_map,
	.max_events		= ARRAY_SIZE(intel_perfmon_event_map),
	.apic			= 1,
	.large_pebs_flags	= LARGE_PEBS_FLAGS,
	/*
	 * Intel PMCs cannot be accessed sanely above 32 bit width,
	 * so we install an artificial 1<<31 period regardless of
	 * the generic event period:
	 */
	.max_period		= (1ULL << 31) - 1,
	.get_event_constraints	= intel_get_event_constraints,
	.put_event_constraints	= intel_put_event_constraints,
	.pebs_aliases		= intel_pebs_aliases_core2,

	.format_attrs		= intel_arch3_formats_attr,
	.events_sysfs_show	= intel_event_sysfs_show,

	.cpu_prepare		= intel_pmu_cpu_prepare,
	.cpu_starting		= intel_pmu_cpu_starting,
	.cpu_dying		= intel_pmu_cpu_dying,
	.cpu_dead		= intel_pmu_cpu_dead,

	.guest_get_msrs		= intel_guest_get_msrs,
	.sched_task		= intel_pmu_sched_task,

	.check_period		= intel_pmu_check_period,

	.aux_output_match	= intel_pmu_aux_output_match,

	.lbr_reset		= intel_pmu_lbr_reset_64,
	.lbr_read		= intel_pmu_lbr_read_64,
	.lbr_save		= intel_pmu_lbr_save,
	.lbr_restore		= intel_pmu_lbr_restore,

	/*
	 * SMM has access to all 4 rings and while traditionally SMM code only
	 * ran in CPL0, 2021-era firmware is starting to make use of CPL3 in SMM.
	 *
	 * Since the EVENTSEL.{USR,OS} CPL filtering makes no distinction
	 * between SMM or not, this results in what should be pure userspace
	 * counters including SMM data.
	 *
	 * This is a clear privilege issue, therefore globally disable
	 * counting SMM by default.
	 */
	.attr_freeze_on_smi	= 1,
};

static __init void intel_clovertown_quirk(void)
{
	/*
	 * PEBS is unreliable due to:
	 *
	 *   AJ67  - PEBS may experience CPL leaks
	 *   AJ68  - PEBS PMI may be delayed by one event
	 *   AJ69  - GLOBAL_STATUS[62] will only be set when DEBUGCTL[12]
	 *   AJ106 - FREEZE_LBRS_ON_PMI doesn't work in combination with PEBS
	 *
	 * AJ67 could be worked around by restricting the OS/USR flags.
	 * AJ69 could be worked around by setting PMU_FREEZE_ON_PMI.
	 *
	 * AJ106 could possibly be worked around by not allowing LBR
	 *       usage from PEBS, including the fixup.
	 * AJ68  could possibly be worked around by always programming
	 *	 a pebs_event_reset[0] value and coping with the lost events.
	 *
	 * But taken together it might just make sense to not enable PEBS on
	 * these chips.
	 */
	pr_warn("PEBS disabled due to CPU errata\n");
	x86_pmu.pebs = 0;
	x86_pmu.pebs_constraints = NULL;
}

static const struct x86_cpu_id isolation_ucodes[] = {
	X86_MATCH_VFM_STEPS(INTEL_HASWELL,	 3,  3, 0x0000001f),
	X86_MATCH_VFM_STEPS(INTEL_HASWELL_L,	 1,  1, 0x0000001e),
	X86_MATCH_VFM_STEPS(INTEL_HASWELL_G,	 1,  1, 0x00000015),
	X86_MATCH_VFM_STEPS(INTEL_HASWELL_X,	 2,  2, 0x00000037),
	X86_MATCH_VFM_STEPS(INTEL_HASWELL_X,	 4,  4, 0x0000000a),
	X86_MATCH_VFM_STEPS(INTEL_BROADWELL,	 4,  4, 0x00000023),
	X86_MATCH_VFM_STEPS(INTEL_BROADWELL_G,	 1,  1, 0x00000014),
	X86_MATCH_VFM_STEPS(INTEL_BROADWELL_D,	 2,  2, 0x00000010),
	X86_MATCH_VFM_STEPS(INTEL_BROADWELL_D,	 3,  3, 0x07000009),
	X86_MATCH_VFM_STEPS(INTEL_BROADWELL_D,	 4,  4, 0x0f000009),
	X86_MATCH_VFM_STEPS(INTEL_BROADWELL_D,	 5,  5, 0x0e000002),
	X86_MATCH_VFM_STEPS(INTEL_BROADWELL_X,	 1,  1, 0x0b000014),
	X86_MATCH_VFM_STEPS(INTEL_SKYLAKE_X,	 3,  3, 0x00000021),
	X86_MATCH_VFM_STEPS(INTEL_SKYLAKE_X,	 4,  7, 0x00000000),
	X86_MATCH_VFM_STEPS(INTEL_SKYLAKE_X,	11, 11, 0x00000000),
	X86_MATCH_VFM_STEPS(INTEL_SKYLAKE_L,	 3,  3, 0x0000007c),
	X86_MATCH_VFM_STEPS(INTEL_SKYLAKE,	 3,  3, 0x0000007c),
	X86_MATCH_VFM_STEPS(INTEL_KABYLAKE,	 9, 13, 0x0000004e),
	X86_MATCH_VFM_STEPS(INTEL_KABYLAKE_L,	 9, 12, 0x0000004e),
	{}
};

static void intel_check_pebs_isolation(void)
{
	x86_pmu.pebs_no_isolation = !x86_match_min_microcode_rev(isolation_ucodes);
}

static __init void intel_pebs_isolation_quirk(void)
{
	WARN_ON_ONCE(x86_pmu.check_microcode);
	x86_pmu.check_microcode = intel_check_pebs_isolation;
	intel_check_pebs_isolation();
}

static const struct x86_cpu_id pebs_ucodes[] = {
	X86_MATCH_VFM_STEPS(INTEL_SANDYBRIDGE,	7, 7, 0x00000028),
	X86_MATCH_VFM_STEPS(INTEL_SANDYBRIDGE_X,	6, 6, 0x00000618),
	X86_MATCH_VFM_STEPS(INTEL_SANDYBRIDGE_X,	7, 7, 0x0000070c),
	{}
};

static bool intel_snb_pebs_broken(void)
{
	return !x86_match_min_microcode_rev(pebs_ucodes);
}

static void intel_snb_check_microcode(void)
{
	if (intel_snb_pebs_broken() == x86_pmu.pebs_broken)
		return;

	/*
	 * Serialized by the microcode lock..
	 */
	if (x86_pmu.pebs_broken) {
		pr_info("PEBS enabled due to microcode update\n");
		x86_pmu.pebs_broken = 0;
	} else {
		pr_info("PEBS disabled due to CPU errata, please upgrade microcode\n");
		x86_pmu.pebs_broken = 1;
	}
}

static bool is_lbr_from(unsigned long msr)
{
	unsigned long lbr_from_nr = x86_pmu.lbr_from + x86_pmu.lbr_nr;

	return x86_pmu.lbr_from <= msr && msr < lbr_from_nr;
}

/*
 * Under certain circumstances, access certain MSR may cause #GP.
 * The function tests if the input MSR can be safely accessed.
 */
static bool check_msr(unsigned long msr, u64 mask)
{
	u64 val_old, val_new, val_tmp;

	/*
	 * Disable the check for real HW, so we don't
	 * mess with potentially enabled registers:
	 */
	if (!boot_cpu_has(X86_FEATURE_HYPERVISOR))
		return true;

	/*
	 * Read the current value, change it and read it back to see if it
	 * matches, this is needed to detect certain hardware emulators
	 * (qemu/kvm) that don't trap on the MSR access and always return 0s.
	 */
	if (rdmsrq_safe(msr, &val_old))
		return false;

	/*
	 * Only change the bits which can be updated by wrmsrq.
	 */
	val_tmp = val_old ^ mask;

	if (is_lbr_from(msr))
		val_tmp = lbr_from_signext_quirk_wr(val_tmp);

	if (wrmsrq_safe(msr, val_tmp) ||
	    rdmsrq_safe(msr, &val_new))
		return false;

	/*
	 * Quirk only affects validation in wrmsr(), so wrmsrq()'s value
	 * should equal rdmsrq()'s even with the quirk.
	 */
	if (val_new != val_tmp)
		return false;

	if (is_lbr_from(msr))
		val_old = lbr_from_signext_quirk_wr(val_old);

	/* Here it's sure that the MSR can be safely accessed.
	 * Restore the old value and return.
	 */
	wrmsrq(msr, val_old);

	return true;
}

static __init void intel_sandybridge_quirk(void)
{
	x86_pmu.check_microcode = intel_snb_check_microcode;
	cpus_read_lock();
	intel_snb_check_microcode();
	cpus_read_unlock();
}

static const struct { int id; char *name; } intel_arch_events_map[] __initconst = {
	{ PERF_COUNT_HW_CPU_CYCLES, "cpu cycles" },
	{ PERF_COUNT_HW_INSTRUCTIONS, "instructions" },
	{ PERF_COUNT_HW_BUS_CYCLES, "bus cycles" },
	{ PERF_COUNT_HW_CACHE_REFERENCES, "cache references" },
	{ PERF_COUNT_HW_CACHE_MISSES, "cache misses" },
	{ PERF_COUNT_HW_BRANCH_INSTRUCTIONS, "branch instructions" },
	{ PERF_COUNT_HW_BRANCH_MISSES, "branch misses" },
};

static __init void intel_arch_events_quirk(void)
{
	int bit;

	/* disable event that reported as not present by cpuid */
	for_each_set_bit(bit, x86_pmu.events_mask, ARRAY_SIZE(intel_arch_events_map)) {
		intel_perfmon_event_map[intel_arch_events_map[bit].id] = 0;
		pr_warn("CPUID marked event: \'%s\' unavailable\n",
			intel_arch_events_map[bit].name);
	}
}

static __init void intel_nehalem_quirk(void)
{
	union cpuid10_ebx ebx;

	ebx.full = x86_pmu.events_maskl;
	if (ebx.split.no_branch_misses_retired) {
		/*
		 * Erratum AAJ80 detected, we work it around by using
		 * the BR_MISP_EXEC.ANY event. This will over-count
		 * branch-misses, but it's still much better than the
		 * architectural event which is often completely bogus:
		 */
		intel_perfmon_event_map[PERF_COUNT_HW_BRANCH_MISSES] = 0x7f89;
		ebx.split.no_branch_misses_retired = 0;
		x86_pmu.events_maskl = ebx.full;
		pr_info("CPU erratum AAJ80 worked around\n");
	}
}

/*
 * enable software workaround for errata:
 * SNB: BJ122
 * IVB: BV98
 * HSW: HSD29
 *
 * Only needed when HT is enabled. However detecting
 * if HT is enabled is difficult (model specific). So instead,
 * we enable the workaround in the early boot, and verify if
 * it is needed in a later initcall phase once we have valid
 * topology information to check if HT is actually enabled
 */
static __init void intel_ht_bug(void)
{
	x86_pmu.flags |= PMU_FL_EXCL_CNTRS | PMU_FL_EXCL_ENABLED;

	x86_pmu.start_scheduling = intel_start_scheduling;
	x86_pmu.commit_scheduling = intel_commit_scheduling;
	x86_pmu.stop_scheduling = intel_stop_scheduling;
}

EVENT_ATTR_STR(mem-loads,	mem_ld_hsw,	"event=0xcd,umask=0x1,ldlat=3");
EVENT_ATTR_STR(mem-stores,	mem_st_hsw,	"event=0xd0,umask=0x82")

/* Haswell special events */
EVENT_ATTR_STR(tx-start,	tx_start,	"event=0xc9,umask=0x1");
EVENT_ATTR_STR(tx-commit,	tx_commit,	"event=0xc9,umask=0x2");
EVENT_ATTR_STR(tx-abort,	tx_abort,	"event=0xc9,umask=0x4");
EVENT_ATTR_STR(tx-capacity,	tx_capacity,	"event=0x54,umask=0x2");
EVENT_ATTR_STR(tx-conflict,	tx_conflict,	"event=0x54,umask=0x1");
EVENT_ATTR_STR(el-start,	el_start,	"event=0xc8,umask=0x1");
EVENT_ATTR_STR(el-commit,	el_commit,	"event=0xc8,umask=0x2");
EVENT_ATTR_STR(el-abort,	el_abort,	"event=0xc8,umask=0x4");
EVENT_ATTR_STR(el-capacity,	el_capacity,	"event=0x54,umask=0x2");
EVENT_ATTR_STR(el-conflict,	el_conflict,	"event=0x54,umask=0x1");
EVENT_ATTR_STR(cycles-t,	cycles_t,	"event=0x3c,in_tx=1");
EVENT_ATTR_STR(cycles-ct,	cycles_ct,	"event=0x3c,in_tx=1,in_tx_cp=1");

static struct attribute *hsw_events_attrs[] = {
	EVENT_PTR(td_slots_issued),
	EVENT_PTR(td_slots_retired),
	EVENT_PTR(td_fetch_bubbles),
	EVENT_PTR(td_total_slots),
	EVENT_PTR(td_total_slots_scale),
	EVENT_PTR(td_recovery_bubbles),
	EVENT_PTR(td_recovery_bubbles_scale),
	NULL
};

static struct attribute *hsw_mem_events_attrs[] = {
	EVENT_PTR(mem_ld_hsw),
	EVENT_PTR(mem_st_hsw),
	NULL,
};

static struct attribute *hsw_tsx_events_attrs[] = {
	EVENT_PTR(tx_start),
	EVENT_PTR(tx_commit),
	EVENT_PTR(tx_abort),
	EVENT_PTR(tx_capacity),
	EVENT_PTR(tx_conflict),
	EVENT_PTR(el_start),
	EVENT_PTR(el_commit),
	EVENT_PTR(el_abort),
	EVENT_PTR(el_capacity),
	EVENT_PTR(el_conflict),
	EVENT_PTR(cycles_t),
	EVENT_PTR(cycles_ct),
	NULL
};

EVENT_ATTR_STR(tx-capacity-read,  tx_capacity_read,  "event=0x54,umask=0x80");
EVENT_ATTR_STR(tx-capacity-write, tx_capacity_write, "event=0x54,umask=0x2");
EVENT_ATTR_STR(el-capacity-read,  el_capacity_read,  "event=0x54,umask=0x80");
EVENT_ATTR_STR(el-capacity-write, el_capacity_write, "event=0x54,umask=0x2");

static struct attribute *icl_events_attrs[] = {
	EVENT_PTR(mem_ld_hsw),
	EVENT_PTR(mem_st_hsw),
	NULL,
};

static struct attribute *icl_td_events_attrs[] = {
	EVENT_PTR(slots),
	EVENT_PTR(td_retiring),
	EVENT_PTR(td_bad_spec),
	EVENT_PTR(td_fe_bound),
	EVENT_PTR(td_be_bound),
	NULL,
};

static struct attribute *icl_tsx_events_attrs[] = {
	EVENT_PTR(tx_start),
	EVENT_PTR(tx_abort),
	EVENT_PTR(tx_commit),
	EVENT_PTR(tx_capacity_read),
	EVENT_PTR(tx_capacity_write),
	EVENT_PTR(tx_conflict),
	EVENT_PTR(el_start),
	EVENT_PTR(el_abort),
	EVENT_PTR(el_commit),
	EVENT_PTR(el_capacity_read),
	EVENT_PTR(el_capacity_write),
	EVENT_PTR(el_conflict),
	EVENT_PTR(cycles_t),
	EVENT_PTR(cycles_ct),
	NULL,
};


EVENT_ATTR_STR(mem-stores,	mem_st_spr,	"event=0xcd,umask=0x2");
EVENT_ATTR_STR(mem-loads-aux,	mem_ld_aux,	"event=0x03,umask=0x82");

static struct attribute *glc_events_attrs[] = {
	EVENT_PTR(mem_ld_hsw),
	EVENT_PTR(mem_st_spr),
	EVENT_PTR(mem_ld_aux),
	NULL,
};

static struct attribute *glc_td_events_attrs[] = {
	EVENT_PTR(slots),
	EVENT_PTR(td_retiring),
	EVENT_PTR(td_bad_spec),
	EVENT_PTR(td_fe_bound),
	EVENT_PTR(td_be_bound),
	EVENT_PTR(td_heavy_ops),
	EVENT_PTR(td_br_mispredict),
	EVENT_PTR(td_fetch_lat),
	EVENT_PTR(td_mem_bound),
	NULL,
};

static struct attribute *glc_tsx_events_attrs[] = {
	EVENT_PTR(tx_start),
	EVENT_PTR(tx_abort),
	EVENT_PTR(tx_commit),
	EVENT_PTR(tx_capacity_read),
	EVENT_PTR(tx_capacity_write),
	EVENT_PTR(tx_conflict),
	EVENT_PTR(cycles_t),
	EVENT_PTR(cycles_ct),
	NULL,
};

static ssize_t freeze_on_smi_show(struct device *cdev,
				  struct device_attribute *attr,
				  char *buf)
{
	return sprintf(buf, "%lu\n", x86_pmu.attr_freeze_on_smi);
}

static DEFINE_MUTEX(freeze_on_smi_mutex);

static ssize_t freeze_on_smi_store(struct device *cdev,
				   struct device_attribute *attr,
				   const char *buf, size_t count)
{
	unsigned long val;
	ssize_t ret;

	ret = kstrtoul(buf, 0, &val);
	if (ret)
		return ret;

	if (val > 1)
		return -EINVAL;

	mutex_lock(&freeze_on_smi_mutex);

	if (x86_pmu.attr_freeze_on_smi == val)
		goto done;

	x86_pmu.attr_freeze_on_smi = val;

	cpus_read_lock();
	on_each_cpu(flip_smm_bit, &val, 1);
	cpus_read_unlock();
done:
	mutex_unlock(&freeze_on_smi_mutex);

	return count;
}

static void update_tfa_sched(void *ignored)
{
	struct cpu_hw_events *cpuc = this_cpu_ptr(&cpu_hw_events);

	/*
	 * check if PMC3 is used
	 * and if so force schedule out for all event types all contexts
	 */
	if (test_bit(3, cpuc->active_mask))
		perf_pmu_resched(x86_get_pmu(smp_processor_id()));
}

static ssize_t show_sysctl_tfa(struct device *cdev,
			      struct device_attribute *attr,
			      char *buf)
{
	return snprintf(buf, 40, "%d\n", allow_tsx_force_abort);
}

static ssize_t set_sysctl_tfa(struct device *cdev,
			      struct device_attribute *attr,
			      const char *buf, size_t count)
{
	bool val;
	ssize_t ret;

	ret = kstrtobool(buf, &val);
	if (ret)
		return ret;

	/* no change */
	if (val == allow_tsx_force_abort)
		return count;

	allow_tsx_force_abort = val;

	cpus_read_lock();
	on_each_cpu(update_tfa_sched, NULL, 1);
	cpus_read_unlock();

	return count;
}


static DEVICE_ATTR_RW(freeze_on_smi);

static ssize_t branches_show(struct device *cdev,
			     struct device_attribute *attr,
			     char *buf)
{
	return snprintf(buf, PAGE_SIZE, "%d\n", x86_pmu.lbr_nr);
}

static DEVICE_ATTR_RO(branches);

static ssize_t branch_counter_nr_show(struct device *cdev,
				      struct device_attribute *attr,
				      char *buf)
{
	return snprintf(buf, PAGE_SIZE, "%d\n", fls(x86_pmu.lbr_counters));
}

static DEVICE_ATTR_RO(branch_counter_nr);

static ssize_t branch_counter_width_show(struct device *cdev,
					 struct device_attribute *attr,
					 char *buf)
{
	return snprintf(buf, PAGE_SIZE, "%d\n", LBR_INFO_BR_CNTR_BITS);
}

static DEVICE_ATTR_RO(branch_counter_width);

static struct attribute *lbr_attrs[] = {
	&dev_attr_branches.attr,
	&dev_attr_branch_counter_nr.attr,
	&dev_attr_branch_counter_width.attr,
	NULL
};

static umode_t
lbr_is_visible(struct kobject *kobj, struct attribute *attr, int i)
{
	/* branches */
	if (i == 0)
		return x86_pmu.lbr_nr ? attr->mode : 0;

	return (x86_pmu.flags & PMU_FL_BR_CNTR) ? attr->mode : 0;
}

static char pmu_name_str[30];

static DEVICE_STRING_ATTR_RO(pmu_name, 0444, pmu_name_str);

static struct attribute *intel_pmu_caps_attrs[] = {
	&dev_attr_pmu_name.attr.attr,
	NULL
};

static DEVICE_ATTR(allow_tsx_force_abort, 0644,
		   show_sysctl_tfa,
		   set_sysctl_tfa);

static struct attribute *intel_pmu_attrs[] = {
	&dev_attr_freeze_on_smi.attr,
	&dev_attr_allow_tsx_force_abort.attr,
	NULL,
};

static umode_t
default_is_visible(struct kobject *kobj, struct attribute *attr, int i)
{
	if (attr == &dev_attr_allow_tsx_force_abort.attr)
		return x86_pmu.flags & PMU_FL_TFA ? attr->mode : 0;

	return attr->mode;
}

static umode_t
tsx_is_visible(struct kobject *kobj, struct attribute *attr, int i)
{
	return boot_cpu_has(X86_FEATURE_RTM) ? attr->mode : 0;
}

static umode_t
pebs_is_visible(struct kobject *kobj, struct attribute *attr, int i)
{
	return x86_pmu.pebs ? attr->mode : 0;
}

static umode_t
mem_is_visible(struct kobject *kobj, struct attribute *attr, int i)
{
	if (attr == &event_attr_mem_ld_aux.attr.attr)
		return x86_pmu.flags & PMU_FL_MEM_LOADS_AUX ? attr->mode : 0;

	return pebs_is_visible(kobj, attr, i);
}

static umode_t
exra_is_visible(struct kobject *kobj, struct attribute *attr, int i)
{
	return x86_pmu.version >= 2 ? attr->mode : 0;
}

static umode_t
td_is_visible(struct kobject *kobj, struct attribute *attr, int i)
{
	/*
	 * Hide the perf metrics topdown events
	 * if the feature is not enumerated.
	 */
	if (x86_pmu.num_topdown_events)
		return x86_pmu.intel_cap.perf_metrics ? attr->mode : 0;

	return attr->mode;
}

PMU_FORMAT_ATTR(acr_mask,	"config2:0-63");

static struct attribute *format_acr_attrs[] = {
	&format_attr_acr_mask.attr,
	NULL
};

static umode_t
acr_is_visible(struct kobject *kobj, struct attribute *attr, int i)
{
	struct device *dev = kobj_to_dev(kobj);

	return intel_pmu_has_acr(dev_get_drvdata(dev)) ? attr->mode : 0;
}

static struct attribute_group group_events_td  = {
	.name = "events",
	.is_visible = td_is_visible,
};

static struct attribute_group group_events_mem = {
	.name       = "events",
	.is_visible = mem_is_visible,
};

static struct attribute_group group_events_tsx = {
	.name       = "events",
	.is_visible = tsx_is_visible,
};

static struct attribute_group group_caps_gen = {
	.name  = "caps",
	.attrs = intel_pmu_caps_attrs,
};

static struct attribute_group group_caps_lbr = {
	.name       = "caps",
	.attrs	    = lbr_attrs,
	.is_visible = lbr_is_visible,
};

static struct attribute_group group_format_extra = {
	.name       = "format",
	.is_visible = exra_is_visible,
};

static struct attribute_group group_format_extra_skl = {
	.name       = "format",
	.is_visible = exra_is_visible,
};

static struct attribute_group group_format_evtsel_ext = {
	.name       = "format",
	.attrs      = format_evtsel_ext_attrs,
	.is_visible = evtsel_ext_is_visible,
};

static struct attribute_group group_format_acr = {
	.name       = "format",
	.attrs      = format_acr_attrs,
	.is_visible = acr_is_visible,
};

static struct attribute_group group_default = {
	.attrs      = intel_pmu_attrs,
	.is_visible = default_is_visible,
};

static const struct attribute_group *attr_update[] = {
	&group_events_td,
	&group_events_mem,
	&group_events_tsx,
	&group_caps_gen,
	&group_caps_lbr,
	&group_format_extra,
	&group_format_extra_skl,
	&group_format_evtsel_ext,
	&group_format_acr,
	&group_default,
	NULL,
};

EVENT_ATTR_STR_HYBRID(slots,                 slots_adl,        "event=0x00,umask=0x4",                       hybrid_big);
EVENT_ATTR_STR_HYBRID(topdown-retiring,      td_retiring_adl,  "event=0xc2,umask=0x0;event=0x00,umask=0x80", hybrid_big_small);
EVENT_ATTR_STR_HYBRID(topdown-bad-spec,      td_bad_spec_adl,  "event=0x73,umask=0x0;event=0x00,umask=0x81", hybrid_big_small);
EVENT_ATTR_STR_HYBRID(topdown-fe-bound,      td_fe_bound_adl,  "event=0x71,umask=0x0;event=0x00,umask=0x82", hybrid_big_small);
EVENT_ATTR_STR_HYBRID(topdown-be-bound,      td_be_bound_adl,  "event=0x74,umask=0x0;event=0x00,umask=0x83", hybrid_big_small);
EVENT_ATTR_STR_HYBRID(topdown-heavy-ops,     td_heavy_ops_adl, "event=0x00,umask=0x84",                      hybrid_big);
EVENT_ATTR_STR_HYBRID(topdown-br-mispredict, td_br_mis_adl,    "event=0x00,umask=0x85",                      hybrid_big);
EVENT_ATTR_STR_HYBRID(topdown-fetch-lat,     td_fetch_lat_adl, "event=0x00,umask=0x86",                      hybrid_big);
EVENT_ATTR_STR_HYBRID(topdown-mem-bound,     td_mem_bound_adl, "event=0x00,umask=0x87",                      hybrid_big);

static struct attribute *adl_hybrid_events_attrs[] = {
	EVENT_PTR(slots_adl),
	EVENT_PTR(td_retiring_adl),
	EVENT_PTR(td_bad_spec_adl),
	EVENT_PTR(td_fe_bound_adl),
	EVENT_PTR(td_be_bound_adl),
	EVENT_PTR(td_heavy_ops_adl),
	EVENT_PTR(td_br_mis_adl),
	EVENT_PTR(td_fetch_lat_adl),
	EVENT_PTR(td_mem_bound_adl),
	NULL,
};

EVENT_ATTR_STR_HYBRID(topdown-retiring,      td_retiring_lnl,  "event=0xc2,umask=0x02;event=0x00,umask=0x80", hybrid_big_small);
EVENT_ATTR_STR_HYBRID(topdown-fe-bound,      td_fe_bound_lnl,  "event=0x9c,umask=0x01;event=0x00,umask=0x82", hybrid_big_small);
EVENT_ATTR_STR_HYBRID(topdown-be-bound,      td_be_bound_lnl,  "event=0xa4,umask=0x02;event=0x00,umask=0x83", hybrid_big_small);

static struct attribute *lnl_hybrid_events_attrs[] = {
	EVENT_PTR(slots_adl),
	EVENT_PTR(td_retiring_lnl),
	EVENT_PTR(td_bad_spec_adl),
	EVENT_PTR(td_fe_bound_lnl),
	EVENT_PTR(td_be_bound_lnl),
	EVENT_PTR(td_heavy_ops_adl),
	EVENT_PTR(td_br_mis_adl),
	EVENT_PTR(td_fetch_lat_adl),
	EVENT_PTR(td_mem_bound_adl),
	NULL
};

/* The event string must be in PMU IDX order. */
EVENT_ATTR_STR_HYBRID(topdown-retiring,
		      td_retiring_arl_h,
		      "event=0xc2,umask=0x02;event=0x00,umask=0x80;event=0xc2,umask=0x0",
		      hybrid_big_small_tiny);
EVENT_ATTR_STR_HYBRID(topdown-bad-spec,
		      td_bad_spec_arl_h,
		      "event=0x73,umask=0x0;event=0x00,umask=0x81;event=0x73,umask=0x0",
		      hybrid_big_small_tiny);
EVENT_ATTR_STR_HYBRID(topdown-fe-bound,
		      td_fe_bound_arl_h,
		      "event=0x9c,umask=0x01;event=0x00,umask=0x82;event=0x71,umask=0x0",
		      hybrid_big_small_tiny);
EVENT_ATTR_STR_HYBRID(topdown-be-bound,
		      td_be_bound_arl_h,
		      "event=0xa4,umask=0x02;event=0x00,umask=0x83;event=0x74,umask=0x0",
		      hybrid_big_small_tiny);

static struct attribute *arl_h_hybrid_events_attrs[] = {
	EVENT_PTR(slots_adl),
	EVENT_PTR(td_retiring_arl_h),
	EVENT_PTR(td_bad_spec_arl_h),
	EVENT_PTR(td_fe_bound_arl_h),
	EVENT_PTR(td_be_bound_arl_h),
	EVENT_PTR(td_heavy_ops_adl),
	EVENT_PTR(td_br_mis_adl),
	EVENT_PTR(td_fetch_lat_adl),
	EVENT_PTR(td_mem_bound_adl),
	NULL,
};

/* Must be in IDX order */
EVENT_ATTR_STR_HYBRID(mem-loads,     mem_ld_adl,     "event=0xd0,umask=0x5,ldlat=3;event=0xcd,umask=0x1,ldlat=3", hybrid_big_small);
EVENT_ATTR_STR_HYBRID(mem-stores,    mem_st_adl,     "event=0xd0,umask=0x6;event=0xcd,umask=0x2",                 hybrid_big_small);
EVENT_ATTR_STR_HYBRID(mem-loads-aux, mem_ld_aux_adl, "event=0x03,umask=0x82",                                     hybrid_big);

static struct attribute *adl_hybrid_mem_attrs[] = {
	EVENT_PTR(mem_ld_adl),
	EVENT_PTR(mem_st_adl),
	EVENT_PTR(mem_ld_aux_adl),
	NULL,
};

static struct attribute *mtl_hybrid_mem_attrs[] = {
	EVENT_PTR(mem_ld_adl),
	EVENT_PTR(mem_st_adl),
	NULL
};

EVENT_ATTR_STR_HYBRID(mem-loads,
		      mem_ld_arl_h,
		      "event=0xd0,umask=0x5,ldlat=3;event=0xcd,umask=0x1,ldlat=3;event=0xd0,umask=0x5,ldlat=3",
		      hybrid_big_small_tiny);
EVENT_ATTR_STR_HYBRID(mem-stores,
		      mem_st_arl_h,
		      "event=0xd0,umask=0x6;event=0xcd,umask=0x2;event=0xd0,umask=0x6",
		      hybrid_big_small_tiny);

static struct attribute *arl_h_hybrid_mem_attrs[] = {
	EVENT_PTR(mem_ld_arl_h),
	EVENT_PTR(mem_st_arl_h),
	NULL,
};

EVENT_ATTR_STR_HYBRID(tx-start,          tx_start_adl,          "event=0xc9,umask=0x1",          hybrid_big);
EVENT_ATTR_STR_HYBRID(tx-commit,         tx_commit_adl,         "event=0xc9,umask=0x2",          hybrid_big);
EVENT_ATTR_STR_HYBRID(tx-abort,          tx_abort_adl,          "event=0xc9,umask=0x4",          hybrid_big);
EVENT_ATTR_STR_HYBRID(tx-conflict,       tx_conflict_adl,       "event=0x54,umask=0x1",          hybrid_big);
EVENT_ATTR_STR_HYBRID(cycles-t,          cycles_t_adl,          "event=0x3c,in_tx=1",            hybrid_big);
EVENT_ATTR_STR_HYBRID(cycles-ct,         cycles_ct_adl,         "event=0x3c,in_tx=1,in_tx_cp=1", hybrid_big);
EVENT_ATTR_STR_HYBRID(tx-capacity-read,  tx_capacity_read_adl,  "event=0x54,umask=0x80",         hybrid_big);
EVENT_ATTR_STR_HYBRID(tx-capacity-write, tx_capacity_write_adl, "event=0x54,umask=0x2",          hybrid_big);

static struct attribute *adl_hybrid_tsx_attrs[] = {
	EVENT_PTR(tx_start_adl),
	EVENT_PTR(tx_abort_adl),
	EVENT_PTR(tx_commit_adl),
	EVENT_PTR(tx_capacity_read_adl),
	EVENT_PTR(tx_capacity_write_adl),
	EVENT_PTR(tx_conflict_adl),
	EVENT_PTR(cycles_t_adl),
	EVENT_PTR(cycles_ct_adl),
	NULL,
};

FORMAT_ATTR_HYBRID(in_tx,       hybrid_big);
FORMAT_ATTR_HYBRID(in_tx_cp,    hybrid_big);
FORMAT_ATTR_HYBRID(offcore_rsp, hybrid_big_small_tiny);
FORMAT_ATTR_HYBRID(ldlat,       hybrid_big_small_tiny);
FORMAT_ATTR_HYBRID(frontend,    hybrid_big);

#define ADL_HYBRID_RTM_FORMAT_ATTR	\
	FORMAT_HYBRID_PTR(in_tx),	\
	FORMAT_HYBRID_PTR(in_tx_cp)

#define ADL_HYBRID_FORMAT_ATTR		\
	FORMAT_HYBRID_PTR(offcore_rsp),	\
	FORMAT_HYBRID_PTR(ldlat),	\
	FORMAT_HYBRID_PTR(frontend)

static struct attribute *adl_hybrid_extra_attr_rtm[] = {
	ADL_HYBRID_RTM_FORMAT_ATTR,
	ADL_HYBRID_FORMAT_ATTR,
	NULL
};

static struct attribute *adl_hybrid_extra_attr[] = {
	ADL_HYBRID_FORMAT_ATTR,
	NULL
};

FORMAT_ATTR_HYBRID(snoop_rsp,	hybrid_small_tiny);

static struct attribute *mtl_hybrid_extra_attr_rtm[] = {
	ADL_HYBRID_RTM_FORMAT_ATTR,
	ADL_HYBRID_FORMAT_ATTR,
	FORMAT_HYBRID_PTR(snoop_rsp),
	NULL
};

static struct attribute *mtl_hybrid_extra_attr[] = {
	ADL_HYBRID_FORMAT_ATTR,
	FORMAT_HYBRID_PTR(snoop_rsp),
	NULL
};

static bool is_attr_for_this_pmu(struct kobject *kobj, struct attribute *attr)
{
	struct device *dev = kobj_to_dev(kobj);
	struct x86_hybrid_pmu *pmu =
		container_of(dev_get_drvdata(dev), struct x86_hybrid_pmu, pmu);
	struct perf_pmu_events_hybrid_attr *pmu_attr =
		container_of(attr, struct perf_pmu_events_hybrid_attr, attr.attr);

	return pmu->pmu_type & pmu_attr->pmu_type;
}

static umode_t hybrid_events_is_visible(struct kobject *kobj,
					struct attribute *attr, int i)
{
	return is_attr_for_this_pmu(kobj, attr) ? attr->mode : 0;
}

static inline int hybrid_find_supported_cpu(struct x86_hybrid_pmu *pmu)
{
	int cpu = cpumask_first(&pmu->supported_cpus);

	return (cpu >= nr_cpu_ids) ? -1 : cpu;
}

static umode_t hybrid_tsx_is_visible(struct kobject *kobj,
				     struct attribute *attr, int i)
{
	struct device *dev = kobj_to_dev(kobj);
	struct x86_hybrid_pmu *pmu =
		 container_of(dev_get_drvdata(dev), struct x86_hybrid_pmu, pmu);
	int cpu = hybrid_find_supported_cpu(pmu);

	return (cpu >= 0) && is_attr_for_this_pmu(kobj, attr) && cpu_has(&cpu_data(cpu), X86_FEATURE_RTM) ? attr->mode : 0;
}

static umode_t hybrid_format_is_visible(struct kobject *kobj,
					struct attribute *attr, int i)
{
	struct device *dev = kobj_to_dev(kobj);
	struct x86_hybrid_pmu *pmu =
		container_of(dev_get_drvdata(dev), struct x86_hybrid_pmu, pmu);
	struct perf_pmu_format_hybrid_attr *pmu_attr =
		container_of(attr, struct perf_pmu_format_hybrid_attr, attr.attr);
	int cpu = hybrid_find_supported_cpu(pmu);

	return (cpu >= 0) && (pmu->pmu_type & pmu_attr->pmu_type) ? attr->mode : 0;
}

static umode_t hybrid_td_is_visible(struct kobject *kobj,
				    struct attribute *attr, int i)
{
	struct device *dev = kobj_to_dev(kobj);
	struct x86_hybrid_pmu *pmu =
		 container_of(dev_get_drvdata(dev), struct x86_hybrid_pmu, pmu);

	if (!is_attr_for_this_pmu(kobj, attr))
		return 0;


	/* Only the big core supports perf metrics */
	if (pmu->pmu_type == hybrid_big)
		return pmu->intel_cap.perf_metrics ? attr->mode : 0;

	return attr->mode;
}

static struct attribute_group hybrid_group_events_td  = {
	.name		= "events",
	.is_visible	= hybrid_td_is_visible,
};

static struct attribute_group hybrid_group_events_mem = {
	.name		= "events",
	.is_visible	= hybrid_events_is_visible,
};

static struct attribute_group hybrid_group_events_tsx = {
	.name		= "events",
	.is_visible	= hybrid_tsx_is_visible,
};

static struct attribute_group hybrid_group_format_extra = {
	.name		= "format",
	.is_visible	= hybrid_format_is_visible,
};

static ssize_t intel_hybrid_get_attr_cpus(struct device *dev,
					  struct device_attribute *attr,
					  char *buf)
{
	struct x86_hybrid_pmu *pmu =
		container_of(dev_get_drvdata(dev), struct x86_hybrid_pmu, pmu);

	return cpumap_print_to_pagebuf(true, buf, &pmu->supported_cpus);
}

static DEVICE_ATTR(cpus, S_IRUGO, intel_hybrid_get_attr_cpus, NULL);
static struct attribute *intel_hybrid_cpus_attrs[] = {
	&dev_attr_cpus.attr,
	NULL,
};

static struct attribute_group hybrid_group_cpus = {
	.attrs		= intel_hybrid_cpus_attrs,
};

static const struct attribute_group *hybrid_attr_update[] = {
	&hybrid_group_events_td,
	&hybrid_group_events_mem,
	&hybrid_group_events_tsx,
	&group_caps_gen,
	&group_caps_lbr,
	&hybrid_group_format_extra,
	&group_format_evtsel_ext,
	&group_format_acr,
	&group_default,
	&hybrid_group_cpus,
	NULL,
};

static struct attribute *empty_attrs;

static void intel_pmu_check_event_constraints(struct event_constraint *event_constraints,
					      u64 cntr_mask,
					      u64 fixed_cntr_mask,
					      u64 intel_ctrl)
{
	struct event_constraint *c;

	if (!event_constraints)
		return;

	/*
	 * event on fixed counter2 (REF_CYCLES) only works on this
	 * counter, so do not extend mask to generic counters
	 */
	for_each_event_constraint(c, event_constraints) {
		/*
		 * Don't extend the topdown slots and metrics
		 * events to the generic counters.
		 */
		if (c->idxmsk64 & INTEL_PMC_MSK_TOPDOWN) {
			/*
			 * Disable topdown slots and metrics events,
			 * if slots event is not in CPUID.
			 */
			if (!(INTEL_PMC_MSK_FIXED_SLOTS & intel_ctrl))
				c->idxmsk64 = 0;
			c->weight = hweight64(c->idxmsk64);
			continue;
		}

		if (c->cmask == FIXED_EVENT_FLAGS) {
			/* Disabled fixed counters which are not in CPUID */
			c->idxmsk64 &= intel_ctrl;

			/*
			 * Don't extend the pseudo-encoding to the
			 * generic counters
			 */
			if (!use_fixed_pseudo_encoding(c->code))
				c->idxmsk64 |= cntr_mask;
		}
		c->idxmsk64 &= cntr_mask | (fixed_cntr_mask << INTEL_PMC_IDX_FIXED);
		c->weight = hweight64(c->idxmsk64);
	}
}

static void intel_pmu_check_extra_regs(struct extra_reg *extra_regs)
{
	struct extra_reg *er;

	/*
	 * Access extra MSR may cause #GP under certain circumstances.
	 * E.g. KVM doesn't support offcore event
	 * Check all extra_regs here.
	 */
	if (!extra_regs)
		return;

	for (er = extra_regs; er->msr; er++) {
		er->extra_msr_access = check_msr(er->msr, 0x11UL);
		/* Disable LBR select mapping */
		if ((er->idx == EXTRA_REG_LBR) && !er->extra_msr_access)
			x86_pmu.lbr_sel_map = NULL;
	}
}

static inline int intel_pmu_v6_addr_offset(int index, bool eventsel)
{
	return MSR_IA32_PMC_V6_STEP * index;
}

static const struct { enum hybrid_pmu_type id; char *name; } intel_hybrid_pmu_type_map[] __initconst = {
	{ hybrid_small,	"cpu_atom" },
	{ hybrid_big,	"cpu_core" },
	{ hybrid_tiny,	"cpu_lowpower" },
};

static __always_inline int intel_pmu_init_hybrid(enum hybrid_pmu_type pmus)
{
	unsigned long pmus_mask = pmus;
	struct x86_hybrid_pmu *pmu;
	int idx = 0, bit;

	x86_pmu.num_hybrid_pmus = hweight_long(pmus_mask);
	x86_pmu.hybrid_pmu = kcalloc(x86_pmu.num_hybrid_pmus,
				     sizeof(struct x86_hybrid_pmu),
				     GFP_KERNEL);
	if (!x86_pmu.hybrid_pmu)
		return -ENOMEM;

	static_branch_enable(&perf_is_hybrid);
	x86_pmu.filter = intel_pmu_filter;

	for_each_set_bit(bit, &pmus_mask, ARRAY_SIZE(intel_hybrid_pmu_type_map)) {
		pmu = &x86_pmu.hybrid_pmu[idx++];
		pmu->pmu_type = intel_hybrid_pmu_type_map[bit].id;
		pmu->name = intel_hybrid_pmu_type_map[bit].name;

		pmu->cntr_mask64 = x86_pmu.cntr_mask64;
		pmu->fixed_cntr_mask64 = x86_pmu.fixed_cntr_mask64;
		pmu->pebs_events_mask = intel_pmu_pebs_mask(pmu->cntr_mask64);
		pmu->config_mask = X86_RAW_EVENT_MASK;
		pmu->unconstrained = (struct event_constraint)
				     __EVENT_CONSTRAINT(0, pmu->cntr_mask64,
							0, x86_pmu_num_counters(&pmu->pmu), 0, 0);

		pmu->intel_cap.capabilities = x86_pmu.intel_cap.capabilities;
		if (pmu->pmu_type & hybrid_small_tiny) {
			pmu->intel_cap.perf_metrics = 0;
			pmu->mid_ack = true;
		} else if (pmu->pmu_type & hybrid_big) {
			pmu->intel_cap.perf_metrics = 1;
			pmu->late_ack = true;
		}
	}

	return 0;
}

static __always_inline void intel_pmu_ref_cycles_ext(void)
{
	if (!(x86_pmu.events_maskl & (INTEL_PMC_MSK_FIXED_REF_CYCLES >> INTEL_PMC_IDX_FIXED)))
		intel_perfmon_event_map[PERF_COUNT_HW_REF_CPU_CYCLES] = 0x013c;
}

static __always_inline void intel_pmu_init_glc(struct pmu *pmu)
{
	x86_pmu.late_ack = true;
	x86_pmu.limit_period = glc_limit_period;
	x86_pmu.pebs_aliases = NULL;
	x86_pmu.pebs_prec_dist = true;
	x86_pmu.pebs_block = true;
	x86_pmu.flags |= PMU_FL_HAS_RSP_1;
	x86_pmu.flags |= PMU_FL_NO_HT_SHARING;
	x86_pmu.flags |= PMU_FL_INSTR_LATENCY;
	x86_pmu.rtm_abort_event = X86_CONFIG(.event=0xc9, .umask=0x04);
	x86_pmu.lbr_pt_coexist = true;
	x86_pmu.num_topdown_events = 8;
	static_call_update(intel_pmu_update_topdown_event,
			   &icl_update_topdown_event);
	static_call_update(intel_pmu_set_topdown_event_period,
			   &icl_set_topdown_event_period);

	memcpy(hybrid_var(pmu, hw_cache_event_ids), glc_hw_cache_event_ids, sizeof(hw_cache_event_ids));
	memcpy(hybrid_var(pmu, hw_cache_extra_regs), glc_hw_cache_extra_regs, sizeof(hw_cache_extra_regs));
	hybrid(pmu, event_constraints) = intel_glc_event_constraints;
	hybrid(pmu, pebs_constraints) = intel_glc_pebs_event_constraints;

	intel_pmu_ref_cycles_ext();
}

static __always_inline void intel_pmu_init_grt(struct pmu *pmu)
{
	x86_pmu.mid_ack = true;
	x86_pmu.limit_period = glc_limit_period;
	x86_pmu.pebs_aliases = NULL;
	x86_pmu.pebs_prec_dist = true;
	x86_pmu.pebs_block = true;
	x86_pmu.lbr_pt_coexist = true;
	x86_pmu.flags |= PMU_FL_HAS_RSP_1;
	x86_pmu.flags |= PMU_FL_INSTR_LATENCY;

	memcpy(hybrid_var(pmu, hw_cache_event_ids), glp_hw_cache_event_ids, sizeof(hw_cache_event_ids));
	memcpy(hybrid_var(pmu, hw_cache_extra_regs), tnt_hw_cache_extra_regs, sizeof(hw_cache_extra_regs));
	hybrid_var(pmu, hw_cache_event_ids)[C(ITLB)][C(OP_READ)][C(RESULT_ACCESS)] = -1;
	hybrid(pmu, event_constraints) = intel_grt_event_constraints;
	hybrid(pmu, pebs_constraints) = intel_grt_pebs_event_constraints;
	hybrid(pmu, extra_regs) = intel_grt_extra_regs;

	intel_pmu_ref_cycles_ext();
}

static __always_inline void intel_pmu_init_lnc(struct pmu *pmu)
{
	intel_pmu_init_glc(pmu);
	hybrid(pmu, event_constraints) = intel_lnc_event_constraints;
	hybrid(pmu, pebs_constraints) = intel_lnc_pebs_event_constraints;
	hybrid(pmu, extra_regs) = intel_lnc_extra_regs;
}

static __always_inline void intel_pmu_init_skt(struct pmu *pmu)
{
	intel_pmu_init_grt(pmu);
	hybrid(pmu, event_constraints) = intel_skt_event_constraints;
	hybrid(pmu, extra_regs) = intel_cmt_extra_regs;
	static_call_update(intel_pmu_enable_acr_event, intel_pmu_enable_acr);
}

__init int intel_pmu_init(void)
{
	struct attribute **extra_skl_attr = &empty_attrs;
	struct attribute **extra_attr = &empty_attrs;
	struct attribute **td_attr    = &empty_attrs;
	struct attribute **mem_attr   = &empty_attrs;
	struct attribute **tsx_attr   = &empty_attrs;
	union cpuid10_edx edx;
	union cpuid10_eax eax;
	union cpuid10_ebx ebx;
	unsigned int fixed_mask;
	bool pmem = false;
	int version, i;
	char *name;
	struct x86_hybrid_pmu *pmu;

	/* Architectural Perfmon was introduced starting with Core "Yonah" */
	if (!cpu_has(&boot_cpu_data, X86_FEATURE_ARCH_PERFMON)) {
		switch (boot_cpu_data.x86) {
		case  6:
			if (boot_cpu_data.x86_vfm < INTEL_CORE_YONAH)
				return p6_pmu_init();
			break;
		case 11:
			return knc_pmu_init();
		case 15:
			return p4_pmu_init();
		}

		pr_cont("unsupported CPU family %d model %d ",
			boot_cpu_data.x86, boot_cpu_data.x86_model);
		return -ENODEV;
	}

	/*
	 * Check whether the Architectural PerfMon supports
	 * Branch Misses Retired hw_event or not.
	 */
	cpuid(10, &eax.full, &ebx.full, &fixed_mask, &edx.full);
	if (eax.split.mask_length < ARCH_PERFMON_EVENTS_COUNT)
		return -ENODEV;

	version = eax.split.version_id;
	if (version < 2)
		x86_pmu = core_pmu;
	else
		x86_pmu = intel_pmu;

	x86_pmu.version			= version;
	x86_pmu.cntr_mask64		= GENMASK_ULL(eax.split.num_counters - 1, 0);
	x86_pmu.cntval_bits		= eax.split.bit_width;
	x86_pmu.cntval_mask		= (1ULL << eax.split.bit_width) - 1;

	x86_pmu.events_maskl		= ebx.full;
	x86_pmu.events_mask_len		= eax.split.mask_length;

	x86_pmu.pebs_events_mask	= intel_pmu_pebs_mask(x86_pmu.cntr_mask64);
	x86_pmu.pebs_capable		= PEBS_COUNTER_MASK;

	/*
	 * Quirk: v2 perfmon does not report fixed-purpose events, so
	 * assume at least 3 events, when not running in a hypervisor:
	 */
	if (version > 1 && version < 5) {
		int assume = 3 * !boot_cpu_has(X86_FEATURE_HYPERVISOR);

		x86_pmu.fixed_cntr_mask64 =
			GENMASK_ULL(max((int)edx.split.num_counters_fixed, assume) - 1, 0);
	} else if (version >= 5)
		x86_pmu.fixed_cntr_mask64 = fixed_mask;

	if (boot_cpu_has(X86_FEATURE_PDCM)) {
		u64 capabilities;

		rdmsrq(MSR_IA32_PERF_CAPABILITIES, capabilities);
		x86_pmu.intel_cap.capabilities = capabilities;
	}

	if (x86_pmu.intel_cap.lbr_format == LBR_FORMAT_32) {
		x86_pmu.lbr_reset = intel_pmu_lbr_reset_32;
		x86_pmu.lbr_read = intel_pmu_lbr_read_32;
	}

	if (boot_cpu_has(X86_FEATURE_ARCH_LBR))
		intel_pmu_arch_lbr_init();

	intel_ds_init();

	x86_add_quirk(intel_arch_events_quirk); /* Install first, so it runs last */

	if (version >= 5) {
		x86_pmu.intel_cap.anythread_deprecated = edx.split.anythread_deprecated;
		if (x86_pmu.intel_cap.anythread_deprecated)
			pr_cont(" AnyThread deprecated, ");
	}

	/*
	 * Many features on and after V6 require dynamic constraint,
	 * e.g., Arch PEBS, ACR.
	 */
	if (version >= 6)
		x86_pmu.flags |= PMU_FL_DYN_CONSTRAINT;
	/*
	 * Install the hw-cache-events table:
	 */
	switch (boot_cpu_data.x86_vfm) {
	case INTEL_CORE_YONAH:
		pr_cont("Core events, ");
		name = "core";
		break;

	case INTEL_CORE2_MEROM:
		x86_add_quirk(intel_clovertown_quirk);
		fallthrough;

	case INTEL_CORE2_MEROM_L:
	case INTEL_CORE2_PENRYN:
	case INTEL_CORE2_DUNNINGTON:
		memcpy(hw_cache_event_ids, core2_hw_cache_event_ids,
		       sizeof(hw_cache_event_ids));

		intel_pmu_lbr_init_core();

		x86_pmu.event_constraints = intel_core2_event_constraints;
		x86_pmu.pebs_constraints = intel_core2_pebs_event_constraints;
		pr_cont("Core2 events, ");
		name = "core2";
		break;

	case INTEL_NEHALEM:
	case INTEL_NEHALEM_EP:
	case INTEL_NEHALEM_EX:
		memcpy(hw_cache_event_ids, nehalem_hw_cache_event_ids,
		       sizeof(hw_cache_event_ids));
		memcpy(hw_cache_extra_regs, nehalem_hw_cache_extra_regs,
		       sizeof(hw_cache_extra_regs));

		intel_pmu_lbr_init_nhm();

		x86_pmu.event_constraints = intel_nehalem_event_constraints;
		x86_pmu.pebs_constraints = intel_nehalem_pebs_event_constraints;
		x86_pmu.enable_all = intel_pmu_nhm_enable_all;
		x86_pmu.extra_regs = intel_nehalem_extra_regs;
		x86_pmu.limit_period = nhm_limit_period;

		mem_attr = nhm_mem_events_attrs;

		/* UOPS_ISSUED.STALLED_CYCLES */
		intel_perfmon_event_map[PERF_COUNT_HW_STALLED_CYCLES_FRONTEND] =
			X86_CONFIG(.event=0x0e, .umask=0x01, .inv=1, .cmask=1);
		/* UOPS_EXECUTED.CORE_ACTIVE_CYCLES,c=1,i=1 */
		intel_perfmon_event_map[PERF_COUNT_HW_STALLED_CYCLES_BACKEND] =
			X86_CONFIG(.event=0xb1, .umask=0x3f, .inv=1, .cmask=1);

		intel_pmu_pebs_data_source_nhm();
		x86_add_quirk(intel_nehalem_quirk);
		x86_pmu.pebs_no_tlb = 1;
		extra_attr = nhm_format_attr;

		pr_cont("Nehalem events, ");
		name = "nehalem";
		break;

	case INTEL_ATOM_BONNELL:
	case INTEL_ATOM_BONNELL_MID:
	case INTEL_ATOM_SALTWELL:
	case INTEL_ATOM_SALTWELL_MID:
	case INTEL_ATOM_SALTWELL_TABLET:
		memcpy(hw_cache_event_ids, atom_hw_cache_event_ids,
		       sizeof(hw_cache_event_ids));

		intel_pmu_lbr_init_atom();

		x86_pmu.event_constraints = intel_gen_event_constraints;
		x86_pmu.pebs_constraints = intel_atom_pebs_event_constraints;
		x86_pmu.pebs_aliases = intel_pebs_aliases_core2;
		pr_cont("Atom events, ");
		name = "bonnell";
		break;

	case INTEL_ATOM_SILVERMONT:
	case INTEL_ATOM_SILVERMONT_D:
	case INTEL_ATOM_SILVERMONT_MID:
	case INTEL_ATOM_AIRMONT:
	case INTEL_ATOM_SILVERMONT_MID2:
		memcpy(hw_cache_event_ids, slm_hw_cache_event_ids,
			sizeof(hw_cache_event_ids));
		memcpy(hw_cache_extra_regs, slm_hw_cache_extra_regs,
		       sizeof(hw_cache_extra_regs));

		intel_pmu_lbr_init_slm();

		x86_pmu.event_constraints = intel_slm_event_constraints;
		x86_pmu.pebs_constraints = intel_slm_pebs_event_constraints;
		x86_pmu.extra_regs = intel_slm_extra_regs;
		x86_pmu.flags |= PMU_FL_HAS_RSP_1;
		td_attr = slm_events_attrs;
		extra_attr = slm_format_attr;
		pr_cont("Silvermont events, ");
		name = "silvermont";
		break;

	case INTEL_ATOM_GOLDMONT:
	case INTEL_ATOM_GOLDMONT_D:
		memcpy(hw_cache_event_ids, glm_hw_cache_event_ids,
		       sizeof(hw_cache_event_ids));
		memcpy(hw_cache_extra_regs, glm_hw_cache_extra_regs,
		       sizeof(hw_cache_extra_regs));

		intel_pmu_lbr_init_skl();

		x86_pmu.event_constraints = intel_slm_event_constraints;
		x86_pmu.pebs_constraints = intel_glm_pebs_event_constraints;
		x86_pmu.extra_regs = intel_glm_extra_regs;
		/*
		 * It's recommended to use CPU_CLK_UNHALTED.CORE_P + NPEBS
		 * for precise cycles.
		 * :pp is identical to :ppp
		 */
		x86_pmu.pebs_aliases = NULL;
		x86_pmu.pebs_prec_dist = true;
		x86_pmu.lbr_pt_coexist = true;
		x86_pmu.flags |= PMU_FL_HAS_RSP_1;
		td_attr = glm_events_attrs;
		extra_attr = slm_format_attr;
		pr_cont("Goldmont events, ");
		name = "goldmont";
		break;

	case INTEL_ATOM_GOLDMONT_PLUS:
		memcpy(hw_cache_event_ids, glp_hw_cache_event_ids,
		       sizeof(hw_cache_event_ids));
		memcpy(hw_cache_extra_regs, glp_hw_cache_extra_regs,
		       sizeof(hw_cache_extra_regs));

		intel_pmu_lbr_init_skl();

		x86_pmu.event_constraints = intel_slm_event_constraints;
		x86_pmu.extra_regs = intel_glm_extra_regs;
		/*
		 * It's recommended to use CPU_CLK_UNHALTED.CORE_P + NPEBS
		 * for precise cycles.
		 */
		x86_pmu.pebs_aliases = NULL;
		x86_pmu.pebs_prec_dist = true;
		x86_pmu.lbr_pt_coexist = true;
		x86_pmu.pebs_capable = ~0ULL;
		x86_pmu.flags |= PMU_FL_HAS_RSP_1;
		x86_pmu.flags |= PMU_FL_PEBS_ALL;
		x86_pmu.get_event_constraints = glp_get_event_constraints;
		td_attr = glm_events_attrs;
		/* Goldmont Plus has 4-wide pipeline */
		event_attr_td_total_slots_scale_glm.event_str = "4";
		extra_attr = slm_format_attr;
		pr_cont("Goldmont plus events, ");
		name = "goldmont_plus";
		break;

	case INTEL_ATOM_TREMONT_D:
	case INTEL_ATOM_TREMONT:
	case INTEL_ATOM_TREMONT_L:
		x86_pmu.late_ack = true;
		memcpy(hw_cache_event_ids, glp_hw_cache_event_ids,
		       sizeof(hw_cache_event_ids));
		memcpy(hw_cache_extra_regs, tnt_hw_cache_extra_regs,
		       sizeof(hw_cache_extra_regs));
		hw_cache_event_ids[C(ITLB)][C(OP_READ)][C(RESULT_ACCESS)] = -1;

		intel_pmu_lbr_init_skl();

		x86_pmu.event_constraints = intel_slm_event_constraints;
		x86_pmu.extra_regs = intel_tnt_extra_regs;
		/*
		 * It's recommended to use CPU_CLK_UNHALTED.CORE_P + NPEBS
		 * for precise cycles.
		 */
		x86_pmu.pebs_aliases = NULL;
		x86_pmu.pebs_prec_dist = true;
		x86_pmu.lbr_pt_coexist = true;
		x86_pmu.flags |= PMU_FL_HAS_RSP_1;
		x86_pmu.get_event_constraints = tnt_get_event_constraints;
		td_attr = tnt_events_attrs;
		extra_attr = slm_format_attr;
		pr_cont("Tremont events, ");
		name = "Tremont";
		break;

	case INTEL_ATOM_GRACEMONT:
		intel_pmu_init_grt(NULL);
		intel_pmu_pebs_data_source_grt();
		x86_pmu.pebs_latency_data = grt_latency_data;
		x86_pmu.get_event_constraints = tnt_get_event_constraints;
		td_attr = tnt_events_attrs;
		mem_attr = grt_mem_attrs;
		extra_attr = nhm_format_attr;
		pr_cont("Gracemont events, ");
		name = "gracemont";
		break;

	case INTEL_ATOM_CRESTMONT:
	case INTEL_ATOM_CRESTMONT_X:
		intel_pmu_init_grt(NULL);
		x86_pmu.extra_regs = intel_cmt_extra_regs;
		intel_pmu_pebs_data_source_cmt();
		x86_pmu.pebs_latency_data = cmt_latency_data;
		x86_pmu.get_event_constraints = cmt_get_event_constraints;
		td_attr = cmt_events_attrs;
		mem_attr = grt_mem_attrs;
		extra_attr = cmt_format_attr;
		pr_cont("Crestmont events, ");
		name = "crestmont";
		break;

	case INTEL_WESTMERE:
	case INTEL_WESTMERE_EP:
	case INTEL_WESTMERE_EX:
		memcpy(hw_cache_event_ids, westmere_hw_cache_event_ids,
		       sizeof(hw_cache_event_ids));
		memcpy(hw_cache_extra_regs, nehalem_hw_cache_extra_regs,
		       sizeof(hw_cache_extra_regs));

		intel_pmu_lbr_init_nhm();

		x86_pmu.event_constraints = intel_westmere_event_constraints;
		x86_pmu.enable_all = intel_pmu_nhm_enable_all;
		x86_pmu.pebs_constraints = intel_westmere_pebs_event_constraints;
		x86_pmu.extra_regs = intel_westmere_extra_regs;
		x86_pmu.flags |= PMU_FL_HAS_RSP_1;

		mem_attr = nhm_mem_events_attrs;

		/* UOPS_ISSUED.STALLED_CYCLES */
		intel_perfmon_event_map[PERF_COUNT_HW_STALLED_CYCLES_FRONTEND] =
			X86_CONFIG(.event=0x0e, .umask=0x01, .inv=1, .cmask=1);
		/* UOPS_EXECUTED.CORE_ACTIVE_CYCLES,c=1,i=1 */
		intel_perfmon_event_map[PERF_COUNT_HW_STALLED_CYCLES_BACKEND] =
			X86_CONFIG(.event=0xb1, .umask=0x3f, .inv=1, .cmask=1);

		intel_pmu_pebs_data_source_nhm();
		extra_attr = nhm_format_attr;
		pr_cont("Westmere events, ");
		name = "westmere";
		break;

	case INTEL_SANDYBRIDGE:
	case INTEL_SANDYBRIDGE_X:
		x86_add_quirk(intel_sandybridge_quirk);
		x86_add_quirk(intel_ht_bug);
		memcpy(hw_cache_event_ids, snb_hw_cache_event_ids,
		       sizeof(hw_cache_event_ids));
		memcpy(hw_cache_extra_regs, snb_hw_cache_extra_regs,
		       sizeof(hw_cache_extra_regs));

		intel_pmu_lbr_init_snb();

		x86_pmu.event_constraints = intel_snb_event_constraints;
		x86_pmu.pebs_constraints = intel_snb_pebs_event_constraints;
		x86_pmu.pebs_aliases = intel_pebs_aliases_snb;
		if (boot_cpu_data.x86_vfm == INTEL_SANDYBRIDGE_X)
			x86_pmu.extra_regs = intel_snbep_extra_regs;
		else
			x86_pmu.extra_regs = intel_snb_extra_regs;


		/* all extra regs are per-cpu when HT is on */
		x86_pmu.flags |= PMU_FL_HAS_RSP_1;
		x86_pmu.flags |= PMU_FL_NO_HT_SHARING;

		td_attr  = snb_events_attrs;
		mem_attr = snb_mem_events_attrs;

		/* UOPS_ISSUED.ANY,c=1,i=1 to count stall cycles */
		intel_perfmon_event_map[PERF_COUNT_HW_STALLED_CYCLES_FRONTEND] =
			X86_CONFIG(.event=0x0e, .umask=0x01, .inv=1, .cmask=1);
		/* UOPS_DISPATCHED.THREAD,c=1,i=1 to count stall cycles*/
		intel_perfmon_event_map[PERF_COUNT_HW_STALLED_CYCLES_BACKEND] =
			X86_CONFIG(.event=0xb1, .umask=0x01, .inv=1, .cmask=1);

		extra_attr = nhm_format_attr;

		pr_cont("SandyBridge events, ");
		name = "sandybridge";
		break;

	case INTEL_IVYBRIDGE:
	case INTEL_IVYBRIDGE_X:
		x86_add_quirk(intel_ht_bug);
		memcpy(hw_cache_event_ids, snb_hw_cache_event_ids,
		       sizeof(hw_cache_event_ids));
		/* dTLB-load-misses on IVB is different than SNB */
		hw_cache_event_ids[C(DTLB)][C(OP_READ)][C(RESULT_MISS)] = 0x8108; /* DTLB_LOAD_MISSES.DEMAND_LD_MISS_CAUSES_A_WALK */

		memcpy(hw_cache_extra_regs, snb_hw_cache_extra_regs,
		       sizeof(hw_cache_extra_regs));

		intel_pmu_lbr_init_snb();

		x86_pmu.event_constraints = intel_ivb_event_constraints;
		x86_pmu.pebs_constraints = intel_ivb_pebs_event_constraints;
		x86_pmu.pebs_aliases = intel_pebs_aliases_ivb;
		x86_pmu.pebs_prec_dist = true;
		if (boot_cpu_data.x86_vfm == INTEL_IVYBRIDGE_X)
			x86_pmu.extra_regs = intel_snbep_extra_regs;
		else
			x86_pmu.extra_regs = intel_snb_extra_regs;
		/* all extra regs are per-cpu when HT is on */
		x86_pmu.flags |= PMU_FL_HAS_RSP_1;
		x86_pmu.flags |= PMU_FL_NO_HT_SHARING;

		td_attr  = snb_events_attrs;
		mem_attr = snb_mem_events_attrs;

		/* UOPS_ISSUED.ANY,c=1,i=1 to count stall cycles */
		intel_perfmon_event_map[PERF_COUNT_HW_STALLED_CYCLES_FRONTEND] =
			X86_CONFIG(.event=0x0e, .umask=0x01, .inv=1, .cmask=1);

		extra_attr = nhm_format_attr;

		pr_cont("IvyBridge events, ");
		name = "ivybridge";
		break;


	case INTEL_HASWELL:
	case INTEL_HASWELL_X:
	case INTEL_HASWELL_L:
	case INTEL_HASWELL_G:
		x86_add_quirk(intel_ht_bug);
		x86_add_quirk(intel_pebs_isolation_quirk);
		x86_pmu.late_ack = true;
		memcpy(hw_cache_event_ids, hsw_hw_cache_event_ids, sizeof(hw_cache_event_ids));
		memcpy(hw_cache_extra_regs, hsw_hw_cache_extra_regs, sizeof(hw_cache_extra_regs));

		intel_pmu_lbr_init_hsw();

		x86_pmu.event_constraints = intel_hsw_event_constraints;
		x86_pmu.pebs_constraints = intel_hsw_pebs_event_constraints;
		x86_pmu.extra_regs = intel_snbep_extra_regs;
		x86_pmu.pebs_aliases = intel_pebs_aliases_ivb;
		x86_pmu.pebs_prec_dist = true;
		/* all extra regs are per-cpu when HT is on */
		x86_pmu.flags |= PMU_FL_HAS_RSP_1;
		x86_pmu.flags |= PMU_FL_NO_HT_SHARING;

		x86_pmu.hw_config = hsw_hw_config;
		x86_pmu.get_event_constraints = hsw_get_event_constraints;
		x86_pmu.limit_period = hsw_limit_period;
		x86_pmu.lbr_double_abort = true;
		extra_attr = boot_cpu_has(X86_FEATURE_RTM) ?
			hsw_format_attr : nhm_format_attr;
		td_attr  = hsw_events_attrs;
		mem_attr = hsw_mem_events_attrs;
		tsx_attr = hsw_tsx_events_attrs;
		pr_cont("Haswell events, ");
		name = "haswell";
		break;

	case INTEL_BROADWELL:
	case INTEL_BROADWELL_D:
	case INTEL_BROADWELL_G:
	case INTEL_BROADWELL_X:
		x86_add_quirk(intel_pebs_isolation_quirk);
		x86_pmu.late_ack = true;
		memcpy(hw_cache_event_ids, hsw_hw_cache_event_ids, sizeof(hw_cache_event_ids));
		memcpy(hw_cache_extra_regs, hsw_hw_cache_extra_regs, sizeof(hw_cache_extra_regs));

		/* L3_MISS_LOCAL_DRAM is BIT(26) in Broadwell */
		hw_cache_extra_regs[C(LL)][C(OP_READ)][C(RESULT_MISS)] = HSW_DEMAND_READ |
									 BDW_L3_MISS|HSW_SNOOP_DRAM;
		hw_cache_extra_regs[C(LL)][C(OP_WRITE)][C(RESULT_MISS)] = HSW_DEMAND_WRITE|BDW_L3_MISS|
									  HSW_SNOOP_DRAM;
		hw_cache_extra_regs[C(NODE)][C(OP_READ)][C(RESULT_ACCESS)] = HSW_DEMAND_READ|
									     BDW_L3_MISS_LOCAL|HSW_SNOOP_DRAM;
		hw_cache_extra_regs[C(NODE)][C(OP_WRITE)][C(RESULT_ACCESS)] = HSW_DEMAND_WRITE|
									      BDW_L3_MISS_LOCAL|HSW_SNOOP_DRAM;

		intel_pmu_lbr_init_hsw();

		x86_pmu.event_constraints = intel_bdw_event_constraints;
		x86_pmu.pebs_constraints = intel_bdw_pebs_event_constraints;
		x86_pmu.extra_regs = intel_snbep_extra_regs;
		x86_pmu.pebs_aliases = intel_pebs_aliases_ivb;
		x86_pmu.pebs_prec_dist = true;
		/* all extra regs are per-cpu when HT is on */
		x86_pmu.flags |= PMU_FL_HAS_RSP_1;
		x86_pmu.flags |= PMU_FL_NO_HT_SHARING;

		x86_pmu.hw_config = hsw_hw_config;
		x86_pmu.get_event_constraints = hsw_get_event_constraints;
		x86_pmu.limit_period = bdw_limit_period;
		extra_attr = boot_cpu_has(X86_FEATURE_RTM) ?
			hsw_format_attr : nhm_format_attr;
		td_attr  = hsw_events_attrs;
		mem_attr = hsw_mem_events_attrs;
		tsx_attr = hsw_tsx_events_attrs;
		pr_cont("Broadwell events, ");
		name = "broadwell";
		break;

	case INTEL_XEON_PHI_KNL:
	case INTEL_XEON_PHI_KNM:
		memcpy(hw_cache_event_ids,
		       slm_hw_cache_event_ids, sizeof(hw_cache_event_ids));
		memcpy(hw_cache_extra_regs,
		       knl_hw_cache_extra_regs, sizeof(hw_cache_extra_regs));
		intel_pmu_lbr_init_knl();

		x86_pmu.event_constraints = intel_slm_event_constraints;
		x86_pmu.pebs_constraints = intel_slm_pebs_event_constraints;
		x86_pmu.extra_regs = intel_knl_extra_regs;

		/* all extra regs are per-cpu when HT is on */
		x86_pmu.flags |= PMU_FL_HAS_RSP_1;
		x86_pmu.flags |= PMU_FL_NO_HT_SHARING;
		extra_attr = slm_format_attr;
		pr_cont("Knights Landing/Mill events, ");
		name = "knights-landing";
		break;

	case INTEL_SKYLAKE_X:
		pmem = true;
		fallthrough;
	case INTEL_SKYLAKE_L:
	case INTEL_SKYLAKE:
	case INTEL_KABYLAKE_L:
	case INTEL_KABYLAKE:
	case INTEL_COMETLAKE_L:
	case INTEL_COMETLAKE:
		x86_add_quirk(intel_pebs_isolation_quirk);
		x86_pmu.late_ack = true;
		memcpy(hw_cache_event_ids, skl_hw_cache_event_ids, sizeof(hw_cache_event_ids));
		memcpy(hw_cache_extra_regs, skl_hw_cache_extra_regs, sizeof(hw_cache_extra_regs));
		intel_pmu_lbr_init_skl();

		/* INT_MISC.RECOVERY_CYCLES has umask 1 in Skylake */
		event_attr_td_recovery_bubbles.event_str_noht =
			"event=0xd,umask=0x1,cmask=1";
		event_attr_td_recovery_bubbles.event_str_ht =
			"event=0xd,umask=0x1,cmask=1,any=1";

		x86_pmu.event_constraints = intel_skl_event_constraints;
		x86_pmu.pebs_constraints = intel_skl_pebs_event_constraints;
		x86_pmu.extra_regs = intel_skl_extra_regs;
		x86_pmu.pebs_aliases = intel_pebs_aliases_skl;
		x86_pmu.pebs_prec_dist = true;
		/* all extra regs are per-cpu when HT is on */
		x86_pmu.flags |= PMU_FL_HAS_RSP_1;
		x86_pmu.flags |= PMU_FL_NO_HT_SHARING;

		x86_pmu.hw_config = hsw_hw_config;
		x86_pmu.get_event_constraints = hsw_get_event_constraints;
		extra_attr = boot_cpu_has(X86_FEATURE_RTM) ?
			hsw_format_attr : nhm_format_attr;
		extra_skl_attr = skl_format_attr;
		td_attr  = hsw_events_attrs;
		mem_attr = hsw_mem_events_attrs;
		tsx_attr = hsw_tsx_events_attrs;
		intel_pmu_pebs_data_source_skl(pmem);

		/*
		 * Processors with CPUID.RTM_ALWAYS_ABORT have TSX deprecated by default.
		 * TSX force abort hooks are not required on these systems. Only deploy
		 * workaround when microcode has not enabled X86_FEATURE_RTM_ALWAYS_ABORT.
		 */
		if (boot_cpu_has(X86_FEATURE_TSX_FORCE_ABORT) &&
		   !boot_cpu_has(X86_FEATURE_RTM_ALWAYS_ABORT)) {
			x86_pmu.flags |= PMU_FL_TFA;
			x86_pmu.get_event_constraints = tfa_get_event_constraints;
			x86_pmu.enable_all = intel_tfa_pmu_enable_all;
			x86_pmu.commit_scheduling = intel_tfa_commit_scheduling;
		}

		pr_cont("Skylake events, ");
		name = "skylake";
		break;

	case INTEL_ICELAKE_X:
	case INTEL_ICELAKE_D:
		x86_pmu.pebs_ept = 1;
		pmem = true;
		fallthrough;
	case INTEL_ICELAKE_L:
	case INTEL_ICELAKE:
	case INTEL_TIGERLAKE_L:
	case INTEL_TIGERLAKE:
	case INTEL_ROCKETLAKE:
		x86_pmu.late_ack = true;
		memcpy(hw_cache_event_ids, skl_hw_cache_event_ids, sizeof(hw_cache_event_ids));
		memcpy(hw_cache_extra_regs, skl_hw_cache_extra_regs, sizeof(hw_cache_extra_regs));
		hw_cache_event_ids[C(ITLB)][C(OP_READ)][C(RESULT_ACCESS)] = -1;
		intel_pmu_lbr_init_skl();

		x86_pmu.event_constraints = intel_icl_event_constraints;
		x86_pmu.pebs_constraints = intel_icl_pebs_event_constraints;
		x86_pmu.extra_regs = intel_icl_extra_regs;
		x86_pmu.pebs_aliases = NULL;
		x86_pmu.pebs_prec_dist = true;
		x86_pmu.flags |= PMU_FL_HAS_RSP_1;
		x86_pmu.flags |= PMU_FL_NO_HT_SHARING;

		x86_pmu.hw_config = hsw_hw_config;
		x86_pmu.get_event_constraints = icl_get_event_constraints;
		extra_attr = boot_cpu_has(X86_FEATURE_RTM) ?
			hsw_format_attr : nhm_format_attr;
		extra_skl_attr = skl_format_attr;
		mem_attr = icl_events_attrs;
		td_attr = icl_td_events_attrs;
		tsx_attr = icl_tsx_events_attrs;
		x86_pmu.rtm_abort_event = X86_CONFIG(.event=0xc9, .umask=0x04);
		x86_pmu.lbr_pt_coexist = true;
		intel_pmu_pebs_data_source_skl(pmem);
		x86_pmu.num_topdown_events = 4;
		static_call_update(intel_pmu_update_topdown_event,
				   &icl_update_topdown_event);
		static_call_update(intel_pmu_set_topdown_event_period,
				   &icl_set_topdown_event_period);
		pr_cont("Icelake events, ");
		name = "icelake";
		break;

	case INTEL_SAPPHIRERAPIDS_X:
	case INTEL_EMERALDRAPIDS_X:
		x86_pmu.flags |= PMU_FL_MEM_LOADS_AUX;
		x86_pmu.extra_regs = intel_glc_extra_regs;
		pr_cont("Sapphire Rapids events, ");
		name = "sapphire_rapids";
		goto glc_common;

	case INTEL_GRANITERAPIDS_X:
	case INTEL_GRANITERAPIDS_D:
		x86_pmu.extra_regs = intel_rwc_extra_regs;
		pr_cont("Granite Rapids events, ");
		name = "granite_rapids";

	glc_common:
		intel_pmu_init_glc(NULL);
		x86_pmu.pebs_ept = 1;
		x86_pmu.hw_config = hsw_hw_config;
		x86_pmu.get_event_constraints = glc_get_event_constraints;
		extra_attr = boot_cpu_has(X86_FEATURE_RTM) ?
			hsw_format_attr : nhm_format_attr;
		extra_skl_attr = skl_format_attr;
		mem_attr = glc_events_attrs;
		td_attr = glc_td_events_attrs;
		tsx_attr = glc_tsx_events_attrs;
		intel_pmu_pebs_data_source_skl(true);
		break;

	case INTEL_ALDERLAKE:
	case INTEL_ALDERLAKE_L:
	case INTEL_RAPTORLAKE:
	case INTEL_RAPTORLAKE_P:
	case INTEL_RAPTORLAKE_S:
		/*
		 * Alder Lake has 2 types of CPU, core and atom.
		 *
		 * Initialize the common PerfMon capabilities here.
		 */
		intel_pmu_init_hybrid(hybrid_big_small);

		x86_pmu.pebs_latency_data = grt_latency_data;
		x86_pmu.get_event_constraints = adl_get_event_constraints;
		x86_pmu.hw_config = adl_hw_config;
		x86_pmu.get_hybrid_cpu_type = adl_get_hybrid_cpu_type;

		td_attr = adl_hybrid_events_attrs;
		mem_attr = adl_hybrid_mem_attrs;
		tsx_attr = adl_hybrid_tsx_attrs;
		extra_attr = boot_cpu_has(X86_FEATURE_RTM) ?
			adl_hybrid_extra_attr_rtm : adl_hybrid_extra_attr;

		/* Initialize big core specific PerfMon capabilities.*/
		pmu = &x86_pmu.hybrid_pmu[X86_HYBRID_PMU_CORE_IDX];
		intel_pmu_init_glc(&pmu->pmu);
		if (cpu_feature_enabled(X86_FEATURE_HYBRID_CPU)) {
			pmu->cntr_mask64 <<= 2;
			pmu->cntr_mask64 |= 0x3;
			pmu->fixed_cntr_mask64 <<= 1;
			pmu->fixed_cntr_mask64 |= 0x1;
		} else {
			pmu->cntr_mask64 = x86_pmu.cntr_mask64;
			pmu->fixed_cntr_mask64 = x86_pmu.fixed_cntr_mask64;
		}

		/*
		 * Quirk: For some Alder Lake machine, when all E-cores are disabled in
		 * a BIOS, the leaf 0xA will enumerate all counters of P-cores. However,
		 * the X86_FEATURE_HYBRID_CPU is still set. The above codes will
		 * mistakenly add extra counters for P-cores. Correct the number of
		 * counters here.
		 */
		if ((x86_pmu_num_counters(&pmu->pmu) > 8) || (x86_pmu_num_counters_fixed(&pmu->pmu) > 4)) {
			pmu->cntr_mask64 = x86_pmu.cntr_mask64;
			pmu->fixed_cntr_mask64 = x86_pmu.fixed_cntr_mask64;
		}

		pmu->pebs_events_mask = intel_pmu_pebs_mask(pmu->cntr_mask64);
		pmu->unconstrained = (struct event_constraint)
				     __EVENT_CONSTRAINT(0, pmu->cntr_mask64,
				     0, x86_pmu_num_counters(&pmu->pmu), 0, 0);

		pmu->extra_regs = intel_glc_extra_regs;

		/* Initialize Atom core specific PerfMon capabilities.*/
		pmu = &x86_pmu.hybrid_pmu[X86_HYBRID_PMU_ATOM_IDX];
		intel_pmu_init_grt(&pmu->pmu);

		x86_pmu.flags |= PMU_FL_MEM_LOADS_AUX;
		intel_pmu_pebs_data_source_adl();
		pr_cont("Alderlake Hybrid events, ");
		name = "alderlake_hybrid";
		break;

	case INTEL_METEORLAKE:
	case INTEL_METEORLAKE_L:
	case INTEL_ARROWLAKE_U:
		intel_pmu_init_hybrid(hybrid_big_small);

		x86_pmu.pebs_latency_data = cmt_latency_data;
		x86_pmu.get_event_constraints = mtl_get_event_constraints;
		x86_pmu.hw_config = adl_hw_config;

		td_attr = adl_hybrid_events_attrs;
		mem_attr = mtl_hybrid_mem_attrs;
		tsx_attr = adl_hybrid_tsx_attrs;
		extra_attr = boot_cpu_has(X86_FEATURE_RTM) ?
			mtl_hybrid_extra_attr_rtm : mtl_hybrid_extra_attr;

		/* Initialize big core specific PerfMon capabilities.*/
		pmu = &x86_pmu.hybrid_pmu[X86_HYBRID_PMU_CORE_IDX];
		intel_pmu_init_glc(&pmu->pmu);
		pmu->extra_regs = intel_rwc_extra_regs;

		/* Initialize Atom core specific PerfMon capabilities.*/
		pmu = &x86_pmu.hybrid_pmu[X86_HYBRID_PMU_ATOM_IDX];
		intel_pmu_init_grt(&pmu->pmu);
		pmu->extra_regs = intel_cmt_extra_regs;

		intel_pmu_pebs_data_source_mtl();
		pr_cont("Meteorlake Hybrid events, ");
		name = "meteorlake_hybrid";
		break;

	case INTEL_PANTHERLAKE_L:
		pr_cont("Pantherlake Hybrid events, ");
		name = "pantherlake_hybrid";
		goto lnl_common;

	case INTEL_LUNARLAKE_M:
	case INTEL_ARROWLAKE:
		pr_cont("Lunarlake Hybrid events, ");
		name = "lunarlake_hybrid";

	lnl_common:
		intel_pmu_init_hybrid(hybrid_big_small);

		x86_pmu.pebs_latency_data = lnl_latency_data;
		x86_pmu.get_event_constraints = mtl_get_event_constraints;
		x86_pmu.hw_config = adl_hw_config;

		td_attr = lnl_hybrid_events_attrs;
		mem_attr = mtl_hybrid_mem_attrs;
		tsx_attr = adl_hybrid_tsx_attrs;
		extra_attr = boot_cpu_has(X86_FEATURE_RTM) ?
			mtl_hybrid_extra_attr_rtm : mtl_hybrid_extra_attr;

		/* Initialize big core specific PerfMon capabilities.*/
		pmu = &x86_pmu.hybrid_pmu[X86_HYBRID_PMU_CORE_IDX];
		intel_pmu_init_lnc(&pmu->pmu);

		/* Initialize Atom core specific PerfMon capabilities.*/
		pmu = &x86_pmu.hybrid_pmu[X86_HYBRID_PMU_ATOM_IDX];
		intel_pmu_init_skt(&pmu->pmu);

		intel_pmu_pebs_data_source_lnl();
		break;

	case INTEL_ARROWLAKE_H:
		intel_pmu_init_hybrid(hybrid_big_small_tiny);

		x86_pmu.pebs_latency_data = arl_h_latency_data;
		x86_pmu.get_event_constraints = arl_h_get_event_constraints;
		x86_pmu.hw_config = arl_h_hw_config;

		td_attr = arl_h_hybrid_events_attrs;
		mem_attr = arl_h_hybrid_mem_attrs;
		tsx_attr = adl_hybrid_tsx_attrs;
		extra_attr = boot_cpu_has(X86_FEATURE_RTM) ?
			mtl_hybrid_extra_attr_rtm : mtl_hybrid_extra_attr;

		/* Initialize big core specific PerfMon capabilities. */
		pmu = &x86_pmu.hybrid_pmu[X86_HYBRID_PMU_CORE_IDX];
		intel_pmu_init_lnc(&pmu->pmu);

		/* Initialize Atom core specific PerfMon capabilities. */
		pmu = &x86_pmu.hybrid_pmu[X86_HYBRID_PMU_ATOM_IDX];
		intel_pmu_init_skt(&pmu->pmu);

		/* Initialize Lower Power Atom specific PerfMon capabilities. */
		pmu = &x86_pmu.hybrid_pmu[X86_HYBRID_PMU_TINY_IDX];
		intel_pmu_init_grt(&pmu->pmu);
		pmu->extra_regs = intel_cmt_extra_regs;

		intel_pmu_pebs_data_source_arl_h();
		pr_cont("ArrowLake-H Hybrid events, ");
		name = "arrowlake_h_hybrid";
		break;

	default:
		switch (x86_pmu.version) {
		case 1:
			x86_pmu.event_constraints = intel_v1_event_constraints;
			pr_cont("generic architected perfmon v1, ");
			name = "generic_arch_v1";
			break;
		case 2:
		case 3:
		case 4:
			/*
			 * default constraints for v2 and up
			 */
			x86_pmu.event_constraints = intel_gen_event_constraints;
			pr_cont("generic architected perfmon, ");
			name = "generic_arch_v2+";
			break;
		default:
			/*
			 * The default constraints for v5 and up can support up to
			 * 16 fixed counters. For the fixed counters 4 and later,
			 * the pseudo-encoding is applied.
			 * The constraints may be cut according to the CPUID enumeration
			 * by inserting the EVENT_CONSTRAINT_END.
			 */
			if (fls64(x86_pmu.fixed_cntr_mask64) > INTEL_PMC_MAX_FIXED)
				x86_pmu.fixed_cntr_mask64 &= GENMASK_ULL(INTEL_PMC_MAX_FIXED - 1, 0);
			intel_v5_gen_event_constraints[fls64(x86_pmu.fixed_cntr_mask64)].weight = -1;
			x86_pmu.event_constraints = intel_v5_gen_event_constraints;
			pr_cont("generic architected perfmon, ");
			name = "generic_arch_v5+";
			break;
		}
	}

	snprintf(pmu_name_str, sizeof(pmu_name_str), "%s", name);

	if (!is_hybrid()) {
		group_events_td.attrs  = td_attr;
		group_events_mem.attrs = mem_attr;
		group_events_tsx.attrs = tsx_attr;
		group_format_extra.attrs = extra_attr;
		group_format_extra_skl.attrs = extra_skl_attr;

		x86_pmu.attr_update = attr_update;
	} else {
		hybrid_group_events_td.attrs  = td_attr;
		hybrid_group_events_mem.attrs = mem_attr;
		hybrid_group_events_tsx.attrs = tsx_attr;
		hybrid_group_format_extra.attrs = extra_attr;

		x86_pmu.attr_update = hybrid_attr_update;
	}

	intel_pmu_check_counters_mask(&x86_pmu.cntr_mask64,
				      &x86_pmu.fixed_cntr_mask64,
				      &x86_pmu.intel_ctrl);

	/* AnyThread may be deprecated on arch perfmon v5 or later */
	if (x86_pmu.intel_cap.anythread_deprecated)
		x86_pmu.format_attrs = intel_arch_formats_attr;

	intel_pmu_check_event_constraints(x86_pmu.event_constraints,
					  x86_pmu.cntr_mask64,
					  x86_pmu.fixed_cntr_mask64,
					  x86_pmu.intel_ctrl);
	/*
	 * Access LBR MSR may cause #GP under certain circumstances.
	 * Check all LBR MSR here.
	 * Disable LBR access if any LBR MSRs can not be accessed.
	 */
	if (x86_pmu.lbr_tos && !check_msr(x86_pmu.lbr_tos, 0x3UL))
		x86_pmu.lbr_nr = 0;
	for (i = 0; i < x86_pmu.lbr_nr; i++) {
		if (!(check_msr(x86_pmu.lbr_from + i, 0xffffUL) &&
		      check_msr(x86_pmu.lbr_to + i, 0xffffUL)))
			x86_pmu.lbr_nr = 0;
	}

	if (x86_pmu.lbr_nr) {
		intel_pmu_lbr_init();

		pr_cont("%d-deep LBR, ", x86_pmu.lbr_nr);

		/* only support branch_stack snapshot for perfmon >= v2 */
		if (x86_pmu.disable_all == intel_pmu_disable_all) {
			if (boot_cpu_has(X86_FEATURE_ARCH_LBR)) {
				static_call_update(perf_snapshot_branch_stack,
						   intel_pmu_snapshot_arch_branch_stack);
			} else {
				static_call_update(perf_snapshot_branch_stack,
						   intel_pmu_snapshot_branch_stack);
			}
		}
	}

	intel_pmu_check_extra_regs(x86_pmu.extra_regs);

	/* Support full width counters using alternative MSR range */
	if (x86_pmu.intel_cap.full_width_write) {
		x86_pmu.max_period = x86_pmu.cntval_mask >> 1;
		x86_pmu.perfctr = MSR_IA32_PMC0;
		pr_cont("full-width counters, ");
	}

	/* Support V6+ MSR Aliasing */
	if (x86_pmu.version >= 6) {
		x86_pmu.perfctr = MSR_IA32_PMC_V6_GP0_CTR;
		x86_pmu.eventsel = MSR_IA32_PMC_V6_GP0_CFG_A;
		x86_pmu.fixedctr = MSR_IA32_PMC_V6_FX0_CTR;
		x86_pmu.addr_offset = intel_pmu_v6_addr_offset;
	}

	if (!is_hybrid() && x86_pmu.intel_cap.perf_metrics)
		x86_pmu.intel_ctrl |= 1ULL << GLOBAL_CTRL_EN_PERF_METRICS;

	if (x86_pmu.intel_cap.pebs_timing_info)
		x86_pmu.flags |= PMU_FL_RETIRE_LATENCY;

	intel_aux_output_init();

	return 0;
}

/*
 * HT bug: phase 2 init
 * Called once we have valid topology information to check
 * whether or not HT is enabled
 * If HT is off, then we disable the workaround
 */
static __init int fixup_ht_bug(void)
{
	int c;
	/*
	 * problem not present on this CPU model, nothing to do
	 */
	if (!(x86_pmu.flags & PMU_FL_EXCL_ENABLED))
		return 0;

	if (topology_max_smt_threads() > 1) {
		pr_info("PMU erratum BJ122, BV98, HSD29 worked around, HT is on\n");
		return 0;
	}

	cpus_read_lock();

	hardlockup_detector_perf_stop();

	x86_pmu.flags &= ~(PMU_FL_EXCL_CNTRS | PMU_FL_EXCL_ENABLED);

	x86_pmu.start_scheduling = NULL;
	x86_pmu.commit_scheduling = NULL;
	x86_pmu.stop_scheduling = NULL;

	hardlockup_detector_perf_restart();

	for_each_online_cpu(c)
		free_excl_cntrs(&per_cpu(cpu_hw_events, c));

	cpus_read_unlock();
	pr_info("PMU erratum BJ122, BV98, HSD29 workaround disabled, HT off\n");
	return 0;
}
subsys_initcall(fixup_ht_bug)<|MERGE_RESOLUTION|>--- conflicted
+++ resolved
@@ -3192,8 +3192,7 @@
 		 * Update the MSR if pebs_enabled is changed.
 		 */
 		if (pebs_enabled != cpuc->pebs_enabled)
-<<<<<<< HEAD
-			wrmsrl(MSR_IA32_PEBS_ENABLE, cpuc->pebs_enabled);
+			wrmsrq(MSR_IA32_PEBS_ENABLE, cpuc->pebs_enabled);
 
 		/*
 		 * Above PEBS handler (PEBS counters snapshotting) has updated fixed
@@ -3203,9 +3202,6 @@
 		if (cpuc->events[INTEL_PMC_IDX_FIXED_SLOTS] &&
 		    is_pebs_counter_event_group(cpuc->events[INTEL_PMC_IDX_FIXED_SLOTS]))
 			status &= ~GLOBAL_STATUS_PERF_METRICS_OVF_BIT;
-=======
-			wrmsrq(MSR_IA32_PEBS_ENABLE, cpuc->pebs_enabled);
->>>>>>> edb853b5
 	}
 
 	/*
