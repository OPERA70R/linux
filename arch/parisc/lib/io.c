// SPDX-License-Identifier: GPL-2.0
/*
 * arch/parisc/lib/io.c
 *
 * Copyright (c) Matthew Wilcox 2001 for Hewlett-Packard
 * Copyright (c) Randolph Chung 2001 <tausq@debian.org>
 *
 * IO accessing functions which shouldn't be inlined because they're too big
 */

#include <linux/kernel.h>
#include <linux/module.h>
#include <asm/io.h>

<<<<<<< HEAD
/*
** Copies a block of memory from a device in an efficient manner.
** Assumes the device can cope with 32-bit transfers.  If it can't,
** don't use this function.
**
** CR16 counts on C3000 reading 256 bytes from Symbios 896 RAM:
**	27341/64    = 427 cyc per int
**	61311/128   = 478 cyc per short
**	122637/256  = 479 cyc per byte
** Ergo bus latencies dominant (not transfer size).
**      Minimize total number of transfers at cost of CPU cycles.
**	TODO: only look at src alignment and adjust the stores to dest.
*/
void memcpy_fromio(void *dst, const volatile void __iomem *src, int count)
{
	/* first compare alignment of src/dst */ 
	if ( (((unsigned long)dst ^ (unsigned long)src) & 1) || (count < 2) )
		goto bytecopy;

	if ( (((unsigned long)dst ^ (unsigned long)src) & 2) || (count < 4) )
		goto shortcopy;

	/* Then check for misaligned start address */
	if ((unsigned long)src & 1) {
		*(u8 *)dst = readb(src);
		src++;
		dst++;
		count--;
		if (count < 2) goto bytecopy;
	}

	if ((unsigned long)src & 2) {
		*(u16 *)dst = __raw_readw(src);
		src += 2;
		dst += 2;
		count -= 2;
	}

	while (count > 3) {
		*(u32 *)dst = __raw_readl(src);
		dst += 4;
		src += 4;
		count -= 4;
	}

 shortcopy:
	while (count > 1) {
		*(u16 *)dst = __raw_readw(src);
		src += 2;
		dst += 2;
		count -= 2;
	}

 bytecopy:
	while (count--) {
		*(char *)dst = readb(src);
		src++;
		dst++;
	}
}

=======
>>>>>>> e8a457b7
/*
 * Read COUNT 8-bit bytes from port PORT into memory starting at
 * SRC.
 */
void insb (unsigned long port, void *dst, unsigned long count)
{
	unsigned char *p;

	p = (unsigned char *)dst;

	while (((unsigned long)p) & 0x3) {
		if (!count)
			return;
		count--;
		*p = inb(port);
		p++;
	}

	while (count >= 4) {
		unsigned int w;
		count -= 4;
		w = inb(port) << 24;
		w |= inb(port) << 16;
		w |= inb(port) << 8;
		w |= inb(port);
		*(unsigned int *) p = w;
		p += 4;
	}

	while (count) {
		--count;
		*p = inb(port);
		p++;
	}
}


/*
 * Read COUNT 16-bit words from port PORT into memory starting at
 * SRC.  SRC must be at least short aligned.  This is used by the
 * IDE driver to read disk sectors.  Performance is important, but
 * the interfaces seems to be slow: just using the inlined version
 * of the inw() breaks things.
 */
void insw (unsigned long port, void *dst, unsigned long count)
{
	unsigned int l = 0, l2;
	unsigned char *p;

	p = (unsigned char *)dst;

	if (!count)
		return;

	switch (((unsigned long)p) & 0x3)
	{
	 case 0x00:			/* Buffer 32-bit aligned */
		while (count>=2) {

			count -= 2;
			l = cpu_to_le16(inw(port)) << 16;
			l |= cpu_to_le16(inw(port));
			*(unsigned int *)p = l;
			p += 4;
		}
		if (count) {
			*(unsigned short *)p = cpu_to_le16(inw(port));
		}
		break;

	 case 0x02:			/* Buffer 16-bit aligned */
		*(unsigned short *)p = cpu_to_le16(inw(port));
		p += 2;
		count--;
		while (count>=2) {

			count -= 2;
			l = cpu_to_le16(inw(port)) << 16;
			l |= cpu_to_le16(inw(port));
			*(unsigned int *)p = l;
			p += 4;
		}
		if (count) {
			*(unsigned short *)p = cpu_to_le16(inw(port));
		}
		break;

	 case 0x01:			/* Buffer 8-bit aligned */
	 case 0x03:
		/* I don't bother with 32bit transfers
		 * in this case, 16bit will have to do -- DE */
		--count;

		l = cpu_to_le16(inw(port));
		*p = l >> 8;
		p++;
		while (count--)
		{
			l2 = cpu_to_le16(inw(port));
			*(unsigned short *)p = (l & 0xff) << 8 | (l2 >> 8);
			p += 2;
			l = l2;
		}
		*p = l & 0xff;
		break;
	}
}



/*
 * Read COUNT 32-bit words from port PORT into memory starting at
 * SRC. Now works with any alignment in SRC. Performance is important,
 * but the interfaces seems to be slow: just using the inlined version
 * of the inl() breaks things.
 */
void insl (unsigned long port, void *dst, unsigned long count)
{
	unsigned int l = 0, l2;
	unsigned char *p;

	p = (unsigned char *)dst;

	if (!count)
		return;

	switch (((unsigned long) dst) & 0x3)
	{
	 case 0x00:			/* Buffer 32-bit aligned */
		while (count--)
		{
			*(unsigned int *)p = cpu_to_le32(inl(port));
			p += 4;
		}
		break;

	 case 0x02:			/* Buffer 16-bit aligned */
		--count;

		l = cpu_to_le32(inl(port));
		*(unsigned short *)p = l >> 16;
		p += 2;

		while (count--)
		{
			l2 = cpu_to_le32(inl(port));
			*(unsigned int *)p = (l & 0xffff) << 16 | (l2 >> 16);
			p += 4;
			l = l2;
		}
		*(unsigned short *)p = l & 0xffff;
		break;
	 case 0x01:			/* Buffer 8-bit aligned */
		--count;

		l = cpu_to_le32(inl(port));
		*(unsigned char *)p = l >> 24;
		p++;
		*(unsigned short *)p = (l >> 8) & 0xffff;
		p += 2;
		while (count--)
		{
			l2 = cpu_to_le32(inl(port));
			*(unsigned int *)p = (l & 0xff) << 24 | (l2 >> 8);
			p += 4;
			l = l2;
		}
		*p = l & 0xff;
		break;
	 case 0x03:			/* Buffer 8-bit aligned */
		--count;

		l = cpu_to_le32(inl(port));
		*p = l >> 24;
		p++;
		while (count--)
		{
			l2 = cpu_to_le32(inl(port));
			*(unsigned int *)p = (l & 0xffffff) << 8 | l2 >> 24;
			p += 4;
			l = l2;
		}
		*(unsigned short *)p = (l >> 8) & 0xffff;
		p += 2;
		*p = l & 0xff;
		break;
	}
}


/*
 * Like insb but in the opposite direction.
 * Don't worry as much about doing aligned memory transfers:
 * doing byte reads the "slow" way isn't nearly as slow as
 * doing byte writes the slow way (no r-m-w cycle).
 */
void outsb(unsigned long port, const void * src, unsigned long count)
{
	const unsigned char *p;

	p = (const unsigned char *)src;
	while (count) {
		count--;
		outb(*p, port);
		p++;
	}
}

/*
 * Like insw but in the opposite direction.  This is used by the IDE
 * driver to write disk sectors.  Performance is important, but the
 * interfaces seems to be slow: just using the inlined version of the
 * outw() breaks things.
 */
void outsw (unsigned long port, const void *src, unsigned long count)
{
	unsigned int l = 0, l2;
	const unsigned char *p;

	p = (const unsigned char *)src;

	if (!count)
		return;

	switch (((unsigned long)p) & 0x3)
	{
	 case 0x00:			/* Buffer 32-bit aligned */
		while (count>=2) {
			count -= 2;
			l = *(unsigned int *)p;
			p += 4;
			outw(le16_to_cpu(l >> 16), port);
			outw(le16_to_cpu(l & 0xffff), port);
		}
		if (count) {
			outw(le16_to_cpu(*(unsigned short*)p), port);
		}
		break;

	 case 0x02:			/* Buffer 16-bit aligned */

		outw(le16_to_cpu(*(unsigned short*)p), port);
		p += 2;
		count--;

		while (count>=2) {
			count -= 2;
			l = *(unsigned int *)p;
			p += 4;
			outw(le16_to_cpu(l >> 16), port);
			outw(le16_to_cpu(l & 0xffff), port);
		}
		if (count) {
			outw(le16_to_cpu(*(unsigned short *)p), port);
		}
		break;

	 case 0x01:			/* Buffer 8-bit aligned */
		/* I don't bother with 32bit transfers
		 * in this case, 16bit will have to do -- DE */

		l  = *p << 8;
		p++;
		count--;
		while (count)
		{
			count--;
			l2 = *(unsigned short *)p;
			p += 2;
			outw(le16_to_cpu(l | l2 >> 8), port);
		        l = l2 << 8;
		}
		l2 = *(unsigned char *)p;
		outw (le16_to_cpu(l | l2>>8), port);
		break;

	}
}


/*
 * Like insl but in the opposite direction.  This is used by the IDE
 * driver to write disk sectors.  Works with any alignment in SRC.
 *  Performance is important, but the interfaces seems to be slow:
 * just using the inlined version of the outl() breaks things.
 */
void outsl (unsigned long port, const void *src, unsigned long count)
{
	unsigned int l = 0, l2;
	const unsigned char *p;

	p = (const unsigned char *)src;

	if (!count)
		return;

	switch (((unsigned long)p) & 0x3)
	{
	 case 0x00:			/* Buffer 32-bit aligned */
		while (count--)
		{
			outl(le32_to_cpu(*(unsigned int *)p), port);
			p += 4;
		}
		break;

	 case 0x02:			/* Buffer 16-bit aligned */
		--count;

		l = *(unsigned short *)p;
		p += 2;

		while (count--)
		{
			l2 = *(unsigned int *)p;
			p += 4;
			outl (le32_to_cpu(l << 16 | l2 >> 16), port);
			l = l2;
		}
		l2 = *(unsigned short *)p;
		outl (le32_to_cpu(l << 16 | l2), port);
		break;
	 case 0x01:			/* Buffer 8-bit aligned */
		--count;

		l = *p << 24;
		p++;
		l |= *(unsigned short *)p << 8;
		p += 2;

		while (count--)
		{
			l2 = *(unsigned int *)p;
			p += 4;
			outl (le32_to_cpu(l | l2 >> 24), port);
			l = l2 << 8;
		}
		l2 = *p;
		outl (le32_to_cpu(l | l2), port);
		break;
	 case 0x03:			/* Buffer 8-bit aligned */
		--count;

		l = *p << 24;
		p++;

		while (count--)
		{
			l2 = *(unsigned int *)p;
			p += 4;
			outl (le32_to_cpu(l | l2 >> 8), port);
			l = l2 << 24;
		}
		l2 = *(unsigned short *)p << 16;
		p += 2;
		l2 |= *p;
		outl (le32_to_cpu(l | l2), port);
		break;
	}
}

EXPORT_SYMBOL(insb);
EXPORT_SYMBOL(insw);
EXPORT_SYMBOL(insl);
EXPORT_SYMBOL(outsb);
EXPORT_SYMBOL(outsw);
EXPORT_SYMBOL(outsl);<|MERGE_RESOLUTION|>--- conflicted
+++ resolved
@@ -12,70 +12,6 @@
 #include <linux/module.h>
 #include <asm/io.h>
 
-<<<<<<< HEAD
-/*
-** Copies a block of memory from a device in an efficient manner.
-** Assumes the device can cope with 32-bit transfers.  If it can't,
-** don't use this function.
-**
-** CR16 counts on C3000 reading 256 bytes from Symbios 896 RAM:
-**	27341/64    = 427 cyc per int
-**	61311/128   = 478 cyc per short
-**	122637/256  = 479 cyc per byte
-** Ergo bus latencies dominant (not transfer size).
-**      Minimize total number of transfers at cost of CPU cycles.
-**	TODO: only look at src alignment and adjust the stores to dest.
-*/
-void memcpy_fromio(void *dst, const volatile void __iomem *src, int count)
-{
-	/* first compare alignment of src/dst */ 
-	if ( (((unsigned long)dst ^ (unsigned long)src) & 1) || (count < 2) )
-		goto bytecopy;
-
-	if ( (((unsigned long)dst ^ (unsigned long)src) & 2) || (count < 4) )
-		goto shortcopy;
-
-	/* Then check for misaligned start address */
-	if ((unsigned long)src & 1) {
-		*(u8 *)dst = readb(src);
-		src++;
-		dst++;
-		count--;
-		if (count < 2) goto bytecopy;
-	}
-
-	if ((unsigned long)src & 2) {
-		*(u16 *)dst = __raw_readw(src);
-		src += 2;
-		dst += 2;
-		count -= 2;
-	}
-
-	while (count > 3) {
-		*(u32 *)dst = __raw_readl(src);
-		dst += 4;
-		src += 4;
-		count -= 4;
-	}
-
- shortcopy:
-	while (count > 1) {
-		*(u16 *)dst = __raw_readw(src);
-		src += 2;
-		dst += 2;
-		count -= 2;
-	}
-
- bytecopy:
-	while (count--) {
-		*(char *)dst = readb(src);
-		src++;
-		dst++;
-	}
-}
-
-=======
->>>>>>> e8a457b7
 /*
  * Read COUNT 8-bit bytes from port PORT into memory starting at
  * SRC.
