--- conflicted
+++ resolved
@@ -14,11 +14,8 @@
 #define EX_TYPE_UA_LOAD_REGPAIR	6
 #define EX_TYPE_ZEROPAD		7
 #define EX_TYPE_FPC		8
-<<<<<<< HEAD
-=======
 #define EX_TYPE_UA_MVCOS_TO	9
 #define EX_TYPE_UA_MVCOS_FROM	10
->>>>>>> e8a457b7
 
 #define EX_DATA_REG_ERR_SHIFT	0
 #define EX_DATA_REG_ERR		GENMASK(3, 0)
@@ -89,13 +86,10 @@
 #define EX_TABLE_FPC(_fault, _target)					\
 	__EX_TABLE(__ex_table, _fault, _target, EX_TYPE_FPC, __stringify(%%r0), __stringify(%%r0), 0)
 
-<<<<<<< HEAD
-=======
 #define EX_TABLE_UA_MVCOS_TO(_fault, _target)				\
 	__EX_TABLE(__ex_table, _fault, _target, EX_TYPE_UA_MVCOS_TO, __stringify(%%r0), __stringify(%%r0), 0)
 
 #define EX_TABLE_UA_MVCOS_FROM(_fault, _target)				\
 	__EX_TABLE(__ex_table, _fault, _target, EX_TYPE_UA_MVCOS_FROM, __stringify(%%r0), __stringify(%%r0), 0)
 
->>>>>>> e8a457b7
 #endif /* __ASM_EXTABLE_H */