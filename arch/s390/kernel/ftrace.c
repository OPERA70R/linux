// SPDX-License-Identifier: GPL-2.0
/*
 * Dynamic function tracer architecture backend.
 *
 * Copyright IBM Corp. 2009,2014
 *
 *   Author(s): Martin Schwidefsky <schwidefsky@de.ibm.com>
 */

#include <linux/hardirq.h>
#include <linux/uaccess.h>
#include <linux/ftrace.h>
#include <linux/kernel.h>
#include <linux/types.h>
#include <linux/kmsan-checks.h>
#include <linux/cpufeature.h>
#include <linux/kprobes.h>
#include <linux/execmem.h>
#include <trace/syscall.h>
#include <asm/asm-offsets.h>
#include <asm/text-patching.h>
#include <asm/cacheflush.h>
#include <asm/ftrace.lds.h>
#include <asm/nospec-branch.h>
#include <asm/set_memory.h>
#include "entry.h"
#include "ftrace.h"

/*
 * To generate function prologue either gcc's hotpatch feature (since gcc 4.8)
 * or a combination of -pg -mrecord-mcount -mnop-mcount -mfentry flags
 * (since gcc 9 / clang 10) is used.
 * In both cases the original and also the disabled function prologue contains
 * only a single six byte instruction and looks like this:
 * >	brcl	0,0			# offset 0
 * To enable ftrace the code gets patched like above and afterwards looks
 * like this:
 * >	brasl	%r0,ftrace_caller	# offset 0
 *
 * The instruction will be patched by ftrace_make_call / ftrace_make_nop.
 * The ftrace function gets called with a non-standard C function call ABI
 * where r0 contains the return address. It is also expected that the called
 * function only clobbers r0 and r1, but restores r2-r15.
 * For module code we can't directly jump to ftrace caller, but need a
 * trampoline (ftrace_plt), which clobbers also r1.
 */

void *ftrace_func __read_mostly = ftrace_stub;
struct ftrace_insn {
	u16 opc;
	s32 disp;
} __packed;

static const char *ftrace_shared_hotpatch_trampoline(const char **end)
{
	const char *tstart, *tend;

	tstart = ftrace_shared_hotpatch_trampoline_br;
	tend = ftrace_shared_hotpatch_trampoline_br_end;
#ifdef CONFIG_EXPOLINE
	if (!nospec_disable) {
		tstart = ftrace_shared_hotpatch_trampoline_exrl;
		tend = ftrace_shared_hotpatch_trampoline_exrl_end;
	}
#endif /* CONFIG_EXPOLINE */
	if (end)
		*end = tend;
	return tstart;
}

bool ftrace_need_init_nop(void)
{
	return !cpu_has_seq_insn();
}

int ftrace_init_nop(struct module *mod, struct dyn_ftrace *rec)
{
	static struct ftrace_hotpatch_trampoline *next_vmlinux_trampoline =
		__ftrace_hotpatch_trampolines_start;
	static const struct ftrace_insn orig = { .opc = 0xc004, .disp = 0 };
	static struct ftrace_hotpatch_trampoline *trampoline;
	struct ftrace_hotpatch_trampoline **next_trampoline;
	struct ftrace_hotpatch_trampoline *trampolines_end;
	struct ftrace_hotpatch_trampoline tmp;
	struct ftrace_insn *insn;
	struct ftrace_insn old;
	const char *shared;
	s32 disp;

	BUILD_BUG_ON(sizeof(struct ftrace_hotpatch_trampoline) !=
		     SIZEOF_FTRACE_HOTPATCH_TRAMPOLINE);

	next_trampoline = &next_vmlinux_trampoline;
	trampolines_end = __ftrace_hotpatch_trampolines_end;
	shared = ftrace_shared_hotpatch_trampoline(NULL);
#ifdef CONFIG_MODULES
	if (mod) {
		next_trampoline = &mod->arch.next_trampoline;
		trampolines_end = mod->arch.trampolines_end;
	}
#endif

	if (WARN_ON_ONCE(*next_trampoline >= trampolines_end))
		return -ENOMEM;
	trampoline = (*next_trampoline)++;

	if (copy_from_kernel_nofault(&old, (void *)rec->ip, sizeof(old)))
		return -EFAULT;
	/* Check for the compiler-generated fentry nop (brcl 0, .). */
	if (WARN_ON_ONCE(memcmp(&orig, &old, sizeof(old))))
		return -EINVAL;

	/* Generate the trampoline. */
	tmp.brasl_opc = 0xc015; /* brasl %r1, shared */
	tmp.brasl_disp = (shared - (const char *)&trampoline->brasl_opc) / 2;
	tmp.interceptor = FTRACE_ADDR;
	tmp.rest_of_intercepted_function = rec->ip + sizeof(struct ftrace_insn);
	s390_kernel_write(trampoline, &tmp, sizeof(tmp));

	/* Generate a jump to the trampoline. */
	disp = ((char *)trampoline - (char *)rec->ip) / 2;
	insn = (struct ftrace_insn *)rec->ip;
	s390_kernel_write(&insn->disp, &disp, sizeof(disp));

	return 0;
}

static struct ftrace_hotpatch_trampoline *ftrace_get_trampoline(struct dyn_ftrace *rec)
{
	struct ftrace_hotpatch_trampoline *trampoline;
	struct ftrace_insn insn;
	s64 disp;
	u16 opc;

	if (copy_from_kernel_nofault(&insn, (void *)rec->ip, sizeof(insn)))
		return ERR_PTR(-EFAULT);
	disp = (s64)insn.disp * 2;
	trampoline = (void *)(rec->ip + disp);
	if (get_kernel_nofault(opc, &trampoline->brasl_opc))
		return ERR_PTR(-EFAULT);
	if (opc != 0xc015)
		return ERR_PTR(-EINVAL);
	return trampoline;
}

static inline struct ftrace_insn
ftrace_generate_branch_insn(unsigned long ip, unsigned long target)
{
	/* brasl r0,target or brcl 0,0 */
	return (struct ftrace_insn){ .opc = target ? 0xc005 : 0xc004,
				     .disp = target ? (target - ip) / 2 : 0 };
}

static int ftrace_patch_branch_insn(unsigned long ip, unsigned long old_target,
				    unsigned long target)
{
	struct ftrace_insn orig = ftrace_generate_branch_insn(ip, old_target);
	struct ftrace_insn new = ftrace_generate_branch_insn(ip, target);
	struct ftrace_insn old;

	if (!IS_ALIGNED(ip, 8))
		return -EINVAL;
	if (copy_from_kernel_nofault(&old, (void *)ip, sizeof(old)))
		return -EFAULT;
	/* Verify that the to be replaced code matches what we expect. */
	if (memcmp(&orig, &old, sizeof(old)))
		return -EINVAL;
	s390_kernel_write((void *)ip, &new, sizeof(new));
	return 0;
}

static int ftrace_modify_trampoline_call(struct dyn_ftrace *rec,
					 unsigned long old_addr,
					 unsigned long addr)
{
	struct ftrace_hotpatch_trampoline *trampoline;
	u64 old;

	trampoline = ftrace_get_trampoline(rec);
	if (IS_ERR(trampoline))
		return PTR_ERR(trampoline);
	if (get_kernel_nofault(old, &trampoline->interceptor))
		return -EFAULT;
	if (old != old_addr)
		return -EINVAL;
	s390_kernel_write(&trampoline->interceptor, &addr, sizeof(addr));
	return 0;
}

int ftrace_modify_call(struct dyn_ftrace *rec, unsigned long old_addr,
		       unsigned long addr)
{
	if (cpu_has_seq_insn())
		return ftrace_patch_branch_insn(rec->ip, old_addr, addr);
	else
		return ftrace_modify_trampoline_call(rec, old_addr, addr);
}

static int ftrace_patch_branch_mask(void *addr, u16 expected, bool enable)
{
	u16 old;
	u8 op;

	if (get_kernel_nofault(old, addr))
		return -EFAULT;
	if (old != expected)
		return -EINVAL;
	/* set mask field to all ones or zeroes */
	op = enable ? 0xf4 : 0x04;
	s390_kernel_write((char *)addr + 1, &op, sizeof(op));
	return 0;
}

int ftrace_make_nop(struct module *mod, struct dyn_ftrace *rec,
		    unsigned long addr)
{
	/* Expect brcl 0xf,... for the !cpu_has_seq_insn() case */
	if (cpu_has_seq_insn())
		return ftrace_patch_branch_insn(rec->ip, addr, 0);
	else
		return ftrace_patch_branch_mask((void *)rec->ip, 0xc0f4, false);
}

static int ftrace_make_trampoline_call(struct dyn_ftrace *rec, unsigned long addr)
{
	struct ftrace_hotpatch_trampoline *trampoline;

	trampoline = ftrace_get_trampoline(rec);
	if (IS_ERR(trampoline))
		return PTR_ERR(trampoline);
	s390_kernel_write(&trampoline->interceptor, &addr, sizeof(addr));
	/* Expect brcl 0x0,... */
	return ftrace_patch_branch_mask((void *)rec->ip, 0xc004, true);
}

int ftrace_make_call(struct dyn_ftrace *rec, unsigned long addr)
{
	if (cpu_has_seq_insn())
		return ftrace_patch_branch_insn(rec->ip, 0, addr);
	else
		return ftrace_make_trampoline_call(rec, addr);
}

int ftrace_update_ftrace_func(ftrace_func_t func)
{
	ftrace_func = func;
	return 0;
}

void arch_ftrace_update_code(int command)
{
	ftrace_modify_all_code(command);
}

void ftrace_arch_code_modify_post_process(void)
{
	/*
	 * Flush any pre-fetched instructions on all
	 * CPUs to make the new code visible.
	 */
	text_poke_sync_lock();
}

#ifdef CONFIG_FUNCTION_GRAPH_TRACER

void ftrace_graph_func(unsigned long ip, unsigned long parent_ip,
		       struct ftrace_ops *op, struct ftrace_regs *fregs)
{
	unsigned long *parent = &arch_ftrace_regs(fregs)->regs.gprs[14];
<<<<<<< HEAD
=======
	unsigned long sp = arch_ftrace_regs(fregs)->regs.gprs[15];
>>>>>>> e8a457b7

	if (unlikely(ftrace_graph_is_dead()))
		return;
	if (unlikely(atomic_read(&current->tracing_graph_pause)))
		return;
<<<<<<< HEAD
	if (!function_graph_enter_regs(*parent, ip, 0, parent, fregs))
=======
	if (!function_graph_enter_regs(*parent, ip, 0, (unsigned long *)sp, fregs))
>>>>>>> e8a457b7
		*parent = (unsigned long)&return_to_handler;
}

#endif /* CONFIG_FUNCTION_GRAPH_TRACER */

#ifdef CONFIG_KPROBES_ON_FTRACE
void kprobe_ftrace_handler(unsigned long ip, unsigned long parent_ip,
		struct ftrace_ops *ops, struct ftrace_regs *fregs)
{
	struct kprobe_ctlblk *kcb;
	struct pt_regs *regs;
	struct kprobe *p;
	int bit;

	if (unlikely(kprobe_ftrace_disabled))
		return;

	bit = ftrace_test_recursion_trylock(ip, parent_ip);
	if (bit < 0)
		return;

	kmsan_unpoison_memory(fregs, ftrace_regs_size());
	regs = ftrace_get_regs(fregs);
	p = get_kprobe((kprobe_opcode_t *)ip);
	if (!regs || unlikely(!p) || kprobe_disabled(p))
		goto out;

	if (kprobe_running()) {
		kprobes_inc_nmissed_count(p);
		goto out;
	}

	__this_cpu_write(current_kprobe, p);

	kcb = get_kprobe_ctlblk();
	kcb->kprobe_status = KPROBE_HIT_ACTIVE;

	instruction_pointer_set(regs, ip);

	if (!p->pre_handler || !p->pre_handler(p, regs)) {

		instruction_pointer_set(regs, ip + MCOUNT_INSN_SIZE);

		if (unlikely(p->post_handler)) {
			kcb->kprobe_status = KPROBE_HIT_SSDONE;
			p->post_handler(p, regs, 0);
		}
	}
	__this_cpu_write(current_kprobe, NULL);
out:
	ftrace_test_recursion_unlock(bit);
}
NOKPROBE_SYMBOL(kprobe_ftrace_handler);

int arch_prepare_kprobe_ftrace(struct kprobe *p)
{
	p->ainsn.insn = NULL;
	return 0;
}
#endif<|MERGE_RESOLUTION|>--- conflicted
+++ resolved
@@ -267,20 +267,13 @@
 		       struct ftrace_ops *op, struct ftrace_regs *fregs)
 {
 	unsigned long *parent = &arch_ftrace_regs(fregs)->regs.gprs[14];
-<<<<<<< HEAD
-=======
 	unsigned long sp = arch_ftrace_regs(fregs)->regs.gprs[15];
->>>>>>> e8a457b7
 
 	if (unlikely(ftrace_graph_is_dead()))
 		return;
 	if (unlikely(atomic_read(&current->tracing_graph_pause)))
 		return;
-<<<<<<< HEAD
-	if (!function_graph_enter_regs(*parent, ip, 0, parent, fregs))
-=======
 	if (!function_graph_enter_regs(*parent, ip, 0, (unsigned long *)sp, fregs))
->>>>>>> e8a457b7
 		*parent = (unsigned long)&return_to_handler;
 }
 
