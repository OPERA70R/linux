// SPDX-License-Identifier: GPL-2.0
/*
 * guest access functions
 *
 * Copyright IBM Corp. 2014
 *
 */

#include <linux/vmalloc.h>
#include <linux/mm_types.h>
#include <linux/err.h>
#include <linux/pgtable.h>
#include <linux/bitfield.h>

#include <asm/gmap.h>
#include "kvm-s390.h"
#include "gaccess.h"
#include <asm/switch_to.h>

union asce {
	unsigned long val;
	struct {
		unsigned long origin : 52; /* Region- or Segment-Table Origin */
		unsigned long	 : 2;
		unsigned long g  : 1; /* Subspace Group Control */
		unsigned long p  : 1; /* Private Space Control */
		unsigned long s  : 1; /* Storage-Alteration-Event Control */
		unsigned long x  : 1; /* Space-Switch-Event Control */
		unsigned long r  : 1; /* Real-Space Control */
		unsigned long	 : 1;
		unsigned long dt : 2; /* Designation-Type Control */
		unsigned long tl : 2; /* Region- or Segment-Table Length */
	};
};

enum {
	ASCE_TYPE_SEGMENT = 0,
	ASCE_TYPE_REGION3 = 1,
	ASCE_TYPE_REGION2 = 2,
	ASCE_TYPE_REGION1 = 3
};

union region1_table_entry {
	unsigned long val;
	struct {
		unsigned long rto: 52;/* Region-Table Origin */
		unsigned long	 : 2;
		unsigned long p  : 1; /* DAT-Protection Bit */
		unsigned long	 : 1;
		unsigned long tf : 2; /* Region-Second-Table Offset */
		unsigned long i  : 1; /* Region-Invalid Bit */
		unsigned long	 : 1;
		unsigned long tt : 2; /* Table-Type Bits */
		unsigned long tl : 2; /* Region-Second-Table Length */
	};
};

union region2_table_entry {
	unsigned long val;
	struct {
		unsigned long rto: 52;/* Region-Table Origin */
		unsigned long	 : 2;
		unsigned long p  : 1; /* DAT-Protection Bit */
		unsigned long	 : 1;
		unsigned long tf : 2; /* Region-Third-Table Offset */
		unsigned long i  : 1; /* Region-Invalid Bit */
		unsigned long	 : 1;
		unsigned long tt : 2; /* Table-Type Bits */
		unsigned long tl : 2; /* Region-Third-Table Length */
	};
};

struct region3_table_entry_fc0 {
	unsigned long sto: 52;/* Segment-Table Origin */
	unsigned long	 : 1;
	unsigned long fc : 1; /* Format-Control */
	unsigned long p  : 1; /* DAT-Protection Bit */
	unsigned long	 : 1;
	unsigned long tf : 2; /* Segment-Table Offset */
	unsigned long i  : 1; /* Region-Invalid Bit */
	unsigned long cr : 1; /* Common-Region Bit */
	unsigned long tt : 2; /* Table-Type Bits */
	unsigned long tl : 2; /* Segment-Table Length */
};

struct region3_table_entry_fc1 {
	unsigned long rfaa : 33; /* Region-Frame Absolute Address */
	unsigned long	 : 14;
	unsigned long av : 1; /* ACCF-Validity Control */
	unsigned long acc: 4; /* Access-Control Bits */
	unsigned long f  : 1; /* Fetch-Protection Bit */
	unsigned long fc : 1; /* Format-Control */
	unsigned long p  : 1; /* DAT-Protection Bit */
	unsigned long iep: 1; /* Instruction-Execution-Protection */
	unsigned long	 : 2;
	unsigned long i  : 1; /* Region-Invalid Bit */
	unsigned long cr : 1; /* Common-Region Bit */
	unsigned long tt : 2; /* Table-Type Bits */
	unsigned long	 : 2;
};

union region3_table_entry {
	unsigned long val;
	struct region3_table_entry_fc0 fc0;
	struct region3_table_entry_fc1 fc1;
	struct {
		unsigned long	 : 53;
		unsigned long fc : 1; /* Format-Control */
		unsigned long	 : 4;
		unsigned long i  : 1; /* Region-Invalid Bit */
		unsigned long cr : 1; /* Common-Region Bit */
		unsigned long tt : 2; /* Table-Type Bits */
		unsigned long	 : 2;
	};
};

struct segment_entry_fc0 {
	unsigned long pto: 53;/* Page-Table Origin */
	unsigned long fc : 1; /* Format-Control */
	unsigned long p  : 1; /* DAT-Protection Bit */
	unsigned long	 : 3;
	unsigned long i  : 1; /* Segment-Invalid Bit */
	unsigned long cs : 1; /* Common-Segment Bit */
	unsigned long tt : 2; /* Table-Type Bits */
	unsigned long	 : 2;
};

struct segment_entry_fc1 {
	unsigned long sfaa : 44; /* Segment-Frame Absolute Address */
	unsigned long	 : 3;
	unsigned long av : 1; /* ACCF-Validity Control */
	unsigned long acc: 4; /* Access-Control Bits */
	unsigned long f  : 1; /* Fetch-Protection Bit */
	unsigned long fc : 1; /* Format-Control */
	unsigned long p  : 1; /* DAT-Protection Bit */
	unsigned long iep: 1; /* Instruction-Execution-Protection */
	unsigned long	 : 2;
	unsigned long i  : 1; /* Segment-Invalid Bit */
	unsigned long cs : 1; /* Common-Segment Bit */
	unsigned long tt : 2; /* Table-Type Bits */
	unsigned long	 : 2;
};

union segment_table_entry {
	unsigned long val;
	struct segment_entry_fc0 fc0;
	struct segment_entry_fc1 fc1;
	struct {
		unsigned long	 : 53;
		unsigned long fc : 1; /* Format-Control */
		unsigned long	 : 4;
		unsigned long i  : 1; /* Segment-Invalid Bit */
		unsigned long cs : 1; /* Common-Segment Bit */
		unsigned long tt : 2; /* Table-Type Bits */
		unsigned long	 : 2;
	};
};

enum {
	TABLE_TYPE_SEGMENT = 0,
	TABLE_TYPE_REGION3 = 1,
	TABLE_TYPE_REGION2 = 2,
	TABLE_TYPE_REGION1 = 3
};

union page_table_entry {
	unsigned long val;
	struct {
		unsigned long pfra : 52; /* Page-Frame Real Address */
		unsigned long z  : 1; /* Zero Bit */
		unsigned long i  : 1; /* Page-Invalid Bit */
		unsigned long p  : 1; /* DAT-Protection Bit */
		unsigned long iep: 1; /* Instruction-Execution-Protection */
		unsigned long	 : 8;
	};
};

/*
 * vaddress union in order to easily decode a virtual address into its
 * region first index, region second index etc. parts.
 */
union vaddress {
	unsigned long addr;
	struct {
		unsigned long rfx : 11;
		unsigned long rsx : 11;
		unsigned long rtx : 11;
		unsigned long sx  : 11;
		unsigned long px  : 8;
		unsigned long bx  : 12;
	};
	struct {
		unsigned long rfx01 : 2;
		unsigned long	    : 9;
		unsigned long rsx01 : 2;
		unsigned long	    : 9;
		unsigned long rtx01 : 2;
		unsigned long	    : 9;
		unsigned long sx01  : 2;
		unsigned long	    : 29;
	};
};

/*
 * raddress union which will contain the result (real or absolute address)
 * after a page table walk. The rfaa, sfaa and pfra members are used to
 * simply assign them the value of a region, segment or page table entry.
 */
union raddress {
	unsigned long addr;
	unsigned long rfaa : 33; /* Region-Frame Absolute Address */
	unsigned long sfaa : 44; /* Segment-Frame Absolute Address */
	unsigned long pfra : 52; /* Page-Frame Real Address */
};

union alet {
	u32 val;
	struct {
		u32 reserved : 7;
		u32 p        : 1;
		u32 alesn    : 8;
		u32 alen     : 16;
	};
};

union ald {
	u32 val;
	struct {
		u32     : 1;
		u32 alo : 24;
		u32 all : 7;
	};
};

struct ale {
	unsigned long i      : 1; /* ALEN-Invalid Bit */
	unsigned long        : 5;
	unsigned long fo     : 1; /* Fetch-Only Bit */
	unsigned long p      : 1; /* Private Bit */
	unsigned long alesn  : 8; /* Access-List-Entry Sequence Number */
	unsigned long aleax  : 16; /* Access-List-Entry Authorization Index */
	unsigned long        : 32;
	unsigned long        : 1;
	unsigned long asteo  : 25; /* ASN-Second-Table-Entry Origin */
	unsigned long        : 6;
	unsigned long astesn : 32; /* ASTE Sequence Number */
};

struct aste {
	unsigned long i      : 1; /* ASX-Invalid Bit */
	unsigned long ato    : 29; /* Authority-Table Origin */
	unsigned long        : 1;
	unsigned long b      : 1; /* Base-Space Bit */
	unsigned long ax     : 16; /* Authorization Index */
	unsigned long atl    : 12; /* Authority-Table Length */
	unsigned long        : 2;
	unsigned long ca     : 1; /* Controlled-ASN Bit */
	unsigned long ra     : 1; /* Reusable-ASN Bit */
	unsigned long asce   : 64; /* Address-Space-Control Element */
	unsigned long ald    : 32;
	unsigned long astesn : 32;
	/* .. more fields there */
};

int ipte_lock_held(struct kvm *kvm)
{
	if (sclp.has_siif) {
		int rc;

		read_lock(&kvm->arch.sca_lock);
		rc = kvm_s390_get_ipte_control(kvm)->kh != 0;
		read_unlock(&kvm->arch.sca_lock);
		return rc;
	}
	return kvm->arch.ipte_lock_count != 0;
}

static void ipte_lock_simple(struct kvm *kvm)
{
	union ipte_control old, new, *ic;

	mutex_lock(&kvm->arch.ipte_mutex);
	kvm->arch.ipte_lock_count++;
	if (kvm->arch.ipte_lock_count > 1)
		goto out;
retry:
	read_lock(&kvm->arch.sca_lock);
	ic = kvm_s390_get_ipte_control(kvm);
	do {
		old = READ_ONCE(*ic);
		if (old.k) {
			read_unlock(&kvm->arch.sca_lock);
			cond_resched();
			goto retry;
		}
		new = old;
		new.k = 1;
	} while (cmpxchg(&ic->val, old.val, new.val) != old.val);
	read_unlock(&kvm->arch.sca_lock);
out:
	mutex_unlock(&kvm->arch.ipte_mutex);
}

static void ipte_unlock_simple(struct kvm *kvm)
{
	union ipte_control old, new, *ic;

	mutex_lock(&kvm->arch.ipte_mutex);
	kvm->arch.ipte_lock_count--;
	if (kvm->arch.ipte_lock_count)
		goto out;
	read_lock(&kvm->arch.sca_lock);
	ic = kvm_s390_get_ipte_control(kvm);
	do {
		old = READ_ONCE(*ic);
		new = old;
		new.k = 0;
	} while (cmpxchg(&ic->val, old.val, new.val) != old.val);
	read_unlock(&kvm->arch.sca_lock);
	wake_up(&kvm->arch.ipte_wq);
out:
	mutex_unlock(&kvm->arch.ipte_mutex);
}

static void ipte_lock_siif(struct kvm *kvm)
{
	union ipte_control old, new, *ic;

retry:
	read_lock(&kvm->arch.sca_lock);
	ic = kvm_s390_get_ipte_control(kvm);
	do {
		old = READ_ONCE(*ic);
		if (old.kg) {
			read_unlock(&kvm->arch.sca_lock);
			cond_resched();
			goto retry;
		}
		new = old;
		new.k = 1;
		new.kh++;
	} while (cmpxchg(&ic->val, old.val, new.val) != old.val);
	read_unlock(&kvm->arch.sca_lock);
}

static void ipte_unlock_siif(struct kvm *kvm)
{
	union ipte_control old, new, *ic;

	read_lock(&kvm->arch.sca_lock);
	ic = kvm_s390_get_ipte_control(kvm);
	do {
		old = READ_ONCE(*ic);
		new = old;
		new.kh--;
		if (!new.kh)
			new.k = 0;
	} while (cmpxchg(&ic->val, old.val, new.val) != old.val);
	read_unlock(&kvm->arch.sca_lock);
	if (!new.kh)
		wake_up(&kvm->arch.ipte_wq);
}

void ipte_lock(struct kvm *kvm)
{
	if (sclp.has_siif)
		ipte_lock_siif(kvm);
	else
		ipte_lock_simple(kvm);
}

void ipte_unlock(struct kvm *kvm)
{
	if (sclp.has_siif)
		ipte_unlock_siif(kvm);
	else
		ipte_unlock_simple(kvm);
}

static int ar_translation(struct kvm_vcpu *vcpu, union asce *asce, u8 ar,
			  enum gacc_mode mode)
{
	union alet alet;
	struct ale ale;
	struct aste aste;
	unsigned long ald_addr, authority_table_addr;
	union ald ald;
	int eax, rc;
	u8 authority_table;

	if (ar >= NUM_ACRS)
		return -EINVAL;

	save_access_regs(vcpu->run->s.regs.acrs);
	alet.val = vcpu->run->s.regs.acrs[ar];

	if (ar == 0 || alet.val == 0) {
		asce->val = vcpu->arch.sie_block->gcr[1];
		return 0;
	} else if (alet.val == 1) {
		asce->val = vcpu->arch.sie_block->gcr[7];
		return 0;
	}

	if (alet.reserved)
		return PGM_ALET_SPECIFICATION;

	if (alet.p)
		ald_addr = vcpu->arch.sie_block->gcr[5];
	else
		ald_addr = vcpu->arch.sie_block->gcr[2];
	ald_addr &= 0x7fffffc0;

	rc = read_guest_real(vcpu, ald_addr + 16, &ald.val, sizeof(union ald));
	if (rc)
		return rc;

	if (alet.alen / 8 > ald.all)
		return PGM_ALEN_TRANSLATION;

	if (0x7fffffff - ald.alo * 128 < alet.alen * 16)
		return PGM_ADDRESSING;

	rc = read_guest_real(vcpu, ald.alo * 128 + alet.alen * 16, &ale,
			     sizeof(struct ale));
	if (rc)
		return rc;

	if (ale.i == 1)
		return PGM_ALEN_TRANSLATION;
	if (ale.alesn != alet.alesn)
		return PGM_ALE_SEQUENCE;

	rc = read_guest_real(vcpu, ale.asteo * 64, &aste, sizeof(struct aste));
	if (rc)
		return rc;

	if (aste.i)
		return PGM_ASTE_VALIDITY;
	if (aste.astesn != ale.astesn)
		return PGM_ASTE_SEQUENCE;

	if (ale.p == 1) {
		eax = (vcpu->arch.sie_block->gcr[8] >> 16) & 0xffff;
		if (ale.aleax != eax) {
			if (eax / 16 > aste.atl)
				return PGM_EXTENDED_AUTHORITY;

			authority_table_addr = aste.ato * 4 + eax / 4;

			rc = read_guest_real(vcpu, authority_table_addr,
					     &authority_table,
					     sizeof(u8));
			if (rc)
				return rc;

			if ((authority_table & (0x40 >> ((eax & 3) * 2))) == 0)
				return PGM_EXTENDED_AUTHORITY;
		}
	}

	if (ale.fo == 1 && mode == GACC_STORE)
		return PGM_PROTECTION;

	asce->val = aste.asce;
	return 0;
}

struct trans_exc_code_bits {
	unsigned long addr : 52; /* Translation-exception Address */
	unsigned long fsi  : 2;  /* Access Exception Fetch/Store Indication */
	unsigned long	   : 2;
	unsigned long b56  : 1;
	unsigned long	   : 3;
	unsigned long b60  : 1;
	unsigned long b61  : 1;
	unsigned long as   : 2;  /* ASCE Identifier */
};

enum {
	FSI_UNKNOWN = 0, /* Unknown wether fetch or store */
	FSI_STORE   = 1, /* Exception was due to store operation */
	FSI_FETCH   = 2  /* Exception was due to fetch operation */
};

enum prot_type {
	PROT_TYPE_LA   = 0,
	PROT_TYPE_KEYC = 1,
	PROT_TYPE_ALC  = 2,
	PROT_TYPE_DAT  = 3,
	PROT_TYPE_IEP  = 4,
	/* Dummy value for passing an initialized value when code != PGM_PROTECTION */
	PROT_NONE,
};

static int trans_exc_ending(struct kvm_vcpu *vcpu, int code, unsigned long gva, u8 ar,
			    enum gacc_mode mode, enum prot_type prot, bool terminate)
{
	struct kvm_s390_pgm_info *pgm = &vcpu->arch.pgm;
	struct trans_exc_code_bits *tec;

	memset(pgm, 0, sizeof(*pgm));
	pgm->code = code;
	tec = (struct trans_exc_code_bits *)&pgm->trans_exc_code;

	switch (code) {
	case PGM_PROTECTION:
		switch (prot) {
		case PROT_NONE:
			/* We should never get here, acts like termination */
			WARN_ON_ONCE(1);
			break;
		case PROT_TYPE_IEP:
			tec->b61 = 1;
			fallthrough;
		case PROT_TYPE_LA:
			tec->b56 = 1;
			break;
		case PROT_TYPE_KEYC:
			tec->b60 = 1;
			break;
		case PROT_TYPE_ALC:
			tec->b60 = 1;
			fallthrough;
		case PROT_TYPE_DAT:
			tec->b61 = 1;
			break;
		}
		if (terminate) {
			tec->b56 = 0;
			tec->b60 = 0;
			tec->b61 = 0;
		}
		fallthrough;
	case PGM_ASCE_TYPE:
	case PGM_PAGE_TRANSLATION:
	case PGM_REGION_FIRST_TRANS:
	case PGM_REGION_SECOND_TRANS:
	case PGM_REGION_THIRD_TRANS:
	case PGM_SEGMENT_TRANSLATION:
		/*
		 * op_access_id only applies to MOVE_PAGE -> set bit 61
		 * exc_access_id has to be set to 0 for some instructions. Both
		 * cases have to be handled by the caller.
		 */
		tec->addr = gva >> PAGE_SHIFT;
		tec->fsi = mode == GACC_STORE ? FSI_STORE : FSI_FETCH;
		tec->as = psw_bits(vcpu->arch.sie_block->gpsw).as;
		fallthrough;
	case PGM_ALEN_TRANSLATION:
	case PGM_ALE_SEQUENCE:
	case PGM_ASTE_VALIDITY:
	case PGM_ASTE_SEQUENCE:
	case PGM_EXTENDED_AUTHORITY:
		/*
		 * We can always store exc_access_id, as it is
		 * undefined for non-ar cases. It is undefined for
		 * most DAT protection exceptions.
		 */
		pgm->exc_access_id = ar;
		break;
	}
	return code;
}

static int trans_exc(struct kvm_vcpu *vcpu, int code, unsigned long gva, u8 ar,
		     enum gacc_mode mode, enum prot_type prot)
{
	return trans_exc_ending(vcpu, code, gva, ar, mode, prot, false);
}

static int get_vcpu_asce(struct kvm_vcpu *vcpu, union asce *asce,
			 unsigned long ga, u8 ar, enum gacc_mode mode)
{
	int rc;
	struct psw_bits psw = psw_bits(vcpu->arch.sie_block->gpsw);

	if (!psw.dat) {
		asce->val = 0;
		asce->r = 1;
		return 0;
	}

	if ((mode == GACC_IFETCH) && (psw.as != PSW_BITS_AS_HOME))
		psw.as = PSW_BITS_AS_PRIMARY;

	switch (psw.as) {
	case PSW_BITS_AS_PRIMARY:
		asce->val = vcpu->arch.sie_block->gcr[1];
		return 0;
	case PSW_BITS_AS_SECONDARY:
		asce->val = vcpu->arch.sie_block->gcr[7];
		return 0;
	case PSW_BITS_AS_HOME:
		asce->val = vcpu->arch.sie_block->gcr[13];
		return 0;
	case PSW_BITS_AS_ACCREG:
		rc = ar_translation(vcpu, asce, ar, mode);
		if (rc > 0)
			return trans_exc(vcpu, rc, ga, ar, mode, PROT_TYPE_ALC);
		return rc;
	}
	return 0;
}

static int deref_table(struct kvm *kvm, unsigned long gpa, unsigned long *val)
{
	return kvm_read_guest(kvm, gpa, val, sizeof(*val));
}

/**
 * guest_translate - translate a guest virtual into a guest absolute address
 * @vcpu: virtual cpu
 * @gva: guest virtual address
 * @gpa: points to where guest physical (absolute) address should be stored
 * @asce: effective asce
 * @mode: indicates the access mode to be used
 * @prot: returns the type for protection exceptions
 *
 * Translate a guest virtual address into a guest absolute address by means
 * of dynamic address translation as specified by the architecture.
 * If the resulting absolute address is not available in the configuration
 * an addressing exception is indicated and @gpa will not be changed.
 *
 * Returns: - zero on success; @gpa contains the resulting absolute address
 *	    - a negative value if guest access failed due to e.g. broken
 *	      guest mapping
 *	    - a positve value if an access exception happened. In this case
 *	      the returned value is the program interruption code as defined
 *	      by the architecture
 */
static unsigned long guest_translate(struct kvm_vcpu *vcpu, unsigned long gva,
				     unsigned long *gpa, const union asce asce,
				     enum gacc_mode mode, enum prot_type *prot)
{
	union vaddress vaddr = {.addr = gva};
	union raddress raddr = {.addr = gva};
	union page_table_entry pte;
	int dat_protection = 0;
	int iep_protection = 0;
	union ctlreg0 ctlreg0;
	unsigned long ptr;
	int edat1, edat2, iep;

	ctlreg0.val = vcpu->arch.sie_block->gcr[0];
	edat1 = ctlreg0.edat && test_kvm_facility(vcpu->kvm, 8);
	edat2 = edat1 && test_kvm_facility(vcpu->kvm, 78);
	iep = ctlreg0.iep && test_kvm_facility(vcpu->kvm, 130);
	if (asce.r)
		goto real_address;
	ptr = asce.origin * PAGE_SIZE;
	switch (asce.dt) {
	case ASCE_TYPE_REGION1:
		if (vaddr.rfx01 > asce.tl)
			return PGM_REGION_FIRST_TRANS;
		ptr += vaddr.rfx * 8;
		break;
	case ASCE_TYPE_REGION2:
		if (vaddr.rfx)
			return PGM_ASCE_TYPE;
		if (vaddr.rsx01 > asce.tl)
			return PGM_REGION_SECOND_TRANS;
		ptr += vaddr.rsx * 8;
		break;
	case ASCE_TYPE_REGION3:
		if (vaddr.rfx || vaddr.rsx)
			return PGM_ASCE_TYPE;
		if (vaddr.rtx01 > asce.tl)
			return PGM_REGION_THIRD_TRANS;
		ptr += vaddr.rtx * 8;
		break;
	case ASCE_TYPE_SEGMENT:
		if (vaddr.rfx || vaddr.rsx || vaddr.rtx)
			return PGM_ASCE_TYPE;
		if (vaddr.sx01 > asce.tl)
			return PGM_SEGMENT_TRANSLATION;
		ptr += vaddr.sx * 8;
		break;
	}
	switch (asce.dt) {
	case ASCE_TYPE_REGION1:	{
		union region1_table_entry rfte;

		if (kvm_is_error_gpa(vcpu->kvm, ptr))
			return PGM_ADDRESSING;
		if (deref_table(vcpu->kvm, ptr, &rfte.val))
			return -EFAULT;
		if (rfte.i)
			return PGM_REGION_FIRST_TRANS;
		if (rfte.tt != TABLE_TYPE_REGION1)
			return PGM_TRANSLATION_SPEC;
		if (vaddr.rsx01 < rfte.tf || vaddr.rsx01 > rfte.tl)
			return PGM_REGION_SECOND_TRANS;
		if (edat1)
			dat_protection |= rfte.p;
		ptr = rfte.rto * PAGE_SIZE + vaddr.rsx * 8;
	}
		fallthrough;
	case ASCE_TYPE_REGION2: {
		union region2_table_entry rste;

		if (kvm_is_error_gpa(vcpu->kvm, ptr))
			return PGM_ADDRESSING;
		if (deref_table(vcpu->kvm, ptr, &rste.val))
			return -EFAULT;
		if (rste.i)
			return PGM_REGION_SECOND_TRANS;
		if (rste.tt != TABLE_TYPE_REGION2)
			return PGM_TRANSLATION_SPEC;
		if (vaddr.rtx01 < rste.tf || vaddr.rtx01 > rste.tl)
			return PGM_REGION_THIRD_TRANS;
		if (edat1)
			dat_protection |= rste.p;
		ptr = rste.rto * PAGE_SIZE + vaddr.rtx * 8;
	}
		fallthrough;
	case ASCE_TYPE_REGION3: {
		union region3_table_entry rtte;

		if (kvm_is_error_gpa(vcpu->kvm, ptr))
			return PGM_ADDRESSING;
		if (deref_table(vcpu->kvm, ptr, &rtte.val))
			return -EFAULT;
		if (rtte.i)
			return PGM_REGION_THIRD_TRANS;
		if (rtte.tt != TABLE_TYPE_REGION3)
			return PGM_TRANSLATION_SPEC;
		if (rtte.cr && asce.p && edat2)
			return PGM_TRANSLATION_SPEC;
		if (rtte.fc && edat2) {
			dat_protection |= rtte.fc1.p;
			iep_protection = rtte.fc1.iep;
			raddr.rfaa = rtte.fc1.rfaa;
			goto absolute_address;
		}
		if (vaddr.sx01 < rtte.fc0.tf)
			return PGM_SEGMENT_TRANSLATION;
		if (vaddr.sx01 > rtte.fc0.tl)
			return PGM_SEGMENT_TRANSLATION;
		if (edat1)
			dat_protection |= rtte.fc0.p;
		ptr = rtte.fc0.sto * PAGE_SIZE + vaddr.sx * 8;
	}
		fallthrough;
	case ASCE_TYPE_SEGMENT: {
		union segment_table_entry ste;

		if (kvm_is_error_gpa(vcpu->kvm, ptr))
			return PGM_ADDRESSING;
		if (deref_table(vcpu->kvm, ptr, &ste.val))
			return -EFAULT;
		if (ste.i)
			return PGM_SEGMENT_TRANSLATION;
		if (ste.tt != TABLE_TYPE_SEGMENT)
			return PGM_TRANSLATION_SPEC;
		if (ste.cs && asce.p)
			return PGM_TRANSLATION_SPEC;
		if (ste.fc && edat1) {
			dat_protection |= ste.fc1.p;
			iep_protection = ste.fc1.iep;
			raddr.sfaa = ste.fc1.sfaa;
			goto absolute_address;
		}
		dat_protection |= ste.fc0.p;
		ptr = ste.fc0.pto * (PAGE_SIZE / 2) + vaddr.px * 8;
	}
	}
	if (kvm_is_error_gpa(vcpu->kvm, ptr))
		return PGM_ADDRESSING;
	if (deref_table(vcpu->kvm, ptr, &pte.val))
		return -EFAULT;
	if (pte.i)
		return PGM_PAGE_TRANSLATION;
	if (pte.z)
		return PGM_TRANSLATION_SPEC;
	dat_protection |= pte.p;
	iep_protection = pte.iep;
	raddr.pfra = pte.pfra;
real_address:
	raddr.addr = kvm_s390_real_to_abs(vcpu, raddr.addr);
absolute_address:
	if (mode == GACC_STORE && dat_protection) {
		*prot = PROT_TYPE_DAT;
		return PGM_PROTECTION;
	}
	if (mode == GACC_IFETCH && iep_protection && iep) {
		*prot = PROT_TYPE_IEP;
		return PGM_PROTECTION;
	}
	if (kvm_is_error_gpa(vcpu->kvm, raddr.addr))
		return PGM_ADDRESSING;
	*gpa = raddr.addr;
	return 0;
}

static inline int is_low_address(unsigned long ga)
{
	/* Check for address ranges 0..511 and 4096..4607 */
	return (ga & ~0x11fful) == 0;
}

static int low_address_protection_enabled(struct kvm_vcpu *vcpu,
					  const union asce asce)
{
	union ctlreg0 ctlreg0 = {.val = vcpu->arch.sie_block->gcr[0]};
	psw_t *psw = &vcpu->arch.sie_block->gpsw;

	if (!ctlreg0.lap)
		return 0;
	if (psw_bits(*psw).dat && asce.p)
		return 0;
	return 1;
}

static int vm_check_access_key(struct kvm *kvm, u8 access_key,
			       enum gacc_mode mode, gpa_t gpa)
{
	u8 storage_key, access_control;
	bool fetch_protected;
	unsigned long hva;
	int r;

	if (access_key == 0)
		return 0;

	hva = gfn_to_hva(kvm, gpa_to_gfn(gpa));
	if (kvm_is_error_hva(hva))
		return PGM_ADDRESSING;

	mmap_read_lock(current->mm);
	r = get_guest_storage_key(current->mm, hva, &storage_key);
	mmap_read_unlock(current->mm);
	if (r)
		return r;
	access_control = FIELD_GET(_PAGE_ACC_BITS, storage_key);
	if (access_control == access_key)
		return 0;
	fetch_protected = storage_key & _PAGE_FP_BIT;
	if ((mode == GACC_FETCH || mode == GACC_IFETCH) && !fetch_protected)
		return 0;
	return PGM_PROTECTION;
}

static bool fetch_prot_override_applicable(struct kvm_vcpu *vcpu, enum gacc_mode mode,
					   union asce asce)
{
	psw_t *psw = &vcpu->arch.sie_block->gpsw;
	unsigned long override;

	if (mode == GACC_FETCH || mode == GACC_IFETCH) {
		/* check if fetch protection override enabled */
		override = vcpu->arch.sie_block->gcr[0];
		override &= CR0_FETCH_PROTECTION_OVERRIDE;
		/* not applicable if subject to DAT && private space */
		override = override && !(psw_bits(*psw).dat && asce.p);
		return override;
	}
	return false;
}

static bool fetch_prot_override_applies(unsigned long ga, unsigned int len)
{
	return ga < 2048 && ga + len <= 2048;
}

static bool storage_prot_override_applicable(struct kvm_vcpu *vcpu)
{
	/* check if storage protection override enabled */
	return vcpu->arch.sie_block->gcr[0] & CR0_STORAGE_PROTECTION_OVERRIDE;
}

static bool storage_prot_override_applies(u8 access_control)
{
	/* matches special storage protection override key (9) -> allow */
	return access_control == PAGE_SPO_ACC;
}

static int vcpu_check_access_key(struct kvm_vcpu *vcpu, u8 access_key,
				 enum gacc_mode mode, union asce asce, gpa_t gpa,
				 unsigned long ga, unsigned int len)
{
	u8 storage_key, access_control;
	unsigned long hva;
	int r;

	/* access key 0 matches any storage key -> allow */
	if (access_key == 0)
		return 0;
	/*
	 * caller needs to ensure that gfn is accessible, so we can
	 * assume that this cannot fail
	 */
	hva = gfn_to_hva(vcpu->kvm, gpa_to_gfn(gpa));
	mmap_read_lock(current->mm);
	r = get_guest_storage_key(current->mm, hva, &storage_key);
	mmap_read_unlock(current->mm);
	if (r)
		return r;
	access_control = FIELD_GET(_PAGE_ACC_BITS, storage_key);
	/* access key matches storage key -> allow */
	if (access_control == access_key)
		return 0;
	if (mode == GACC_FETCH || mode == GACC_IFETCH) {
		/* it is a fetch and fetch protection is off -> allow */
		if (!(storage_key & _PAGE_FP_BIT))
			return 0;
		if (fetch_prot_override_applicable(vcpu, mode, asce) &&
		    fetch_prot_override_applies(ga, len))
			return 0;
	}
	if (storage_prot_override_applicable(vcpu) &&
	    storage_prot_override_applies(access_control))
		return 0;
	return PGM_PROTECTION;
}

/**
 * guest_range_to_gpas() - Calculate guest physical addresses of page fragments
 * covering a logical range
 * @vcpu: virtual cpu
 * @ga: guest address, start of range
 * @ar: access register
 * @gpas: output argument, may be NULL
 * @len: length of range in bytes
 * @asce: address-space-control element to use for translation
 * @mode: access mode
 * @access_key: access key to mach the range's storage keys against
 *
 * Translate a logical range to a series of guest absolute addresses,
 * such that the concatenation of page fragments starting at each gpa make up
 * the whole range.
 * The translation is performed as if done by the cpu for the given @asce, @ar,
 * @mode and state of the @vcpu.
 * If the translation causes an exception, its program interruption code is
 * returned and the &struct kvm_s390_pgm_info pgm member of @vcpu is modified
 * such that a subsequent call to kvm_s390_inject_prog_vcpu() will inject
 * a correct exception into the guest.
 * The resulting gpas are stored into @gpas, unless it is NULL.
 *
 * Note: All fragments except the first one start at the beginning of a page.
 *	 When deriving the boundaries of a fragment from a gpa, all but the last
 *	 fragment end at the end of the page.
 *
 * Return:
 * * 0		- success
 * * <0		- translation could not be performed, for example if  guest
 *		  memory could not be accessed
 * * >0		- an access exception occurred. In this case the returned value
 *		  is the program interruption code and the contents of pgm may
 *		  be used to inject an exception into the guest.
 */
static int guest_range_to_gpas(struct kvm_vcpu *vcpu, unsigned long ga, u8 ar,
			       unsigned long *gpas, unsigned long len,
			       const union asce asce, enum gacc_mode mode,
			       u8 access_key)
{
	psw_t *psw = &vcpu->arch.sie_block->gpsw;
	unsigned int offset = offset_in_page(ga);
	unsigned int fragment_len;
	int lap_enabled, rc = 0;
	enum prot_type prot;
	unsigned long gpa;

	lap_enabled = low_address_protection_enabled(vcpu, asce);
	while (min(PAGE_SIZE - offset, len) > 0) {
		fragment_len = min(PAGE_SIZE - offset, len);
		ga = kvm_s390_logical_to_effective(vcpu, ga);
		if (mode == GACC_STORE && lap_enabled && is_low_address(ga))
			return trans_exc(vcpu, PGM_PROTECTION, ga, ar, mode,
					 PROT_TYPE_LA);
		if (psw_bits(*psw).dat) {
			rc = guest_translate(vcpu, ga, &gpa, asce, mode, &prot);
			if (rc < 0)
				return rc;
		} else {
			gpa = kvm_s390_real_to_abs(vcpu, ga);
			if (kvm_is_error_gpa(vcpu->kvm, gpa)) {
				rc = PGM_ADDRESSING;
				prot = PROT_NONE;
			}
		}
		if (rc)
			return trans_exc(vcpu, rc, ga, ar, mode, prot);
		rc = vcpu_check_access_key(vcpu, access_key, mode, asce, gpa, ga,
					   fragment_len);
		if (rc)
			return trans_exc(vcpu, rc, ga, ar, mode, PROT_TYPE_KEYC);
		if (gpas)
			*gpas++ = gpa;
		offset = 0;
		ga += fragment_len;
		len -= fragment_len;
	}
	return 0;
}

static int access_guest_page(struct kvm *kvm, enum gacc_mode mode, gpa_t gpa,
			     void *data, unsigned int len)
{
	const unsigned int offset = offset_in_page(gpa);
	const gfn_t gfn = gpa_to_gfn(gpa);
	int rc;

	if (mode == GACC_STORE)
		rc = kvm_write_guest_page(kvm, gfn, data, offset, len);
	else
		rc = kvm_read_guest_page(kvm, gfn, data, offset, len);
	return rc;
}

static int
access_guest_page_with_key(struct kvm *kvm, enum gacc_mode mode, gpa_t gpa,
			   void *data, unsigned int len, u8 access_key)
{
	struct kvm_memory_slot *slot;
	bool writable;
	gfn_t gfn;
	hva_t hva;
	int rc;

	gfn = gpa >> PAGE_SHIFT;
	slot = gfn_to_memslot(kvm, gfn);
	hva = gfn_to_hva_memslot_prot(slot, gfn, &writable);

	if (kvm_is_error_hva(hva))
		return PGM_ADDRESSING;
	/*
	 * Check if it's a ro memslot, even tho that can't occur (they're unsupported).
	 * Don't try to actually handle that case.
	 */
	if (!writable && mode == GACC_STORE)
		return -EOPNOTSUPP;
	hva += offset_in_page(gpa);
	if (mode == GACC_STORE)
		rc = copy_to_user_key((void __user *)hva, data, len, access_key);
	else
		rc = copy_from_user_key(data, (void __user *)hva, len, access_key);
	if (rc)
		return PGM_PROTECTION;
	if (mode == GACC_STORE)
		mark_page_dirty_in_slot(kvm, slot, gfn);
	return 0;
}

int access_guest_abs_with_key(struct kvm *kvm, gpa_t gpa, void *data,
			      unsigned long len, enum gacc_mode mode, u8 access_key)
{
	int offset = offset_in_page(gpa);
	int fragment_len;
	int rc;

	while (min(PAGE_SIZE - offset, len) > 0) {
		fragment_len = min(PAGE_SIZE - offset, len);
		rc = access_guest_page_with_key(kvm, mode, gpa, data, fragment_len, access_key);
		if (rc)
			return rc;
		offset = 0;
		len -= fragment_len;
		data += fragment_len;
		gpa += fragment_len;
	}
	return 0;
}

int access_guest_with_key(struct kvm_vcpu *vcpu, unsigned long ga, u8 ar,
			  void *data, unsigned long len, enum gacc_mode mode,
			  u8 access_key)
{
	psw_t *psw = &vcpu->arch.sie_block->gpsw;
	unsigned long nr_pages, idx;
	unsigned long gpa_array[2];
	unsigned int fragment_len;
	unsigned long *gpas;
	enum prot_type prot;
	int need_ipte_lock;
	union asce asce;
	bool try_storage_prot_override;
	bool try_fetch_prot_override;
	int rc;

	if (!len)
		return 0;
	ga = kvm_s390_logical_to_effective(vcpu, ga);
	rc = get_vcpu_asce(vcpu, &asce, ga, ar, mode);
	if (rc)
		return rc;
	nr_pages = (((ga & ~PAGE_MASK) + len - 1) >> PAGE_SHIFT) + 1;
	gpas = gpa_array;
	if (nr_pages > ARRAY_SIZE(gpa_array))
		gpas = vmalloc(array_size(nr_pages, sizeof(unsigned long)));
	if (!gpas)
		return -ENOMEM;
	try_fetch_prot_override = fetch_prot_override_applicable(vcpu, mode, asce);
	try_storage_prot_override = storage_prot_override_applicable(vcpu);
	need_ipte_lock = psw_bits(*psw).dat && !asce.r;
	if (need_ipte_lock)
		ipte_lock(vcpu->kvm);
	/*
	 * Since we do the access further down ultimately via a move instruction
	 * that does key checking and returns an error in case of a protection
	 * violation, we don't need to do the check during address translation.
	 * Skip it by passing access key 0, which matches any storage key,
	 * obviating the need for any further checks. As a result the check is
	 * handled entirely in hardware on access, we only need to take care to
	 * forego key protection checking if fetch protection override applies or
	 * retry with the special key 9 in case of storage protection override.
	 */
	rc = guest_range_to_gpas(vcpu, ga, ar, gpas, len, asce, mode, 0);
	if (rc)
		goto out_unlock;
	for (idx = 0; idx < nr_pages; idx++) {
		fragment_len = min(PAGE_SIZE - offset_in_page(gpas[idx]), len);
		if (try_fetch_prot_override && fetch_prot_override_applies(ga, fragment_len)) {
			rc = access_guest_page(vcpu->kvm, mode, gpas[idx],
					       data, fragment_len);
		} else {
			rc = access_guest_page_with_key(vcpu->kvm, mode, gpas[idx],
							data, fragment_len, access_key);
		}
		if (rc == PGM_PROTECTION && try_storage_prot_override)
			rc = access_guest_page_with_key(vcpu->kvm, mode, gpas[idx],
							data, fragment_len, PAGE_SPO_ACC);
		if (rc)
			break;
		len -= fragment_len;
		data += fragment_len;
		ga = kvm_s390_logical_to_effective(vcpu, ga + fragment_len);
	}
	if (rc > 0) {
		bool terminate = (mode == GACC_STORE) && (idx > 0);

<<<<<<< HEAD
=======
		if (rc == PGM_PROTECTION)
			prot = PROT_TYPE_KEYC;
		else
			prot = PROT_NONE;
>>>>>>> 7365df19
		rc = trans_exc_ending(vcpu, rc, ga, ar, mode, prot, terminate);
	}
out_unlock:
	if (need_ipte_lock)
		ipte_unlock(vcpu->kvm);
	if (nr_pages > ARRAY_SIZE(gpa_array))
		vfree(gpas);
	return rc;
}

int access_guest_real(struct kvm_vcpu *vcpu, unsigned long gra,
		      void *data, unsigned long len, enum gacc_mode mode)
{
	unsigned int fragment_len;
	unsigned long gpa;
	int rc = 0;

	while (len && !rc) {
		gpa = kvm_s390_real_to_abs(vcpu, gra);
		fragment_len = min(PAGE_SIZE - offset_in_page(gpa), len);
		rc = access_guest_page(vcpu->kvm, mode, gpa, data, fragment_len);
		len -= fragment_len;
		gra += fragment_len;
		data += fragment_len;
	}
	return rc;
}

/**
 * guest_translate_address_with_key - translate guest logical into guest absolute address
 * @vcpu: virtual cpu
 * @gva: Guest virtual address
 * @ar: Access register
 * @gpa: Guest physical address
 * @mode: Translation access mode
 * @access_key: access key to mach the storage key with
 *
 * Parameter semantics are the same as the ones from guest_translate.
 * The memory contents at the guest address are not changed.
 *
 * Note: The IPTE lock is not taken during this function, so the caller
 * has to take care of this.
 */
int guest_translate_address_with_key(struct kvm_vcpu *vcpu, unsigned long gva, u8 ar,
				     unsigned long *gpa, enum gacc_mode mode,
				     u8 access_key)
{
	union asce asce;
	int rc;

	gva = kvm_s390_logical_to_effective(vcpu, gva);
	rc = get_vcpu_asce(vcpu, &asce, gva, ar, mode);
	if (rc)
		return rc;
	return guest_range_to_gpas(vcpu, gva, ar, gpa, 1, asce, mode,
				   access_key);
}

/**
 * check_gva_range - test a range of guest virtual addresses for accessibility
 * @vcpu: virtual cpu
 * @gva: Guest virtual address
 * @ar: Access register
 * @length: Length of test range
 * @mode: Translation access mode
 * @access_key: access key to mach the storage keys with
 */
int check_gva_range(struct kvm_vcpu *vcpu, unsigned long gva, u8 ar,
		    unsigned long length, enum gacc_mode mode, u8 access_key)
{
	union asce asce;
	int rc = 0;

	rc = get_vcpu_asce(vcpu, &asce, gva, ar, mode);
	if (rc)
		return rc;
	ipte_lock(vcpu->kvm);
	rc = guest_range_to_gpas(vcpu, gva, ar, NULL, length, asce, mode,
				 access_key);
	ipte_unlock(vcpu->kvm);

	return rc;
}

/**
 * check_gpa_range - test a range of guest physical addresses for accessibility
 * @kvm: virtual machine instance
 * @gpa: guest physical address
 * @length: length of test range
 * @mode: access mode to test, relevant for storage keys
 * @access_key: access key to mach the storage keys with
 */
int check_gpa_range(struct kvm *kvm, unsigned long gpa, unsigned long length,
		    enum gacc_mode mode, u8 access_key)
{
	unsigned int fragment_len;
	int rc = 0;

	while (length && !rc) {
		fragment_len = min(PAGE_SIZE - offset_in_page(gpa), length);
		rc = vm_check_access_key(kvm, access_key, mode, gpa);
		length -= fragment_len;
		gpa += fragment_len;
	}
	return rc;
}

/**
 * kvm_s390_check_low_addr_prot_real - check for low-address protection
 * @vcpu: virtual cpu
 * @gra: Guest real address
 *
 * Checks whether an address is subject to low-address protection and set
 * up vcpu->arch.pgm accordingly if necessary.
 *
 * Return: 0 if no protection exception, or PGM_PROTECTION if protected.
 */
int kvm_s390_check_low_addr_prot_real(struct kvm_vcpu *vcpu, unsigned long gra)
{
	union ctlreg0 ctlreg0 = {.val = vcpu->arch.sie_block->gcr[0]};

	if (!ctlreg0.lap || !is_low_address(gra))
		return 0;
	return trans_exc(vcpu, PGM_PROTECTION, gra, 0, GACC_STORE, PROT_TYPE_LA);
}

/**
 * kvm_s390_shadow_tables - walk the guest page table and create shadow tables
 * @sg: pointer to the shadow guest address space structure
 * @saddr: faulting address in the shadow gmap
 * @pgt: pointer to the beginning of the page table for the given address if
 *	 successful (return value 0), or to the first invalid DAT entry in
 *	 case of exceptions (return value > 0)
 * @dat_protection: referenced memory is write protected
 * @fake: pgt references contiguous guest memory block, not a pgtable
 */
static int kvm_s390_shadow_tables(struct gmap *sg, unsigned long saddr,
				  unsigned long *pgt, int *dat_protection,
				  int *fake)
{
	struct gmap *parent;
	union asce asce;
	union vaddress vaddr;
	unsigned long ptr;
	int rc;

	*fake = 0;
	*dat_protection = 0;
	parent = sg->parent;
	vaddr.addr = saddr;
	asce.val = sg->orig_asce;
	ptr = asce.origin * PAGE_SIZE;
	if (asce.r) {
		*fake = 1;
		ptr = 0;
		asce.dt = ASCE_TYPE_REGION1;
	}
	switch (asce.dt) {
	case ASCE_TYPE_REGION1:
		if (vaddr.rfx01 > asce.tl && !*fake)
			return PGM_REGION_FIRST_TRANS;
		break;
	case ASCE_TYPE_REGION2:
		if (vaddr.rfx)
			return PGM_ASCE_TYPE;
		if (vaddr.rsx01 > asce.tl)
			return PGM_REGION_SECOND_TRANS;
		break;
	case ASCE_TYPE_REGION3:
		if (vaddr.rfx || vaddr.rsx)
			return PGM_ASCE_TYPE;
		if (vaddr.rtx01 > asce.tl)
			return PGM_REGION_THIRD_TRANS;
		break;
	case ASCE_TYPE_SEGMENT:
		if (vaddr.rfx || vaddr.rsx || vaddr.rtx)
			return PGM_ASCE_TYPE;
		if (vaddr.sx01 > asce.tl)
			return PGM_SEGMENT_TRANSLATION;
		break;
	}

	switch (asce.dt) {
	case ASCE_TYPE_REGION1: {
		union region1_table_entry rfte;

		if (*fake) {
			ptr += vaddr.rfx * _REGION1_SIZE;
			rfte.val = ptr;
			goto shadow_r2t;
		}
		*pgt = ptr + vaddr.rfx * 8;
		rc = gmap_read_table(parent, ptr + vaddr.rfx * 8, &rfte.val);
		if (rc)
			return rc;
		if (rfte.i)
			return PGM_REGION_FIRST_TRANS;
		if (rfte.tt != TABLE_TYPE_REGION1)
			return PGM_TRANSLATION_SPEC;
		if (vaddr.rsx01 < rfte.tf || vaddr.rsx01 > rfte.tl)
			return PGM_REGION_SECOND_TRANS;
		if (sg->edat_level >= 1)
			*dat_protection |= rfte.p;
		ptr = rfte.rto * PAGE_SIZE;
shadow_r2t:
		rc = gmap_shadow_r2t(sg, saddr, rfte.val, *fake);
		if (rc)
			return rc;
	}
		fallthrough;
	case ASCE_TYPE_REGION2: {
		union region2_table_entry rste;

		if (*fake) {
			ptr += vaddr.rsx * _REGION2_SIZE;
			rste.val = ptr;
			goto shadow_r3t;
		}
		*pgt = ptr + vaddr.rsx * 8;
		rc = gmap_read_table(parent, ptr + vaddr.rsx * 8, &rste.val);
		if (rc)
			return rc;
		if (rste.i)
			return PGM_REGION_SECOND_TRANS;
		if (rste.tt != TABLE_TYPE_REGION2)
			return PGM_TRANSLATION_SPEC;
		if (vaddr.rtx01 < rste.tf || vaddr.rtx01 > rste.tl)
			return PGM_REGION_THIRD_TRANS;
		if (sg->edat_level >= 1)
			*dat_protection |= rste.p;
		ptr = rste.rto * PAGE_SIZE;
shadow_r3t:
		rste.p |= *dat_protection;
		rc = gmap_shadow_r3t(sg, saddr, rste.val, *fake);
		if (rc)
			return rc;
	}
		fallthrough;
	case ASCE_TYPE_REGION3: {
		union region3_table_entry rtte;

		if (*fake) {
			ptr += vaddr.rtx * _REGION3_SIZE;
			rtte.val = ptr;
			goto shadow_sgt;
		}
		*pgt = ptr + vaddr.rtx * 8;
		rc = gmap_read_table(parent, ptr + vaddr.rtx * 8, &rtte.val);
		if (rc)
			return rc;
		if (rtte.i)
			return PGM_REGION_THIRD_TRANS;
		if (rtte.tt != TABLE_TYPE_REGION3)
			return PGM_TRANSLATION_SPEC;
		if (rtte.cr && asce.p && sg->edat_level >= 2)
			return PGM_TRANSLATION_SPEC;
		if (rtte.fc && sg->edat_level >= 2) {
			*dat_protection |= rtte.fc0.p;
			*fake = 1;
			ptr = rtte.fc1.rfaa * _REGION3_SIZE;
			rtte.val = ptr;
			goto shadow_sgt;
		}
		if (vaddr.sx01 < rtte.fc0.tf || vaddr.sx01 > rtte.fc0.tl)
			return PGM_SEGMENT_TRANSLATION;
		if (sg->edat_level >= 1)
			*dat_protection |= rtte.fc0.p;
		ptr = rtte.fc0.sto * PAGE_SIZE;
shadow_sgt:
		rtte.fc0.p |= *dat_protection;
		rc = gmap_shadow_sgt(sg, saddr, rtte.val, *fake);
		if (rc)
			return rc;
	}
		fallthrough;
	case ASCE_TYPE_SEGMENT: {
		union segment_table_entry ste;

		if (*fake) {
			ptr += vaddr.sx * _SEGMENT_SIZE;
			ste.val = ptr;
			goto shadow_pgt;
		}
		*pgt = ptr + vaddr.sx * 8;
		rc = gmap_read_table(parent, ptr + vaddr.sx * 8, &ste.val);
		if (rc)
			return rc;
		if (ste.i)
			return PGM_SEGMENT_TRANSLATION;
		if (ste.tt != TABLE_TYPE_SEGMENT)
			return PGM_TRANSLATION_SPEC;
		if (ste.cs && asce.p)
			return PGM_TRANSLATION_SPEC;
		*dat_protection |= ste.fc0.p;
		if (ste.fc && sg->edat_level >= 1) {
			*fake = 1;
			ptr = ste.fc1.sfaa * _SEGMENT_SIZE;
			ste.val = ptr;
			goto shadow_pgt;
		}
		ptr = ste.fc0.pto * (PAGE_SIZE / 2);
shadow_pgt:
		ste.fc0.p |= *dat_protection;
		rc = gmap_shadow_pgt(sg, saddr, ste.val, *fake);
		if (rc)
			return rc;
	}
	}
	/* Return the parent address of the page table */
	*pgt = ptr;
	return 0;
}

/**
 * kvm_s390_shadow_fault - handle fault on a shadow page table
 * @vcpu: virtual cpu
 * @sg: pointer to the shadow guest address space structure
 * @saddr: faulting address in the shadow gmap
 * @datptr: will contain the address of the faulting DAT table entry, or of
 *	    the valid leaf, plus some flags
 *
 * Returns: - 0 if the shadow fault was successfully resolved
 *	    - > 0 (pgm exception code) on exceptions while faulting
 *	    - -EAGAIN if the caller can retry immediately
 *	    - -EFAULT when accessing invalid guest addresses
 *	    - -ENOMEM if out of memory
 */
int kvm_s390_shadow_fault(struct kvm_vcpu *vcpu, struct gmap *sg,
			  unsigned long saddr, unsigned long *datptr)
{
	union vaddress vaddr;
	union page_table_entry pte;
	unsigned long pgt = 0;
	int dat_protection, fake;
	int rc;

	mmap_read_lock(sg->mm);
	/*
	 * We don't want any guest-2 tables to change - so the parent
	 * tables/pointers we read stay valid - unshadowing is however
	 * always possible - only guest_table_lock protects us.
	 */
	ipte_lock(vcpu->kvm);

	rc = gmap_shadow_pgt_lookup(sg, saddr, &pgt, &dat_protection, &fake);
	if (rc)
		rc = kvm_s390_shadow_tables(sg, saddr, &pgt, &dat_protection,
					    &fake);

	vaddr.addr = saddr;
	if (fake) {
		pte.val = pgt + vaddr.px * PAGE_SIZE;
		goto shadow_page;
	}

	switch (rc) {
	case PGM_SEGMENT_TRANSLATION:
	case PGM_REGION_THIRD_TRANS:
	case PGM_REGION_SECOND_TRANS:
	case PGM_REGION_FIRST_TRANS:
		pgt |= PEI_NOT_PTE;
		break;
	case 0:
		pgt += vaddr.px * 8;
		rc = gmap_read_table(sg->parent, pgt, &pte.val);
	}
	if (datptr)
		*datptr = pgt | dat_protection * PEI_DAT_PROT;
	if (!rc && pte.i)
		rc = PGM_PAGE_TRANSLATION;
	if (!rc && pte.z)
		rc = PGM_TRANSLATION_SPEC;
shadow_page:
	pte.p |= dat_protection;
	if (!rc)
		rc = gmap_shadow_page(sg, saddr, __pte(pte.val));
	ipte_unlock(vcpu->kvm);
	mmap_read_unlock(sg->mm);
	return rc;
}<|MERGE_RESOLUTION|>--- conflicted
+++ resolved
@@ -1129,13 +1129,10 @@
 	if (rc > 0) {
 		bool terminate = (mode == GACC_STORE) && (idx > 0);
 
-<<<<<<< HEAD
-=======
 		if (rc == PGM_PROTECTION)
 			prot = PROT_TYPE_KEYC;
 		else
 			prot = PROT_NONE;
->>>>>>> 7365df19
 		rc = trans_exc_ending(vcpu, rc, ga, ar, mode, prot, terminate);
 	}
 out_unlock:
