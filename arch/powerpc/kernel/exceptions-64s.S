--- conflicted
+++ resolved
@@ -95,12 +95,7 @@
 /* No virt vectors corresponding with 0x0..0x100 */
 EXC_VIRT_NONE(0x4000, 0x4100)
 
-<<<<<<< HEAD
-EXC_REAL_BEGIN(system_reset, 0x100, 0x200)
-	SET_SCRATCH0(r13)
-=======
-
->>>>>>> d06e622d
+
 #ifdef CONFIG_PPC_P7_NAP
 	/*
 	 * If running native on arch 2.06 or later, check if we are waking up
@@ -163,21 +158,6 @@
 	SET_SCRATCH0(r13)		/* save r13 */
 	EXCEPTION_PROLOG_PSERIES(PACA_EXGEN, system_reset_common, EXC_STD,
 				 NOTEST, 0x100)
-<<<<<<< HEAD
-EXC_REAL_END(system_reset, 0x100, 0x200)
-EXC_VIRT_NONE(0x4100, 0x4200)
-EXC_COMMON(system_reset_common, 0x100, system_reset_exception)
-
-#ifdef CONFIG_PPC_PSERIES
-/*
- * Vectors for the FWNMI option.  Share common code.
- */
-TRAMP_REAL_BEGIN(system_reset_fwnmi)
-	SET_SCRATCH0(r13)		/* save r13 */
-	EXCEPTION_PROLOG_PSERIES(PACA_EXGEN, system_reset_common, EXC_STD,
-				 NOTEST, 0x100)
-=======
->>>>>>> d06e622d
 #endif /* CONFIG_PPC_PSERIES */
 
 
@@ -847,15 +827,8 @@
 TRAMP_KVM(PACA_EXGEN, 0xb00)
 EXC_COMMON(trap_0b_common, 0xb00, unknown_exception)
 
-<<<<<<< HEAD
-
-#define LOAD_SYSCALL_HANDLER(reg)				\
-	ld	reg,PACAKBASE(r13);				\
-	ori	reg,reg,(ABS_ADDR(system_call_common))@l;
-=======
 #define LOAD_SYSCALL_HANDLER(reg)					\
 	__LOAD_HANDLER(reg, system_call_common)
->>>>>>> d06e622d
 
 /* Syscall routine is used twice, in reloc-off and reloc-on paths */
 #define SYSCALL_PSERIES_1 					\
