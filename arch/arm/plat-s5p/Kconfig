--- conflicted
+++ resolved
@@ -73,24 +73,4 @@
 config S5P_DEV_CSIS1
 	bool
 	help
-<<<<<<< HEAD
-	  Compile in platform device definitions for MIPI-CSIS channel 1
-
-menuconfig S5P_SYSMMU
-	bool "SYSMMU support"
-	depends on ARCH_S5PV310
-	help
-	  This is a System MMU driver for Samsung ARM based Soc.
-
-if S5P_SYSMMU
-
-config S5P_SYSMMU_DEBUG
-	bool "Enables debug messages"
-	depends on S5P_SYSMMU
-	help
-	  This enables SYSMMU driver debug massages.
-
-endif
-=======
-	  Compile in platform device definitions for MIPI-CSIS channel 1
->>>>>>> 47ae63e0
+	  Compile in platform device definitions for MIPI-CSIS channel 1