// SPDX-License-Identifier: GPL-2.0-only
/*
 * Based on arch/arm/kernel/ptrace.c
 *
 * By Ross Biro 1/23/92
 * edited by Linus Torvalds
 * ARM modifications Copyright (C) 2000 Russell King
 * Copyright (C) 2012 ARM Ltd.
 */

#include <linux/audit.h>
#include <linux/compat.h>
#include <linux/kernel.h>
#include <linux/sched/signal.h>
#include <linux/sched/task_stack.h>
#include <linux/mm.h>
#include <linux/nospec.h>
#include <linux/smp.h>
#include <linux/ptrace.h>
#include <linux/user.h>
#include <linux/seccomp.h>
#include <linux/security.h>
#include <linux/init.h>
#include <linux/signal.h>
#include <linux/string.h>
#include <linux/uaccess.h>
#include <linux/perf_event.h>
#include <linux/hw_breakpoint.h>
#include <linux/regset.h>
#include <linux/elf.h>
#include <linux/rseq.h>

#include <asm/compat.h>
#include <asm/cpufeature.h>
#include <asm/debug-monitors.h>
#include <asm/fpsimd.h>
#include <asm/gcs.h>
#include <asm/mte.h>
#include <asm/pointer_auth.h>
#include <asm/stacktrace.h>
#include <asm/syscall.h>
#include <asm/traps.h>
#include <asm/system_misc.h>

#define CREATE_TRACE_POINTS
#include <trace/events/syscalls.h>

struct pt_regs_offset {
	const char *name;
	int offset;
};

#define REG_OFFSET_NAME(r) {.name = #r, .offset = offsetof(struct pt_regs, r)}
#define REG_OFFSET_END {.name = NULL, .offset = 0}
#define GPR_OFFSET_NAME(r) \
	{.name = "x" #r, .offset = offsetof(struct pt_regs, regs[r])}

static const struct pt_regs_offset regoffset_table[] = {
	GPR_OFFSET_NAME(0),
	GPR_OFFSET_NAME(1),
	GPR_OFFSET_NAME(2),
	GPR_OFFSET_NAME(3),
	GPR_OFFSET_NAME(4),
	GPR_OFFSET_NAME(5),
	GPR_OFFSET_NAME(6),
	GPR_OFFSET_NAME(7),
	GPR_OFFSET_NAME(8),
	GPR_OFFSET_NAME(9),
	GPR_OFFSET_NAME(10),
	GPR_OFFSET_NAME(11),
	GPR_OFFSET_NAME(12),
	GPR_OFFSET_NAME(13),
	GPR_OFFSET_NAME(14),
	GPR_OFFSET_NAME(15),
	GPR_OFFSET_NAME(16),
	GPR_OFFSET_NAME(17),
	GPR_OFFSET_NAME(18),
	GPR_OFFSET_NAME(19),
	GPR_OFFSET_NAME(20),
	GPR_OFFSET_NAME(21),
	GPR_OFFSET_NAME(22),
	GPR_OFFSET_NAME(23),
	GPR_OFFSET_NAME(24),
	GPR_OFFSET_NAME(25),
	GPR_OFFSET_NAME(26),
	GPR_OFFSET_NAME(27),
	GPR_OFFSET_NAME(28),
	GPR_OFFSET_NAME(29),
	GPR_OFFSET_NAME(30),
	{.name = "lr", .offset = offsetof(struct pt_regs, regs[30])},
	REG_OFFSET_NAME(sp),
	REG_OFFSET_NAME(pc),
	REG_OFFSET_NAME(pstate),
	REG_OFFSET_END,
};

/**
 * regs_query_register_offset() - query register offset from its name
 * @name:	the name of a register
 *
 * regs_query_register_offset() returns the offset of a register in struct
 * pt_regs from its name. If the name is invalid, this returns -EINVAL;
 */
int regs_query_register_offset(const char *name)
{
	const struct pt_regs_offset *roff;

	for (roff = regoffset_table; roff->name != NULL; roff++)
		if (!strcmp(roff->name, name))
			return roff->offset;
	return -EINVAL;
}

/**
 * regs_within_kernel_stack() - check the address in the stack
 * @regs:      pt_regs which contains kernel stack pointer.
 * @addr:      address which is checked.
 *
 * regs_within_kernel_stack() checks @addr is within the kernel stack page(s).
 * If @addr is within the kernel stack, it returns true. If not, returns false.
 */
static bool regs_within_kernel_stack(struct pt_regs *regs, unsigned long addr)
{
	return ((addr & ~(THREAD_SIZE - 1))  ==
		(kernel_stack_pointer(regs) & ~(THREAD_SIZE - 1))) ||
		on_irq_stack(addr, sizeof(unsigned long));
}

/**
 * regs_get_kernel_stack_nth() - get Nth entry of the stack
 * @regs:	pt_regs which contains kernel stack pointer.
 * @n:		stack entry number.
 *
 * regs_get_kernel_stack_nth() returns @n th entry of the kernel stack which
 * is specified by @regs. If the @n th entry is NOT in the kernel stack,
 * this returns 0.
 */
unsigned long regs_get_kernel_stack_nth(struct pt_regs *regs, unsigned int n)
{
	unsigned long *addr = (unsigned long *)kernel_stack_pointer(regs);

	addr += n;
	if (regs_within_kernel_stack(regs, (unsigned long)addr))
		return *addr;
	else
		return 0;
}

/*
 * TODO: does not yet catch signals sent when the child dies.
 * in exit.c or in signal.c.
 */

/*
 * Called by kernel/ptrace.c when detaching..
 */
void ptrace_disable(struct task_struct *child)
{
	/*
	 * This would be better off in core code, but PTRACE_DETACH has
	 * grown its fair share of arch-specific worts and changing it
	 * is likely to cause regressions on obscure architectures.
	 */
	user_disable_single_step(child);
}

#ifdef CONFIG_HAVE_HW_BREAKPOINT
/*
 * Handle hitting a HW-breakpoint.
 */
static void ptrace_hbptriggered(struct perf_event *bp,
				struct perf_sample_data *data,
				struct pt_regs *regs)
{
	struct arch_hw_breakpoint *bkpt = counter_arch_bp(bp);
	const char *desc = "Hardware breakpoint trap (ptrace)";

	if (is_compat_task()) {
		int si_errno = 0;
		int i;

		for (i = 0; i < ARM_MAX_BRP; ++i) {
			if (current->thread.debug.hbp_break[i] == bp) {
				si_errno = (i << 1) + 1;
				break;
			}
		}

		for (i = 0; i < ARM_MAX_WRP; ++i) {
			if (current->thread.debug.hbp_watch[i] == bp) {
				si_errno = -((i << 1) + 1);
				break;
			}
		}
		arm64_force_sig_ptrace_errno_trap(si_errno, bkpt->trigger,
						  desc);
		return;
	}

	arm64_force_sig_fault(SIGTRAP, TRAP_HWBKPT, bkpt->trigger, desc);
}

/*
 * Unregister breakpoints from this task and reset the pointers in
 * the thread_struct.
 */
void flush_ptrace_hw_breakpoint(struct task_struct *tsk)
{
	int i;
	struct thread_struct *t = &tsk->thread;

	for (i = 0; i < ARM_MAX_BRP; i++) {
		if (t->debug.hbp_break[i]) {
			unregister_hw_breakpoint(t->debug.hbp_break[i]);
			t->debug.hbp_break[i] = NULL;
		}
	}

	for (i = 0; i < ARM_MAX_WRP; i++) {
		if (t->debug.hbp_watch[i]) {
			unregister_hw_breakpoint(t->debug.hbp_watch[i]);
			t->debug.hbp_watch[i] = NULL;
		}
	}
}

void ptrace_hw_copy_thread(struct task_struct *tsk)
{
	memset(&tsk->thread.debug, 0, sizeof(struct debug_info));
}

static struct perf_event *ptrace_hbp_get_event(unsigned int note_type,
					       struct task_struct *tsk,
					       unsigned long idx)
{
	struct perf_event *bp = ERR_PTR(-EINVAL);

	switch (note_type) {
	case NT_ARM_HW_BREAK:
		if (idx >= ARM_MAX_BRP)
			goto out;
		idx = array_index_nospec(idx, ARM_MAX_BRP);
		bp = tsk->thread.debug.hbp_break[idx];
		break;
	case NT_ARM_HW_WATCH:
		if (idx >= ARM_MAX_WRP)
			goto out;
		idx = array_index_nospec(idx, ARM_MAX_WRP);
		bp = tsk->thread.debug.hbp_watch[idx];
		break;
	}

out:
	return bp;
}

static int ptrace_hbp_set_event(unsigned int note_type,
				struct task_struct *tsk,
				unsigned long idx,
				struct perf_event *bp)
{
	int err = -EINVAL;

	switch (note_type) {
	case NT_ARM_HW_BREAK:
		if (idx >= ARM_MAX_BRP)
			goto out;
		idx = array_index_nospec(idx, ARM_MAX_BRP);
		tsk->thread.debug.hbp_break[idx] = bp;
		err = 0;
		break;
	case NT_ARM_HW_WATCH:
		if (idx >= ARM_MAX_WRP)
			goto out;
		idx = array_index_nospec(idx, ARM_MAX_WRP);
		tsk->thread.debug.hbp_watch[idx] = bp;
		err = 0;
		break;
	}

out:
	return err;
}

static struct perf_event *ptrace_hbp_create(unsigned int note_type,
					    struct task_struct *tsk,
					    unsigned long idx)
{
	struct perf_event *bp;
	struct perf_event_attr attr;
	int err, type;

	switch (note_type) {
	case NT_ARM_HW_BREAK:
		type = HW_BREAKPOINT_X;
		break;
	case NT_ARM_HW_WATCH:
		type = HW_BREAKPOINT_RW;
		break;
	default:
		return ERR_PTR(-EINVAL);
	}

	ptrace_breakpoint_init(&attr);

	/*
	 * Initialise fields to sane defaults
	 * (i.e. values that will pass validation).
	 */
	attr.bp_addr	= 0;
	attr.bp_len	= HW_BREAKPOINT_LEN_4;
	attr.bp_type	= type;
	attr.disabled	= 1;

	bp = register_user_hw_breakpoint(&attr, ptrace_hbptriggered, NULL, tsk);
	if (IS_ERR(bp))
		return bp;

	err = ptrace_hbp_set_event(note_type, tsk, idx, bp);
	if (err)
		return ERR_PTR(err);

	return bp;
}

static int ptrace_hbp_fill_attr_ctrl(unsigned int note_type,
				     struct arch_hw_breakpoint_ctrl ctrl,
				     struct perf_event_attr *attr)
{
	int err, len, type, offset, disabled = !ctrl.enabled;

	attr->disabled = disabled;
	if (disabled)
		return 0;

	err = arch_bp_generic_fields(ctrl, &len, &type, &offset);
	if (err)
		return err;

	switch (note_type) {
	case NT_ARM_HW_BREAK:
		if ((type & HW_BREAKPOINT_X) != type)
			return -EINVAL;
		break;
	case NT_ARM_HW_WATCH:
		if ((type & HW_BREAKPOINT_RW) != type)
			return -EINVAL;
		break;
	default:
		return -EINVAL;
	}

	attr->bp_len	= len;
	attr->bp_type	= type;
	attr->bp_addr	+= offset;

	return 0;
}

static int ptrace_hbp_get_resource_info(unsigned int note_type, u32 *info)
{
	u8 num;
	u32 reg = 0;

	switch (note_type) {
	case NT_ARM_HW_BREAK:
		num = hw_breakpoint_slots(TYPE_INST);
		break;
	case NT_ARM_HW_WATCH:
		num = hw_breakpoint_slots(TYPE_DATA);
		break;
	default:
		return -EINVAL;
	}

	reg |= debug_monitors_arch();
	reg <<= 8;
	reg |= num;

	*info = reg;
	return 0;
}

static int ptrace_hbp_get_ctrl(unsigned int note_type,
			       struct task_struct *tsk,
			       unsigned long idx,
			       u32 *ctrl)
{
	struct perf_event *bp = ptrace_hbp_get_event(note_type, tsk, idx);

	if (IS_ERR(bp))
		return PTR_ERR(bp);

	*ctrl = bp ? encode_ctrl_reg(counter_arch_bp(bp)->ctrl) : 0;
	return 0;
}

static int ptrace_hbp_get_addr(unsigned int note_type,
			       struct task_struct *tsk,
			       unsigned long idx,
			       u64 *addr)
{
	struct perf_event *bp = ptrace_hbp_get_event(note_type, tsk, idx);

	if (IS_ERR(bp))
		return PTR_ERR(bp);

	*addr = bp ? counter_arch_bp(bp)->address : 0;
	return 0;
}

static struct perf_event *ptrace_hbp_get_initialised_bp(unsigned int note_type,
							struct task_struct *tsk,
							unsigned long idx)
{
	struct perf_event *bp = ptrace_hbp_get_event(note_type, tsk, idx);

	if (!bp)
		bp = ptrace_hbp_create(note_type, tsk, idx);

	return bp;
}

static int ptrace_hbp_set_ctrl(unsigned int note_type,
			       struct task_struct *tsk,
			       unsigned long idx,
			       u32 uctrl)
{
	int err;
	struct perf_event *bp;
	struct perf_event_attr attr;
	struct arch_hw_breakpoint_ctrl ctrl;

	bp = ptrace_hbp_get_initialised_bp(note_type, tsk, idx);
	if (IS_ERR(bp)) {
		err = PTR_ERR(bp);
		return err;
	}

	attr = bp->attr;
	decode_ctrl_reg(uctrl, &ctrl);
	err = ptrace_hbp_fill_attr_ctrl(note_type, ctrl, &attr);
	if (err)
		return err;

	return modify_user_hw_breakpoint(bp, &attr);
}

static int ptrace_hbp_set_addr(unsigned int note_type,
			       struct task_struct *tsk,
			       unsigned long idx,
			       u64 addr)
{
	int err;
	struct perf_event *bp;
	struct perf_event_attr attr;

	bp = ptrace_hbp_get_initialised_bp(note_type, tsk, idx);
	if (IS_ERR(bp)) {
		err = PTR_ERR(bp);
		return err;
	}

	attr = bp->attr;
	attr.bp_addr = addr;
	err = modify_user_hw_breakpoint(bp, &attr);
	return err;
}

#define PTRACE_HBP_ADDR_SZ	sizeof(u64)
#define PTRACE_HBP_CTRL_SZ	sizeof(u32)
#define PTRACE_HBP_PAD_SZ	sizeof(u32)

static int hw_break_get(struct task_struct *target,
			const struct user_regset *regset,
			struct membuf to)
{
	unsigned int note_type = regset->core_note_type;
	int ret, idx = 0;
	u32 info, ctrl;
	u64 addr;

	/* Resource info */
	ret = ptrace_hbp_get_resource_info(note_type, &info);
	if (ret)
		return ret;

	membuf_write(&to, &info, sizeof(info));
	membuf_zero(&to, sizeof(u32));
	/* (address, ctrl) registers */
	while (to.left) {
		ret = ptrace_hbp_get_addr(note_type, target, idx, &addr);
		if (ret)
			return ret;
		ret = ptrace_hbp_get_ctrl(note_type, target, idx, &ctrl);
		if (ret)
			return ret;
		membuf_store(&to, addr);
		membuf_store(&to, ctrl);
		membuf_zero(&to, sizeof(u32));
		idx++;
	}
	return 0;
}

static int hw_break_set(struct task_struct *target,
			const struct user_regset *regset,
			unsigned int pos, unsigned int count,
			const void *kbuf, const void __user *ubuf)
{
	unsigned int note_type = regset->core_note_type;
	int ret, idx = 0, offset, limit;
	u32 ctrl;
	u64 addr;

	/* Resource info and pad */
	offset = offsetof(struct user_hwdebug_state, dbg_regs);
	user_regset_copyin_ignore(&pos, &count, &kbuf, &ubuf, 0, offset);

	/* (address, ctrl) registers */
	limit = regset->n * regset->size;
	while (count && offset < limit) {
		if (count < PTRACE_HBP_ADDR_SZ)
			return -EINVAL;
		ret = user_regset_copyin(&pos, &count, &kbuf, &ubuf, &addr,
					 offset, offset + PTRACE_HBP_ADDR_SZ);
		if (ret)
			return ret;
		ret = ptrace_hbp_set_addr(note_type, target, idx, addr);
		if (ret)
			return ret;
		offset += PTRACE_HBP_ADDR_SZ;

		if (!count)
			break;
		ret = user_regset_copyin(&pos, &count, &kbuf, &ubuf, &ctrl,
					 offset, offset + PTRACE_HBP_CTRL_SZ);
		if (ret)
			return ret;
		ret = ptrace_hbp_set_ctrl(note_type, target, idx, ctrl);
		if (ret)
			return ret;
		offset += PTRACE_HBP_CTRL_SZ;

		user_regset_copyin_ignore(&pos, &count, &kbuf, &ubuf,
					  offset, offset + PTRACE_HBP_PAD_SZ);
		offset += PTRACE_HBP_PAD_SZ;
		idx++;
	}

	return 0;
}
#endif	/* CONFIG_HAVE_HW_BREAKPOINT */

static int gpr_get(struct task_struct *target,
		   const struct user_regset *regset,
		   struct membuf to)
{
	struct user_pt_regs *uregs = &task_pt_regs(target)->user_regs;
	return membuf_write(&to, uregs, sizeof(*uregs));
}

static int gpr_set(struct task_struct *target, const struct user_regset *regset,
		   unsigned int pos, unsigned int count,
		   const void *kbuf, const void __user *ubuf)
{
	int ret;
	struct user_pt_regs newregs = task_pt_regs(target)->user_regs;

	ret = user_regset_copyin(&pos, &count, &kbuf, &ubuf, &newregs, 0, -1);
	if (ret)
		return ret;

	if (!valid_user_regs(&newregs, target))
		return -EINVAL;

	task_pt_regs(target)->user_regs = newregs;
	return 0;
}

static int fpr_active(struct task_struct *target, const struct user_regset *regset)
{
	if (!system_supports_fpsimd())
		return -ENODEV;
	return regset->n;
}

/*
 * TODO: update fp accessors for lazy context switching (sync/flush hwstate)
 */
static int __fpr_get(struct task_struct *target,
		     const struct user_regset *regset,
		     struct membuf to)
{
	struct user_fpsimd_state *uregs;

	sve_sync_to_fpsimd(target);

	uregs = &target->thread.uw.fpsimd_state;

	return membuf_write(&to, uregs, sizeof(*uregs));
}

static int fpr_get(struct task_struct *target, const struct user_regset *regset,
		   struct membuf to)
{
	if (!system_supports_fpsimd())
		return -EINVAL;

	if (target == current)
		fpsimd_preserve_current_state();

	return __fpr_get(target, regset, to);
}

static int __fpr_set(struct task_struct *target,
		     const struct user_regset *regset,
		     unsigned int pos, unsigned int count,
		     const void *kbuf, const void __user *ubuf,
		     unsigned int start_pos)
{
	int ret;
	struct user_fpsimd_state newstate;

	/*
	 * Ensure target->thread.uw.fpsimd_state is up to date, so that a
	 * short copyin can't resurrect stale data.
	 */
	sve_sync_to_fpsimd(target);

	newstate = target->thread.uw.fpsimd_state;

	ret = user_regset_copyin(&pos, &count, &kbuf, &ubuf, &newstate,
				 start_pos, start_pos + sizeof(newstate));
	if (ret)
		return ret;

	target->thread.uw.fpsimd_state = newstate;

	return ret;
}

static int fpr_set(struct task_struct *target, const struct user_regset *regset,
		   unsigned int pos, unsigned int count,
		   const void *kbuf, const void __user *ubuf)
{
	int ret;

	if (!system_supports_fpsimd())
		return -EINVAL;

	ret = __fpr_set(target, regset, pos, count, kbuf, ubuf, 0);
	if (ret)
		return ret;

	sve_sync_from_fpsimd_zeropad(target);
	fpsimd_flush_task_state(target);

	return ret;
}

static int tls_get(struct task_struct *target, const struct user_regset *regset,
		   struct membuf to)
{
	int ret;

	if (target == current)
		tls_preserve_current_state();

	ret = membuf_store(&to, target->thread.uw.tp_value);
	if (system_supports_tpidr2())
		ret = membuf_store(&to, target->thread.tpidr2_el0);
	else
		ret = membuf_zero(&to, sizeof(u64));

	return ret;
}

static int tls_set(struct task_struct *target, const struct user_regset *regset,
		   unsigned int pos, unsigned int count,
		   const void *kbuf, const void __user *ubuf)
{
	int ret;
	unsigned long tls[2];

	tls[0] = target->thread.uw.tp_value;
	if (system_supports_tpidr2())
		tls[1] = target->thread.tpidr2_el0;

	ret = user_regset_copyin(&pos, &count, &kbuf, &ubuf, tls, 0, count);
	if (ret)
		return ret;

	target->thread.uw.tp_value = tls[0];
	if (system_supports_tpidr2())
		target->thread.tpidr2_el0 = tls[1];

	return ret;
}

static int fpmr_get(struct task_struct *target, const struct user_regset *regset,
		   struct membuf to)
{
	if (!system_supports_fpmr())
		return -EINVAL;

	if (target == current)
		fpsimd_preserve_current_state();

	return membuf_store(&to, target->thread.uw.fpmr);
}

static int fpmr_set(struct task_struct *target, const struct user_regset *regset,
		   unsigned int pos, unsigned int count,
		   const void *kbuf, const void __user *ubuf)
{
	int ret;
	unsigned long fpmr;

	if (!system_supports_fpmr())
		return -EINVAL;

	fpmr = target->thread.uw.fpmr;

	ret = user_regset_copyin(&pos, &count, &kbuf, &ubuf, &fpmr, 0, count);
	if (ret)
		return ret;

	target->thread.uw.fpmr = fpmr;

	fpsimd_flush_task_state(target);

	return 0;
}

static int system_call_get(struct task_struct *target,
			   const struct user_regset *regset,
			   struct membuf to)
{
	return membuf_store(&to, task_pt_regs(target)->syscallno);
}

static int system_call_set(struct task_struct *target,
			   const struct user_regset *regset,
			   unsigned int pos, unsigned int count,
			   const void *kbuf, const void __user *ubuf)
{
	int syscallno = task_pt_regs(target)->syscallno;
	int ret;

	ret = user_regset_copyin(&pos, &count, &kbuf, &ubuf, &syscallno, 0, -1);
	if (ret)
		return ret;

	task_pt_regs(target)->syscallno = syscallno;
	return ret;
}

#ifdef CONFIG_ARM64_SVE

static void sve_init_header_from_task(struct user_sve_header *header,
				      struct task_struct *target,
				      enum vec_type type)
{
	unsigned int vq;
	bool active;
	enum vec_type task_type;

	memset(header, 0, sizeof(*header));

	/* Check if the requested registers are active for the task */
	if (thread_sm_enabled(&target->thread))
		task_type = ARM64_VEC_SME;
	else
		task_type = ARM64_VEC_SVE;
	active = (task_type == type);

	switch (type) {
	case ARM64_VEC_SVE:
		if (test_tsk_thread_flag(target, TIF_SVE_VL_INHERIT))
			header->flags |= SVE_PT_VL_INHERIT;
		break;
	case ARM64_VEC_SME:
		if (test_tsk_thread_flag(target, TIF_SME_VL_INHERIT))
			header->flags |= SVE_PT_VL_INHERIT;
		break;
	default:
		WARN_ON_ONCE(1);
		return;
	}

	if (active) {
		if (target->thread.fp_type == FP_STATE_FPSIMD) {
			header->flags |= SVE_PT_REGS_FPSIMD;
		} else {
			header->flags |= SVE_PT_REGS_SVE;
		}
	}

	header->vl = task_get_vl(target, type);
	vq = sve_vq_from_vl(header->vl);

	header->max_vl = vec_max_vl(type);
	header->size = SVE_PT_SIZE(vq, header->flags);
	header->max_size = SVE_PT_SIZE(sve_vq_from_vl(header->max_vl),
				      SVE_PT_REGS_SVE);
}

static unsigned int sve_size_from_header(struct user_sve_header const *header)
{
	return ALIGN(header->size, SVE_VQ_BYTES);
}

static int sve_get_common(struct task_struct *target,
			  const struct user_regset *regset,
			  struct membuf to,
			  enum vec_type type)
{
	struct user_sve_header header;
	unsigned int vq;
	unsigned long start, end;

	/* Header */
	sve_init_header_from_task(&header, target, type);
	vq = sve_vq_from_vl(header.vl);

	membuf_write(&to, &header, sizeof(header));

	if (target == current)
		fpsimd_preserve_current_state();

	BUILD_BUG_ON(SVE_PT_FPSIMD_OFFSET != sizeof(header));
	BUILD_BUG_ON(SVE_PT_SVE_OFFSET != sizeof(header));

	switch ((header.flags & SVE_PT_REGS_MASK)) {
	case SVE_PT_REGS_FPSIMD:
		return __fpr_get(target, regset, to);

	case SVE_PT_REGS_SVE:
		start = SVE_PT_SVE_OFFSET;
		end = SVE_PT_SVE_FFR_OFFSET(vq) + SVE_PT_SVE_FFR_SIZE(vq);
		membuf_write(&to, target->thread.sve_state, end - start);

		start = end;
		end = SVE_PT_SVE_FPSR_OFFSET(vq);
		membuf_zero(&to, end - start);

		/*
		 * Copy fpsr, and fpcr which must follow contiguously in
		 * struct fpsimd_state:
		 */
		start = end;
		end = SVE_PT_SVE_FPCR_OFFSET(vq) + SVE_PT_SVE_FPCR_SIZE;
		membuf_write(&to, &target->thread.uw.fpsimd_state.fpsr,
			     end - start);

		start = end;
		end = sve_size_from_header(&header);
		return membuf_zero(&to, end - start);

	default:
		return 0;
	}
}

static int sve_get(struct task_struct *target,
		   const struct user_regset *regset,
		   struct membuf to)
{
	if (!system_supports_sve())
		return -EINVAL;

	return sve_get_common(target, regset, to, ARM64_VEC_SVE);
}

static int sve_set_common(struct task_struct *target,
			  const struct user_regset *regset,
			  unsigned int pos, unsigned int count,
			  const void *kbuf, const void __user *ubuf,
			  enum vec_type type)
{
	int ret;
	struct user_sve_header header;
	unsigned int vq;
	unsigned long start, end;

	/* Header */
	if (count < sizeof(header))
		return -EINVAL;
	ret = user_regset_copyin(&pos, &count, &kbuf, &ubuf, &header,
				 0, sizeof(header));
	if (ret)
		goto out;

	/*
	 * Apart from SVE_PT_REGS_MASK, all SVE_PT_* flags are consumed by
	 * vec_set_vector_length(), which will also validate them for us:
	 */
	ret = vec_set_vector_length(target, type, header.vl,
		((unsigned long)header.flags & ~SVE_PT_REGS_MASK) << 16);
	if (ret)
		goto out;

	/*
	 * Actual VL set may be different from what the user asked
	 * for, or we may have configured the _ONEXEC VL not the
	 * current VL:
	 */
	vq = sve_vq_from_vl(task_get_vl(target, type));

	/* Enter/exit streaming mode */
	if (system_supports_sme()) {
		u64 old_svcr = target->thread.svcr;

		switch (type) {
		case ARM64_VEC_SVE:
			target->thread.svcr &= ~SVCR_SM_MASK;
			break;
		case ARM64_VEC_SME:
			target->thread.svcr |= SVCR_SM_MASK;

			/*
			 * Disable traps and ensure there is SME storage but
			 * preserve any currently set values in ZA/ZT.
			 */
			sme_alloc(target, false);
			set_tsk_thread_flag(target, TIF_SME);
			break;
		default:
			WARN_ON_ONCE(1);
			ret = -EINVAL;
			goto out;
		}

		/*
		 * If we switched then invalidate any existing SVE
		 * state and ensure there's storage.
		 */
		if (target->thread.svcr != old_svcr)
			sve_alloc(target, true);
	}

	/* Registers: FPSIMD-only case */

	BUILD_BUG_ON(SVE_PT_FPSIMD_OFFSET != sizeof(header));
	if ((header.flags & SVE_PT_REGS_MASK) == SVE_PT_REGS_FPSIMD) {
		ret = __fpr_set(target, regset, pos, count, kbuf, ubuf,
				SVE_PT_FPSIMD_OFFSET);
		clear_tsk_thread_flag(target, TIF_SVE);
		target->thread.fp_type = FP_STATE_FPSIMD;
		goto out;
	}

	/*
	 * Otherwise: no registers or full SVE case.  For backwards
	 * compatibility reasons we treat empty flags as SVE registers.
	 */

	/*
	 * If setting a different VL from the requested VL and there is
	 * register data, the data layout will be wrong: don't even
	 * try to set the registers in this case.
	 */
	if (count && vq != sve_vq_from_vl(header.vl)) {
		ret = -EIO;
		goto out;
	}

	sve_alloc(target, true);
	if (!target->thread.sve_state) {
		ret = -ENOMEM;
		clear_tsk_thread_flag(target, TIF_SVE);
		target->thread.fp_type = FP_STATE_FPSIMD;
		goto out;
	}

	/*
	 * Ensure target->thread.sve_state is up to date with target's
	 * FPSIMD regs, so that a short copyin leaves trailing
	 * registers unmodified.  Only enable SVE if we are
	 * configuring normal SVE, a system with streaming SVE may not
	 * have normal SVE.
	 */
	fpsimd_sync_to_sve(target);
	if (type == ARM64_VEC_SVE)
		set_tsk_thread_flag(target, TIF_SVE);
	target->thread.fp_type = FP_STATE_SVE;

	BUILD_BUG_ON(SVE_PT_SVE_OFFSET != sizeof(header));
	start = SVE_PT_SVE_OFFSET;
	end = SVE_PT_SVE_FFR_OFFSET(vq) + SVE_PT_SVE_FFR_SIZE(vq);
	ret = user_regset_copyin(&pos, &count, &kbuf, &ubuf,
				 target->thread.sve_state,
				 start, end);
	if (ret)
		goto out;

	start = end;
	end = SVE_PT_SVE_FPSR_OFFSET(vq);
	user_regset_copyin_ignore(&pos, &count, &kbuf, &ubuf, start, end);

	/*
	 * Copy fpsr, and fpcr which must follow contiguously in
	 * struct fpsimd_state:
	 */
	start = end;
	end = SVE_PT_SVE_FPCR_OFFSET(vq) + SVE_PT_SVE_FPCR_SIZE;
	ret = user_regset_copyin(&pos, &count, &kbuf, &ubuf,
				 &target->thread.uw.fpsimd_state.fpsr,
				 start, end);

out:
	fpsimd_flush_task_state(target);
	return ret;
}

static int sve_set(struct task_struct *target,
		   const struct user_regset *regset,
		   unsigned int pos, unsigned int count,
		   const void *kbuf, const void __user *ubuf)
{
	if (!system_supports_sve())
		return -EINVAL;

	return sve_set_common(target, regset, pos, count, kbuf, ubuf,
			      ARM64_VEC_SVE);
}

#endif /* CONFIG_ARM64_SVE */

#ifdef CONFIG_ARM64_SME

static int ssve_get(struct task_struct *target,
		   const struct user_regset *regset,
		   struct membuf to)
{
	if (!system_supports_sme())
		return -EINVAL;

	return sve_get_common(target, regset, to, ARM64_VEC_SME);
}

static int ssve_set(struct task_struct *target,
		    const struct user_regset *regset,
		    unsigned int pos, unsigned int count,
		    const void *kbuf, const void __user *ubuf)
{
	if (!system_supports_sme())
		return -EINVAL;

	return sve_set_common(target, regset, pos, count, kbuf, ubuf,
			      ARM64_VEC_SME);
}

static int za_get(struct task_struct *target,
		  const struct user_regset *regset,
		  struct membuf to)
{
	struct user_za_header header;
	unsigned int vq;
	unsigned long start, end;

	if (!system_supports_sme())
		return -EINVAL;

	/* Header */
	memset(&header, 0, sizeof(header));

	if (test_tsk_thread_flag(target, TIF_SME_VL_INHERIT))
		header.flags |= ZA_PT_VL_INHERIT;

	header.vl = task_get_sme_vl(target);
	vq = sve_vq_from_vl(header.vl);
	header.max_vl = sme_max_vl();
	header.max_size = ZA_PT_SIZE(vq);

	/* If ZA is not active there is only the header */
	if (thread_za_enabled(&target->thread))
		header.size = ZA_PT_SIZE(vq);
	else
		header.size = ZA_PT_ZA_OFFSET;

	membuf_write(&to, &header, sizeof(header));

	BUILD_BUG_ON(ZA_PT_ZA_OFFSET != sizeof(header));
	end = ZA_PT_ZA_OFFSET;

	if (target == current)
		fpsimd_preserve_current_state();

	/* Any register data to include? */
	if (thread_za_enabled(&target->thread)) {
		start = end;
		end = ZA_PT_SIZE(vq);
		membuf_write(&to, target->thread.sme_state, end - start);
	}

	/* Zero any trailing padding */
	start = end;
	end = ALIGN(header.size, SVE_VQ_BYTES);
	return membuf_zero(&to, end - start);
}

static int za_set(struct task_struct *target,
		  const struct user_regset *regset,
		  unsigned int pos, unsigned int count,
		  const void *kbuf, const void __user *ubuf)
{
	int ret;
	struct user_za_header header;
	unsigned int vq;
	unsigned long start, end;

	if (!system_supports_sme())
		return -EINVAL;

	/* Header */
	if (count < sizeof(header))
		return -EINVAL;
	ret = user_regset_copyin(&pos, &count, &kbuf, &ubuf, &header,
				 0, sizeof(header));
	if (ret)
		goto out;

	/*
	 * All current ZA_PT_* flags are consumed by
	 * vec_set_vector_length(), which will also validate them for
	 * us:
	 */
	ret = vec_set_vector_length(target, ARM64_VEC_SME, header.vl,
		((unsigned long)header.flags) << 16);
	if (ret)
		goto out;

	/*
	 * Actual VL set may be different from what the user asked
	 * for, or we may have configured the _ONEXEC rather than
	 * current VL:
	 */
	vq = sve_vq_from_vl(task_get_sme_vl(target));

	/* Ensure there is some SVE storage for streaming mode */
	if (!target->thread.sve_state) {
		sve_alloc(target, false);
		if (!target->thread.sve_state) {
			ret = -ENOMEM;
			goto out;
		}
	}

	/*
	 * Only flush the storage if PSTATE.ZA was not already set,
	 * otherwise preserve any existing data.
	 */
	sme_alloc(target, !thread_za_enabled(&target->thread));
	if (!target->thread.sme_state)
		return -ENOMEM;

	/* If there is no data then disable ZA */
	if (!count) {
		target->thread.svcr &= ~SVCR_ZA_MASK;
		goto out;
	}

	/*
	 * If setting a different VL from the requested VL and there is
	 * register data, the data layout will be wrong: don't even
	 * try to set the registers in this case.
	 */
	if (vq != sve_vq_from_vl(header.vl)) {
		ret = -EIO;
		goto out;
	}

	BUILD_BUG_ON(ZA_PT_ZA_OFFSET != sizeof(header));
	start = ZA_PT_ZA_OFFSET;
	end = ZA_PT_SIZE(vq);
	ret = user_regset_copyin(&pos, &count, &kbuf, &ubuf,
				 target->thread.sme_state,
				 start, end);
	if (ret)
		goto out;

	/* Mark ZA as active and let userspace use it */
	set_tsk_thread_flag(target, TIF_SME);
	target->thread.svcr |= SVCR_ZA_MASK;

out:
	fpsimd_flush_task_state(target);
	return ret;
}

static int zt_get(struct task_struct *target,
		  const struct user_regset *regset,
		  struct membuf to)
{
	if (!system_supports_sme2())
		return -EINVAL;

	/*
	 * If PSTATE.ZA is not set then ZT will be zeroed when it is
	 * enabled so report the current register value as zero.
	 */
	if (thread_za_enabled(&target->thread))
		membuf_write(&to, thread_zt_state(&target->thread),
			     ZT_SIG_REG_BYTES);
	else
		membuf_zero(&to, ZT_SIG_REG_BYTES);

	return 0;
}

static int zt_set(struct task_struct *target,
		  const struct user_regset *regset,
		  unsigned int pos, unsigned int count,
		  const void *kbuf, const void __user *ubuf)
{
	int ret;

	if (!system_supports_sme2())
		return -EINVAL;

	/* Ensure SVE storage in case this is first use of SME */
	sve_alloc(target, false);
	if (!target->thread.sve_state)
		return -ENOMEM;

	if (!thread_za_enabled(&target->thread)) {
		sme_alloc(target, true);
		if (!target->thread.sme_state)
			return -ENOMEM;
	}

	ret = user_regset_copyin(&pos, &count, &kbuf, &ubuf,
				 thread_zt_state(&target->thread),
				 0, ZT_SIG_REG_BYTES);
	if (ret == 0) {
		target->thread.svcr |= SVCR_ZA_MASK;
		set_tsk_thread_flag(target, TIF_SME);
	}

	fpsimd_flush_task_state(target);

	return ret;
}

#endif /* CONFIG_ARM64_SME */

#ifdef CONFIG_ARM64_PTR_AUTH
static int pac_mask_get(struct task_struct *target,
			const struct user_regset *regset,
			struct membuf to)
{
	/*
	 * The PAC bits can differ across data and instruction pointers
	 * depending on TCR_EL1.TBID*, which we may make use of in future, so
	 * we expose separate masks.
	 */
	unsigned long mask = ptrauth_user_pac_mask();
	struct user_pac_mask uregs = {
		.data_mask = mask,
		.insn_mask = mask,
	};

	if (!system_supports_address_auth())
		return -EINVAL;

	return membuf_write(&to, &uregs, sizeof(uregs));
}

static int pac_enabled_keys_get(struct task_struct *target,
				const struct user_regset *regset,
				struct membuf to)
{
	long enabled_keys = ptrauth_get_enabled_keys(target);

	if (IS_ERR_VALUE(enabled_keys))
		return enabled_keys;

	return membuf_write(&to, &enabled_keys, sizeof(enabled_keys));
}

static int pac_enabled_keys_set(struct task_struct *target,
				const struct user_regset *regset,
				unsigned int pos, unsigned int count,
				const void *kbuf, const void __user *ubuf)
{
	int ret;
	long enabled_keys = ptrauth_get_enabled_keys(target);

	if (IS_ERR_VALUE(enabled_keys))
		return enabled_keys;

	ret = user_regset_copyin(&pos, &count, &kbuf, &ubuf, &enabled_keys, 0,
				 sizeof(long));
	if (ret)
		return ret;

	return ptrauth_set_enabled_keys(target, PR_PAC_ENABLED_KEYS_MASK,
					enabled_keys);
}

#ifdef CONFIG_CHECKPOINT_RESTORE
static __uint128_t pac_key_to_user(const struct ptrauth_key *key)
{
	return (__uint128_t)key->hi << 64 | key->lo;
}

static struct ptrauth_key pac_key_from_user(__uint128_t ukey)
{
	struct ptrauth_key key = {
		.lo = (unsigned long)ukey,
		.hi = (unsigned long)(ukey >> 64),
	};

	return key;
}

static void pac_address_keys_to_user(struct user_pac_address_keys *ukeys,
				     const struct ptrauth_keys_user *keys)
{
	ukeys->apiakey = pac_key_to_user(&keys->apia);
	ukeys->apibkey = pac_key_to_user(&keys->apib);
	ukeys->apdakey = pac_key_to_user(&keys->apda);
	ukeys->apdbkey = pac_key_to_user(&keys->apdb);
}

static void pac_address_keys_from_user(struct ptrauth_keys_user *keys,
				       const struct user_pac_address_keys *ukeys)
{
	keys->apia = pac_key_from_user(ukeys->apiakey);
	keys->apib = pac_key_from_user(ukeys->apibkey);
	keys->apda = pac_key_from_user(ukeys->apdakey);
	keys->apdb = pac_key_from_user(ukeys->apdbkey);
}

static int pac_address_keys_get(struct task_struct *target,
				const struct user_regset *regset,
				struct membuf to)
{
	struct ptrauth_keys_user *keys = &target->thread.keys_user;
	struct user_pac_address_keys user_keys;

	if (!system_supports_address_auth())
		return -EINVAL;

	pac_address_keys_to_user(&user_keys, keys);

	return membuf_write(&to, &user_keys, sizeof(user_keys));
}

static int pac_address_keys_set(struct task_struct *target,
				const struct user_regset *regset,
				unsigned int pos, unsigned int count,
				const void *kbuf, const void __user *ubuf)
{
	struct ptrauth_keys_user *keys = &target->thread.keys_user;
	struct user_pac_address_keys user_keys;
	int ret;

	if (!system_supports_address_auth())
		return -EINVAL;

	pac_address_keys_to_user(&user_keys, keys);
	ret = user_regset_copyin(&pos, &count, &kbuf, &ubuf,
				 &user_keys, 0, -1);
	if (ret)
		return ret;
	pac_address_keys_from_user(keys, &user_keys);

	return 0;
}

static void pac_generic_keys_to_user(struct user_pac_generic_keys *ukeys,
				     const struct ptrauth_keys_user *keys)
{
	ukeys->apgakey = pac_key_to_user(&keys->apga);
}

static void pac_generic_keys_from_user(struct ptrauth_keys_user *keys,
				       const struct user_pac_generic_keys *ukeys)
{
	keys->apga = pac_key_from_user(ukeys->apgakey);
}

static int pac_generic_keys_get(struct task_struct *target,
				const struct user_regset *regset,
				struct membuf to)
{
	struct ptrauth_keys_user *keys = &target->thread.keys_user;
	struct user_pac_generic_keys user_keys;

	if (!system_supports_generic_auth())
		return -EINVAL;

	pac_generic_keys_to_user(&user_keys, keys);

	return membuf_write(&to, &user_keys, sizeof(user_keys));
}

static int pac_generic_keys_set(struct task_struct *target,
				const struct user_regset *regset,
				unsigned int pos, unsigned int count,
				const void *kbuf, const void __user *ubuf)
{
	struct ptrauth_keys_user *keys = &target->thread.keys_user;
	struct user_pac_generic_keys user_keys;
	int ret;

	if (!system_supports_generic_auth())
		return -EINVAL;

	pac_generic_keys_to_user(&user_keys, keys);
	ret = user_regset_copyin(&pos, &count, &kbuf, &ubuf,
				 &user_keys, 0, -1);
	if (ret)
		return ret;
	pac_generic_keys_from_user(keys, &user_keys);

	return 0;
}
#endif /* CONFIG_CHECKPOINT_RESTORE */
#endif /* CONFIG_ARM64_PTR_AUTH */

#ifdef CONFIG_ARM64_TAGGED_ADDR_ABI
static int tagged_addr_ctrl_get(struct task_struct *target,
				const struct user_regset *regset,
				struct membuf to)
{
	long ctrl = get_tagged_addr_ctrl(target);

	if (WARN_ON_ONCE(IS_ERR_VALUE(ctrl)))
		return ctrl;

	return membuf_write(&to, &ctrl, sizeof(ctrl));
}

static int tagged_addr_ctrl_set(struct task_struct *target, const struct
				user_regset *regset, unsigned int pos,
				unsigned int count, const void *kbuf, const
				void __user *ubuf)
{
	int ret;
	long ctrl;

	ctrl = get_tagged_addr_ctrl(target);
	if (WARN_ON_ONCE(IS_ERR_VALUE(ctrl)))
		return ctrl;

	ret = user_regset_copyin(&pos, &count, &kbuf, &ubuf, &ctrl, 0, -1);
	if (ret)
		return ret;

	return set_tagged_addr_ctrl(target, ctrl);
}
#endif

#ifdef CONFIG_ARM64_POE
static int poe_get(struct task_struct *target,
		   const struct user_regset *regset,
		   struct membuf to)
{
	if (!system_supports_poe())
		return -EINVAL;

	return membuf_write(&to, &target->thread.por_el0,
			    sizeof(target->thread.por_el0));
}

static int poe_set(struct task_struct *target, const struct
		   user_regset *regset, unsigned int pos,
		   unsigned int count, const void *kbuf, const
		   void __user *ubuf)
{
	int ret;
	long ctrl;

	if (!system_supports_poe())
		return -EINVAL;

	ctrl = target->thread.por_el0;

	ret = user_regset_copyin(&pos, &count, &kbuf, &ubuf, &ctrl, 0, -1);
	if (ret)
		return ret;

	target->thread.por_el0 = ctrl;

	return 0;
}
#endif

#ifdef CONFIG_ARM64_GCS
<<<<<<< HEAD
=======
static void task_gcs_to_user(struct user_gcs *user_gcs,
			     const struct task_struct *target)
{
	user_gcs->features_enabled = target->thread.gcs_el0_mode;
	user_gcs->features_locked = target->thread.gcs_el0_locked;
	user_gcs->gcspr_el0 = target->thread.gcspr_el0;
}

static void task_gcs_from_user(struct task_struct *target,
			       const struct user_gcs *user_gcs)
{
	target->thread.gcs_el0_mode = user_gcs->features_enabled;
	target->thread.gcs_el0_locked = user_gcs->features_locked;
	target->thread.gcspr_el0 = user_gcs->gcspr_el0;
}

>>>>>>> ac449007
static int gcs_get(struct task_struct *target,
		   const struct user_regset *regset,
		   struct membuf to)
{
	struct user_gcs user_gcs;

	if (!system_supports_gcs())
		return -EINVAL;

	if (target == current)
		gcs_preserve_current_state();

<<<<<<< HEAD
	user_gcs.features_enabled = target->thread.gcs_el0_mode;
	user_gcs.features_locked = target->thread.gcs_el0_locked;
	user_gcs.gcspr_el0 = target->thread.gcspr_el0;
=======
	task_gcs_to_user(&user_gcs, target);
>>>>>>> ac449007

	return membuf_write(&to, &user_gcs, sizeof(user_gcs));
}

static int gcs_set(struct task_struct *target, const struct
		   user_regset *regset, unsigned int pos,
		   unsigned int count, const void *kbuf, const
		   void __user *ubuf)
{
	int ret;
	struct user_gcs user_gcs;

	if (!system_supports_gcs())
		return -EINVAL;

<<<<<<< HEAD
=======
	task_gcs_to_user(&user_gcs, target);

>>>>>>> ac449007
	ret = user_regset_copyin(&pos, &count, &kbuf, &ubuf, &user_gcs, 0, -1);
	if (ret)
		return ret;

	if (user_gcs.features_enabled & ~PR_SHADOW_STACK_SUPPORTED_STATUS_MASK)
		return -EINVAL;

<<<<<<< HEAD
	target->thread.gcs_el0_mode = user_gcs.features_enabled;
	target->thread.gcs_el0_locked = user_gcs.features_locked;
	target->thread.gcspr_el0 = user_gcs.gcspr_el0;
=======
	task_gcs_from_user(target, &user_gcs);
>>>>>>> ac449007

	return 0;
}
#endif

enum aarch64_regset {
	REGSET_GPR,
	REGSET_FPR,
	REGSET_TLS,
#ifdef CONFIG_HAVE_HW_BREAKPOINT
	REGSET_HW_BREAK,
	REGSET_HW_WATCH,
#endif
	REGSET_FPMR,
	REGSET_SYSTEM_CALL,
#ifdef CONFIG_ARM64_SVE
	REGSET_SVE,
#endif
#ifdef CONFIG_ARM64_SME
	REGSET_SSVE,
	REGSET_ZA,
	REGSET_ZT,
#endif
#ifdef CONFIG_ARM64_PTR_AUTH
	REGSET_PAC_MASK,
	REGSET_PAC_ENABLED_KEYS,
#ifdef CONFIG_CHECKPOINT_RESTORE
	REGSET_PACA_KEYS,
	REGSET_PACG_KEYS,
#endif
#endif
#ifdef CONFIG_ARM64_TAGGED_ADDR_ABI
	REGSET_TAGGED_ADDR_CTRL,
#endif
#ifdef CONFIG_ARM64_POE
	REGSET_POE,
#endif
#ifdef CONFIG_ARM64_GCS
	REGSET_GCS,
#endif
};

static const struct user_regset aarch64_regsets[] = {
	[REGSET_GPR] = {
		.core_note_type = NT_PRSTATUS,
		.n = sizeof(struct user_pt_regs) / sizeof(u64),
		.size = sizeof(u64),
		.align = sizeof(u64),
		.regset_get = gpr_get,
		.set = gpr_set
	},
	[REGSET_FPR] = {
		.core_note_type = NT_PRFPREG,
		.n = sizeof(struct user_fpsimd_state) / sizeof(u32),
		/*
		 * We pretend we have 32-bit registers because the fpsr and
		 * fpcr are 32-bits wide.
		 */
		.size = sizeof(u32),
		.align = sizeof(u32),
		.active = fpr_active,
		.regset_get = fpr_get,
		.set = fpr_set
	},
	[REGSET_TLS] = {
		.core_note_type = NT_ARM_TLS,
		.n = 2,
		.size = sizeof(void *),
		.align = sizeof(void *),
		.regset_get = tls_get,
		.set = tls_set,
	},
#ifdef CONFIG_HAVE_HW_BREAKPOINT
	[REGSET_HW_BREAK] = {
		.core_note_type = NT_ARM_HW_BREAK,
		.n = sizeof(struct user_hwdebug_state) / sizeof(u32),
		.size = sizeof(u32),
		.align = sizeof(u32),
		.regset_get = hw_break_get,
		.set = hw_break_set,
	},
	[REGSET_HW_WATCH] = {
		.core_note_type = NT_ARM_HW_WATCH,
		.n = sizeof(struct user_hwdebug_state) / sizeof(u32),
		.size = sizeof(u32),
		.align = sizeof(u32),
		.regset_get = hw_break_get,
		.set = hw_break_set,
	},
#endif
	[REGSET_SYSTEM_CALL] = {
		.core_note_type = NT_ARM_SYSTEM_CALL,
		.n = 1,
		.size = sizeof(int),
		.align = sizeof(int),
		.regset_get = system_call_get,
		.set = system_call_set,
	},
	[REGSET_FPMR] = {
		.core_note_type = NT_ARM_FPMR,
		.n = 1,
		.size = sizeof(u64),
		.align = sizeof(u64),
		.regset_get = fpmr_get,
		.set = fpmr_set,
	},
#ifdef CONFIG_ARM64_SVE
	[REGSET_SVE] = { /* Scalable Vector Extension */
		.core_note_type = NT_ARM_SVE,
		.n = DIV_ROUND_UP(SVE_PT_SIZE(ARCH_SVE_VQ_MAX,
					      SVE_PT_REGS_SVE),
				  SVE_VQ_BYTES),
		.size = SVE_VQ_BYTES,
		.align = SVE_VQ_BYTES,
		.regset_get = sve_get,
		.set = sve_set,
	},
#endif
#ifdef CONFIG_ARM64_SME
	[REGSET_SSVE] = { /* Streaming mode SVE */
		.core_note_type = NT_ARM_SSVE,
		.n = DIV_ROUND_UP(SVE_PT_SIZE(SME_VQ_MAX, SVE_PT_REGS_SVE),
				  SVE_VQ_BYTES),
		.size = SVE_VQ_BYTES,
		.align = SVE_VQ_BYTES,
		.regset_get = ssve_get,
		.set = ssve_set,
	},
	[REGSET_ZA] = { /* SME ZA */
		.core_note_type = NT_ARM_ZA,
		/*
		 * ZA is a single register but it's variably sized and
		 * the ptrace core requires that the size of any data
		 * be an exact multiple of the configured register
		 * size so report as though we had SVE_VQ_BYTES
		 * registers. These values aren't exposed to
		 * userspace.
		 */
		.n = DIV_ROUND_UP(ZA_PT_SIZE(SME_VQ_MAX), SVE_VQ_BYTES),
		.size = SVE_VQ_BYTES,
		.align = SVE_VQ_BYTES,
		.regset_get = za_get,
		.set = za_set,
	},
	[REGSET_ZT] = { /* SME ZT */
		.core_note_type = NT_ARM_ZT,
		.n = 1,
		.size = ZT_SIG_REG_BYTES,
		.align = sizeof(u64),
		.regset_get = zt_get,
		.set = zt_set,
	},
#endif
#ifdef CONFIG_ARM64_PTR_AUTH
	[REGSET_PAC_MASK] = {
		.core_note_type = NT_ARM_PAC_MASK,
		.n = sizeof(struct user_pac_mask) / sizeof(u64),
		.size = sizeof(u64),
		.align = sizeof(u64),
		.regset_get = pac_mask_get,
		/* this cannot be set dynamically */
	},
	[REGSET_PAC_ENABLED_KEYS] = {
		.core_note_type = NT_ARM_PAC_ENABLED_KEYS,
		.n = 1,
		.size = sizeof(long),
		.align = sizeof(long),
		.regset_get = pac_enabled_keys_get,
		.set = pac_enabled_keys_set,
	},
#ifdef CONFIG_CHECKPOINT_RESTORE
	[REGSET_PACA_KEYS] = {
		.core_note_type = NT_ARM_PACA_KEYS,
		.n = sizeof(struct user_pac_address_keys) / sizeof(__uint128_t),
		.size = sizeof(__uint128_t),
		.align = sizeof(__uint128_t),
		.regset_get = pac_address_keys_get,
		.set = pac_address_keys_set,
	},
	[REGSET_PACG_KEYS] = {
		.core_note_type = NT_ARM_PACG_KEYS,
		.n = sizeof(struct user_pac_generic_keys) / sizeof(__uint128_t),
		.size = sizeof(__uint128_t),
		.align = sizeof(__uint128_t),
		.regset_get = pac_generic_keys_get,
		.set = pac_generic_keys_set,
	},
#endif
#endif
#ifdef CONFIG_ARM64_TAGGED_ADDR_ABI
	[REGSET_TAGGED_ADDR_CTRL] = {
		.core_note_type = NT_ARM_TAGGED_ADDR_CTRL,
		.n = 1,
		.size = sizeof(long),
		.align = sizeof(long),
		.regset_get = tagged_addr_ctrl_get,
		.set = tagged_addr_ctrl_set,
	},
#endif
#ifdef CONFIG_ARM64_POE
	[REGSET_POE] = {
		.core_note_type = NT_ARM_POE,
		.n = 1,
		.size = sizeof(long),
		.align = sizeof(long),
		.regset_get = poe_get,
		.set = poe_set,
	},
#endif
#ifdef CONFIG_ARM64_GCS
	[REGSET_GCS] = {
		.core_note_type = NT_ARM_GCS,
		.n = sizeof(struct user_gcs) / sizeof(u64),
		.size = sizeof(u64),
		.align = sizeof(u64),
		.regset_get = gcs_get,
		.set = gcs_set,
	},
#endif
};

static const struct user_regset_view user_aarch64_view = {
	.name = "aarch64", .e_machine = EM_AARCH64,
	.regsets = aarch64_regsets, .n = ARRAY_SIZE(aarch64_regsets)
};

enum compat_regset {
	REGSET_COMPAT_GPR,
	REGSET_COMPAT_VFP,
};

static inline compat_ulong_t compat_get_user_reg(struct task_struct *task, int idx)
{
	struct pt_regs *regs = task_pt_regs(task);

	switch (idx) {
	case 15:
		return regs->pc;
	case 16:
		return pstate_to_compat_psr(regs->pstate);
	case 17:
		return regs->orig_x0;
	default:
		return regs->regs[idx];
	}
}

static int compat_gpr_get(struct task_struct *target,
			  const struct user_regset *regset,
			  struct membuf to)
{
	int i = 0;

	while (to.left)
		membuf_store(&to, compat_get_user_reg(target, i++));
	return 0;
}

static int compat_gpr_set(struct task_struct *target,
			  const struct user_regset *regset,
			  unsigned int pos, unsigned int count,
			  const void *kbuf, const void __user *ubuf)
{
	struct pt_regs newregs;
	int ret = 0;
	unsigned int i, start, num_regs;

	/* Calculate the number of AArch32 registers contained in count */
	num_regs = count / regset->size;

	/* Convert pos into an register number */
	start = pos / regset->size;

	if (start + num_regs > regset->n)
		return -EIO;

	newregs = *task_pt_regs(target);

	for (i = 0; i < num_regs; ++i) {
		unsigned int idx = start + i;
		compat_ulong_t reg;

		if (kbuf) {
			memcpy(&reg, kbuf, sizeof(reg));
			kbuf += sizeof(reg);
		} else {
			ret = copy_from_user(&reg, ubuf, sizeof(reg));
			if (ret) {
				ret = -EFAULT;
				break;
			}

			ubuf += sizeof(reg);
		}

		switch (idx) {
		case 15:
			newregs.pc = reg;
			break;
		case 16:
			reg = compat_psr_to_pstate(reg);
			newregs.pstate = reg;
			break;
		case 17:
			newregs.orig_x0 = reg;
			break;
		default:
			newregs.regs[idx] = reg;
		}

	}

	if (valid_user_regs(&newregs.user_regs, target))
		*task_pt_regs(target) = newregs;
	else
		ret = -EINVAL;

	return ret;
}

static int compat_vfp_get(struct task_struct *target,
			  const struct user_regset *regset,
			  struct membuf to)
{
	struct user_fpsimd_state *uregs;
	compat_ulong_t fpscr;

	if (!system_supports_fpsimd())
		return -EINVAL;

	uregs = &target->thread.uw.fpsimd_state;

	if (target == current)
		fpsimd_preserve_current_state();

	/*
	 * The VFP registers are packed into the fpsimd_state, so they all sit
	 * nicely together for us. We just need to create the fpscr separately.
	 */
	membuf_write(&to, uregs, VFP_STATE_SIZE - sizeof(compat_ulong_t));
	fpscr = (uregs->fpsr & VFP_FPSCR_STAT_MASK) |
		(uregs->fpcr & VFP_FPSCR_CTRL_MASK);
	return membuf_store(&to, fpscr);
}

static int compat_vfp_set(struct task_struct *target,
			  const struct user_regset *regset,
			  unsigned int pos, unsigned int count,
			  const void *kbuf, const void __user *ubuf)
{
	struct user_fpsimd_state *uregs;
	compat_ulong_t fpscr;
	int ret, vregs_end_pos;

	if (!system_supports_fpsimd())
		return -EINVAL;

	uregs = &target->thread.uw.fpsimd_state;

	vregs_end_pos = VFP_STATE_SIZE - sizeof(compat_ulong_t);
	ret = user_regset_copyin(&pos, &count, &kbuf, &ubuf, uregs, 0,
				 vregs_end_pos);

	if (count && !ret) {
		ret = user_regset_copyin(&pos, &count, &kbuf, &ubuf, &fpscr,
					 vregs_end_pos, VFP_STATE_SIZE);
		if (!ret) {
			uregs->fpsr = fpscr & VFP_FPSCR_STAT_MASK;
			uregs->fpcr = fpscr & VFP_FPSCR_CTRL_MASK;
		}
	}

	fpsimd_flush_task_state(target);
	return ret;
}

static int compat_tls_get(struct task_struct *target,
			  const struct user_regset *regset,
			  struct membuf to)
{
	return membuf_store(&to, (compat_ulong_t)target->thread.uw.tp_value);
}

static int compat_tls_set(struct task_struct *target,
			  const struct user_regset *regset, unsigned int pos,
			  unsigned int count, const void *kbuf,
			  const void __user *ubuf)
{
	int ret;
	compat_ulong_t tls = target->thread.uw.tp_value;

	ret = user_regset_copyin(&pos, &count, &kbuf, &ubuf, &tls, 0, -1);
	if (ret)
		return ret;

	target->thread.uw.tp_value = tls;
	return ret;
}

static const struct user_regset aarch32_regsets[] = {
	[REGSET_COMPAT_GPR] = {
		.core_note_type = NT_PRSTATUS,
		.n = COMPAT_ELF_NGREG,
		.size = sizeof(compat_elf_greg_t),
		.align = sizeof(compat_elf_greg_t),
		.regset_get = compat_gpr_get,
		.set = compat_gpr_set
	},
	[REGSET_COMPAT_VFP] = {
		.core_note_type = NT_ARM_VFP,
		.n = VFP_STATE_SIZE / sizeof(compat_ulong_t),
		.size = sizeof(compat_ulong_t),
		.align = sizeof(compat_ulong_t),
		.active = fpr_active,
		.regset_get = compat_vfp_get,
		.set = compat_vfp_set
	},
};

static const struct user_regset_view user_aarch32_view = {
	.name = "aarch32", .e_machine = EM_ARM,
	.regsets = aarch32_regsets, .n = ARRAY_SIZE(aarch32_regsets)
};

static const struct user_regset aarch32_ptrace_regsets[] = {
	[REGSET_GPR] = {
		.core_note_type = NT_PRSTATUS,
		.n = COMPAT_ELF_NGREG,
		.size = sizeof(compat_elf_greg_t),
		.align = sizeof(compat_elf_greg_t),
		.regset_get = compat_gpr_get,
		.set = compat_gpr_set
	},
	[REGSET_FPR] = {
		.core_note_type = NT_ARM_VFP,
		.n = VFP_STATE_SIZE / sizeof(compat_ulong_t),
		.size = sizeof(compat_ulong_t),
		.align = sizeof(compat_ulong_t),
		.regset_get = compat_vfp_get,
		.set = compat_vfp_set
	},
	[REGSET_TLS] = {
		.core_note_type = NT_ARM_TLS,
		.n = 1,
		.size = sizeof(compat_ulong_t),
		.align = sizeof(compat_ulong_t),
		.regset_get = compat_tls_get,
		.set = compat_tls_set,
	},
#ifdef CONFIG_HAVE_HW_BREAKPOINT
	[REGSET_HW_BREAK] = {
		.core_note_type = NT_ARM_HW_BREAK,
		.n = sizeof(struct user_hwdebug_state) / sizeof(u32),
		.size = sizeof(u32),
		.align = sizeof(u32),
		.regset_get = hw_break_get,
		.set = hw_break_set,
	},
	[REGSET_HW_WATCH] = {
		.core_note_type = NT_ARM_HW_WATCH,
		.n = sizeof(struct user_hwdebug_state) / sizeof(u32),
		.size = sizeof(u32),
		.align = sizeof(u32),
		.regset_get = hw_break_get,
		.set = hw_break_set,
	},
#endif
	[REGSET_SYSTEM_CALL] = {
		.core_note_type = NT_ARM_SYSTEM_CALL,
		.n = 1,
		.size = sizeof(int),
		.align = sizeof(int),
		.regset_get = system_call_get,
		.set = system_call_set,
	},
};

static const struct user_regset_view user_aarch32_ptrace_view = {
	.name = "aarch32", .e_machine = EM_ARM,
	.regsets = aarch32_ptrace_regsets, .n = ARRAY_SIZE(aarch32_ptrace_regsets)
};

#ifdef CONFIG_COMPAT
static int compat_ptrace_read_user(struct task_struct *tsk, compat_ulong_t off,
				   compat_ulong_t __user *ret)
{
	compat_ulong_t tmp;

	if (off & 3)
		return -EIO;

	if (off == COMPAT_PT_TEXT_ADDR)
		tmp = tsk->mm->start_code;
	else if (off == COMPAT_PT_DATA_ADDR)
		tmp = tsk->mm->start_data;
	else if (off == COMPAT_PT_TEXT_END_ADDR)
		tmp = tsk->mm->end_code;
	else if (off < sizeof(compat_elf_gregset_t))
		tmp = compat_get_user_reg(tsk, off >> 2);
	else if (off >= COMPAT_USER_SZ)
		return -EIO;
	else
		tmp = 0;

	return put_user(tmp, ret);
}

static int compat_ptrace_write_user(struct task_struct *tsk, compat_ulong_t off,
				    compat_ulong_t val)
{
	struct pt_regs newregs = *task_pt_regs(tsk);
	unsigned int idx = off / 4;

	if (off & 3 || off >= COMPAT_USER_SZ)
		return -EIO;

	if (off >= sizeof(compat_elf_gregset_t))
		return 0;

	switch (idx) {
	case 15:
		newregs.pc = val;
		break;
	case 16:
		newregs.pstate = compat_psr_to_pstate(val);
		break;
	case 17:
		newregs.orig_x0 = val;
		break;
	default:
		newregs.regs[idx] = val;
	}

	if (!valid_user_regs(&newregs.user_regs, tsk))
		return -EINVAL;

	*task_pt_regs(tsk) = newregs;
	return 0;
}

#ifdef CONFIG_HAVE_HW_BREAKPOINT

/*
 * Convert a virtual register number into an index for a thread_info
 * breakpoint array. Breakpoints are identified using positive numbers
 * whilst watchpoints are negative. The registers are laid out as pairs
 * of (address, control), each pair mapping to a unique hw_breakpoint struct.
 * Register 0 is reserved for describing resource information.
 */
static int compat_ptrace_hbp_num_to_idx(compat_long_t num)
{
	return (abs(num) - 1) >> 1;
}

static int compat_ptrace_hbp_get_resource_info(u32 *kdata)
{
	u8 num_brps, num_wrps, debug_arch, wp_len;
	u32 reg = 0;

	num_brps	= hw_breakpoint_slots(TYPE_INST);
	num_wrps	= hw_breakpoint_slots(TYPE_DATA);

	debug_arch	= debug_monitors_arch();
	wp_len		= 8;
	reg		|= debug_arch;
	reg		<<= 8;
	reg		|= wp_len;
	reg		<<= 8;
	reg		|= num_wrps;
	reg		<<= 8;
	reg		|= num_brps;

	*kdata = reg;
	return 0;
}

static int compat_ptrace_hbp_get(unsigned int note_type,
				 struct task_struct *tsk,
				 compat_long_t num,
				 u32 *kdata)
{
	u64 addr = 0;
	u32 ctrl = 0;

	int err, idx = compat_ptrace_hbp_num_to_idx(num);

	if (num & 1) {
		err = ptrace_hbp_get_addr(note_type, tsk, idx, &addr);
		*kdata = (u32)addr;
	} else {
		err = ptrace_hbp_get_ctrl(note_type, tsk, idx, &ctrl);
		*kdata = ctrl;
	}

	return err;
}

static int compat_ptrace_hbp_set(unsigned int note_type,
				 struct task_struct *tsk,
				 compat_long_t num,
				 u32 *kdata)
{
	u64 addr;
	u32 ctrl;

	int err, idx = compat_ptrace_hbp_num_to_idx(num);

	if (num & 1) {
		addr = *kdata;
		err = ptrace_hbp_set_addr(note_type, tsk, idx, addr);
	} else {
		ctrl = *kdata;
		err = ptrace_hbp_set_ctrl(note_type, tsk, idx, ctrl);
	}

	return err;
}

static int compat_ptrace_gethbpregs(struct task_struct *tsk, compat_long_t num,
				    compat_ulong_t __user *data)
{
	int ret;
	u32 kdata;

	/* Watchpoint */
	if (num < 0) {
		ret = compat_ptrace_hbp_get(NT_ARM_HW_WATCH, tsk, num, &kdata);
	/* Resource info */
	} else if (num == 0) {
		ret = compat_ptrace_hbp_get_resource_info(&kdata);
	/* Breakpoint */
	} else {
		ret = compat_ptrace_hbp_get(NT_ARM_HW_BREAK, tsk, num, &kdata);
	}

	if (!ret)
		ret = put_user(kdata, data);

	return ret;
}

static int compat_ptrace_sethbpregs(struct task_struct *tsk, compat_long_t num,
				    compat_ulong_t __user *data)
{
	int ret;
	u32 kdata = 0;

	if (num == 0)
		return 0;

	ret = get_user(kdata, data);
	if (ret)
		return ret;

	if (num < 0)
		ret = compat_ptrace_hbp_set(NT_ARM_HW_WATCH, tsk, num, &kdata);
	else
		ret = compat_ptrace_hbp_set(NT_ARM_HW_BREAK, tsk, num, &kdata);

	return ret;
}
#endif	/* CONFIG_HAVE_HW_BREAKPOINT */

long compat_arch_ptrace(struct task_struct *child, compat_long_t request,
			compat_ulong_t caddr, compat_ulong_t cdata)
{
	unsigned long addr = caddr;
	unsigned long data = cdata;
	void __user *datap = compat_ptr(data);
	int ret;

	switch (request) {
		case PTRACE_PEEKUSR:
			ret = compat_ptrace_read_user(child, addr, datap);
			break;

		case PTRACE_POKEUSR:
			ret = compat_ptrace_write_user(child, addr, data);
			break;

		case COMPAT_PTRACE_GETREGS:
			ret = copy_regset_to_user(child,
						  &user_aarch32_view,
						  REGSET_COMPAT_GPR,
						  0, sizeof(compat_elf_gregset_t),
						  datap);
			break;

		case COMPAT_PTRACE_SETREGS:
			ret = copy_regset_from_user(child,
						    &user_aarch32_view,
						    REGSET_COMPAT_GPR,
						    0, sizeof(compat_elf_gregset_t),
						    datap);
			break;

		case COMPAT_PTRACE_GET_THREAD_AREA:
			ret = put_user((compat_ulong_t)child->thread.uw.tp_value,
				       (compat_ulong_t __user *)datap);
			break;

		case COMPAT_PTRACE_SET_SYSCALL:
			task_pt_regs(child)->syscallno = data;
			ret = 0;
			break;

		case COMPAT_PTRACE_GETVFPREGS:
			ret = copy_regset_to_user(child,
						  &user_aarch32_view,
						  REGSET_COMPAT_VFP,
						  0, VFP_STATE_SIZE,
						  datap);
			break;

		case COMPAT_PTRACE_SETVFPREGS:
			ret = copy_regset_from_user(child,
						    &user_aarch32_view,
						    REGSET_COMPAT_VFP,
						    0, VFP_STATE_SIZE,
						    datap);
			break;

#ifdef CONFIG_HAVE_HW_BREAKPOINT
		case COMPAT_PTRACE_GETHBPREGS:
			ret = compat_ptrace_gethbpregs(child, addr, datap);
			break;

		case COMPAT_PTRACE_SETHBPREGS:
			ret = compat_ptrace_sethbpregs(child, addr, datap);
			break;
#endif

		default:
			ret = compat_ptrace_request(child, request, addr,
						    data);
			break;
	}

	return ret;
}
#endif /* CONFIG_COMPAT */

const struct user_regset_view *task_user_regset_view(struct task_struct *task)
{
	/*
	 * Core dumping of 32-bit tasks or compat ptrace requests must use the
	 * user_aarch32_view compatible with arm32. Native ptrace requests on
	 * 32-bit children use an extended user_aarch32_ptrace_view to allow
	 * access to the TLS register.
	 */
	if (is_compat_task())
		return &user_aarch32_view;
	else if (is_compat_thread(task_thread_info(task)))
		return &user_aarch32_ptrace_view;

	return &user_aarch64_view;
}

long arch_ptrace(struct task_struct *child, long request,
		 unsigned long addr, unsigned long data)
{
	switch (request) {
	case PTRACE_PEEKMTETAGS:
	case PTRACE_POKEMTETAGS:
		return mte_ptrace_copy_tags(child, request, addr, data);
	}

	return ptrace_request(child, request, addr, data);
}

enum ptrace_syscall_dir {
	PTRACE_SYSCALL_ENTER = 0,
	PTRACE_SYSCALL_EXIT,
};

static void report_syscall(struct pt_regs *regs, enum ptrace_syscall_dir dir)
{
	int regno;
	unsigned long saved_reg;

	/*
	 * We have some ABI weirdness here in the way that we handle syscall
	 * exit stops because we indicate whether or not the stop has been
	 * signalled from syscall entry or syscall exit by clobbering a general
	 * purpose register (ip/r12 for AArch32, x7 for AArch64) in the tracee
	 * and restoring its old value after the stop. This means that:
	 *
	 * - Any writes by the tracer to this register during the stop are
	 *   ignored/discarded.
	 *
	 * - The actual value of the register is not available during the stop,
	 *   so the tracer cannot save it and restore it later.
	 *
	 * - Syscall stops behave differently to seccomp and pseudo-step traps
	 *   (the latter do not nobble any registers).
	 */
	regno = (is_compat_task() ? 12 : 7);
	saved_reg = regs->regs[regno];
	regs->regs[regno] = dir;

	if (dir == PTRACE_SYSCALL_ENTER) {
		if (ptrace_report_syscall_entry(regs))
			forget_syscall(regs);
		regs->regs[regno] = saved_reg;
	} else if (!test_thread_flag(TIF_SINGLESTEP)) {
		ptrace_report_syscall_exit(regs, 0);
		regs->regs[regno] = saved_reg;
	} else {
		regs->regs[regno] = saved_reg;

		/*
		 * Signal a pseudo-step exception since we are stepping but
		 * tracer modifications to the registers may have rewound the
		 * state machine.
		 */
		ptrace_report_syscall_exit(regs, 1);
	}
}

int syscall_trace_enter(struct pt_regs *regs)
{
	unsigned long flags = read_thread_flags();

	if (flags & (_TIF_SYSCALL_EMU | _TIF_SYSCALL_TRACE)) {
		report_syscall(regs, PTRACE_SYSCALL_ENTER);
		if (flags & _TIF_SYSCALL_EMU)
			return NO_SYSCALL;
	}

	/* Do the secure computing after ptrace; failures should be fast. */
	if (secure_computing() == -1)
		return NO_SYSCALL;

	if (test_thread_flag(TIF_SYSCALL_TRACEPOINT))
		trace_sys_enter(regs, regs->syscallno);

	audit_syscall_entry(regs->syscallno, regs->orig_x0, regs->regs[1],
			    regs->regs[2], regs->regs[3]);

	return regs->syscallno;
}

void syscall_trace_exit(struct pt_regs *regs)
{
	unsigned long flags = read_thread_flags();

	audit_syscall_exit(regs);

	if (flags & _TIF_SYSCALL_TRACEPOINT)
		trace_sys_exit(regs, syscall_get_return_value(current, regs));

	if (flags & (_TIF_SYSCALL_TRACE | _TIF_SINGLESTEP))
		report_syscall(regs, PTRACE_SYSCALL_EXIT);

	rseq_syscall(regs);
}

/*
 * SPSR_ELx bits which are always architecturally RES0 per ARM DDI 0487D.a.
 * We permit userspace to set SSBS (AArch64 bit 12, AArch32 bit 23) which is
 * not described in ARM DDI 0487D.a.
 * We treat PAN and UAO as RES0 bits, as they are meaningless at EL0, and may
 * be allocated an EL0 meaning in future.
 * Userspace cannot use these until they have an architectural meaning.
 * Note that this follows the SPSR_ELx format, not the AArch32 PSR format.
 * We also reserve IL for the kernel; SS is handled dynamically.
 */
#define SPSR_EL1_AARCH64_RES0_BITS \
	(GENMASK_ULL(63, 32) | GENMASK_ULL(27, 26) | GENMASK_ULL(23, 22) | \
	 GENMASK_ULL(20, 13) | GENMASK_ULL(5, 5))
#define SPSR_EL1_AARCH32_RES0_BITS \
	(GENMASK_ULL(63, 32) | GENMASK_ULL(22, 22) | GENMASK_ULL(20, 20))

static int valid_compat_regs(struct user_pt_regs *regs)
{
	regs->pstate &= ~SPSR_EL1_AARCH32_RES0_BITS;

	if (!system_supports_mixed_endian_el0()) {
		if (IS_ENABLED(CONFIG_CPU_BIG_ENDIAN))
			regs->pstate |= PSR_AA32_E_BIT;
		else
			regs->pstate &= ~PSR_AA32_E_BIT;
	}

	if (user_mode(regs) && (regs->pstate & PSR_MODE32_BIT) &&
	    (regs->pstate & PSR_AA32_A_BIT) == 0 &&
	    (regs->pstate & PSR_AA32_I_BIT) == 0 &&
	    (regs->pstate & PSR_AA32_F_BIT) == 0) {
		return 1;
	}

	/*
	 * Force PSR to a valid 32-bit EL0t, preserving the same bits as
	 * arch/arm.
	 */
	regs->pstate &= PSR_AA32_N_BIT | PSR_AA32_Z_BIT |
			PSR_AA32_C_BIT | PSR_AA32_V_BIT |
			PSR_AA32_Q_BIT | PSR_AA32_IT_MASK |
			PSR_AA32_GE_MASK | PSR_AA32_E_BIT |
			PSR_AA32_T_BIT;
	regs->pstate |= PSR_MODE32_BIT;

	return 0;
}

static int valid_native_regs(struct user_pt_regs *regs)
{
	regs->pstate &= ~SPSR_EL1_AARCH64_RES0_BITS;

	if (user_mode(regs) && !(regs->pstate & PSR_MODE32_BIT) &&
	    (regs->pstate & PSR_D_BIT) == 0 &&
	    (regs->pstate & PSR_A_BIT) == 0 &&
	    (regs->pstate & PSR_I_BIT) == 0 &&
	    (regs->pstate & PSR_F_BIT) == 0) {
		return 1;
	}

	/* Force PSR to a valid 64-bit EL0t */
	regs->pstate &= PSR_N_BIT | PSR_Z_BIT | PSR_C_BIT | PSR_V_BIT;

	return 0;
}

/*
 * Are the current registers suitable for user mode? (used to maintain
 * security in signal handlers)
 */
int valid_user_regs(struct user_pt_regs *regs, struct task_struct *task)
{
	/* https://lore.kernel.org/lkml/20191118131525.GA4180@willie-the-truck */
	user_regs_reset_single_step(regs, task);

	if (is_compat_thread(task_thread_info(task)))
		return valid_compat_regs(regs);
	else
		return valid_native_regs(regs);
}<|MERGE_RESOLUTION|>--- conflicted
+++ resolved
@@ -1491,8 +1491,6 @@
 #endif
 
 #ifdef CONFIG_ARM64_GCS
-<<<<<<< HEAD
-=======
 static void task_gcs_to_user(struct user_gcs *user_gcs,
 			     const struct task_struct *target)
 {
@@ -1509,7 +1507,6 @@
 	target->thread.gcspr_el0 = user_gcs->gcspr_el0;
 }
 
->>>>>>> ac449007
 static int gcs_get(struct task_struct *target,
 		   const struct user_regset *regset,
 		   struct membuf to)
@@ -1522,13 +1519,7 @@
 	if (target == current)
 		gcs_preserve_current_state();
 
-<<<<<<< HEAD
-	user_gcs.features_enabled = target->thread.gcs_el0_mode;
-	user_gcs.features_locked = target->thread.gcs_el0_locked;
-	user_gcs.gcspr_el0 = target->thread.gcspr_el0;
-=======
 	task_gcs_to_user(&user_gcs, target);
->>>>>>> ac449007
 
 	return membuf_write(&to, &user_gcs, sizeof(user_gcs));
 }
@@ -1544,11 +1535,8 @@
 	if (!system_supports_gcs())
 		return -EINVAL;
 
-<<<<<<< HEAD
-=======
 	task_gcs_to_user(&user_gcs, target);
 
->>>>>>> ac449007
 	ret = user_regset_copyin(&pos, &count, &kbuf, &ubuf, &user_gcs, 0, -1);
 	if (ret)
 		return ret;
@@ -1556,13 +1544,7 @@
 	if (user_gcs.features_enabled & ~PR_SHADOW_STACK_SUPPORTED_STATUS_MASK)
 		return -EINVAL;
 
-<<<<<<< HEAD
-	target->thread.gcs_el0_mode = user_gcs.features_enabled;
-	target->thread.gcs_el0_locked = user_gcs.features_locked;
-	target->thread.gcspr_el0 = user_gcs.gcspr_el0;
-=======
 	task_gcs_from_user(target, &user_gcs);
->>>>>>> ac449007
 
 	return 0;
 }
