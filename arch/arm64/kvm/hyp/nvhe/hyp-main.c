// SPDX-License-Identifier: GPL-2.0-only
/*
 * Copyright (C) 2020 - Google Inc
 * Author: Andrew Scull <ascull@google.com>
 */

#include <hyp/adjust_pc.h>

#include <asm/pgtable-types.h>
#include <asm/kvm_asm.h>
#include <asm/kvm_emulate.h>
#include <asm/kvm_host.h>
#include <asm/kvm_hyp.h>
#include <asm/kvm_mmu.h>

#include <nvhe/ffa.h>
#include <nvhe/mem_protect.h>
#include <nvhe/mm.h>
#include <nvhe/pkvm.h>
#include <nvhe/trap_handler.h>

DEFINE_PER_CPU(struct kvm_nvhe_init_params, kvm_init_params);

void __kvm_hyp_host_forward_smc(struct kvm_cpu_context *host_ctxt);

static void __hyp_sve_save_guest(struct kvm_vcpu *vcpu)
{
	__vcpu_sys_reg(vcpu, ZCR_EL1) = read_sysreg_el1(SYS_ZCR);
	/*
	 * On saving/restoring guest sve state, always use the maximum VL for
	 * the guest. The layout of the data when saving the sve state depends
	 * on the VL, so use a consistent (i.e., the maximum) guest VL.
	 */
	sve_cond_update_zcr_vq(vcpu_sve_max_vq(vcpu) - 1, SYS_ZCR_EL2);
	__sve_save_state(vcpu_sve_pffr(vcpu), &vcpu->arch.ctxt.fp_regs.fpsr, true);
	write_sysreg_s(sve_vq_from_vl(kvm_host_sve_max_vl) - 1, SYS_ZCR_EL2);
}

static void __hyp_sve_restore_host(void)
{
	struct cpu_sve_state *sve_state = *host_data_ptr(sve_state);

	/*
	 * On saving/restoring host sve state, always use the maximum VL for
	 * the host. The layout of the data when saving the sve state depends
	 * on the VL, so use a consistent (i.e., the maximum) host VL.
	 *
	 * Note that this constrains the PE to the maximum shared VL
	 * that was discovered, if we wish to use larger VLs this will
	 * need to be revisited.
	 */
	write_sysreg_s(sve_vq_from_vl(kvm_host_sve_max_vl) - 1, SYS_ZCR_EL2);
	__sve_restore_state(sve_state->sve_regs + sve_ffr_offset(kvm_host_sve_max_vl),
			    &sve_state->fpsr,
			    true);
	write_sysreg_el1(sve_state->zcr_el1, SYS_ZCR);
}

static void fpsimd_sve_flush(void)
{
	*host_data_ptr(fp_owner) = FP_STATE_HOST_OWNED;
}

static void fpsimd_sve_sync(struct kvm_vcpu *vcpu)
{
	bool has_fpmr;

	if (!guest_owns_fp_regs())
		return;

	cpacr_clear_set(0, CPACR_EL1_FPEN | CPACR_EL1_ZEN);
	isb();

	if (vcpu_has_sve(vcpu))
		__hyp_sve_save_guest(vcpu);
	else
		__fpsimd_save_state(&vcpu->arch.ctxt.fp_regs);

	has_fpmr = kvm_has_fpmr(kern_hyp_va(vcpu->kvm));
	if (has_fpmr)
		__vcpu_sys_reg(vcpu, FPMR) = read_sysreg_s(SYS_FPMR);

	if (system_supports_sve())
		__hyp_sve_restore_host();
	else
		__fpsimd_restore_state(*host_data_ptr(fpsimd_state));

	if (has_fpmr)
		write_sysreg_s(*host_data_ptr(fpmr), SYS_FPMR);

	*host_data_ptr(fp_owner) = FP_STATE_HOST_OWNED;
}

static void flush_debug_state(struct pkvm_hyp_vcpu *hyp_vcpu)
{
	struct kvm_vcpu *host_vcpu = hyp_vcpu->host_vcpu;

	hyp_vcpu->vcpu.arch.debug_owner = host_vcpu->arch.debug_owner;

	if (kvm_guest_owns_debug_regs(&hyp_vcpu->vcpu))
		hyp_vcpu->vcpu.arch.vcpu_debug_state = host_vcpu->arch.vcpu_debug_state;
	else if (kvm_host_owns_debug_regs(&hyp_vcpu->vcpu))
		hyp_vcpu->vcpu.arch.external_debug_state = host_vcpu->arch.external_debug_state;
}

static void sync_debug_state(struct pkvm_hyp_vcpu *hyp_vcpu)
{
	struct kvm_vcpu *host_vcpu = hyp_vcpu->host_vcpu;

	if (kvm_guest_owns_debug_regs(&hyp_vcpu->vcpu))
		host_vcpu->arch.vcpu_debug_state = hyp_vcpu->vcpu.arch.vcpu_debug_state;
	else if (kvm_host_owns_debug_regs(&hyp_vcpu->vcpu))
		host_vcpu->arch.external_debug_state = hyp_vcpu->vcpu.arch.external_debug_state;
}

static void flush_hyp_vcpu(struct pkvm_hyp_vcpu *hyp_vcpu)
{
	struct kvm_vcpu *host_vcpu = hyp_vcpu->host_vcpu;

	fpsimd_sve_flush();
	flush_debug_state(hyp_vcpu);

	hyp_vcpu->vcpu.arch.ctxt	= host_vcpu->arch.ctxt;

	hyp_vcpu->vcpu.arch.sve_state	= kern_hyp_va(host_vcpu->arch.sve_state);
	/* Limit guest vector length to the maximum supported by the host.  */
	hyp_vcpu->vcpu.arch.sve_max_vl	= min(host_vcpu->arch.sve_max_vl, kvm_host_sve_max_vl);

	hyp_vcpu->vcpu.arch.mdcr_el2	= host_vcpu->arch.mdcr_el2;
	hyp_vcpu->vcpu.arch.hcr_el2 &= ~(HCR_TWI | HCR_TWE);
	hyp_vcpu->vcpu.arch.hcr_el2 |= READ_ONCE(host_vcpu->arch.hcr_el2) &
						 (HCR_TWI | HCR_TWE);

	hyp_vcpu->vcpu.arch.iflags	= host_vcpu->arch.iflags;

	hyp_vcpu->vcpu.arch.vsesr_el2	= host_vcpu->arch.vsesr_el2;

	hyp_vcpu->vcpu.arch.vgic_cpu.vgic_v3 = host_vcpu->arch.vgic_cpu.vgic_v3;
}

static void sync_hyp_vcpu(struct pkvm_hyp_vcpu *hyp_vcpu)
{
	struct kvm_vcpu *host_vcpu = hyp_vcpu->host_vcpu;
	struct vgic_v3_cpu_if *hyp_cpu_if = &hyp_vcpu->vcpu.arch.vgic_cpu.vgic_v3;
	struct vgic_v3_cpu_if *host_cpu_if = &host_vcpu->arch.vgic_cpu.vgic_v3;
	unsigned int i;

	fpsimd_sve_sync(&hyp_vcpu->vcpu);
	sync_debug_state(hyp_vcpu);

	host_vcpu->arch.ctxt		= hyp_vcpu->vcpu.arch.ctxt;

	host_vcpu->arch.hcr_el2		= hyp_vcpu->vcpu.arch.hcr_el2;

	host_vcpu->arch.fault		= hyp_vcpu->vcpu.arch.fault;

	host_vcpu->arch.iflags		= hyp_vcpu->vcpu.arch.iflags;

	host_cpu_if->vgic_hcr		= hyp_cpu_if->vgic_hcr;
	for (i = 0; i < hyp_cpu_if->used_lrs; ++i)
		host_cpu_if->vgic_lr[i] = hyp_cpu_if->vgic_lr[i];
}

static void handle___pkvm_vcpu_load(struct kvm_cpu_context *host_ctxt)
{
	DECLARE_REG(pkvm_handle_t, handle, host_ctxt, 1);
	DECLARE_REG(unsigned int, vcpu_idx, host_ctxt, 2);
	DECLARE_REG(u64, hcr_el2, host_ctxt, 3);
	struct pkvm_hyp_vcpu *hyp_vcpu;

	if (!is_protected_kvm_enabled())
		return;

	hyp_vcpu = pkvm_load_hyp_vcpu(handle, vcpu_idx);
	if (!hyp_vcpu)
		return;

	if (pkvm_hyp_vcpu_is_protected(hyp_vcpu)) {
		/* Propagate WFx trapping flags */
		hyp_vcpu->vcpu.arch.hcr_el2 &= ~(HCR_TWE | HCR_TWI);
		hyp_vcpu->vcpu.arch.hcr_el2 |= hcr_el2 & (HCR_TWE | HCR_TWI);
	}
}

static void handle___pkvm_vcpu_put(struct kvm_cpu_context *host_ctxt)
{
	struct pkvm_hyp_vcpu *hyp_vcpu;

	if (!is_protected_kvm_enabled())
		return;

	hyp_vcpu = pkvm_get_loaded_hyp_vcpu();
	if (hyp_vcpu)
		pkvm_put_hyp_vcpu(hyp_vcpu);
}

static void handle___kvm_vcpu_run(struct kvm_cpu_context *host_ctxt)
{
	DECLARE_REG(struct kvm_vcpu *, host_vcpu, host_ctxt, 1);
	int ret;

	if (unlikely(is_protected_kvm_enabled())) {
		struct pkvm_hyp_vcpu *hyp_vcpu = pkvm_get_loaded_hyp_vcpu();

		/*
		 * KVM (and pKVM) doesn't support SME guests for now, and
		 * ensures that SME features aren't enabled in pstate when
		 * loading a vcpu. Therefore, if SME features enabled the host
		 * is misbehaving.
		 */
		if (unlikely(system_supports_sme() && read_sysreg_s(SYS_SVCR))) {
			ret = -EINVAL;
			goto out;
		}

		if (!hyp_vcpu) {
			ret = -EINVAL;
			goto out;
		}

		flush_hyp_vcpu(hyp_vcpu);

		ret = __kvm_vcpu_run(&hyp_vcpu->vcpu);

		sync_hyp_vcpu(hyp_vcpu);
	} else {
		/* The host is fully trusted, run its vCPU directly. */
		ret = __kvm_vcpu_run(kern_hyp_va(host_vcpu));
	}
out:
	cpu_reg(host_ctxt, 1) =  ret;
}

static int pkvm_refill_memcache(struct pkvm_hyp_vcpu *hyp_vcpu)
{
	struct kvm_vcpu *host_vcpu = hyp_vcpu->host_vcpu;

	return refill_memcache(&hyp_vcpu->vcpu.arch.pkvm_memcache,
			       host_vcpu->arch.pkvm_memcache.nr_pages,
			       &host_vcpu->arch.pkvm_memcache);
}

static void handle___pkvm_host_share_guest(struct kvm_cpu_context *host_ctxt)
{
	DECLARE_REG(u64, pfn, host_ctxt, 1);
	DECLARE_REG(u64, gfn, host_ctxt, 2);
	DECLARE_REG(enum kvm_pgtable_prot, prot, host_ctxt, 3);
	struct pkvm_hyp_vcpu *hyp_vcpu;
	int ret = -EINVAL;
<<<<<<< HEAD

	if (!is_protected_kvm_enabled())
		goto out;

	hyp_vcpu = pkvm_get_loaded_hyp_vcpu();
	if (!hyp_vcpu || pkvm_hyp_vcpu_is_protected(hyp_vcpu))
		goto out;

	ret = pkvm_refill_memcache(hyp_vcpu);
	if (ret)
		goto out;

	ret = __pkvm_host_share_guest(pfn, gfn, hyp_vcpu, prot);
out:
	cpu_reg(host_ctxt, 1) =  ret;
}

static void handle___pkvm_host_unshare_guest(struct kvm_cpu_context *host_ctxt)
{
	DECLARE_REG(pkvm_handle_t, handle, host_ctxt, 1);
	DECLARE_REG(u64, gfn, host_ctxt, 2);
	struct pkvm_hyp_vm *hyp_vm;
	int ret = -EINVAL;

	if (!is_protected_kvm_enabled())
		goto out;

	hyp_vm = get_np_pkvm_hyp_vm(handle);
	if (!hyp_vm)
		goto out;

	ret = __pkvm_host_unshare_guest(gfn, hyp_vm);
	put_pkvm_hyp_vm(hyp_vm);
out:
	cpu_reg(host_ctxt, 1) =  ret;
}

static void handle___pkvm_host_relax_perms_guest(struct kvm_cpu_context *host_ctxt)
{
	DECLARE_REG(u64, gfn, host_ctxt, 1);
	DECLARE_REG(enum kvm_pgtable_prot, prot, host_ctxt, 2);
	struct pkvm_hyp_vcpu *hyp_vcpu;
	int ret = -EINVAL;

	if (!is_protected_kvm_enabled())
		goto out;

	hyp_vcpu = pkvm_get_loaded_hyp_vcpu();
	if (!hyp_vcpu || pkvm_hyp_vcpu_is_protected(hyp_vcpu))
		goto out;

	ret = __pkvm_host_relax_perms_guest(gfn, hyp_vcpu, prot);
out:
	cpu_reg(host_ctxt, 1) = ret;
}

static void handle___pkvm_host_wrprotect_guest(struct kvm_cpu_context *host_ctxt)
{
	DECLARE_REG(pkvm_handle_t, handle, host_ctxt, 1);
	DECLARE_REG(u64, gfn, host_ctxt, 2);
	struct pkvm_hyp_vm *hyp_vm;
	int ret = -EINVAL;

	if (!is_protected_kvm_enabled())
		goto out;

	hyp_vm = get_np_pkvm_hyp_vm(handle);
	if (!hyp_vm)
		goto out;

	ret = __pkvm_host_wrprotect_guest(gfn, hyp_vm);
	put_pkvm_hyp_vm(hyp_vm);
out:
	cpu_reg(host_ctxt, 1) = ret;
}

static void handle___pkvm_host_test_clear_young_guest(struct kvm_cpu_context *host_ctxt)
{
	DECLARE_REG(pkvm_handle_t, handle, host_ctxt, 1);
	DECLARE_REG(u64, gfn, host_ctxt, 2);
	DECLARE_REG(bool, mkold, host_ctxt, 3);
	struct pkvm_hyp_vm *hyp_vm;
	int ret = -EINVAL;

	if (!is_protected_kvm_enabled())
		goto out;

	hyp_vm = get_np_pkvm_hyp_vm(handle);
	if (!hyp_vm)
		goto out;

	ret = __pkvm_host_test_clear_young_guest(gfn, mkold, hyp_vm);
	put_pkvm_hyp_vm(hyp_vm);
out:
	cpu_reg(host_ctxt, 1) = ret;
}

static void handle___pkvm_host_mkyoung_guest(struct kvm_cpu_context *host_ctxt)
{
	DECLARE_REG(u64, gfn, host_ctxt, 1);
	struct pkvm_hyp_vcpu *hyp_vcpu;
	int ret = -EINVAL;

	if (!is_protected_kvm_enabled())
		goto out;

	hyp_vcpu = pkvm_get_loaded_hyp_vcpu();
	if (!hyp_vcpu || pkvm_hyp_vcpu_is_protected(hyp_vcpu))
		goto out;

=======

	if (!is_protected_kvm_enabled())
		goto out;

	hyp_vcpu = pkvm_get_loaded_hyp_vcpu();
	if (!hyp_vcpu || pkvm_hyp_vcpu_is_protected(hyp_vcpu))
		goto out;

	ret = pkvm_refill_memcache(hyp_vcpu);
	if (ret)
		goto out;

	ret = __pkvm_host_share_guest(pfn, gfn, hyp_vcpu, prot);
out:
	cpu_reg(host_ctxt, 1) =  ret;
}

static void handle___pkvm_host_unshare_guest(struct kvm_cpu_context *host_ctxt)
{
	DECLARE_REG(pkvm_handle_t, handle, host_ctxt, 1);
	DECLARE_REG(u64, gfn, host_ctxt, 2);
	struct pkvm_hyp_vm *hyp_vm;
	int ret = -EINVAL;

	if (!is_protected_kvm_enabled())
		goto out;

	hyp_vm = get_np_pkvm_hyp_vm(handle);
	if (!hyp_vm)
		goto out;

	ret = __pkvm_host_unshare_guest(gfn, hyp_vm);
	put_pkvm_hyp_vm(hyp_vm);
out:
	cpu_reg(host_ctxt, 1) =  ret;
}

static void handle___pkvm_host_relax_perms_guest(struct kvm_cpu_context *host_ctxt)
{
	DECLARE_REG(u64, gfn, host_ctxt, 1);
	DECLARE_REG(enum kvm_pgtable_prot, prot, host_ctxt, 2);
	struct pkvm_hyp_vcpu *hyp_vcpu;
	int ret = -EINVAL;

	if (!is_protected_kvm_enabled())
		goto out;

	hyp_vcpu = pkvm_get_loaded_hyp_vcpu();
	if (!hyp_vcpu || pkvm_hyp_vcpu_is_protected(hyp_vcpu))
		goto out;

	ret = __pkvm_host_relax_perms_guest(gfn, hyp_vcpu, prot);
out:
	cpu_reg(host_ctxt, 1) = ret;
}

static void handle___pkvm_host_wrprotect_guest(struct kvm_cpu_context *host_ctxt)
{
	DECLARE_REG(pkvm_handle_t, handle, host_ctxt, 1);
	DECLARE_REG(u64, gfn, host_ctxt, 2);
	struct pkvm_hyp_vm *hyp_vm;
	int ret = -EINVAL;

	if (!is_protected_kvm_enabled())
		goto out;

	hyp_vm = get_np_pkvm_hyp_vm(handle);
	if (!hyp_vm)
		goto out;

	ret = __pkvm_host_wrprotect_guest(gfn, hyp_vm);
	put_pkvm_hyp_vm(hyp_vm);
out:
	cpu_reg(host_ctxt, 1) = ret;
}

static void handle___pkvm_host_test_clear_young_guest(struct kvm_cpu_context *host_ctxt)
{
	DECLARE_REG(pkvm_handle_t, handle, host_ctxt, 1);
	DECLARE_REG(u64, gfn, host_ctxt, 2);
	DECLARE_REG(bool, mkold, host_ctxt, 3);
	struct pkvm_hyp_vm *hyp_vm;
	int ret = -EINVAL;

	if (!is_protected_kvm_enabled())
		goto out;

	hyp_vm = get_np_pkvm_hyp_vm(handle);
	if (!hyp_vm)
		goto out;

	ret = __pkvm_host_test_clear_young_guest(gfn, mkold, hyp_vm);
	put_pkvm_hyp_vm(hyp_vm);
out:
	cpu_reg(host_ctxt, 1) = ret;
}

static void handle___pkvm_host_mkyoung_guest(struct kvm_cpu_context *host_ctxt)
{
	DECLARE_REG(u64, gfn, host_ctxt, 1);
	struct pkvm_hyp_vcpu *hyp_vcpu;
	int ret = -EINVAL;

	if (!is_protected_kvm_enabled())
		goto out;

	hyp_vcpu = pkvm_get_loaded_hyp_vcpu();
	if (!hyp_vcpu || pkvm_hyp_vcpu_is_protected(hyp_vcpu))
		goto out;

>>>>>>> cdbc9346
	ret = __pkvm_host_mkyoung_guest(gfn, hyp_vcpu);
out:
	cpu_reg(host_ctxt, 1) =  ret;
}

static void handle___kvm_adjust_pc(struct kvm_cpu_context *host_ctxt)
{
	DECLARE_REG(struct kvm_vcpu *, vcpu, host_ctxt, 1);

	__kvm_adjust_pc(kern_hyp_va(vcpu));
}

static void handle___kvm_flush_vm_context(struct kvm_cpu_context *host_ctxt)
{
	__kvm_flush_vm_context();
}

static void handle___kvm_tlb_flush_vmid_ipa(struct kvm_cpu_context *host_ctxt)
{
	DECLARE_REG(struct kvm_s2_mmu *, mmu, host_ctxt, 1);
	DECLARE_REG(phys_addr_t, ipa, host_ctxt, 2);
	DECLARE_REG(int, level, host_ctxt, 3);

	__kvm_tlb_flush_vmid_ipa(kern_hyp_va(mmu), ipa, level);
}

static void handle___kvm_tlb_flush_vmid_ipa_nsh(struct kvm_cpu_context *host_ctxt)
{
	DECLARE_REG(struct kvm_s2_mmu *, mmu, host_ctxt, 1);
	DECLARE_REG(phys_addr_t, ipa, host_ctxt, 2);
	DECLARE_REG(int, level, host_ctxt, 3);

	__kvm_tlb_flush_vmid_ipa_nsh(kern_hyp_va(mmu), ipa, level);
}

static void
handle___kvm_tlb_flush_vmid_range(struct kvm_cpu_context *host_ctxt)
{
	DECLARE_REG(struct kvm_s2_mmu *, mmu, host_ctxt, 1);
	DECLARE_REG(phys_addr_t, start, host_ctxt, 2);
	DECLARE_REG(unsigned long, pages, host_ctxt, 3);

	__kvm_tlb_flush_vmid_range(kern_hyp_va(mmu), start, pages);
}

static void handle___kvm_tlb_flush_vmid(struct kvm_cpu_context *host_ctxt)
{
	DECLARE_REG(struct kvm_s2_mmu *, mmu, host_ctxt, 1);

	__kvm_tlb_flush_vmid(kern_hyp_va(mmu));
}

static void handle___pkvm_tlb_flush_vmid(struct kvm_cpu_context *host_ctxt)
{
	DECLARE_REG(pkvm_handle_t, handle, host_ctxt, 1);
	struct pkvm_hyp_vm *hyp_vm;

	if (!is_protected_kvm_enabled())
		return;

	hyp_vm = get_np_pkvm_hyp_vm(handle);
	if (!hyp_vm)
		return;

	__kvm_tlb_flush_vmid(&hyp_vm->kvm.arch.mmu);
	put_pkvm_hyp_vm(hyp_vm);
}

static void handle___kvm_flush_cpu_context(struct kvm_cpu_context *host_ctxt)
{
	DECLARE_REG(struct kvm_s2_mmu *, mmu, host_ctxt, 1);

	__kvm_flush_cpu_context(kern_hyp_va(mmu));
}

static void handle___kvm_timer_set_cntvoff(struct kvm_cpu_context *host_ctxt)
{
	__kvm_timer_set_cntvoff(cpu_reg(host_ctxt, 1));
}

static void handle___kvm_enable_ssbs(struct kvm_cpu_context *host_ctxt)
{
	u64 tmp;

	tmp = read_sysreg_el2(SYS_SCTLR);
	tmp |= SCTLR_ELx_DSSBS;
	write_sysreg_el2(tmp, SYS_SCTLR);
}

static void handle___vgic_v3_get_gic_config(struct kvm_cpu_context *host_ctxt)
{
	cpu_reg(host_ctxt, 1) = __vgic_v3_get_gic_config();
}

static void handle___vgic_v3_init_lrs(struct kvm_cpu_context *host_ctxt)
{
	__vgic_v3_init_lrs();
}

static void handle___vgic_v3_save_vmcr_aprs(struct kvm_cpu_context *host_ctxt)
{
	DECLARE_REG(struct vgic_v3_cpu_if *, cpu_if, host_ctxt, 1);

	__vgic_v3_save_vmcr_aprs(kern_hyp_va(cpu_if));
}

static void handle___vgic_v3_restore_vmcr_aprs(struct kvm_cpu_context *host_ctxt)
{
	DECLARE_REG(struct vgic_v3_cpu_if *, cpu_if, host_ctxt, 1);

	__vgic_v3_restore_vmcr_aprs(kern_hyp_va(cpu_if));
}

static void handle___pkvm_init(struct kvm_cpu_context *host_ctxt)
{
	DECLARE_REG(phys_addr_t, phys, host_ctxt, 1);
	DECLARE_REG(unsigned long, size, host_ctxt, 2);
	DECLARE_REG(unsigned long, nr_cpus, host_ctxt, 3);
	DECLARE_REG(unsigned long *, per_cpu_base, host_ctxt, 4);
	DECLARE_REG(u32, hyp_va_bits, host_ctxt, 5);

	/*
	 * __pkvm_init() will return only if an error occurred, otherwise it
	 * will tail-call in __pkvm_init_finalise() which will have to deal
	 * with the host context directly.
	 */
	cpu_reg(host_ctxt, 1) = __pkvm_init(phys, size, nr_cpus, per_cpu_base,
					    hyp_va_bits);
}

static void handle___pkvm_cpu_set_vector(struct kvm_cpu_context *host_ctxt)
{
	DECLARE_REG(enum arm64_hyp_spectre_vector, slot, host_ctxt, 1);

	cpu_reg(host_ctxt, 1) = pkvm_cpu_set_vector(slot);
}

static void handle___pkvm_host_share_hyp(struct kvm_cpu_context *host_ctxt)
{
	DECLARE_REG(u64, pfn, host_ctxt, 1);

	cpu_reg(host_ctxt, 1) = __pkvm_host_share_hyp(pfn);
}

static void handle___pkvm_host_unshare_hyp(struct kvm_cpu_context *host_ctxt)
{
	DECLARE_REG(u64, pfn, host_ctxt, 1);

	cpu_reg(host_ctxt, 1) = __pkvm_host_unshare_hyp(pfn);
}

static void handle___pkvm_create_private_mapping(struct kvm_cpu_context *host_ctxt)
{
	DECLARE_REG(phys_addr_t, phys, host_ctxt, 1);
	DECLARE_REG(size_t, size, host_ctxt, 2);
	DECLARE_REG(enum kvm_pgtable_prot, prot, host_ctxt, 3);

	/*
	 * __pkvm_create_private_mapping() populates a pointer with the
	 * hypervisor start address of the allocation.
	 *
	 * However, handle___pkvm_create_private_mapping() hypercall crosses the
	 * EL1/EL2 boundary so the pointer would not be valid in this context.
	 *
	 * Instead pass the allocation address as the return value (or return
	 * ERR_PTR() on failure).
	 */
	unsigned long haddr;
	int err = __pkvm_create_private_mapping(phys, size, prot, &haddr);

	if (err)
		haddr = (unsigned long)ERR_PTR(err);

	cpu_reg(host_ctxt, 1) = haddr;
}

static void handle___pkvm_prot_finalize(struct kvm_cpu_context *host_ctxt)
{
	cpu_reg(host_ctxt, 1) = __pkvm_prot_finalize();
}

static void handle___pkvm_init_vm(struct kvm_cpu_context *host_ctxt)
{
	DECLARE_REG(struct kvm *, host_kvm, host_ctxt, 1);
	DECLARE_REG(unsigned long, vm_hva, host_ctxt, 2);
	DECLARE_REG(unsigned long, pgd_hva, host_ctxt, 3);

	host_kvm = kern_hyp_va(host_kvm);
	cpu_reg(host_ctxt, 1) = __pkvm_init_vm(host_kvm, vm_hva, pgd_hva);
}

static void handle___pkvm_init_vcpu(struct kvm_cpu_context *host_ctxt)
{
	DECLARE_REG(pkvm_handle_t, handle, host_ctxt, 1);
	DECLARE_REG(struct kvm_vcpu *, host_vcpu, host_ctxt, 2);
	DECLARE_REG(unsigned long, vcpu_hva, host_ctxt, 3);

	host_vcpu = kern_hyp_va(host_vcpu);
	cpu_reg(host_ctxt, 1) = __pkvm_init_vcpu(handle, host_vcpu, vcpu_hva);
}

static void handle___pkvm_teardown_vm(struct kvm_cpu_context *host_ctxt)
{
	DECLARE_REG(pkvm_handle_t, handle, host_ctxt, 1);

	cpu_reg(host_ctxt, 1) = __pkvm_teardown_vm(handle);
}

typedef void (*hcall_t)(struct kvm_cpu_context *);

#define HANDLE_FUNC(x)	[__KVM_HOST_SMCCC_FUNC_##x] = (hcall_t)handle_##x

static const hcall_t host_hcall[] = {
	/* ___kvm_hyp_init */
	HANDLE_FUNC(__pkvm_init),
	HANDLE_FUNC(__pkvm_create_private_mapping),
	HANDLE_FUNC(__pkvm_cpu_set_vector),
	HANDLE_FUNC(__kvm_enable_ssbs),
	HANDLE_FUNC(__vgic_v3_init_lrs),
	HANDLE_FUNC(__vgic_v3_get_gic_config),
	HANDLE_FUNC(__pkvm_prot_finalize),

	HANDLE_FUNC(__pkvm_host_share_hyp),
	HANDLE_FUNC(__pkvm_host_unshare_hyp),
	HANDLE_FUNC(__pkvm_host_share_guest),
	HANDLE_FUNC(__pkvm_host_unshare_guest),
	HANDLE_FUNC(__pkvm_host_relax_perms_guest),
	HANDLE_FUNC(__pkvm_host_wrprotect_guest),
	HANDLE_FUNC(__pkvm_host_test_clear_young_guest),
	HANDLE_FUNC(__pkvm_host_mkyoung_guest),
	HANDLE_FUNC(__kvm_adjust_pc),
	HANDLE_FUNC(__kvm_vcpu_run),
	HANDLE_FUNC(__kvm_flush_vm_context),
	HANDLE_FUNC(__kvm_tlb_flush_vmid_ipa),
	HANDLE_FUNC(__kvm_tlb_flush_vmid_ipa_nsh),
	HANDLE_FUNC(__kvm_tlb_flush_vmid),
	HANDLE_FUNC(__kvm_tlb_flush_vmid_range),
	HANDLE_FUNC(__kvm_flush_cpu_context),
	HANDLE_FUNC(__kvm_timer_set_cntvoff),
	HANDLE_FUNC(__vgic_v3_save_vmcr_aprs),
	HANDLE_FUNC(__vgic_v3_restore_vmcr_aprs),
	HANDLE_FUNC(__pkvm_init_vm),
	HANDLE_FUNC(__pkvm_init_vcpu),
	HANDLE_FUNC(__pkvm_teardown_vm),
	HANDLE_FUNC(__pkvm_vcpu_load),
	HANDLE_FUNC(__pkvm_vcpu_put),
	HANDLE_FUNC(__pkvm_tlb_flush_vmid),
};

static void handle_host_hcall(struct kvm_cpu_context *host_ctxt)
{
	DECLARE_REG(unsigned long, id, host_ctxt, 0);
	unsigned long hcall_min = 0;
	hcall_t hfn;

	/*
	 * If pKVM has been initialised then reject any calls to the
	 * early "privileged" hypercalls. Note that we cannot reject
	 * calls to __pkvm_prot_finalize for two reasons: (1) The static
	 * key used to determine initialisation must be toggled prior to
	 * finalisation and (2) finalisation is performed on a per-CPU
	 * basis. This is all fine, however, since __pkvm_prot_finalize
	 * returns -EPERM after the first call for a given CPU.
	 */
	if (static_branch_unlikely(&kvm_protected_mode_initialized))
		hcall_min = __KVM_HOST_SMCCC_FUNC___pkvm_prot_finalize;

	id &= ~ARM_SMCCC_CALL_HINTS;
	id -= KVM_HOST_SMCCC_ID(0);

	if (unlikely(id < hcall_min || id >= ARRAY_SIZE(host_hcall)))
		goto inval;

	hfn = host_hcall[id];
	if (unlikely(!hfn))
		goto inval;

	cpu_reg(host_ctxt, 0) = SMCCC_RET_SUCCESS;
	hfn(host_ctxt);

	return;
inval:
	cpu_reg(host_ctxt, 0) = SMCCC_RET_NOT_SUPPORTED;
}

static void default_host_smc_handler(struct kvm_cpu_context *host_ctxt)
{
	__kvm_hyp_host_forward_smc(host_ctxt);
}

static void handle_host_smc(struct kvm_cpu_context *host_ctxt)
{
	DECLARE_REG(u64, func_id, host_ctxt, 0);
	bool handled;

	func_id &= ~ARM_SMCCC_CALL_HINTS;

	handled = kvm_host_psci_handler(host_ctxt, func_id);
	if (!handled)
		handled = kvm_host_ffa_handler(host_ctxt, func_id);
	if (!handled)
		default_host_smc_handler(host_ctxt);

	/* SMC was trapped, move ELR past the current PC. */
	kvm_skip_host_instr();
}

void handle_trap(struct kvm_cpu_context *host_ctxt)
{
	u64 esr = read_sysreg_el2(SYS_ESR);

	switch (ESR_ELx_EC(esr)) {
	case ESR_ELx_EC_HVC64:
		handle_host_hcall(host_ctxt);
		break;
	case ESR_ELx_EC_SMC64:
		handle_host_smc(host_ctxt);
		break;
	case ESR_ELx_EC_SVE:
		cpacr_clear_set(0, CPACR_EL1_ZEN);
		isb();
		sve_cond_update_zcr_vq(sve_vq_from_vl(kvm_host_sve_max_vl) - 1,
				       SYS_ZCR_EL2);
		break;
	case ESR_ELx_EC_IABT_LOW:
	case ESR_ELx_EC_DABT_LOW:
		handle_host_mem_abort(host_ctxt);
		break;
	default:
		BUG();
	}
}<|MERGE_RESOLUTION|>--- conflicted
+++ resolved
@@ -247,7 +247,6 @@
 	DECLARE_REG(enum kvm_pgtable_prot, prot, host_ctxt, 3);
 	struct pkvm_hyp_vcpu *hyp_vcpu;
 	int ret = -EINVAL;
-<<<<<<< HEAD
 
 	if (!is_protected_kvm_enabled())
 		goto out;
@@ -358,118 +357,6 @@
 	if (!hyp_vcpu || pkvm_hyp_vcpu_is_protected(hyp_vcpu))
 		goto out;
 
-=======
-
-	if (!is_protected_kvm_enabled())
-		goto out;
-
-	hyp_vcpu = pkvm_get_loaded_hyp_vcpu();
-	if (!hyp_vcpu || pkvm_hyp_vcpu_is_protected(hyp_vcpu))
-		goto out;
-
-	ret = pkvm_refill_memcache(hyp_vcpu);
-	if (ret)
-		goto out;
-
-	ret = __pkvm_host_share_guest(pfn, gfn, hyp_vcpu, prot);
-out:
-	cpu_reg(host_ctxt, 1) =  ret;
-}
-
-static void handle___pkvm_host_unshare_guest(struct kvm_cpu_context *host_ctxt)
-{
-	DECLARE_REG(pkvm_handle_t, handle, host_ctxt, 1);
-	DECLARE_REG(u64, gfn, host_ctxt, 2);
-	struct pkvm_hyp_vm *hyp_vm;
-	int ret = -EINVAL;
-
-	if (!is_protected_kvm_enabled())
-		goto out;
-
-	hyp_vm = get_np_pkvm_hyp_vm(handle);
-	if (!hyp_vm)
-		goto out;
-
-	ret = __pkvm_host_unshare_guest(gfn, hyp_vm);
-	put_pkvm_hyp_vm(hyp_vm);
-out:
-	cpu_reg(host_ctxt, 1) =  ret;
-}
-
-static void handle___pkvm_host_relax_perms_guest(struct kvm_cpu_context *host_ctxt)
-{
-	DECLARE_REG(u64, gfn, host_ctxt, 1);
-	DECLARE_REG(enum kvm_pgtable_prot, prot, host_ctxt, 2);
-	struct pkvm_hyp_vcpu *hyp_vcpu;
-	int ret = -EINVAL;
-
-	if (!is_protected_kvm_enabled())
-		goto out;
-
-	hyp_vcpu = pkvm_get_loaded_hyp_vcpu();
-	if (!hyp_vcpu || pkvm_hyp_vcpu_is_protected(hyp_vcpu))
-		goto out;
-
-	ret = __pkvm_host_relax_perms_guest(gfn, hyp_vcpu, prot);
-out:
-	cpu_reg(host_ctxt, 1) = ret;
-}
-
-static void handle___pkvm_host_wrprotect_guest(struct kvm_cpu_context *host_ctxt)
-{
-	DECLARE_REG(pkvm_handle_t, handle, host_ctxt, 1);
-	DECLARE_REG(u64, gfn, host_ctxt, 2);
-	struct pkvm_hyp_vm *hyp_vm;
-	int ret = -EINVAL;
-
-	if (!is_protected_kvm_enabled())
-		goto out;
-
-	hyp_vm = get_np_pkvm_hyp_vm(handle);
-	if (!hyp_vm)
-		goto out;
-
-	ret = __pkvm_host_wrprotect_guest(gfn, hyp_vm);
-	put_pkvm_hyp_vm(hyp_vm);
-out:
-	cpu_reg(host_ctxt, 1) = ret;
-}
-
-static void handle___pkvm_host_test_clear_young_guest(struct kvm_cpu_context *host_ctxt)
-{
-	DECLARE_REG(pkvm_handle_t, handle, host_ctxt, 1);
-	DECLARE_REG(u64, gfn, host_ctxt, 2);
-	DECLARE_REG(bool, mkold, host_ctxt, 3);
-	struct pkvm_hyp_vm *hyp_vm;
-	int ret = -EINVAL;
-
-	if (!is_protected_kvm_enabled())
-		goto out;
-
-	hyp_vm = get_np_pkvm_hyp_vm(handle);
-	if (!hyp_vm)
-		goto out;
-
-	ret = __pkvm_host_test_clear_young_guest(gfn, mkold, hyp_vm);
-	put_pkvm_hyp_vm(hyp_vm);
-out:
-	cpu_reg(host_ctxt, 1) = ret;
-}
-
-static void handle___pkvm_host_mkyoung_guest(struct kvm_cpu_context *host_ctxt)
-{
-	DECLARE_REG(u64, gfn, host_ctxt, 1);
-	struct pkvm_hyp_vcpu *hyp_vcpu;
-	int ret = -EINVAL;
-
-	if (!is_protected_kvm_enabled())
-		goto out;
-
-	hyp_vcpu = pkvm_get_loaded_hyp_vcpu();
-	if (!hyp_vcpu || pkvm_hyp_vcpu_is_protected(hyp_vcpu))
-		goto out;
-
->>>>>>> cdbc9346
 	ret = __pkvm_host_mkyoung_guest(gfn, hyp_vcpu);
 out:
 	cpu_reg(host_ctxt, 1) =  ret;
