--- conflicted
+++ resolved
@@ -943,17 +943,10 @@
 	ret = kvm_pgtable_get_leaf(&vm->pgt, ipa, &pte, &level);
 	if (ret)
 		return ret;
-<<<<<<< HEAD
-	if (level != KVM_PGTABLE_LAST_LEVEL)
-		return -E2BIG;
-	if (!kvm_pte_valid(pte))
-		return -ENOENT;
-=======
 	if (!kvm_pte_valid(pte))
 		return -ENOENT;
 	if (level != KVM_PGTABLE_LAST_LEVEL)
 		return -E2BIG;
->>>>>>> fe0fb583
 
 	state = guest_get_page_state(pte, ipa);
 	if (state != PKVM_PAGE_SHARED_BORROWED)
@@ -984,7 +977,6 @@
 
 	host_lock_component();
 	guest_lock_component(vm);
-<<<<<<< HEAD
 
 	ret = __check_host_shared_guest(vm, &phys, ipa);
 	if (ret)
@@ -1006,53 +998,6 @@
 	return ret;
 }
 
-int __pkvm_host_relax_perms_guest(u64 gfn, struct pkvm_hyp_vcpu *vcpu, enum kvm_pgtable_prot prot)
-{
-	struct pkvm_hyp_vm *vm = pkvm_hyp_vcpu_to_hyp_vm(vcpu);
-	u64 ipa = hyp_pfn_to_phys(gfn);
-	u64 phys;
-	int ret;
-
-	if (prot & ~KVM_PGTABLE_PROT_RWX)
-		return -EINVAL;
-
-	host_lock_component();
-	guest_lock_component(vm);
-
-	ret = __check_host_shared_guest(vm, &phys, ipa);
-	if (!ret)
-		ret = kvm_pgtable_stage2_relax_perms(&vm->pgt, ipa, prot, 0);
-
-=======
-
-	ret = __check_host_shared_guest(vm, &phys, ipa);
-	if (ret)
-		goto unlock;
-
-	ret = kvm_pgtable_stage2_unmap(&vm->pgt, ipa, PAGE_SIZE);
-	if (ret)
-		goto unlock;
-
-	page = hyp_phys_to_page(phys);
-	page->host_share_guest_count--;
-	if (!page->host_share_guest_count)
-		WARN_ON(__host_set_page_state_range(phys, PAGE_SIZE, PKVM_PAGE_OWNED));
-
-unlock:
->>>>>>> fe0fb583
-	guest_unlock_component(vm);
-	host_unlock_component();
-
-	return ret;
-}
-
-<<<<<<< HEAD
-int __pkvm_host_wrprotect_guest(u64 gfn, struct pkvm_hyp_vm *vm)
-{
-	u64 ipa = hyp_pfn_to_phys(gfn);
-	u64 phys;
-	int ret;
-=======
 static void assert_host_shared_guest(struct pkvm_hyp_vm *vm, u64 ipa)
 {
 	u64 phys;
@@ -1060,17 +1005,11 @@
 
 	if (!IS_ENABLED(CONFIG_NVHE_EL2_DEBUG))
 		return;
->>>>>>> fe0fb583
 
 	host_lock_component();
 	guest_lock_component(vm);
 
 	ret = __check_host_shared_guest(vm, &phys, ipa);
-<<<<<<< HEAD
-	if (!ret)
-		ret = kvm_pgtable_stage2_wrprotect(&vm->pgt, ipa, PAGE_SIZE);
-=======
->>>>>>> fe0fb583
 
 	guest_unlock_component(vm);
 	host_unlock_component();
@@ -1078,23 +1017,6 @@
 	WARN_ON(ret && ret != -ENOENT);
 }
 
-<<<<<<< HEAD
-int __pkvm_host_test_clear_young_guest(u64 gfn, bool mkold, struct pkvm_hyp_vm *vm)
-{
-	u64 ipa = hyp_pfn_to_phys(gfn);
-	u64 phys;
-	int ret;
-
-	host_lock_component();
-	guest_lock_component(vm);
-
-	ret = __check_host_shared_guest(vm, &phys, ipa);
-	if (!ret)
-		ret = kvm_pgtable_stage2_test_clear_young(&vm->pgt, ipa, PAGE_SIZE, mkold);
-
-	guest_unlock_component(vm);
-	host_unlock_component();
-=======
 int __pkvm_host_relax_perms_guest(u64 gfn, struct pkvm_hyp_vcpu *vcpu, enum kvm_pgtable_prot prot)
 {
 	struct pkvm_hyp_vm *vm = pkvm_hyp_vcpu_to_hyp_vm(vcpu);
@@ -1111,22 +1033,10 @@
 	guest_lock_component(vm);
 	ret = kvm_pgtable_stage2_relax_perms(&vm->pgt, ipa, prot, 0);
 	guest_unlock_component(vm);
->>>>>>> fe0fb583
-
-	return ret;
-}
-
-<<<<<<< HEAD
-int __pkvm_host_mkyoung_guest(u64 gfn, struct pkvm_hyp_vcpu *vcpu)
-{
-	struct pkvm_hyp_vm *vm = pkvm_hyp_vcpu_to_hyp_vm(vcpu);
-	u64 ipa = hyp_pfn_to_phys(gfn);
-	u64 phys;
-	int ret;
-
-	host_lock_component();
-	guest_lock_component(vm);
-=======
+
+	return ret;
+}
+
 int __pkvm_host_wrprotect_guest(u64 gfn, struct pkvm_hyp_vm *vm)
 {
 	u64 ipa = hyp_pfn_to_phys(gfn);
@@ -1155,16 +1065,10 @@
 	guest_lock_component(vm);
 	ret = kvm_pgtable_stage2_test_clear_young(&vm->pgt, ipa, PAGE_SIZE, mkold);
 	guest_unlock_component(vm);
->>>>>>> fe0fb583
-
-	ret = __check_host_shared_guest(vm, &phys, ipa);
-	if (!ret)
-		kvm_pgtable_stage2_mkyoung(&vm->pgt, ipa, 0);
-
-<<<<<<< HEAD
-	guest_unlock_component(vm);
-	host_unlock_component();
-=======
+
+	return ret;
+}
+
 int __pkvm_host_mkyoung_guest(u64 gfn, struct pkvm_hyp_vcpu *vcpu)
 {
 	struct pkvm_hyp_vm *vm = pkvm_hyp_vcpu_to_hyp_vm(vcpu);
@@ -1172,7 +1076,6 @@
 
 	if (pkvm_hyp_vm_is_protected(vm))
 		return -EPERM;
->>>>>>> fe0fb583
 
 	assert_host_shared_guest(vm, ipa);
 	guest_lock_component(vm);
