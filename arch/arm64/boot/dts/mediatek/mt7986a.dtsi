// SPDX-License-Identifier: (GPL-2.0 OR MIT)
/*
 * Copyright (C) 2021 MediaTek Inc.
 * Author: Sam.Shih <sam.shih@mediatek.com>
 */

#include <dt-bindings/interrupt-controller/irq.h>
#include <dt-bindings/interrupt-controller/arm-gic.h>
#include <dt-bindings/clock/mt7986-clk.h>
#include <dt-bindings/reset/mt7986-resets.h>

/ {
	interrupt-parent = <&gic>;
	#address-cells = <2>;
	#size-cells = <2>;

	clk40m: oscillator@0 {
		compatible = "fixed-clock";
		clock-frequency = <40000000>;
		#clock-cells = <0>;
		clock-output-names = "clkxtal";
	};

	cpus {
		#address-cells = <1>;
		#size-cells = <0>;
		cpu0: cpu@0 {
			device_type = "cpu";
			compatible = "arm,cortex-a53";
			enable-method = "psci";
			reg = <0x0>;
			#cooling-cells = <2>;
		};

		cpu1: cpu@1 {
			device_type = "cpu";
			compatible = "arm,cortex-a53";
			enable-method = "psci";
			reg = <0x1>;
			#cooling-cells = <2>;
		};

		cpu2: cpu@2 {
			device_type = "cpu";
			compatible = "arm,cortex-a53";
			enable-method = "psci";
			reg = <0x2>;
			#cooling-cells = <2>;
		};

		cpu3: cpu@3 {
			device_type = "cpu";
			enable-method = "psci";
			compatible = "arm,cortex-a53";
			reg = <0x3>;
			#cooling-cells = <2>;
		};
	};

	psci {
		compatible = "arm,psci-0.2";
		method = "smc";
	};

	reserved-memory {
		#address-cells = <2>;
		#size-cells = <2>;
		ranges;
		/* 192 KiB reserved for ARM Trusted Firmware (BL31) */
		secmon_reserved: secmon@43000000 {
			reg = <0 0x43000000 0 0x30000>;
			no-map;
		};

		wmcpu_emi: wmcpu-reserved@4fc00000 {
			no-map;
			reg = <0 0x4fc00000 0 0x00100000>;
		};
	};

	timer {
		compatible = "arm,armv8-timer";
		interrupt-parent = <&gic>;
		interrupts = <GIC_PPI 13 IRQ_TYPE_LEVEL_LOW>,
			     <GIC_PPI 14 IRQ_TYPE_LEVEL_LOW>,
			     <GIC_PPI 11 IRQ_TYPE_LEVEL_LOW>,
			     <GIC_PPI 10 IRQ_TYPE_LEVEL_LOW>;
	};

	soc {
		#address-cells = <2>;
		#size-cells = <2>;
		compatible = "simple-bus";
		ranges;

		gic: interrupt-controller@c000000 {
			compatible = "arm,gic-v3";
			#interrupt-cells = <3>;
			interrupt-parent = <&gic>;
			interrupt-controller;
			reg = <0 0x0c000000 0 0x10000>,  /* GICD */
			      <0 0x0c080000 0 0x80000>,  /* GICR */
			      <0 0x0c400000 0 0x2000>,   /* GICC */
			      <0 0x0c410000 0 0x1000>,   /* GICH */
			      <0 0x0c420000 0 0x2000>;   /* GICV */
			interrupts = <GIC_PPI 9 IRQ_TYPE_LEVEL_HIGH>;
		};

		infracfg: infracfg@10001000 {
			compatible = "mediatek,mt7986-infracfg", "syscon";
			reg = <0 0x10001000 0 0x1000>;
			#clock-cells = <1>;
		};

		topckgen: topckgen@1001b000 {
			compatible = "mediatek,mt7986-topckgen", "syscon";
			reg = <0 0x1001B000 0 0x1000>;
			#clock-cells = <1>;
		};

		watchdog: watchdog@1001c000 {
			compatible = "mediatek,mt7986-wdt",
				     "mediatek,mt6589-wdt";
			reg = <0 0x1001c000 0 0x1000>;
			interrupts = <GIC_SPI 110 IRQ_TYPE_LEVEL_HIGH>;
			#reset-cells = <1>;
			status = "disabled";
		};

		apmixedsys: apmixedsys@1001e000 {
			compatible = "mediatek,mt7986-apmixedsys";
			reg = <0 0x1001E000 0 0x1000>;
			#clock-cells = <1>;
		};

		pio: pinctrl@1001f000 {
			compatible = "mediatek,mt7986a-pinctrl";
			reg = <0 0x1001f000 0 0x1000>,
			      <0 0x11c30000 0 0x1000>,
			      <0 0x11c40000 0 0x1000>,
			      <0 0x11e20000 0 0x1000>,
			      <0 0x11e30000 0 0x1000>,
			      <0 0x11f00000 0 0x1000>,
			      <0 0x11f10000 0 0x1000>,
			      <0 0x1000b000 0 0x1000>;
			reg-names = "gpio", "iocfg_rt", "iocfg_rb", "iocfg_lt",
				    "iocfg_lb", "iocfg_tr", "iocfg_tl", "eint";
			gpio-controller;
			#gpio-cells = <2>;
			gpio-ranges = <&pio 0 0 100>;
			interrupt-controller;
			interrupts = <GIC_SPI 225 IRQ_TYPE_LEVEL_HIGH>;
			interrupt-parent = <&gic>;
			#interrupt-cells = <2>;
		};

		sgmiisys0: syscon@10060000 {
			compatible = "mediatek,mt7986-sgmiisys_0",
				     "syscon";
			reg = <0 0x10060000 0 0x1000>;
			#clock-cells = <1>;
		};

		sgmiisys1: syscon@10070000 {
			compatible = "mediatek,mt7986-sgmiisys_1",
				     "syscon";
			reg = <0 0x10070000 0 0x1000>;
			#clock-cells = <1>;
		};

		trng: trng@1020f000 {
			compatible = "mediatek,mt7986-rng",
				     "mediatek,mt7623-rng";
			reg = <0 0x1020f000 0 0x100>;
			clocks = <&infracfg CLK_INFRA_TRNG_CK>;
			clock-names = "rng";
			status = "disabled";
		};

		uart0: serial@11002000 {
			compatible = "mediatek,mt7986-uart",
				     "mediatek,mt6577-uart";
			reg = <0 0x11002000 0 0x400>;
			interrupts = <GIC_SPI 123 IRQ_TYPE_LEVEL_HIGH>;
			clocks = <&infracfg CLK_INFRA_UART0_SEL>,
				 <&infracfg CLK_INFRA_UART0_CK>;
			clock-names = "baud", "bus";
			assigned-clocks = <&topckgen CLK_TOP_UART_SEL>,
					  <&infracfg CLK_INFRA_UART0_SEL>;
			assigned-clock-parents = <&topckgen CLK_TOP_XTAL>,
						 <&topckgen CLK_TOP_UART_SEL>;
			status = "disabled";
		};

		uart1: serial@11003000 {
			compatible = "mediatek,mt7986-uart",
				     "mediatek,mt6577-uart";
			reg = <0 0x11003000 0 0x400>;
			interrupts = <GIC_SPI 124 IRQ_TYPE_LEVEL_HIGH>;
			clocks = <&infracfg CLK_INFRA_UART1_SEL>,
				 <&infracfg CLK_INFRA_UART1_CK>;
			clock-names = "baud", "bus";
			assigned-clocks = <&infracfg CLK_INFRA_UART1_SEL>;
			assigned-clock-parents = <&topckgen CLK_TOP_F26M_SEL>;
			status = "disabled";
		};

		uart2: serial@11004000 {
			compatible = "mediatek,mt7986-uart",
				     "mediatek,mt6577-uart";
			reg = <0 0x11004000 0 0x400>;
			interrupts = <GIC_SPI 125 IRQ_TYPE_LEVEL_HIGH>;
			clocks = <&infracfg CLK_INFRA_UART2_SEL>,
				 <&infracfg CLK_INFRA_UART2_CK>;
			clock-names = "baud", "bus";
			assigned-clocks = <&infracfg CLK_INFRA_UART2_SEL>;
			assigned-clock-parents = <&topckgen CLK_TOP_F26M_SEL>;
			status = "disabled";
		};

		ethsys: syscon@15000000 {
			 #address-cells = <1>;
			 #size-cells = <1>;
			 compatible = "mediatek,mt7986-ethsys",
				      "syscon";
			 reg = <0 0x15000000 0 0x1000>;
			 #clock-cells = <1>;
			 #reset-cells = <1>;
		};

<<<<<<< HEAD
=======
		wed_pcie: wed-pcie@10003000 {
			compatible = "mediatek,mt7986-wed-pcie",
				     "syscon";
			reg = <0 0x10003000 0 0x10>;
		};

		wed0: wed@15010000 {
			compatible = "mediatek,mt7986-wed",
				     "syscon";
			reg = <0 0x15010000 0 0x1000>;
			interrupt-parent = <&gic>;
			interrupts = <GIC_SPI 205 IRQ_TYPE_LEVEL_HIGH>;
		};

		wed1: wed@15011000 {
			compatible = "mediatek,mt7986-wed",
				     "syscon";
			reg = <0 0x15011000 0 0x1000>;
			interrupt-parent = <&gic>;
			interrupts = <GIC_SPI 206 IRQ_TYPE_LEVEL_HIGH>;
		};

>>>>>>> 7365df19
		eth: ethernet@15100000 {
			compatible = "mediatek,mt7986-eth";
			reg = <0 0x15100000 0 0x80000>;
			interrupts = <GIC_SPI 196 IRQ_TYPE_LEVEL_HIGH>,
				     <GIC_SPI 197 IRQ_TYPE_LEVEL_HIGH>,
				     <GIC_SPI 198 IRQ_TYPE_LEVEL_HIGH>,
				     <GIC_SPI 199 IRQ_TYPE_LEVEL_HIGH>;
			clocks = <&ethsys CLK_ETH_FE_EN>,
				 <&ethsys CLK_ETH_GP2_EN>,
				 <&ethsys CLK_ETH_GP1_EN>,
				 <&ethsys CLK_ETH_WOCPU1_EN>,
				 <&ethsys CLK_ETH_WOCPU0_EN>,
				 <&sgmiisys0 CLK_SGMII0_TX250M_EN>,
				 <&sgmiisys0 CLK_SGMII0_RX250M_EN>,
				 <&sgmiisys0 CLK_SGMII0_CDR_REF>,
				 <&sgmiisys0 CLK_SGMII0_CDR_FB>,
				 <&sgmiisys1 CLK_SGMII1_TX250M_EN>,
				 <&sgmiisys1 CLK_SGMII1_RX250M_EN>,
				 <&sgmiisys1 CLK_SGMII1_CDR_REF>,
				 <&sgmiisys1 CLK_SGMII1_CDR_FB>,
				 <&topckgen CLK_TOP_NETSYS_SEL>,
				 <&topckgen CLK_TOP_NETSYS_500M_SEL>;
			clock-names = "fe", "gp2", "gp1", "wocpu1", "wocpu0",
				      "sgmii_tx250m", "sgmii_rx250m",
				      "sgmii_cdr_ref", "sgmii_cdr_fb",
				      "sgmii2_tx250m", "sgmii2_rx250m",
				      "sgmii2_cdr_ref", "sgmii2_cdr_fb",
				      "netsys0", "netsys1";
			assigned-clocks = <&topckgen CLK_TOP_NETSYS_2X_SEL>,
					  <&topckgen CLK_TOP_SGM_325M_SEL>;
			assigned-clock-parents = <&apmixedsys CLK_APMIXED_NET2PLL>,
						 <&apmixedsys CLK_APMIXED_SGMPLL>;
			mediatek,ethsys = <&ethsys>;
			mediatek,sgmiisys = <&sgmiisys0>, <&sgmiisys1>;
<<<<<<< HEAD
=======
			mediatek,wed-pcie = <&wed_pcie>;
			mediatek,wed = <&wed0>, <&wed1>;
>>>>>>> 7365df19
			#reset-cells = <1>;
			#address-cells = <1>;
			#size-cells = <0>;
			status = "disabled";
		};
<<<<<<< HEAD
=======

		wifi: wifi@18000000 {
			compatible = "mediatek,mt7986-wmac";
			resets = <&watchdog MT7986_TOPRGU_CONSYS_SW_RST>;
			reset-names = "consys";
			clocks = <&topckgen CLK_TOP_CONN_MCUSYS_SEL>,
				 <&topckgen CLK_TOP_AP2CNN_HOST_SEL>;
			clock-names = "mcu", "ap2conn";
			reg = <0 0x18000000 0 0x1000000>,
			      <0 0x10003000 0 0x1000>,
			      <0 0x11d10000 0 0x1000>;
			interrupts = <GIC_SPI 213 IRQ_TYPE_LEVEL_HIGH>,
				     <GIC_SPI 214 IRQ_TYPE_LEVEL_HIGH>,
				     <GIC_SPI 215 IRQ_TYPE_LEVEL_HIGH>,
				     <GIC_SPI 216 IRQ_TYPE_LEVEL_HIGH>;
			memory-region = <&wmcpu_emi>;
		};
>>>>>>> 7365df19
	};

};<|MERGE_RESOLUTION|>--- conflicted
+++ resolved
@@ -228,8 +228,6 @@
 			 #reset-cells = <1>;
 		};
 
-<<<<<<< HEAD
-=======
 		wed_pcie: wed-pcie@10003000 {
 			compatible = "mediatek,mt7986-wed-pcie",
 				     "syscon";
@@ -252,7 +250,6 @@
 			interrupts = <GIC_SPI 206 IRQ_TYPE_LEVEL_HIGH>;
 		};
 
->>>>>>> 7365df19
 		eth: ethernet@15100000 {
 			compatible = "mediatek,mt7986-eth";
 			reg = <0 0x15100000 0 0x80000>;
@@ -287,18 +284,13 @@
 						 <&apmixedsys CLK_APMIXED_SGMPLL>;
 			mediatek,ethsys = <&ethsys>;
 			mediatek,sgmiisys = <&sgmiisys0>, <&sgmiisys1>;
-<<<<<<< HEAD
-=======
 			mediatek,wed-pcie = <&wed_pcie>;
 			mediatek,wed = <&wed0>, <&wed1>;
->>>>>>> 7365df19
 			#reset-cells = <1>;
 			#address-cells = <1>;
 			#size-cells = <0>;
 			status = "disabled";
 		};
-<<<<<<< HEAD
-=======
 
 		wifi: wifi@18000000 {
 			compatible = "mediatek,mt7986-wmac";
@@ -316,7 +308,6 @@
 				     <GIC_SPI 216 IRQ_TYPE_LEVEL_HIGH>;
 			memory-region = <&wmcpu_emi>;
 		};
->>>>>>> 7365df19
 	};
 
 };