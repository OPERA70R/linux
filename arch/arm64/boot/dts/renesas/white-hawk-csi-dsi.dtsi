// SPDX-License-Identifier: (GPL-2.0-only OR BSD-2-Clause)
/*
 * Device Tree Source for the White Hawk CSI/DSI sub-board
 *
 * Copyright (C) 2022 Glider bv
 */

#include <dt-bindings/media/video-interfaces.h>

&csi40 {
	status = "okay";

	ports {
		#address-cells = <1>;
		#size-cells = <0>;

		port@0 {
			reg = <0>;

			csi40_in: endpoint {
				bus-type = <MEDIA_BUS_TYPE_CSI2_CPHY>;
				clock-lanes = <0>;
				data-lanes = <1 2 3>;
<<<<<<< HEAD
				line-orders = <0 3 0>;
=======
				line-orders = <MEDIA_BUS_CSI2_CPHY_LINE_ORDER_ABC
					       MEDIA_BUS_CSI2_CPHY_LINE_ORDER_BCA
					       MEDIA_BUS_CSI2_CPHY_LINE_ORDER_ABC>;
>>>>>>> e8a457b7
				remote-endpoint = <&max96712_out0>;
			};
		};
	};
};

&csi41 {
	status = "okay";

	ports {
		#address-cells = <1>;
		#size-cells = <0>;

		port@0 {
			reg = <0>;

			csi41_in: endpoint {
				bus-type = <MEDIA_BUS_TYPE_CSI2_CPHY>;
				clock-lanes = <0>;
				data-lanes = <1 2 3>;
<<<<<<< HEAD
				line-orders = <0 3 0>;
=======
				line-orders = <MEDIA_BUS_CSI2_CPHY_LINE_ORDER_ABC
					       MEDIA_BUS_CSI2_CPHY_LINE_ORDER_BCA
					       MEDIA_BUS_CSI2_CPHY_LINE_ORDER_ABC>;
>>>>>>> e8a457b7
				remote-endpoint = <&max96712_out1>;
			};
		};
	};
};

&i2c0 {
	pca9654_a: gpio@21 {
		compatible = "onnn,pca9654";
		reg = <0x21>;
		gpio-controller;
		#gpio-cells = <2>;
	};

	pca9654_b: gpio@22 {
		compatible = "onnn,pca9654";
		reg = <0x22>;
		gpio-controller;
		#gpio-cells = <2>;
	};

	eeprom@52 {
		compatible = "rohm,br24g01", "atmel,24c01";
		label = "csi-dsi-sub-board-id";
		reg = <0x52>;
		pagesize = <8>;
	};
};

&i2c1 {
	gmsl0: gmsl-deserializer@49 {
		compatible = "maxim,max96712";
		reg = <0x49>;
		enable-gpios = <&pca9654_a 0 GPIO_ACTIVE_HIGH>;

		ports {
			#address-cells = <1>;
			#size-cells = <0>;

			port@4 {
				reg = <4>;
				max96712_out0: endpoint {
					bus-type = <MEDIA_BUS_TYPE_CSI2_CPHY>;
					clock-lanes = <0>;
					data-lanes = <1 2 3>;
					remote-endpoint = <&csi40_in>;
				};
			};
		};
	};

	gmsl1: gmsl-deserializer@4b {
		compatible = "maxim,max96712";
		reg = <0x4b>;
		enable-gpios = <&pca9654_b 0 GPIO_ACTIVE_HIGH>;

		ports {
			#address-cells = <1>;
			#size-cells = <0>;

			port@4 {
				reg = <4>;
				max96712_out1: endpoint {
					bus-type = <MEDIA_BUS_TYPE_CSI2_CPHY>;
					clock-lanes = <0>;
					data-lanes = <1 2 3>;
					remote-endpoint = <&csi41_in>;
				};
			};
		};
	};
};

&isp0 {
	status = "okay";
};

&isp1 {
	status = "okay";
};

&vin00 {
	status = "okay";
};

&vin01 {
	status = "okay";
};

&vin02 {
	status = "okay";
};

&vin03 {
	status = "okay";
};

&vin04 {
	status = "okay";
};

&vin05 {
	status = "okay";
};

&vin06 {
	status = "okay";
};

&vin07 {
	status = "okay";
};

&vin08 {
	status = "okay";
};

&vin09 {
	status = "okay";
};

&vin10 {
	status = "okay";
};

&vin11 {
	status = "okay";
};

&vin12 {
	status = "okay";
};

&vin13 {
	status = "okay";
};

&vin14 {
	status = "okay";
};

&vin15 {
	status = "okay";
};<|MERGE_RESOLUTION|>--- conflicted
+++ resolved
@@ -21,13 +21,9 @@
 				bus-type = <MEDIA_BUS_TYPE_CSI2_CPHY>;
 				clock-lanes = <0>;
 				data-lanes = <1 2 3>;
-<<<<<<< HEAD
-				line-orders = <0 3 0>;
-=======
 				line-orders = <MEDIA_BUS_CSI2_CPHY_LINE_ORDER_ABC
 					       MEDIA_BUS_CSI2_CPHY_LINE_ORDER_BCA
 					       MEDIA_BUS_CSI2_CPHY_LINE_ORDER_ABC>;
->>>>>>> e8a457b7
 				remote-endpoint = <&max96712_out0>;
 			};
 		};
@@ -48,13 +44,9 @@
 				bus-type = <MEDIA_BUS_TYPE_CSI2_CPHY>;
 				clock-lanes = <0>;
 				data-lanes = <1 2 3>;
-<<<<<<< HEAD
-				line-orders = <0 3 0>;
-=======
 				line-orders = <MEDIA_BUS_CSI2_CPHY_LINE_ORDER_ABC
 					       MEDIA_BUS_CSI2_CPHY_LINE_ORDER_BCA
 					       MEDIA_BUS_CSI2_CPHY_LINE_ORDER_ABC>;
->>>>>>> e8a457b7
 				remote-endpoint = <&max96712_out1>;
 			};
 		};
