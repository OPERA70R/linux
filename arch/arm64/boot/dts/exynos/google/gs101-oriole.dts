// SPDX-License-Identifier: GPL-2.0-only
/*
 * Oriole Device Tree
 *
 * Copyright 2021-2023 Google LLC
 * Copyright 2023 Linaro Ltd - <peter.griffin@linaro.org>
 */

/dts-v1/;

<<<<<<< HEAD
#include <dt-bindings/gpio/gpio.h>
#include <dt-bindings/input/input.h>
#include <dt-bindings/usb/pd.h>
#include "gs101-pinctrl.h"
#include "gs101.dtsi"
=======
#include "gs101-pixel-common.dtsi"
>>>>>>> e8a457b7

/ {
	model = "Oriole";
	compatible = "google,gs101-oriole", "google,gs101";
<<<<<<< HEAD

	aliases {
		serial0 = &serial_0;
	};

	chosen {
		/* Bootloader expects bootargs specified otherwise it crashes */
		bootargs = "";
		stdout-path = &serial_0;
	};

	gpio-keys {
		compatible = "gpio-keys";
		pinctrl-0 = <&key_voldown>, <&key_volup>, <&key_power>;
		pinctrl-names = "default";

		button-vol-down {
			label = "KEY_VOLUMEDOWN";
			linux,code = <KEY_VOLUMEDOWN>;
			gpios = <&gpa7 3 GPIO_ACTIVE_LOW>;
			wakeup-source;
		};

		button-vol-up {
			label = "KEY_VOLUMEUP";
			linux,code = <KEY_VOLUMEUP>;
			gpios = <&gpa8 1 GPIO_ACTIVE_LOW>;
			wakeup-source;
		};

		button-power {
			label = "KEY_POWER";
			linux,code = <KEY_POWER>;
			gpios = <&gpa10 1 GPIO_ACTIVE_LOW>;
			wakeup-source;
		};
	};

	/* TODO: Remove this once PMIC is implemented  */
	reg_placeholder: regulator-0 {
		compatible = "regulator-fixed";
		regulator-name = "placeholder_reg";
	};

	/* TODO: Remove this once S2MPG11 slave PMIC is implemented  */
	ufs_0_fixed_vcc_reg: regulator-1 {
		compatible = "regulator-fixed";
		regulator-name = "ufs-vcc";
		gpio = <&gpp0 1 GPIO_ACTIVE_HIGH>;
		regulator-boot-on;
		enable-active-high;
	};
};

&ext_24_5m {
	clock-frequency = <24576000>;
};

&ext_200m {
	clock-frequency = <200000000>;
};

&hsi2c_8 {
	status = "okay";

	eeprom: eeprom@50 {
		compatible = "atmel,24c08";
		reg = <0x50>;
	};
};

&hsi2c_12 {
	status = "okay";
	/* TODO: add the devices once drivers exist */

	usb-typec@25 {
		compatible = "maxim,max77759-tcpci", "maxim,max33359";
		reg = <0x25>;
		interrupts-extended = <&gpa8 2 IRQ_TYPE_LEVEL_LOW>;
		pinctrl-0 = <&typec_int>;
		pinctrl-names = "default";

		connector {
			compatible = "usb-c-connector";
			label = "USB-C";
			data-role = "dual";
			power-role = "dual";
			self-powered;
			try-power-role = "sink";
			op-sink-microwatt = <2600000>;
			slow-charger-loop;
			/*
			 * max77759 operating in reverse boost mode (0xA) can
			 * source up to 1.5A while extboost can only do ~1A.
			 * Since extboost is the primary path, advertise 900mA.
			 */
			source-pdos = <PDO_FIXED(5000, 900,
						 (PDO_FIXED_SUSPEND
						  | PDO_FIXED_USB_COMM
						  | PDO_FIXED_DATA_SWAP
						  | PDO_FIXED_DUAL_ROLE))>;
			sink-pdos = <PDO_FIXED(5000, 3000,
					       (PDO_FIXED_DATA_SWAP
						| PDO_FIXED_USB_COMM
						| PDO_FIXED_HIGHER_CAP
						| PDO_FIXED_DUAL_ROLE))
				     PDO_FIXED(9000, 2200, 0)
				     PDO_PPS_APDO(5000, 11000, 3000)>;
			sink-vdos = <VDO_IDH(1, 1, IDH_PTYPE_PERIPH, 0,
					     IDH_PTYPE_DFP_HOST, 2, 0x18d1)
				     VDO_CERT(0x0)
				     VDO_PRODUCT(0x4ee1, 0x0)
				     VDO_UFP(UFP_VDO_VER1_2,
					     (DEV_USB2_CAPABLE
					      | DEV_USB3_CAPABLE),
					     UFP_RECEPTACLE, 0,
					     AMA_VCONN_NOT_REQ, 0,
					     UFP_ALTMODE_NOT_SUPP,
					     UFP_USB32_GEN1)
				     /* padding */ 0
				     VDO_DFP(DFP_VDO_VER1_1,
					     (HOST_USB2_CAPABLE
					      | HOST_USB3_CAPABLE),
					     DFP_RECEPTACLE, 0)>;
			sink-vdos-v1 = <VDO_IDH(1, 1, IDH_PTYPE_PERIPH, 0,
						0, 0, 0x18d1)
					VDO_CERT(0x0)
					VDO_PRODUCT(0x4ee1, 0x0)>;
			/*
			 * Until bootloader is updated to set those two when
			 * console is enabled, we disable PD here.
			 */
			pd-disable;
			typec-power-opmode = "default";

			ports {
				#address-cells = <1>;
				#size-cells = <0>;

				port@0 {
					reg = <0>;

					usbc0_orien_sw: endpoint {
						remote-endpoint = <&usbdrd31_phy_orien_switch>;
					};
				};

				port@1 {
					reg = <1>;

					usbc0_role_sw: endpoint {
						remote-endpoint = <&usbdrd31_dwc3_role_switch>;
					};
				};
			};
		};
	};
};

&pinctrl_far_alive {
	key_voldown: key-voldown-pins {
		samsung,pins = "gpa7-3";
		samsung,pin-function = <GS101_PIN_FUNC_EINT>;
		samsung,pin-pud = <GS101_PIN_PULL_NONE>;
		samsung,pin-drv = <GS101_PIN_DRV_2_5_MA>;
	};

	key_volup: key-volup-pins {
		samsung,pins = "gpa8-1";
		samsung,pin-function = <GS101_PIN_FUNC_EINT>;
		samsung,pin-pud = <GS101_PIN_PULL_NONE>;
		samsung,pin-drv = <GS101_PIN_DRV_2_5_MA>;
	};

	typec_int: typec-int-pins {
		samsung,pins = "gpa8-2";
		samsung,pin-function = <GS101_PIN_FUNC_EINT>;
		samsung,pin-pud = <GS101_PIN_PULL_UP>;
		samsung,pin-drv = <GS101_PIN_DRV_2_5_MA>;
	};
};

&pinctrl_gpio_alive {
	key_power: key-power-pins {
		samsung,pins = "gpa10-1";
		samsung,pin-function = <GS101_PIN_FUNC_EINT>;
		samsung,pin-pud = <GS101_PIN_PULL_NONE>;
		samsung,pin-drv = <GS101_PIN_DRV_2_5_MA>;
	};
};

&serial_0 {
	status = "okay";
};

&ufs_0 {
	status = "okay";
	vcc-supply = <&ufs_0_fixed_vcc_reg>;
};

&ufs_0_phy {
	status = "okay";
};

&usbdrd31 {
	vdd10-supply = <&reg_placeholder>;
	vdd33-supply = <&reg_placeholder>;
	status = "okay";
};

&usbdrd31_dwc3 {
	dr_mode = "otg";
	usb-role-switch;
	role-switch-default-mode = "peripheral";
	maximum-speed = "super-speed-plus";
	status = "okay";

	port {
		usbdrd31_dwc3_role_switch: endpoint {
			remote-endpoint = <&usbc0_role_sw>;
		};
	};
};

&usbdrd31_phy {
	orientation-switch;
	/* TODO: Update these once PMIC is implemented */
	pll-supply = <&reg_placeholder>;
	dvdd-usb20-supply = <&reg_placeholder>;
	vddh-usb20-supply = <&reg_placeholder>;
	vdd33-usb20-supply = <&reg_placeholder>;
	vdda-usbdp-supply = <&reg_placeholder>;
	vddh-usbdp-supply = <&reg_placeholder>;
	status = "okay";

	port {
		usbdrd31_phy_orien_switch: endpoint {
			remote-endpoint = <&usbc0_orien_sw>;
		};
	};
};

&usi_uart {
	samsung,clkreq-on; /* needed for UART mode */
	status = "okay";
};

&usi8 {
	samsung,mode = <USI_V2_I2C>;
	status = "okay";
=======
>>>>>>> e8a457b7
};

&cont_splash_mem {
	reg = <0x0 0xfac00000 (1080 * 2400 * 4)>;
	status = "okay";
};

&framebuffer0 {
	width = <1080>;
	height = <2400>;
	stride = <(1080 * 4)>;
	format = "a8r8g8b8";
	status = "okay";
};<|MERGE_RESOLUTION|>--- conflicted
+++ resolved
@@ -8,272 +8,11 @@
 
 /dts-v1/;
 
-<<<<<<< HEAD
-#include <dt-bindings/gpio/gpio.h>
-#include <dt-bindings/input/input.h>
-#include <dt-bindings/usb/pd.h>
-#include "gs101-pinctrl.h"
-#include "gs101.dtsi"
-=======
 #include "gs101-pixel-common.dtsi"
->>>>>>> e8a457b7
 
 / {
 	model = "Oriole";
 	compatible = "google,gs101-oriole", "google,gs101";
-<<<<<<< HEAD
-
-	aliases {
-		serial0 = &serial_0;
-	};
-
-	chosen {
-		/* Bootloader expects bootargs specified otherwise it crashes */
-		bootargs = "";
-		stdout-path = &serial_0;
-	};
-
-	gpio-keys {
-		compatible = "gpio-keys";
-		pinctrl-0 = <&key_voldown>, <&key_volup>, <&key_power>;
-		pinctrl-names = "default";
-
-		button-vol-down {
-			label = "KEY_VOLUMEDOWN";
-			linux,code = <KEY_VOLUMEDOWN>;
-			gpios = <&gpa7 3 GPIO_ACTIVE_LOW>;
-			wakeup-source;
-		};
-
-		button-vol-up {
-			label = "KEY_VOLUMEUP";
-			linux,code = <KEY_VOLUMEUP>;
-			gpios = <&gpa8 1 GPIO_ACTIVE_LOW>;
-			wakeup-source;
-		};
-
-		button-power {
-			label = "KEY_POWER";
-			linux,code = <KEY_POWER>;
-			gpios = <&gpa10 1 GPIO_ACTIVE_LOW>;
-			wakeup-source;
-		};
-	};
-
-	/* TODO: Remove this once PMIC is implemented  */
-	reg_placeholder: regulator-0 {
-		compatible = "regulator-fixed";
-		regulator-name = "placeholder_reg";
-	};
-
-	/* TODO: Remove this once S2MPG11 slave PMIC is implemented  */
-	ufs_0_fixed_vcc_reg: regulator-1 {
-		compatible = "regulator-fixed";
-		regulator-name = "ufs-vcc";
-		gpio = <&gpp0 1 GPIO_ACTIVE_HIGH>;
-		regulator-boot-on;
-		enable-active-high;
-	};
-};
-
-&ext_24_5m {
-	clock-frequency = <24576000>;
-};
-
-&ext_200m {
-	clock-frequency = <200000000>;
-};
-
-&hsi2c_8 {
-	status = "okay";
-
-	eeprom: eeprom@50 {
-		compatible = "atmel,24c08";
-		reg = <0x50>;
-	};
-};
-
-&hsi2c_12 {
-	status = "okay";
-	/* TODO: add the devices once drivers exist */
-
-	usb-typec@25 {
-		compatible = "maxim,max77759-tcpci", "maxim,max33359";
-		reg = <0x25>;
-		interrupts-extended = <&gpa8 2 IRQ_TYPE_LEVEL_LOW>;
-		pinctrl-0 = <&typec_int>;
-		pinctrl-names = "default";
-
-		connector {
-			compatible = "usb-c-connector";
-			label = "USB-C";
-			data-role = "dual";
-			power-role = "dual";
-			self-powered;
-			try-power-role = "sink";
-			op-sink-microwatt = <2600000>;
-			slow-charger-loop;
-			/*
-			 * max77759 operating in reverse boost mode (0xA) can
-			 * source up to 1.5A while extboost can only do ~1A.
-			 * Since extboost is the primary path, advertise 900mA.
-			 */
-			source-pdos = <PDO_FIXED(5000, 900,
-						 (PDO_FIXED_SUSPEND
-						  | PDO_FIXED_USB_COMM
-						  | PDO_FIXED_DATA_SWAP
-						  | PDO_FIXED_DUAL_ROLE))>;
-			sink-pdos = <PDO_FIXED(5000, 3000,
-					       (PDO_FIXED_DATA_SWAP
-						| PDO_FIXED_USB_COMM
-						| PDO_FIXED_HIGHER_CAP
-						| PDO_FIXED_DUAL_ROLE))
-				     PDO_FIXED(9000, 2200, 0)
-				     PDO_PPS_APDO(5000, 11000, 3000)>;
-			sink-vdos = <VDO_IDH(1, 1, IDH_PTYPE_PERIPH, 0,
-					     IDH_PTYPE_DFP_HOST, 2, 0x18d1)
-				     VDO_CERT(0x0)
-				     VDO_PRODUCT(0x4ee1, 0x0)
-				     VDO_UFP(UFP_VDO_VER1_2,
-					     (DEV_USB2_CAPABLE
-					      | DEV_USB3_CAPABLE),
-					     UFP_RECEPTACLE, 0,
-					     AMA_VCONN_NOT_REQ, 0,
-					     UFP_ALTMODE_NOT_SUPP,
-					     UFP_USB32_GEN1)
-				     /* padding */ 0
-				     VDO_DFP(DFP_VDO_VER1_1,
-					     (HOST_USB2_CAPABLE
-					      | HOST_USB3_CAPABLE),
-					     DFP_RECEPTACLE, 0)>;
-			sink-vdos-v1 = <VDO_IDH(1, 1, IDH_PTYPE_PERIPH, 0,
-						0, 0, 0x18d1)
-					VDO_CERT(0x0)
-					VDO_PRODUCT(0x4ee1, 0x0)>;
-			/*
-			 * Until bootloader is updated to set those two when
-			 * console is enabled, we disable PD here.
-			 */
-			pd-disable;
-			typec-power-opmode = "default";
-
-			ports {
-				#address-cells = <1>;
-				#size-cells = <0>;
-
-				port@0 {
-					reg = <0>;
-
-					usbc0_orien_sw: endpoint {
-						remote-endpoint = <&usbdrd31_phy_orien_switch>;
-					};
-				};
-
-				port@1 {
-					reg = <1>;
-
-					usbc0_role_sw: endpoint {
-						remote-endpoint = <&usbdrd31_dwc3_role_switch>;
-					};
-				};
-			};
-		};
-	};
-};
-
-&pinctrl_far_alive {
-	key_voldown: key-voldown-pins {
-		samsung,pins = "gpa7-3";
-		samsung,pin-function = <GS101_PIN_FUNC_EINT>;
-		samsung,pin-pud = <GS101_PIN_PULL_NONE>;
-		samsung,pin-drv = <GS101_PIN_DRV_2_5_MA>;
-	};
-
-	key_volup: key-volup-pins {
-		samsung,pins = "gpa8-1";
-		samsung,pin-function = <GS101_PIN_FUNC_EINT>;
-		samsung,pin-pud = <GS101_PIN_PULL_NONE>;
-		samsung,pin-drv = <GS101_PIN_DRV_2_5_MA>;
-	};
-
-	typec_int: typec-int-pins {
-		samsung,pins = "gpa8-2";
-		samsung,pin-function = <GS101_PIN_FUNC_EINT>;
-		samsung,pin-pud = <GS101_PIN_PULL_UP>;
-		samsung,pin-drv = <GS101_PIN_DRV_2_5_MA>;
-	};
-};
-
-&pinctrl_gpio_alive {
-	key_power: key-power-pins {
-		samsung,pins = "gpa10-1";
-		samsung,pin-function = <GS101_PIN_FUNC_EINT>;
-		samsung,pin-pud = <GS101_PIN_PULL_NONE>;
-		samsung,pin-drv = <GS101_PIN_DRV_2_5_MA>;
-	};
-};
-
-&serial_0 {
-	status = "okay";
-};
-
-&ufs_0 {
-	status = "okay";
-	vcc-supply = <&ufs_0_fixed_vcc_reg>;
-};
-
-&ufs_0_phy {
-	status = "okay";
-};
-
-&usbdrd31 {
-	vdd10-supply = <&reg_placeholder>;
-	vdd33-supply = <&reg_placeholder>;
-	status = "okay";
-};
-
-&usbdrd31_dwc3 {
-	dr_mode = "otg";
-	usb-role-switch;
-	role-switch-default-mode = "peripheral";
-	maximum-speed = "super-speed-plus";
-	status = "okay";
-
-	port {
-		usbdrd31_dwc3_role_switch: endpoint {
-			remote-endpoint = <&usbc0_role_sw>;
-		};
-	};
-};
-
-&usbdrd31_phy {
-	orientation-switch;
-	/* TODO: Update these once PMIC is implemented */
-	pll-supply = <&reg_placeholder>;
-	dvdd-usb20-supply = <&reg_placeholder>;
-	vddh-usb20-supply = <&reg_placeholder>;
-	vdd33-usb20-supply = <&reg_placeholder>;
-	vdda-usbdp-supply = <&reg_placeholder>;
-	vddh-usbdp-supply = <&reg_placeholder>;
-	status = "okay";
-
-	port {
-		usbdrd31_phy_orien_switch: endpoint {
-			remote-endpoint = <&usbc0_orien_sw>;
-		};
-	};
-};
-
-&usi_uart {
-	samsung,clkreq-on; /* needed for UART mode */
-	status = "okay";
-};
-
-&usi8 {
-	samsung,mode = <USI_V2_I2C>;
-	status = "okay";
-=======
->>>>>>> e8a457b7
 };
 
 &cont_splash_mem {
