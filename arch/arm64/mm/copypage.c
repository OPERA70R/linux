// SPDX-License-Identifier: GPL-2.0-only
/*
 * Based on arch/arm/mm/copypage.c
 *
 * Copyright (C) 2002 Deep Blue Solutions Ltd, All Rights Reserved.
 * Copyright (C) 2012 ARM Ltd.
 */

#include <linux/bitops.h>
#include <linux/mm.h>

#include <asm/page.h>
#include <asm/cacheflush.h>
#include <asm/cpufeature.h>
#include <asm/mte.h>

void copy_highpage(struct page *to, struct page *from)
{
	void *kto = page_address(to);
	void *kfrom = page_address(from);
	struct folio *src = page_folio(from);
	struct folio *dst = page_folio(to);
	unsigned int i, nr_pages;

	copy_page(kto, kfrom);

	if (kasan_hw_tags_enabled())
		page_kasan_tag_reset(to);

	if (!system_supports_mte())
		return;

<<<<<<< HEAD
	if (folio_test_hugetlb(src) &&
	    folio_test_hugetlb_mte_tagged(src)) {
		if (!folio_try_hugetlb_mte_tagging(dst))
			return;

=======
	if (folio_test_hugetlb(src)) {
		if (!folio_test_hugetlb_mte_tagged(src) ||
		    from != folio_page(src, 0))
			return;

		WARN_ON_ONCE(!folio_try_hugetlb_mte_tagging(dst));

>>>>>>> ac449007
		/*
		 * Populate tags for all subpages.
		 *
		 * Don't assume the first page is head page since
		 * huge page copy may start from any subpage.
		 */
		nr_pages = folio_nr_pages(src);
		for (i = 0; i < nr_pages; i++) {
			kfrom = page_address(folio_page(src, i));
			kto = page_address(folio_page(dst, i));
			mte_copy_page_tags(kto, kfrom);
		}
		folio_set_hugetlb_mte_tagged(dst);
	} else if (page_mte_tagged(from)) {
		/* It's a new page, shouldn't have been tagged yet */
		WARN_ON_ONCE(!try_page_mte_tagging(to));

		mte_copy_page_tags(kto, kfrom);
		set_page_mte_tagged(to);
	}
}
EXPORT_SYMBOL(copy_highpage);

void copy_user_highpage(struct page *to, struct page *from,
			unsigned long vaddr, struct vm_area_struct *vma)
{
	copy_highpage(to, from);
	flush_dcache_page(to);
}
EXPORT_SYMBOL_GPL(copy_user_highpage);<|MERGE_RESOLUTION|>--- conflicted
+++ resolved
@@ -30,13 +30,6 @@
 	if (!system_supports_mte())
 		return;
 
-<<<<<<< HEAD
-	if (folio_test_hugetlb(src) &&
-	    folio_test_hugetlb_mte_tagged(src)) {
-		if (!folio_try_hugetlb_mte_tagging(dst))
-			return;
-
-=======
 	if (folio_test_hugetlb(src)) {
 		if (!folio_test_hugetlb_mte_tagged(src) ||
 		    from != folio_page(src, 0))
@@ -44,7 +37,6 @@
 
 		WARN_ON_ONCE(!folio_try_hugetlb_mte_tagging(dst));
 
->>>>>>> ac449007
 		/*
 		 * Populate tags for all subpages.
 		 *
