# SPDX-License-Identifier: GPL-2.0-only
#
# System register metadata

# Each System register is described by a Sysreg block:

# Sysreg 	<name>	<op0> 	<op1>	<crn>	<crm>	<op2>
# <field>
# ...
# EndSysreg

# Within a Sysreg block, each field can be described as one of:

# Res0	<msb>[:<lsb>]

# Res1	<msb>[:<lsb>]

# Unkn	<msb>[:<lsb>]

# Field	<msb>[:<lsb>]	<name>

# Enum	<msb>[:<lsb>]	<name>
#	<enumval>	<enumname>
#	...
# EndEnum

# For VHE aliases (*_EL12, *_EL02) of system registers, a Mapping
# entry describes the register the alias actually accesses:

# Sysreg 	<name_EL12>	<op0> 	<op1>	<crn>	<crm>	<op2>
# Mapping	<name_EL1>
# EndSysreg

# Where multiple system regsiters are not VHE aliases but share a
# common layout, a SysregFields block can be used to describe the
# shared layout:

# SysregFields	<fieldsname>
# <field>
# ...
# EndSysregFields

# and referenced from within the Sysreg:

# Sysreg 	<name>	<op0> 	<op1>	<crn>	<crm>	<op2>
# Fields	<fieldsname>
# EndSysreg

# For ID registers we adopt a few conventions for translating the
# language in the ARM into defines:
#
# NI  - Not implemented
# IMP - Implemented
#
# In general it is recommended that new enumeration items be named for the
# feature that introduces them (eg, FEAT_LS64_ACCDATA introduces enumeration
# item ACCDATA) though it may be more taseful to do something else.

Sysreg	OSDTRRX_EL1	2	0	0	0	2
Res0	63:32
Field	31:0	DTRRX
EndSysreg

Sysreg	MDCCINT_EL1	2	0	0	2	0
Res0	63:31
Field	30	RX
Field	29	TX
Res0	28:0
EndSysreg

Sysreg	MDSCR_EL1	2	0	0	2	2
Res0	63:36
Field	35	EHBWE
Field	34	EnSPM
Field	33	TTA
Field	32	EMBWE
Field	31	TFO
Field	30	RXfull
Field	29	TXfull
Res0	28
Field	27	RXO
Field	26	TXU
Res0	25:24
Field	23:22	INTdis
Field	21	TDA
Res0	20
Field	19	SC2
Res0	18:16
Field	15	MDE
Field	14	HDE
Field	13	KDE
Field	12	TDCC
Res0	11:7
Field	6	ERR
Res0	5:1
Field	0	SS
EndSysreg

Sysreg	OSDTRTX_EL1	2	0	0	3	2
Res0	63:32
Field	31:0	DTRTX
EndSysreg

Sysreg	OSECCR_EL1	2	0	0	6	2
Res0	63:32
Field	31:0	EDECCR
EndSysreg

Sysreg	OSLAR_EL1	2	0	1	0	4
Res0	63:1
Field	0	OSLK
EndSysreg

Sysreg ID_PFR0_EL1	3	0	0	1	0
Res0	63:32
UnsignedEnum	31:28	RAS
	0b0000	NI
	0b0001	RAS
	0b0010	RASv1p1
EndEnum
UnsignedEnum	27:24	DIT
	0b0000	NI
	0b0001	IMP
EndEnum
UnsignedEnum	23:20	AMU
	0b0000	NI
	0b0001	AMUv1
	0b0010	AMUv1p1
EndEnum
UnsignedEnum	19:16	CSV2
	0b0000	UNDISCLOSED
	0b0001	IMP
	0b0010	CSV2p1
EndEnum
UnsignedEnum	15:12	State3
	0b0000	NI
	0b0001	IMP
EndEnum
Enum	11:8	State2
	0b0000	NI
	0b0001	NO_CV
	0b0010	CV
EndEnum
UnsignedEnum	7:4	State1
	0b0000	NI
	0b0001	THUMB
	0b0010	THUMB2
EndEnum
UnsignedEnum	3:0	State0
	0b0000	NI
	0b0001	IMP
EndEnum
EndSysreg

Sysreg ID_PFR1_EL1	3	0	0	1	1
Res0	63:32
UnsignedEnum	31:28	GIC
	0b0000	NI
	0b0001	GICv3
	0b0011	GICv4p1
EndEnum
UnsignedEnum	27:24	Virt_frac
	0b0000	NI
	0b0001	IMP
EndEnum
Enum	23:20	Sec_frac
	0b0000	NI
	0b0001	WALK_DISABLE
	0b0010	SECURE_MEMORY
EndEnum
UnsignedEnum	19:16	GenTimer
	0b0000	NI
	0b0001	IMP
	0b0010	ECV
EndEnum
UnsignedEnum	15:12	Virtualization
	0b0000	NI
	0b0001	IMP
EndEnum
UnsignedEnum	11:8	MProgMod
	0b0000	NI
	0b0001	IMP
EndEnum
Enum	7:4	Security
	0b0000	NI
	0b0001	EL3
	0b0001	NSACR_RFR
EndEnum
UnsignedEnum	3:0	ProgMod
	0b0000	NI
	0b0001	IMP
EndEnum
EndSysreg

Sysreg ID_DFR0_EL1	3	0	0	1	2
Res0	63:32
UnsignedEnum	31:28	TraceFilt
	0b0000	NI
	0b0001	IMP
EndEnum
UnsignedEnum	27:24	PerfMon
	0b0000	NI
	0b0001	PMUv1
	0b0010	PMUv2
	0b0011	PMUv3
	0b0100	PMUv3p1
	0b0101	PMUv3p4
	0b0110	PMUv3p5
	0b0111	PMUv3p7
	0b1000	PMUv3p8
	0b1001	PMUv3p9
	0b1111	IMPDEF
EndEnum
Enum	23:20	MProfDbg
	0b0000	NI
	0b0001	IMP
EndEnum
Enum	19:16	MMapTrc
	0b0000	NI
	0b0001	IMP
EndEnum
Enum	15:12	CopTrc
	0b0000	NI
	0b0001	IMP
EndEnum
Enum	11:8	MMapDbg
	0b0000	NI
	0b0100	Armv7
	0b0101	Armv7p1
EndEnum
Field	7:4	CopSDbg
Enum	3:0	CopDbg
	0b0000	NI
	0b0010	Armv6
	0b0011	Armv6p1
	0b0100	Armv7
	0b0101	Armv7p1
	0b0110	Armv8
	0b0111	VHE
	0b1000	Debugv8p2
	0b1001	Debugv8p4
	0b1010	Debugv8p8
	0b1011	Debugv8p9
EndEnum
EndSysreg

Sysreg ID_AFR0_EL1	3	0	0	1	3
Res0	63:16
Field	15:12	IMPDEF3
Field	11:8	IMPDEF2
Field	7:4	IMPDEF1
Field	3:0	IMPDEF0
EndSysreg

Sysreg ID_MMFR0_EL1	3	0	0	1	4
Res0	63:32
Enum	31:28	InnerShr
	0b0000	NC
	0b0001	HW
	0b1111	IGNORED
EndEnum
UnsignedEnum	27:24	FCSE
	0b0000	NI
	0b0001	IMP
EndEnum
Enum	23:20	AuxReg
	0b0000	NI
	0b0001	ACTLR
	0b0010	AIFSR
EndEnum
Enum	19:16	TCM
	0b0000	NI
	0b0001	IMPDEF
	0b0010	TCM
	0b0011	TCM_DMA
EndEnum
Enum	15:12	ShareLvl
	0b0000	ONE
	0b0001	TWO
EndEnum
Enum	11:8	OuterShr
	0b0000	NC
	0b0001	HW
	0b1111	IGNORED
EndEnum
Enum	7:4	PMSA
	0b0000	NI
	0b0001	IMPDEF
	0b0010	PMSAv6
	0b0011	PMSAv7
EndEnum
Enum	3:0	VMSA
	0b0000	NI
	0b0001	IMPDEF
	0b0010	VMSAv6
	0b0011	VMSAv7
	0b0100	VMSAv7_PXN
	0b0101	VMSAv7_LONG
EndEnum
EndSysreg

Sysreg ID_MMFR1_EL1	3	0	0	1	5
Res0	63:32
Enum	31:28	BPred
	0b0000	NI
	0b0001	BP_SW_MANGED
	0b0010	BP_ASID_AWARE
	0b0011	BP_NOSNOOP
	0b0100	BP_INVISIBLE
EndEnum
Enum	27:24	L1TstCln
	0b0000	NI
	0b0001	NOINVALIDATE
	0b0010	INVALIDATE
EndEnum
Enum	23:20	L1Uni
	0b0000	NI
	0b0001	INVALIDATE
	0b0010	CLEAN_AND_INVALIDATE
EndEnum
Enum	19:16	L1Hvd
	0b0000	NI
	0b0001	INVALIDATE_ISIDE_ONLY
	0b0010	INVALIDATE
	0b0011	CLEAN_AND_INVALIDATE
EndEnum
Enum	15:12	L1UniSW
	0b0000	NI
	0b0001	CLEAN
	0b0010	CLEAN_AND_INVALIDATE
	0b0011	INVALIDATE
EndEnum
Enum	11:8	L1HvdSW
	0b0000	NI
	0b0001	CLEAN_AND_INVALIDATE
	0b0010	INVALIDATE_DSIDE_ONLY
	0b0011	INVALIDATE
EndEnum
Enum	7:4	L1UniVA
	0b0000	NI
	0b0001	CLEAN_AND_INVALIDATE
	0b0010	INVALIDATE_BP
EndEnum
Enum	3:0	L1HvdVA
	0b0000	NI
	0b0001	CLEAN_AND_INVALIDATE
	0b0010	INVALIDATE_BP
EndEnum
EndSysreg

Sysreg ID_MMFR2_EL1	3	0	0	1	6
Res0	63:32
Enum	31:28	HWAccFlg
	0b0000	NI
	0b0001	IMP
EndEnum
Enum	27:24	WFIStall
	0b0000	NI
	0b0001	IMP
EndEnum
Enum	23:20	MemBarr
	0b0000	NI
	0b0001	DSB_ONLY
	0b0010	IMP
EndEnum
Enum	19:16	UniTLB
	0b0000	NI
	0b0001	BY_VA
	0b0010	BY_MATCH_ASID
	0b0011	BY_ALL_ASID
	0b0100	OTHER_TLBS
	0b0101	BROADCAST
	0b0110	BY_IPA
EndEnum
Enum	15:12	HvdTLB
	0b0000	NI
EndEnum
Enum	11:8	L1HvdRng
	0b0000	NI
	0b0001	IMP
EndEnum
Enum	7:4	L1HvdBG
	0b0000	NI
	0b0001	IMP
EndEnum
Enum	3:0	L1HvdFG
	0b0000	NI
	0b0001	IMP
EndEnum
EndSysreg

Sysreg ID_MMFR3_EL1	3	0	0	1	7
Res0	63:32
Enum	31:28	Supersec
	0b0000	IMP
	0b1111	NI
EndEnum
Enum	27:24	CMemSz
	0b0000	4GB
	0b0001	64GB
	0b0010	1TB
EndEnum
Enum	23:20	CohWalk
	0b0000	NI
	0b0001	IMP
EndEnum
Enum	19:16	PAN
	0b0000	NI
	0b0001	PAN
	0b0010	PAN2
EndEnum
Enum	15:12	MaintBcst
	0b0000	NI
	0b0001	NO_TLB
	0b0010	ALL
EndEnum
Enum	11:8	BPMaint
	0b0000	NI
	0b0001	ALL
	0b0010	BY_VA
EndEnum
Enum	7:4	CMaintSW
	0b0000	NI
	0b0001	IMP
EndEnum
Enum	3:0	CMaintVA
	0b0000	NI
	0b0001	IMP
EndEnum
EndSysreg

Sysreg ID_ISAR0_EL1	3	0	0	2	0
Res0	63:28
Enum	27:24	Divide
	0b0000	NI
	0b0001	xDIV_T32
	0b0010	xDIV_A32
EndEnum
UnsignedEnum	23:20	Debug
	0b0000	NI
	0b0001	IMP
EndEnum
Enum	19:16	Coproc
	0b0000	NI
	0b0001	MRC
	0b0010	MRC2
	0b0011	MRRC
	0b0100	MRRC2
EndEnum
UnsignedEnum	15:12	CmpBranch
	0b0000	NI
	0b0001	IMP
EndEnum
UnsignedEnum	11:8	BitField
	0b0000	NI
	0b0001	IMP
EndEnum
UnsignedEnum	7:4	BitCount
	0b0000	NI
	0b0001	IMP
EndEnum
UnsignedEnum	3:0	Swap
	0b0000	NI
	0b0001	IMP
EndEnum
EndSysreg

Sysreg ID_ISAR1_EL1	3	0	0	2	1
Res0	63:32
Enum	31:28	Jazelle
	0b0000	NI
	0b0001	IMP
EndEnum
Enum	27:24	Interwork
	0b0000	NI
	0b0001	BX
	0b0010	BLX
	0b0011	A32_BX
EndEnum
Enum	23:20	Immediate
	0b0000	NI
	0b0001	IMP
EndEnum
Enum	19:16	IfThen
	0b0000	NI
	0b0001	IMP
EndEnum
Enum	15:12	Extend
	0b0000	NI
	0b0001	SXTB
	0b0010	SXTB16
EndEnum
Enum	11:8	Except_AR
	0b0000	NI
	0b0001	IMP
EndEnum
Enum	7:4	Except
	0b0000	NI
	0b0001	IMP
EndEnum
Enum	3:0	Endian
	0b0000	NI
	0b0001	IMP
EndEnum
EndSysreg

Sysreg ID_ISAR2_EL1	3	0	0	2	2
Res0	63:32
Enum	31:28	Reversal
	0b0000	NI
	0b0001	REV
	0b0010	RBIT
EndEnum
Enum	27:24	PSR_AR
	0b0000	NI
	0b0001	IMP
EndEnum
Enum	23:20	MultU
	0b0000	NI
	0b0001	UMULL
	0b0010	UMAAL
EndEnum
Enum	19:16	MultS
	0b0000	NI
	0b0001	SMULL
	0b0010	SMLABB
	0b0011	SMLAD
EndEnum
Enum	15:12	Mult
	0b0000	NI
	0b0001	MLA
	0b0010	MLS
EndEnum
Enum	11:8	MultiAccessInt
	0b0000	NI
	0b0001	RESTARTABLE
	0b0010	CONTINUABLE
EndEnum
Enum	7:4	MemHint
	0b0000	NI
	0b0001	PLD
	0b0010	PLD2
	0b0011	PLI
	0b0100	PLDW
EndEnum
Enum	3:0	LoadStore
	0b0000	NI
	0b0001	DOUBLE
	0b0010	ACQUIRE
EndEnum
EndSysreg

Sysreg ID_ISAR3_EL1	3	0	0	2	3
Res0	63:32
Enum	31:28	T32EE
	0b0000	NI
	0b0001	IMP
EndEnum
Enum	27:24	TrueNOP
	0b0000	NI
	0b0001	IMP
EndEnum
Enum	23:20	T32Copy
	0b0000	NI
	0b0001	IMP
EndEnum
Enum	19:16	TabBranch
	0b0000	NI
	0b0001	IMP
EndEnum
Enum	15:12	SynchPrim
	0b0000	NI
	0b0001	EXCLUSIVE
	0b0010	DOUBLE
EndEnum
Enum	11:8	SVC
	0b0000	NI
	0b0001	IMP
EndEnum
Enum	7:4	SIMD
	0b0000	NI
	0b0001	SSAT
	0b0011	PKHBT
EndEnum
Enum	3:0	Saturate
	0b0000	NI
	0b0001	IMP
EndEnum
EndSysreg

Sysreg ID_ISAR4_EL1	3	0	0	2	4
Res0	63:32
Enum	31:28	SWP_frac
	0b0000	NI
	0b0001	IMP
EndEnum
Enum	27:24	PSR_M
	0b0000	NI
	0b0001	IMP
EndEnum
Enum	23:20	SynchPrim_frac
	0b0000	NI
	0b0011	IMP
EndEnum
Enum	19:16	Barrier
	0b0000	NI
	0b0001	IMP
EndEnum
Enum	15:12	SMC
	0b0000	NI
	0b0001	IMP
EndEnum
Enum	11:8	Writeback
	0b0000	NI
	0b0001	IMP
EndEnum
Enum	7:4	WithShifts
	0b0000	NI
	0b0001	LSL3
	0b0011	LS
	0b0100	REG
EndEnum
Enum	3:0	Unpriv
	0b0000	NI
	0b0001	REG_BYTE
	0b0010	SIGNED_HALFWORD
EndEnum
EndSysreg

Sysreg ID_ISAR5_EL1	3	0	0	2	5
Res0	63:32
UnsignedEnum	31:28	VCMA
	0b0000	NI
	0b0001	IMP
EndEnum
UnsignedEnum	27:24	RDM
	0b0000	NI
	0b0001	IMP
EndEnum
Res0	23:20
UnsignedEnum	19:16	CRC32
	0b0000	NI
	0b0001	IMP
EndEnum
UnsignedEnum	15:12	SHA2
	0b0000	NI
	0b0001	IMP
EndEnum
UnsignedEnum	11:8	SHA1
	0b0000	NI
	0b0001	IMP
EndEnum
UnsignedEnum	7:4	AES
	0b0000	NI
	0b0001	IMP
	0b0010  VMULL
EndEnum
UnsignedEnum	3:0	SEVL
	0b0000	NI
	0b0001	IMP
EndEnum
EndSysreg

Sysreg ID_ISAR6_EL1	3	0	0	2	7
Res0	63:28
UnsignedEnum	27:24	I8MM
	0b0000	NI
	0b0001	IMP
EndEnum
UnsignedEnum	23:20	BF16
	0b0000	NI
	0b0001	IMP
EndEnum
UnsignedEnum	19:16	SPECRES
	0b0000	NI
	0b0001	IMP
EndEnum
UnsignedEnum	15:12	SB
	0b0000	NI
	0b0001	IMP
EndEnum
UnsignedEnum	11:8	FHM
	0b0000	NI
	0b0001	IMP
EndEnum
UnsignedEnum	7:4	DP
	0b0000	NI
	0b0001	IMP
EndEnum
UnsignedEnum	3:0	JSCVT
	0b0000	NI
	0b0001	IMP
EndEnum
EndSysreg

Sysreg ID_MMFR4_EL1	3	0	0	2	6
Res0	63:32
UnsignedEnum	31:28	EVT
	0b0000	NI
	0b0001	NO_TLBIS
	0b0010	TLBIS
EndEnum
UnsignedEnum	27:24	CCIDX
	0b0000	NI
	0b0001	IMP
EndEnum
UnsignedEnum	23:20	LSM
	0b0000	NI
	0b0001	IMP
EndEnum
UnsignedEnum	19:16	HPDS
	0b0000	NI
	0b0001	AA32HPD
	0b0010	HPDS2
EndEnum
UnsignedEnum	15:12	CnP
	0b0000	NI
	0b0001	IMP
EndEnum
UnsignedEnum	11:8	XNX
	0b0000	NI
	0b0001	IMP
EndEnum
UnsignedEnum	7:4	AC2
	0b0000	NI
	0b0001	IMP
EndEnum
UnsignedEnum	3:0	SpecSEI
	0b0000	NI
	0b0001	IMP
EndEnum
EndSysreg

Sysreg MVFR0_EL1	3	0	0	3	0
Res0	63:32
UnsignedEnum	31:28	FPRound
	0b0000	NI
	0b0001	IMP
EndEnum
UnsignedEnum	27:24	FPShVec
	0b0000	NI
	0b0001	IMP
EndEnum
UnsignedEnum	23:20	FPSqrt
	0b0000	NI
	0b0001	IMP
EndEnum
UnsignedEnum	19:16	FPDivide
	0b0000	NI
	0b0001	IMP
EndEnum
UnsignedEnum	15:12	FPTrap
	0b0000	NI
	0b0001	IMP
EndEnum
UnsignedEnum	11:8	FPDP
	0b0000	NI
	0b0001	VFPv2
	0b0010	VFPv3
EndEnum
UnsignedEnum	7:4	FPSP
	0b0000	NI
	0b0001	VFPv2
	0b0010	VFPv3
EndEnum
Enum	3:0	SIMDReg
	0b0000	NI
	0b0001	IMP_16x64
	0b0010	IMP_32x64
EndEnum
EndSysreg

Sysreg MVFR1_EL1	3	0	0	3	1
Res0	63:32
UnsignedEnum	31:28	SIMDFMAC
	0b0000	NI
	0b0001	IMP
EndEnum
UnsignedEnum	27:24	FPHP
	0b0000	NI
	0b0001	FPHP
	0b0010	FPHP_CONV
	0b0011	FP16
EndEnum
UnsignedEnum	23:20	SIMDHP
	0b0000	NI
	0b0001	SIMDHP
	0b0010	SIMDHP_FLOAT
EndEnum
UnsignedEnum	19:16	SIMDSP
	0b0000	NI
	0b0001	IMP
EndEnum
UnsignedEnum	15:12	SIMDInt
	0b0000	NI
	0b0001	IMP
EndEnum
UnsignedEnum	11:8	SIMDLS
	0b0000	NI
	0b0001	IMP
EndEnum
UnsignedEnum	7:4	FPDNaN
	0b0000	NI
	0b0001	IMP
EndEnum
UnsignedEnum	3:0	FPFtZ
	0b0000	NI
	0b0001	IMP
EndEnum
EndSysreg

Sysreg MVFR2_EL1	3	0	0	3	2
Res0	63:8
Enum	7:4	FPMisc
	0b0000	NI
	0b0001	FP
	0b0010	FP_DIRECTED_ROUNDING
	0b0011	FP_ROUNDING
	0b0100	FP_MAX_MIN
EndEnum
Enum	3:0	SIMDMisc
	0b0000	NI
	0b0001	SIMD_DIRECTED_ROUNDING
	0b0010	SIMD_ROUNDING
	0b0011	SIMD_MAX_MIN
EndEnum
EndSysreg

Sysreg ID_PFR2_EL1	3	0	0	3	4
Res0	63:12
UnsignedEnum	11:8	RAS_frac
	0b0000	NI
	0b0001	RASv1p1
EndEnum
UnsignedEnum	7:4	SSBS
	0b0000	NI
	0b0001	IMP
EndEnum
UnsignedEnum	3:0	CSV3
	0b0000	NI
	0b0001	IMP
EndEnum
EndSysreg

Sysreg ID_DFR1_EL1	3	0	0	3	5
Res0	63:8
UnsignedEnum	7:4	HPMN0
	0b0000	NI
	0b0001	IMP
EndEnum
Enum	3:0	MTPMU
	0b0000	IMPDEF
	0b0001	IMP
	0b1111	NI
EndEnum
EndSysreg

Sysreg ID_MMFR5_EL1	3	0	0	3	6
Res0	63:8
UnsignedEnum	7:4	nTLBPA
	0b0000	NI
	0b0001	IMP
EndEnum
UnsignedEnum	3:0	ETS
	0b0000	NI
	0b0001	IMP
EndEnum
EndSysreg

Sysreg	ID_AA64PFR0_EL1	3	0	0	4	0
UnsignedEnum	63:60	CSV3
	0b0000	NI
	0b0001	IMP
EndEnum
UnsignedEnum	59:56	CSV2
	0b0000	NI
	0b0001	IMP
	0b0010	CSV2_2
	0b0011	CSV2_3
EndEnum
UnsignedEnum	55:52	RME
	0b0000	NI
	0b0001	IMP
EndEnum
UnsignedEnum	51:48	DIT
	0b0000	NI
	0b0001	IMP
EndEnum
UnsignedEnum	47:44	AMU
	0b0000	NI
	0b0001	IMP
	0b0010	V1P1
EndEnum
UnsignedEnum	43:40	MPAM
	0b0000	0
	0b0001	1
EndEnum
UnsignedEnum	39:36	SEL2
	0b0000	NI
	0b0001	IMP
EndEnum
UnsignedEnum	35:32	SVE
	0b0000	NI
	0b0001	IMP
EndEnum
UnsignedEnum	31:28	RAS
	0b0000	NI
	0b0001	IMP
	0b0010	V1P1
EndEnum
UnsignedEnum	27:24	GIC
	0b0000	NI
	0b0001	IMP
	0b0011	V4P1
EndEnum
SignedEnum	23:20	AdvSIMD
	0b0000	IMP
	0b0001	FP16
	0b1111	NI
EndEnum
SignedEnum	19:16	FP
	0b0000	IMP
	0b0001	FP16
	0b1111	NI
EndEnum
UnsignedEnum	15:12	EL3
	0b0000	NI
	0b0001	IMP
	0b0010	AARCH32
EndEnum
UnsignedEnum	11:8	EL2
	0b0000	NI
	0b0001	IMP
	0b0010	AARCH32
EndEnum
UnsignedEnum	7:4	EL1
	0b0001	IMP
	0b0010	AARCH32
EndEnum
UnsignedEnum	3:0	EL0
	0b0001	IMP
	0b0010	AARCH32
EndEnum
EndSysreg

Sysreg	ID_AA64PFR1_EL1	3	0	0	4	1
UnsignedEnum	63:60	PFAR
	0b0000	NI
	0b0001	IMP
EndEnum
UnsignedEnum	59:56	DF2
	0b0000	NI
	0b0001	IMP
EndEnum
UnsignedEnum	55:52	MTEX
	0b0000	MTE
	0b0001	MTE4
EndEnum
UnsignedEnum	51:48	THE
	0b0000	NI
	0b0001	IMP
EndEnum
UnsignedEnum	47:44	GCS
	0b0000	NI
	0b0001	IMP
EndEnum
Enum	43:40	MTE_frac
	0b0000	ASYNC
	0b1111	NI
EndEnum
UnsignedEnum	39:36	NMI
	0b0000	NI
	0b0001	IMP
EndEnum
UnsignedEnum	35:32	CSV2_frac
	0b0000	NI
	0b0001	CSV2_1p1
	0b0010	CSV2_1p2
EndEnum
UnsignedEnum	31:28	RNDR_trap
	0b0000	NI
	0b0001	IMP
EndEnum
UnsignedEnum	27:24	SME
	0b0000	NI
	0b0001	IMP
	0b0010	SME2
EndEnum
Res0	23:20
UnsignedEnum	19:16	MPAM_frac
	0b0000	MINOR_0
	0b0001	MINOR_1
EndEnum
UnsignedEnum	15:12	RAS_frac
	0b0000	NI
	0b0001	RASv1p1
EndEnum
UnsignedEnum	11:8	MTE
	0b0000	NI
	0b0001	IMP
	0b0010	MTE2
	0b0011	MTE3
EndEnum
UnsignedEnum	7:4	SSBS
	0b0000	NI
	0b0001	IMP
	0b0010	SSBS2
EndEnum
UnsignedEnum	3:0	BT
	0b0000	NI
	0b0001	IMP
EndEnum
EndSysreg

Sysreg	ID_AA64PFR2_EL1	3	0	0	4	2
Res0	63:36
UnsignedEnum	35:32	FPMR
	0b0000	NI
	0b0001	IMP
EndEnum
Res0	31:20
UnsignedEnum	19:16	UINJ
	0b0000	NI
	0b0001	IMP
EndEnum
Res0	15:12
UnsignedEnum	11:8	MTEFAR
	0b0000	NI
	0b0001	IMP
EndEnum
UnsignedEnum	7:4	MTESTOREONLY
	0b0000	NI
	0b0001	IMP
EndEnum
UnsignedEnum	3:0	MTEPERM
	0b0000	NI
	0b0001	IMP
EndEnum
EndSysreg

Sysreg	ID_AA64ZFR0_EL1	3	0	0	4	4
Res0	63:60
UnsignedEnum	59:56	F64MM
	0b0000	NI
	0b0001	IMP
EndEnum
UnsignedEnum	55:52	F32MM
	0b0000	NI
	0b0001	IMP
EndEnum
UnsignedEnum	51:48	F16MM
	0b0000	NI
	0b0001	IMP
EndEnum
UnsignedEnum	47:44	I8MM
	0b0000	NI
	0b0001	IMP
EndEnum
UnsignedEnum	43:40	SM4
	0b0000	NI
	0b0001	IMP
EndEnum
Res0	39:36
UnsignedEnum	35:32	SHA3
	0b0000	NI
	0b0001	IMP
EndEnum
Res0	31:28
UnsignedEnum	27:24	B16B16
	0b0000	NI
	0b0001	IMP
	0b0010	BFSCALE
EndEnum
UnsignedEnum	23:20	BF16
	0b0000	NI
	0b0001	IMP
	0b0010	EBF16
EndEnum
UnsignedEnum	19:16	BitPerm
	0b0000	NI
	0b0001	IMP
EndEnum
UnsignedEnum	15:12	EltPerm
	0b0000	NI
	0b0001	IMP
EndEnum
Res0	11:8
UnsignedEnum	7:4	AES
	0b0000	NI
	0b0001	IMP
	0b0010	PMULL128
	0b0011	AES2
EndEnum
UnsignedEnum	3:0	SVEver
	0b0000	IMP
	0b0001	SVE2
	0b0010	SVE2p1
	0b0011	SVE2p2
EndEnum
EndSysreg

Sysreg	ID_AA64SMFR0_EL1	3	0	0	4	5
UnsignedEnum	63	FA64
	0b0	NI
	0b1	IMP
EndEnum
Res0	62:61
UnsignedEnum	60	LUTv2
	0b0	NI
	0b1	IMP
EndEnum
UnsignedEnum	59:56	SMEver
	0b0000	SME
	0b0001	SME2
	0b0010	SME2p1
	0b0011	SME2p2
EndEnum
UnsignedEnum	55:52	I16I64
	0b0000	NI
	0b1111	IMP
EndEnum
Res0	51:49
UnsignedEnum	48	F64F64
	0b0	NI
	0b1	IMP
EndEnum
UnsignedEnum	47:44	I16I32
	0b0000	NI
	0b0101	IMP
EndEnum
UnsignedEnum	43	B16B16
	0b0	NI
	0b1	IMP
EndEnum
UnsignedEnum	42	F16F16
	0b0	NI
	0b1	IMP
EndEnum
UnsignedEnum	41	F8F16
	0b0	NI
	0b1	IMP
EndEnum
UnsignedEnum	40	F8F32
	0b0	NI
	0b1	IMP
EndEnum
UnsignedEnum	39:36	I8I32
	0b0000	NI
	0b1111	IMP
EndEnum
UnsignedEnum	35	F16F32
	0b0	NI
	0b1	IMP
EndEnum
UnsignedEnum	34	B16F32
	0b0	NI
	0b1	IMP
EndEnum
UnsignedEnum	33	BI32I32
	0b0	NI
	0b1	IMP
EndEnum
UnsignedEnum	32	F32F32
	0b0	NI
	0b1	IMP
EndEnum
Res0	31
UnsignedEnum	30	SF8FMA
	0b0	NI
	0b1	IMP
EndEnum
UnsignedEnum	29	SF8DP4
	0b0	NI
	0b1	IMP
EndEnum
UnsignedEnum	28	SF8DP2
	0b0	NI
	0b1	IMP
EndEnum
Res0	27:26
UnsignedEnum	25	SBitPerm
	0b0	NI
	0b1	IMP
EndEnum
UnsignedEnum	24	AES
	0b0	NI
	0b1	IMP
EndEnum
UnsignedEnum	23	SFEXPA
	0b0	NI
	0b1	IMP
EndEnum
Res0	22:17
UnsignedEnum	16	STMOP
	0b0	NI
	0b1	IMP
EndEnum
Res0	15:1
UnsignedEnum	0	SMOP4
	0b0	NI
	0b1	IMP
EndEnum
EndSysreg

Sysreg	ID_AA64FPFR0_EL1	3	0	0	4	7
Res0	63:32
UnsignedEnum	31	F8CVT
	0b0	NI
	0b1	IMP
EndEnum
UnsignedEnum	30	F8FMA
	0b0	NI
	0b1	IMP
EndEnum
UnsignedEnum	29	F8DP4
	0b0	NI
	0b1	IMP
EndEnum
UnsignedEnum	28	F8DP2
	0b0	NI
	0b1	IMP
EndEnum
UnsignedEnum	27	F8MM8
	0b0	NI
	0b1	IMP
EndEnum
UnsignedEnum	26	F8MM4
	0b0	NI
	0b1	IMP
EndEnum
Res0	25:2
UnsignedEnum	1	F8E4M3
	0b0	NI
	0b1	IMP
EndEnum
UnsignedEnum	0	F8E5M2
	0b0	NI
	0b1	IMP
EndEnum
EndSysreg

Sysreg	ID_AA64DFR0_EL1	3	0	0	5	0
Enum	63:60	HPMN0
	0b0000	UNPREDICTABLE
	0b0001	DEF
EndEnum
UnsignedEnum	59:56	ExtTrcBuff
	0b0000	NI
	0b0001	IMP
EndEnum
UnsignedEnum	55:52	BRBE
	0b0000	NI
	0b0001	IMP
	0b0010	BRBE_V1P1
EndEnum
SignedEnum	51:48	MTPMU
	0b0000	NI_IMPDEF
	0b0001	IMP
	0b1111	NI
EndEnum
UnsignedEnum	47:44	TraceBuffer
	0b0000	NI
	0b0001	IMP
	0b0010	TRBE_V1P1
EndEnum
UnsignedEnum	43:40	TraceFilt
	0b0000	NI
	0b0001	IMP
EndEnum
UnsignedEnum	39:36	DoubleLock
	0b0000	IMP
	0b1111	NI
EndEnum
UnsignedEnum	35:32	PMSVer
	0b0000	NI
	0b0001	IMP
	0b0010	V1P1
	0b0011	V1P2
	0b0100	V1P3
	0b0101	V1P4
	0b0110	V1P5
EndEnum
Field	31:28	CTX_CMPs
UnsignedEnum	27:24	SEBEP
	0b0000	NI
	0b0001	IMP
EndEnum
Field	23:20	WRPs
UnsignedEnum	19:16	PMSS
	0b0000	NI
	0b0001	IMP
EndEnum
Field	15:12	BRPs
UnsignedEnum	11:8	PMUVer
	0b0000	NI
	0b0001	IMP
	0b0100	V3P1
	0b0101	V3P4
	0b0110	V3P5
	0b0111	V3P7
	0b1000	V3P8
	0b1001	V3P9
	0b1111	IMP_DEF
EndEnum
UnsignedEnum	7:4	TraceVer
	0b0000	NI
	0b0001	IMP
EndEnum
UnsignedEnum	3:0	DebugVer
	0b0110	IMP
	0b0111	VHE
	0b1000	V8P2
	0b1001	V8P4
	0b1010	V8P8
	0b1011	V8P9
EndEnum
EndSysreg

Sysreg	ID_AA64DFR1_EL1	3	0	0	5	1
Field	63:56	ABL_CMPs
UnsignedEnum	55:52	DPFZS
	0b0000	IGNR
	0b0001	FRZN
EndEnum
UnsignedEnum	51:48	EBEP
	0b0000	NI
	0b0001	IMP
EndEnum
UnsignedEnum	47:44	ITE
	0b0000	NI
	0b0001	IMP
EndEnum
UnsignedEnum	43:40	ABLE
	0b0000	NI
	0b0001	IMP
EndEnum
UnsignedEnum	39:36	PMICNTR
	0b0000	NI
	0b0001	IMP
EndEnum
UnsignedEnum	35:32	SPMU
	0b0000	NI
	0b0001	IMP
	0b0010	IMP_SPMZR
EndEnum
Field	31:24	CTX_CMPs
Field	23:16	WRPs
Field	15:8	BRPs
Field	7:0	SYSPMUID
EndSysreg

Sysreg	ID_AA64DFR2_EL1	3	0	0	5	2
Res0	63:28
UnsignedEnum	27:24	TRBE_EXC
	0b0000	NI
	0b0001	IMP
EndEnum
UnsignedEnum	23:20	SPE_nVM
	0b0000	NI
	0b0001	IMP
EndEnum
UnsignedEnum	19:16	SPE_EXC
	0b0000	NI
	0b0001	IMP
EndEnum
Res0	15:8
UnsignedEnum	7:4	BWE
	0b0000	NI
	0b0001	FEAT_BWE
	0b0002	FEAT_BWE2
EndEnum
UnsignedEnum	3:0	STEP
	0b0000	NI
	0b0001	IMP
EndEnum
EndSysreg

Sysreg	ID_AA64AFR0_EL1	3	0	0	5	4
Res0	63:32
Field	31:28	IMPDEF7
Field	27:24	IMPDEF6
Field	23:20	IMPDEF5
Field	19:16	IMPDEF4
Field	15:12	IMPDEF3
Field	11:8	IMPDEF2
Field	7:4	IMPDEF1
Field	3:0	IMPDEF0
EndSysreg

Sysreg	ID_AA64AFR1_EL1	3	0	0	5	5
Res0	63:0
EndSysreg

Sysreg	ID_AA64ISAR0_EL1	3	0	0	6	0
UnsignedEnum	63:60	RNDR
	0b0000	NI
	0b0001	IMP
EndEnum
UnsignedEnum	59:56	TLB
	0b0000	NI
	0b0001	OS
	0b0010	RANGE
EndEnum
UnsignedEnum	55:52	TS
	0b0000	NI
	0b0001	FLAGM
	0b0010	FLAGM2
EndEnum
UnsignedEnum	51:48	FHM
	0b0000	NI
	0b0001	IMP
EndEnum
UnsignedEnum	47:44	DP
	0b0000	NI
	0b0001	IMP
EndEnum
UnsignedEnum	43:40	SM4
	0b0000	NI
	0b0001	IMP
EndEnum
UnsignedEnum	39:36	SM3
	0b0000	NI
	0b0001	IMP
EndEnum
UnsignedEnum	35:32	SHA3
	0b0000	NI
	0b0001	IMP
EndEnum
UnsignedEnum	31:28	RDM
	0b0000	NI
	0b0001	IMP
EndEnum
UnsignedEnum	27:24	TME
	0b0000	NI
	0b0001	IMP
EndEnum
UnsignedEnum	23:20	ATOMIC
	0b0000	NI
	0b0010	IMP
	0b0011	FEAT_LSE128
EndEnum
UnsignedEnum	19:16	CRC32
	0b0000	NI
	0b0001	IMP
EndEnum
UnsignedEnum	15:12	SHA2
	0b0000	NI
	0b0001	SHA256
	0b0010	SHA512
EndEnum
UnsignedEnum	11:8	SHA1
	0b0000	NI
	0b0001	IMP
EndEnum
UnsignedEnum	7:4	AES
	0b0000	NI
	0b0001	AES
	0b0010	PMULL
EndEnum
Res0	3:0
EndSysreg

Sysreg	ID_AA64ISAR1_EL1	3	0	0	6	1
UnsignedEnum	63:60	LS64
	0b0000	NI
	0b0001	LS64
	0b0010	LS64_V
	0b0011	LS64_ACCDATA
EndEnum
UnsignedEnum	59:56	XS
	0b0000	NI
	0b0001	IMP
EndEnum
UnsignedEnum	55:52	I8MM
	0b0000	NI
	0b0001	IMP
EndEnum
UnsignedEnum	51:48	DGH
	0b0000	NI
	0b0001	IMP
EndEnum
UnsignedEnum	47:44	BF16
	0b0000	NI
	0b0001	IMP
	0b0010	EBF16
EndEnum
UnsignedEnum	43:40	SPECRES
	0b0000	NI
	0b0001	IMP
	0b0010	COSP_RCTX
EndEnum
UnsignedEnum	39:36	SB
	0b0000	NI
	0b0001	IMP
EndEnum
UnsignedEnum	35:32	FRINTTS
	0b0000	NI
	0b0001	IMP
EndEnum
UnsignedEnum	31:28	GPI
	0b0000	NI
	0b0001	IMP
EndEnum
UnsignedEnum	27:24	GPA
	0b0000	NI
	0b0001	IMP
EndEnum
UnsignedEnum	23:20	LRCPC
	0b0000	NI
	0b0001	IMP
	0b0010	LRCPC2
	0b0011	LRCPC3
EndEnum
UnsignedEnum	19:16	FCMA
	0b0000	NI
	0b0001	IMP
EndEnum
UnsignedEnum	15:12	JSCVT
	0b0000	NI
	0b0001	IMP
EndEnum
UnsignedEnum	11:8	API
	0b0000	NI
	0b0001	PAuth
	0b0010	EPAC
	0b0011	PAuth2
	0b0100	FPAC
	0b0101	FPACCOMBINE
	0b0110	PAuth_LR
EndEnum
UnsignedEnum	7:4	APA
	0b0000	NI
	0b0001	PAuth
	0b0010	EPAC
	0b0011	PAuth2
	0b0100	FPAC
	0b0101	FPACCOMBINE
	0b0110	PAuth_LR
EndEnum
UnsignedEnum	3:0	DPB
	0b0000	NI
	0b0001	IMP
	0b0010	DPB2
EndEnum
EndSysreg

Sysreg	ID_AA64ISAR2_EL1	3	0	0	6	2
UnsignedEnum	63:60	ATS1A
	0b0000	NI
	0b0001	IMP
EndEnum
UnsignedEnum	59:56	LUT
	0b0000	NI
	0b0001	IMP
EndEnum
UnsignedEnum	55:52	CSSC
	0b0000	NI
	0b0001	IMP
	0b0010	CMPBR
EndEnum
UnsignedEnum	51:48	RPRFM
	0b0000	NI
	0b0001	IMP
EndEnum
UnsignedEnum	47:44	PCDPHINT
	0b0000	NI
	0b0001	IMP
EndEnum
UnsignedEnum	43:40	PRFMSLC
	0b0000	NI
	0b0001	IMP
EndEnum
UnsignedEnum	39:36	SYSINSTR_128
	0b0000	NI
	0b0001	IMP
EndEnum
UnsignedEnum	35:32	SYSREG_128
	0b0000	NI
	0b0001	IMP
EndEnum
UnsignedEnum	31:28	CLRBHB
	0b0000	NI
	0b0001	IMP
EndEnum
UnsignedEnum	27:24	PAC_frac
	0b0000	NI
	0b0001	IMP
EndEnum
UnsignedEnum	23:20	BC
	0b0000	NI
	0b0001	IMP
EndEnum
UnsignedEnum	19:16	MOPS
	0b0000	NI
	0b0001	IMP
EndEnum
UnsignedEnum	15:12	APA3
	0b0000	NI
	0b0001	PAuth
	0b0010	EPAC
	0b0011	PAuth2
	0b0100	FPAC
	0b0101	FPACCOMBINE
	0b0110	PAuth_LR
EndEnum
UnsignedEnum	11:8	GPA3
	0b0000	NI
	0b0001	IMP
EndEnum
UnsignedEnum	7:4	RPRES
	0b0000	NI
	0b0001	IMP
EndEnum
UnsignedEnum	3:0	WFxT
	0b0000	NI
	0b0010	IMP
EndEnum
EndSysreg

Sysreg	ID_AA64ISAR3_EL1	3	0	0	6	3
Res0	63:32
UnsignedEnum	31:28	FPRCVT
	0b0000	NI
	0b0001	IMP
EndEnum
UnsignedEnum	27:24	LSUI
	0b0000	NI
	0b0001	IMP
EndEnum
UnsignedEnum	23:20	OCCMO
	0b0000	NI
	0b0001	IMP
EndEnum
UnsignedEnum	19:16	LSFE
	0b0000	NI
	0b0001	IMP
EndEnum
UnsignedEnum	15:12	PACM
	0b0000	NI
	0b0001	TRIVIAL_IMP
	0b0010	FULL_IMP
EndEnum
UnsignedEnum	11:8	TLBIW
	0b0000	NI
	0b0001	IMP
EndEnum
UnsignedEnum	7:4	FAMINMAX
	0b0000	NI
	0b0001	IMP
EndEnum
UnsignedEnum	3:0	CPA
	0b0000	NI
	0b0001	IMP
	0b0010	CPA2
EndEnum
EndSysreg

Sysreg	ID_AA64MMFR0_EL1	3	0	0	7	0
UnsignedEnum	63:60	ECV
	0b0000	NI
	0b0001	IMP
	0b0010	CNTPOFF
EndEnum
UnsignedEnum	59:56	FGT
	0b0000	NI
	0b0001	IMP
	0b0010	FGT2
EndEnum
Res0	55:48
UnsignedEnum	47:44	EXS
	0b0000	NI
	0b0001	IMP
EndEnum
Enum	43:40	TGRAN4_2
	0b0000	TGRAN4
	0b0001	NI
	0b0010	IMP
	0b0011	52_BIT
EndEnum
Enum	39:36	TGRAN64_2
	0b0000	TGRAN64
	0b0001	NI
	0b0010	IMP
EndEnum
Enum	35:32	TGRAN16_2
	0b0000	TGRAN16
	0b0001	NI
	0b0010	IMP
	0b0011	52_BIT
EndEnum
SignedEnum	31:28	TGRAN4
	0b0000	IMP
	0b0001	52_BIT
	0b1111	NI
EndEnum
SignedEnum	27:24	TGRAN64
	0b0000	IMP
	0b1111	NI
EndEnum
UnsignedEnum	23:20	TGRAN16
	0b0000	NI
	0b0001	IMP
	0b0010	52_BIT
EndEnum
UnsignedEnum	19:16	BIGENDEL0
	0b0000	NI
	0b0001	IMP
EndEnum
UnsignedEnum	15:12	SNSMEM
	0b0000	NI
	0b0001	IMP
EndEnum
UnsignedEnum	11:8	BIGEND
	0b0000	NI
	0b0001	IMP
EndEnum
Enum	7:4	ASIDBITS
	0b0000	8
	0b0010	16
EndEnum
Enum	3:0	PARANGE
	0b0000	32
	0b0001	36
	0b0010	40
	0b0011	42
	0b0100	44
	0b0101	48
	0b0110	52
	0b0111	56
EndEnum
EndSysreg

Sysreg	ID_AA64MMFR1_EL1	3	0	0	7	1
UnsignedEnum	63:60	ECBHB
	0b0000	NI
	0b0001	IMP
EndEnum
UnsignedEnum	59:56	CMOW
	0b0000	NI
	0b0001	IMP
EndEnum
UnsignedEnum	55:52	TIDCP1
	0b0000	NI
	0b0001	IMP
EndEnum
UnsignedEnum	51:48	nTLBPA
	0b0000	NI
	0b0001	IMP
EndEnum
UnsignedEnum	47:44	AFP
	0b0000	NI
	0b0001	IMP
EndEnum
UnsignedEnum	43:40	HCX
	0b0000	NI
	0b0001	IMP
EndEnum
UnsignedEnum	39:36	ETS
	0b0000	NI
	0b0001	IMP
	0b0010	ETS2
	0b0011	ETS3
EndEnum
UnsignedEnum	35:32	TWED
	0b0000	NI
	0b0001	IMP
EndEnum
UnsignedEnum	31:28	XNX
	0b0000	NI
	0b0001	IMP
EndEnum
UnsignedEnum	27:24	SpecSEI
	0b0000	NI
	0b0001	IMP
EndEnum
UnsignedEnum	23:20	PAN
	0b0000	NI
	0b0001	IMP
	0b0010	PAN2
	0b0011	PAN3
EndEnum
UnsignedEnum	19:16	LO
	0b0000	NI
	0b0001	IMP
EndEnum
UnsignedEnum	15:12	HPDS
	0b0000	NI
	0b0001	IMP
	0b0010	HPDS2
EndEnum
UnsignedEnum	11:8	VH
	0b0000	NI
	0b0001	IMP
EndEnum
Enum	7:4	VMIDBits
	0b0000	8
	0b0010	16
EndEnum
UnsignedEnum	3:0	HAFDBS
	0b0000	NI
	0b0001	AF
	0b0010	DBM
	0b0011	HAFT
	0b0100	HDBSS
EndEnum
EndSysreg

Sysreg	ID_AA64MMFR2_EL1	3	0	0	7	2
UnsignedEnum	63:60	E0PD
	0b0000	NI
	0b0001	IMP
EndEnum
UnsignedEnum	59:56	EVT
	0b0000	NI
	0b0001	IMP
	0b0010	TTLBxS
EndEnum
UnsignedEnum	55:52	BBM
	0b0000	0
	0b0001	1
	0b0010	2
EndEnum
UnsignedEnum	51:48	TTL
	0b0000	NI
	0b0001	IMP
EndEnum
Res0	47:44
UnsignedEnum	43:40	FWB
	0b0000	NI
	0b0001	IMP
EndEnum
Enum	39:36	IDS
	0b0000	0x0
	0b0001	0x18
EndEnum
UnsignedEnum	35:32	AT
	0b0000	NI
	0b0001	IMP
EndEnum
Enum	31:28	ST
	0b0000	39
	0b0001	48_47
EndEnum
UnsignedEnum	27:24	NV
	0b0000	NI
	0b0001	IMP
	0b0010	NV2
EndEnum
Enum	23:20	CCIDX
	0b0000	32
	0b0001	64
EndEnum
UnsignedEnum	19:16	VARange
	0b0000	48
	0b0001	52
EndEnum
UnsignedEnum	15:12	IESB
	0b0000	NI
	0b0001	IMP
EndEnum
UnsignedEnum	11:8	LSM
	0b0000	NI
	0b0001	IMP
EndEnum
UnsignedEnum	7:4	UAO
	0b0000	NI
	0b0001	IMP
EndEnum
UnsignedEnum	3:0	CnP
	0b0000	NI
	0b0001	IMP
EndEnum
EndSysreg

Sysreg	ID_AA64MMFR3_EL1	3	0	0	7	3
UnsignedEnum	63:60	Spec_FPACC
	0b0000	NI
	0b0001	IMP
EndEnum
UnsignedEnum	59:56	ADERR
	0b0000	NI
	0b0001	DEV_ASYNC
	0b0010	FEAT_ADERR
	0b0011	FEAT_ADERR_IND
EndEnum
UnsignedEnum	55:52	SDERR
	0b0000	NI
	0b0001	DEV_SYNC
	0b0010	FEAT_ADERR
	0b0011	FEAT_ADERR_IND
EndEnum
Res0	51:48
UnsignedEnum	47:44	ANERR
	0b0000	NI
	0b0001	ASYNC
	0b0010	FEAT_ANERR
	0b0011	FEAT_ANERR_IND
EndEnum
UnsignedEnum	43:40	SNERR
	0b0000	NI
	0b0001	SYNC
	0b0010	FEAT_ANERR
	0b0011	FEAT_ANERR_IND
EndEnum
UnsignedEnum	39:36	D128_2
	0b0000	NI
	0b0001	IMP
EndEnum
UnsignedEnum	35:32	D128
	0b0000	NI
	0b0001	IMP
EndEnum
UnsignedEnum	31:28	MEC
	0b0000	NI
	0b0001	IMP
EndEnum
UnsignedEnum	27:24	AIE
	0b0000	NI
	0b0001	IMP
EndEnum
UnsignedEnum	23:20	S2POE
	0b0000	NI
	0b0001	IMP
EndEnum
UnsignedEnum	19:16	S1POE
	0b0000	NI
	0b0001	IMP
EndEnum
UnsignedEnum	15:12	S2PIE
	0b0000	NI
	0b0001	IMP
EndEnum
UnsignedEnum	11:8	S1PIE
	0b0000	NI
	0b0001	IMP
EndEnum
UnsignedEnum	7:4	SCTLRX
	0b0000	NI
	0b0001	IMP
EndEnum
UnsignedEnum	3:0	TCRX
	0b0000	NI
	0b0001	IMP
EndEnum
EndSysreg

Sysreg	ID_AA64MMFR4_EL1	3	0	0	7	4
Res0	63:40
UnsignedEnum	39:36	E3DSE
	0b0000	NI
	0b0001	IMP
EndEnum
Res0	35:28
SignedEnum	27:24	E2H0
	0b0000	IMP
	0b1110	NI_NV1
	0b1111	NI
EndEnum
UnsignedEnum	23:20	NV_frac
	0b0000	NV_NV2
	0b0001	NV2_ONLY
EndEnum
UnsignedEnum	19:16	FGWTE3
	0b0000	NI
	0b0001	IMP
EndEnum
UnsignedEnum	15:12	HACDBS
	0b0000	NI
	0b0001	IMP
EndEnum
UnsignedEnum	11:8	ASID2
	0b0000	NI
	0b0001	IMP
EndEnum
SignedEnum	7:4	EIESB
	0b0000	NI
	0b0001	ToEL3
	0b0010	ToELx
	0b1111	ANY
EndEnum
Res0	3:0
EndSysreg

Sysreg	SCTLR_EL1	3	0	1	0	0
Field	63	TIDCP
Field	62	SPINTMASK
Field	61	NMI
Field	60	EnTP2
Field	59	TCSO
Field	58	TCSO0
Field	57	EPAN
Field	56	EnALS
Field	55	EnAS0
Field	54	EnASR
Field	53	TME
Field	52	TME0
Field	51	TMT
Field	50	TMT0
Field	49:46	TWEDEL
Field	45	TWEDEn
Field	44	DSSBS
Field	43	ATA
Field	42	ATA0
Enum	41:40	TCF
	0b00	NONE
	0b01	SYNC
	0b10	ASYNC
	0b11	ASYMM
EndEnum
Enum	39:38	TCF0
	0b00	NONE
	0b01	SYNC
	0b10	ASYNC
	0b11	ASYMM
EndEnum
Field	37	ITFSB
Field	36	BT1
Field	35	BT0
Field	34	EnFPM
Field	33	MSCEn
Field	32	CMOW
Field	31	EnIA
Field	30	EnIB
Field	29	LSMAOE
Field	28	nTLSMD
Field	27	EnDA
Field	26	UCI
Field	25	EE
Field	24	E0E
Field	23	SPAN
Field	22	EIS
Field	21	IESB
Field	20	TSCXT
Field	19	WXN
Field	18	nTWE
Res0	17
Field	16	nTWI
Field	15	UCT
Field	14	DZE
Field	13	EnDB
Field	12	I
Field	11	EOS
Field	10	EnRCTX
Field	9	UMA
Field	8	SED
Field	7	ITD
Field	6	nAA
Field	5	CP15BEN
Field	4	SA0
Field	3	SA
Field	2	C
Field	1	A
Field	0	M
EndSysreg

Sysreg	CPACR_EL1	3	0	1	0	2
Res0	63:30
Field	29	E0POE
Field	28	TTA
Res0	27:26
Field	25:24	SMEN
Res0	23:22
Field	21:20	FPEN
Res0	19:18
Field	17:16	ZEN
Res0	15:0
EndSysreg

Sysreg	TRFCR_EL1	3	0	1	2	1
Res0	63:7
UnsignedEnum	6:5	TS
	0b0001	VIRTUAL
	0b0010	GUEST_PHYSICAL
	0b0011	PHYSICAL
EndEnum
Res0	4:2
Field	1	ExTRE
Field	0	E0TRE
<<<<<<< HEAD
EndSysregFields
=======
EndSysreg
>>>>>>> e8a457b7

Sysreg	SMPRI_EL1	3	0	1	2	4
Res0	63:4
Field	3:0	PRIORITY
EndSysreg

SysregFields	ZCR_ELx
Res0	63:9
Raz	8:4
Field	3:0	LEN
EndSysregFields

Sysreg ZCR_EL1	3	0	1	2	0
Fields ZCR_ELx
EndSysreg

SysregFields	SMCR_ELx
Res0	63:32
Field	31	FA64
Field	30	EZT0
Res0	29:9
Raz	8:4
Field	3:0	LEN
EndSysregFields

Sysreg	SMCR_EL1	3	0	1	2	6
Fields	SMCR_ELx
EndSysreg

SysregFields	GCSCR_ELx
Res0	63:10
Field	9	STREn
Field	8	PUSHMEn
Res0	7
Field	6	EXLOCKEN
Field	5	RVCHKEN
Res0	4:1
Field	0	PCRSEL
EndSysregFields

Sysreg	GCSCR_EL1	3	0	2	5	0
Fields	GCSCR_ELx
EndSysreg

SysregFields	GCSPR_ELx
Field	63:3	PTR
Res0	2:0
EndSysregFields

Sysreg	GCSPR_EL1	3	0	2	5	1
Fields	GCSPR_ELx
EndSysreg

Sysreg	GCSCRE0_EL1	3	0	2	5	2
Res0	63:11
Field	10	nTR
Field	9	STREn
Field	8	PUSHMEn
Res0	7:6
Field	5	RVCHKEN
Res0	4:1
Field	0	PCRSEL
EndSysreg

Sysreg	ALLINT	3	0	4	3	0
Res0	63:14
Field	13	ALLINT
Res0	12:0
EndSysreg

Sysreg	FAR_EL1	3	0	6	0	0
Field	63:0	ADDR
EndSysreg

Sysreg	PMICNTR_EL0	3	3	9	4	0
Field	63:0	ICNT
EndSysreg

Sysreg	PMICFILTR_EL0	3	3	9	6	0
Res0	63:59
Field	58	SYNC
Field	57:56	VS
Res0	55:32
Field	31	P
Field	30	U
Field	29	NSK
Field	28	NSU
Field	27	NSH
Field	26	M
Res0	25
Field	24	SH
Field	23	T
Field	22	RLK
Field	21	RLU
Field	20	RLH
Res0	19:16
Field	15:0	evtCount
EndSysreg

Sysreg	PMSCR_EL1	3	0	9	9	0
Res0	63:8
Field	7:6	PCT
Field	5	TS
Field	4	PA
Field	3	CX
Res0	2
Field	1	E1SPE
Field	0	E0SPE
EndSysreg

Sysreg	PMSNEVFR_EL1	3	0	9	9	1
Field	63:0	E
EndSysreg

Sysreg	PMSICR_EL1	3	0	9	9	2
Field	63:56	ECOUNT
Res0	55:32
Field	31:0	COUNT
EndSysreg

Sysreg	PMSIRR_EL1	3	0	9	9	3
Res0	63:32
Field	31:8	INTERVAL
Res0	7:1
Field	0	RND
EndSysreg

Sysreg	PMSFCR_EL1	3	0	9	9	4
Res0	63:19
Field	18	ST
Field	17	LD
Field	16	B
Res0	15:4
Field	3	FnE
Field	2	FL
Field	1	FT
Field	0	FE
EndSysreg

Sysreg	PMSEVFR_EL1	3	0	9	9	5
Field	63:0	E
EndSysreg

Sysreg	PMSLATFR_EL1	3	0	9	9	6
Res0	63:16
Field	15:0	MINLAT
EndSysreg

Sysreg	PMSIDR_EL1	3	0	9	9	7
Res0	63:25
Field	24	PBT
Field	23:20	FORMAT
Enum	19:16	COUNTSIZE
	0b0010	12_BIT_SAT
	0b0011	16_BIT_SAT
EndEnum
Field	15:12	MAXSIZE
Enum	11:8	INTERVAL
	0b0000	256
	0b0010	512
	0b0011	768
	0b0100	1024
	0b0101	1536
	0b0110	2048
	0b0111	3072
	0b1000	4096
EndEnum
Res0	7
Field	6	FnE
Field	5	ERND
Field	4	LDS
Field	3	ARCHINST
Field	2	FL
Field	1	FT
Field	0	FE
EndSysreg

Sysreg	PMBLIMITR_EL1	3	0	9	10	0
Field	63:12	LIMIT
Res0	11:6
Field	5	PMFZ
Res0	4:3
Enum	2:1	FM
	0b00	FILL
	0b10	DISCARD
EndEnum
Field	0	E
EndSysreg

Sysreg	PMBPTR_EL1	3	0	9	10	1
Field	63:0	PTR
EndSysreg

Sysreg	PMBSR_EL1	3	0	9	10	3
Res0	63:32
Enum	31:26	EC
	0b000000	BUF
	0b100100	FAULT_S1
	0b100101	FAULT_S2
	0b011110	FAULT_GPC
	0b011111	IMP_DEF
EndEnum
Res0	25:20
Field	19	DL
Field	18	EA
Field	17	S
Field	16	COLL
Field	15:0	MSS
EndSysreg

Sysreg	PMBIDR_EL1	3	0	9	10	7
Res0	63:12
Enum	11:8	EA
	0b0000	NotDescribed
	0b0001	Ignored
	0b0010	SError
EndEnum
Res0	7:6
Field	5	F
Field	4	P
Field	3:0	ALIGN
EndSysreg

Sysreg	PMUACR_EL1	3	0	9	14	4
Res0	63:33
Field	32	F0
Field	31	C
Field	30:0	P
EndSysreg

Sysreg	PMSELR_EL0	3	3	9	12	5
Res0	63:5
Field	4:0	SEL
EndSysreg

SysregFields	CONTEXTIDR_ELx
Res0	63:32
Field	31:0	PROCID
EndSysregFields

Sysreg	CONTEXTIDR_EL1	3	0	13	0	1
Fields	CONTEXTIDR_ELx
EndSysreg

Sysreg	RCWSMASK_EL1	3	0	13	0	3
Field	63:0	RCWSMASK
EndSysreg

Sysreg	TPIDR_EL1	3	0	13	0	4
Field	63:0	ThreadID
EndSysreg

Sysreg	RCWMASK_EL1	3	0	13	0	6
Field	63:0	RCWMASK
EndSysreg

Sysreg	SCXTNUM_EL1	3	0	13	0	7
Field	63:0	SoftwareContextNumber
EndSysreg

# The bit layout for CCSIDR_EL1 depends on whether FEAT_CCIDX is implemented.
# The following is for case when FEAT_CCIDX is not implemented.
Sysreg	CCSIDR_EL1	3	1	0	0	0
Res0	63:32
Unkn	31:28
Field	27:13	NumSets
Field	12:3	Associativity
Field	2:0	LineSize
EndSysreg

Sysreg	CLIDR_EL1	3	1	0	0	1
Res0	63:47
Field	46:33	Ttypen
Field	32:30	ICB
Field	29:27	LoUU
Field	26:24	LoC
Field	23:21	LoUIS
Field	20:18	Ctype7
Field	17:15	Ctype6
Field	14:12	Ctype5
Field	11:9	Ctype4
Field	8:6	Ctype3
Field	5:3	Ctype2
Field	2:0	Ctype1
EndSysreg

Sysreg	CCSIDR2_EL1	3	1	0	0	2
Res0	63:24
Field	23:0	NumSets
EndSysreg

Sysreg	GMID_EL1	3	1	0	0	4
Res0	63:4
Field	3:0	BS
EndSysreg

Sysreg	SMIDR_EL1	3	1	0	0	6
Res0	63:32
Field	31:24	IMPLEMENTER
Field	23:16	REVISION
Field	15	SMPS
Res0	14:12
Field	11:0	AFFINITY
EndSysreg

Sysreg	CSSELR_EL1	3	2	0	0	0
Res0	63:5
Field	4	TnD
Field	3:1	Level
Field	0	InD
EndSysreg

Sysreg	CTR_EL0	3	3	0	0	1
Res0	63:38
Field	37:32	TminLine
Res1	31
Res0	30
Field	29	DIC
Field	28	IDC
Field	27:24	CWG
Field	23:20	ERG
Field	19:16	DminLine
Enum	15:14	L1Ip
	# This was named as VPIPT in the ARM but now documented as reserved
	0b00	RESERVED_VPIPT
	# This is named as AIVIVT in the ARM but documented as reserved
	0b01	RESERVED_AIVIVT
	0b10	VIPT
	0b11	PIPT
EndEnum
Res0	13:4
Field	3:0	IminLine
EndSysreg

Sysreg	DCZID_EL0	3	3	0	0	7
Res0	63:5
Field	4	DZP
Field	3:0	BS
EndSysreg

Sysreg	GCSPR_EL0	3	3	2	5	1
Fields	GCSPR_ELx
EndSysreg

Sysreg	SVCR	3	3	4	2	2
Res0	63:2
Field	1	ZA
Field	0	SM
EndSysreg

Sysreg	FPMR	3	3	4	4	2
Res0	63:38
Field	37:32	LSCALE2
Field	31:24	NSCALE
Res0	23
Field	22:16	LSCALE
Field	15	OSC
Field	14	OSM
Res0	13:9
UnsignedEnum	8:6	F8D
	0b000	E5M2
	0b001	E4M3
EndEnum
UnsignedEnum	5:3	F8S2
	0b000	E5M2
	0b001	E4M3
EndEnum
UnsignedEnum	2:0	F8S1
	0b000	E5M2
	0b001	E4M3
EndEnum
EndSysreg

SysregFields	HFGxTR_EL2
Field	63	nAMAIR2_EL1
Field	62	nMAIR2_EL1
Field	61	nS2POR_EL1
Field	60	nPOR_EL1
Field	59	nPOR_EL0
Field	58	nPIR_EL1
Field	57	nPIRE0_EL1
Field	56	nRCWMASK_EL1
Field	55	nTPIDR2_EL0
Field	54	nSMPRI_EL1
Field	53	nGCS_EL1
Field	52	nGCS_EL0
Res0	51
Field	50	nACCDATA_EL1
Field	49	ERXADDR_EL1
Field	48	ERXPFGCDN_EL1
Field	47	ERXPFGCTL_EL1
Field	46	ERXPFGF_EL1
Field	45	ERXMISCn_EL1
Field	44	ERXSTATUS_EL1
Field	43	ERXCTLR_EL1
Field	42	ERXFR_EL1
Field	41	ERRSELR_EL1
Field	40	ERRIDR_EL1
Field	39	ICC_IGRPENn_EL1
Field	38	VBAR_EL1
Field	37	TTBR1_EL1
Field	36	TTBR0_EL1
Field	35	TPIDR_EL0
Field	34	TPIDRRO_EL0
Field	33	TPIDR_EL1
Field	32	TCR_EL1
Field	31	SCXTNUM_EL0
Field	30	SCXTNUM_EL1
Field	29	SCTLR_EL1
Field	28	REVIDR_EL1
Field	27	PAR_EL1
Field	26	MPIDR_EL1
Field	25	MIDR_EL1
Field	24	MAIR_EL1
Field	23	LORSA_EL1
Field	22	LORN_EL1
Field	21	LORID_EL1
Field	20	LOREA_EL1
Field	19	LORC_EL1
Field	18	ISR_EL1
Field	17	FAR_EL1
Field	16	ESR_EL1
Field	15	DCZID_EL0
Field	14	CTR_EL0
Field	13	CSSELR_EL1
Field	12	CPACR_EL1
Field	11	CONTEXTIDR_EL1
Field	10	CLIDR_EL1
Field	9	CCSIDR_EL1
Field	8	APIBKey
Field	7	APIAKey
Field	6	APGAKey
Field	5	APDBKey
Field	4	APDAKey
Field	3	AMAIR_EL1
Field	2	AIDR_EL1
Field	1	AFSR1_EL1
Field	0	AFSR0_EL1
EndSysregFields

Sysreg MDCR_EL2		3	4	1	1	1
Res0	63:51
Field	50	EnSTEPOP
Res0	49:44
Field	43	EBWE
Res0	42
Field	41:40	PMEE
Res0	39:37
Field	36	HPMFZS
Res0	35:32
Field	31:30	PMSSE
Field	29	HPMFZO
Field	28	MTPME
Field	27	TDCC
Field	26	HLP
Field	25:24	E2TB
Field	23	HCCD
Res0	22:20
Field	19	TTRF
Res0	18
Field	17	HPMD
Res0	16
Field	15	EnSPM
Field	14	TPMS
Field	13:12	E2PB
Field	11	TDRA
Field	10	TDOSA
Field	9	TDA
Field	8	TDE
Field	7	HPME
Field	6	TPM
Field	5	TPMCR
Field	4:0	HPMN
EndSysreg

Sysreg HFGRTR_EL2	3	4	1	1	4
Fields	HFGxTR_EL2
EndSysreg

Sysreg HFGWTR_EL2	3	4	1	1	5
Fields	HFGxTR_EL2
EndSysreg

Sysreg HFGITR_EL2	3	4	1	1	6
Res0	63
Field	62	ATS1E1A
Res0	61
Field	60	COSPRCTX
Field	59	nGCSEPP
Field	58	nGCSSTR_EL1
Field	57	nGCSPUSHM_EL1
Field	56	nBRBIALL
Field	55	nBRBINJ
Field	54	DCCVAC
Field	53	SVC_EL1
Field	52	SVC_EL0
Field	51	ERET
Field	50	CPPRCTX
Field	49	DVPRCTX
Field	48	CFPRCTX
Field	47	TLBIVAALE1
Field	46	TLBIVALE1
Field	45	TLBIVAAE1
Field	44	TLBIASIDE1
Field	43	TLBIVAE1
Field	42	TLBIVMALLE1
Field	41	TLBIRVAALE1
Field	40	TLBIRVALE1
Field	39	TLBIRVAAE1
Field	38	TLBIRVAE1
Field	37	TLBIRVAALE1IS
Field	36	TLBIRVALE1IS
Field	35	TLBIRVAAE1IS
Field	34	TLBIRVAE1IS
Field	33	TLBIVAALE1IS
Field	32	TLBIVALE1IS
Field	31	TLBIVAAE1IS
Field	30	TLBIASIDE1IS
Field	29	TLBIVAE1IS
Field	28	TLBIVMALLE1IS
Field	27	TLBIRVAALE1OS
Field	26	TLBIRVALE1OS
Field	25	TLBIRVAAE1OS
Field	24	TLBIRVAE1OS
Field	23	TLBIVAALE1OS
Field	22	TLBIVALE1OS
Field	21	TLBIVAAE1OS
Field	20	TLBIASIDE1OS
Field	19	TLBIVAE1OS
Field	18	TLBIVMALLE1OS
Field	17	ATS1E1WP
Field	16	ATS1E1RP
Field	15	ATS1E0W
Field	14	ATS1E0R
Field	13	ATS1E1W
Field	12	ATS1E1R
Field	11	DCZVA
Field	10	DCCIVAC
Field	9	DCCVADP
Field	8	DCCVAP
Field	7	DCCVAU
Field	6	DCCISW
Field	5	DCCSW
Field	4	DCISW
Field	3	DCIVAC
Field	2	ICIVAU
Field	1	ICIALLU
Field	0	ICIALLUIS
EndSysreg

Sysreg TRFCR_EL2	3	4	1	2	1
Res0	63:7
UnsignedEnum	6:5	TS
	0b0000	USE_TRFCR_EL1_TS
	0b0001	VIRTUAL
	0b0010	GUEST_PHYSICAL
	0b0011	PHYSICAL
EndEnum
Res0	4
Field	3	CX
Res0	2
Field	1	E2TRE
Field	0	E0HTRE
EndSysreg


<<<<<<< HEAD
=======
Sysreg HDFGRTR2_EL2	3	4	3	1	0
Res0	63:25
Field	24	nPMBMAR_EL1
Field	23	nMDSTEPOP_EL1
Field	22	nTRBMPAM_EL1
Res0	21
Field	20	nTRCITECR_EL1
Field	19	nPMSDSFR_EL1
Field	18	nSPMDEVAFF_EL1
Field	17	nSPMID
Field	16	nSPMSCR_EL1
Field	15	nSPMACCESSR_EL1
Field	14	nSPMCR_EL0
Field	13	nSPMOVS
Field	12	nSPMINTEN
Field	11	nSPMCNTEN
Field	10	nSPMSELR_EL0
Field	9	nSPMEVTYPERn_EL0
Field	8	nSPMEVCNTRn_EL0
Field	7	nPMSSCR_EL1
Field	6	nPMSSDATA
Field	5	nMDSELR_EL1
Field	4	nPMUACR_EL1
Field	3	nPMICFILTR_EL0
Field	2	nPMICNTR_EL0
Field	1	nPMIAR_EL1
Field	0	nPMECR_EL1
EndSysreg

Sysreg HDFGWTR2_EL2	3	4	3	1	1
Res0	63:25
Field	24	nPMBMAR_EL1
Field	23	nMDSTEPOP_EL1
Field	22	nTRBMPAM_EL1
Field	21	nPMZR_EL0
Field	20	nTRCITECR_EL1
Field	19	nPMSDSFR_EL1
Res0	18:17
Field	16	nSPMSCR_EL1
Field	15	nSPMACCESSR_EL1
Field	14	nSPMCR_EL0
Field	13	nSPMOVS
Field	12	nSPMINTEN
Field	11	nSPMCNTEN
Field	10	nSPMSELR_EL0
Field	9	nSPMEVTYPERn_EL0
Field	8	nSPMEVCNTRn_EL0
Field	7	nPMSSCR_EL1
Res0	6
Field	5	nMDSELR_EL1
Field	4	nPMUACR_EL1
Field	3	nPMICFILTR_EL0
Field	2	nPMICNTR_EL0
Field	1	nPMIAR_EL1
Field	0	nPMECR_EL1
EndSysreg

Sysreg	HFGRTR2_EL2	3	4	3	1	2
Res0	63:15
Field	14	nACTLRALIAS_EL1
Field	13	nACTLRMASK_EL1
Field	12	nTCR2ALIAS_EL1
Field	11	nTCRALIAS_EL1
Field	10	nSCTLRALIAS2_EL1
Field	9	nSCTLRALIAS_EL1
Field	8	nCPACRALIAS_EL1
Field	7	nTCR2MASK_EL1
Field	6	nTCRMASK_EL1
Field	5	nSCTLR2MASK_EL1
Field	4	nSCTLRMASK_EL1
Field	3	nCPACRMASK_EL1
Field	2	nRCWSMASK_EL1
Field	1	nERXGSR_EL1
Field	0	nPFAR_EL1
EndSysreg

Sysreg	HFGWTR2_EL2	3	4	3	1	3
Res0	63:15
Field	14	nACTLRALIAS_EL1
Field	13	nACTLRMASK_EL1
Field	12	nTCR2ALIAS_EL1
Field	11	nTCRALIAS_EL1
Field	10	nSCTLRALIAS2_EL1
Field	9	nSCTLRALIAS_EL1
Field	8	nCPACRALIAS_EL1
Field	7	nTCR2MASK_EL1
Field	6	nTCRMASK_EL1
Field	5	nSCTLR2MASK_EL1
Field	4	nSCTLRMASK_EL1
Field	3	nCPACRMASK_EL1
Field	2	nRCWSMASK_EL1
Res0	1
Field	0	nPFAR_EL1
EndSysreg

>>>>>>> e8a457b7
Sysreg HDFGRTR_EL2	3	4	3	1	4
Field	63	PMBIDR_EL1
Field	62	nPMSNEVFR_EL1
Field	61	nBRBDATA
Field	60	nBRBCTL
Field	59	nBRBIDR
Field	58	PMCEIDn_EL0
Field	57	PMUSERENR_EL0
Field	56	TRBTRG_EL1
Field	55	TRBSR_EL1
Field	54	TRBPTR_EL1
Field	53	TRBMAR_EL1
Field	52	TRBLIMITR_EL1
Field	51	TRBIDR_EL1
Field	50	TRBBASER_EL1
Res0	49
Field	48	TRCVICTLR
Field	47	TRCSTATR
Field	46	TRCSSCSRn
Field	45	TRCSEQSTR
Field	44	TRCPRGCTLR
Field	43	TRCOSLSR
Res0	42
Field	41	TRCIMSPECn
Field	40	TRCID
Res0	39:38
Field	37	TRCCNTVRn
Field	36	TRCCLAIM
Field	35	TRCAUXCTLR
Field	34	TRCAUTHSTATUS
Field	33	TRC
Field	32	PMSLATFR_EL1
Field	31	PMSIRR_EL1
Field	30	PMSIDR_EL1
Field	29	PMSICR_EL1
Field	28	PMSFCR_EL1
Field	27	PMSEVFR_EL1
Field	26	PMSCR_EL1
Field	25	PMBSR_EL1
Field	24	PMBPTR_EL1
Field	23	PMBLIMITR_EL1
Field	22	PMMIR_EL1
Res0	21:20
Field	19	PMSELR_EL0
Field	18	PMOVS
Field	17	PMINTEN
Field	16	PMCNTEN
Field	15	PMCCNTR_EL0
Field	14	PMCCFILTR_EL0
Field	13	PMEVTYPERn_EL0
Field	12	PMEVCNTRn_EL0
Field	11	OSDLR_EL1
Field	10	OSECCR_EL1
Field	9	OSLSR_EL1
Res0	8
Field	7	DBGPRCR_EL1
Field	6	DBGAUTHSTATUS_EL1
Field	5	DBGCLAIM
Field	4	MDSCR_EL1
Field	3	DBGWVRn_EL1
Field	2	DBGWCRn_EL1
Field	1	DBGBVRn_EL1
Field	0	DBGBCRn_EL1
EndSysreg

Sysreg HDFGWTR_EL2	3	4	3	1	5
Res0	63
Field	62	nPMSNEVFR_EL1
Field	61	nBRBDATA
Field	60	nBRBCTL
Res0	59:58
Field	57	PMUSERENR_EL0
Field	56	TRBTRG_EL1
Field	55	TRBSR_EL1
Field	54	TRBPTR_EL1
Field	53	TRBMAR_EL1
Field	52	TRBLIMITR_EL1
Res0	51
Field	50	TRBBASER_EL1
Field	49	TRFCR_EL1
Field	48	TRCVICTLR
Res0	47
Field	46	TRCSSCSRn
Field	45	TRCSEQSTR
Field	44	TRCPRGCTLR
Res0	43
Field	42	TRCOSLAR
Field	41	TRCIMSPECn
Res0	40:38
Field	37	TRCCNTVRn
Field	36	TRCCLAIM
Field	35	TRCAUXCTLR
Res0	34
Field	33	TRC
Field	32	PMSLATFR_EL1
Field	31	PMSIRR_EL1
Res0	30
Field	29	PMSICR_EL1
Field	28	PMSFCR_EL1
Field	27	PMSEVFR_EL1
Field	26	PMSCR_EL1
Field	25	PMBSR_EL1
Field	24	PMBPTR_EL1
Field	23	PMBLIMITR_EL1
Res0	22
Field	21	PMCR_EL0
Field	20	PMSWINC_EL0
Field	19	PMSELR_EL0
Field	18	PMOVS
Field	17	PMINTEN
Field	16	PMCNTEN
Field	15	PMCCNTR_EL0
Field	14	PMCCFILTR_EL0
Field	13	PMEVTYPERn_EL0
Field	12	PMEVCNTRn_EL0
Field	11	OSDLR_EL1
Field	10	OSECCR_EL1
Res0	9
Field	8	OSLAR_EL1
Field	7	DBGPRCR_EL1
Res0	6
Field	5	DBGCLAIM
Field	4	MDSCR_EL1
Field	3	DBGWVRn_EL1
Field	2	DBGWCRn_EL1
Field	1	DBGBVRn_EL1
Field	0	DBGBCRn_EL1
EndSysreg

Sysreg HAFGRTR_EL2	3	4	3	1	6
Res0	63:50
Field	49	AMEVTYPER115_EL0
Field	48	AMEVCNTR115_EL0
Field	47	AMEVTYPER114_EL0
Field	46	AMEVCNTR114_EL0
Field	45	AMEVTYPER113_EL0
Field	44	AMEVCNTR113_EL0
Field	43	AMEVTYPER112_EL0
Field	42	AMEVCNTR112_EL0
Field	41	AMEVTYPER111_EL0
Field	40	AMEVCNTR111_EL0
Field	39	AMEVTYPER110_EL0
Field	38	AMEVCNTR110_EL0
Field	37	AMEVTYPER19_EL0
Field	36	AMEVCNTR19_EL0
Field	35	AMEVTYPER18_EL0
Field	34	AMEVCNTR18_EL0
Field	33	AMEVTYPER17_EL0
Field	32	AMEVCNTR17_EL0
Field	31	AMEVTYPER16_EL0
Field	30	AMEVCNTR16_EL0
Field	29	AMEVTYPER15_EL0
Field	28	AMEVCNTR15_EL0
Field	27	AMEVTYPER14_EL0
Field	26	AMEVCNTR14_EL0
Field	25	AMEVTYPER13_EL0
Field	24	AMEVCNTR13_EL0
Field	23	AMEVTYPER12_EL0
Field	22	AMEVCNTR12_EL0
Field	21	AMEVTYPER11_EL0
Field	20	AMEVCNTR11_EL0
Field	19	AMEVTYPER10_EL0
Field	18	AMEVCNTR10_EL0
Field	17	AMCNTEN1
Res0	16:5
Field	4	AMEVCNTR03_EL0
Field	3	AMEVCNTR02_EL0
Field	2	AMEVCNTR01_EL0
Field	1	AMEVCNTR00_EL0
Field	0	AMCNTEN0
EndSysreg

Sysreg	HFGITR2_EL2	3	4	3	1	7
Res0	63:2
Field	1	nDCCIVAPS
Field	0	TSBCSYNC
EndSysreg

Sysreg	ZCR_EL2	3	4	1	2	0
Fields	ZCR_ELx
EndSysreg

Sysreg	HCRX_EL2	3	4	1	2	2
Res0	63:25
Field	24	PACMEn
Field	23	EnFPM
Field	22	GCSEn
Field	21	EnIDCP128
Field	20	EnSDERR
Field	19	TMEA
Field	18	EnSNERR
Field	17	D128En
Field	16	PTTWI
Field	15	SCTLR2En
Field	14	TCR2En
Res0	13:12
Field	11	MSCEn
Field	10	MCE2
Field	9	CMOW
Field	8	VFNMI
Field	7	VINMI
Field	6	TALLINT
Field	5	SMPME
Field	4	FGTnXS
Field	3	FnXS
Field	2	EnASR
Field	1	EnALS
Field	0	EnAS0
EndSysreg

Sysreg	SMPRIMAP_EL2	3	4	1	2	5
Field	63:60	P15
Field	59:56	P14
Field	55:52	P13
Field	51:48	P12
Field	47:44	P11
Field	43:40	P10
Field	39:36	F9
Field	35:32	P8
Field	31:28	P7
Field	27:24	P6
Field	23:20	P5
Field	19:16	P4
Field	15:12	P3
Field	11:8	P2
Field	7:4	P1
Field	3:0	P0
EndSysreg

Sysreg	SMCR_EL2	3	4	1	2	6
Fields	SMCR_ELx
EndSysreg

Sysreg	GCSCR_EL2	3	4	2	5	0
Fields	GCSCR_ELx
EndSysreg

Sysreg	GCSPR_EL2	3	4	2	5	1
Fields	GCSPR_ELx
EndSysreg

Sysreg	DACR32_EL2	3	4	3	0	0
Res0	63:32
Field	31:30	D15
Field	29:28	D14
Field	27:26	D13
Field	25:24	D12
Field	23:22	D11
Field	21:20	D10
Field	19:18	D9
Field	17:16	D8
Field	15:14	D7
Field	13:12	D6
Field	11:10	D5
Field	9:8	D4
Field	7:6	D3
Field	5:4	D2
Field	3:2	D1
Field	1:0	D0
EndSysreg

Sysreg	FAR_EL2	3	4	6	0	0
Field	63:0	ADDR
EndSysreg

Sysreg	PMSCR_EL2	3	4	9	9	0
Res0	63:8
Enum	7:6	PCT
	0b00	VIRT
	0b01	PHYS
	0b11	GUEST
EndEnum
Field	5	TS
Field	4	PA
Field	3	CX
Res0	2
Field	1	E2SPE
Field	0	E0HSPE
EndSysreg

Sysreg	MPAMHCR_EL2	3	4	10	4	0
Res0	63:32
Field	31	TRAP_MPAMIDR_EL1
Res0	30:9
Field	8	GSTAPP_PLK
Res0	7:2
Field	1	EL1_VPMEN
Field	0	EL0_VPMEN
EndSysreg

Sysreg	MPAMVPMV_EL2	3	4	10	4	1
Res0	63:32
Field	31	VPM_V31
Field	30	VPM_V30
Field	29	VPM_V29
Field	28	VPM_V28
Field	27	VPM_V27
Field	26	VPM_V26
Field	25	VPM_V25
Field	24	VPM_V24
Field	23	VPM_V23
Field	22	VPM_V22
Field	21	VPM_V21
Field	20	VPM_V20
Field	19	VPM_V19
Field	18	VPM_V18
Field	17	VPM_V17
Field	16	VPM_V16
Field	15	VPM_V15
Field	14	VPM_V14
Field	13	VPM_V13
Field	12	VPM_V12
Field	11	VPM_V11
Field	10	VPM_V10
Field	9	VPM_V9
Field	8	VPM_V8
Field	7	VPM_V7
Field	6	VPM_V6
Field	5	VPM_V5
Field	4	VPM_V4
Field	3	VPM_V3
Field	2	VPM_V2
Field	1	VPM_V1
Field	0	VPM_V0
EndSysreg

Sysreg	MPAM2_EL2	3	4	10	5	0
Field	63	MPAMEN
Res0	62:59
Field	58	TIDR
Res0	57
Field	56	ALTSP_HFC
Field	55	ALTSP_EL2
Field	54	ALTSP_FRCD
Res0	53:51
Field	50	EnMPAMSM
Field	49	TRAPMPAM0EL1
Field	48	TRAPMPAM1EL1
Field	47:40	PMG_D
Field	39:32	PMG_I
Field	31:16	PARTID_D
Field	15:0	PARTID_I
EndSysreg

Sysreg	MPAMVPM0_EL2	3	4	10	6	0
Field	63:48	PhyPARTID3
Field	47:32	PhyPARTID2
Field	31:16	PhyPARTID1
Field	15:0	PhyPARTID0
EndSysreg

Sysreg	MPAMVPM1_EL2	3	4	10	6	1
Field	63:48	PhyPARTID7
Field	47:32	PhyPARTID6
Field	31:16	PhyPARTID5
Field	15:0	PhyPARTID4
EndSysreg

Sysreg	MPAMVPM2_EL2	3	4	10	6	2
Field	63:48	PhyPARTID11
Field	47:32	PhyPARTID10
Field	31:16	PhyPARTID9
Field	15:0	PhyPARTID8
EndSysreg

Sysreg	MPAMVPM3_EL2	3	4	10	6	3
Field	63:48	PhyPARTID15
Field	47:32	PhyPARTID14
Field	31:16	PhyPARTID13
Field	15:0	PhyPARTID12
EndSysreg

Sysreg	MPAMVPM4_EL2	3	4	10	6	4
Field	63:48	PhyPARTID19
Field	47:32	PhyPARTID18
Field	31:16	PhyPARTID17
Field	15:0	PhyPARTID16
EndSysreg

Sysreg	MPAMVPM5_EL2	3	4	10	6	5
Field	63:48	PhyPARTID23
Field	47:32	PhyPARTID22
Field	31:16	PhyPARTID21
Field	15:0	PhyPARTID20
EndSysreg

Sysreg	MPAMVPM6_EL2	3	4	10	6	6
Field	63:48	PhyPARTID27
Field	47:32	PhyPARTID26
Field	31:16	PhyPARTID25
Field	15:0	PhyPARTID24
EndSysreg

Sysreg	MPAMVPM7_EL2	3	4	10	6	7
Field	63:48	PhyPARTID31
Field	47:32	PhyPARTID30
Field	31:16	PhyPARTID29
Field	15:0	PhyPARTID28
EndSysreg

Sysreg	ICH_HCR_EL2	3	4	12	11	0
Res0	63:32
Field	31:27	EOIcount
Res0	26:16
Field	15	DVIM
Field	14	TDIR
Field	13	TSEI
Field	12	TALL1
Field	11	TALL0
Field	10	TC
Res0	9
Field	8	vSGIEOICount
Field	7	VGrp1DIE
Field	6	VGrp1EIE
Field	5	VGrp0DIE
Field	4	VGrp0EIE
Field	3	NPIE
Field	2	LRENPIE
Field	1	UIE
Field	0	En
EndSysreg

Sysreg	ICH_VTR_EL2	3	4	12	11	1
Res0	63:32
Field	31:29	PRIbits
Field	28:26	PREbits
Field	25:23	IDbits
Field	22	SEIS
Field	21	A3V
Field	20	nV4
Field	19	TDS
Field	18	DVIM
Res0	17:5
Field	4:0	ListRegs
EndSysreg

Sysreg	ICH_MISR_EL2	3	4	12	11	2
Res0	63:8
Field	7	VGrp1D
Field	6	VGrp1E
Field	5	VGrp0D
Field	4	VGrp0E
Field	3	NP
Field	2	LRENP
Field	1	U
Field	0	EOI
EndSysreg

Sysreg	CONTEXTIDR_EL2	3	4	13	0	1
Fields	CONTEXTIDR_ELx
EndSysreg

Sysreg	CNTPOFF_EL2	3	4	14	0	6
Field	63:0	PhysicalOffset
EndSysreg

Sysreg	CPACR_EL12	3	5	1	0	2
Mapping	CPACR_EL1
EndSysreg

Sysreg	ZCR_EL12	3	5	1	2	0
Mapping	ZCR_EL1
EndSysreg

Sysreg	TRFCR_EL12	3	5	1	2	1
Mapping	TRFCR_EL1
EndSysreg

Sysreg	SMCR_EL12	3	5	1	2	6
Mapping	SMCR_EL1
EndSysreg

Sysreg	GCSCR_EL12	3	5	2	5	0
Mapping	GCSCR_EL1
EndSysreg

Sysreg	GCSPR_EL12	3	5	2	5	1
Mapping	GCSPR_EL1
EndSysreg

Sysreg	FAR_EL12	3	5	6	0	0
Field	63:0	ADDR
EndSysreg

Sysreg	MPAM1_EL12	3	5	10	5	0
Fields	MPAM1_ELx
EndSysreg

Sysreg	CONTEXTIDR_EL12	3	5	13	0	1
Mapping	CONTEXTIDR_EL1
EndSysreg

SysregFields TTBRx_EL1
Field	63:48	ASID
Field	47:1	BADDR
Field	0	CnP
EndSysregFields

Sysreg	TTBR0_EL1	3	0	2	0	0
Fields	TTBRx_EL1
EndSysreg

Sysreg	TTBR1_EL1	3	0	2	0	1
Fields	TTBRx_EL1
EndSysreg

Sysreg	TCR2_EL1	3	0	2	0	3
Res0	63:16
Field	15	DisCH1
Field	14	DisCH0
Res0	13:12
Field	11	HAFT
Field	10	PTTWI
Res0	9:6
Field	5	D128
Field	4	AIE
Field	3	POE
Field	2	E0POE
Field	1	PIE
Field	0	PnCH
EndSysreg

Sysreg	TCR2_EL12	3	5	2	0	3
Mapping	TCR2_EL1
EndSysreg

Sysreg	TCR2_EL2	3	4	2	0	3
Res0	63:16
Field	15	DisCH1
Field	14	DisCH0
Field	13	AMEC1
Field	12	AMEC0
Field	11	HAFT
Field	10	PTTWI
Res0	9:6
Field	5	D128
Field	4	AIE
Field	3	POE
Field	2	E0POE
Field	1	PIE
Field	0	PnCH
EndSysreg

SysregFields MAIR2_ELx
Field	63:56	Attr7
Field	55:48	Attr6
Field	47:40	Attr5
Field	39:32	Attr4
Field	31:24	Attr3
Field	23:16	Attr2
Field	15:8	Attr1
Field	7:0	Attr0
EndSysregFields

Sysreg	MAIR2_EL1	3	0	10	2	1
Fields	MAIR2_ELx
EndSysreg

Sysreg	MAIR2_EL2	3	4	10	1	1
Fields	MAIR2_ELx
EndSysreg

Sysreg	AMAIR2_EL1	3	0	10	3	1
Field	63:0	ImpDef
EndSysreg

Sysreg	AMAIR2_EL2	3	4	10	3	1
Field	63:0	ImpDef
EndSysreg

SysregFields PIRx_ELx
Field	63:60	Perm15
Field	59:56	Perm14
Field	55:52	Perm13
Field	51:48	Perm12
Field	47:44	Perm11
Field	43:40	Perm10
Field	39:36	Perm9
Field	35:32	Perm8
Field	31:28	Perm7
Field	27:24	Perm6
Field	23:20	Perm5
Field	19:16	Perm4
Field	15:12	Perm3
Field	11:8	Perm2
Field	7:4	Perm1
Field	3:0	Perm0
EndSysregFields

Sysreg	PIRE0_EL1	3	0	10	2	2
Fields	PIRx_ELx
EndSysreg

Sysreg	PIRE0_EL12	3	5	10	2	2
Mapping	PIRE0_EL1
EndSysreg

Sysreg	PIRE0_EL2	3	4	10	2	2
Fields	PIRx_ELx
EndSysreg

Sysreg	PIR_EL1		3	0	10	2	3
Fields	PIRx_ELx
EndSysreg

Sysreg	PIR_EL12	3	5	10	2	3
Mapping	PIR_EL1
EndSysreg

Sysreg	PIR_EL2		3	4	10	2	3
Fields	PIRx_ELx
EndSysreg

Sysreg	POR_EL0		3	3	10	2	4
Fields	PIRx_ELx
EndSysreg

Sysreg	POR_EL1		3	0	10	2	4
Fields	PIRx_ELx
EndSysreg

Sysreg	POR_EL2		3	4	10	2	4
Fields	PIRx_ELx
EndSysreg

Sysreg	POR_EL12	3	5	10	2	4
Mapping	POR_EL1
EndSysreg

Sysreg	S2POR_EL1	3	0	10	2	5
Fields	PIRx_ELx
EndSysreg

Sysreg	S2PIR_EL2	3	4	10	2	5
Fields	PIRx_ELx
EndSysreg

Sysreg	LORSA_EL1	3	0	10	4	0
Res0	63:52
Field	51:16	SA
Res0	15:1
Field	0	Valid
EndSysreg

Sysreg	LOREA_EL1	3	0	10	4	1
Res0	63:52
Field	51:48	EA_51_48
Field	47:16	EA_47_16
Res0	15:0
EndSysreg

Sysreg	LORN_EL1	3	0	10	4	2
Res0	63:8
Field	7:0	Num
EndSysreg

Sysreg	LORC_EL1	3	0	10	4	3
Res0	63:10
Field	9:2	DS
Res0	1
Field	0	EN
EndSysreg

Sysreg	MPAMIDR_EL1	3	0	10	4	4
Res0	63:62
Field	61	HAS_SDEFLT
Field	60	HAS_FORCE_NS
Field	59	SP4
Field	58	HAS_TIDR
Field	57	HAS_ALTSP
Res0	56:40
Field	39:32	PMG_MAX
Res0	31:21
Field	20:18	VPMR_MAX
Field	17	HAS_HCR
Res0	16
Field	15:0	PARTID_MAX
EndSysreg

Sysreg	LORID_EL1	3	0	10	4	7
Res0	63:24
Field	23:16	LD
Res0	15:8
Field	7:0	LR
EndSysreg

Sysreg	MPAM1_EL1	3	0	10	5	0
Field	63	MPAMEN
Res0	62:61
Field	60 FORCED_NS
Res0	59:55
Field	54	ALTSP_FRCD
Res0	53:48
Field	47:40	PMG_D
Field	39:32	PMG_I
Field	31:16	PARTID_D
Field	15:0	PARTID_I
EndSysreg

Sysreg	MPAM0_EL1	3	0	10	5	1
Res0	63:48
Field	47:40	PMG_D
Field	39:32	PMG_I
Field	31:16	PARTID_D
Field	15:0	PARTID_I
EndSysreg

Sysreg	ISR_EL1	3	0	12	1	0
Res0	63:11
Field	10	IS
Field	9	FS
Field	8	A
Field	7	I
Field	6	F
Res0	5:0
EndSysreg

Sysreg	ICC_NMIAR1_EL1	3	0	12	9	5
Res0	63:24
Field	23:0	INTID
EndSysreg

Sysreg	TRBLIMITR_EL1	3	0	9	11	0
Field	63:12	LIMIT
Res0	11:7
Field	6	XE
Field	5	nVM
Enum	4:3	TM
	0b00	STOP
	0b01	IRQ
	0b11	IGNR
EndEnum
Enum	2:1	FM
	0b00	FILL
	0b01	WRAP
	0b11	CBUF
EndEnum
Field	0	E
EndSysreg

Sysreg	TRBPTR_EL1	3	0	9	11	1
Field	63:0	PTR
EndSysreg

Sysreg	TRBBASER_EL1	3	0	9	11	2
Field	63:12	BASE
Res0	11:0
EndSysreg

Sysreg	TRBSR_EL1	3	0	9	11	3
Res0	63:56
Field	55:32	MSS2
Field	31:26	EC
Res0	25:24
Field	23	DAT
Field	22	IRQ
Field	21	TRG
Field	20	WRAP
Res0	19
Field	18	EA
Field	17	S
Res0	16
Field	15:0	MSS
EndSysreg

Sysreg	TRBMAR_EL1	3	0	9	11	4
Res0	63:12
Enum	11:10	PAS
	0b00	SECURE
	0b01	NON_SECURE
	0b10	ROOT
	0b11	REALM
EndEnum
Enum	9:8	SH
	0b00	NON_SHAREABLE
	0b10	OUTER_SHAREABLE
	0b11	INNER_SHAREABLE
EndEnum
Field	7:0	Attr
EndSysreg

Sysreg	TRBTRG_EL1	3	0	9	11	6
Res0	63:32
Field	31:0	TRG
EndSysreg

Sysreg	TRBIDR_EL1	3	0	9	11	7
Res0	63:12
Enum	11:8	EA
	0b0000	NON_DESC
	0b0001	IGNORE
	0b0010	SERROR
EndEnum
Res0	7:6
Field	5	F
Field	4	P
Field	3:0	Align
EndSysreg<|MERGE_RESOLUTION|>--- conflicted
+++ resolved
@@ -2076,11 +2076,7 @@
 Res0	4:2
 Field	1	ExTRE
 Field	0	E0TRE
-<<<<<<< HEAD
-EndSysregFields
-=======
-EndSysreg
->>>>>>> e8a457b7
+EndSysreg
 
 Sysreg	SMPRI_EL1	3	0	1	2	4
 Res0	63:4
@@ -2647,8 +2643,6 @@
 EndSysreg
 
 
-<<<<<<< HEAD
-=======
 Sysreg HDFGRTR2_EL2	3	4	3	1	0
 Res0	63:25
 Field	24	nPMBMAR_EL1
@@ -2744,7 +2738,6 @@
 Field	0	nPFAR_EL1
 EndSysreg
 
->>>>>>> e8a457b7
 Sysreg HDFGRTR_EL2	3	4	3	1	4
 Field	63	PMBIDR_EL1
 Field	62	nPMSNEVFR_EL1
