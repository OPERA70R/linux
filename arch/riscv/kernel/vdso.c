--- conflicted
+++ resolved
@@ -119,11 +119,7 @@
 {
 	struct mm_struct *mm = task->mm;
 	struct vm_area_struct *vma;
-<<<<<<< HEAD
 	VMA_ITERATOR(vmi, mm, 0);
-	struct __vdso_info *vdso_info = mm->context.vdso_info;
-=======
->>>>>>> ab0c23b5
 
 	mmap_read_lock(mm);
 
