# SPDX-License-Identifier: GPL-2.0-only

ifeq ($(srctree),)
  srctree	:= $(patsubst %/,%,$(dir $(CURDIR)))
  srctree	:= $(patsubst %/,%,$(dir $(srctree)))
  srctree	:= $(patsubst %/,%,$(dir $(srctree)))
endif

include $(srctree)/tools/scripts/Makefile.include

# O is an alias for OUTPUT
OUTPUT          := $(O)

ifeq ($(OUTPUT),)
  OUTPUT        := $(CURDIR)
else
  # subdir is used by the ../Makefile in $(call descend,)
  ifneq ($(subdir),)
    OUTPUT        := $(OUTPUT)/$(subdir)
  endif
endif

ifneq ($(patsubst %/,,$(lastword $(OUTPUT))),)
  OUTPUT        := $(OUTPUT)/
endif

RTLA		:= $(OUTPUT)rtla
RTLA_IN		:= $(RTLA)-in.o

VERSION		:= $(shell sh -c "make -sC ../../.. kernelversion | grep -v make")
DOCSRC		:= ../../../Documentation/tools/rtla/

FEATURE_TESTS	:= libtraceevent
FEATURE_TESTS	+= libtracefs
FEATURE_TESTS	+= libcpupower
FEATURE_TESTS	+= libbpf
FEATURE_TESTS	+= clang-bpf-co-re
FEATURE_TESTS	+= bpftool-skeletons
FEATURE_DISPLAY	:= libtraceevent
FEATURE_DISPLAY	+= libtracefs
FEATURE_DISPLAY	+= libcpupower
FEATURE_DISPLAY	+= libbpf
FEATURE_DISPLAY	+= clang-bpf-co-re
FEATURE_DISPLAY	+= bpftool-skeletons

all: $(RTLA)

include $(srctree)/tools/build/Makefile.include
include Makefile.rtla

# check for dependencies only on required targets
NON_CONFIG_TARGETS := clean install tarball doc doc_clean doc_install

config		:= 1
ifdef MAKECMDGOALS
ifeq ($(filter-out $(NON_CONFIG_TARGETS),$(MAKECMDGOALS)),)
 config		:= 0
endif
endif

ifeq ($(config),1)
  include $(srctree)/tools/build/Makefile.feature
  include Makefile.config
endif

CFLAGS		+= $(INCLUDES) $(LIB_INCLUDES)

export CFLAGS OUTPUT srctree

ifeq ($(BUILD_BPF_SKEL),1)
src/timerlat.bpf.o: src/timerlat.bpf.c
	$(QUIET_CLANG)$(CLANG) -g -O2 -target bpf -c $(filter %.c,$^) -o $@

src/timerlat.skel.h: src/timerlat.bpf.o
	$(QUIET_GENSKEL)$(SYSTEM_BPFTOOL) gen skeleton $< > $@
else
src/timerlat.skel.h:
	$(Q)echo '/* BPF skeleton is disabled */' > src/timerlat.skel.h
endif

$(RTLA): $(RTLA_IN)
	$(QUIET_LINK)$(CC) $(LDFLAGS) -o $(RTLA) $(RTLA_IN) $(EXTLIBS)

static: $(RTLA_IN)
	$(eval LDFLAGS += -static)
	$(QUIET_LINK)$(CC) -static $(LDFLAGS) -o $(RTLA)-static $(RTLA_IN)  $(EXTLIBS)

rtla.%: fixdep FORCE
	make -f $(srctree)/tools/build/Makefile.build dir=. $@

$(RTLA_IN): fixdep FORCE src/timerlat.skel.h
	make $(build)=rtla

clean: doc_clean fixdep-clean
	$(call QUIET_CLEAN, rtla)
	$(Q)find . -name '*.o' -delete -o -name '\.*.cmd' -delete -o -name '\.*.d' -delete
	$(Q)rm -f rtla rtla-static fixdep FEATURE-DUMP rtla-*
	$(Q)rm -rf feature
<<<<<<< HEAD
=======
	$(Q)rm -f src/timerlat.bpf.o src/timerlat.skel.h
>>>>>>> e8a457b7
check: $(RTLA)
	RTLA=$(RTLA) prove -o -f tests/
.PHONY: FORCE clean check<|MERGE_RESOLUTION|>--- conflicted
+++ resolved
@@ -96,10 +96,7 @@
 	$(Q)find . -name '*.o' -delete -o -name '\.*.cmd' -delete -o -name '\.*.d' -delete
 	$(Q)rm -f rtla rtla-static fixdep FEATURE-DUMP rtla-*
 	$(Q)rm -rf feature
-<<<<<<< HEAD
-=======
 	$(Q)rm -f src/timerlat.bpf.o src/timerlat.skel.h
->>>>>>> e8a457b7
 check: $(RTLA)
 	RTLA=$(RTLA) prove -o -f tests/
 .PHONY: FORCE clean check