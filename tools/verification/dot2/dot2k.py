#!/usr/bin/env python3
# SPDX-License-Identifier: GPL-2.0-only
#
# Copyright (C) 2019-2022 Red Hat, Inc. Daniel Bristot de Oliveira <bristot@kernel.org>
#
# dot2k: transform dot files into a monitor for the Linux kernel.
#
# For further information, see:
#   Documentation/trace/rv/da_monitor_synthesis.rst

from dot2.dot2c import Dot2c
import platform
import os

class dot2k(Dot2c):
    monitor_types = { "global" : 1, "per_cpu" : 2, "per_task" : 3 }
    monitor_templates_dir = "dot2/dot2k_templates/"
    rv_dir = "kernel/trace/rv"
    monitor_type = "per_cpu"

    def __init__(self, file_path, MonitorType, extra_params={}):
<<<<<<< HEAD
        super().__init__(file_path, extra_params.get("model_name"))

        self.monitor_type = self.monitor_types.get(MonitorType)
        if self.monitor_type is None:
            raise ValueError("Unknown monitor type: %s" % MonitorType)

        self.monitor_type = MonitorType
        self.__fill_rv_templates_dir()
        self.main_c = self.__read_file(self.monitor_templates_dir + "main.c")
        self.trace_h = self.__read_file(self.monitor_templates_dir + "trace.h")
=======
        self.container = extra_params.get("container")
        self.parent = extra_params.get("parent")
        self.__fill_rv_templates_dir()

        if self.container:
            if file_path:
                raise ValueError("A container does not require a dot file")
            if MonitorType:
                raise ValueError("A container does not require a monitor type")
            if self.parent:
                raise ValueError("A container cannot have a parent")
            self.name = extra_params.get("model_name")
            self.events = []
            self.states = []
            self.main_c = self.__read_file(self.monitor_templates_dir + "main_container.c")
            self.main_h = self.__read_file(self.monitor_templates_dir + "main_container.h")
        else:
            super().__init__(file_path, extra_params.get("model_name"))

            self.monitor_type = self.monitor_types.get(MonitorType)
            if self.monitor_type is None:
                raise ValueError("Unknown monitor type: %s" % MonitorType)
            self.monitor_type = MonitorType
            self.main_c = self.__read_file(self.monitor_templates_dir + "main.c")
            self.trace_h = self.__read_file(self.monitor_templates_dir + "trace.h")
>>>>>>> e8a457b7
        self.kconfig = self.__read_file(self.monitor_templates_dir + "Kconfig")
        self.enum_suffix = "_%s" % self.name
        self.description = extra_params.get("description", self.name) or "auto-generated"
        self.auto_patch = extra_params.get("auto_patch")
        if self.auto_patch:
            self.__fill_rv_kernel_dir()

    def __fill_rv_templates_dir(self):

        if os.path.exists(self.monitor_templates_dir):
            return

        if platform.system() != "Linux":
            raise OSError("I can only run on Linux.")

        kernel_path = "/lib/modules/%s/build/tools/verification/dot2/dot2k_templates/" % (platform.release())

        if os.path.exists(kernel_path):
            self.monitor_templates_dir = kernel_path
            return

        if os.path.exists("/usr/share/dot2/dot2k_templates/"):
            self.monitor_templates_dir = "/usr/share/dot2/dot2k_templates/"
            return

        raise FileNotFoundError("Could not find the template directory, do you have the kernel source installed?")

    def __fill_rv_kernel_dir(self):
<<<<<<< HEAD

        # first try if we are running in the kernel tree root
        if os.path.exists(self.rv_dir):
            return

=======

        # first try if we are running in the kernel tree root
        if os.path.exists(self.rv_dir):
            return

>>>>>>> e8a457b7
        # offset if we are running inside the kernel tree from verification/dot2
        kernel_path = os.path.join("../..", self.rv_dir)

        if os.path.exists(kernel_path):
            self.rv_dir = kernel_path
            return

        if platform.system() != "Linux":
            raise OSError("I can only run on Linux.")

        kernel_path = os.path.join("/lib/modules/%s/build" % platform.release(), self.rv_dir)

        # if the current kernel is from a distro this may not be a full kernel tree
        # verify that one of the files we are going to modify is available
        if os.path.exists(os.path.join(kernel_path, "rv_trace.h")):
            self.rv_dir = kernel_path
            return

        raise FileNotFoundError("Could not find the rv directory, do you have the kernel source installed?")

    def __read_file(self, path):
        try:
            fd = open(path, 'r')
        except OSError:
            raise Exception("Cannot open the file: %s" % path)

        content = fd.read()

        fd.close()
        return content

    def __buff_to_string(self, buff):
        string = ""

        for line in buff:
            string = string + line + "\n"

        # cut off the last \n
        return string[:-1]

    def fill_monitor_type(self):
        return self.monitor_type.upper()

<<<<<<< HEAD
=======
    def fill_parent(self):
        return "&rv_%s" % self.parent if self.parent else "NULL"

    def fill_include_parent(self):
        if self.parent:
            return "#include <monitors/%s/%s.h>\n" % (self.parent, self.parent)
        return ""

>>>>>>> e8a457b7
    def fill_tracepoint_handlers_skel(self):
        buff = []
        for event in self.events:
            buff.append("static void handle_%s(void *data, /* XXX: fill header */)" % event)
            buff.append("{")
            handle = "handle_event"
            if self.is_start_event(event):
                buff.append("\t/* XXX: validate that this event always leads to the initial state */")
                handle = "handle_start_event"
            elif self.is_start_run_event(event):
                buff.append("\t/* XXX: validate that this event is only valid in the initial state */")
                handle = "handle_start_run_event"
            if self.monitor_type == "per_task":
                buff.append("\tstruct task_struct *p = /* XXX: how do I get p? */;");
                buff.append("\tda_%s_%s(p, %s%s);" % (handle, self.name, event, self.enum_suffix));
            else:
                buff.append("\tda_%s_%s(%s%s);" % (handle, self.name, event, self.enum_suffix));
            buff.append("}")
            buff.append("")
        return self.__buff_to_string(buff)

    def fill_tracepoint_attach_probe(self):
        buff = []
        for event in self.events:
            buff.append("\trv_attach_trace_probe(\"%s\", /* XXX: tracepoint */, handle_%s);" % (self.name, event))
        return self.__buff_to_string(buff)

    def fill_tracepoint_detach_helper(self):
        buff = []
        for event in self.events:
            buff.append("\trv_detach_trace_probe(\"%s\", /* XXX: tracepoint */, handle_%s);" % (self.name, event))
        return self.__buff_to_string(buff)

    def fill_main_c(self):
        main_c = self.main_c
        monitor_type = self.fill_monitor_type()
        min_type = self.get_minimun_type()
        nr_events = len(self.events)
        tracepoint_handlers = self.fill_tracepoint_handlers_skel()
        tracepoint_attach = self.fill_tracepoint_attach_probe()
        tracepoint_detach = self.fill_tracepoint_detach_helper()
<<<<<<< HEAD
=======
        parent = self.fill_parent()
        parent_include = self.fill_include_parent()
>>>>>>> e8a457b7

        main_c = main_c.replace("%%MONITOR_TYPE%%", monitor_type)
        main_c = main_c.replace("%%MIN_TYPE%%", min_type)
        main_c = main_c.replace("%%MODEL_NAME%%", self.name)
        main_c = main_c.replace("%%NR_EVENTS%%", str(nr_events))
        main_c = main_c.replace("%%TRACEPOINT_HANDLERS_SKEL%%", tracepoint_handlers)
        main_c = main_c.replace("%%TRACEPOINT_ATTACH%%", tracepoint_attach)
        main_c = main_c.replace("%%TRACEPOINT_DETACH%%", tracepoint_detach)
        main_c = main_c.replace("%%DESCRIPTION%%", self.description)
<<<<<<< HEAD
=======
        main_c = main_c.replace("%%PARENT%%", parent)
        main_c = main_c.replace("%%INCLUDE_PARENT%%", parent_include)
>>>>>>> e8a457b7

        return main_c

    def fill_model_h_header(self):
        buff = []
        buff.append("/* SPDX-License-Identifier: GPL-2.0 */")
        buff.append("/*")
        buff.append(" * Automatically generated C representation of %s automaton" % (self.name))
        buff.append(" * For further information about this format, see kernel documentation:")
        buff.append(" *   Documentation/trace/rv/deterministic_automata.rst")
        buff.append(" */")
        buff.append("")

        return buff

    def fill_model_h(self):
        #
        # Adjust the definition names
        #
        self.enum_states_def = "states_%s" % self.name
        self.enum_events_def = "events_%s" % self.name
        self.struct_automaton_def = "automaton_%s" % self.name
        self.var_automaton_def = "automaton_%s" % self.name

        buff = self.fill_model_h_header()
        buff += self.format_model()

        return self.__buff_to_string(buff)

    def fill_monitor_class_type(self):
        if self.monitor_type == "per_task":
            return "DA_MON_EVENTS_ID"
        return "DA_MON_EVENTS_IMPLICIT"

    def fill_monitor_class(self):
        if self.monitor_type == "per_task":
            return "da_monitor_id"
        return "da_monitor"

    def fill_tracepoint_args_skel(self, tp_type):
        buff = []
        tp_args_event = [
                ("char *", "state"),
                ("char *", "event"),
                ("char *", "next_state"),
                ("bool ",  "final_state"),
                ]
        tp_args_error = [
                ("char *", "state"),
                ("char *", "event"),
                ]
        tp_args_id = ("int ", "id")
        tp_args = tp_args_event if tp_type == "event" else tp_args_error
        if self.monitor_type == "per_task":
            tp_args.insert(0, tp_args_id)
        tp_proto_c = ", ".join([a+b for a,b in tp_args])
        tp_args_c = ", ".join([b for a,b in tp_args])
        buff.append("	     TP_PROTO(%s)," % tp_proto_c)
        buff.append("	     TP_ARGS(%s)" % tp_args_c)
        return self.__buff_to_string(buff)

<<<<<<< HEAD
=======
    def fill_monitor_deps(self):
        buff = []
        buff.append("	# XXX: add dependencies if there")
        if self.parent:
            buff.append("	depends on RV_MON_%s" % self.parent.upper())
            buff.append("	default y")
        return self.__buff_to_string(buff)

>>>>>>> e8a457b7
    def fill_trace_h(self):
        trace_h = self.trace_h
        monitor_class = self.fill_monitor_class()
        monitor_class_type = self.fill_monitor_class_type()
        tracepoint_args_skel_event = self.fill_tracepoint_args_skel("event")
        tracepoint_args_skel_error = self.fill_tracepoint_args_skel("error")
        trace_h = trace_h.replace("%%MODEL_NAME%%", self.name)
        trace_h = trace_h.replace("%%MODEL_NAME_UP%%", self.name.upper())
        trace_h = trace_h.replace("%%MONITOR_CLASS%%", monitor_class)
        trace_h = trace_h.replace("%%MONITOR_CLASS_TYPE%%", monitor_class_type)
        trace_h = trace_h.replace("%%TRACEPOINT_ARGS_SKEL_EVENT%%", tracepoint_args_skel_event)
        trace_h = trace_h.replace("%%TRACEPOINT_ARGS_SKEL_ERROR%%", tracepoint_args_skel_error)
        return trace_h

    def fill_kconfig(self):
        kconfig = self.kconfig
        monitor_class_type = self.fill_monitor_class_type()
<<<<<<< HEAD
=======
        monitor_deps = self.fill_monitor_deps()
>>>>>>> e8a457b7
        kconfig = kconfig.replace("%%MODEL_NAME%%", self.name)
        kconfig = kconfig.replace("%%MODEL_NAME_UP%%", self.name.upper())
        kconfig = kconfig.replace("%%MONITOR_CLASS_TYPE%%", monitor_class_type)
        kconfig = kconfig.replace("%%DESCRIPTION%%", self.description)
<<<<<<< HEAD
        return kconfig

=======
        kconfig = kconfig.replace("%%MONITOR_DEPS%%", monitor_deps)
        return kconfig

    def fill_main_container_h(self):
        main_h = self.main_h
        main_h = main_h.replace("%%MODEL_NAME%%", self.name)
        return main_h

>>>>>>> e8a457b7
    def __patch_file(self, file, marker, line):
        file_to_patch = os.path.join(self.rv_dir, file)
        content = self.__read_file(file_to_patch)
        content = content.replace(marker, line + "\n" + marker)
        self.__write_file(file_to_patch, content)

    def fill_tracepoint_tooltip(self):
        monitor_class_type = self.fill_monitor_class_type()
        if self.auto_patch:
            self.__patch_file("rv_trace.h",
                            "// Add new monitors based on CONFIG_%s here" % monitor_class_type,
                            "#include <monitors/%s/%s_trace.h>" % (self.name, self.name))
            return "  - Patching %s/rv_trace.h, double check the result" % self.rv_dir

        return """  - Edit %s/rv_trace.h:
Add this line where other tracepoints are included and %s is defined:
#include <monitors/%s/%s_trace.h>
""" % (self.rv_dir, monitor_class_type, self.name, self.name)

    def fill_kconfig_tooltip(self):
        if self.auto_patch:
            self.__patch_file("Kconfig",
                            "# Add new monitors here",
                            "source \"kernel/trace/rv/monitors/%s/Kconfig\"" % (self.name))
            return "  - Patching %s/Kconfig, double check the result" % self.rv_dir

        return """  - Edit %s/Kconfig:
Add this line where other monitors are included:
source \"kernel/trace/rv/monitors/%s/Kconfig\"
""" % (self.rv_dir, self.name)

    def fill_makefile_tooltip(self):
        name = self.name
        name_up = name.upper()
        if self.auto_patch:
            self.__patch_file("Makefile",
                            "# Add new monitors here",
                            "obj-$(CONFIG_RV_MON_%s) += monitors/%s/%s.o" % (name_up, name, name))
            return "  - Patching %s/Makefile, double check the result" % self.rv_dir

        return """  - Edit %s/Makefile:
Add this line where other monitors are included:
obj-$(CONFIG_RV_MON_%s) += monitors/%s/%s.o
""" % (self.rv_dir, name_up, name, name)

    def fill_monitor_tooltip(self):
        if self.auto_patch:
            return "  - Monitor created in %s/monitors/%s" % (self.rv_dir, self. name)
        return "  - Move %s/ to the kernel's monitor directory (%s/monitors)" % (self.name, self.rv_dir)

    def __create_directory(self):
        path = self.name
        if self.auto_patch:
            path = os.path.join(self.rv_dir, "monitors", path)
        try:
            os.mkdir(path)
        except FileExistsError:
            return
        except:
            print("Fail creating the output dir: %s" % self.name)

    def __write_file(self, file_name, content):
        try:
            file = open(file_name, 'w')
        except:
            print("Fail writing to file: %s" % file_name)

        file.write(content)

        file.close()

    def __create_file(self, file_name, content):
        path = "%s/%s" % (self.name, file_name)
        if self.auto_patch:
            path = os.path.join(self.rv_dir, "monitors", path)
        self.__write_file(path, content)

    def __get_main_name(self):
        path = "%s/%s" % (self.name, "main.c")
        if not os.path.exists(path):
            return "main.c"
        return "__main.c"

    def print_files(self):
        main_c = self.fill_main_c()

        self.__create_directory()

        path = "%s.c" % self.name
        self.__create_file(path, main_c)

<<<<<<< HEAD
        path = "%s.h" % self.name
        self.__create_file(path, model_h)

        trace_h = self.fill_trace_h()
        path = "%s_trace.h" % self.name
        self.__create_file(path, trace_h)
=======
        if self.container:
            main_h = self.fill_main_container_h()
            path = "%s.h" % self.name
            self.__create_file(path, main_h)
        else:
            model_h = self.fill_model_h()
            path = "%s.h" % self.name
            self.__create_file(path, model_h)

            trace_h = self.fill_trace_h()
            path = "%s_trace.h" % self.name
            self.__create_file(path, trace_h)
>>>>>>> e8a457b7

        kconfig = self.fill_kconfig()
        self.__create_file("Kconfig", kconfig)<|MERGE_RESOLUTION|>--- conflicted
+++ resolved
@@ -19,18 +19,6 @@
     monitor_type = "per_cpu"
 
     def __init__(self, file_path, MonitorType, extra_params={}):
-<<<<<<< HEAD
-        super().__init__(file_path, extra_params.get("model_name"))
-
-        self.monitor_type = self.monitor_types.get(MonitorType)
-        if self.monitor_type is None:
-            raise ValueError("Unknown monitor type: %s" % MonitorType)
-
-        self.monitor_type = MonitorType
-        self.__fill_rv_templates_dir()
-        self.main_c = self.__read_file(self.monitor_templates_dir + "main.c")
-        self.trace_h = self.__read_file(self.monitor_templates_dir + "trace.h")
-=======
         self.container = extra_params.get("container")
         self.parent = extra_params.get("parent")
         self.__fill_rv_templates_dir()
@@ -56,7 +44,6 @@
             self.monitor_type = MonitorType
             self.main_c = self.__read_file(self.monitor_templates_dir + "main.c")
             self.trace_h = self.__read_file(self.monitor_templates_dir + "trace.h")
->>>>>>> e8a457b7
         self.kconfig = self.__read_file(self.monitor_templates_dir + "Kconfig")
         self.enum_suffix = "_%s" % self.name
         self.description = extra_params.get("description", self.name) or "auto-generated"
@@ -85,19 +72,11 @@
         raise FileNotFoundError("Could not find the template directory, do you have the kernel source installed?")
 
     def __fill_rv_kernel_dir(self):
-<<<<<<< HEAD
 
         # first try if we are running in the kernel tree root
         if os.path.exists(self.rv_dir):
             return
 
-=======
-
-        # first try if we are running in the kernel tree root
-        if os.path.exists(self.rv_dir):
-            return
-
->>>>>>> e8a457b7
         # offset if we are running inside the kernel tree from verification/dot2
         kernel_path = os.path.join("../..", self.rv_dir)
 
@@ -141,8 +120,6 @@
     def fill_monitor_type(self):
         return self.monitor_type.upper()
 
-<<<<<<< HEAD
-=======
     def fill_parent(self):
         return "&rv_%s" % self.parent if self.parent else "NULL"
 
@@ -151,7 +128,6 @@
             return "#include <monitors/%s/%s.h>\n" % (self.parent, self.parent)
         return ""
 
->>>>>>> e8a457b7
     def fill_tracepoint_handlers_skel(self):
         buff = []
         for event in self.events:
@@ -193,11 +169,8 @@
         tracepoint_handlers = self.fill_tracepoint_handlers_skel()
         tracepoint_attach = self.fill_tracepoint_attach_probe()
         tracepoint_detach = self.fill_tracepoint_detach_helper()
-<<<<<<< HEAD
-=======
         parent = self.fill_parent()
         parent_include = self.fill_include_parent()
->>>>>>> e8a457b7
 
         main_c = main_c.replace("%%MONITOR_TYPE%%", monitor_type)
         main_c = main_c.replace("%%MIN_TYPE%%", min_type)
@@ -207,11 +180,8 @@
         main_c = main_c.replace("%%TRACEPOINT_ATTACH%%", tracepoint_attach)
         main_c = main_c.replace("%%TRACEPOINT_DETACH%%", tracepoint_detach)
         main_c = main_c.replace("%%DESCRIPTION%%", self.description)
-<<<<<<< HEAD
-=======
         main_c = main_c.replace("%%PARENT%%", parent)
         main_c = main_c.replace("%%INCLUDE_PARENT%%", parent_include)
->>>>>>> e8a457b7
 
         return main_c
 
@@ -273,8 +243,6 @@
         buff.append("	     TP_ARGS(%s)" % tp_args_c)
         return self.__buff_to_string(buff)
 
-<<<<<<< HEAD
-=======
     def fill_monitor_deps(self):
         buff = []
         buff.append("	# XXX: add dependencies if there")
@@ -283,7 +251,6 @@
             buff.append("	default y")
         return self.__buff_to_string(buff)
 
->>>>>>> e8a457b7
     def fill_trace_h(self):
         trace_h = self.trace_h
         monitor_class = self.fill_monitor_class()
@@ -301,18 +268,11 @@
     def fill_kconfig(self):
         kconfig = self.kconfig
         monitor_class_type = self.fill_monitor_class_type()
-<<<<<<< HEAD
-=======
         monitor_deps = self.fill_monitor_deps()
->>>>>>> e8a457b7
         kconfig = kconfig.replace("%%MODEL_NAME%%", self.name)
         kconfig = kconfig.replace("%%MODEL_NAME_UP%%", self.name.upper())
         kconfig = kconfig.replace("%%MONITOR_CLASS_TYPE%%", monitor_class_type)
         kconfig = kconfig.replace("%%DESCRIPTION%%", self.description)
-<<<<<<< HEAD
-        return kconfig
-
-=======
         kconfig = kconfig.replace("%%MONITOR_DEPS%%", monitor_deps)
         return kconfig
 
@@ -321,7 +281,6 @@
         main_h = main_h.replace("%%MODEL_NAME%%", self.name)
         return main_h
 
->>>>>>> e8a457b7
     def __patch_file(self, file, marker, line):
         file_to_patch = os.path.join(self.rv_dir, file)
         content = self.__read_file(file_to_patch)
@@ -413,14 +372,6 @@
         path = "%s.c" % self.name
         self.__create_file(path, main_c)
 
-<<<<<<< HEAD
-        path = "%s.h" % self.name
-        self.__create_file(path, model_h)
-
-        trace_h = self.fill_trace_h()
-        path = "%s_trace.h" % self.name
-        self.__create_file(path, trace_h)
-=======
         if self.container:
             main_h = self.fill_main_container_h()
             path = "%s.h" % self.name
@@ -433,7 +384,6 @@
             trace_h = self.fill_trace_h()
             path = "%s_trace.h" % self.name
             self.__create_file(path, trace_h)
->>>>>>> e8a457b7
 
         kconfig = self.fill_kconfig()
         self.__create_file("Kconfig", kconfig)