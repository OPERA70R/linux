--- conflicted
+++ resolved
@@ -311,11 +311,7 @@
 	__write_pkey_reg(pkey_reg);
 
 	/* Protect the new stack with MPK 1 */
-<<<<<<< HEAD
-	pkey = sys_pkey_alloc(0, 0);
-=======
 	pkey = sys_pkey_alloc(0, PKEY_UNRESTRICTED);
->>>>>>> e8a457b7
 	sys_mprotect_pkey(stack, STACK_SIZE, PROT_READ | PROT_WRITE, pkey);
 
 	/* Set up alternate signal stack that will use the default MPK */
@@ -488,11 +484,7 @@
 	__write_pkey_reg(pkey_reg);
 
 	/* Protect the stack with MPK 2 */
-<<<<<<< HEAD
-	pkey = sys_pkey_alloc(0, 0);
-=======
 	pkey = sys_pkey_alloc(0, PKEY_UNRESTRICTED);
->>>>>>> e8a457b7
 	sys_mprotect_pkey(stack, STACK_SIZE, PROT_READ | PROT_WRITE, pkey);
 
 	/* Set up alternate signal stack that will use the default MPK */
