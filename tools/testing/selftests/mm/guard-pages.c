// SPDX-License-Identifier: GPL-2.0-or-later

#define _GNU_SOURCE
#include "../kselftest_harness.h"
#include <asm-generic/mman.h> /* Force the import of the tools version. */
#include <assert.h>
#include <errno.h>
#include <fcntl.h>
#include <linux/userfaultfd.h>
#include <setjmp.h>
#include <signal.h>
#include <stdbool.h>
#include <stdio.h>
#include <stdlib.h>
#include <string.h>
#include <sys/ioctl.h>
#include <sys/mman.h>
#include <sys/syscall.h>
#include <sys/uio.h>
#include <unistd.h>

#include "../pidfd/pidfd.h"

/*
 * Ignore the checkpatch warning, as per the C99 standard, section 7.14.1.1:
 *
 * "If the signal occurs other than as the result of calling the abort or raise
 *  function, the behavior is undefined if the signal handler refers to any
 *  object with static storage duration other than by assigning a value to an
 *  object declared as volatile sig_atomic_t"
 */
static volatile sig_atomic_t signal_jump_set;
static sigjmp_buf signal_jmp_buf;

/*
 * Ignore the checkpatch warning, we must read from x but don't want to do
 * anything with it in order to trigger a read page fault. We therefore must use
 * volatile to stop the compiler from optimising this away.
 */
#define FORCE_READ(x) (*(volatile typeof(x) *)x)

static int userfaultfd(int flags)
{
	return syscall(SYS_userfaultfd, flags);
}

static void handle_fatal(int c)
{
	if (!signal_jump_set)
		return;

	siglongjmp(signal_jmp_buf, c);
}

static ssize_t sys_process_madvise(int pidfd, const struct iovec *iovec,
				   size_t n, int advice, unsigned int flags)
{
	return syscall(__NR_process_madvise, pidfd, iovec, n, advice, flags);
}

static ssize_t sys_process_madvise(int pidfd, const struct iovec *iovec,
				   size_t n, int advice, unsigned int flags)
{
	return syscall(__NR_process_madvise, pidfd, iovec, n, advice, flags);
}

/*
 * Enable our signal catcher and try to read/write the specified buffer. The
 * return value indicates whether the read/write succeeds without a fatal
 * signal.
 */
static bool try_access_buf(char *ptr, bool write)
{
	bool failed;

	/* Tell signal handler to jump back here on fatal signal. */
	signal_jump_set = true;
	/* If a fatal signal arose, we will jump back here and failed is set. */
	failed = sigsetjmp(signal_jmp_buf, 0) != 0;

	if (!failed) {
		if (write)
			*ptr = 'x';
		else
			FORCE_READ(ptr);
	}

	signal_jump_set = false;
	return !failed;
}

/* Try and read from a buffer, return true if no fatal signal. */
static bool try_read_buf(char *ptr)
{
	return try_access_buf(ptr, false);
}

/* Try and write to a buffer, return true if no fatal signal. */
static bool try_write_buf(char *ptr)
{
	return try_access_buf(ptr, true);
}

/*
 * Try and BOTH read from AND write to a buffer, return true if BOTH operations
 * succeed.
 */
static bool try_read_write_buf(char *ptr)
{
	return try_read_buf(ptr) && try_write_buf(ptr);
}

FIXTURE(guard_pages)
{
	unsigned long page_size;
};

FIXTURE_SETUP(guard_pages)
{
	struct sigaction act = {
		.sa_handler = &handle_fatal,
		.sa_flags = SA_NODEFER,
	};

	sigemptyset(&act.sa_mask);
	if (sigaction(SIGSEGV, &act, NULL))
		ksft_exit_fail_perror("sigaction");

	self->page_size = (unsigned long)sysconf(_SC_PAGESIZE);
};

FIXTURE_TEARDOWN(guard_pages)
{
	struct sigaction act = {
		.sa_handler = SIG_DFL,
		.sa_flags = SA_NODEFER,
	};

	sigemptyset(&act.sa_mask);
	sigaction(SIGSEGV, &act, NULL);
}

TEST_F(guard_pages, basic)
{
	const unsigned long NUM_PAGES = 10;
	const unsigned long page_size = self->page_size;
	char *ptr;
	int i;

	ptr = mmap(NULL, NUM_PAGES * page_size, PROT_READ | PROT_WRITE,
		   MAP_PRIVATE | MAP_ANON, -1, 0);
	ASSERT_NE(ptr, MAP_FAILED);

	/* Trivially assert we can touch the first page. */
	ASSERT_TRUE(try_read_write_buf(ptr));

	ASSERT_EQ(madvise(ptr, page_size, MADV_GUARD_INSTALL), 0);

	/* Establish that 1st page SIGSEGV's. */
	ASSERT_FALSE(try_read_write_buf(ptr));

	/* Ensure we can touch everything else.*/
	for (i = 1; i < NUM_PAGES; i++) {
		char *curr = &ptr[i * page_size];

		ASSERT_TRUE(try_read_write_buf(curr));
	}

	/* Establish a guard page at the end of the mapping. */
	ASSERT_EQ(madvise(&ptr[(NUM_PAGES - 1) * page_size], page_size,
			  MADV_GUARD_INSTALL), 0);

	/* Check that both guard pages result in SIGSEGV. */
	ASSERT_FALSE(try_read_write_buf(ptr));
	ASSERT_FALSE(try_read_write_buf(&ptr[(NUM_PAGES - 1) * page_size]));

	/* Remove the first guard page. */
	ASSERT_FALSE(madvise(ptr, page_size, MADV_GUARD_REMOVE));

	/* Make sure we can touch it. */
	ASSERT_TRUE(try_read_write_buf(ptr));

	/* Remove the last guard page. */
	ASSERT_FALSE(madvise(&ptr[(NUM_PAGES - 1) * page_size], page_size,
			     MADV_GUARD_REMOVE));

	/* Make sure we can touch it. */
	ASSERT_TRUE(try_read_write_buf(&ptr[(NUM_PAGES - 1) * page_size]));

	/*
	 *  Test setting a _range_ of pages, namely the first 3. The first of
	 *  these be faulted in, so this also tests that we can install guard
	 *  pages over backed pages.
	 */
	ASSERT_EQ(madvise(ptr, 3 * page_size, MADV_GUARD_INSTALL), 0);

	/* Make sure they are all guard pages. */
	for (i = 0; i < 3; i++) {
		char *curr = &ptr[i * page_size];

		ASSERT_FALSE(try_read_write_buf(curr));
	}

	/* Make sure the rest are not. */
	for (i = 3; i < NUM_PAGES; i++) {
		char *curr = &ptr[i * page_size];

		ASSERT_TRUE(try_read_write_buf(curr));
	}

	/* Remove guard pages. */
	ASSERT_EQ(madvise(ptr, NUM_PAGES * page_size, MADV_GUARD_REMOVE), 0);

	/* Now make sure we can touch everything. */
	for (i = 0; i < NUM_PAGES; i++) {
		char *curr = &ptr[i * page_size];

		ASSERT_TRUE(try_read_write_buf(curr));
	}

	/*
	 * Now remove all guard pages, make sure we don't remove existing
	 * entries.
	 */
	ASSERT_EQ(madvise(ptr, NUM_PAGES * page_size, MADV_GUARD_REMOVE), 0);

	for (i = 0; i < NUM_PAGES * page_size; i += page_size) {
		char chr = ptr[i];

		ASSERT_EQ(chr, 'x');
	}

	ASSERT_EQ(munmap(ptr, NUM_PAGES * page_size), 0);
}

/* Assert that operations applied across multiple VMAs work as expected. */
TEST_F(guard_pages, multi_vma)
{
	const unsigned long page_size = self->page_size;
	char *ptr_region, *ptr, *ptr1, *ptr2, *ptr3;
	int i;

	/* Reserve a 100 page region over which we can install VMAs. */
	ptr_region = mmap(NULL, 100 * page_size, PROT_NONE,
			  MAP_ANON | MAP_PRIVATE, -1, 0);
	ASSERT_NE(ptr_region, MAP_FAILED);

	/* Place a VMA of 10 pages size at the start of the region. */
	ptr1 = mmap(ptr_region, 10 * page_size, PROT_READ | PROT_WRITE,
		    MAP_FIXED | MAP_ANON | MAP_PRIVATE, -1, 0);
	ASSERT_NE(ptr1, MAP_FAILED);

	/* Place a VMA of 5 pages size 50 pages into the region. */
	ptr2 = mmap(&ptr_region[50 * page_size], 5 * page_size,
		    PROT_READ | PROT_WRITE,
		    MAP_FIXED | MAP_ANON | MAP_PRIVATE, -1, 0);
	ASSERT_NE(ptr2, MAP_FAILED);

	/* Place a VMA of 20 pages size at the end of the region. */
	ptr3 = mmap(&ptr_region[80 * page_size], 20 * page_size,
		    PROT_READ | PROT_WRITE,
		    MAP_FIXED | MAP_ANON | MAP_PRIVATE, -1, 0);
	ASSERT_NE(ptr3, MAP_FAILED);

	/* Unmap gaps. */
	ASSERT_EQ(munmap(&ptr_region[10 * page_size], 40 * page_size), 0);
	ASSERT_EQ(munmap(&ptr_region[55 * page_size], 25 * page_size), 0);

	/*
	 * We end up with VMAs like this:
	 *
	 * 0    10 .. 50   55 .. 80   100
	 * [---]      [---]      [---]
	 */

	/*
	 * Now mark the whole range as guard pages and make sure all VMAs are as
	 * such.
	 */

	/*
	 * madvise() is certifiable and lets you perform operations over gaps,
	 * everything works, but it indicates an error and errno is set to
	 * -ENOMEM. Also if anything runs out of memory it is set to
	 * -ENOMEM. You are meant to guess which is which.
	 */
	ASSERT_EQ(madvise(ptr_region, 100 * page_size, MADV_GUARD_INSTALL), -1);
	ASSERT_EQ(errno, ENOMEM);

	for (i = 0; i < 10; i++) {
		char *curr = &ptr1[i * page_size];

		ASSERT_FALSE(try_read_write_buf(curr));
	}

	for (i = 0; i < 5; i++) {
		char *curr = &ptr2[i * page_size];

		ASSERT_FALSE(try_read_write_buf(curr));
	}

	for (i = 0; i < 20; i++) {
		char *curr = &ptr3[i * page_size];

		ASSERT_FALSE(try_read_write_buf(curr));
	}

	/* Now remove guar pages over range and assert the opposite. */

	ASSERT_EQ(madvise(ptr_region, 100 * page_size, MADV_GUARD_REMOVE), -1);
	ASSERT_EQ(errno, ENOMEM);

	for (i = 0; i < 10; i++) {
		char *curr = &ptr1[i * page_size];

		ASSERT_TRUE(try_read_write_buf(curr));
	}

	for (i = 0; i < 5; i++) {
		char *curr = &ptr2[i * page_size];

		ASSERT_TRUE(try_read_write_buf(curr));
	}

	for (i = 0; i < 20; i++) {
		char *curr = &ptr3[i * page_size];

		ASSERT_TRUE(try_read_write_buf(curr));
	}

	/* Now map incompatible VMAs in the gaps. */
	ptr = mmap(&ptr_region[10 * page_size], 40 * page_size,
		   PROT_READ | PROT_WRITE | PROT_EXEC,
		   MAP_FIXED | MAP_ANON | MAP_PRIVATE, -1, 0);
	ASSERT_NE(ptr, MAP_FAILED);
	ptr = mmap(&ptr_region[55 * page_size], 25 * page_size,
		   PROT_READ | PROT_WRITE | PROT_EXEC,
		   MAP_FIXED | MAP_ANON | MAP_PRIVATE, -1, 0);
	ASSERT_NE(ptr, MAP_FAILED);

	/*
	 * We end up with VMAs like this:
	 *
	 * 0    10 .. 50   55 .. 80   100
	 * [---][xxxx][---][xxxx][---]
	 *
	 * Where 'x' signifies VMAs that cannot be merged with those adjacent to
	 * them.
	 */

	/* Multiple VMAs adjacent to one another should result in no error. */
	ASSERT_EQ(madvise(ptr_region, 100 * page_size, MADV_GUARD_INSTALL), 0);
	for (i = 0; i < 100; i++) {
		char *curr = &ptr_region[i * page_size];

		ASSERT_FALSE(try_read_write_buf(curr));
	}
	ASSERT_EQ(madvise(ptr_region, 100 * page_size, MADV_GUARD_REMOVE), 0);
	for (i = 0; i < 100; i++) {
		char *curr = &ptr_region[i * page_size];

		ASSERT_TRUE(try_read_write_buf(curr));
	}

	/* Cleanup. */
	ASSERT_EQ(munmap(ptr_region, 100 * page_size), 0);
}

/*
 * Assert that batched operations performed using process_madvise() work as
 * expected.
 */
TEST_F(guard_pages, process_madvise)
{
	const unsigned long page_size = self->page_size;
	char *ptr_region, *ptr1, *ptr2, *ptr3;
	ssize_t count;
	struct iovec vec[6];

	/* Reserve region to map over. */
	ptr_region = mmap(NULL, 100 * page_size, PROT_NONE,
			  MAP_ANON | MAP_PRIVATE, -1, 0);
	ASSERT_NE(ptr_region, MAP_FAILED);

	/*
	 * 10 pages offset 1 page into reserve region. We MAP_POPULATE so we
	 * overwrite existing entries and test this code path against
	 * overwriting existing entries.
	 */
	ptr1 = mmap(&ptr_region[page_size], 10 * page_size,
		    PROT_READ | PROT_WRITE,
		    MAP_FIXED | MAP_ANON | MAP_PRIVATE | MAP_POPULATE, -1, 0);
	ASSERT_NE(ptr1, MAP_FAILED);
	/* We want guard markers at start/end of each VMA. */
	vec[0].iov_base = ptr1;
	vec[0].iov_len = page_size;
	vec[1].iov_base = &ptr1[9 * page_size];
	vec[1].iov_len = page_size;

	/* 5 pages offset 50 pages into reserve region. */
	ptr2 = mmap(&ptr_region[50 * page_size], 5 * page_size,
		    PROT_READ | PROT_WRITE,
		    MAP_FIXED | MAP_ANON | MAP_PRIVATE, -1, 0);
	ASSERT_NE(ptr2, MAP_FAILED);
	vec[2].iov_base = ptr2;
	vec[2].iov_len = page_size;
	vec[3].iov_base = &ptr2[4 * page_size];
	vec[3].iov_len = page_size;

	/* 20 pages offset 79 pages into reserve region. */
	ptr3 = mmap(&ptr_region[79 * page_size], 20 * page_size,
		    PROT_READ | PROT_WRITE,
		    MAP_FIXED | MAP_ANON | MAP_PRIVATE, -1, 0);
	ASSERT_NE(ptr3, MAP_FAILED);
	vec[4].iov_base = ptr3;
	vec[4].iov_len = page_size;
	vec[5].iov_base = &ptr3[19 * page_size];
	vec[5].iov_len = page_size;

	/* Free surrounding VMAs. */
	ASSERT_EQ(munmap(ptr_region, page_size), 0);
	ASSERT_EQ(munmap(&ptr_region[11 * page_size], 39 * page_size), 0);
	ASSERT_EQ(munmap(&ptr_region[55 * page_size], 24 * page_size), 0);
	ASSERT_EQ(munmap(&ptr_region[99 * page_size], page_size), 0);

	/* Now guard in one step. */
<<<<<<< HEAD
	count = sys_process_madvise(pidfd, vec, 6, MADV_GUARD_INSTALL, 0);
=======
	count = sys_process_madvise(PIDFD_SELF, vec, 6, MADV_GUARD_INSTALL, 0);
>>>>>>> e8a457b7

	/* OK we don't have permission to do this, skip. */
	if (count == -1 && errno == EPERM)
		ksft_exit_skip("No process_madvise() permissions, try running as root.\n");

	/* Returns the number of bytes advised. */
	ASSERT_EQ(count, 6 * page_size);

	/* Now make sure the guarding was applied. */

	ASSERT_FALSE(try_read_write_buf(ptr1));
	ASSERT_FALSE(try_read_write_buf(&ptr1[9 * page_size]));

	ASSERT_FALSE(try_read_write_buf(ptr2));
	ASSERT_FALSE(try_read_write_buf(&ptr2[4 * page_size]));

	ASSERT_FALSE(try_read_write_buf(ptr3));
	ASSERT_FALSE(try_read_write_buf(&ptr3[19 * page_size]));

	/* Now do the same with unguard... */
<<<<<<< HEAD
	count = sys_process_madvise(pidfd, vec, 6, MADV_GUARD_REMOVE, 0);
=======
	count = sys_process_madvise(PIDFD_SELF, vec, 6, MADV_GUARD_REMOVE, 0);
>>>>>>> e8a457b7

	/* ...and everything should now succeed. */

	ASSERT_TRUE(try_read_write_buf(ptr1));
	ASSERT_TRUE(try_read_write_buf(&ptr1[9 * page_size]));

	ASSERT_TRUE(try_read_write_buf(ptr2));
	ASSERT_TRUE(try_read_write_buf(&ptr2[4 * page_size]));

	ASSERT_TRUE(try_read_write_buf(ptr3));
	ASSERT_TRUE(try_read_write_buf(&ptr3[19 * page_size]));

	/* Cleanup. */
	ASSERT_EQ(munmap(ptr1, 10 * page_size), 0);
	ASSERT_EQ(munmap(ptr2, 5 * page_size), 0);
	ASSERT_EQ(munmap(ptr3, 20 * page_size), 0);
}

/* Assert that unmapping ranges does not leave guard markers behind. */
TEST_F(guard_pages, munmap)
{
	const unsigned long page_size = self->page_size;
	char *ptr, *ptr_new1, *ptr_new2;

	ptr = mmap(NULL, 10 * page_size, PROT_READ | PROT_WRITE,
		   MAP_ANON | MAP_PRIVATE, -1, 0);
	ASSERT_NE(ptr, MAP_FAILED);

	/* Guard first and last pages. */
	ASSERT_EQ(madvise(ptr, page_size, MADV_GUARD_INSTALL), 0);
	ASSERT_EQ(madvise(&ptr[9 * page_size], page_size, MADV_GUARD_INSTALL), 0);

	/* Assert that they are guarded. */
	ASSERT_FALSE(try_read_write_buf(ptr));
	ASSERT_FALSE(try_read_write_buf(&ptr[9 * page_size]));

	/* Unmap them. */
	ASSERT_EQ(munmap(ptr, page_size), 0);
	ASSERT_EQ(munmap(&ptr[9 * page_size], page_size), 0);

	/* Map over them.*/
	ptr_new1 = mmap(ptr, page_size, PROT_READ | PROT_WRITE,
			MAP_FIXED | MAP_ANON | MAP_PRIVATE, -1, 0);
	ASSERT_NE(ptr_new1, MAP_FAILED);
	ptr_new2 = mmap(&ptr[9 * page_size], page_size, PROT_READ | PROT_WRITE,
			MAP_FIXED | MAP_ANON | MAP_PRIVATE, -1, 0);
	ASSERT_NE(ptr_new2, MAP_FAILED);

	/* Assert that they are now not guarded. */
	ASSERT_TRUE(try_read_write_buf(ptr_new1));
	ASSERT_TRUE(try_read_write_buf(ptr_new2));

	/* Cleanup. */
	ASSERT_EQ(munmap(ptr, 10 * page_size), 0);
}

/* Assert that mprotect() operations have no bearing on guard markers. */
TEST_F(guard_pages, mprotect)
{
	const unsigned long page_size = self->page_size;
	char *ptr;
	int i;

	ptr = mmap(NULL, 10 * page_size, PROT_READ | PROT_WRITE,
		   MAP_ANON | MAP_PRIVATE, -1, 0);
	ASSERT_NE(ptr, MAP_FAILED);

	/* Guard the middle of the range. */
	ASSERT_EQ(madvise(&ptr[5 * page_size], 2 * page_size,
			  MADV_GUARD_INSTALL), 0);

	/* Assert that it is indeed guarded. */
	ASSERT_FALSE(try_read_write_buf(&ptr[5 * page_size]));
	ASSERT_FALSE(try_read_write_buf(&ptr[6 * page_size]));

	/* Now make these pages read-only. */
	ASSERT_EQ(mprotect(&ptr[5 * page_size], 2 * page_size, PROT_READ), 0);

	/* Make sure the range is still guarded. */
	ASSERT_FALSE(try_read_buf(&ptr[5 * page_size]));
	ASSERT_FALSE(try_read_buf(&ptr[6 * page_size]));

	/* Make sure we can guard again without issue.*/
	ASSERT_EQ(madvise(&ptr[5 * page_size], 2 * page_size,
			  MADV_GUARD_INSTALL), 0);

	/* Make sure the range is, yet again, still guarded. */
	ASSERT_FALSE(try_read_buf(&ptr[5 * page_size]));
	ASSERT_FALSE(try_read_buf(&ptr[6 * page_size]));

	/* Now unguard the whole range. */
	ASSERT_EQ(madvise(ptr, 10 * page_size, MADV_GUARD_REMOVE), 0);

	/* Make sure the whole range is readable. */
	for (i = 0; i < 10; i++) {
		char *curr = &ptr[i * page_size];

		ASSERT_TRUE(try_read_buf(curr));
	}

	/* Cleanup. */
	ASSERT_EQ(munmap(ptr, 10 * page_size), 0);
}

/* Split and merge VMAs and make sure guard pages still behave. */
TEST_F(guard_pages, split_merge)
{
	const unsigned long page_size = self->page_size;
	char *ptr, *ptr_new;
	int i;

	ptr = mmap(NULL, 10 * page_size, PROT_READ | PROT_WRITE,
		   MAP_ANON | MAP_PRIVATE, -1, 0);
	ASSERT_NE(ptr, MAP_FAILED);

	/* Guard the whole range. */
	ASSERT_EQ(madvise(ptr, 10 * page_size, MADV_GUARD_INSTALL), 0);

	/* Make sure the whole range is guarded. */
	for (i = 0; i < 10; i++) {
		char *curr = &ptr[i * page_size];

		ASSERT_FALSE(try_read_write_buf(curr));
	}

	/* Now unmap some pages in the range so we split. */
	ASSERT_EQ(munmap(&ptr[2 * page_size], page_size), 0);
	ASSERT_EQ(munmap(&ptr[5 * page_size], page_size), 0);
	ASSERT_EQ(munmap(&ptr[8 * page_size], page_size), 0);

	/* Make sure the remaining ranges are guarded post-split. */
	for (i = 0; i < 2; i++) {
		char *curr = &ptr[i * page_size];

		ASSERT_FALSE(try_read_write_buf(curr));
	}
	for (i = 2; i < 5; i++) {
		char *curr = &ptr[i * page_size];

		ASSERT_FALSE(try_read_write_buf(curr));
	}
	for (i = 6; i < 8; i++) {
		char *curr = &ptr[i * page_size];

		ASSERT_FALSE(try_read_write_buf(curr));
	}
	for (i = 9; i < 10; i++) {
		char *curr = &ptr[i * page_size];

		ASSERT_FALSE(try_read_write_buf(curr));
	}

	/* Now map them again - the unmap will have cleared the guards. */
	ptr_new = mmap(&ptr[2 * page_size], page_size, PROT_READ | PROT_WRITE,
		       MAP_FIXED | MAP_ANON | MAP_PRIVATE, -1, 0);
	ASSERT_NE(ptr_new, MAP_FAILED);
	ptr_new = mmap(&ptr[5 * page_size], page_size, PROT_READ | PROT_WRITE,
		       MAP_FIXED | MAP_ANON | MAP_PRIVATE, -1, 0);
	ASSERT_NE(ptr_new, MAP_FAILED);
	ptr_new = mmap(&ptr[8 * page_size], page_size, PROT_READ | PROT_WRITE,
		       MAP_FIXED | MAP_ANON | MAP_PRIVATE, -1, 0);
	ASSERT_NE(ptr_new, MAP_FAILED);

	/* Now make sure guard pages are established. */
	for (i = 0; i < 10; i++) {
		char *curr = &ptr[i * page_size];
		bool result = try_read_write_buf(curr);
		bool expect_true = i == 2 || i == 5 || i == 8;

		ASSERT_TRUE(expect_true ? result : !result);
	}

	/* Now guard everything again. */
	ASSERT_EQ(madvise(ptr, 10 * page_size, MADV_GUARD_INSTALL), 0);

	/* Make sure the whole range is guarded. */
	for (i = 0; i < 10; i++) {
		char *curr = &ptr[i * page_size];

		ASSERT_FALSE(try_read_write_buf(curr));
	}

	/* Now split the range into three. */
	ASSERT_EQ(mprotect(ptr, 3 * page_size, PROT_READ), 0);
	ASSERT_EQ(mprotect(&ptr[7 * page_size], 3 * page_size, PROT_READ), 0);

	/* Make sure the whole range is guarded for read. */
	for (i = 0; i < 10; i++) {
		char *curr = &ptr[i * page_size];

		ASSERT_FALSE(try_read_buf(curr));
	}

	/* Now reset protection bits so we merge the whole thing. */
	ASSERT_EQ(mprotect(ptr, 3 * page_size, PROT_READ | PROT_WRITE), 0);
	ASSERT_EQ(mprotect(&ptr[7 * page_size], 3 * page_size,
			   PROT_READ | PROT_WRITE), 0);

	/* Make sure the whole range is still guarded. */
	for (i = 0; i < 10; i++) {
		char *curr = &ptr[i * page_size];

		ASSERT_FALSE(try_read_write_buf(curr));
	}

	/* Split range into 3 again... */
	ASSERT_EQ(mprotect(ptr, 3 * page_size, PROT_READ), 0);
	ASSERT_EQ(mprotect(&ptr[7 * page_size], 3 * page_size, PROT_READ), 0);

	/* ...and unguard the whole range. */
	ASSERT_EQ(madvise(ptr, 10 * page_size, MADV_GUARD_REMOVE), 0);

	/* Make sure the whole range is remedied for read. */
	for (i = 0; i < 10; i++) {
		char *curr = &ptr[i * page_size];

		ASSERT_TRUE(try_read_buf(curr));
	}

	/* Merge them again. */
	ASSERT_EQ(mprotect(ptr, 3 * page_size, PROT_READ | PROT_WRITE), 0);
	ASSERT_EQ(mprotect(&ptr[7 * page_size], 3 * page_size,
			   PROT_READ | PROT_WRITE), 0);

	/* Now ensure the merged range is remedied for read/write. */
	for (i = 0; i < 10; i++) {
		char *curr = &ptr[i * page_size];

		ASSERT_TRUE(try_read_write_buf(curr));
	}

	/* Cleanup. */
	ASSERT_EQ(munmap(ptr, 10 * page_size), 0);
}

/* Assert that MADV_DONTNEED does not remove guard markers. */
TEST_F(guard_pages, dontneed)
{
	const unsigned long page_size = self->page_size;
	char *ptr;
	int i;

	ptr = mmap(NULL, 10 * page_size, PROT_READ | PROT_WRITE,
		   MAP_ANON | MAP_PRIVATE, -1, 0);
	ASSERT_NE(ptr, MAP_FAILED);

	/* Back the whole range. */
	for (i = 0; i < 10; i++) {
		char *curr = &ptr[i * page_size];

		*curr = 'y';
	}

	/* Guard every other page. */
	for (i = 0; i < 10; i += 2) {
		char *curr = &ptr[i * page_size];
		int res = madvise(curr, page_size, MADV_GUARD_INSTALL);

		ASSERT_EQ(res, 0);
	}

	/* Indicate that we don't need any of the range. */
	ASSERT_EQ(madvise(ptr, 10 * page_size, MADV_DONTNEED), 0);

	/* Check to ensure guard markers are still in place. */
	for (i = 0; i < 10; i++) {
		char *curr = &ptr[i * page_size];
		bool result = try_read_buf(curr);

		if (i % 2 == 0) {
			ASSERT_FALSE(result);
		} else {
			ASSERT_TRUE(result);
			/* Make sure we really did get reset to zero page. */
			ASSERT_EQ(*curr, '\0');
		}

		/* Now write... */
		result = try_write_buf(&ptr[i * page_size]);

		/* ...and make sure same result. */
		ASSERT_TRUE(i % 2 != 0 ? result : !result);
	}

	/* Cleanup. */
	ASSERT_EQ(munmap(ptr, 10 * page_size), 0);
}

/* Assert that mlock()'ed pages work correctly with guard markers. */
TEST_F(guard_pages, mlock)
{
	const unsigned long page_size = self->page_size;
	char *ptr;
	int i;

	ptr = mmap(NULL, 10 * page_size, PROT_READ | PROT_WRITE,
		   MAP_ANON | MAP_PRIVATE, -1, 0);
	ASSERT_NE(ptr, MAP_FAILED);

	/* Populate. */
	for (i = 0; i < 10; i++) {
		char *curr = &ptr[i * page_size];

		*curr = 'y';
	}

	/* Lock. */
	ASSERT_EQ(mlock(ptr, 10 * page_size), 0);

	/* Now try to guard, should fail with EINVAL. */
	ASSERT_EQ(madvise(ptr, 10 * page_size, MADV_GUARD_INSTALL), -1);
	ASSERT_EQ(errno, EINVAL);

	/* OK unlock. */
	ASSERT_EQ(munlock(ptr, 10 * page_size), 0);

	/* Guard first half of range, should now succeed. */
	ASSERT_EQ(madvise(ptr, 5 * page_size, MADV_GUARD_INSTALL), 0);

	/* Make sure guard works. */
	for (i = 0; i < 10; i++) {
		char *curr = &ptr[i * page_size];
		bool result = try_read_write_buf(curr);

		if (i < 5) {
			ASSERT_FALSE(result);
		} else {
			ASSERT_TRUE(result);
			ASSERT_EQ(*curr, 'x');
		}
	}

	/*
	 * Now lock the latter part of the range. We can't lock the guard pages,
	 * as this would result in the pages being populated and the guarding
	 * would cause this to error out.
	 */
	ASSERT_EQ(mlock(&ptr[5 * page_size], 5 * page_size), 0);

	/*
	 * Now remove guard pages, we permit mlock()'d ranges to have guard
	 * pages removed as it is a non-destructive operation.
	 */
	ASSERT_EQ(madvise(ptr, 10 * page_size, MADV_GUARD_REMOVE), 0);

	/* Now check that no guard pages remain. */
	for (i = 0; i < 10; i++) {
		char *curr = &ptr[i * page_size];

		ASSERT_TRUE(try_read_write_buf(curr));
	}

	/* Cleanup. */
	ASSERT_EQ(munmap(ptr, 10 * page_size), 0);
}

/*
 * Assert that moving, extending and shrinking memory via mremap() retains
 * guard markers where possible.
 *
 * - Moving a mapping alone should retain markers as they are.
 */
TEST_F(guard_pages, mremap_move)
{
	const unsigned long page_size = self->page_size;
	char *ptr, *ptr_new;

	/* Map 5 pages. */
	ptr = mmap(NULL, 5 * page_size, PROT_READ | PROT_WRITE,
		   MAP_ANON | MAP_PRIVATE, -1, 0);
	ASSERT_NE(ptr, MAP_FAILED);

	/* Place guard markers at both ends of the 5 page span. */
	ASSERT_EQ(madvise(ptr, page_size, MADV_GUARD_INSTALL), 0);
	ASSERT_EQ(madvise(&ptr[4 * page_size], page_size, MADV_GUARD_INSTALL), 0);

	/* Make sure the guard pages are in effect. */
	ASSERT_FALSE(try_read_write_buf(ptr));
	ASSERT_FALSE(try_read_write_buf(&ptr[4 * page_size]));

	/* Map a new region we will move this range into. Doing this ensures
	 * that we have reserved a range to map into.
	 */
	ptr_new = mmap(NULL, 5 * page_size, PROT_NONE, MAP_ANON | MAP_PRIVATE,
		       -1, 0);
	ASSERT_NE(ptr_new, MAP_FAILED);

	ASSERT_EQ(mremap(ptr, 5 * page_size, 5 * page_size,
			 MREMAP_MAYMOVE | MREMAP_FIXED, ptr_new), ptr_new);

	/* Make sure the guard markers are retained. */
	ASSERT_FALSE(try_read_write_buf(ptr_new));
	ASSERT_FALSE(try_read_write_buf(&ptr_new[4 * page_size]));

	/*
	 * Clean up - we only need reference the new pointer as we overwrote the
	 * PROT_NONE range and moved the existing one.
	 */
	munmap(ptr_new, 5 * page_size);
}

/*
 * Assert that moving, extending and shrinking memory via mremap() retains
 * guard markers where possible.
 *
 * Expanding should retain guard pages, only now in different position. The user
 * will have to remove guard pages manually to fix up (they'd have to do the
 * same if it were a PROT_NONE mapping).
 */
TEST_F(guard_pages, mremap_expand)
{
	const unsigned long page_size = self->page_size;
	char *ptr, *ptr_new;

	/* Map 10 pages... */
	ptr = mmap(NULL, 10 * page_size, PROT_READ | PROT_WRITE,
		   MAP_ANON | MAP_PRIVATE, -1, 0);
	ASSERT_NE(ptr, MAP_FAILED);
	/* ...But unmap the last 5 so we can ensure we can expand into them. */
	ASSERT_EQ(munmap(&ptr[5 * page_size], 5 * page_size), 0);

	/* Place guard markers at both ends of the 5 page span. */
	ASSERT_EQ(madvise(ptr, page_size, MADV_GUARD_INSTALL), 0);
	ASSERT_EQ(madvise(&ptr[4 * page_size], page_size, MADV_GUARD_INSTALL), 0);

	/* Make sure the guarding is in effect. */
	ASSERT_FALSE(try_read_write_buf(ptr));
	ASSERT_FALSE(try_read_write_buf(&ptr[4 * page_size]));

	/* Now expand to 10 pages. */
	ptr = mremap(ptr, 5 * page_size, 10 * page_size, 0);
	ASSERT_NE(ptr, MAP_FAILED);

	/*
	 * Make sure the guard markers are retained in their original positions.
	 */
	ASSERT_FALSE(try_read_write_buf(ptr));
	ASSERT_FALSE(try_read_write_buf(&ptr[4 * page_size]));

	/* Reserve a region which we can move to and expand into. */
	ptr_new = mmap(NULL, 20 * page_size, PROT_NONE,
		       MAP_ANON | MAP_PRIVATE, -1, 0);
	ASSERT_NE(ptr_new, MAP_FAILED);

	/* Now move and expand into it. */
	ptr = mremap(ptr, 10 * page_size, 20 * page_size,
		     MREMAP_MAYMOVE | MREMAP_FIXED, ptr_new);
	ASSERT_EQ(ptr, ptr_new);

	/*
	 * Again, make sure the guard markers are retained in their original positions.
	 */
	ASSERT_FALSE(try_read_write_buf(ptr));
	ASSERT_FALSE(try_read_write_buf(&ptr[4 * page_size]));

	/*
	 * A real user would have to remove guard markers, but would reasonably
	 * expect all characteristics of the mapping to be retained, including
	 * guard markers.
	 */

	/* Cleanup. */
	munmap(ptr, 20 * page_size);
}
/*
 * Assert that moving, extending and shrinking memory via mremap() retains
 * guard markers where possible.
 *
 * Shrinking will result in markers that are shrunk over being removed. Again,
 * if the user were using a PROT_NONE mapping they'd have to manually fix this
 * up also so this is OK.
 */
TEST_F(guard_pages, mremap_shrink)
{
	const unsigned long page_size = self->page_size;
	char *ptr;
	int i;

	/* Map 5 pages. */
	ptr = mmap(NULL, 5 * page_size, PROT_READ | PROT_WRITE,
		   MAP_ANON | MAP_PRIVATE, -1, 0);
	ASSERT_NE(ptr, MAP_FAILED);

	/* Place guard markers at both ends of the 5 page span. */
	ASSERT_EQ(madvise(ptr, page_size, MADV_GUARD_INSTALL), 0);
	ASSERT_EQ(madvise(&ptr[4 * page_size], page_size, MADV_GUARD_INSTALL), 0);

	/* Make sure the guarding is in effect. */
	ASSERT_FALSE(try_read_write_buf(ptr));
	ASSERT_FALSE(try_read_write_buf(&ptr[4 * page_size]));

	/* Now shrink to 3 pages. */
	ptr = mremap(ptr, 5 * page_size, 3 * page_size, MREMAP_MAYMOVE);
	ASSERT_NE(ptr, MAP_FAILED);

	/* We expect the guard marker at the start to be retained... */
	ASSERT_FALSE(try_read_write_buf(ptr));

	/* ...But remaining pages will not have guard markers. */
	for (i = 1; i < 3; i++) {
		char *curr = &ptr[i * page_size];

		ASSERT_TRUE(try_read_write_buf(curr));
	}

	/*
	 * As with expansion, a real user would have to remove guard pages and
	 * fixup. But you'd have to do similar manual things with PROT_NONE
	 * mappings too.
	 */

	/*
	 * If we expand back to the original size, the end marker will, of
	 * course, no longer be present.
	 */
	ptr = mremap(ptr, 3 * page_size, 5 * page_size, 0);
	ASSERT_NE(ptr, MAP_FAILED);

	/* Again, we expect the guard marker at the start to be retained... */
	ASSERT_FALSE(try_read_write_buf(ptr));

	/* ...But remaining pages will not have guard markers. */
	for (i = 1; i < 5; i++) {
		char *curr = &ptr[i * page_size];

		ASSERT_TRUE(try_read_write_buf(curr));
	}

	/* Cleanup. */
	munmap(ptr, 5 * page_size);
}

/*
 * Assert that forking a process with VMAs that do not have VM_WIPEONFORK set
 * retain guard pages.
 */
TEST_F(guard_pages, fork)
{
	const unsigned long page_size = self->page_size;
	char *ptr;
	pid_t pid;
	int i;

	/* Map 10 pages. */
	ptr = mmap(NULL, 10 * page_size, PROT_READ | PROT_WRITE,
		   MAP_ANON | MAP_PRIVATE, -1, 0);
	ASSERT_NE(ptr, MAP_FAILED);

	/* Establish guard pages in the first 5 pages. */
	ASSERT_EQ(madvise(ptr, 5 * page_size, MADV_GUARD_INSTALL), 0);

	pid = fork();
	ASSERT_NE(pid, -1);
	if (!pid) {
		/* This is the child process now. */

		/* Assert that the guarding is in effect. */
		for (i = 0; i < 10; i++) {
			char *curr = &ptr[i * page_size];
			bool result = try_read_write_buf(curr);

			ASSERT_TRUE(i >= 5 ? result : !result);
		}

		/* Now unguard the range.*/
		ASSERT_EQ(madvise(ptr, 10 * page_size, MADV_GUARD_REMOVE), 0);

		exit(0);
	}

	/* Parent process. */

	/* Parent simply waits on child. */
	waitpid(pid, NULL, 0);

	/* Child unguard does not impact parent page table state. */
	for (i = 0; i < 10; i++) {
		char *curr = &ptr[i * page_size];
		bool result = try_read_write_buf(curr);

		ASSERT_TRUE(i >= 5 ? result : !result);
	}

	/* Cleanup. */
	ASSERT_EQ(munmap(ptr, 10 * page_size), 0);
}

/*
 * Assert expected behaviour after we fork populated ranges of anonymous memory
 * and then guard and unguard the range.
 */
TEST_F(guard_pages, fork_cow)
{
	const unsigned long page_size = self->page_size;
	char *ptr;
	pid_t pid;
	int i;

	/* Map 10 pages. */
	ptr = mmap(NULL, 10 * page_size, PROT_READ | PROT_WRITE,
		   MAP_ANON | MAP_PRIVATE, -1, 0);
	ASSERT_NE(ptr, MAP_FAILED);

	/* Populate range. */
	for (i = 0; i < 10 * page_size; i++) {
		char chr = 'a' + (i % 26);

		ptr[i] = chr;
	}

	pid = fork();
	ASSERT_NE(pid, -1);
	if (!pid) {
		/* This is the child process now. */

		/* Ensure the range is as expected. */
		for (i = 0; i < 10 * page_size; i++) {
			char expected = 'a' + (i % 26);
			char actual = ptr[i];

			ASSERT_EQ(actual, expected);
		}

		/* Establish guard pages across the whole range. */
		ASSERT_EQ(madvise(ptr, 10 * page_size, MADV_GUARD_INSTALL), 0);
		/* Remove it. */
		ASSERT_EQ(madvise(ptr, 10 * page_size, MADV_GUARD_REMOVE), 0);

		/*
		 * By removing the guard pages, the page tables will be
		 * cleared. Assert that we are looking at the zero page now.
		 */
		for (i = 0; i < 10 * page_size; i++) {
			char actual = ptr[i];

			ASSERT_EQ(actual, '\0');
		}

		exit(0);
	}

	/* Parent process. */

	/* Parent simply waits on child. */
	waitpid(pid, NULL, 0);

	/* Ensure the range is unchanged in parent anon range. */
	for (i = 0; i < 10 * page_size; i++) {
		char expected = 'a' + (i % 26);
		char actual = ptr[i];

		ASSERT_EQ(actual, expected);
	}

	/* Cleanup. */
	ASSERT_EQ(munmap(ptr, 10 * page_size), 0);
}

/*
 * Assert that forking a process with VMAs that do have VM_WIPEONFORK set
 * behave as expected.
 */
TEST_F(guard_pages, fork_wipeonfork)
{
	const unsigned long page_size = self->page_size;
	char *ptr;
	pid_t pid;
	int i;

	/* Map 10 pages. */
	ptr = mmap(NULL, 10 * page_size, PROT_READ | PROT_WRITE,
		   MAP_ANON | MAP_PRIVATE, -1, 0);
	ASSERT_NE(ptr, MAP_FAILED);

	/* Mark wipe on fork. */
	ASSERT_EQ(madvise(ptr, 10 * page_size, MADV_WIPEONFORK), 0);

	/* Guard the first 5 pages. */
	ASSERT_EQ(madvise(ptr, 5 * page_size, MADV_GUARD_INSTALL), 0);

	pid = fork();
	ASSERT_NE(pid, -1);
	if (!pid) {
		/* This is the child process now. */

		/* Guard will have been wiped. */
		for (i = 0; i < 10; i++) {
			char *curr = &ptr[i * page_size];

			ASSERT_TRUE(try_read_write_buf(curr));
		}

		exit(0);
	}

	/* Parent process. */

	waitpid(pid, NULL, 0);

	/* Guard markers should be in effect.*/
	for (i = 0; i < 10; i++) {
		char *curr = &ptr[i * page_size];
		bool result = try_read_write_buf(curr);

		ASSERT_TRUE(i >= 5 ? result : !result);
	}

	/* Cleanup. */
	ASSERT_EQ(munmap(ptr, 10 * page_size), 0);
}

/* Ensure that MADV_FREE retains guard entries as expected. */
TEST_F(guard_pages, lazyfree)
{
	const unsigned long page_size = self->page_size;
	char *ptr;
	int i;

	/* Map 10 pages. */
	ptr = mmap(NULL, 10 * page_size, PROT_READ | PROT_WRITE,
		   MAP_ANON | MAP_PRIVATE, -1, 0);
	ASSERT_NE(ptr, MAP_FAILED);

	/* Guard range. */
	ASSERT_EQ(madvise(ptr, 10 * page_size, MADV_GUARD_INSTALL), 0);

	/* Ensure guarded. */
	for (i = 0; i < 10; i++) {
		char *curr = &ptr[i * page_size];

		ASSERT_FALSE(try_read_write_buf(curr));
	}

	/* Lazyfree range. */
	ASSERT_EQ(madvise(ptr, 10 * page_size, MADV_FREE), 0);

	/* This should leave the guard markers in place. */
	for (i = 0; i < 10; i++) {
		char *curr = &ptr[i * page_size];

		ASSERT_FALSE(try_read_write_buf(curr));
	}

	/* Cleanup. */
	ASSERT_EQ(munmap(ptr, 10 * page_size), 0);
}

/* Ensure that MADV_POPULATE_READ, MADV_POPULATE_WRITE behave as expected. */
TEST_F(guard_pages, populate)
{
	const unsigned long page_size = self->page_size;
	char *ptr;

	/* Map 10 pages. */
	ptr = mmap(NULL, 10 * page_size, PROT_READ | PROT_WRITE,
		   MAP_ANON | MAP_PRIVATE, -1, 0);
	ASSERT_NE(ptr, MAP_FAILED);

	/* Guard range. */
	ASSERT_EQ(madvise(ptr, 10 * page_size, MADV_GUARD_INSTALL), 0);

	/* Populate read should error out... */
	ASSERT_EQ(madvise(ptr, 10 * page_size, MADV_POPULATE_READ), -1);
	ASSERT_EQ(errno, EFAULT);

	/* ...as should populate write. */
	ASSERT_EQ(madvise(ptr, 10 * page_size, MADV_POPULATE_WRITE), -1);
	ASSERT_EQ(errno, EFAULT);

	/* Cleanup. */
	ASSERT_EQ(munmap(ptr, 10 * page_size), 0);
}

/* Ensure that MADV_COLD, MADV_PAGEOUT do not remove guard markers. */
TEST_F(guard_pages, cold_pageout)
{
	const unsigned long page_size = self->page_size;
	char *ptr;
	int i;

	/* Map 10 pages. */
	ptr = mmap(NULL, 10 * page_size, PROT_READ | PROT_WRITE,
		   MAP_ANON | MAP_PRIVATE, -1, 0);
	ASSERT_NE(ptr, MAP_FAILED);

	/* Guard range. */
	ASSERT_EQ(madvise(ptr, 10 * page_size, MADV_GUARD_INSTALL), 0);

	/* Ensured guarded. */
	for (i = 0; i < 10; i++) {
		char *curr = &ptr[i * page_size];

		ASSERT_FALSE(try_read_write_buf(curr));
	}

	/* Now mark cold. This should have no impact on guard markers. */
	ASSERT_EQ(madvise(ptr, 10 * page_size, MADV_COLD), 0);

	/* Should remain guarded. */
	for (i = 0; i < 10; i++) {
		char *curr = &ptr[i * page_size];

		ASSERT_FALSE(try_read_write_buf(curr));
	}

	/* OK, now page out. This should equally, have no effect on markers. */
	ASSERT_EQ(madvise(ptr, 10 * page_size, MADV_PAGEOUT), 0);

	/* Should remain guarded. */
	for (i = 0; i < 10; i++) {
		char *curr = &ptr[i * page_size];

		ASSERT_FALSE(try_read_write_buf(curr));
	}

	/* Cleanup. */
	ASSERT_EQ(munmap(ptr, 10 * page_size), 0);
}

/* Ensure that guard pages do not break userfaultd. */
TEST_F(guard_pages, uffd)
{
	const unsigned long page_size = self->page_size;
	int uffd;
	char *ptr;
	int i;
	struct uffdio_api api = {
		.api = UFFD_API,
		.features = 0,
	};
	struct uffdio_register reg;
	struct uffdio_range range;

	/* Set up uffd. */
	uffd = userfaultfd(0);
	if (uffd == -1 && errno == EPERM)
		ksft_exit_skip("No userfaultfd permissions, try running as root.\n");
	ASSERT_NE(uffd, -1);

	ASSERT_EQ(ioctl(uffd, UFFDIO_API, &api), 0);

	/* Map 10 pages. */
	ptr = mmap(NULL, 10 * page_size, PROT_READ | PROT_WRITE,
		   MAP_ANON | MAP_PRIVATE, -1, 0);
	ASSERT_NE(ptr, MAP_FAILED);

	/* Register the range with uffd. */
	range.start = (unsigned long)ptr;
	range.len = 10 * page_size;
	reg.range = range;
	reg.mode = UFFDIO_REGISTER_MODE_MISSING;
	ASSERT_EQ(ioctl(uffd, UFFDIO_REGISTER, &reg), 0);

	/* Guard the range. This should not trigger the uffd. */
	ASSERT_EQ(madvise(ptr, 10 * page_size, MADV_GUARD_INSTALL), 0);

	/* The guarding should behave as usual with no uffd intervention. */
	for (i = 0; i < 10; i++) {
		char *curr = &ptr[i * page_size];

		ASSERT_FALSE(try_read_write_buf(curr));
	}

	/* Cleanup. */
	ASSERT_EQ(ioctl(uffd, UFFDIO_UNREGISTER, &range), 0);
	close(uffd);
	ASSERT_EQ(munmap(ptr, 10 * page_size), 0);
}

TEST_HARNESS_MAIN<|MERGE_RESOLUTION|>--- conflicted
+++ resolved
@@ -58,12 +58,6 @@
 	return syscall(__NR_process_madvise, pidfd, iovec, n, advice, flags);
 }
 
-static ssize_t sys_process_madvise(int pidfd, const struct iovec *iovec,
-				   size_t n, int advice, unsigned int flags)
-{
-	return syscall(__NR_process_madvise, pidfd, iovec, n, advice, flags);
-}
-
 /*
  * Enable our signal catcher and try to read/write the specified buffer. The
  * return value indicates whether the read/write succeeds without a fatal
@@ -424,11 +418,7 @@
 	ASSERT_EQ(munmap(&ptr_region[99 * page_size], page_size), 0);
 
 	/* Now guard in one step. */
-<<<<<<< HEAD
-	count = sys_process_madvise(pidfd, vec, 6, MADV_GUARD_INSTALL, 0);
-=======
 	count = sys_process_madvise(PIDFD_SELF, vec, 6, MADV_GUARD_INSTALL, 0);
->>>>>>> e8a457b7
 
 	/* OK we don't have permission to do this, skip. */
 	if (count == -1 && errno == EPERM)
@@ -449,11 +439,7 @@
 	ASSERT_FALSE(try_read_write_buf(&ptr3[19 * page_size]));
 
 	/* Now do the same with unguard... */
-<<<<<<< HEAD
-	count = sys_process_madvise(pidfd, vec, 6, MADV_GUARD_REMOVE, 0);
-=======
 	count = sys_process_madvise(PIDFD_SELF, vec, 6, MADV_GUARD_REMOVE, 0);
->>>>>>> e8a457b7
 
 	/* ...and everything should now succeed. */
 
