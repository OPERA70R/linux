// SPDX-License-Identifier: LGPL-2.1
/*
 * rseq.c
 *
 * Copyright (C) 2016 Mathieu Desnoyers <mathieu.desnoyers@efficios.com>
 *
 * This library is free software; you can redistribute it and/or
 * modify it under the terms of the GNU Lesser General Public
 * License as published by the Free Software Foundation; only
 * version 2.1 of the License.
 *
 * This library is distributed in the hope that it will be useful,
 * but WITHOUT ANY WARRANTY; without even the implied warranty of
 * MERCHANTABILITY or FITNESS FOR A PARTICULAR PURPOSE. See the GNU
 * Lesser General Public License for more details.
 */

#define _GNU_SOURCE
#include <errno.h>
#include <sched.h>
#include <stdio.h>
#include <stdlib.h>
#include <string.h>
#include <unistd.h>
#include <syscall.h>
#include <assert.h>
#include <signal.h>
#include <limits.h>
#include <dlfcn.h>
#include <stddef.h>
#include <sys/auxv.h>
#include <linux/auxvec.h>

#include <linux/compiler.h>

#include "../kselftest.h"
#include "rseq.h"

/*
 * Define weak versions to play nice with binaries that are statically linked
 * against a libc that doesn't support registering its own rseq.
 */
__weak ptrdiff_t __rseq_offset;
__weak unsigned int __rseq_size;
__weak unsigned int __rseq_flags;

static const ptrdiff_t *libc_rseq_offset_p = &__rseq_offset;
static const unsigned int *libc_rseq_size_p = &__rseq_size;
static const unsigned int *libc_rseq_flags_p = &__rseq_flags;

/* Offset from the thread pointer to the rseq area. */
ptrdiff_t rseq_offset;

/*
 * Size of the registered rseq area. 0 if the registration was
 * unsuccessful.
 */
unsigned int rseq_size = -1U;

/* Flags used during rseq registration.  */
unsigned int rseq_flags;

static int rseq_ownership;

/* Allocate a large area for the TLS. */
#define RSEQ_THREAD_AREA_ALLOC_SIZE	1024

/* Original struct rseq feature size is 20 bytes. */
#define ORIG_RSEQ_FEATURE_SIZE		20

/* Original struct rseq allocation size is 32 bytes. */
#define ORIG_RSEQ_ALLOC_SIZE		32

/*
 * Use a union to ensure we allocate a TLS area of 1024 bytes to accomodate an
 * rseq registration that is larger than the current rseq ABI.
 */
union rseq_tls {
	struct rseq_abi abi;
	char dummy[RSEQ_THREAD_AREA_ALLOC_SIZE];
};

static
__thread union rseq_tls __rseq __attribute__((tls_model("initial-exec"))) = {
	.abi = {
		.cpu_id = RSEQ_ABI_CPU_ID_UNINITIALIZED,
	},
};

static int sys_rseq(struct rseq_abi *rseq_abi, uint32_t rseq_len,
		    int flags, uint32_t sig)
{
	return syscall(__NR_rseq, rseq_abi, rseq_len, flags, sig);
}

static int sys_getcpu(unsigned *cpu, unsigned *node)
{
	return syscall(__NR_getcpu, cpu, node, NULL);
}

bool rseq_available(void)
{
	int rc;

	rc = sys_rseq(NULL, 0, 0, 0);
	if (rc != -1)
		abort();
	switch (errno) {
	case ENOSYS:
		return false;
	case EINVAL:
		return true;
	default:
		abort();
	}
}

/* The rseq areas need to be at least 32 bytes. */
static
unsigned int get_rseq_min_alloc_size(void)
{
	unsigned int alloc_size = rseq_size;

	if (alloc_size < ORIG_RSEQ_ALLOC_SIZE)
		alloc_size = ORIG_RSEQ_ALLOC_SIZE;
	return alloc_size;
}

/*
 * Return the feature size supported by the kernel.
 *
 * Depending on the value returned by getauxval(AT_RSEQ_FEATURE_SIZE):
 *
 * 0:   Return ORIG_RSEQ_FEATURE_SIZE (20)
 * > 0: Return the value from getauxval(AT_RSEQ_FEATURE_SIZE).
 *
 * It should never return a value below ORIG_RSEQ_FEATURE_SIZE.
 */
static
unsigned int get_rseq_kernel_feature_size(void)
{
	unsigned long auxv_rseq_feature_size, auxv_rseq_align;

	auxv_rseq_align = getauxval(AT_RSEQ_ALIGN);
	assert(!auxv_rseq_align || auxv_rseq_align <= RSEQ_THREAD_AREA_ALLOC_SIZE);

	auxv_rseq_feature_size = getauxval(AT_RSEQ_FEATURE_SIZE);
	assert(!auxv_rseq_feature_size || auxv_rseq_feature_size <= RSEQ_THREAD_AREA_ALLOC_SIZE);
	if (auxv_rseq_feature_size)
		return auxv_rseq_feature_size;
	else
		return ORIG_RSEQ_FEATURE_SIZE;
}

int rseq_register_current_thread(void)
{
	int rc;

	if (!rseq_ownership) {
		/* Treat libc's ownership as a successful registration. */
		return 0;
	}
	rc = sys_rseq(&__rseq.abi, get_rseq_min_alloc_size(), 0, RSEQ_SIG);
	if (rc) {
		/*
		 * After at least one thread has registered successfully
		 * (rseq_size > 0), the registration of other threads should
		 * never fail.
		 */
		if (RSEQ_READ_ONCE(rseq_size) > 0) {
			/* Incoherent success/failure within process. */
			abort();
		}
		return -1;
	}
	assert(rseq_current_cpu_raw() >= 0);

	/*
	 * The first thread to register sets the rseq_size to mimic the libc
	 * behavior.
	 */
	if (RSEQ_READ_ONCE(rseq_size) == 0) {
		RSEQ_WRITE_ONCE(rseq_size, get_rseq_kernel_feature_size());
	}

	return 0;
}

int rseq_unregister_current_thread(void)
{
	int rc;

	if (!rseq_ownership) {
		/* Treat libc's ownership as a successful unregistration. */
		return 0;
	}
	rc = sys_rseq(&__rseq.abi, get_rseq_min_alloc_size(), RSEQ_ABI_FLAG_UNREGISTER, RSEQ_SIG);
	if (rc)
		return -1;
	return 0;
}

static __attribute__((constructor))
void rseq_init(void)
{
	/*
	 * If the libc's registered rseq size isn't already valid, it may be
	 * because the binary is dynamically linked and not necessarily due to
	 * libc not having registered a restartable sequence.  Try to find the
	 * symbols if that's the case.
	 */
	if (!*libc_rseq_size_p) {
		libc_rseq_offset_p = dlsym(RTLD_NEXT, "__rseq_offset");
		libc_rseq_size_p = dlsym(RTLD_NEXT, "__rseq_size");
		libc_rseq_flags_p = dlsym(RTLD_NEXT, "__rseq_flags");
	}
	if (libc_rseq_size_p && libc_rseq_offset_p && libc_rseq_flags_p &&
			*libc_rseq_size_p != 0) {
		unsigned int libc_rseq_size;

		/* rseq registration owned by glibc */
		rseq_offset = *libc_rseq_offset_p;
		libc_rseq_size = *libc_rseq_size_p;
		rseq_flags = *libc_rseq_flags_p;

		/*
		 * Previous versions of glibc expose the value
		 * 32 even though the kernel only supported 20
		 * bytes initially. Therefore treat 32 as a
		 * special-case. glibc 2.40 exposes a 20 bytes
		 * __rseq_size without using getauxval(3) to
		 * query the supported size, while still allocating a 32
		 * bytes area. Also treat 20 as a special-case.
		 *
		 * Special-cases are handled by using the following
		 * value as active feature set size:
		 *
		 *   rseq_size = min(32, get_rseq_kernel_feature_size())
		 */
		switch (libc_rseq_size) {
		case ORIG_RSEQ_FEATURE_SIZE:
			fallthrough;
		case ORIG_RSEQ_ALLOC_SIZE:
		{
			unsigned int rseq_kernel_feature_size = get_rseq_kernel_feature_size();

			if (rseq_kernel_feature_size < ORIG_RSEQ_ALLOC_SIZE)
				rseq_size = rseq_kernel_feature_size;
			else
				rseq_size = ORIG_RSEQ_ALLOC_SIZE;
			break;
		}
		default:
			/* Otherwise just use the __rseq_size from libc as rseq_size. */
			rseq_size = libc_rseq_size;
			break;
		}
		return;
	}
	rseq_ownership = 1;

	/* Calculate the offset of the rseq area from the thread pointer. */
<<<<<<< HEAD
	rseq_offset = (void *)&__rseq_abi - rseq_thread_pointer();
=======
	rseq_offset = (void *)&__rseq.abi - rseq_thread_pointer();
>>>>>>> e8a457b7

	/* rseq flags are deprecated, always set to 0. */
	rseq_flags = 0;

	/*
	 * Set the size to 0 until at least one thread registers to mimic the
	 * libc behavior.
	 */
	rseq_size = 0;
}

static __attribute__((destructor))
void rseq_exit(void)
{
	if (!rseq_ownership)
		return;
	rseq_offset = 0;
	rseq_size = -1U;
	rseq_ownership = 0;
}

int32_t rseq_fallback_current_cpu(void)
{
	int32_t cpu;

	cpu = sched_getcpu();
	if (cpu < 0) {
		perror("sched_getcpu()");
		abort();
	}
	return cpu;
}

int32_t rseq_fallback_current_node(void)
{
	uint32_t cpu_id, node_id;
	int ret;

	ret = sys_getcpu(&cpu_id, &node_id);
	if (ret) {
		perror("sys_getcpu()");
		return ret;
	}
	return (int32_t) node_id;
}<|MERGE_RESOLUTION|>--- conflicted
+++ resolved
@@ -260,11 +260,7 @@
 	rseq_ownership = 1;
 
 	/* Calculate the offset of the rseq area from the thread pointer. */
-<<<<<<< HEAD
-	rseq_offset = (void *)&__rseq_abi - rseq_thread_pointer();
-=======
 	rseq_offset = (void *)&__rseq.abi - rseq_thread_pointer();
->>>>>>> e8a457b7
 
 	/* rseq flags are deprecated, always set to 0. */
 	rseq_flags = 0;
