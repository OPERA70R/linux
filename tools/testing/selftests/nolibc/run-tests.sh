#!/bin/bash
# SPDX-License-Identifier: GPL-2.0

# Test runner for nolibc tests

set -e

trap 'echo Aborting...' 'ERR'

crosstool_version=13.2.0
hostarch=x86_64
nproc=$(( $(nproc) + 2))
cache_dir="${XDG_CACHE_HOME:-"$HOME"/.cache}"
download_location="${cache_dir}/crosstools/"
build_location="$(realpath "${cache_dir}"/nolibc-tests/)"
perform_download=0
test_mode=system
werror=1
llvm=
<<<<<<< HEAD
archs="i386 x86_64 arm64 arm mips32le mips32be ppc ppc64 ppc64le riscv32 riscv64 s390 loongarch"
=======
all_archs=(
	i386 x86_64
	arm64 arm armthumb
	mips32le mips32be
	ppc ppc64 ppc64le
	riscv32 riscv64
	s390x s390
	loongarch
)
archs="${all_archs[@]}"
>>>>>>> e8a457b7

TEMP=$(getopt -o 'j:d:c:b:a:m:pelh' -n "$0" -- "$@")

eval set -- "$TEMP"
unset TEMP

print_usage() {
	cat <<EOF
Run nolibc testsuite for multiple architectures with crosstools

Usage:
 $0 [options] <architectures>

Known architectures:
 ${archs}

Options:
 -j [N]         Allow N jobs at once (default: ${nproc})
 -p             Allow download of toolchains
 -d [DIR]       Download location for toolchains (default: ${download_location})
 -c [VERSION]   Version of toolchains to use (default: ${crosstool_version})
 -a [ARCH]      Host architecture of toolchains to use (default: ${hostarch})
 -b [DIR]       Build location (default: ${build_location})
 -m [MODE]      Test mode user/system (default: ${test_mode})
 -e             Disable -Werror
 -l             Build with LLVM/clang
EOF
}

while true; do
	case "$1" in
		'-j')
			nproc="$2"
			shift 2; continue ;;
		'-p')
			perform_download=1
			shift; continue ;;
		'-d')
			download_location="$2"
			shift 2; continue ;;
		'-c')
			crosstool_version="$2"
			shift 2; continue ;;
		'-a')
			hostarch="$2"
			shift 2; continue ;;
		'-b')
			build_location="$(realpath "$2")"
			shift 2; continue ;;
		'-m')
			test_mode="$2"
			shift 2; continue ;;
		'-e')
			werror=0
			shift; continue ;;
		'-l')
			llvm=1
			shift; continue ;;
		'-h')
			print_usage
			exit 0
			;;
		'--')
			shift; break ;;
		*)
			echo 'Internal error!' >&2; exit 1 ;;
	esac
done

if [[ -n "$*" ]]; then
	archs="$*"
fi

crosstool_arch() {
	case "$1" in
	arm64) echo aarch64;;
	armthumb) echo arm;;
	ppc) echo powerpc;;
	ppc64) echo powerpc64;;
	ppc64le) echo powerpc64;;
	riscv) echo riscv64;;
	loongarch) echo loongarch64;;
	mips*) echo mips;;
	s390*) echo s390;;
	*) echo "$1";;
	esac
}

crosstool_abi() {
	case "$1" in
	arm | armthumb) echo linux-gnueabi;;
	*) echo linux;;
	esac
}

download_crosstool() {
	arch="$(crosstool_arch "$1")"
	abi="$(crosstool_abi "$1")"

	archive_name="${hostarch}-gcc-${crosstool_version}-nolibc-${arch}-${abi}.tar.gz"
	url="https://mirrors.edge.kernel.org/pub/tools/crosstool/files/bin/${hostarch}/${crosstool_version}/${archive_name}"
	archive="${download_location}${archive_name}"
	stamp="${archive}.stamp"

	[ -f "${stamp}" ] && return

	echo "Downloading crosstools ${arch} ${crosstool_version}"
	mkdir -p "${download_location}"
	curl -o "${archive}" --fail --continue-at - "${url}"
	tar -C "${download_location}" -xf "${archive}"
	touch "${stamp}"
}

# capture command output, print it on failure
# mimics chronic(1) from moreutils
function swallow_output() {
	if ! OUTPUT="$("$@" 2>&1)"; then
		echo "$OUTPUT"
		return 1
	fi
	return 0
}

test_arch() {
	arch=$1
	ct_arch=$(crosstool_arch "$arch")
	ct_abi=$(crosstool_abi "$1")

	if [ ! -d "${download_location}gcc-${crosstool_version}-nolibc/${ct_arch}-${ct_abi}/bin/." ]; then
		echo "No toolchain found in ${download_location}gcc-${crosstool_version}-nolibc/${ct_arch}-${ct_abi}."
		echo "Did you install the toolchains or set the correct arch ? Rerun with -h for help."
		return 1
	fi

	cross_compile=$(realpath "${download_location}gcc-${crosstool_version}-nolibc/${ct_arch}-${ct_abi}/bin/${ct_arch}-${ct_abi}-")
	build_dir="${build_location}/${arch}"
	if [ "$werror" -ne 0 ]; then
		CFLAGS_EXTRA="$CFLAGS_EXTRA -Werror"
	fi
	MAKE=(make -j"${nproc}" XARCH="${arch}" CROSS_COMPILE="${cross_compile}" LLVM="${llvm}" O="${build_dir}")

	case "$test_mode" in
		'system')
			test_target=run
			;;
		'user')
			test_target=run-user
			;;
		*)
			echo "Unknown mode $test_mode"
			exit 1
	esac
	printf '%-15s' "$arch:"
	if [ "$arch" = "s390" ] && ([ "$llvm" = "1" ] || [ "$test_mode" = "user" ]); then
		echo "Unsupported configuration"
		return
	fi

	mkdir -p "$build_dir"
	swallow_output "${MAKE[@]}" defconfig
	swallow_output "${MAKE[@]}" CFLAGS_EXTRA="$CFLAGS_EXTRA" "$test_target" V=1
	cp run.out run.out."${arch}"
	"${MAKE[@]}" report | grep passed
}

if [ "$perform_download" -ne 0 ]; then
	for arch in $archs; do
		download_crosstool "$arch"
	done
fi

for arch in $archs; do
	test_arch "$arch"
done<|MERGE_RESOLUTION|>--- conflicted
+++ resolved
@@ -17,9 +17,6 @@
 test_mode=system
 werror=1
 llvm=
-<<<<<<< HEAD
-archs="i386 x86_64 arm64 arm mips32le mips32be ppc ppc64 ppc64le riscv32 riscv64 s390 loongarch"
-=======
 all_archs=(
 	i386 x86_64
 	arm64 arm armthumb
@@ -30,7 +27,6 @@
 	loongarch
 )
 archs="${all_archs[@]}"
->>>>>>> e8a457b7
 
 TEMP=$(getopt -o 'j:d:c:b:a:m:pelh' -n "$0" -- "$@")
 
