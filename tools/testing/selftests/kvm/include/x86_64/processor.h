--- conflicted
+++ resolved
@@ -1034,22 +1034,18 @@
 	vcpu_ioctl(vcpu, KVM_GET_CPUID2, vcpu->cpuid);
 }
 
-<<<<<<< HEAD
+static inline bool vcpu_cpuid_has(struct kvm_vcpu *vcpu,
+				  struct kvm_x86_cpu_feature feature)
+{
+	struct kvm_cpuid_entry2 *entry;
+
+	entry = __vcpu_get_cpuid_entry(vcpu, feature.function, feature.index);
+	return *((&entry->eax) + feature.reg) & BIT(feature.bit);
+}
+
 void vcpu_set_cpuid_property(struct kvm_vcpu *vcpu,
 			     struct kvm_x86_cpu_property property,
 			     uint32_t value);
-=======
-static inline bool vcpu_cpuid_has(struct kvm_vcpu *vcpu,
-				  struct kvm_x86_cpu_feature feature)
-{
-	struct kvm_cpuid_entry2 *entry;
-
-	entry = __vcpu_get_cpuid_entry(vcpu, feature.function, feature.index);
-	return *((&entry->eax) + feature.reg) & BIT(feature.bit);
-}
-
-void vcpu_set_cpuid_maxphyaddr(struct kvm_vcpu *vcpu, uint8_t maxphyaddr);
->>>>>>> c2585047
 
 void vcpu_clear_cpuid_entry(struct kvm_vcpu *vcpu, uint32_t function);
 void vcpu_set_or_clear_cpuid_feature(struct kvm_vcpu *vcpu,
