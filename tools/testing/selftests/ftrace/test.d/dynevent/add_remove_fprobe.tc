#!/bin/sh
# SPDX-License-Identifier: GPL-2.0
# description: Generic dynamic event - add/remove fprobe events
# requires: dynamic_events "f[:[<group>/][<event>]] <func-name>[%return] [<args>]":README

echo 0 > events/enable
echo > dynamic_events

PLACE=$FUNCTION_FORK
PLACE2="kmem_cache_free"
PLACE3="schedule_timeout"
<<<<<<< HEAD
=======

# Some functions may have BPF programs attached, therefore
# count already enabled_functions before tests start
ocnt=`cat enabled_functions | wc -l`
>>>>>>> 511eb741

echo "f:myevent1 $PLACE" >> dynamic_events

# Make sure the event is attached and is the only one
grep -q $PLACE enabled_functions
cnt=`cat enabled_functions | wc -l`
<<<<<<< HEAD
if [ $cnt -ne 1 ]; then
=======
if [ $cnt -ne $((ocnt + 1)) ]; then
>>>>>>> 511eb741
	exit_fail
fi

echo "f:myevent2 $PLACE%return" >> dynamic_events

# It should till be the only attached function
cnt=`cat enabled_functions | wc -l`
<<<<<<< HEAD
if [ $cnt -ne 1 ]; then
=======
if [ $cnt -ne $((ocnt + 1)) ]; then
>>>>>>> 511eb741
	exit_fail
fi

# add another event
echo "f:myevent3 $PLACE2" >> dynamic_events

grep -q $PLACE2 enabled_functions
cnt=`cat enabled_functions | wc -l`
<<<<<<< HEAD
if [ $cnt -ne 2 ]; then
=======
if [ $cnt -ne $((ocnt + 2)) ]; then
>>>>>>> 511eb741
	exit_fail
fi

grep -q myevent1 dynamic_events
grep -q myevent2 dynamic_events
grep -q myevent3 dynamic_events
test -d events/fprobes/myevent1
test -d events/fprobes/myevent2

echo "-:myevent2" >> dynamic_events

grep -q myevent1 dynamic_events
! grep -q myevent2 dynamic_events

# should still have 2 left
cnt=`cat enabled_functions | wc -l`
<<<<<<< HEAD
if [ $cnt -ne 2 ]; then
=======
if [ $cnt -ne $((ocnt + 2)) ]; then
>>>>>>> 511eb741
	exit_fail
fi

echo > dynamic_events

# Should have none left
cnt=`cat enabled_functions | wc -l`
<<<<<<< HEAD
if [ $cnt -ne 0 ]; then
=======
if [ $cnt -ne $ocnt ]; then
>>>>>>> 511eb741
	exit_fail
fi

echo "f:myevent4 $PLACE" >> dynamic_events

# Should only have one enabled
cnt=`cat enabled_functions | wc -l`
<<<<<<< HEAD
if [ $cnt -ne 1 ]; then
=======
if [ $cnt -ne $((ocnt + 1)) ]; then
>>>>>>> 511eb741
	exit_fail
fi

echo > dynamic_events

# Should have none left
cnt=`cat enabled_functions | wc -l`
<<<<<<< HEAD
if [ $cnt -ne 0 ]; then
=======
if [ $cnt -ne $ocnt ]; then
>>>>>>> 511eb741
	exit_fail
fi

clear_trace<|MERGE_RESOLUTION|>--- conflicted
+++ resolved
@@ -9,24 +9,17 @@
 PLACE=$FUNCTION_FORK
 PLACE2="kmem_cache_free"
 PLACE3="schedule_timeout"
-<<<<<<< HEAD
-=======
 
 # Some functions may have BPF programs attached, therefore
 # count already enabled_functions before tests start
 ocnt=`cat enabled_functions | wc -l`
->>>>>>> 511eb741
 
 echo "f:myevent1 $PLACE" >> dynamic_events
 
 # Make sure the event is attached and is the only one
 grep -q $PLACE enabled_functions
 cnt=`cat enabled_functions | wc -l`
-<<<<<<< HEAD
-if [ $cnt -ne 1 ]; then
-=======
 if [ $cnt -ne $((ocnt + 1)) ]; then
->>>>>>> 511eb741
 	exit_fail
 fi
 
@@ -34,11 +27,7 @@
 
 # It should till be the only attached function
 cnt=`cat enabled_functions | wc -l`
-<<<<<<< HEAD
-if [ $cnt -ne 1 ]; then
-=======
 if [ $cnt -ne $((ocnt + 1)) ]; then
->>>>>>> 511eb741
 	exit_fail
 fi
 
@@ -47,11 +36,7 @@
 
 grep -q $PLACE2 enabled_functions
 cnt=`cat enabled_functions | wc -l`
-<<<<<<< HEAD
-if [ $cnt -ne 2 ]; then
-=======
 if [ $cnt -ne $((ocnt + 2)) ]; then
->>>>>>> 511eb741
 	exit_fail
 fi
 
@@ -68,11 +53,7 @@
 
 # should still have 2 left
 cnt=`cat enabled_functions | wc -l`
-<<<<<<< HEAD
-if [ $cnt -ne 2 ]; then
-=======
 if [ $cnt -ne $((ocnt + 2)) ]; then
->>>>>>> 511eb741
 	exit_fail
 fi
 
@@ -80,11 +61,7 @@
 
 # Should have none left
 cnt=`cat enabled_functions | wc -l`
-<<<<<<< HEAD
-if [ $cnt -ne 0 ]; then
-=======
 if [ $cnt -ne $ocnt ]; then
->>>>>>> 511eb741
 	exit_fail
 fi
 
@@ -92,11 +69,7 @@
 
 # Should only have one enabled
 cnt=`cat enabled_functions | wc -l`
-<<<<<<< HEAD
-if [ $cnt -ne 1 ]; then
-=======
 if [ $cnt -ne $((ocnt + 1)) ]; then
->>>>>>> 511eb741
 	exit_fail
 fi
 
@@ -104,11 +77,7 @@
 
 # Should have none left
 cnt=`cat enabled_functions | wc -l`
-<<<<<<< HEAD
-if [ $cnt -ne 0 ]; then
-=======
 if [ $cnt -ne $ocnt ]; then
->>>>>>> 511eb741
 	exit_fail
 fi
 
