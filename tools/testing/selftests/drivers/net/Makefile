# SPDX-License-Identifier: GPL-2.0
CFLAGS += $(KHDR_INCLUDES)

TEST_INCLUDES := $(wildcard lib/py/*.py) \
		 $(wildcard lib/sh/*.sh) \
		 ../../net/net_helper.sh \
		 ../../net/lib.sh \

TEST_GEN_FILES := xdp_helper

TEST_PROGS := \
	netcons_basic.sh \
<<<<<<< HEAD
	netcons_overflow.sh \
=======
	netcons_fragmented_msg.sh \
	netcons_overflow.sh \
	netcons_sysdata.sh \
>>>>>>> e8a457b7
	ping.py \
	queues.py \
	stats.py \
	shaper.py \
	hds.py \
# end of TEST_PROGS

include ../../lib.mk<|MERGE_RESOLUTION|>--- conflicted
+++ resolved
@@ -10,13 +10,9 @@
 
 TEST_PROGS := \
 	netcons_basic.sh \
-<<<<<<< HEAD
-	netcons_overflow.sh \
-=======
 	netcons_fragmented_msg.sh \
 	netcons_overflow.sh \
 	netcons_sysdata.sh \
->>>>>>> e8a457b7
 	ping.py \
 	queues.py \
 	stats.py \
