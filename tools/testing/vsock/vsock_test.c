--- conflicted
+++ resolved
@@ -1788,8 +1788,6 @@
 	close(fd);
 }
 
-<<<<<<< HEAD
-=======
 static void test_stream_linger_client(const struct test_opts *opts)
 {
 	struct linger optval = {
@@ -1826,7 +1824,6 @@
 	close(fd);
 }
 
->>>>>>> fe0fb583
 static struct test_case test_cases[] = {
 	{
 		.name = "SOCK_STREAM connection reset",
@@ -1982,14 +1979,11 @@
 		.run_client = test_stream_connect_retry_client,
 		.run_server = test_stream_connect_retry_server,
 	},
-<<<<<<< HEAD
-=======
 	{
 		.name = "SOCK_STREAM SO_LINGER null-ptr-deref",
 		.run_client = test_stream_linger_client,
 		.run_server = test_stream_linger_server,
 	},
->>>>>>> fe0fb583
 	{},
 };
 
