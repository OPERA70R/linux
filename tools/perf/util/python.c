// SPDX-License-Identifier: GPL-2.0
#include <Python.h>
#include <structmember.h>
#include <inttypes.h>
#include <poll.h>
#include <linux/err.h>
#include <perf/cpumap.h>
#ifdef HAVE_LIBTRACEEVENT
#include <event-parse.h>
#endif
#include <perf/mmap.h>
#include "callchain.h"
#include "evlist.h"
#include "evsel.h"
#include "event.h"
#include "print_binary.h"
<<<<<<< HEAD
=======
#include "record.h"
>>>>>>> e8a457b7
#include "strbuf.h"
#include "thread_map.h"
#include "trace-event.h"
#include "mmap.h"
#include "util/sample.h"
#include <internal/lib.h>

<<<<<<< HEAD
#define _PyUnicode_FromString(arg) \
  PyUnicode_FromString(arg)
#define _PyUnicode_FromFormat(...) \
  PyUnicode_FromFormat(__VA_ARGS__)
#define _PyLong_FromLong(arg) \
  PyLong_FromLong(arg)

=======
>>>>>>> e8a457b7
PyMODINIT_FUNC PyInit_perf(void);

#define member_def(type, member, ptype, help) \
	{ #member, ptype, \
	  offsetof(struct pyrf_event, event) + offsetof(struct type, member), \
	  0, help }

#define sample_member_def(name, member, ptype, help) \
	{ #name, ptype, \
	  offsetof(struct pyrf_event, sample) + offsetof(struct perf_sample, member), \
	  0, help }

struct pyrf_event {
	PyObject_HEAD
	struct evsel *evsel;
	struct perf_sample sample;
	union perf_event   event;
};

#define sample_members \
	sample_member_def(sample_ip, ip, T_ULONGLONG, "event ip"),			 \
	sample_member_def(sample_pid, pid, T_INT, "event pid"),			 \
	sample_member_def(sample_tid, tid, T_INT, "event tid"),			 \
	sample_member_def(sample_time, time, T_ULONGLONG, "event timestamp"),		 \
	sample_member_def(sample_addr, addr, T_ULONGLONG, "event addr"),		 \
	sample_member_def(sample_id, id, T_ULONGLONG, "event id"),			 \
	sample_member_def(sample_stream_id, stream_id, T_ULONGLONG, "event stream id"), \
	sample_member_def(sample_period, period, T_ULONGLONG, "event period"),		 \
	sample_member_def(sample_cpu, cpu, T_UINT, "event cpu"),

static const char pyrf_mmap_event__doc[] = PyDoc_STR("perf mmap event object.");

static PyMemberDef pyrf_mmap_event__members[] = {
	sample_members
	member_def(perf_event_header, type, T_UINT, "event type"),
	member_def(perf_event_header, misc, T_UINT, "event misc"),
	member_def(perf_record_mmap, pid, T_UINT, "event pid"),
	member_def(perf_record_mmap, tid, T_UINT, "event tid"),
	member_def(perf_record_mmap, start, T_ULONGLONG, "start of the map"),
	member_def(perf_record_mmap, len, T_ULONGLONG, "map length"),
	member_def(perf_record_mmap, pgoff, T_ULONGLONG, "page offset"),
	member_def(perf_record_mmap, filename, T_STRING_INPLACE, "backing store"),
	{ .name = NULL, },
};

static PyObject *pyrf_mmap_event__repr(const struct pyrf_event *pevent)
{
	PyObject *ret;
	char *s;

	if (asprintf(&s, "{ type: mmap, pid: %u, tid: %u, start: %#" PRI_lx64 ", "
			 "length: %#" PRI_lx64 ", offset: %#" PRI_lx64 ", "
			 "filename: %s }",
		     pevent->event.mmap.pid, pevent->event.mmap.tid,
		     pevent->event.mmap.start, pevent->event.mmap.len,
		     pevent->event.mmap.pgoff, pevent->event.mmap.filename) < 0) {
		ret = PyErr_NoMemory();
	} else {
		ret = PyUnicode_FromString(s);
		free(s);
	}
	return ret;
}

static PyTypeObject pyrf_mmap_event__type = {
	PyVarObject_HEAD_INIT(NULL, 0)
	.tp_name	= "perf.mmap_event",
	.tp_basicsize	= sizeof(struct pyrf_event),
	.tp_flags	= Py_TPFLAGS_DEFAULT|Py_TPFLAGS_BASETYPE,
	.tp_doc		= pyrf_mmap_event__doc,
	.tp_members	= pyrf_mmap_event__members,
	.tp_repr	= (reprfunc)pyrf_mmap_event__repr,
};

static const char pyrf_task_event__doc[] = PyDoc_STR("perf task (fork/exit) event object.");

static PyMemberDef pyrf_task_event__members[] = {
	sample_members
	member_def(perf_event_header, type, T_UINT, "event type"),
	member_def(perf_record_fork, pid, T_UINT, "event pid"),
	member_def(perf_record_fork, ppid, T_UINT, "event ppid"),
	member_def(perf_record_fork, tid, T_UINT, "event tid"),
	member_def(perf_record_fork, ptid, T_UINT, "event ptid"),
	member_def(perf_record_fork, time, T_ULONGLONG, "timestamp"),
	{ .name = NULL, },
};

static PyObject *pyrf_task_event__repr(const struct pyrf_event *pevent)
{
	return PyUnicode_FromFormat("{ type: %s, pid: %u, ppid: %u, tid: %u, "
				   "ptid: %u, time: %" PRI_lu64 "}",
				   pevent->event.header.type == PERF_RECORD_FORK ? "fork" : "exit",
				   pevent->event.fork.pid,
				   pevent->event.fork.ppid,
				   pevent->event.fork.tid,
				   pevent->event.fork.ptid,
				   pevent->event.fork.time);
}

static PyTypeObject pyrf_task_event__type = {
	PyVarObject_HEAD_INIT(NULL, 0)
	.tp_name	= "perf.task_event",
	.tp_basicsize	= sizeof(struct pyrf_event),
	.tp_flags	= Py_TPFLAGS_DEFAULT|Py_TPFLAGS_BASETYPE,
	.tp_doc		= pyrf_task_event__doc,
	.tp_members	= pyrf_task_event__members,
	.tp_repr	= (reprfunc)pyrf_task_event__repr,
};

static const char pyrf_comm_event__doc[] = PyDoc_STR("perf comm event object.");

static PyMemberDef pyrf_comm_event__members[] = {
	sample_members
	member_def(perf_event_header, type, T_UINT, "event type"),
	member_def(perf_record_comm, pid, T_UINT, "event pid"),
	member_def(perf_record_comm, tid, T_UINT, "event tid"),
	member_def(perf_record_comm, comm, T_STRING_INPLACE, "process name"),
	{ .name = NULL, },
};

static PyObject *pyrf_comm_event__repr(const struct pyrf_event *pevent)
{
	return PyUnicode_FromFormat("{ type: comm, pid: %u, tid: %u, comm: %s }",
				   pevent->event.comm.pid,
				   pevent->event.comm.tid,
				   pevent->event.comm.comm);
}

static PyTypeObject pyrf_comm_event__type = {
	PyVarObject_HEAD_INIT(NULL, 0)
	.tp_name	= "perf.comm_event",
	.tp_basicsize	= sizeof(struct pyrf_event),
	.tp_flags	= Py_TPFLAGS_DEFAULT|Py_TPFLAGS_BASETYPE,
	.tp_doc		= pyrf_comm_event__doc,
	.tp_members	= pyrf_comm_event__members,
	.tp_repr	= (reprfunc)pyrf_comm_event__repr,
};

static const char pyrf_throttle_event__doc[] = PyDoc_STR("perf throttle event object.");

static PyMemberDef pyrf_throttle_event__members[] = {
	sample_members
	member_def(perf_event_header, type, T_UINT, "event type"),
	member_def(perf_record_throttle, time, T_ULONGLONG, "timestamp"),
	member_def(perf_record_throttle, id, T_ULONGLONG, "event id"),
	member_def(perf_record_throttle, stream_id, T_ULONGLONG, "event stream id"),
	{ .name = NULL, },
};

static PyObject *pyrf_throttle_event__repr(const struct pyrf_event *pevent)
{
	const struct perf_record_throttle *te = (const struct perf_record_throttle *)
		(&pevent->event.header + 1);

	return PyUnicode_FromFormat("{ type: %sthrottle, time: %" PRI_lu64 ", id: %" PRI_lu64
				   ", stream_id: %" PRI_lu64 " }",
				   pevent->event.header.type == PERF_RECORD_THROTTLE ? "" : "un",
				   te->time, te->id, te->stream_id);
}

static PyTypeObject pyrf_throttle_event__type = {
	PyVarObject_HEAD_INIT(NULL, 0)
	.tp_name	= "perf.throttle_event",
	.tp_basicsize	= sizeof(struct pyrf_event),
	.tp_flags	= Py_TPFLAGS_DEFAULT|Py_TPFLAGS_BASETYPE,
	.tp_doc		= pyrf_throttle_event__doc,
	.tp_members	= pyrf_throttle_event__members,
	.tp_repr	= (reprfunc)pyrf_throttle_event__repr,
};

static const char pyrf_lost_event__doc[] = PyDoc_STR("perf lost event object.");

static PyMemberDef pyrf_lost_event__members[] = {
	sample_members
	member_def(perf_record_lost, id, T_ULONGLONG, "event id"),
	member_def(perf_record_lost, lost, T_ULONGLONG, "number of lost events"),
	{ .name = NULL, },
};

static PyObject *pyrf_lost_event__repr(const struct pyrf_event *pevent)
{
	PyObject *ret;
	char *s;

	if (asprintf(&s, "{ type: lost, id: %#" PRI_lx64 ", "
			 "lost: %#" PRI_lx64 " }",
		     pevent->event.lost.id, pevent->event.lost.lost) < 0) {
		ret = PyErr_NoMemory();
	} else {
		ret = PyUnicode_FromString(s);
		free(s);
	}
	return ret;
}

static PyTypeObject pyrf_lost_event__type = {
	PyVarObject_HEAD_INIT(NULL, 0)
	.tp_name	= "perf.lost_event",
	.tp_basicsize	= sizeof(struct pyrf_event),
	.tp_flags	= Py_TPFLAGS_DEFAULT|Py_TPFLAGS_BASETYPE,
	.tp_doc		= pyrf_lost_event__doc,
	.tp_members	= pyrf_lost_event__members,
	.tp_repr	= (reprfunc)pyrf_lost_event__repr,
};

static const char pyrf_read_event__doc[] = PyDoc_STR("perf read event object.");

static PyMemberDef pyrf_read_event__members[] = {
	sample_members
	member_def(perf_record_read, pid, T_UINT, "event pid"),
	member_def(perf_record_read, tid, T_UINT, "event tid"),
	{ .name = NULL, },
};

static PyObject *pyrf_read_event__repr(const struct pyrf_event *pevent)
{
	return PyUnicode_FromFormat("{ type: read, pid: %u, tid: %u }",
				   pevent->event.read.pid,
				   pevent->event.read.tid);
	/*
 	 * FIXME: return the array of read values,
 	 * making this method useful ;-)
 	 */
}

static PyTypeObject pyrf_read_event__type = {
	PyVarObject_HEAD_INIT(NULL, 0)
	.tp_name	= "perf.read_event",
	.tp_basicsize	= sizeof(struct pyrf_event),
	.tp_flags	= Py_TPFLAGS_DEFAULT|Py_TPFLAGS_BASETYPE,
	.tp_doc		= pyrf_read_event__doc,
	.tp_members	= pyrf_read_event__members,
	.tp_repr	= (reprfunc)pyrf_read_event__repr,
};

static const char pyrf_sample_event__doc[] = PyDoc_STR("perf sample event object.");

static PyMemberDef pyrf_sample_event__members[] = {
	sample_members
	member_def(perf_event_header, type, T_UINT, "event type"),
	{ .name = NULL, },
};

<<<<<<< HEAD
=======
static void pyrf_sample_event__delete(struct pyrf_event *pevent)
{
	perf_sample__exit(&pevent->sample);
	Py_TYPE(pevent)->tp_free((PyObject*)pevent);
}

>>>>>>> e8a457b7
static PyObject *pyrf_sample_event__repr(const struct pyrf_event *pevent)
{
	PyObject *ret;
	char *s;

	if (asprintf(&s, "{ type: sample }") < 0) {
		ret = PyErr_NoMemory();
	} else {
		ret = PyUnicode_FromString(s);
		free(s);
	}
	return ret;
}

#ifdef HAVE_LIBTRACEEVENT
static bool is_tracepoint(const struct pyrf_event *pevent)
{
	return pevent->evsel->core.attr.type == PERF_TYPE_TRACEPOINT;
}

static PyObject*
tracepoint_field(const struct pyrf_event *pe, struct tep_format_field *field)
{
	struct tep_handle *pevent = field->event->tep;
	void *data = pe->sample.raw_data;
	PyObject *ret = NULL;
	unsigned long long val;
	unsigned int offset, len;

	if (field->flags & TEP_FIELD_IS_ARRAY) {
		offset = field->offset;
		len    = field->size;
		if (field->flags & TEP_FIELD_IS_DYNAMIC) {
			val     = tep_read_number(pevent, data + offset, len);
			offset  = val;
			len     = offset >> 16;
			offset &= 0xffff;
			if (tep_field_is_relative(field->flags))
				offset += field->offset + field->size;
		}
		if (field->flags & TEP_FIELD_IS_STRING &&
		    is_printable_array(data + offset, len)) {
			ret = PyUnicode_FromString((char *)data + offset);
		} else {
			ret = PyByteArray_FromStringAndSize((const char *) data + offset, len);
			field->flags &= ~TEP_FIELD_IS_STRING;
		}
	} else {
		val = tep_read_number(pevent, data + field->offset,
				      field->size);
		if (field->flags & TEP_FIELD_IS_POINTER)
			ret = PyLong_FromUnsignedLong((unsigned long) val);
		else if (field->flags & TEP_FIELD_IS_SIGNED)
			ret = PyLong_FromLong((long) val);
		else
			ret = PyLong_FromUnsignedLong((unsigned long) val);
	}

	return ret;
}

static PyObject*
get_tracepoint_field(struct pyrf_event *pevent, PyObject *attr_name)
{
	const char *str = _PyUnicode_AsString(PyObject_Str(attr_name));
	struct evsel *evsel = pevent->evsel;
	struct tep_event *tp_format = evsel__tp_format(evsel);
	struct tep_format_field *field;

	if (IS_ERR_OR_NULL(tp_format))
		return NULL;

	field = tep_find_any_field(tp_format, str);
	return field ? tracepoint_field(pevent, field) : NULL;
}
#endif /* HAVE_LIBTRACEEVENT */

static PyObject*
pyrf_sample_event__getattro(struct pyrf_event *pevent, PyObject *attr_name)
{
	PyObject *obj = NULL;

#ifdef HAVE_LIBTRACEEVENT
	if (is_tracepoint(pevent))
		obj = get_tracepoint_field(pevent, attr_name);
#endif

	return obj ?: PyObject_GenericGetAttr((PyObject *) pevent, attr_name);
}

static PyTypeObject pyrf_sample_event__type = {
	PyVarObject_HEAD_INIT(NULL, 0)
	.tp_name	= "perf.sample_event",
	.tp_basicsize	= sizeof(struct pyrf_event),
	.tp_flags	= Py_TPFLAGS_DEFAULT|Py_TPFLAGS_BASETYPE,
	.tp_doc		= pyrf_sample_event__doc,
	.tp_members	= pyrf_sample_event__members,
	.tp_repr	= (reprfunc)pyrf_sample_event__repr,
	.tp_getattro	= (getattrofunc) pyrf_sample_event__getattro,
};

static const char pyrf_context_switch_event__doc[] = PyDoc_STR("perf context_switch event object.");

static PyMemberDef pyrf_context_switch_event__members[] = {
	sample_members
	member_def(perf_event_header, type, T_UINT, "event type"),
	member_def(perf_record_switch, next_prev_pid, T_UINT, "next/prev pid"),
	member_def(perf_record_switch, next_prev_tid, T_UINT, "next/prev tid"),
	{ .name = NULL, },
};

static PyObject *pyrf_context_switch_event__repr(const struct pyrf_event *pevent)
{
	PyObject *ret;
	char *s;

	if (asprintf(&s, "{ type: context_switch, next_prev_pid: %u, next_prev_tid: %u, switch_out: %u }",
		     pevent->event.context_switch.next_prev_pid,
		     pevent->event.context_switch.next_prev_tid,
		     !!(pevent->event.header.misc & PERF_RECORD_MISC_SWITCH_OUT)) < 0) {
		ret = PyErr_NoMemory();
	} else {
		ret = PyUnicode_FromString(s);
		free(s);
	}
	return ret;
}

static PyTypeObject pyrf_context_switch_event__type = {
	PyVarObject_HEAD_INIT(NULL, 0)
	.tp_name	= "perf.context_switch_event",
	.tp_basicsize	= sizeof(struct pyrf_event),
	.tp_flags	= Py_TPFLAGS_DEFAULT|Py_TPFLAGS_BASETYPE,
	.tp_doc		= pyrf_context_switch_event__doc,
	.tp_members	= pyrf_context_switch_event__members,
	.tp_repr	= (reprfunc)pyrf_context_switch_event__repr,
};

static int pyrf_event__setup_types(void)
{
	int err;
	pyrf_mmap_event__type.tp_new =
	pyrf_task_event__type.tp_new =
	pyrf_comm_event__type.tp_new =
	pyrf_lost_event__type.tp_new =
	pyrf_read_event__type.tp_new =
	pyrf_sample_event__type.tp_new =
	pyrf_context_switch_event__type.tp_new =
	pyrf_throttle_event__type.tp_new = PyType_GenericNew;

	pyrf_sample_event__type.tp_dealloc = (destructor)pyrf_sample_event__delete,

	err = PyType_Ready(&pyrf_mmap_event__type);
	if (err < 0)
		goto out;
	err = PyType_Ready(&pyrf_lost_event__type);
	if (err < 0)
		goto out;
	err = PyType_Ready(&pyrf_task_event__type);
	if (err < 0)
		goto out;
	err = PyType_Ready(&pyrf_comm_event__type);
	if (err < 0)
		goto out;
	err = PyType_Ready(&pyrf_throttle_event__type);
	if (err < 0)
		goto out;
	err = PyType_Ready(&pyrf_read_event__type);
	if (err < 0)
		goto out;
	err = PyType_Ready(&pyrf_sample_event__type);
	if (err < 0)
		goto out;
	err = PyType_Ready(&pyrf_context_switch_event__type);
	if (err < 0)
		goto out;
out:
	return err;
}

static PyTypeObject *pyrf_event__type[] = {
	[PERF_RECORD_MMAP]	 = &pyrf_mmap_event__type,
	[PERF_RECORD_LOST]	 = &pyrf_lost_event__type,
	[PERF_RECORD_COMM]	 = &pyrf_comm_event__type,
	[PERF_RECORD_EXIT]	 = &pyrf_task_event__type,
	[PERF_RECORD_THROTTLE]	 = &pyrf_throttle_event__type,
	[PERF_RECORD_UNTHROTTLE] = &pyrf_throttle_event__type,
	[PERF_RECORD_FORK]	 = &pyrf_task_event__type,
	[PERF_RECORD_READ]	 = &pyrf_read_event__type,
	[PERF_RECORD_SAMPLE]	 = &pyrf_sample_event__type,
	[PERF_RECORD_SWITCH]	 = &pyrf_context_switch_event__type,
	[PERF_RECORD_SWITCH_CPU_WIDE]  = &pyrf_context_switch_event__type,
};

static PyObject *pyrf_event__new(const union perf_event *event)
{
	struct pyrf_event *pevent;
	PyTypeObject *ptype;

	if ((event->header.type < PERF_RECORD_MMAP ||
	     event->header.type > PERF_RECORD_SAMPLE) &&
	    !(event->header.type == PERF_RECORD_SWITCH ||
	      event->header.type == PERF_RECORD_SWITCH_CPU_WIDE))
		return NULL;

	// FIXME this better be dynamic or we need to parse everything
	// before calling perf_mmap__consume(), including tracepoint fields.
	if (sizeof(pevent->event) < event->header.size)
		return NULL;

	ptype = pyrf_event__type[event->header.type];
	pevent = PyObject_New(struct pyrf_event, ptype);
	if (pevent != NULL)
		memcpy(&pevent->event, event, event->header.size);
	return (PyObject *)pevent;
}

struct pyrf_cpu_map {
	PyObject_HEAD

	struct perf_cpu_map *cpus;
};

static int pyrf_cpu_map__init(struct pyrf_cpu_map *pcpus,
			      PyObject *args, PyObject *kwargs)
{
	static char *kwlist[] = { "cpustr", NULL };
	char *cpustr = NULL;

	if (!PyArg_ParseTupleAndKeywords(args, kwargs, "|s",
					 kwlist, &cpustr))
		return -1;

	pcpus->cpus = perf_cpu_map__new(cpustr);
	if (pcpus->cpus == NULL)
		return -1;
	return 0;
}

static void pyrf_cpu_map__delete(struct pyrf_cpu_map *pcpus)
{
	perf_cpu_map__put(pcpus->cpus);
	Py_TYPE(pcpus)->tp_free((PyObject*)pcpus);
}

static Py_ssize_t pyrf_cpu_map__length(PyObject *obj)
{
	struct pyrf_cpu_map *pcpus = (void *)obj;

	return perf_cpu_map__nr(pcpus->cpus);
}

static PyObject *pyrf_cpu_map__item(PyObject *obj, Py_ssize_t i)
{
	struct pyrf_cpu_map *pcpus = (void *)obj;

	if (i >= perf_cpu_map__nr(pcpus->cpus))
		return NULL;

	return Py_BuildValue("i", perf_cpu_map__cpu(pcpus->cpus, i).cpu);
}

static PySequenceMethods pyrf_cpu_map__sequence_methods = {
	.sq_length = pyrf_cpu_map__length,
	.sq_item   = pyrf_cpu_map__item,
};

static const char pyrf_cpu_map__doc[] = PyDoc_STR("cpu map object.");

static PyTypeObject pyrf_cpu_map__type = {
	PyVarObject_HEAD_INIT(NULL, 0)
	.tp_name	= "perf.cpu_map",
	.tp_basicsize	= sizeof(struct pyrf_cpu_map),
	.tp_dealloc	= (destructor)pyrf_cpu_map__delete,
	.tp_flags	= Py_TPFLAGS_DEFAULT|Py_TPFLAGS_BASETYPE,
	.tp_doc		= pyrf_cpu_map__doc,
	.tp_as_sequence	= &pyrf_cpu_map__sequence_methods,
	.tp_init	= (initproc)pyrf_cpu_map__init,
};

static int pyrf_cpu_map__setup_types(void)
{
	pyrf_cpu_map__type.tp_new = PyType_GenericNew;
	return PyType_Ready(&pyrf_cpu_map__type);
}

struct pyrf_thread_map {
	PyObject_HEAD

	struct perf_thread_map *threads;
};

static int pyrf_thread_map__init(struct pyrf_thread_map *pthreads,
				 PyObject *args, PyObject *kwargs)
{
	static char *kwlist[] = { "pid", "tid", "uid", NULL };
	int pid = -1, tid = -1, uid = UINT_MAX;

	if (!PyArg_ParseTupleAndKeywords(args, kwargs, "|iii",
					 kwlist, &pid, &tid, &uid))
		return -1;

	pthreads->threads = thread_map__new(pid, tid, uid);
	if (pthreads->threads == NULL)
		return -1;
	return 0;
}

static void pyrf_thread_map__delete(struct pyrf_thread_map *pthreads)
{
	perf_thread_map__put(pthreads->threads);
	Py_TYPE(pthreads)->tp_free((PyObject*)pthreads);
}

static Py_ssize_t pyrf_thread_map__length(PyObject *obj)
{
	struct pyrf_thread_map *pthreads = (void *)obj;

	return perf_thread_map__nr(pthreads->threads);
}

static PyObject *pyrf_thread_map__item(PyObject *obj, Py_ssize_t i)
{
	struct pyrf_thread_map *pthreads = (void *)obj;

	if (i >= perf_thread_map__nr(pthreads->threads))
		return NULL;

	return Py_BuildValue("i", perf_thread_map__pid(pthreads->threads, i));
}

static PySequenceMethods pyrf_thread_map__sequence_methods = {
	.sq_length = pyrf_thread_map__length,
	.sq_item   = pyrf_thread_map__item,
};

static const char pyrf_thread_map__doc[] = PyDoc_STR("thread map object.");

static PyTypeObject pyrf_thread_map__type = {
	PyVarObject_HEAD_INIT(NULL, 0)
	.tp_name	= "perf.thread_map",
	.tp_basicsize	= sizeof(struct pyrf_thread_map),
	.tp_dealloc	= (destructor)pyrf_thread_map__delete,
	.tp_flags	= Py_TPFLAGS_DEFAULT|Py_TPFLAGS_BASETYPE,
	.tp_doc		= pyrf_thread_map__doc,
	.tp_as_sequence	= &pyrf_thread_map__sequence_methods,
	.tp_init	= (initproc)pyrf_thread_map__init,
};

static int pyrf_thread_map__setup_types(void)
{
	pyrf_thread_map__type.tp_new = PyType_GenericNew;
	return PyType_Ready(&pyrf_thread_map__type);
}

struct pyrf_evsel {
	PyObject_HEAD

	struct evsel evsel;
};

static int pyrf_evsel__init(struct pyrf_evsel *pevsel,
			    PyObject *args, PyObject *kwargs)
{
	struct perf_event_attr attr = {
		.type = PERF_TYPE_HARDWARE,
		.config = PERF_COUNT_HW_CPU_CYCLES,
		.sample_type = PERF_SAMPLE_PERIOD | PERF_SAMPLE_TID,
	};
	static char *kwlist[] = {
		"type",
		"config",
		"sample_freq",
		"sample_period",
		"sample_type",
		"read_format",
		"disabled",
		"inherit",
		"pinned",
		"exclusive",
		"exclude_user",
		"exclude_kernel",
		"exclude_hv",
		"exclude_idle",
		"mmap",
		"context_switch",
		"comm",
		"freq",
		"inherit_stat",
		"enable_on_exec",
		"task",
		"watermark",
		"precise_ip",
		"mmap_data",
		"sample_id_all",
		"wakeup_events",
		"bp_type",
		"bp_addr",
		"bp_len",
		 NULL
	};
	u64 sample_period = 0;
	u32 disabled = 0,
	    inherit = 0,
	    pinned = 0,
	    exclusive = 0,
	    exclude_user = 0,
	    exclude_kernel = 0,
	    exclude_hv = 0,
	    exclude_idle = 0,
	    mmap = 0,
	    context_switch = 0,
	    comm = 0,
	    freq = 1,
	    inherit_stat = 0,
	    enable_on_exec = 0,
	    task = 0,
	    watermark = 0,
	    precise_ip = 0,
	    mmap_data = 0,
	    sample_id_all = 1;
	int idx = 0;

	if (!PyArg_ParseTupleAndKeywords(args, kwargs,
					 "|iKiKKiiiiiiiiiiiiiiiiiiiiiiKK", kwlist,
					 &attr.type, &attr.config, &attr.sample_freq,
					 &sample_period, &attr.sample_type,
					 &attr.read_format, &disabled, &inherit,
					 &pinned, &exclusive, &exclude_user,
					 &exclude_kernel, &exclude_hv, &exclude_idle,
					 &mmap, &context_switch, &comm, &freq, &inherit_stat,
					 &enable_on_exec, &task, &watermark,
					 &precise_ip, &mmap_data, &sample_id_all,
					 &attr.wakeup_events, &attr.bp_type,
					 &attr.bp_addr, &attr.bp_len, &idx))
		return -1;

	/* union... */
	if (sample_period != 0) {
		if (attr.sample_freq != 0)
			return -1; /* FIXME: throw right exception */
		attr.sample_period = sample_period;
	}

	/* Bitfields */
	attr.disabled	    = disabled;
	attr.inherit	    = inherit;
	attr.pinned	    = pinned;
	attr.exclusive	    = exclusive;
	attr.exclude_user   = exclude_user;
	attr.exclude_kernel = exclude_kernel;
	attr.exclude_hv	    = exclude_hv;
	attr.exclude_idle   = exclude_idle;
	attr.mmap	    = mmap;
	attr.context_switch = context_switch;
	attr.comm	    = comm;
	attr.freq	    = freq;
	attr.inherit_stat   = inherit_stat;
	attr.enable_on_exec = enable_on_exec;
	attr.task	    = task;
	attr.watermark	    = watermark;
	attr.precise_ip	    = precise_ip;
	attr.mmap_data	    = mmap_data;
	attr.sample_id_all  = sample_id_all;
	attr.size	    = sizeof(attr);

	evsel__init(&pevsel->evsel, &attr, idx);
	return 0;
}

static void pyrf_evsel__delete(struct pyrf_evsel *pevsel)
{
	evsel__exit(&pevsel->evsel);
	Py_TYPE(pevsel)->tp_free((PyObject*)pevsel);
}

static PyObject *pyrf_evsel__open(struct pyrf_evsel *pevsel,
				  PyObject *args, PyObject *kwargs)
{
	struct evsel *evsel = &pevsel->evsel;
	struct perf_cpu_map *cpus = NULL;
	struct perf_thread_map *threads = NULL;
	PyObject *pcpus = NULL, *pthreads = NULL;
	int group = 0, inherit = 0;
	static char *kwlist[] = { "cpus", "threads", "group", "inherit", NULL };

	if (!PyArg_ParseTupleAndKeywords(args, kwargs, "|OOii", kwlist,
					 &pcpus, &pthreads, &group, &inherit))
		return NULL;

	if (pthreads != NULL)
		threads = ((struct pyrf_thread_map *)pthreads)->threads;

	if (pcpus != NULL)
		cpus = ((struct pyrf_cpu_map *)pcpus)->cpus;

	evsel->core.attr.inherit = inherit;
	/*
	 * This will group just the fds for this single evsel, to group
	 * multiple events, use evlist.open().
	 */
	if (evsel__open(evsel, cpus, threads) < 0) {
		PyErr_SetFromErrno(PyExc_OSError);
		return NULL;
	}

	Py_INCREF(Py_None);
	return Py_None;
}

static PyObject *pyrf_evsel__str(PyObject *self)
{
	struct pyrf_evsel *pevsel = (void *)self;
	struct evsel *evsel = &pevsel->evsel;

	if (!evsel->pmu)
		return PyUnicode_FromFormat("evsel(%s)", evsel__name(evsel));

	return PyUnicode_FromFormat("evsel(%s/%s/)", evsel->pmu->name, evsel__name(evsel));
}

static PyMethodDef pyrf_evsel__methods[] = {
	{
		.ml_name  = "open",
		.ml_meth  = (PyCFunction)pyrf_evsel__open,
		.ml_flags = METH_VARARGS | METH_KEYWORDS,
		.ml_doc	  = PyDoc_STR("open the event selector file descriptor table.")
	},
	{ .ml_name = NULL, }
};

<<<<<<< HEAD
=======
#define evsel_member_def(member, ptype, help) \
	{ #member, ptype, \
	  offsetof(struct pyrf_evsel, evsel.member), \
	  0, help }

#define evsel_attr_member_def(member, ptype, help) \
	{ #member, ptype, \
	  offsetof(struct pyrf_evsel, evsel.core.attr.member), \
	  0, help }

static PyMemberDef pyrf_evsel__members[] = {
	evsel_member_def(tracking, T_BOOL, "tracking event."),
	evsel_attr_member_def(type, T_UINT, "attribute type."),
	evsel_attr_member_def(size, T_UINT, "attribute size."),
	evsel_attr_member_def(config, T_ULONGLONG, "attribute config."),
	evsel_attr_member_def(sample_period, T_ULONGLONG, "attribute sample_period."),
	evsel_attr_member_def(sample_type, T_ULONGLONG, "attribute sample_type."),
	evsel_attr_member_def(read_format, T_ULONGLONG, "attribute read_format."),
	evsel_attr_member_def(wakeup_events, T_UINT, "attribute wakeup_events."),
	{ .name = NULL, },
};

>>>>>>> e8a457b7
static const char pyrf_evsel__doc[] = PyDoc_STR("perf event selector list object.");

static PyTypeObject pyrf_evsel__type = {
	PyVarObject_HEAD_INIT(NULL, 0)
	.tp_name	= "perf.evsel",
	.tp_basicsize	= sizeof(struct pyrf_evsel),
	.tp_dealloc	= (destructor)pyrf_evsel__delete,
	.tp_flags	= Py_TPFLAGS_DEFAULT|Py_TPFLAGS_BASETYPE,
	.tp_doc		= pyrf_evsel__doc,
	.tp_members	= pyrf_evsel__members,
	.tp_methods	= pyrf_evsel__methods,
	.tp_init	= (initproc)pyrf_evsel__init,
	.tp_str         = pyrf_evsel__str,
	.tp_repr        = pyrf_evsel__str,
};

static int pyrf_evsel__setup_types(void)
{
	pyrf_evsel__type.tp_new = PyType_GenericNew;
	return PyType_Ready(&pyrf_evsel__type);
}

struct pyrf_evlist {
	PyObject_HEAD

	struct evlist evlist;
};

static int pyrf_evlist__init(struct pyrf_evlist *pevlist,
			     PyObject *args, PyObject *kwargs __maybe_unused)
{
	PyObject *pcpus = NULL, *pthreads = NULL;
	struct perf_cpu_map *cpus;
	struct perf_thread_map *threads;

	if (!PyArg_ParseTuple(args, "OO", &pcpus, &pthreads))
		return -1;

	threads = ((struct pyrf_thread_map *)pthreads)->threads;
	cpus = ((struct pyrf_cpu_map *)pcpus)->cpus;
	evlist__init(&pevlist->evlist, cpus, threads);
	return 0;
}

static void pyrf_evlist__delete(struct pyrf_evlist *pevlist)
{
	evlist__exit(&pevlist->evlist);
	Py_TYPE(pevlist)->tp_free((PyObject*)pevlist);
}

static PyObject *pyrf_evlist__all_cpus(struct pyrf_evlist *pevlist)
{
	struct pyrf_cpu_map *pcpu_map = PyObject_New(struct pyrf_cpu_map, &pyrf_cpu_map__type);

	if (pcpu_map)
		pcpu_map->cpus = perf_cpu_map__get(pevlist->evlist.core.all_cpus);

	return (PyObject *)pcpu_map;
}

static PyObject *pyrf_evlist__mmap(struct pyrf_evlist *pevlist,
				   PyObject *args, PyObject *kwargs)
{
	struct evlist *evlist = &pevlist->evlist;
	static char *kwlist[] = { "pages", "overwrite", NULL };
	int pages = 128, overwrite = false;

	if (!PyArg_ParseTupleAndKeywords(args, kwargs, "|ii", kwlist,
					 &pages, &overwrite))
		return NULL;

	if (evlist__mmap(evlist, pages) < 0) {
		PyErr_SetFromErrno(PyExc_OSError);
		return NULL;
	}

	Py_INCREF(Py_None);
	return Py_None;
}

static PyObject *pyrf_evlist__poll(struct pyrf_evlist *pevlist,
				   PyObject *args, PyObject *kwargs)
{
	struct evlist *evlist = &pevlist->evlist;
	static char *kwlist[] = { "timeout", NULL };
	int timeout = -1, n;

	if (!PyArg_ParseTupleAndKeywords(args, kwargs, "|i", kwlist, &timeout))
		return NULL;

	n = evlist__poll(evlist, timeout);
	if (n < 0) {
		PyErr_SetFromErrno(PyExc_OSError);
		return NULL;
	}

	return Py_BuildValue("i", n);
}

static PyObject *pyrf_evlist__get_pollfd(struct pyrf_evlist *pevlist,
					 PyObject *args __maybe_unused,
					 PyObject *kwargs __maybe_unused)
{
	struct evlist *evlist = &pevlist->evlist;
        PyObject *list = PyList_New(0);
	int i;

	for (i = 0; i < evlist->core.pollfd.nr; ++i) {
		PyObject *file;
		file = PyFile_FromFd(evlist->core.pollfd.entries[i].fd, "perf", "r", -1,
				     NULL, NULL, NULL, 0);
		if (file == NULL)
			goto free_list;

		if (PyList_Append(list, file) != 0) {
			Py_DECREF(file);
			goto free_list;
		}

		Py_DECREF(file);
	}

	return list;
free_list:
	return PyErr_NoMemory();
}


static PyObject *pyrf_evlist__add(struct pyrf_evlist *pevlist,
				  PyObject *args,
				  PyObject *kwargs __maybe_unused)
{
	struct evlist *evlist = &pevlist->evlist;
	PyObject *pevsel;
	struct evsel *evsel;

	if (!PyArg_ParseTuple(args, "O", &pevsel))
		return NULL;

	Py_INCREF(pevsel);
	evsel = &((struct pyrf_evsel *)pevsel)->evsel;
	evsel->core.idx = evlist->core.nr_entries;
	evlist__add(evlist, evsel);

	return Py_BuildValue("i", evlist->core.nr_entries);
}

static struct mmap *get_md(struct evlist *evlist, int cpu)
{
	int i;

	for (i = 0; i < evlist->core.nr_mmaps; i++) {
		struct mmap *md = &evlist->mmap[i];

		if (md->core.cpu.cpu == cpu)
			return md;
	}

	return NULL;
}

static PyObject *pyrf_evlist__read_on_cpu(struct pyrf_evlist *pevlist,
					  PyObject *args, PyObject *kwargs)
{
	struct evlist *evlist = &pevlist->evlist;
	union perf_event *event;
	int sample_id_all = 1, cpu;
	static char *kwlist[] = { "cpu", "sample_id_all", NULL };
	struct mmap *md;
	int err;

	if (!PyArg_ParseTupleAndKeywords(args, kwargs, "i|i", kwlist,
					 &cpu, &sample_id_all))
		return NULL;

	md = get_md(evlist, cpu);
	if (!md)
		return NULL;

	if (perf_mmap__read_init(&md->core) < 0)
		goto end;

	event = perf_mmap__read_event(&md->core);
	if (event != NULL) {
		PyObject *pyevent = pyrf_event__new(event);
		struct pyrf_event *pevent = (struct pyrf_event *)pyevent;
		struct evsel *evsel;

		if (pyevent == NULL)
			return PyErr_NoMemory();

		evsel = evlist__event2evsel(evlist, event);
		if (!evsel) {
			Py_DECREF(pyevent);
			Py_INCREF(Py_None);
			return Py_None;
		}

		pevent->evsel = evsel;

		perf_mmap__consume(&md->core);

		err = evsel__parse_sample(evsel, &pevent->event, &pevent->sample);
		if (err) {
			Py_DECREF(pyevent);
			return PyErr_Format(PyExc_OSError,
					    "perf: can't parse sample, err=%d", err);
		}

		return pyevent;
	}
end:
	Py_INCREF(Py_None);
	return Py_None;
}

static PyObject *pyrf_evlist__open(struct pyrf_evlist *pevlist,
				   PyObject *args, PyObject *kwargs)
{
	struct evlist *evlist = &pevlist->evlist;

	if (evlist__open(evlist) < 0) {
		PyErr_SetFromErrno(PyExc_OSError);
		return NULL;
	}

	Py_INCREF(Py_None);
	return Py_None;
}

static PyObject *pyrf_evlist__config(struct pyrf_evlist *pevlist)
{
	struct record_opts opts = {
		.sample_time	     = true,
		.mmap_pages	     = UINT_MAX,
		.user_freq	     = UINT_MAX,
		.user_interval	     = ULLONG_MAX,
		.freq		     = 4000,
		.target		     = {
			.uses_mmap   = true,
			.default_per_cpu = true,
		},
		.nr_threads_synthesize = 1,
		.ctl_fd              = -1,
		.ctl_fd_ack          = -1,
		.no_buffering        = true,
		.no_inherit          = true,
	};
	struct evlist *evlist = &pevlist->evlist;

	evlist__config(evlist, &opts, &callchain_param);
	Py_INCREF(Py_None);
	return Py_None;
}

static PyObject *pyrf_evlist__disable(struct pyrf_evlist *pevlist)
{
	evlist__disable(&pevlist->evlist);
	Py_INCREF(Py_None);
	return Py_None;
}

static PyObject *pyrf_evlist__enable(struct pyrf_evlist *pevlist)
{
	evlist__enable(&pevlist->evlist);
	Py_INCREF(Py_None);
	return Py_None;
}

static PyMethodDef pyrf_evlist__methods[] = {
	{
		.ml_name  = "all_cpus",
		.ml_meth  = (PyCFunction)pyrf_evlist__all_cpus,
		.ml_flags = METH_NOARGS,
		.ml_doc	  = PyDoc_STR("CPU map union of all evsel CPU maps.")
	},
	{
		.ml_name  = "mmap",
		.ml_meth  = (PyCFunction)pyrf_evlist__mmap,
		.ml_flags = METH_VARARGS | METH_KEYWORDS,
		.ml_doc	  = PyDoc_STR("mmap the file descriptor table.")
	},
	{
		.ml_name  = "open",
		.ml_meth  = (PyCFunction)pyrf_evlist__open,
		.ml_flags = METH_VARARGS | METH_KEYWORDS,
		.ml_doc	  = PyDoc_STR("open the file descriptors.")
	},
	{
		.ml_name  = "poll",
		.ml_meth  = (PyCFunction)pyrf_evlist__poll,
		.ml_flags = METH_VARARGS | METH_KEYWORDS,
		.ml_doc	  = PyDoc_STR("poll the file descriptor table.")
	},
	{
		.ml_name  = "get_pollfd",
		.ml_meth  = (PyCFunction)pyrf_evlist__get_pollfd,
		.ml_flags = METH_VARARGS | METH_KEYWORDS,
		.ml_doc	  = PyDoc_STR("get the poll file descriptor table.")
	},
	{
		.ml_name  = "add",
		.ml_meth  = (PyCFunction)pyrf_evlist__add,
		.ml_flags = METH_VARARGS | METH_KEYWORDS,
		.ml_doc	  = PyDoc_STR("adds an event selector to the list.")
	},
	{
		.ml_name  = "read_on_cpu",
		.ml_meth  = (PyCFunction)pyrf_evlist__read_on_cpu,
		.ml_flags = METH_VARARGS | METH_KEYWORDS,
		.ml_doc	  = PyDoc_STR("reads an event.")
	},
	{
		.ml_name  = "config",
		.ml_meth  = (PyCFunction)pyrf_evlist__config,
		.ml_flags = METH_NOARGS,
		.ml_doc	  = PyDoc_STR("Apply default record options to the evlist.")
	},
	{
		.ml_name  = "disable",
		.ml_meth  = (PyCFunction)pyrf_evlist__disable,
		.ml_flags = METH_NOARGS,
		.ml_doc	  = PyDoc_STR("Disable the evsels in the evlist.")
	},
	{
		.ml_name  = "enable",
		.ml_meth  = (PyCFunction)pyrf_evlist__enable,
		.ml_flags = METH_NOARGS,
		.ml_doc	  = PyDoc_STR("Enable the evsels in the evlist.")
	},
	{ .ml_name = NULL, }
};

static Py_ssize_t pyrf_evlist__length(PyObject *obj)
{
	struct pyrf_evlist *pevlist = (void *)obj;

	return pevlist->evlist.core.nr_entries;
}

static PyObject *pyrf_evlist__item(PyObject *obj, Py_ssize_t i)
{
	struct pyrf_evlist *pevlist = (void *)obj;
	struct evsel *pos;

	if (i >= pevlist->evlist.core.nr_entries) {
		PyErr_SetString(PyExc_IndexError, "Index out of range");
		return NULL;
	}

	evlist__for_each_entry(&pevlist->evlist, pos) {
		if (i-- == 0)
			break;
	}

	return Py_BuildValue("O", container_of(pos, struct pyrf_evsel, evsel));
}

static PyObject *pyrf_evlist__str(PyObject *self)
{
	struct pyrf_evlist *pevlist = (void *)self;
	struct evsel *pos;
	struct strbuf sb = STRBUF_INIT;
	bool first = true;
	PyObject *result;

	strbuf_addstr(&sb, "evlist([");
	evlist__for_each_entry(&pevlist->evlist, pos) {
		if (!first)
			strbuf_addch(&sb, ',');
		if (!pos->pmu)
			strbuf_addstr(&sb, evsel__name(pos));
		else
			strbuf_addf(&sb, "%s/%s/", pos->pmu->name, evsel__name(pos));
		first = false;
	}
	strbuf_addstr(&sb, "])");
	result = PyUnicode_FromString(sb.buf);
	strbuf_release(&sb);
	return result;
}

static PySequenceMethods pyrf_evlist__sequence_methods = {
	.sq_length = pyrf_evlist__length,
	.sq_item   = pyrf_evlist__item,
};

static const char pyrf_evlist__doc[] = PyDoc_STR("perf event selector list object.");

static PyTypeObject pyrf_evlist__type = {
	PyVarObject_HEAD_INIT(NULL, 0)
	.tp_name	= "perf.evlist",
	.tp_basicsize	= sizeof(struct pyrf_evlist),
	.tp_dealloc	= (destructor)pyrf_evlist__delete,
	.tp_flags	= Py_TPFLAGS_DEFAULT|Py_TPFLAGS_BASETYPE,
	.tp_as_sequence	= &pyrf_evlist__sequence_methods,
	.tp_doc		= pyrf_evlist__doc,
	.tp_methods	= pyrf_evlist__methods,
	.tp_init	= (initproc)pyrf_evlist__init,
	.tp_repr        = pyrf_evlist__str,
	.tp_str         = pyrf_evlist__str,
};

static int pyrf_evlist__setup_types(void)
{
	pyrf_evlist__type.tp_new = PyType_GenericNew;
	return PyType_Ready(&pyrf_evlist__type);
}

#define PERF_CONST(name) { #name, PERF_##name }

struct perf_constant {
	const char *name;
	int	    value;
};

static const struct perf_constant perf__constants[] = {
	PERF_CONST(TYPE_HARDWARE),
	PERF_CONST(TYPE_SOFTWARE),
	PERF_CONST(TYPE_TRACEPOINT),
	PERF_CONST(TYPE_HW_CACHE),
	PERF_CONST(TYPE_RAW),
	PERF_CONST(TYPE_BREAKPOINT),

	PERF_CONST(COUNT_HW_CPU_CYCLES),
	PERF_CONST(COUNT_HW_INSTRUCTIONS),
	PERF_CONST(COUNT_HW_CACHE_REFERENCES),
	PERF_CONST(COUNT_HW_CACHE_MISSES),
	PERF_CONST(COUNT_HW_BRANCH_INSTRUCTIONS),
	PERF_CONST(COUNT_HW_BRANCH_MISSES),
	PERF_CONST(COUNT_HW_BUS_CYCLES),
	PERF_CONST(COUNT_HW_CACHE_L1D),
	PERF_CONST(COUNT_HW_CACHE_L1I),
	PERF_CONST(COUNT_HW_CACHE_LL),
	PERF_CONST(COUNT_HW_CACHE_DTLB),
	PERF_CONST(COUNT_HW_CACHE_ITLB),
	PERF_CONST(COUNT_HW_CACHE_BPU),
	PERF_CONST(COUNT_HW_CACHE_OP_READ),
	PERF_CONST(COUNT_HW_CACHE_OP_WRITE),
	PERF_CONST(COUNT_HW_CACHE_OP_PREFETCH),
	PERF_CONST(COUNT_HW_CACHE_RESULT_ACCESS),
	PERF_CONST(COUNT_HW_CACHE_RESULT_MISS),

	PERF_CONST(COUNT_HW_STALLED_CYCLES_FRONTEND),
	PERF_CONST(COUNT_HW_STALLED_CYCLES_BACKEND),

	PERF_CONST(COUNT_SW_CPU_CLOCK),
	PERF_CONST(COUNT_SW_TASK_CLOCK),
	PERF_CONST(COUNT_SW_PAGE_FAULTS),
	PERF_CONST(COUNT_SW_CONTEXT_SWITCHES),
	PERF_CONST(COUNT_SW_CPU_MIGRATIONS),
	PERF_CONST(COUNT_SW_PAGE_FAULTS_MIN),
	PERF_CONST(COUNT_SW_PAGE_FAULTS_MAJ),
	PERF_CONST(COUNT_SW_ALIGNMENT_FAULTS),
	PERF_CONST(COUNT_SW_EMULATION_FAULTS),
	PERF_CONST(COUNT_SW_DUMMY),

	PERF_CONST(SAMPLE_IP),
	PERF_CONST(SAMPLE_TID),
	PERF_CONST(SAMPLE_TIME),
	PERF_CONST(SAMPLE_ADDR),
	PERF_CONST(SAMPLE_READ),
	PERF_CONST(SAMPLE_CALLCHAIN),
	PERF_CONST(SAMPLE_ID),
	PERF_CONST(SAMPLE_CPU),
	PERF_CONST(SAMPLE_PERIOD),
	PERF_CONST(SAMPLE_STREAM_ID),
	PERF_CONST(SAMPLE_RAW),

	PERF_CONST(FORMAT_TOTAL_TIME_ENABLED),
	PERF_CONST(FORMAT_TOTAL_TIME_RUNNING),
	PERF_CONST(FORMAT_ID),
	PERF_CONST(FORMAT_GROUP),

	PERF_CONST(RECORD_MMAP),
	PERF_CONST(RECORD_LOST),
	PERF_CONST(RECORD_COMM),
	PERF_CONST(RECORD_EXIT),
	PERF_CONST(RECORD_THROTTLE),
	PERF_CONST(RECORD_UNTHROTTLE),
	PERF_CONST(RECORD_FORK),
	PERF_CONST(RECORD_READ),
	PERF_CONST(RECORD_SAMPLE),
	PERF_CONST(RECORD_MMAP2),
	PERF_CONST(RECORD_AUX),
	PERF_CONST(RECORD_ITRACE_START),
	PERF_CONST(RECORD_LOST_SAMPLES),
	PERF_CONST(RECORD_SWITCH),
	PERF_CONST(RECORD_SWITCH_CPU_WIDE),

	PERF_CONST(RECORD_MISC_SWITCH_OUT),
	{ .name = NULL, },
};

static PyObject *pyrf__tracepoint(struct pyrf_evsel *pevsel,
				  PyObject *args, PyObject *kwargs)
{
#ifndef HAVE_LIBTRACEEVENT
	return NULL;
#else
	struct tep_event *tp_format;
	static char *kwlist[] = { "sys", "name", NULL };
	char *sys  = NULL;
	char *name = NULL;

	if (!PyArg_ParseTupleAndKeywords(args, kwargs, "|ss", kwlist,
					 &sys, &name))
		return NULL;

	tp_format = trace_event__tp_format(sys, name);
	if (IS_ERR(tp_format))
		return PyLong_FromLong(-1);

	return PyLong_FromLong(tp_format->id);
#endif // HAVE_LIBTRACEEVENT
}

static PyObject *pyrf_evsel__from_evsel(struct evsel *evsel)
{
	struct pyrf_evsel *pevsel = PyObject_New(struct pyrf_evsel, &pyrf_evsel__type);

	if (!pevsel)
		return NULL;

	memset(&pevsel->evsel, 0, sizeof(pevsel->evsel));
	evsel__init(&pevsel->evsel, &evsel->core.attr, evsel->core.idx);

	evsel__clone(&pevsel->evsel, evsel);
<<<<<<< HEAD
=======
	if (evsel__is_group_leader(evsel))
		evsel__set_leader(&pevsel->evsel, &pevsel->evsel);
>>>>>>> e8a457b7
	return (PyObject *)pevsel;
}

static PyObject *pyrf_evlist__from_evlist(struct evlist *evlist)
{
	struct pyrf_evlist *pevlist = PyObject_New(struct pyrf_evlist, &pyrf_evlist__type);
	struct evsel *pos;

	if (!pevlist)
		return NULL;

	memset(&pevlist->evlist, 0, sizeof(pevlist->evlist));
	evlist__init(&pevlist->evlist, evlist->core.all_cpus, evlist->core.threads);
	evlist__for_each_entry(evlist, pos) {
		struct pyrf_evsel *pevsel = (void *)pyrf_evsel__from_evsel(pos);

		evlist__add(&pevlist->evlist, &pevsel->evsel);
	}
	return (PyObject *)pevlist;
}

static PyObject *pyrf__parse_events(PyObject *self, PyObject *args)
{
	const char *input;
	struct evlist evlist = {};
	struct parse_events_error err;
	PyObject *result;
<<<<<<< HEAD

	if (!PyArg_ParseTuple(args, "s", &input))
		return NULL;

	parse_events_error__init(&err);
	evlist__init(&evlist, NULL, NULL);
=======
	PyObject *pcpus = NULL, *pthreads = NULL;
	struct perf_cpu_map *cpus;
	struct perf_thread_map *threads;

	if (!PyArg_ParseTuple(args, "s|OO", &input, &pcpus, &pthreads))
		return NULL;

	threads = pthreads ? ((struct pyrf_thread_map *)pthreads)->threads : NULL;
	cpus = pcpus ? ((struct pyrf_cpu_map *)pcpus)->cpus : NULL;

	parse_events_error__init(&err);
	evlist__init(&evlist, cpus, threads);
>>>>>>> e8a457b7
	if (parse_events(&evlist, input, &err)) {
		parse_events_error__print(&err, input);
		PyErr_SetFromErrno(PyExc_OSError);
		return NULL;
	}
	result = pyrf_evlist__from_evlist(&evlist);
	evlist__exit(&evlist);
	return result;
}

static PyMethodDef perf__methods[] = {
	{
		.ml_name  = "tracepoint",
		.ml_meth  = (PyCFunction) pyrf__tracepoint,
		.ml_flags = METH_VARARGS | METH_KEYWORDS,
		.ml_doc	  = PyDoc_STR("Get tracepoint config.")
	},
	{
		.ml_name  = "parse_events",
		.ml_meth  = (PyCFunction) pyrf__parse_events,
		.ml_flags = METH_VARARGS,
		.ml_doc	  = PyDoc_STR("Parse a string of events and return an evlist.")
	},
	{ .ml_name = NULL, }
};

PyMODINIT_FUNC PyInit_perf(void)
{
	PyObject *obj;
	int i;
	PyObject *dict;
	static struct PyModuleDef moduledef = {
		PyModuleDef_HEAD_INIT,
		"perf",			/* m_name */
		"",			/* m_doc */
		-1,			/* m_size */
		perf__methods,		/* m_methods */
		NULL,			/* m_reload */
		NULL,			/* m_traverse */
		NULL,			/* m_clear */
		NULL,			/* m_free */
	};
	PyObject *module = PyModule_Create(&moduledef);

	if (module == NULL ||
	    pyrf_event__setup_types() < 0 ||
	    pyrf_evlist__setup_types() < 0 ||
	    pyrf_evsel__setup_types() < 0 ||
	    pyrf_thread_map__setup_types() < 0 ||
	    pyrf_cpu_map__setup_types() < 0)
		return module;

	/* The page_size is placed in util object. */
	page_size = sysconf(_SC_PAGE_SIZE);

	Py_INCREF(&pyrf_evlist__type);
	PyModule_AddObject(module, "evlist", (PyObject*)&pyrf_evlist__type);

	Py_INCREF(&pyrf_evsel__type);
	PyModule_AddObject(module, "evsel", (PyObject*)&pyrf_evsel__type);

	Py_INCREF(&pyrf_mmap_event__type);
	PyModule_AddObject(module, "mmap_event", (PyObject *)&pyrf_mmap_event__type);

	Py_INCREF(&pyrf_lost_event__type);
	PyModule_AddObject(module, "lost_event", (PyObject *)&pyrf_lost_event__type);

	Py_INCREF(&pyrf_comm_event__type);
	PyModule_AddObject(module, "comm_event", (PyObject *)&pyrf_comm_event__type);

	Py_INCREF(&pyrf_task_event__type);
	PyModule_AddObject(module, "task_event", (PyObject *)&pyrf_task_event__type);

	Py_INCREF(&pyrf_throttle_event__type);
	PyModule_AddObject(module, "throttle_event", (PyObject *)&pyrf_throttle_event__type);

	Py_INCREF(&pyrf_task_event__type);
	PyModule_AddObject(module, "task_event", (PyObject *)&pyrf_task_event__type);

	Py_INCREF(&pyrf_read_event__type);
	PyModule_AddObject(module, "read_event", (PyObject *)&pyrf_read_event__type);

	Py_INCREF(&pyrf_sample_event__type);
	PyModule_AddObject(module, "sample_event", (PyObject *)&pyrf_sample_event__type);

	Py_INCREF(&pyrf_context_switch_event__type);
	PyModule_AddObject(module, "switch_event", (PyObject *)&pyrf_context_switch_event__type);

	Py_INCREF(&pyrf_thread_map__type);
	PyModule_AddObject(module, "thread_map", (PyObject*)&pyrf_thread_map__type);

	Py_INCREF(&pyrf_cpu_map__type);
	PyModule_AddObject(module, "cpu_map", (PyObject*)&pyrf_cpu_map__type);

	dict = PyModule_GetDict(module);
	if (dict == NULL)
		goto error;

	for (i = 0; perf__constants[i].name != NULL; i++) {
		obj = PyLong_FromLong(perf__constants[i].value);
		if (obj == NULL)
			goto error;
		PyDict_SetItemString(dict, perf__constants[i].name, obj);
		Py_DECREF(obj);
	}

error:
	if (PyErr_Occurred())
		PyErr_SetString(PyExc_ImportError, "perf: Init failed!");
	return module;
}<|MERGE_RESOLUTION|>--- conflicted
+++ resolved
@@ -14,10 +14,7 @@
 #include "evsel.h"
 #include "event.h"
 #include "print_binary.h"
-<<<<<<< HEAD
-=======
 #include "record.h"
->>>>>>> e8a457b7
 #include "strbuf.h"
 #include "thread_map.h"
 #include "trace-event.h"
@@ -25,16 +22,6 @@
 #include "util/sample.h"
 #include <internal/lib.h>
 
-<<<<<<< HEAD
-#define _PyUnicode_FromString(arg) \
-  PyUnicode_FromString(arg)
-#define _PyUnicode_FromFormat(...) \
-  PyUnicode_FromFormat(__VA_ARGS__)
-#define _PyLong_FromLong(arg) \
-  PyLong_FromLong(arg)
-
-=======
->>>>>>> e8a457b7
 PyMODINIT_FUNC PyInit_perf(void);
 
 #define member_def(type, member, ptype, help) \
@@ -278,15 +265,12 @@
 	{ .name = NULL, },
 };
 
-<<<<<<< HEAD
-=======
 static void pyrf_sample_event__delete(struct pyrf_event *pevent)
 {
 	perf_sample__exit(&pevent->sample);
 	Py_TYPE(pevent)->tp_free((PyObject*)pevent);
 }
 
->>>>>>> e8a457b7
 static PyObject *pyrf_sample_event__repr(const struct pyrf_event *pevent)
 {
 	PyObject *ret;
@@ -818,8 +802,6 @@
 	{ .ml_name = NULL, }
 };
 
-<<<<<<< HEAD
-=======
 #define evsel_member_def(member, ptype, help) \
 	{ #member, ptype, \
 	  offsetof(struct pyrf_evsel, evsel.member), \
@@ -842,7 +824,6 @@
 	{ .name = NULL, },
 };
 
->>>>>>> e8a457b7
 static const char pyrf_evsel__doc[] = PyDoc_STR("perf event selector list object.");
 
 static PyTypeObject pyrf_evsel__type = {
@@ -1371,11 +1352,8 @@
 	evsel__init(&pevsel->evsel, &evsel->core.attr, evsel->core.idx);
 
 	evsel__clone(&pevsel->evsel, evsel);
-<<<<<<< HEAD
-=======
 	if (evsel__is_group_leader(evsel))
 		evsel__set_leader(&pevsel->evsel, &pevsel->evsel);
->>>>>>> e8a457b7
 	return (PyObject *)pevsel;
 }
 
@@ -1403,14 +1381,6 @@
 	struct evlist evlist = {};
 	struct parse_events_error err;
 	PyObject *result;
-<<<<<<< HEAD
-
-	if (!PyArg_ParseTuple(args, "s", &input))
-		return NULL;
-
-	parse_events_error__init(&err);
-	evlist__init(&evlist, NULL, NULL);
-=======
 	PyObject *pcpus = NULL, *pthreads = NULL;
 	struct perf_cpu_map *cpus;
 	struct perf_thread_map *threads;
@@ -1423,7 +1393,6 @@
 
 	parse_events_error__init(&err);
 	evlist__init(&evlist, cpus, threads);
->>>>>>> e8a457b7
 	if (parse_events(&evlist, input, &err)) {
 		parse_events_error__print(&err, input);
 		PyErr_SetFromErrno(PyExc_OSError);
