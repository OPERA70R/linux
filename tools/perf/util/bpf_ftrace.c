--- conflicted
+++ resolved
@@ -39,13 +39,10 @@
 
 	skel->rodata->bucket_range = ftrace->bucket_range;
 	skel->rodata->min_latency = ftrace->min_latency;
-<<<<<<< HEAD
-=======
 	skel->rodata->bucket_num = ftrace->bucket_num;
 	if (ftrace->bucket_range && ftrace->bucket_num) {
 		bpf_map__set_max_entries(skel->maps.latency, ftrace->bucket_num);
 	}
->>>>>>> e8a457b7
 
 	/* don't need to set cpu filter for system-wide mode */
 	if (ftrace->target.cpu_list) {
@@ -131,11 +128,7 @@
 	return 0;
 }
 
-<<<<<<< HEAD
-int perf_ftrace__latency_read_bpf(struct perf_ftrace *ftrace __maybe_unused,
-=======
 int perf_ftrace__latency_read_bpf(struct perf_ftrace *ftrace,
->>>>>>> e8a457b7
 				  int buckets[], struct stats *stats)
 {
 	int i, fd, err;
@@ -165,15 +158,12 @@
 		stats->n = skel->bss->count;
 		stats->max = skel->bss->max;
 		stats->min = skel->bss->min;
-<<<<<<< HEAD
-=======
 
 		if (!ftrace->use_nsec) {
 			stats->mean /= 1000;
 			stats->max /= 1000;
 			stats->min /= 1000;
 		}
->>>>>>> e8a457b7
 	}
 
 	free(hist);
