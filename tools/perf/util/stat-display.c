--- conflicted
+++ resolved
@@ -121,7 +121,6 @@
 	bool first;
 	/* Num CSV separators remaining to pad out when not all fields are printed */
 	int  csv_col_pad;
-<<<<<<< HEAD
 
 	/*
 	 * The following don't track state across fields, but are here as a shortcut to
@@ -152,38 +151,6 @@
 
 #define json_out(os, format, ...) fprintf((os)->fh, "%s" format, json_sep(os), ##__VA_ARGS__)
 
-=======
-
-	/*
-	 * The following don't track state across fields, but are here as a shortcut to
-	 * pass data to the print functions. The alternative would be to update the
-	 * function signatures of the entire print stack to pass them through.
-	 */
-	/* Place to output to */
-	FILE * const fh;
-	/* Lines are timestamped in --interval-print mode */
-	char timestamp[64];
-	/* Num items aggregated in current line. See struct perf_stat_aggr.nr */
-	int aggr_nr;
-	/* Core/socket/die etc ID for the current line */
-	struct aggr_cpu_id id;
-	/* Event for current line */
-	struct evsel *evsel;
-	/* Cgroup for current line */
-	struct cgroup *cgrp;
-};
-
-static const char *json_sep(struct outstate *os)
-{
-	const char *sep = os->first ? "" : ", ";
-
-	os->first = false;
-	return sep;
-}
-
-#define json_out(os, format, ...) fprintf((os)->fh, "%s" format, json_sep(os), ##__VA_ARGS__)
-
->>>>>>> e8a457b7
 static void print_running_json(struct outstate *os, u64 run, u64 ena)
 {
 	double enabled_percent = 100;
