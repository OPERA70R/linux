#ifndef __PERF_EVSEL_H
#define __PERF_EVSEL_H 1

#include <linux/list.h>
#include <stdbool.h>
#include "../../../include/linux/perf_event.h"
#include "types.h"
#include "xyarray.h"
#include "cgroup.h"
#include "hist.h"
 
struct perf_counts_values {
	union {
		struct {
			u64 val;
			u64 ena;
			u64 run;
		};
		u64 values[3];
	};
};

struct perf_counts {
	s8		   	  scaled;
	struct perf_counts_values aggr;
	struct perf_counts_values cpu[];
};

struct perf_evsel;

/*
 * Per fd, to map back from PERF_SAMPLE_ID to evsel, only used when there are
 * more than one entry in the evlist.
 */
struct perf_sample_id {
	struct hlist_node 	node;
	u64		 	id;
	struct perf_evsel	*evsel;
};

/** struct perf_evsel - event selector
 *
 * @name - Can be set to retain the original event name passed by the user,
 *         so that when showing results in tools such as 'perf stat', we
 *         show the name used, not some alias.
 */
struct perf_evsel {
	struct list_head	node;
	struct perf_event_attr	attr;
	char			*filter;
	struct xyarray		*fd;
	struct xyarray		*sample_id;
	u64			*id;
	struct perf_counts	*counts;
	int			idx;
	u32			ids;
	struct hists		hists;
	char			*name;
	struct event_format	*tp_format;
	union {
		void		*priv;
		off_t		id_offset;
	};
	struct cgroup_sel	*cgrp;
	struct {
		void		*func;
		void		*data;
	} handler;
<<<<<<< HEAD
=======
	struct cpu_map		*cpus;
>>>>>>> 4a8e43fe
	unsigned int		sample_size;
	bool 			supported;
	bool 			needs_swap;
	/* parse modifier helper */
	int			exclude_GH;
	struct perf_evsel	*leader;
	char			*group_name;
};

struct cpu_map;
struct thread_map;
struct perf_evlist;
struct perf_record_opts;

struct perf_evsel *perf_evsel__new(struct perf_event_attr *attr, int idx);
struct perf_evsel *perf_evsel__newtp(const char *sys, const char *name, int idx);

struct event_format *event_format__new(const char *sys, const char *name);

void perf_evsel__init(struct perf_evsel *evsel,
		      struct perf_event_attr *attr, int idx);
void perf_evsel__exit(struct perf_evsel *evsel);
void perf_evsel__delete(struct perf_evsel *evsel);

void perf_evsel__config(struct perf_evsel *evsel,
			struct perf_record_opts *opts,
			struct perf_evsel *first);

bool perf_evsel__is_cache_op_valid(u8 type, u8 op);

#define PERF_EVSEL__MAX_ALIASES 8

extern const char *perf_evsel__hw_cache[PERF_COUNT_HW_CACHE_MAX]
				       [PERF_EVSEL__MAX_ALIASES];
extern const char *perf_evsel__hw_cache_op[PERF_COUNT_HW_CACHE_OP_MAX]
					  [PERF_EVSEL__MAX_ALIASES];
extern const char *perf_evsel__hw_cache_result[PERF_COUNT_HW_CACHE_RESULT_MAX]
					      [PERF_EVSEL__MAX_ALIASES];
extern const char *perf_evsel__hw_names[PERF_COUNT_HW_MAX];
extern const char *perf_evsel__sw_names[PERF_COUNT_SW_MAX];
int __perf_evsel__hw_cache_type_op_res_name(u8 type, u8 op, u8 result,
					    char *bf, size_t size);
const char *perf_evsel__name(struct perf_evsel *evsel);

int perf_evsel__alloc_fd(struct perf_evsel *evsel, int ncpus, int nthreads);
int perf_evsel__alloc_id(struct perf_evsel *evsel, int ncpus, int nthreads);
int perf_evsel__alloc_counts(struct perf_evsel *evsel, int ncpus);
void perf_evsel__free_fd(struct perf_evsel *evsel);
void perf_evsel__free_id(struct perf_evsel *evsel);
void perf_evsel__close_fd(struct perf_evsel *evsel, int ncpus, int nthreads);

int perf_evsel__set_filter(struct perf_evsel *evsel, int ncpus, int nthreads,
			   const char *filter);

int perf_evsel__open_per_cpu(struct perf_evsel *evsel,
			     struct cpu_map *cpus);
int perf_evsel__open_per_thread(struct perf_evsel *evsel,
				struct thread_map *threads);
int perf_evsel__open(struct perf_evsel *evsel, struct cpu_map *cpus,
		     struct thread_map *threads);
void perf_evsel__close(struct perf_evsel *evsel, int ncpus, int nthreads);

struct perf_sample;

void *perf_evsel__rawptr(struct perf_evsel *evsel, struct perf_sample *sample,
			 const char *name);
u64 perf_evsel__intval(struct perf_evsel *evsel, struct perf_sample *sample,
		       const char *name);

static inline char *perf_evsel__strval(struct perf_evsel *evsel,
				       struct perf_sample *sample,
				       const char *name)
{
	return perf_evsel__rawptr(evsel, sample, name);
}

struct format_field;

struct format_field *perf_evsel__field(struct perf_evsel *evsel, const char *name);

#define perf_evsel__match(evsel, t, c)		\
	(evsel->attr.type == PERF_TYPE_##t &&	\
	 evsel->attr.config == PERF_COUNT_##c)

static inline bool perf_evsel__match2(struct perf_evsel *e1,
				      struct perf_evsel *e2)
{
	return (e1->attr.type == e2->attr.type) &&
	       (e1->attr.config == e2->attr.config);
}

int __perf_evsel__read_on_cpu(struct perf_evsel *evsel,
			      int cpu, int thread, bool scale);

/**
 * perf_evsel__read_on_cpu - Read out the results on a CPU and thread
 *
 * @evsel - event selector to read value
 * @cpu - CPU of interest
 * @thread - thread of interest
 */
static inline int perf_evsel__read_on_cpu(struct perf_evsel *evsel,
					  int cpu, int thread)
{
	return __perf_evsel__read_on_cpu(evsel, cpu, thread, false);
}

/**
 * perf_evsel__read_on_cpu_scaled - Read out the results on a CPU and thread, scaled
 *
 * @evsel - event selector to read value
 * @cpu - CPU of interest
 * @thread - thread of interest
 */
static inline int perf_evsel__read_on_cpu_scaled(struct perf_evsel *evsel,
						 int cpu, int thread)
{
	return __perf_evsel__read_on_cpu(evsel, cpu, thread, true);
}

int __perf_evsel__read(struct perf_evsel *evsel, int ncpus, int nthreads,
		       bool scale);

/**
 * perf_evsel__read - Read the aggregate results on all CPUs
 *
 * @evsel - event selector to read value
 * @ncpus - Number of cpus affected, from zero
 * @nthreads - Number of threads affected, from zero
 */
static inline int perf_evsel__read(struct perf_evsel *evsel,
				    int ncpus, int nthreads)
{
	return __perf_evsel__read(evsel, ncpus, nthreads, false);
}

/**
 * perf_evsel__read_scaled - Read the aggregate results on all CPUs, scaled
 *
 * @evsel - event selector to read value
 * @ncpus - Number of cpus affected, from zero
 * @nthreads - Number of threads affected, from zero
 */
static inline int perf_evsel__read_scaled(struct perf_evsel *evsel,
					  int ncpus, int nthreads)
{
	return __perf_evsel__read(evsel, ncpus, nthreads, true);
}

void hists__init(struct hists *hists);

int perf_evsel__parse_sample(struct perf_evsel *evsel, union perf_event *event,
<<<<<<< HEAD
			     struct perf_sample *sample, bool swapped);
=======
			     struct perf_sample *sample);

static inline struct perf_evsel *perf_evsel__next(struct perf_evsel *evsel)
{
	return list_entry(evsel->node.next, struct perf_evsel, node);
}
>>>>>>> 4a8e43fe
#endif /* __PERF_EVSEL_H */<|MERGE_RESOLUTION|>--- conflicted
+++ resolved
@@ -66,10 +66,7 @@
 		void		*func;
 		void		*data;
 	} handler;
-<<<<<<< HEAD
-=======
 	struct cpu_map		*cpus;
->>>>>>> 4a8e43fe
 	unsigned int		sample_size;
 	bool 			supported;
 	bool 			needs_swap;
@@ -222,14 +219,10 @@
 void hists__init(struct hists *hists);
 
 int perf_evsel__parse_sample(struct perf_evsel *evsel, union perf_event *event,
-<<<<<<< HEAD
-			     struct perf_sample *sample, bool swapped);
-=======
 			     struct perf_sample *sample);
 
 static inline struct perf_evsel *perf_evsel__next(struct perf_evsel *evsel)
 {
 	return list_entry(evsel->node.next, struct perf_evsel, node);
 }
->>>>>>> 4a8e43fe
 #endif /* __PERF_EVSEL_H */