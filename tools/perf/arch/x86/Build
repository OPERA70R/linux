perf-util-y += util/
perf-test-y += tests/

ifdef SHELLCHECK
<<<<<<< HEAD
  TEST_LOGS := $(SHELL_TESTS:%=%.shellcheck_log)
=======
  SHELL_TEST_LOGS := $(SHELL_TESTS:%=%.shellcheck_log)
>>>>>>> e8a457b7
else
  SHELL_TESTS :=
  SHELL_TEST_LOGS :=
endif

$(OUTPUT)%.shellcheck_log: %
	$(call rule_mkdir)
	$(Q)$(call echo-cmd,test)shellcheck -a -S warning "$<" > $@ || (cat $@ && rm $@ && false)

perf-test-y += $(SHELL_TEST_LOGS)<|MERGE_RESOLUTION|>--- conflicted
+++ resolved
@@ -2,11 +2,7 @@
 perf-test-y += tests/
 
 ifdef SHELLCHECK
-<<<<<<< HEAD
-  TEST_LOGS := $(SHELL_TESTS:%=%.shellcheck_log)
-=======
   SHELL_TEST_LOGS := $(SHELL_TESTS:%=%.shellcheck_log)
->>>>>>> e8a457b7
 else
   SHELL_TESTS :=
   SHELL_TEST_LOGS :=
