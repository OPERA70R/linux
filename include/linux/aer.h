/* SPDX-License-Identifier: GPL-2.0 */
/*
 * Copyright (C) 2006 Intel Corp.
 *     Tom Long Nguyen (tom.l.nguyen@intel.com)
 *     Zhang Yanmin (yanmin.zhang@intel.com)
 */

#ifndef _AER_H_
#define _AER_H_

#include <linux/errno.h>
#include <linux/types.h>

#define AER_NONFATAL			0
#define AER_FATAL			1
#define AER_CORRECTABLE			2
#define DPC_FATAL			3

/*
 * AER and DPC capabilities TLP Logging register sizes (PCIe r6.2, sec 7.8.4
 * & 7.9.14).
 */
#define PCIE_STD_NUM_TLP_HEADERLOG     4
#define PCIE_STD_MAX_TLP_PREFIXLOG     4
<<<<<<< HEAD
=======
#define PCIE_STD_MAX_TLP_HEADERLOG	(PCIE_STD_NUM_TLP_HEADERLOG + 10)
>>>>>>> e8a457b7

struct pci_dev;

struct pcie_tlp_log {
<<<<<<< HEAD
	u32 dw[PCIE_STD_NUM_TLP_HEADERLOG];
	u32 prefix[PCIE_STD_MAX_TLP_PREFIXLOG];
=======
	union {
		u32 dw[PCIE_STD_MAX_TLP_HEADERLOG];
		struct {
			u32 _do_not_use[PCIE_STD_NUM_TLP_HEADERLOG];
			u32 prefix[PCIE_STD_MAX_TLP_PREFIXLOG];
		};
	};
	u8 header_len;		/* Length of the Logged TLP Header in DWORDs */
	bool flit;		/* TLP was logged when in Flit mode */
>>>>>>> e8a457b7
};

struct aer_capability_regs {
	u32 header;
	u32 uncor_status;
	u32 uncor_mask;
	u32 uncor_severity;
	u32 cor_status;
	u32 cor_mask;
	u32 cap_control;
	struct pcie_tlp_log header_log;
	u32 root_command;
	u32 root_status;
	u16 cor_err_source;
	u16 uncor_err_source;
};

#if defined(CONFIG_PCIEAER)
int pci_aer_clear_nonfatal_status(struct pci_dev *dev);
int pcie_aer_is_native(struct pci_dev *dev);
#else
static inline int pci_aer_clear_nonfatal_status(struct pci_dev *dev)
{
	return -EINVAL;
}
static inline int pcie_aer_is_native(struct pci_dev *dev) { return 0; }
#endif

void pci_print_aer(struct pci_dev *dev, int aer_severity,
		    struct aer_capability_regs *aer);
int cper_severity_to_aer(int cper_severity);
void aer_recover_queue(int domain, unsigned int bus, unsigned int devfn,
		       int severity, struct aer_capability_regs *aer_regs);
#endif //_AER_H_
<|MERGE_RESOLUTION|>--- conflicted
+++ resolved
@@ -22,18 +22,11 @@
  */
 #define PCIE_STD_NUM_TLP_HEADERLOG     4
 #define PCIE_STD_MAX_TLP_PREFIXLOG     4
-<<<<<<< HEAD
-=======
 #define PCIE_STD_MAX_TLP_HEADERLOG	(PCIE_STD_NUM_TLP_HEADERLOG + 10)
->>>>>>> e8a457b7
 
 struct pci_dev;
 
 struct pcie_tlp_log {
-<<<<<<< HEAD
-	u32 dw[PCIE_STD_NUM_TLP_HEADERLOG];
-	u32 prefix[PCIE_STD_MAX_TLP_PREFIXLOG];
-=======
 	union {
 		u32 dw[PCIE_STD_MAX_TLP_HEADERLOG];
 		struct {
@@ -43,7 +36,6 @@
 	};
 	u8 header_len;		/* Length of the Logged TLP Header in DWORDs */
 	bool flit;		/* TLP was logged when in Flit mode */
->>>>>>> e8a457b7
 };
 
 struct aer_capability_regs {
