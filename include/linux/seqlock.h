--- conflicted
+++ resolved
@@ -322,10 +322,7 @@
  * raw_seqcount_try_begin() - begin a seqcount_t read critical section
  *                            w/o lockdep and w/o counter stabilization
  * @s: Pointer to seqcount_t or any of the seqcount_LOCKNAME_t variants
-<<<<<<< HEAD
-=======
  * @start: count to be passed to read_seqcount_retry()
->>>>>>> d1366e74
  *
  * Similar to raw_seqcount_begin(), except it enables eliding the critical
  * section entirely if odd, instead of doing the speculation knowing it will
