/* SPDX-License-Identifier: GPL-2.0 */
/*
 * page allocation tagging
 */
#ifndef _LINUX_PGALLOC_TAG_H
#define _LINUX_PGALLOC_TAG_H

#include <linux/alloc_tag.h>

#ifdef CONFIG_MEM_ALLOC_PROFILING

#include <linux/page_ext.h>

extern struct page_ext_operations page_alloc_tagging_ops;
extern unsigned long alloc_tag_ref_mask;
extern int alloc_tag_ref_offs;
extern struct alloc_tag_kernel_section kernel_tags;

DECLARE_STATIC_KEY_FALSE(mem_profiling_compressed);

typedef u16	pgalloc_tag_idx;

union pgtag_ref_handle {
	union codetag_ref *ref;	/* reference in page extension */
	struct page *page;	/* reference in page flags */
};

/* Reserved indexes */
#define CODETAG_ID_NULL		0
#define CODETAG_ID_EMPTY	1
#define CODETAG_ID_FIRST	2

#ifdef CONFIG_MODULES

extern struct alloc_tag_module_section module_tags;

static inline struct alloc_tag *module_idx_to_tag(pgalloc_tag_idx idx)
{
	return &module_tags.first_tag[idx - kernel_tags.count];
}

static inline pgalloc_tag_idx module_tag_to_idx(struct alloc_tag *tag)
{
	return CODETAG_ID_FIRST + kernel_tags.count + (tag - module_tags.first_tag);
}

#else /* CONFIG_MODULES */

static inline struct alloc_tag *module_idx_to_tag(pgalloc_tag_idx idx)
{
	pr_warn("invalid page tag reference %lu\n", (unsigned long)idx);
	return NULL;
}

static inline pgalloc_tag_idx module_tag_to_idx(struct alloc_tag *tag)
{
	pr_warn("invalid page tag 0x%lx\n", (unsigned long)tag);
	return CODETAG_ID_NULL;
}

#endif /* CONFIG_MODULES */

static inline void idx_to_ref(pgalloc_tag_idx idx, union codetag_ref *ref)
{
	switch (idx) {
	case (CODETAG_ID_NULL):
		ref->ct = NULL;
		break;
	case (CODETAG_ID_EMPTY):
		set_codetag_empty(ref);
		break;
	default:
		idx -= CODETAG_ID_FIRST;
		ref->ct = idx < kernel_tags.count ?
			&kernel_tags.first_tag[idx].ct :
			&module_idx_to_tag(idx)->ct;
		break;
	}
}

static inline pgalloc_tag_idx ref_to_idx(union codetag_ref *ref)
{
	struct alloc_tag *tag;

	if (!ref->ct)
		return CODETAG_ID_NULL;

	if (is_codetag_empty(ref))
		return CODETAG_ID_EMPTY;

	tag = ct_to_alloc_tag(ref->ct);
	if (tag >= kernel_tags.first_tag && tag < kernel_tags.first_tag + kernel_tags.count)
		return CODETAG_ID_FIRST + (tag - kernel_tags.first_tag);

	return module_tag_to_idx(tag);
}



/* Should be called only if mem_alloc_profiling_enabled() */
static inline bool get_page_tag_ref(struct page *page, union codetag_ref *ref,
				    union pgtag_ref_handle *handle)
{
	if (!page)
		return false;

	if (static_key_enabled(&mem_profiling_compressed)) {
		pgalloc_tag_idx idx;

		idx = (page->flags >> alloc_tag_ref_offs) & alloc_tag_ref_mask;
		idx_to_ref(idx, ref);
		handle->page = page;
	} else {
		struct page_ext *page_ext;
		union codetag_ref *tmp;

		page_ext = page_ext_get(page);
		if (!page_ext)
			return false;

		tmp = (union codetag_ref *)page_ext_data(page_ext, &page_alloc_tagging_ops);
		ref->ct = tmp->ct;
		handle->ref = tmp;
	}

	return true;
}

static inline void put_page_tag_ref(union pgtag_ref_handle handle)
{
	if (WARN_ON(!handle.ref))
		return;

	if (!static_key_enabled(&mem_profiling_compressed))
		page_ext_put((void *)handle.ref - page_alloc_tagging_ops.offset);
}

static inline void update_page_tag_ref(union pgtag_ref_handle handle, union codetag_ref *ref)
{
	if (static_key_enabled(&mem_profiling_compressed)) {
		struct page *page = handle.page;
		unsigned long old_flags;
		unsigned long flags;
		unsigned long idx;

		if (WARN_ON(!page || !ref))
			return;

		idx = (unsigned long)ref_to_idx(ref);
		idx = (idx & alloc_tag_ref_mask) << alloc_tag_ref_offs;
		do {
			old_flags = READ_ONCE(page->flags);
			flags = old_flags;
			flags &= ~(alloc_tag_ref_mask << alloc_tag_ref_offs);
			flags |= idx;
		} while (unlikely(!try_cmpxchg(&page->flags, &old_flags, flags)));
	} else {
		if (WARN_ON(!handle.ref || !ref))
			return;

		handle.ref->ct = ref->ct;
	}
}

static inline void clear_page_tag_ref(struct page *page)
{
	if (mem_alloc_profiling_enabled()) {
		union pgtag_ref_handle handle;
		union codetag_ref ref;

		if (get_page_tag_ref(page, &ref, &handle)) {
			set_codetag_empty(&ref);
			update_page_tag_ref(handle, &ref);
			put_page_tag_ref(handle);
		}
	}
}

static inline void pgalloc_tag_add(struct page *page, struct task_struct *task,
				   unsigned int nr)
{
	if (mem_alloc_profiling_enabled()) {
		union pgtag_ref_handle handle;
		union codetag_ref ref;

		if (get_page_tag_ref(page, &ref, &handle)) {
			alloc_tag_add(&ref, task->alloc_tag, PAGE_SIZE * nr);
			update_page_tag_ref(handle, &ref);
			put_page_tag_ref(handle);
		}
	}
}

static inline void pgalloc_tag_sub(struct page *page, unsigned int nr)
{
	if (mem_alloc_profiling_enabled()) {
		union pgtag_ref_handle handle;
		union codetag_ref ref;

		if (get_page_tag_ref(page, &ref, &handle)) {
			alloc_tag_sub(&ref, PAGE_SIZE * nr);
			update_page_tag_ref(handle, &ref);
			put_page_tag_ref(handle);
		}
	}
}

static inline struct alloc_tag *pgalloc_tag_get(struct page *page)
{
	struct alloc_tag *tag = NULL;

	if (mem_alloc_profiling_enabled()) {
		union pgtag_ref_handle handle;
		union codetag_ref ref;

		if (get_page_tag_ref(page, &ref, &handle)) {
			alloc_tag_sub_check(&ref);
			if (ref.ct)
				tag = ct_to_alloc_tag(ref.ct);
			put_page_tag_ref(handle);
		}
	}

	return tag;
}

static inline void pgalloc_tag_sub_pages(struct alloc_tag *tag, unsigned int nr)
{
	if (mem_alloc_profiling_enabled() && tag)
		this_cpu_sub(tag->counters->bytes, PAGE_SIZE * nr);
}

void pgalloc_tag_split(struct folio *folio, int old_order, int new_order);
<<<<<<< HEAD
void pgalloc_tag_copy(struct folio *new, struct folio *old);
=======
void pgalloc_tag_swap(struct folio *new, struct folio *old);
>>>>>>> ac449007

void __init alloc_tag_sec_init(void);

#else /* CONFIG_MEM_ALLOC_PROFILING */

static inline void clear_page_tag_ref(struct page *page) {}
static inline void pgalloc_tag_add(struct page *page, struct task_struct *task,
				   unsigned int nr) {}
static inline void pgalloc_tag_sub(struct page *page, unsigned int nr) {}
static inline struct alloc_tag *pgalloc_tag_get(struct page *page) { return NULL; }
static inline void pgalloc_tag_sub_pages(struct alloc_tag *tag, unsigned int nr) {}
static inline void alloc_tag_sec_init(void) {}
static inline void pgalloc_tag_split(struct folio *folio, int old_order, int new_order) {}
<<<<<<< HEAD
static inline void pgalloc_tag_copy(struct folio *new, struct folio *old) {}
=======
static inline void pgalloc_tag_swap(struct folio *new, struct folio *old) {}
>>>>>>> ac449007

#endif /* CONFIG_MEM_ALLOC_PROFILING */

#endif /* _LINUX_PGALLOC_TAG_H */<|MERGE_RESOLUTION|>--- conflicted
+++ resolved
@@ -231,11 +231,7 @@
 }
 
 void pgalloc_tag_split(struct folio *folio, int old_order, int new_order);
-<<<<<<< HEAD
-void pgalloc_tag_copy(struct folio *new, struct folio *old);
-=======
 void pgalloc_tag_swap(struct folio *new, struct folio *old);
->>>>>>> ac449007
 
 void __init alloc_tag_sec_init(void);
 
@@ -249,11 +245,7 @@
 static inline void pgalloc_tag_sub_pages(struct alloc_tag *tag, unsigned int nr) {}
 static inline void alloc_tag_sec_init(void) {}
 static inline void pgalloc_tag_split(struct folio *folio, int old_order, int new_order) {}
-<<<<<<< HEAD
-static inline void pgalloc_tag_copy(struct folio *new, struct folio *old) {}
-=======
 static inline void pgalloc_tag_swap(struct folio *new, struct folio *old) {}
->>>>>>> ac449007
 
 #endif /* CONFIG_MEM_ALLOC_PROFILING */
 
