/* SPDX-License-Identifier: GPL-2.0-only */
/*
 * mac80211 <-> driver interface
 *
 * Copyright 2002-2005, Devicescape Software, Inc.
 * Copyright 2006-2007	Jiri Benc <jbenc@suse.cz>
 * Copyright 2007-2010	Johannes Berg <johannes@sipsolutions.net>
 * Copyright 2013-2014  Intel Mobile Communications GmbH
 * Copyright (C) 2015 - 2017 Intel Deutschland GmbH
 * Copyright (C) 2018 - 2019 Intel Corporation
 */

#ifndef MAC80211_H
#define MAC80211_H

#include <linux/bug.h>
#include <linux/kernel.h>
#include <linux/if_ether.h>
#include <linux/skbuff.h>
#include <linux/ieee80211.h>
#include <net/cfg80211.h>
#include <net/codel.h>
#include <net/ieee80211_radiotap.h>
#include <asm/unaligned.h>

/**
 * DOC: Introduction
 *
 * mac80211 is the Linux stack for 802.11 hardware that implements
 * only partial functionality in hard- or firmware. This document
 * defines the interface between mac80211 and low-level hardware
 * drivers.
 */

/**
 * DOC: Calling mac80211 from interrupts
 *
 * Only ieee80211_tx_status_irqsafe() and ieee80211_rx_irqsafe() can be
 * called in hardware interrupt context. The low-level driver must not call any
 * other functions in hardware interrupt context. If there is a need for such
 * call, the low-level driver should first ACK the interrupt and perform the
 * IEEE 802.11 code call after this, e.g. from a scheduled workqueue or even
 * tasklet function.
 *
 * NOTE: If the driver opts to use the _irqsafe() functions, it may not also
 *	 use the non-IRQ-safe functions!
 */

/**
 * DOC: Warning
 *
 * If you're reading this document and not the header file itself, it will
 * be incomplete because not all documentation has been converted yet.
 */

/**
 * DOC: Frame format
 *
 * As a general rule, when frames are passed between mac80211 and the driver,
 * they start with the IEEE 802.11 header and include the same octets that are
 * sent over the air except for the FCS which should be calculated by the
 * hardware.
 *
 * There are, however, various exceptions to this rule for advanced features:
 *
 * The first exception is for hardware encryption and decryption offload
 * where the IV/ICV may or may not be generated in hardware.
 *
 * Secondly, when the hardware handles fragmentation, the frame handed to
 * the driver from mac80211 is the MSDU, not the MPDU.
 */

/**
 * DOC: mac80211 workqueue
 *
 * mac80211 provides its own workqueue for drivers and internal mac80211 use.
 * The workqueue is a single threaded workqueue and can only be accessed by
 * helpers for sanity checking. Drivers must ensure all work added onto the
 * mac80211 workqueue should be cancelled on the driver stop() callback.
 *
 * mac80211 will flushed the workqueue upon interface removal and during
 * suspend.
 *
 * All work performed on the mac80211 workqueue must not acquire the RTNL lock.
 *
 */

/**
 * DOC: mac80211 software tx queueing
 *
 * mac80211 provides an optional intermediate queueing implementation designed
 * to allow the driver to keep hardware queues short and provide some fairness
 * between different stations/interfaces.
 * In this model, the driver pulls data frames from the mac80211 queue instead
 * of letting mac80211 push them via drv_tx().
 * Other frames (e.g. control or management) are still pushed using drv_tx().
 *
 * Drivers indicate that they use this model by implementing the .wake_tx_queue
 * driver operation.
 *
 * Intermediate queues (struct ieee80211_txq) are kept per-sta per-tid, with
 * another per-sta for non-data/non-mgmt and bufferable management frames, and
 * a single per-vif queue for multicast data frames.
 *
 * The driver is expected to initialize its private per-queue data for stations
 * and interfaces in the .add_interface and .sta_add ops.
 *
 * The driver can't access the queue directly. To dequeue a frame from a
 * txq, it calls ieee80211_tx_dequeue(). Whenever mac80211 adds a new frame to a
 * queue, it calls the .wake_tx_queue driver op.
 *
 * Drivers can optionally delegate responsibility for scheduling queues to
 * mac80211, to take advantage of airtime fairness accounting. In this case, to
 * obtain the next queue to pull frames from, the driver calls
 * ieee80211_next_txq(). The driver is then expected to return the txq using
 * ieee80211_return_txq().
 *
 * For AP powersave TIM handling, the driver only needs to indicate if it has
 * buffered packets in the driver specific data structures by calling
 * ieee80211_sta_set_buffered(). For frames buffered in the ieee80211_txq
 * struct, mac80211 sets the appropriate TIM PVB bits and calls
 * .release_buffered_frames().
 * In that callback the driver is therefore expected to release its own
 * buffered frames and afterwards also frames from the ieee80211_txq (obtained
 * via the usual ieee80211_tx_dequeue).
 */

struct device;

/**
 * enum ieee80211_max_queues - maximum number of queues
 *
 * @IEEE80211_MAX_QUEUES: Maximum number of regular device queues.
 * @IEEE80211_MAX_QUEUE_MAP: bitmap with maximum queues set
 */
enum ieee80211_max_queues {
	IEEE80211_MAX_QUEUES =		16,
	IEEE80211_MAX_QUEUE_MAP =	BIT(IEEE80211_MAX_QUEUES) - 1,
};

#define IEEE80211_INVAL_HW_QUEUE	0xff

/**
 * enum ieee80211_ac_numbers - AC numbers as used in mac80211
 * @IEEE80211_AC_VO: voice
 * @IEEE80211_AC_VI: video
 * @IEEE80211_AC_BE: best effort
 * @IEEE80211_AC_BK: background
 */
enum ieee80211_ac_numbers {
	IEEE80211_AC_VO		= 0,
	IEEE80211_AC_VI		= 1,
	IEEE80211_AC_BE		= 2,
	IEEE80211_AC_BK		= 3,
};

/**
 * struct ieee80211_tx_queue_params - transmit queue configuration
 *
 * The information provided in this structure is required for QoS
 * transmit queue configuration. Cf. IEEE 802.11 7.3.2.29.
 *
 * @aifs: arbitration interframe space [0..255]
 * @cw_min: minimum contention window [a value of the form
 *	2^n-1 in the range 1..32767]
 * @cw_max: maximum contention window [like @cw_min]
 * @txop: maximum burst time in units of 32 usecs, 0 meaning disabled
 * @acm: is mandatory admission control required for the access category
 * @uapsd: is U-APSD mode enabled for the queue
 * @mu_edca: is the MU EDCA configured
 * @mu_edca_param_rec: MU EDCA Parameter Record for HE
 */
struct ieee80211_tx_queue_params {
	u16 txop;
	u16 cw_min;
	u16 cw_max;
	u8 aifs;
	bool acm;
	bool uapsd;
	bool mu_edca;
	struct ieee80211_he_mu_edca_param_ac_rec mu_edca_param_rec;
};

struct ieee80211_low_level_stats {
	unsigned int dot11ACKFailureCount;
	unsigned int dot11RTSFailureCount;
	unsigned int dot11FCSErrorCount;
	unsigned int dot11RTSSuccessCount;
};

/**
 * enum ieee80211_chanctx_change - change flag for channel context
 * @IEEE80211_CHANCTX_CHANGE_WIDTH: The channel width changed
 * @IEEE80211_CHANCTX_CHANGE_RX_CHAINS: The number of RX chains changed
 * @IEEE80211_CHANCTX_CHANGE_RADAR: radar detection flag changed
 * @IEEE80211_CHANCTX_CHANGE_CHANNEL: switched to another operating channel,
 *	this is used only with channel switching with CSA
 * @IEEE80211_CHANCTX_CHANGE_MIN_WIDTH: The min required channel width changed
 */
enum ieee80211_chanctx_change {
	IEEE80211_CHANCTX_CHANGE_WIDTH		= BIT(0),
	IEEE80211_CHANCTX_CHANGE_RX_CHAINS	= BIT(1),
	IEEE80211_CHANCTX_CHANGE_RADAR		= BIT(2),
	IEEE80211_CHANCTX_CHANGE_CHANNEL	= BIT(3),
	IEEE80211_CHANCTX_CHANGE_MIN_WIDTH	= BIT(4),
};

/**
 * struct ieee80211_chanctx_conf - channel context that vifs may be tuned to
 *
 * This is the driver-visible part. The ieee80211_chanctx
 * that contains it is visible in mac80211 only.
 *
 * @def: the channel definition
 * @min_def: the minimum channel definition currently required.
 * @rx_chains_static: The number of RX chains that must always be
 *	active on the channel to receive MIMO transmissions
 * @rx_chains_dynamic: The number of RX chains that must be enabled
 *	after RTS/CTS handshake to receive SMPS MIMO transmissions;
 *	this will always be >= @rx_chains_static.
 * @radar_enabled: whether radar detection is enabled on this channel.
 * @drv_priv: data area for driver use, will always be aligned to
 *	sizeof(void *), size is determined in hw information.
 */
struct ieee80211_chanctx_conf {
	struct cfg80211_chan_def def;
	struct cfg80211_chan_def min_def;

	u8 rx_chains_static, rx_chains_dynamic;

	bool radar_enabled;

	u8 drv_priv[0] __aligned(sizeof(void *));
};

/**
 * enum ieee80211_chanctx_switch_mode - channel context switch mode
 * @CHANCTX_SWMODE_REASSIGN_VIF: Both old and new contexts already
 *	exist (and will continue to exist), but the virtual interface
 *	needs to be switched from one to the other.
 * @CHANCTX_SWMODE_SWAP_CONTEXTS: The old context exists but will stop
 *      to exist with this call, the new context doesn't exist but
 *      will be active after this call, the virtual interface switches
 *      from the old to the new (note that the driver may of course
 *      implement this as an on-the-fly chandef switch of the existing
 *      hardware context, but the mac80211 pointer for the old context
 *      will cease to exist and only the new one will later be used
 *      for changes/removal.)
 */
enum ieee80211_chanctx_switch_mode {
	CHANCTX_SWMODE_REASSIGN_VIF,
	CHANCTX_SWMODE_SWAP_CONTEXTS,
};

/**
 * struct ieee80211_vif_chanctx_switch - vif chanctx switch information
 *
 * This is structure is used to pass information about a vif that
 * needs to switch from one chanctx to another.  The
 * &ieee80211_chanctx_switch_mode defines how the switch should be
 * done.
 *
 * @vif: the vif that should be switched from old_ctx to new_ctx
 * @old_ctx: the old context to which the vif was assigned
 * @new_ctx: the new context to which the vif must be assigned
 */
struct ieee80211_vif_chanctx_switch {
	struct ieee80211_vif *vif;
	struct ieee80211_chanctx_conf *old_ctx;
	struct ieee80211_chanctx_conf *new_ctx;
};

/**
 * enum ieee80211_bss_change - BSS change notification flags
 *
 * These flags are used with the bss_info_changed() callback
 * to indicate which BSS parameter changed.
 *
 * @BSS_CHANGED_ASSOC: association status changed (associated/disassociated),
 *	also implies a change in the AID.
 * @BSS_CHANGED_ERP_CTS_PROT: CTS protection changed
 * @BSS_CHANGED_ERP_PREAMBLE: preamble changed
 * @BSS_CHANGED_ERP_SLOT: slot timing changed
 * @BSS_CHANGED_HT: 802.11n parameters changed
 * @BSS_CHANGED_BASIC_RATES: Basic rateset changed
 * @BSS_CHANGED_BEACON_INT: Beacon interval changed
 * @BSS_CHANGED_BSSID: BSSID changed, for whatever
 *	reason (IBSS and managed mode)
 * @BSS_CHANGED_BEACON: Beacon data changed, retrieve
 *	new beacon (beaconing modes)
 * @BSS_CHANGED_BEACON_ENABLED: Beaconing should be
 *	enabled/disabled (beaconing modes)
 * @BSS_CHANGED_CQM: Connection quality monitor config changed
 * @BSS_CHANGED_IBSS: IBSS join status changed
 * @BSS_CHANGED_ARP_FILTER: Hardware ARP filter address list or state changed.
 * @BSS_CHANGED_QOS: QoS for this association was enabled/disabled. Note
 *	that it is only ever disabled for station mode.
 * @BSS_CHANGED_IDLE: Idle changed for this BSS/interface.
 * @BSS_CHANGED_SSID: SSID changed for this BSS (AP and IBSS mode)
 * @BSS_CHANGED_AP_PROBE_RESP: Probe Response changed for this BSS (AP mode)
 * @BSS_CHANGED_PS: PS changed for this BSS (STA mode)
 * @BSS_CHANGED_TXPOWER: TX power setting changed for this interface
 * @BSS_CHANGED_P2P_PS: P2P powersave settings (CTWindow, opportunistic PS)
 *	changed
 * @BSS_CHANGED_BEACON_INFO: Data from the AP's beacon became available:
 *	currently dtim_period only is under consideration.
 * @BSS_CHANGED_BANDWIDTH: The bandwidth used by this interface changed,
 *	note that this is only called when it changes after the channel
 *	context had been assigned.
 * @BSS_CHANGED_OCB: OCB join status changed
 * @BSS_CHANGED_MU_GROUPS: VHT MU-MIMO group id or user position changed
 * @BSS_CHANGED_KEEP_ALIVE: keep alive options (idle period or protected
 *	keep alive) changed.
 * @BSS_CHANGED_MCAST_RATE: Multicast Rate setting changed for this interface
 * @BSS_CHANGED_FTM_RESPONDER: fime timing reasurement request responder
 *	functionality changed for this BSS (AP mode).
 * @BSS_CHANGED_TWT: TWT status changed
 *
 */
enum ieee80211_bss_change {
	BSS_CHANGED_ASSOC		= 1<<0,
	BSS_CHANGED_ERP_CTS_PROT	= 1<<1,
	BSS_CHANGED_ERP_PREAMBLE	= 1<<2,
	BSS_CHANGED_ERP_SLOT		= 1<<3,
	BSS_CHANGED_HT			= 1<<4,
	BSS_CHANGED_BASIC_RATES		= 1<<5,
	BSS_CHANGED_BEACON_INT		= 1<<6,
	BSS_CHANGED_BSSID		= 1<<7,
	BSS_CHANGED_BEACON		= 1<<8,
	BSS_CHANGED_BEACON_ENABLED	= 1<<9,
	BSS_CHANGED_CQM			= 1<<10,
	BSS_CHANGED_IBSS		= 1<<11,
	BSS_CHANGED_ARP_FILTER		= 1<<12,
	BSS_CHANGED_QOS			= 1<<13,
	BSS_CHANGED_IDLE		= 1<<14,
	BSS_CHANGED_SSID		= 1<<15,
	BSS_CHANGED_AP_PROBE_RESP	= 1<<16,
	BSS_CHANGED_PS			= 1<<17,
	BSS_CHANGED_TXPOWER		= 1<<18,
	BSS_CHANGED_P2P_PS		= 1<<19,
	BSS_CHANGED_BEACON_INFO		= 1<<20,
	BSS_CHANGED_BANDWIDTH		= 1<<21,
	BSS_CHANGED_OCB                 = 1<<22,
	BSS_CHANGED_MU_GROUPS		= 1<<23,
	BSS_CHANGED_KEEP_ALIVE		= 1<<24,
	BSS_CHANGED_MCAST_RATE		= 1<<25,
	BSS_CHANGED_FTM_RESPONDER	= 1<<26,
	BSS_CHANGED_TWT			= 1<<27,

	/* when adding here, make sure to change ieee80211_reconfig */
};

/*
 * The maximum number of IPv4 addresses listed for ARP filtering. If the number
 * of addresses for an interface increase beyond this value, hardware ARP
 * filtering will be disabled.
 */
#define IEEE80211_BSS_ARP_ADDR_LIST_LEN 4

/**
 * enum ieee80211_event_type - event to be notified to the low level driver
 * @RSSI_EVENT: AP's rssi crossed the a threshold set by the driver.
 * @MLME_EVENT: event related to MLME
 * @BAR_RX_EVENT: a BAR was received
 * @BA_FRAME_TIMEOUT: Frames were released from the reordering buffer because
 *	they timed out. This won't be called for each frame released, but only
 *	once each time the timeout triggers.
 */
enum ieee80211_event_type {
	RSSI_EVENT,
	MLME_EVENT,
	BAR_RX_EVENT,
	BA_FRAME_TIMEOUT,
};

/**
 * enum ieee80211_rssi_event_data - relevant when event type is %RSSI_EVENT
 * @RSSI_EVENT_HIGH: AP's rssi went below the threshold set by the driver.
 * @RSSI_EVENT_LOW: AP's rssi went above the threshold set by the driver.
 */
enum ieee80211_rssi_event_data {
	RSSI_EVENT_HIGH,
	RSSI_EVENT_LOW,
};

/**
 * struct ieee80211_rssi_event - data attached to an %RSSI_EVENT
 * @data: See &enum ieee80211_rssi_event_data
 */
struct ieee80211_rssi_event {
	enum ieee80211_rssi_event_data data;
};

/**
 * enum ieee80211_mlme_event_data - relevant when event type is %MLME_EVENT
 * @AUTH_EVENT: the MLME operation is authentication
 * @ASSOC_EVENT: the MLME operation is association
 * @DEAUTH_RX_EVENT: deauth received..
 * @DEAUTH_TX_EVENT: deauth sent.
 */
enum ieee80211_mlme_event_data {
	AUTH_EVENT,
	ASSOC_EVENT,
	DEAUTH_RX_EVENT,
	DEAUTH_TX_EVENT,
};

/**
 * enum ieee80211_mlme_event_status - relevant when event type is %MLME_EVENT
 * @MLME_SUCCESS: the MLME operation completed successfully.
 * @MLME_DENIED: the MLME operation was denied by the peer.
 * @MLME_TIMEOUT: the MLME operation timed out.
 */
enum ieee80211_mlme_event_status {
	MLME_SUCCESS,
	MLME_DENIED,
	MLME_TIMEOUT,
};

/**
 * struct ieee80211_mlme_event - data attached to an %MLME_EVENT
 * @data: See &enum ieee80211_mlme_event_data
 * @status: See &enum ieee80211_mlme_event_status
 * @reason: the reason code if applicable
 */
struct ieee80211_mlme_event {
	enum ieee80211_mlme_event_data data;
	enum ieee80211_mlme_event_status status;
	u16 reason;
};

/**
 * struct ieee80211_ba_event - data attached for BlockAck related events
 * @sta: pointer to the &ieee80211_sta to which this event relates
 * @tid: the tid
 * @ssn: the starting sequence number (for %BAR_RX_EVENT)
 */
struct ieee80211_ba_event {
	struct ieee80211_sta *sta;
	u16 tid;
	u16 ssn;
};

/**
 * struct ieee80211_event - event to be sent to the driver
 * @type: The event itself. See &enum ieee80211_event_type.
 * @rssi: relevant if &type is %RSSI_EVENT
 * @mlme: relevant if &type is %AUTH_EVENT
 * @ba: relevant if &type is %BAR_RX_EVENT or %BA_FRAME_TIMEOUT
 * @u:union holding the fields above
 */
struct ieee80211_event {
	enum ieee80211_event_type type;
	union {
		struct ieee80211_rssi_event rssi;
		struct ieee80211_mlme_event mlme;
		struct ieee80211_ba_event ba;
	} u;
};

/**
 * struct ieee80211_mu_group_data - STA's VHT MU-MIMO group data
 *
 * This structure describes the group id data of VHT MU-MIMO
 *
 * @membership: 64 bits array - a bit is set if station is member of the group
 * @position: 2 bits per group id indicating the position in the group
 */
struct ieee80211_mu_group_data {
	u8 membership[WLAN_MEMBERSHIP_LEN];
	u8 position[WLAN_USER_POSITION_LEN];
};

/**
 * struct ieee80211_ftm_responder_params - FTM responder parameters
 *
 * @lci: LCI subelement content
 * @civicloc: CIVIC location subelement content
 * @lci_len: LCI data length
 * @civicloc_len: Civic data length
 */
struct ieee80211_ftm_responder_params {
	const u8 *lci;
	const u8 *civicloc;
	size_t lci_len;
	size_t civicloc_len;
};

/**
 * struct ieee80211_bss_conf - holds the BSS's changing parameters
 *
 * This structure keeps information about a BSS (and an association
 * to that BSS) that can change during the lifetime of the BSS.
 *
 * @bss_color: 6-bit value to mark inter-BSS frame, if BSS supports HE
 * @htc_trig_based_pkt_ext: default PE in 4us units, if BSS supports HE
 * @multi_sta_back_32bit: supports BA bitmap of 32-bits in Multi-STA BACK
 * @uora_exists: is the UORA element advertised by AP
 * @ack_enabled: indicates support to receive a multi-TID that solicits either
 *	ACK, BACK or both
 * @uora_ocw_range: UORA element's OCW Range field
 * @frame_time_rts_th: HE duration RTS threshold, in units of 32us
 * @he_support: does this BSS support HE
 * @twt_requester: does this BSS support TWT requester (relevant for managed
 *	mode only, set if the AP advertises TWT responder role)
 * @twt_responder: does this BSS support TWT requester (relevant for managed
 *	mode only, set if the AP advertises TWT responder role)
 * @assoc: association status
 * @ibss_joined: indicates whether this station is part of an IBSS
 *	or not
 * @ibss_creator: indicates if a new IBSS network is being created
 * @aid: association ID number, valid only when @assoc is true
 * @use_cts_prot: use CTS protection
 * @use_short_preamble: use 802.11b short preamble
 * @use_short_slot: use short slot time (only relevant for ERP)
 * @dtim_period: num of beacons before the next DTIM, for beaconing,
 *	valid in station mode only if after the driver was notified
 *	with the %BSS_CHANGED_BEACON_INFO flag, will be non-zero then.
 * @sync_tsf: last beacon's/probe response's TSF timestamp (could be old
 *	as it may have been received during scanning long ago). If the
 *	HW flag %IEEE80211_HW_TIMING_BEACON_ONLY is set, then this can
 *	only come from a beacon, but might not become valid until after
 *	association when a beacon is received (which is notified with the
 *	%BSS_CHANGED_DTIM flag.). See also sync_dtim_count important notice.
 * @sync_device_ts: the device timestamp corresponding to the sync_tsf,
 *	the driver/device can use this to calculate synchronisation
 *	(see @sync_tsf). See also sync_dtim_count important notice.
 * @sync_dtim_count: Only valid when %IEEE80211_HW_TIMING_BEACON_ONLY
 *	is requested, see @sync_tsf/@sync_device_ts.
 *	IMPORTANT: These three sync_* parameters would possibly be out of sync
 *	by the time the driver will use them. The synchronized view is currently
 *	guaranteed only in certain callbacks.
 * @beacon_int: beacon interval
 * @assoc_capability: capabilities taken from assoc resp
 * @basic_rates: bitmap of basic rates, each bit stands for an
 *	index into the rate table configured by the driver in
 *	the current band.
 * @beacon_rate: associated AP's beacon TX rate
 * @mcast_rate: per-band multicast rate index + 1 (0: disabled)
 * @bssid: The BSSID for this BSS
 * @enable_beacon: whether beaconing should be enabled or not
 * @chandef: Channel definition for this BSS -- the hardware might be
 *	configured a higher bandwidth than this BSS uses, for example.
 * @mu_group: VHT MU-MIMO group membership data
 * @ht_operation_mode: HT operation mode like in &struct ieee80211_ht_operation.
 *	This field is only valid when the channel is a wide HT/VHT channel.
 *	Note that with TDLS this can be the case (channel is HT, protection must
 *	be used from this field) even when the BSS association isn't using HT.
 * @cqm_rssi_thold: Connection quality monitor RSSI threshold, a zero value
 *	implies disabled. As with the cfg80211 callback, a change here should
 *	cause an event to be sent indicating where the current value is in
 *	relation to the newly configured threshold.
 * @cqm_rssi_low: Connection quality monitor RSSI lower threshold, a zero value
 *	implies disabled.  This is an alternative mechanism to the single
 *	threshold event and can't be enabled simultaneously with it.
 * @cqm_rssi_high: Connection quality monitor RSSI upper threshold.
 * @cqm_rssi_hyst: Connection quality monitor RSSI hysteresis
 * @arp_addr_list: List of IPv4 addresses for hardware ARP filtering. The
 *	may filter ARP queries targeted for other addresses than listed here.
 *	The driver must allow ARP queries targeted for all address listed here
 *	to pass through. An empty list implies no ARP queries need to pass.
 * @arp_addr_cnt: Number of addresses currently on the list. Note that this
 *	may be larger than %IEEE80211_BSS_ARP_ADDR_LIST_LEN (the arp_addr_list
 *	array size), it's up to the driver what to do in that case.
 * @qos: This is a QoS-enabled BSS.
 * @idle: This interface is idle. There's also a global idle flag in the
 *	hardware config which may be more appropriate depending on what
 *	your driver/device needs to do.
 * @ps: power-save mode (STA only). This flag is NOT affected by
 *	offchannel/dynamic_ps operations.
 * @ssid: The SSID of the current vif. Valid in AP and IBSS mode.
 * @ssid_len: Length of SSID given in @ssid.
 * @hidden_ssid: The SSID of the current vif is hidden. Only valid in AP-mode.
 * @txpower: TX power in dBm
 * @txpower_type: TX power adjustment used to control per packet Transmit
 *	Power Control (TPC) in lower driver for the current vif. In particular
 *	TPC is enabled if value passed in %txpower_type is
 *	NL80211_TX_POWER_LIMITED (allow using less than specified from
 *	userspace), whereas TPC is disabled if %txpower_type is set to
 *	NL80211_TX_POWER_FIXED (use value configured from userspace)
 * @p2p_noa_attr: P2P NoA attribute for P2P powersave
 * @allow_p2p_go_ps: indication for AP or P2P GO interface, whether it's allowed
 *	to use P2P PS mechanism or not. AP/P2P GO is not allowed to use P2P PS
 *	if it has associated clients without P2P PS support.
 * @max_idle_period: the time period during which the station can refrain from
 *	transmitting frames to its associated AP without being disassociated.
 *	In units of 1000 TUs. Zero value indicates that the AP did not include
 *	a (valid) BSS Max Idle Period Element.
 * @protected_keep_alive: if set, indicates that the station should send an RSN
 *	protected frame to the AP to reset the idle timer at the AP for the
 *	station.
 * @ftm_responder: whether to enable or disable fine timing measurement FTM
 *	responder functionality.
 * @ftmr_params: configurable lci/civic parameter when enabling FTM responder.
 * @nontransmitted: this BSS is a nontransmitted BSS profile
 * @transmitter_bssid: the address of transmitter AP
 * @bssid_index: index inside the multiple BSSID set
 * @bssid_indicator: 2^bssid_indicator is the maximum number of APs in set
 * @ema_ap: AP supports enhancements of discovery and advertisement of
 *	nontransmitted BSSIDs
 * @profile_periodicity: the least number of beacon frames need to be received
 *	in order to discover all the nontransmitted BSSIDs in the set.
 */
struct ieee80211_bss_conf {
	const u8 *bssid;
	u8 bss_color;
	u8 htc_trig_based_pkt_ext;
	bool multi_sta_back_32bit;
	bool uora_exists;
	bool ack_enabled;
	u8 uora_ocw_range;
	u16 frame_time_rts_th;
	bool he_support;
	bool twt_requester;
	bool twt_responder;
	/* association related data */
	bool assoc, ibss_joined;
	bool ibss_creator;
	u16 aid;
	/* erp related data */
	bool use_cts_prot;
	bool use_short_preamble;
	bool use_short_slot;
	bool enable_beacon;
	u8 dtim_period;
	u16 beacon_int;
	u16 assoc_capability;
	u64 sync_tsf;
	u32 sync_device_ts;
	u8 sync_dtim_count;
	u32 basic_rates;
	struct ieee80211_rate *beacon_rate;
	int mcast_rate[NUM_NL80211_BANDS];
	u16 ht_operation_mode;
	s32 cqm_rssi_thold;
	u32 cqm_rssi_hyst;
	s32 cqm_rssi_low;
	s32 cqm_rssi_high;
	struct cfg80211_chan_def chandef;
	struct ieee80211_mu_group_data mu_group;
	__be32 arp_addr_list[IEEE80211_BSS_ARP_ADDR_LIST_LEN];
	int arp_addr_cnt;
	bool qos;
	bool idle;
	bool ps;
	u8 ssid[IEEE80211_MAX_SSID_LEN];
	size_t ssid_len;
	bool hidden_ssid;
	int txpower;
	enum nl80211_tx_power_setting txpower_type;
	struct ieee80211_p2p_noa_attr p2p_noa_attr;
	bool allow_p2p_go_ps;
	u16 max_idle_period;
	bool protected_keep_alive;
	bool ftm_responder;
	struct ieee80211_ftm_responder_params *ftmr_params;
	/* Multiple BSSID data */
	bool nontransmitted;
	u8 transmitter_bssid[ETH_ALEN];
	u8 bssid_index;
	u8 bssid_indicator;
	bool ema_ap;
	u8 profile_periodicity;
};

/**
 * enum mac80211_tx_info_flags - flags to describe transmission information/status
 *
 * These flags are used with the @flags member of &ieee80211_tx_info.
 *
 * @IEEE80211_TX_CTL_REQ_TX_STATUS: require TX status callback for this frame.
 * @IEEE80211_TX_CTL_ASSIGN_SEQ: The driver has to assign a sequence
 *	number to this frame, taking care of not overwriting the fragment
 *	number and increasing the sequence number only when the
 *	IEEE80211_TX_CTL_FIRST_FRAGMENT flag is set. mac80211 will properly
 *	assign sequence numbers to QoS-data frames but cannot do so correctly
 *	for non-QoS-data and management frames because beacons need them from
 *	that counter as well and mac80211 cannot guarantee proper sequencing.
 *	If this flag is set, the driver should instruct the hardware to
 *	assign a sequence number to the frame or assign one itself. Cf. IEEE
 *	802.11-2007 7.1.3.4.1 paragraph 3. This flag will always be set for
 *	beacons and always be clear for frames without a sequence number field.
 * @IEEE80211_TX_CTL_NO_ACK: tell the low level not to wait for an ack
 * @IEEE80211_TX_CTL_CLEAR_PS_FILT: clear powersave filter for destination
 *	station
 * @IEEE80211_TX_CTL_FIRST_FRAGMENT: this is a first fragment of the frame
 * @IEEE80211_TX_CTL_SEND_AFTER_DTIM: send this frame after DTIM beacon
 * @IEEE80211_TX_CTL_AMPDU: this frame should be sent as part of an A-MPDU
 * @IEEE80211_TX_CTL_INJECTED: Frame was injected, internal to mac80211.
 * @IEEE80211_TX_STAT_TX_FILTERED: The frame was not transmitted
 *	because the destination STA was in powersave mode. Note that to
 *	avoid race conditions, the filter must be set by the hardware or
 *	firmware upon receiving a frame that indicates that the station
 *	went to sleep (must be done on device to filter frames already on
 *	the queue) and may only be unset after mac80211 gives the OK for
 *	that by setting the IEEE80211_TX_CTL_CLEAR_PS_FILT (see above),
 *	since only then is it guaranteed that no more frames are in the
 *	hardware queue.
 * @IEEE80211_TX_STAT_ACK: Frame was acknowledged
 * @IEEE80211_TX_STAT_AMPDU: The frame was aggregated, so status
 * 	is for the whole aggregation.
 * @IEEE80211_TX_STAT_AMPDU_NO_BACK: no block ack was returned,
 * 	so consider using block ack request (BAR).
 * @IEEE80211_TX_CTL_RATE_CTRL_PROBE: internal to mac80211, can be
 *	set by rate control algorithms to indicate probe rate, will
 *	be cleared for fragmented frames (except on the last fragment)
 * @IEEE80211_TX_INTFL_OFFCHAN_TX_OK: Internal to mac80211. Used to indicate
 *	that a frame can be transmitted while the queues are stopped for
 *	off-channel operation.
 * @IEEE80211_TX_INTFL_NEED_TXPROCESSING: completely internal to mac80211,
 *	used to indicate that a pending frame requires TX processing before
 *	it can be sent out.
 * @IEEE80211_TX_INTFL_RETRIED: completely internal to mac80211,
 *	used to indicate that a frame was already retried due to PS
 * @IEEE80211_TX_INTFL_DONT_ENCRYPT: completely internal to mac80211,
 *	used to indicate frame should not be encrypted
 * @IEEE80211_TX_CTL_NO_PS_BUFFER: This frame is a response to a poll
 *	frame (PS-Poll or uAPSD) or a non-bufferable MMPDU and must
 *	be sent although the station is in powersave mode.
 * @IEEE80211_TX_CTL_MORE_FRAMES: More frames will be passed to the
 *	transmit function after the current frame, this can be used
 *	by drivers to kick the DMA queue only if unset or when the
 *	queue gets full.
 * @IEEE80211_TX_INTFL_RETRANSMISSION: This frame is being retransmitted
 *	after TX status because the destination was asleep, it must not
 *	be modified again (no seqno assignment, crypto, etc.)
 * @IEEE80211_TX_INTFL_MLME_CONN_TX: This frame was transmitted by the MLME
 *	code for connection establishment, this indicates that its status
 *	should kick the MLME state machine.
 * @IEEE80211_TX_INTFL_NL80211_FRAME_TX: Frame was requested through nl80211
 *	MLME command (internal to mac80211 to figure out whether to send TX
 *	status to user space)
 * @IEEE80211_TX_CTL_LDPC: tells the driver to use LDPC for this frame
 * @IEEE80211_TX_CTL_STBC: Enables Space-Time Block Coding (STBC) for this
 *	frame and selects the maximum number of streams that it can use.
 * @IEEE80211_TX_CTL_TX_OFFCHAN: Marks this packet to be transmitted on
 *	the off-channel channel when a remain-on-channel offload is done
 *	in hardware -- normal packets still flow and are expected to be
 *	handled properly by the device.
 * @IEEE80211_TX_INTFL_TKIP_MIC_FAILURE: Marks this packet to be used for TKIP
 *	testing. It will be sent out with incorrect Michael MIC key to allow
 *	TKIP countermeasures to be tested.
 * @IEEE80211_TX_CTL_NO_CCK_RATE: This frame will be sent at non CCK rate.
 *	This flag is actually used for management frame especially for P2P
 *	frames not being sent at CCK rate in 2GHz band.
 * @IEEE80211_TX_STATUS_EOSP: This packet marks the end of service period,
 *	when its status is reported the service period ends. For frames in
 *	an SP that mac80211 transmits, it is already set; for driver frames
 *	the driver may set this flag. It is also used to do the same for
 *	PS-Poll responses.
 * @IEEE80211_TX_CTL_USE_MINRATE: This frame will be sent at lowest rate.
 *	This flag is used to send nullfunc frame at minimum rate when
 *	the nullfunc is used for connection monitoring purpose.
 * @IEEE80211_TX_CTL_DONTFRAG: Don't fragment this packet even if it
 *	would be fragmented by size (this is optional, only used for
 *	monitor injection).
 * @IEEE80211_TX_STAT_NOACK_TRANSMITTED: A frame that was marked with
 *	IEEE80211_TX_CTL_NO_ACK has been successfully transmitted without
 *	any errors (like issues specific to the driver/HW).
 *	This flag must not be set for frames that don't request no-ack
 *	behaviour with IEEE80211_TX_CTL_NO_ACK.
 *
 * Note: If you have to add new flags to the enumeration, then don't
 *	 forget to update %IEEE80211_TX_TEMPORARY_FLAGS when necessary.
 */
enum mac80211_tx_info_flags {
	IEEE80211_TX_CTL_REQ_TX_STATUS		= BIT(0),
	IEEE80211_TX_CTL_ASSIGN_SEQ		= BIT(1),
	IEEE80211_TX_CTL_NO_ACK			= BIT(2),
	IEEE80211_TX_CTL_CLEAR_PS_FILT		= BIT(3),
	IEEE80211_TX_CTL_FIRST_FRAGMENT		= BIT(4),
	IEEE80211_TX_CTL_SEND_AFTER_DTIM	= BIT(5),
	IEEE80211_TX_CTL_AMPDU			= BIT(6),
	IEEE80211_TX_CTL_INJECTED		= BIT(7),
	IEEE80211_TX_STAT_TX_FILTERED		= BIT(8),
	IEEE80211_TX_STAT_ACK			= BIT(9),
	IEEE80211_TX_STAT_AMPDU			= BIT(10),
	IEEE80211_TX_STAT_AMPDU_NO_BACK		= BIT(11),
	IEEE80211_TX_CTL_RATE_CTRL_PROBE	= BIT(12),
	IEEE80211_TX_INTFL_OFFCHAN_TX_OK	= BIT(13),
	IEEE80211_TX_INTFL_NEED_TXPROCESSING	= BIT(14),
	IEEE80211_TX_INTFL_RETRIED		= BIT(15),
	IEEE80211_TX_INTFL_DONT_ENCRYPT		= BIT(16),
	IEEE80211_TX_CTL_NO_PS_BUFFER		= BIT(17),
	IEEE80211_TX_CTL_MORE_FRAMES		= BIT(18),
	IEEE80211_TX_INTFL_RETRANSMISSION	= BIT(19),
	IEEE80211_TX_INTFL_MLME_CONN_TX		= BIT(20),
	IEEE80211_TX_INTFL_NL80211_FRAME_TX	= BIT(21),
	IEEE80211_TX_CTL_LDPC			= BIT(22),
	IEEE80211_TX_CTL_STBC			= BIT(23) | BIT(24),
	IEEE80211_TX_CTL_TX_OFFCHAN		= BIT(25),
	IEEE80211_TX_INTFL_TKIP_MIC_FAILURE	= BIT(26),
	IEEE80211_TX_CTL_NO_CCK_RATE		= BIT(27),
	IEEE80211_TX_STATUS_EOSP		= BIT(28),
	IEEE80211_TX_CTL_USE_MINRATE		= BIT(29),
	IEEE80211_TX_CTL_DONTFRAG		= BIT(30),
	IEEE80211_TX_STAT_NOACK_TRANSMITTED	= BIT(31),
};

#define IEEE80211_TX_CTL_STBC_SHIFT		23

/**
 * enum mac80211_tx_control_flags - flags to describe transmit control
 *
 * @IEEE80211_TX_CTRL_PORT_CTRL_PROTO: this frame is a port control
 *	protocol frame (e.g. EAP)
 * @IEEE80211_TX_CTRL_PS_RESPONSE: This frame is a response to a poll
 *	frame (PS-Poll or uAPSD).
 * @IEEE80211_TX_CTRL_RATE_INJECT: This frame is injected with rate information
 * @IEEE80211_TX_CTRL_AMSDU: This frame is an A-MSDU frame
 * @IEEE80211_TX_CTRL_FAST_XMIT: This frame is going through the fast_xmit path
 * @IEEE80211_TX_CTRL_SKIP_MPATH_LOOKUP: This frame skips mesh path lookup
 *
 * These flags are used in tx_info->control.flags.
 */
enum mac80211_tx_control_flags {
	IEEE80211_TX_CTRL_PORT_CTRL_PROTO	= BIT(0),
	IEEE80211_TX_CTRL_PS_RESPONSE		= BIT(1),
	IEEE80211_TX_CTRL_RATE_INJECT		= BIT(2),
	IEEE80211_TX_CTRL_AMSDU			= BIT(3),
	IEEE80211_TX_CTRL_FAST_XMIT		= BIT(4),
	IEEE80211_TX_CTRL_SKIP_MPATH_LOOKUP	= BIT(5),
};

/*
 * This definition is used as a mask to clear all temporary flags, which are
 * set by the tx handlers for each transmission attempt by the mac80211 stack.
 */
#define IEEE80211_TX_TEMPORARY_FLAGS (IEEE80211_TX_CTL_NO_ACK |		      \
	IEEE80211_TX_CTL_CLEAR_PS_FILT | IEEE80211_TX_CTL_FIRST_FRAGMENT |    \
	IEEE80211_TX_CTL_SEND_AFTER_DTIM | IEEE80211_TX_CTL_AMPDU |	      \
	IEEE80211_TX_STAT_TX_FILTERED |	IEEE80211_TX_STAT_ACK |		      \
	IEEE80211_TX_STAT_AMPDU | IEEE80211_TX_STAT_AMPDU_NO_BACK |	      \
	IEEE80211_TX_CTL_RATE_CTRL_PROBE | IEEE80211_TX_CTL_NO_PS_BUFFER |    \
	IEEE80211_TX_CTL_MORE_FRAMES | IEEE80211_TX_CTL_LDPC |		      \
	IEEE80211_TX_CTL_STBC | IEEE80211_TX_STATUS_EOSP)

/**
 * enum mac80211_rate_control_flags - per-rate flags set by the
 *	Rate Control algorithm.
 *
 * These flags are set by the Rate control algorithm for each rate during tx,
 * in the @flags member of struct ieee80211_tx_rate.
 *
 * @IEEE80211_TX_RC_USE_RTS_CTS: Use RTS/CTS exchange for this rate.
 * @IEEE80211_TX_RC_USE_CTS_PROTECT: CTS-to-self protection is required.
 *	This is set if the current BSS requires ERP protection.
 * @IEEE80211_TX_RC_USE_SHORT_PREAMBLE: Use short preamble.
 * @IEEE80211_TX_RC_MCS: HT rate.
 * @IEEE80211_TX_RC_VHT_MCS: VHT MCS rate, in this case the idx field is split
 *	into a higher 4 bits (Nss) and lower 4 bits (MCS number)
 * @IEEE80211_TX_RC_GREEN_FIELD: Indicates whether this rate should be used in
 *	Greenfield mode.
 * @IEEE80211_TX_RC_40_MHZ_WIDTH: Indicates if the Channel Width should be 40 MHz.
 * @IEEE80211_TX_RC_80_MHZ_WIDTH: Indicates 80 MHz transmission
 * @IEEE80211_TX_RC_160_MHZ_WIDTH: Indicates 160 MHz transmission
 *	(80+80 isn't supported yet)
 * @IEEE80211_TX_RC_DUP_DATA: The frame should be transmitted on both of the
 *	adjacent 20 MHz channels, if the current channel type is
 *	NL80211_CHAN_HT40MINUS or NL80211_CHAN_HT40PLUS.
 * @IEEE80211_TX_RC_SHORT_GI: Short Guard interval should be used for this rate.
 */
enum mac80211_rate_control_flags {
	IEEE80211_TX_RC_USE_RTS_CTS		= BIT(0),
	IEEE80211_TX_RC_USE_CTS_PROTECT		= BIT(1),
	IEEE80211_TX_RC_USE_SHORT_PREAMBLE	= BIT(2),

	/* rate index is an HT/VHT MCS instead of an index */
	IEEE80211_TX_RC_MCS			= BIT(3),
	IEEE80211_TX_RC_GREEN_FIELD		= BIT(4),
	IEEE80211_TX_RC_40_MHZ_WIDTH		= BIT(5),
	IEEE80211_TX_RC_DUP_DATA		= BIT(6),
	IEEE80211_TX_RC_SHORT_GI		= BIT(7),
	IEEE80211_TX_RC_VHT_MCS			= BIT(8),
	IEEE80211_TX_RC_80_MHZ_WIDTH		= BIT(9),
	IEEE80211_TX_RC_160_MHZ_WIDTH		= BIT(10),
};


/* there are 40 bytes if you don't need the rateset to be kept */
#define IEEE80211_TX_INFO_DRIVER_DATA_SIZE 40

/* if you do need the rateset, then you have less space */
#define IEEE80211_TX_INFO_RATE_DRIVER_DATA_SIZE 24

/* maximum number of rate stages */
#define IEEE80211_TX_MAX_RATES	4

/* maximum number of rate table entries */
#define IEEE80211_TX_RATE_TABLE_SIZE	4

/**
 * struct ieee80211_tx_rate - rate selection/status
 *
 * @idx: rate index to attempt to send with
 * @flags: rate control flags (&enum mac80211_rate_control_flags)
 * @count: number of tries in this rate before going to the next rate
 *
 * A value of -1 for @idx indicates an invalid rate and, if used
 * in an array of retry rates, that no more rates should be tried.
 *
 * When used for transmit status reporting, the driver should
 * always report the rate along with the flags it used.
 *
 * &struct ieee80211_tx_info contains an array of these structs
 * in the control information, and it will be filled by the rate
 * control algorithm according to what should be sent. For example,
 * if this array contains, in the format { <idx>, <count> } the
 * information::
 *
 *    { 3, 2 }, { 2, 2 }, { 1, 4 }, { -1, 0 }, { -1, 0 }
 *
 * then this means that the frame should be transmitted
 * up to twice at rate 3, up to twice at rate 2, and up to four
 * times at rate 1 if it doesn't get acknowledged. Say it gets
 * acknowledged by the peer after the fifth attempt, the status
 * information should then contain::
 *
 *   { 3, 2 }, { 2, 2 }, { 1, 1 }, { -1, 0 } ...
 *
 * since it was transmitted twice at rate 3, twice at rate 2
 * and once at rate 1 after which we received an acknowledgement.
 */
struct ieee80211_tx_rate {
	s8 idx;
	u16 count:5,
	    flags:11;
} __packed;

#define IEEE80211_MAX_TX_RETRY		31

static inline void ieee80211_rate_set_vht(struct ieee80211_tx_rate *rate,
					  u8 mcs, u8 nss)
{
	WARN_ON(mcs & ~0xF);
	WARN_ON((nss - 1) & ~0x7);
	rate->idx = ((nss - 1) << 4) | mcs;
}

static inline u8
ieee80211_rate_get_vht_mcs(const struct ieee80211_tx_rate *rate)
{
	return rate->idx & 0xF;
}

static inline u8
ieee80211_rate_get_vht_nss(const struct ieee80211_tx_rate *rate)
{
	return (rate->idx >> 4) + 1;
}

/**
 * struct ieee80211_tx_info - skb transmit information
 *
 * This structure is placed in skb->cb for three uses:
 *  (1) mac80211 TX control - mac80211 tells the driver what to do
 *  (2) driver internal use (if applicable)
 *  (3) TX status information - driver tells mac80211 what happened
 *
 * @flags: transmit info flags, defined above
 * @band: the band to transmit on (use for checking for races)
 * @hw_queue: HW queue to put the frame on, skb_get_queue_mapping() gives the AC
 * @ack_frame_id: internal frame ID for TX status, used internally
 * @control: union part for control data
 * @control.rates: TX rates array to try
 * @control.rts_cts_rate_idx: rate for RTS or CTS
 * @control.use_rts: use RTS
 * @control.use_cts_prot: use RTS/CTS
 * @control.short_preamble: use short preamble (CCK only)
 * @control.skip_table: skip externally configured rate table
 * @control.jiffies: timestamp for expiry on powersave clients
 * @control.vif: virtual interface (may be NULL)
 * @control.hw_key: key to encrypt with (may be NULL)
 * @control.flags: control flags, see &enum mac80211_tx_control_flags
 * @control.enqueue_time: enqueue time (for iTXQs)
 * @driver_rates: alias to @control.rates to reserve space
 * @pad: padding
 * @rate_driver_data: driver use area if driver needs @control.rates
 * @status: union part for status data
 * @status.rates: attempted rates
 * @status.ack_signal: ACK signal
 * @status.ampdu_ack_len: AMPDU ack length
 * @status.ampdu_len: AMPDU length
 * @status.antenna: (legacy, kept only for iwlegacy)
 * @status.tx_time: airtime consumed for transmission
 * @status.is_valid_ack_signal: ACK signal is valid
 * @status.status_driver_data: driver use area
 * @ack: union part for pure ACK data
 * @ack.cookie: cookie for the ACK
 * @driver_data: array of driver_data pointers
 * @ampdu_ack_len: number of acked aggregated frames.
 * 	relevant only if IEEE80211_TX_STAT_AMPDU was set.
 * @ampdu_len: number of aggregated frames.
 * 	relevant only if IEEE80211_TX_STAT_AMPDU was set.
 * @ack_signal: signal strength of the ACK frame
 */
struct ieee80211_tx_info {
	/* common information */
	u32 flags;
	u8 band;

	u8 hw_queue;

	u16 ack_frame_id;

	union {
		struct {
			union {
				/* rate control */
				struct {
					struct ieee80211_tx_rate rates[
						IEEE80211_TX_MAX_RATES];
					s8 rts_cts_rate_idx;
					u8 use_rts:1;
					u8 use_cts_prot:1;
					u8 short_preamble:1;
					u8 skip_table:1;
					/* 2 bytes free */
				};
				/* only needed before rate control */
				unsigned long jiffies;
			};
			/* NB: vif can be NULL for injected frames */
			struct ieee80211_vif *vif;
			struct ieee80211_key_conf *hw_key;
			u32 flags;
			codel_time_t enqueue_time;
		} control;
		struct {
			u64 cookie;
		} ack;
		struct {
			struct ieee80211_tx_rate rates[IEEE80211_TX_MAX_RATES];
			s32 ack_signal;
			u8 ampdu_ack_len;
			u8 ampdu_len;
			u8 antenna;
			u16 tx_time;
			bool is_valid_ack_signal;
			void *status_driver_data[19 / sizeof(void *)];
		} status;
		struct {
			struct ieee80211_tx_rate driver_rates[
				IEEE80211_TX_MAX_RATES];
			u8 pad[4];

			void *rate_driver_data[
				IEEE80211_TX_INFO_RATE_DRIVER_DATA_SIZE / sizeof(void *)];
		};
		void *driver_data[
			IEEE80211_TX_INFO_DRIVER_DATA_SIZE / sizeof(void *)];
	};
};

/**
 * struct ieee80211_tx_status - extended tx staus info for rate control
 *
 * @sta: Station that the packet was transmitted for
 * @info: Basic tx status information
 * @skb: Packet skb (can be NULL if not provided by the driver)
 */
struct ieee80211_tx_status {
	struct ieee80211_sta *sta;
	struct ieee80211_tx_info *info;
	struct sk_buff *skb;
};

/**
 * struct ieee80211_scan_ies - descriptors for different blocks of IEs
 *
 * This structure is used to point to different blocks of IEs in HW scan
 * and scheduled scan. These blocks contain the IEs passed by userspace
 * and the ones generated by mac80211.
 *
 * @ies: pointers to band specific IEs.
 * @len: lengths of band_specific IEs.
 * @common_ies: IEs for all bands (especially vendor specific ones)
 * @common_ie_len: length of the common_ies
 */
struct ieee80211_scan_ies {
	const u8 *ies[NUM_NL80211_BANDS];
	size_t len[NUM_NL80211_BANDS];
	const u8 *common_ies;
	size_t common_ie_len;
};


static inline struct ieee80211_tx_info *IEEE80211_SKB_CB(struct sk_buff *skb)
{
	return (struct ieee80211_tx_info *)skb->cb;
}

static inline struct ieee80211_rx_status *IEEE80211_SKB_RXCB(struct sk_buff *skb)
{
	return (struct ieee80211_rx_status *)skb->cb;
}

/**
 * ieee80211_tx_info_clear_status - clear TX status
 *
 * @info: The &struct ieee80211_tx_info to be cleared.
 *
 * When the driver passes an skb back to mac80211, it must report
 * a number of things in TX status. This function clears everything
 * in the TX status but the rate control information (it does clear
 * the count since you need to fill that in anyway).
 *
 * NOTE: You can only use this function if you do NOT use
 *	 info->driver_data! Use info->rate_driver_data
 *	 instead if you need only the less space that allows.
 */
static inline void
ieee80211_tx_info_clear_status(struct ieee80211_tx_info *info)
{
	int i;

	BUILD_BUG_ON(offsetof(struct ieee80211_tx_info, status.rates) !=
		     offsetof(struct ieee80211_tx_info, control.rates));
	BUILD_BUG_ON(offsetof(struct ieee80211_tx_info, status.rates) !=
		     offsetof(struct ieee80211_tx_info, driver_rates));
	BUILD_BUG_ON(offsetof(struct ieee80211_tx_info, status.rates) != 8);
	/* clear the rate counts */
	for (i = 0; i < IEEE80211_TX_MAX_RATES; i++)
		info->status.rates[i].count = 0;

	BUILD_BUG_ON(
	    offsetof(struct ieee80211_tx_info, status.ack_signal) != 20);
	memset(&info->status.ampdu_ack_len, 0,
	       sizeof(struct ieee80211_tx_info) -
	       offsetof(struct ieee80211_tx_info, status.ampdu_ack_len));
}


/**
 * enum mac80211_rx_flags - receive flags
 *
 * These flags are used with the @flag member of &struct ieee80211_rx_status.
 * @RX_FLAG_MMIC_ERROR: Michael MIC error was reported on this frame.
 *	Use together with %RX_FLAG_MMIC_STRIPPED.
 * @RX_FLAG_DECRYPTED: This frame was decrypted in hardware.
 * @RX_FLAG_MMIC_STRIPPED: the Michael MIC is stripped off this frame,
 *	verification has been done by the hardware.
 * @RX_FLAG_IV_STRIPPED: The IV and ICV are stripped from this frame.
 *	If this flag is set, the stack cannot do any replay detection
 *	hence the driver or hardware will have to do that.
 * @RX_FLAG_PN_VALIDATED: Currently only valid for CCMP/GCMP frames, this
 *	flag indicates that the PN was verified for replay protection.
 *	Note that this flag is also currently only supported when a frame
 *	is also decrypted (ie. @RX_FLAG_DECRYPTED must be set)
 * @RX_FLAG_DUP_VALIDATED: The driver should set this flag if it did
 *	de-duplication by itself.
 * @RX_FLAG_FAILED_FCS_CRC: Set this flag if the FCS check failed on
 *	the frame.
 * @RX_FLAG_FAILED_PLCP_CRC: Set this flag if the PCLP check failed on
 *	the frame.
 * @RX_FLAG_MACTIME_START: The timestamp passed in the RX status (@mactime
 *	field) is valid and contains the time the first symbol of the MPDU
 *	was received. This is useful in monitor mode and for proper IBSS
 *	merging.
 * @RX_FLAG_MACTIME_END: The timestamp passed in the RX status (@mactime
 *	field) is valid and contains the time the last symbol of the MPDU
 *	(including FCS) was received.
 * @RX_FLAG_MACTIME_PLCP_START: The timestamp passed in the RX status (@mactime
 *	field) is valid and contains the time the SYNC preamble was received.
 * @RX_FLAG_NO_SIGNAL_VAL: The signal strength value is not present.
 *	Valid only for data frames (mainly A-MPDU)
 * @RX_FLAG_AMPDU_DETAILS: A-MPDU details are known, in particular the reference
 *	number (@ampdu_reference) must be populated and be a distinct number for
 *	each A-MPDU
 * @RX_FLAG_AMPDU_LAST_KNOWN: last subframe is known, should be set on all
 *	subframes of a single A-MPDU
 * @RX_FLAG_AMPDU_IS_LAST: this subframe is the last subframe of the A-MPDU
 * @RX_FLAG_AMPDU_DELIM_CRC_ERROR: A delimiter CRC error has been detected
 *	on this subframe
 * @RX_FLAG_AMPDU_DELIM_CRC_KNOWN: The delimiter CRC field is known (the CRC
 *	is stored in the @ampdu_delimiter_crc field)
 * @RX_FLAG_MIC_STRIPPED: The mic was stripped of this packet. Decryption was
 *	done by the hardware
 * @RX_FLAG_ONLY_MONITOR: Report frame only to monitor interfaces without
 *	processing it in any regular way.
 *	This is useful if drivers offload some frames but still want to report
 *	them for sniffing purposes.
 * @RX_FLAG_SKIP_MONITOR: Process and report frame to all interfaces except
 *	monitor interfaces.
 *	This is useful if drivers offload some frames but still want to report
 *	them for sniffing purposes.
 * @RX_FLAG_AMSDU_MORE: Some drivers may prefer to report separate A-MSDU
 *	subframes instead of a one huge frame for performance reasons.
 *	All, but the last MSDU from an A-MSDU should have this flag set. E.g.
 *	if an A-MSDU has 3 frames, the first 2 must have the flag set, while
 *	the 3rd (last) one must not have this flag set. The flag is used to
 *	deal with retransmission/duplication recovery properly since A-MSDU
 *	subframes share the same sequence number. Reported subframes can be
 *	either regular MSDU or singly A-MSDUs. Subframes must not be
 *	interleaved with other frames.
 * @RX_FLAG_RADIOTAP_VENDOR_DATA: This frame contains vendor-specific
 *	radiotap data in the skb->data (before the frame) as described by
 *	the &struct ieee80211_vendor_radiotap.
 * @RX_FLAG_ALLOW_SAME_PN: Allow the same PN as same packet before.
 *	This is used for AMSDU subframes which can have the same PN as
 *	the first subframe.
 * @RX_FLAG_ICV_STRIPPED: The ICV is stripped from this frame. CRC checking must
 *	be done in the hardware.
 * @RX_FLAG_AMPDU_EOF_BIT: Value of the EOF bit in the A-MPDU delimiter for this
 *	frame
 * @RX_FLAG_AMPDU_EOF_BIT_KNOWN: The EOF value is known
 * @RX_FLAG_RADIOTAP_HE: HE radiotap data is present
 *	(&struct ieee80211_radiotap_he, mac80211 will fill in
 *	
 *	 - DATA3_DATA_MCS
 *	 - DATA3_DATA_DCM
 *	 - DATA3_CODING
 *	 - DATA5_GI
 *	 - DATA5_DATA_BW_RU_ALLOC
 *	 - DATA6_NSTS
 *	 - DATA3_STBC
 *	
 *	from the RX info data, so leave those zeroed when building this data)
 * @RX_FLAG_RADIOTAP_HE_MU: HE MU radiotap data is present
 *	(&struct ieee80211_radiotap_he_mu)
 * @RX_FLAG_RADIOTAP_LSIG: L-SIG radiotap data is present
 * @RX_FLAG_NO_PSDU: use the frame only for radiotap reporting, with
 *	the "0-length PSDU" field included there.  The value for it is
 *	in &struct ieee80211_rx_status.  Note that if this value isn't
 *	known the frame shouldn't be reported.
 */
enum mac80211_rx_flags {
	RX_FLAG_MMIC_ERROR		= BIT(0),
	RX_FLAG_DECRYPTED		= BIT(1),
	RX_FLAG_MACTIME_PLCP_START	= BIT(2),
	RX_FLAG_MMIC_STRIPPED		= BIT(3),
	RX_FLAG_IV_STRIPPED		= BIT(4),
	RX_FLAG_FAILED_FCS_CRC		= BIT(5),
	RX_FLAG_FAILED_PLCP_CRC 	= BIT(6),
	RX_FLAG_MACTIME_START		= BIT(7),
	RX_FLAG_NO_SIGNAL_VAL		= BIT(8),
	RX_FLAG_AMPDU_DETAILS		= BIT(9),
	RX_FLAG_PN_VALIDATED		= BIT(10),
	RX_FLAG_DUP_VALIDATED		= BIT(11),
	RX_FLAG_AMPDU_LAST_KNOWN	= BIT(12),
	RX_FLAG_AMPDU_IS_LAST		= BIT(13),
	RX_FLAG_AMPDU_DELIM_CRC_ERROR	= BIT(14),
	RX_FLAG_AMPDU_DELIM_CRC_KNOWN	= BIT(15),
	RX_FLAG_MACTIME_END		= BIT(16),
	RX_FLAG_ONLY_MONITOR		= BIT(17),
	RX_FLAG_SKIP_MONITOR		= BIT(18),
	RX_FLAG_AMSDU_MORE		= BIT(19),
	RX_FLAG_RADIOTAP_VENDOR_DATA	= BIT(20),
	RX_FLAG_MIC_STRIPPED		= BIT(21),
	RX_FLAG_ALLOW_SAME_PN		= BIT(22),
	RX_FLAG_ICV_STRIPPED		= BIT(23),
	RX_FLAG_AMPDU_EOF_BIT		= BIT(24),
	RX_FLAG_AMPDU_EOF_BIT_KNOWN	= BIT(25),
	RX_FLAG_RADIOTAP_HE		= BIT(26),
	RX_FLAG_RADIOTAP_HE_MU		= BIT(27),
	RX_FLAG_RADIOTAP_LSIG		= BIT(28),
	RX_FLAG_NO_PSDU			= BIT(29),
};

/**
 * enum mac80211_rx_encoding_flags - MCS & bandwidth flags
 *
 * @RX_ENC_FLAG_SHORTPRE: Short preamble was used for this frame
 * @RX_ENC_FLAG_SHORT_GI: Short guard interval was used
 * @RX_ENC_FLAG_HT_GF: This frame was received in a HT-greenfield transmission,
 *	if the driver fills this value it should add
 *	%IEEE80211_RADIOTAP_MCS_HAVE_FMT
 *	to @hw.radiotap_mcs_details to advertise that fact.
 * @RX_ENC_FLAG_LDPC: LDPC was used
 * @RX_ENC_FLAG_STBC_MASK: STBC 2 bit bitmask. 1 - Nss=1, 2 - Nss=2, 3 - Nss=3
 * @RX_ENC_FLAG_BF: packet was beamformed
 */
enum mac80211_rx_encoding_flags {
	RX_ENC_FLAG_SHORTPRE		= BIT(0),
	RX_ENC_FLAG_SHORT_GI		= BIT(2),
	RX_ENC_FLAG_HT_GF		= BIT(3),
	RX_ENC_FLAG_STBC_MASK		= BIT(4) | BIT(5),
	RX_ENC_FLAG_LDPC		= BIT(6),
	RX_ENC_FLAG_BF			= BIT(7),
};

#define RX_ENC_FLAG_STBC_SHIFT		4

enum mac80211_rx_encoding {
	RX_ENC_LEGACY = 0,
	RX_ENC_HT,
	RX_ENC_VHT,
	RX_ENC_HE,
};

/**
 * struct ieee80211_rx_status - receive status
 *
 * The low-level driver should provide this information (the subset
 * supported by hardware) to the 802.11 code with each received
 * frame, in the skb's control buffer (cb).
 *
 * @mactime: value in microseconds of the 64-bit Time Synchronization Function
 * 	(TSF) timer when the first data symbol (MPDU) arrived at the hardware.
 * @boottime_ns: CLOCK_BOOTTIME timestamp the frame was received at, this is
 *	needed only for beacons and probe responses that update the scan cache.
 * @device_timestamp: arbitrary timestamp for the device, mac80211 doesn't use
 *	it but can store it and pass it back to the driver for synchronisation
 * @band: the active band when this frame was received
 * @freq: frequency the radio was tuned to when receiving this frame, in MHz
 *	This field must be set for management frames, but isn't strictly needed
 *	for data (other) frames - for those it only affects radiotap reporting.
 * @signal: signal strength when receiving this frame, either in dBm, in dB or
 *	unspecified depending on the hardware capabilities flags
 *	@IEEE80211_HW_SIGNAL_*
 * @chains: bitmask of receive chains for which separate signal strength
 *	values were filled.
 * @chain_signal: per-chain signal strength, in dBm (unlike @signal, doesn't
 *	support dB or unspecified units)
 * @antenna: antenna used
 * @rate_idx: index of data rate into band's supported rates or MCS index if
 *	HT or VHT is used (%RX_FLAG_HT/%RX_FLAG_VHT)
 * @nss: number of streams (VHT and HE only)
 * @flag: %RX_FLAG_\*
 * @encoding: &enum mac80211_rx_encoding
 * @bw: &enum rate_info_bw
 * @enc_flags: uses bits from &enum mac80211_rx_encoding_flags
 * @he_ru: HE RU, from &enum nl80211_he_ru_alloc
 * @he_gi: HE GI, from &enum nl80211_he_gi
 * @he_dcm: HE DCM value
 * @rx_flags: internal RX flags for mac80211
 * @ampdu_reference: A-MPDU reference number, must be a different value for
 *	each A-MPDU but the same for each subframe within one A-MPDU
 * @ampdu_delimiter_crc: A-MPDU delimiter CRC
 * @zero_length_psdu_type: radiotap type of the 0-length PSDU
 */
struct ieee80211_rx_status {
	u64 mactime;
	u64 boottime_ns;
	u32 device_timestamp;
	u32 ampdu_reference;
	u32 flag;
	u16 freq;
	u8 enc_flags;
	u8 encoding:2, bw:3, he_ru:3;
	u8 he_gi:2, he_dcm:1;
	u8 rate_idx;
	u8 nss;
	u8 rx_flags;
	u8 band;
	u8 antenna;
	s8 signal;
	u8 chains;
	s8 chain_signal[IEEE80211_MAX_CHAINS];
	u8 ampdu_delimiter_crc;
	u8 zero_length_psdu_type;
};

/**
 * struct ieee80211_vendor_radiotap - vendor radiotap data information
 * @present: presence bitmap for this vendor namespace
 *	(this could be extended in the future if any vendor needs more
 *	 bits, the radiotap spec does allow for that)
 * @align: radiotap vendor namespace alignment. This defines the needed
 *	alignment for the @data field below, not for the vendor namespace
 *	description itself (which has a fixed 2-byte alignment)
 *	Must be a power of two, and be set to at least 1!
 * @oui: radiotap vendor namespace OUI
 * @subns: radiotap vendor sub namespace
 * @len: radiotap vendor sub namespace skip length, if alignment is done
 *	then that's added to this, i.e. this is only the length of the
 *	@data field.
 * @pad: number of bytes of padding after the @data, this exists so that
 *	the skb data alignment can be preserved even if the data has odd
 *	length
 * @data: the actual vendor namespace data
 *
 * This struct, including the vendor data, goes into the skb->data before
 * the 802.11 header. It's split up in mac80211 using the align/oui/subns
 * data.
 */
struct ieee80211_vendor_radiotap {
	u32 present;
	u8 align;
	u8 oui[3];
	u8 subns;
	u8 pad;
	u16 len;
	u8 data[];
} __packed;

/**
 * enum ieee80211_conf_flags - configuration flags
 *
 * Flags to define PHY configuration options
 *
 * @IEEE80211_CONF_MONITOR: there's a monitor interface present -- use this
 *	to determine for example whether to calculate timestamps for packets
 *	or not, do not use instead of filter flags!
 * @IEEE80211_CONF_PS: Enable 802.11 power save mode (managed mode only).
 *	This is the power save mode defined by IEEE 802.11-2007 section 11.2,
 *	meaning that the hardware still wakes up for beacons, is able to
 *	transmit frames and receive the possible acknowledgment frames.
 *	Not to be confused with hardware specific wakeup/sleep states,
 *	driver is responsible for that. See the section "Powersave support"
 *	for more.
 * @IEEE80211_CONF_IDLE: The device is running, but idle; if the flag is set
 *	the driver should be prepared to handle configuration requests but
 *	may turn the device off as much as possible. Typically, this flag will
 *	be set when an interface is set UP but not associated or scanning, but
 *	it can also be unset in that case when monitor interfaces are active.
 * @IEEE80211_CONF_OFFCHANNEL: The device is currently not on its main
 *	operating channel.
 */
enum ieee80211_conf_flags {
	IEEE80211_CONF_MONITOR		= (1<<0),
	IEEE80211_CONF_PS		= (1<<1),
	IEEE80211_CONF_IDLE		= (1<<2),
	IEEE80211_CONF_OFFCHANNEL	= (1<<3),
};


/**
 * enum ieee80211_conf_changed - denotes which configuration changed
 *
 * @IEEE80211_CONF_CHANGE_LISTEN_INTERVAL: the listen interval changed
 * @IEEE80211_CONF_CHANGE_MONITOR: the monitor flag changed
 * @IEEE80211_CONF_CHANGE_PS: the PS flag or dynamic PS timeout changed
 * @IEEE80211_CONF_CHANGE_POWER: the TX power changed
 * @IEEE80211_CONF_CHANGE_CHANNEL: the channel/channel_type changed
 * @IEEE80211_CONF_CHANGE_RETRY_LIMITS: retry limits changed
 * @IEEE80211_CONF_CHANGE_IDLE: Idle flag changed
 * @IEEE80211_CONF_CHANGE_SMPS: Spatial multiplexing powersave mode changed
 *	Note that this is only valid if channel contexts are not used,
 *	otherwise each channel context has the number of chains listed.
 */
enum ieee80211_conf_changed {
	IEEE80211_CONF_CHANGE_SMPS		= BIT(1),
	IEEE80211_CONF_CHANGE_LISTEN_INTERVAL	= BIT(2),
	IEEE80211_CONF_CHANGE_MONITOR		= BIT(3),
	IEEE80211_CONF_CHANGE_PS		= BIT(4),
	IEEE80211_CONF_CHANGE_POWER		= BIT(5),
	IEEE80211_CONF_CHANGE_CHANNEL		= BIT(6),
	IEEE80211_CONF_CHANGE_RETRY_LIMITS	= BIT(7),
	IEEE80211_CONF_CHANGE_IDLE		= BIT(8),
};

/**
 * enum ieee80211_smps_mode - spatial multiplexing power save mode
 *
 * @IEEE80211_SMPS_AUTOMATIC: automatic
 * @IEEE80211_SMPS_OFF: off
 * @IEEE80211_SMPS_STATIC: static
 * @IEEE80211_SMPS_DYNAMIC: dynamic
 * @IEEE80211_SMPS_NUM_MODES: internal, don't use
 */
enum ieee80211_smps_mode {
	IEEE80211_SMPS_AUTOMATIC,
	IEEE80211_SMPS_OFF,
	IEEE80211_SMPS_STATIC,
	IEEE80211_SMPS_DYNAMIC,

	/* keep last */
	IEEE80211_SMPS_NUM_MODES,
};

/**
 * struct ieee80211_conf - configuration of the device
 *
 * This struct indicates how the driver shall configure the hardware.
 *
 * @flags: configuration flags defined above
 *
 * @listen_interval: listen interval in units of beacon interval
 * @ps_dtim_period: The DTIM period of the AP we're connected to, for use
 *	in power saving. Power saving will not be enabled until a beacon
 *	has been received and the DTIM period is known.
 * @dynamic_ps_timeout: The dynamic powersave timeout (in ms), see the
 *	powersave documentation below. This variable is valid only when
 *	the CONF_PS flag is set.
 *
 * @power_level: requested transmit power (in dBm), backward compatibility
 *	value only that is set to the minimum of all interfaces
 *
 * @chandef: the channel definition to tune to
 * @radar_enabled: whether radar detection is enabled
 *
 * @long_frame_max_tx_count: Maximum number of transmissions for a "long" frame
 *	(a frame not RTS protected), called "dot11LongRetryLimit" in 802.11,
 *	but actually means the number of transmissions not the number of retries
 * @short_frame_max_tx_count: Maximum number of transmissions for a "short"
 *	frame, called "dot11ShortRetryLimit" in 802.11, but actually means the
 *	number of transmissions not the number of retries
 *
 * @smps_mode: spatial multiplexing powersave mode; note that
 *	%IEEE80211_SMPS_STATIC is used when the device is not
 *	configured for an HT channel.
 *	Note that this is only valid if channel contexts are not used,
 *	otherwise each channel context has the number of chains listed.
 */
struct ieee80211_conf {
	u32 flags;
	int power_level, dynamic_ps_timeout;

	u16 listen_interval;
	u8 ps_dtim_period;

	u8 long_frame_max_tx_count, short_frame_max_tx_count;

	struct cfg80211_chan_def chandef;
	bool radar_enabled;
	enum ieee80211_smps_mode smps_mode;
};

/**
 * struct ieee80211_channel_switch - holds the channel switch data
 *
 * The information provided in this structure is required for channel switch
 * operation.
 *
 * @timestamp: value in microseconds of the 64-bit Time Synchronization
 *	Function (TSF) timer when the frame containing the channel switch
 *	announcement was received. This is simply the rx.mactime parameter
 *	the driver passed into mac80211.
 * @device_timestamp: arbitrary timestamp for the device, this is the
 *	rx.device_timestamp parameter the driver passed to mac80211.
 * @block_tx: Indicates whether transmission must be blocked before the
 *	scheduled channel switch, as indicated by the AP.
 * @chandef: the new channel to switch to
 * @count: the number of TBTT's until the channel switch event
 * @delay: maximum delay between the time the AP transmitted the last beacon in
  *	current channel and the expected time of the first beacon in the new
  *	channel, expressed in TU.
 */
struct ieee80211_channel_switch {
	u64 timestamp;
	u32 device_timestamp;
	bool block_tx;
	struct cfg80211_chan_def chandef;
	u8 count;
	u32 delay;
};

/**
 * enum ieee80211_vif_flags - virtual interface flags
 *
 * @IEEE80211_VIF_BEACON_FILTER: the device performs beacon filtering
 *	on this virtual interface to avoid unnecessary CPU wakeups
 * @IEEE80211_VIF_SUPPORTS_CQM_RSSI: the device can do connection quality
 *	monitoring on this virtual interface -- i.e. it can monitor
 *	connection quality related parameters, such as the RSSI level and
 *	provide notifications if configured trigger levels are reached.
 * @IEEE80211_VIF_SUPPORTS_UAPSD: The device can do U-APSD for this
 *	interface. This flag should be set during interface addition,
 *	but may be set/cleared as late as authentication to an AP. It is
 *	only valid for managed/station mode interfaces.
 * @IEEE80211_VIF_GET_NOA_UPDATE: request to handle NOA attributes
 *	and send P2P_PS notification to the driver if NOA changed, even
 *	this is not pure P2P vif.
 */
enum ieee80211_vif_flags {
	IEEE80211_VIF_BEACON_FILTER		= BIT(0),
	IEEE80211_VIF_SUPPORTS_CQM_RSSI		= BIT(1),
	IEEE80211_VIF_SUPPORTS_UAPSD		= BIT(2),
	IEEE80211_VIF_GET_NOA_UPDATE		= BIT(3),
};

/**
 * struct ieee80211_vif - per-interface data
 *
 * Data in this structure is continually present for driver
 * use during the life of a virtual interface.
 *
 * @type: type of this virtual interface
 * @bss_conf: BSS configuration for this interface, either our own
 *	or the BSS we're associated to
 * @addr: address of this interface
 * @p2p: indicates whether this AP or STA interface is a p2p
 *	interface, i.e. a GO or p2p-sta respectively
 * @csa_active: marks whether a channel switch is going on. Internally it is
 *	write-protected by sdata_lock and local->mtx so holding either is fine
 *	for read access.
 * @mu_mimo_owner: indicates interface owns MU-MIMO capability
 * @driver_flags: flags/capabilities the driver has for this interface,
 *	these need to be set (or cleared) when the interface is added
 *	or, if supported by the driver, the interface type is changed
 *	at runtime, mac80211 will never touch this field
 * @hw_queue: hardware queue for each AC
 * @cab_queue: content-after-beacon (DTIM beacon really) queue, AP mode only
 * @chanctx_conf: The channel context this interface is assigned to, or %NULL
 *	when it is not assigned. This pointer is RCU-protected due to the TX
 *	path needing to access it; even though the netdev carrier will always
 *	be off when it is %NULL there can still be races and packets could be
 *	processed after it switches back to %NULL.
 * @debugfs_dir: debugfs dentry, can be used by drivers to create own per
 *	interface debug files. Note that it will be NULL for the virtual
 *	monitor interface (if that is requested.)
 * @probe_req_reg: probe requests should be reported to mac80211 for this
 *	interface.
 * @drv_priv: data area for driver use, will always be aligned to
 *	sizeof(void \*).
 * @txq: the multicast data TX queue (if driver uses the TXQ abstraction)
 * @txqs_stopped: per AC flag to indicate that intermediate TXQs are stopped,
 *	protected by fq->lock.
 */
struct ieee80211_vif {
	enum nl80211_iftype type;
	struct ieee80211_bss_conf bss_conf;
	u8 addr[ETH_ALEN] __aligned(2);
	bool p2p;
	bool csa_active;
	bool mu_mimo_owner;

	u8 cab_queue;
	u8 hw_queue[IEEE80211_NUM_ACS];

	struct ieee80211_txq *txq;

	struct ieee80211_chanctx_conf __rcu *chanctx_conf;

	u32 driver_flags;

#ifdef CONFIG_MAC80211_DEBUGFS
	struct dentry *debugfs_dir;
#endif

	unsigned int probe_req_reg;

	bool txqs_stopped[IEEE80211_NUM_ACS];

	/* must be last */
	u8 drv_priv[0] __aligned(sizeof(void *));
};

static inline bool ieee80211_vif_is_mesh(struct ieee80211_vif *vif)
{
#ifdef CONFIG_MAC80211_MESH
	return vif->type == NL80211_IFTYPE_MESH_POINT;
#endif
	return false;
}

/**
 * wdev_to_ieee80211_vif - return a vif struct from a wdev
 * @wdev: the wdev to get the vif for
 *
 * This can be used by mac80211 drivers with direct cfg80211 APIs
 * (like the vendor commands) that get a wdev.
 *
 * Note that this function may return %NULL if the given wdev isn't
 * associated with a vif that the driver knows about (e.g. monitor
 * or AP_VLAN interfaces.)
 */
struct ieee80211_vif *wdev_to_ieee80211_vif(struct wireless_dev *wdev);

/**
 * ieee80211_vif_to_wdev - return a wdev struct from a vif
 * @vif: the vif to get the wdev for
 *
 * This can be used by mac80211 drivers with direct cfg80211 APIs
 * (like the vendor commands) that needs to get the wdev for a vif.
 *
 * Note that this function may return %NULL if the given wdev isn't
 * associated with a vif that the driver knows about (e.g. monitor
 * or AP_VLAN interfaces.)
 */
struct wireless_dev *ieee80211_vif_to_wdev(struct ieee80211_vif *vif);

/**
 * enum ieee80211_key_flags - key flags
 *
 * These flags are used for communication about keys between the driver
 * and mac80211, with the @flags parameter of &struct ieee80211_key_conf.
 *
 * @IEEE80211_KEY_FLAG_GENERATE_IV: This flag should be set by the
 *	driver to indicate that it requires IV generation for this
 *	particular key. Setting this flag does not necessarily mean that SKBs
 *	will have sufficient tailroom for ICV or MIC.
 * @IEEE80211_KEY_FLAG_GENERATE_MMIC: This flag should be set by
 *	the driver for a TKIP key if it requires Michael MIC
 *	generation in software.
 * @IEEE80211_KEY_FLAG_PAIRWISE: Set by mac80211, this flag indicates
 *	that the key is pairwise rather then a shared key.
 * @IEEE80211_KEY_FLAG_SW_MGMT_TX: This flag should be set by the driver for a
 *	CCMP/GCMP key if it requires CCMP/GCMP encryption of management frames
 *	(MFP) to be done in software.
 * @IEEE80211_KEY_FLAG_PUT_IV_SPACE: This flag should be set by the driver
 *	if space should be prepared for the IV, but the IV
 *	itself should not be generated. Do not set together with
 *	@IEEE80211_KEY_FLAG_GENERATE_IV on the same key. Setting this flag does
 *	not necessarily mean that SKBs will have sufficient tailroom for ICV or
 *	MIC.
 * @IEEE80211_KEY_FLAG_RX_MGMT: This key will be used to decrypt received
 *	management frames. The flag can help drivers that have a hardware
 *	crypto implementation that doesn't deal with management frames
 *	properly by allowing them to not upload the keys to hardware and
 *	fall back to software crypto. Note that this flag deals only with
 *	RX, if your crypto engine can't deal with TX you can also set the
 *	%IEEE80211_KEY_FLAG_SW_MGMT_TX flag to encrypt such frames in SW.
 * @IEEE80211_KEY_FLAG_GENERATE_IV_MGMT: This flag should be set by the
 *	driver for a CCMP/GCMP key to indicate that is requires IV generation
 *	only for managment frames (MFP).
 * @IEEE80211_KEY_FLAG_RESERVE_TAILROOM: This flag should be set by the
 *	driver for a key to indicate that sufficient tailroom must always
 *	be reserved for ICV or MIC, even when HW encryption is enabled.
 * @IEEE80211_KEY_FLAG_PUT_MIC_SPACE: This flag should be set by the driver for
 *	a TKIP key if it only requires MIC space. Do not set together with
 *	@IEEE80211_KEY_FLAG_GENERATE_MMIC on the same key.
 * @IEEE80211_KEY_FLAG_NO_AUTO_TX: Key needs explicit Tx activation.
 */
enum ieee80211_key_flags {
	IEEE80211_KEY_FLAG_GENERATE_IV_MGMT	= BIT(0),
	IEEE80211_KEY_FLAG_GENERATE_IV		= BIT(1),
	IEEE80211_KEY_FLAG_GENERATE_MMIC	= BIT(2),
	IEEE80211_KEY_FLAG_PAIRWISE		= BIT(3),
	IEEE80211_KEY_FLAG_SW_MGMT_TX		= BIT(4),
	IEEE80211_KEY_FLAG_PUT_IV_SPACE		= BIT(5),
	IEEE80211_KEY_FLAG_RX_MGMT		= BIT(6),
	IEEE80211_KEY_FLAG_RESERVE_TAILROOM	= BIT(7),
	IEEE80211_KEY_FLAG_PUT_MIC_SPACE	= BIT(8),
	IEEE80211_KEY_FLAG_NO_AUTO_TX		= BIT(9),
};

/**
 * struct ieee80211_key_conf - key information
 *
 * This key information is given by mac80211 to the driver by
 * the set_key() callback in &struct ieee80211_ops.
 *
 * @hw_key_idx: To be set by the driver, this is the key index the driver
 *	wants to be given when a frame is transmitted and needs to be
 *	encrypted in hardware.
 * @cipher: The key's cipher suite selector.
 * @tx_pn: PN used for TX keys, may be used by the driver as well if it
 *	needs to do software PN assignment by itself (e.g. due to TSO)
 * @flags: key flags, see &enum ieee80211_key_flags.
 * @keyidx: the key index (0-3)
 * @keylen: key material length
 * @key: key material. For ALG_TKIP the key is encoded as a 256-bit (32 byte)
 * 	data block:
 * 	- Temporal Encryption Key (128 bits)
 * 	- Temporal Authenticator Tx MIC Key (64 bits)
 * 	- Temporal Authenticator Rx MIC Key (64 bits)
 * @icv_len: The ICV length for this key type
 * @iv_len: The IV length for this key type
 */
struct ieee80211_key_conf {
	atomic64_t tx_pn;
	u32 cipher;
	u8 icv_len;
	u8 iv_len;
	u8 hw_key_idx;
	s8 keyidx;
	u16 flags;
	u8 keylen;
	u8 key[0];
};

#define IEEE80211_MAX_PN_LEN	16

#define TKIP_PN_TO_IV16(pn) ((u16)(pn & 0xffff))
#define TKIP_PN_TO_IV32(pn) ((u32)((pn >> 16) & 0xffffffff))

/**
 * struct ieee80211_key_seq - key sequence counter
 *
 * @tkip: TKIP data, containing IV32 and IV16 in host byte order
 * @ccmp: PN data, most significant byte first (big endian,
 *	reverse order than in packet)
 * @aes_cmac: PN data, most significant byte first (big endian,
 *	reverse order than in packet)
 * @aes_gmac: PN data, most significant byte first (big endian,
 *	reverse order than in packet)
 * @gcmp: PN data, most significant byte first (big endian,
 *	reverse order than in packet)
 * @hw: data for HW-only (e.g. cipher scheme) keys
 */
struct ieee80211_key_seq {
	union {
		struct {
			u32 iv32;
			u16 iv16;
		} tkip;
		struct {
			u8 pn[6];
		} ccmp;
		struct {
			u8 pn[6];
		} aes_cmac;
		struct {
			u8 pn[6];
		} aes_gmac;
		struct {
			u8 pn[6];
		} gcmp;
		struct {
			u8 seq[IEEE80211_MAX_PN_LEN];
			u8 seq_len;
		} hw;
	};
};

/**
 * struct ieee80211_cipher_scheme - cipher scheme
 *
 * This structure contains a cipher scheme information defining
 * the secure packet crypto handling.
 *
 * @cipher: a cipher suite selector
 * @iftype: a cipher iftype bit mask indicating an allowed cipher usage
 * @hdr_len: a length of a security header used the cipher
 * @pn_len: a length of a packet number in the security header
 * @pn_off: an offset of pn from the beginning of the security header
 * @key_idx_off: an offset of key index byte in the security header
 * @key_idx_mask: a bit mask of key_idx bits
 * @key_idx_shift: a bit shift needed to get key_idx
 *     key_idx value calculation:
 *      (sec_header_base[key_idx_off] & key_idx_mask) >> key_idx_shift
 * @mic_len: a mic length in bytes
 */
struct ieee80211_cipher_scheme {
	u32 cipher;
	u16 iftype;
	u8 hdr_len;
	u8 pn_len;
	u8 pn_off;
	u8 key_idx_off;
	u8 key_idx_mask;
	u8 key_idx_shift;
	u8 mic_len;
};

/**
 * enum set_key_cmd - key command
 *
 * Used with the set_key() callback in &struct ieee80211_ops, this
 * indicates whether a key is being removed or added.
 *
 * @SET_KEY: a key is set
 * @DISABLE_KEY: a key must be disabled
 */
enum set_key_cmd {
	SET_KEY, DISABLE_KEY,
};

/**
 * enum ieee80211_sta_state - station state
 *
 * @IEEE80211_STA_NOTEXIST: station doesn't exist at all,
 *	this is a special state for add/remove transitions
 * @IEEE80211_STA_NONE: station exists without special state
 * @IEEE80211_STA_AUTH: station is authenticated
 * @IEEE80211_STA_ASSOC: station is associated
 * @IEEE80211_STA_AUTHORIZED: station is authorized (802.1X)
 */
enum ieee80211_sta_state {
	/* NOTE: These need to be ordered correctly! */
	IEEE80211_STA_NOTEXIST,
	IEEE80211_STA_NONE,
	IEEE80211_STA_AUTH,
	IEEE80211_STA_ASSOC,
	IEEE80211_STA_AUTHORIZED,
};

/**
 * enum ieee80211_sta_rx_bandwidth - station RX bandwidth
 * @IEEE80211_STA_RX_BW_20: station can only receive 20 MHz
 * @IEEE80211_STA_RX_BW_40: station can receive up to 40 MHz
 * @IEEE80211_STA_RX_BW_80: station can receive up to 80 MHz
 * @IEEE80211_STA_RX_BW_160: station can receive up to 160 MHz
 *	(including 80+80 MHz)
 *
 * Implementation note: 20 must be zero to be initialized
 *	correctly, the values must be sorted.
 */
enum ieee80211_sta_rx_bandwidth {
	IEEE80211_STA_RX_BW_20 = 0,
	IEEE80211_STA_RX_BW_40,
	IEEE80211_STA_RX_BW_80,
	IEEE80211_STA_RX_BW_160,
};

/**
 * struct ieee80211_sta_rates - station rate selection table
 *
 * @rcu_head: RCU head used for freeing the table on update
 * @rate: transmit rates/flags to be used by default.
 *	Overriding entries per-packet is possible by using cb tx control.
 */
struct ieee80211_sta_rates {
	struct rcu_head rcu_head;
	struct {
		s8 idx;
		u8 count;
		u8 count_cts;
		u8 count_rts;
		u16 flags;
	} rate[IEEE80211_TX_RATE_TABLE_SIZE];
};

/**
 * struct ieee80211_sta_txpwr - station txpower configuration
 *
 * Used to configure txpower for station.
 *
 * @power: indicates the tx power, in dBm, to be used when sending data frames
 *	to the STA.
 * @type: In particular if TPC %type is NL80211_TX_POWER_LIMITED then tx power
 *	will be less than or equal to specified from userspace, whereas if TPC
 *	%type is NL80211_TX_POWER_AUTOMATIC then it indicates default tx power.
 *	NL80211_TX_POWER_FIXED is not a valid configuration option for
 *	per peer TPC.
 */
struct ieee80211_sta_txpwr {
	s16 power;
	enum nl80211_tx_power_setting type;
};

/**
 * struct ieee80211_sta - station table entry
 *
 * A station table entry represents a station we are possibly
 * communicating with. Since stations are RCU-managed in
 * mac80211, any ieee80211_sta pointer you get access to must
 * either be protected by rcu_read_lock() explicitly or implicitly,
 * or you must take good care to not use such a pointer after a
 * call to your sta_remove callback that removed it.
 *
 * @addr: MAC address
 * @aid: AID we assigned to the station if we're an AP
 * @supp_rates: Bitmap of supported rates (per band)
 * @ht_cap: HT capabilities of this STA; restricted to our own capabilities
 * @vht_cap: VHT capabilities of this STA; restricted to our own capabilities
 * @he_cap: HE capabilities of this STA
 * @max_rx_aggregation_subframes: maximal amount of frames in a single AMPDU
 *	that this station is allowed to transmit to us.
 *	Can be modified by driver.
 * @wme: indicates whether the STA supports QoS/WME (if local devices does,
 *	otherwise always false)
 * @drv_priv: data area for driver use, will always be aligned to
 *	sizeof(void \*), size is determined in hw information.
 * @uapsd_queues: bitmap of queues configured for uapsd. Only valid
 *	if wme is supported. The bits order is like in
 *	IEEE80211_WMM_IE_STA_QOSINFO_AC_*.
 * @max_sp: max Service Period. Only valid if wme is supported.
 * @bandwidth: current bandwidth the station can receive with
 * @rx_nss: in HT/VHT, the maximum number of spatial streams the
 *	station can receive at the moment, changed by operating mode
 *	notifications and capabilities. The value is only valid after
 *	the station moves to associated state.
 * @smps_mode: current SMPS mode (off, static or dynamic)
 * @rates: rate control selection table
 * @tdls: indicates whether the STA is a TDLS peer
 * @tdls_initiator: indicates the STA is an initiator of the TDLS link. Only
 *	valid if the STA is a TDLS peer in the first place.
 * @mfp: indicates whether the STA uses management frame protection or not.
 * @max_amsdu_subframes: indicates the maximal number of MSDUs in a single
 *	A-MSDU. Taken from the Extended Capabilities element. 0 means
 *	unlimited.
 * @support_p2p_ps: indicates whether the STA supports P2P PS mechanism or not.
 * @max_rc_amsdu_len: Maximum A-MSDU size in bytes recommended by rate control.
 * @max_tid_amsdu_len: Maximum A-MSDU size in bytes for this TID
 * @txq: per-TID data TX queues (if driver uses the TXQ abstraction); note that
 *	the last entry (%IEEE80211_NUM_TIDS) is used for non-data frames
 */
struct ieee80211_sta {
	u32 supp_rates[NUM_NL80211_BANDS];
	u8 addr[ETH_ALEN];
	u16 aid;
	struct ieee80211_sta_ht_cap ht_cap;
	struct ieee80211_sta_vht_cap vht_cap;
	struct ieee80211_sta_he_cap he_cap;
	u16 max_rx_aggregation_subframes;
	bool wme;
	u8 uapsd_queues;
	u8 max_sp;
	u8 rx_nss;
	enum ieee80211_sta_rx_bandwidth bandwidth;
	enum ieee80211_smps_mode smps_mode;
	struct ieee80211_sta_rates __rcu *rates;
	bool tdls;
	bool tdls_initiator;
	bool mfp;
	u8 max_amsdu_subframes;

	/**
	 * @max_amsdu_len:
	 * indicates the maximal length of an A-MSDU in bytes.
	 * This field is always valid for packets with a VHT preamble.
	 * For packets with a HT preamble, additional limits apply:
	 *
	 * * If the skb is transmitted as part of a BA agreement, the
	 *   A-MSDU maximal size is min(max_amsdu_len, 4065) bytes.
	 * * If the skb is not part of a BA aggreement, the A-MSDU maximal
	 *   size is min(max_amsdu_len, 7935) bytes.
	 *
	 * Both additional HT limits must be enforced by the low level
	 * driver. This is defined by the spec (IEEE 802.11-2012 section
	 * 8.3.2.2 NOTE 2).
	 */
	u16 max_amsdu_len;
	bool support_p2p_ps;
	u16 max_rc_amsdu_len;
	u16 max_tid_amsdu_len[IEEE80211_NUM_TIDS];
	struct ieee80211_sta_txpwr txpwr;

	struct ieee80211_txq *txq[IEEE80211_NUM_TIDS + 1];

	/* must be last */
	u8 drv_priv[0] __aligned(sizeof(void *));
};

/**
 * enum sta_notify_cmd - sta notify command
 *
 * Used with the sta_notify() callback in &struct ieee80211_ops, this
 * indicates if an associated station made a power state transition.
 *
 * @STA_NOTIFY_SLEEP: a station is now sleeping
 * @STA_NOTIFY_AWAKE: a sleeping station woke up
 */
enum sta_notify_cmd {
	STA_NOTIFY_SLEEP, STA_NOTIFY_AWAKE,
};

/**
 * struct ieee80211_tx_control - TX control data
 *
 * @sta: station table entry, this sta pointer may be NULL and
 * 	it is not allowed to copy the pointer, due to RCU.
 */
struct ieee80211_tx_control {
	struct ieee80211_sta *sta;
};

/**
 * struct ieee80211_txq - Software intermediate tx queue
 *
 * @vif: &struct ieee80211_vif pointer from the add_interface callback.
 * @sta: station table entry, %NULL for per-vif queue
 * @tid: the TID for this queue (unused for per-vif queue),
 *	%IEEE80211_NUM_TIDS for non-data (if enabled)
 * @ac: the AC for this queue
 * @drv_priv: driver private area, sized by hw->txq_data_size
 *
 * The driver can obtain packets from this queue by calling
 * ieee80211_tx_dequeue().
 */
struct ieee80211_txq {
	struct ieee80211_vif *vif;
	struct ieee80211_sta *sta;
	u8 tid;
	u8 ac;

	/* must be last */
	u8 drv_priv[0] __aligned(sizeof(void *));
};

/**
 * enum ieee80211_hw_flags - hardware flags
 *
 * These flags are used to indicate hardware capabilities to
 * the stack. Generally, flags here should have their meaning
 * done in a way that the simplest hardware doesn't need setting
 * any particular flags. There are some exceptions to this rule,
 * however, so you are advised to review these flags carefully.
 *
 * @IEEE80211_HW_HAS_RATE_CONTROL:
 *	The hardware or firmware includes rate control, and cannot be
 *	controlled by the stack. As such, no rate control algorithm
 *	should be instantiated, and the TX rate reported to userspace
 *	will be taken from the TX status instead of the rate control
 *	algorithm.
 *	Note that this requires that the driver implement a number of
 *	callbacks so it has the correct information, it needs to have
 *	the @set_rts_threshold callback and must look at the BSS config
 *	@use_cts_prot for G/N protection, @use_short_slot for slot
 *	timing in 2.4 GHz and @use_short_preamble for preambles for
 *	CCK frames.
 *
 * @IEEE80211_HW_RX_INCLUDES_FCS:
 *	Indicates that received frames passed to the stack include
 *	the FCS at the end.
 *
 * @IEEE80211_HW_HOST_BROADCAST_PS_BUFFERING:
 *	Some wireless LAN chipsets buffer broadcast/multicast frames
 *	for power saving stations in the hardware/firmware and others
 *	rely on the host system for such buffering. This option is used
 *	to configure the IEEE 802.11 upper layer to buffer broadcast and
 *	multicast frames when there are power saving stations so that
 *	the driver can fetch them with ieee80211_get_buffered_bc().
 *
 * @IEEE80211_HW_SIGNAL_UNSPEC:
 *	Hardware can provide signal values but we don't know its units. We
 *	expect values between 0 and @max_signal.
 *	If possible please provide dB or dBm instead.
 *
 * @IEEE80211_HW_SIGNAL_DBM:
 *	Hardware gives signal values in dBm, decibel difference from
 *	one milliwatt. This is the preferred method since it is standardized
 *	between different devices. @max_signal does not need to be set.
 *
 * @IEEE80211_HW_SPECTRUM_MGMT:
 * 	Hardware supports spectrum management defined in 802.11h
 * 	Measurement, Channel Switch, Quieting, TPC
 *
 * @IEEE80211_HW_AMPDU_AGGREGATION:
 *	Hardware supports 11n A-MPDU aggregation.
 *
 * @IEEE80211_HW_SUPPORTS_PS:
 *	Hardware has power save support (i.e. can go to sleep).
 *
 * @IEEE80211_HW_PS_NULLFUNC_STACK:
 *	Hardware requires nullfunc frame handling in stack, implies
 *	stack support for dynamic PS.
 *
 * @IEEE80211_HW_SUPPORTS_DYNAMIC_PS:
 *	Hardware has support for dynamic PS.
 *
 * @IEEE80211_HW_MFP_CAPABLE:
 *	Hardware supports management frame protection (MFP, IEEE 802.11w).
 *
 * @IEEE80211_HW_REPORTS_TX_ACK_STATUS:
 *	Hardware can provide ack status reports of Tx frames to
 *	the stack.
 *
 * @IEEE80211_HW_CONNECTION_MONITOR:
 *	The hardware performs its own connection monitoring, including
 *	periodic keep-alives to the AP and probing the AP on beacon loss.
 *
 * @IEEE80211_HW_NEED_DTIM_BEFORE_ASSOC:
 *	This device needs to get data from beacon before association (i.e.
 *	dtim_period).
 *
 * @IEEE80211_HW_SUPPORTS_PER_STA_GTK: The device's crypto engine supports
 *	per-station GTKs as used by IBSS RSN or during fast transition. If
 *	the device doesn't support per-station GTKs, but can be asked not
 *	to decrypt group addressed frames, then IBSS RSN support is still
 *	possible but software crypto will be used. Advertise the wiphy flag
 *	only in that case.
 *
 * @IEEE80211_HW_AP_LINK_PS: When operating in AP mode the device
 *	autonomously manages the PS status of connected stations. When
 *	this flag is set mac80211 will not trigger PS mode for connected
 *	stations based on the PM bit of incoming frames.
 *	Use ieee80211_start_ps()/ieee8021_end_ps() to manually configure
 *	the PS mode of connected stations.
 *
 * @IEEE80211_HW_TX_AMPDU_SETUP_IN_HW: The device handles TX A-MPDU session
 *	setup strictly in HW. mac80211 should not attempt to do this in
 *	software.
 *
 * @IEEE80211_HW_WANT_MONITOR_VIF: The driver would like to be informed of
 *	a virtual monitor interface when monitor interfaces are the only
 *	active interfaces.
 *
 * @IEEE80211_HW_NO_AUTO_VIF: The driver would like for no wlanX to
 *	be created.  It is expected user-space will create vifs as
 *	desired (and thus have them named as desired).
 *
 * @IEEE80211_HW_SW_CRYPTO_CONTROL: The driver wants to control which of the
 *	crypto algorithms can be done in software - so don't automatically
 *	try to fall back to it if hardware crypto fails, but do so only if
 *	the driver returns 1. This also forces the driver to advertise its
 *	supported cipher suites.
 *
 * @IEEE80211_HW_SUPPORT_FAST_XMIT: The driver/hardware supports fast-xmit,
 *	this currently requires only the ability to calculate the duration
 *	for frames.
 *
 * @IEEE80211_HW_QUEUE_CONTROL: The driver wants to control per-interface
 *	queue mapping in order to use different queues (not just one per AC)
 *	for different virtual interfaces. See the doc section on HW queue
 *	control for more details.
 *
 * @IEEE80211_HW_SUPPORTS_RC_TABLE: The driver supports using a rate
 *	selection table provided by the rate control algorithm.
 *
 * @IEEE80211_HW_P2P_DEV_ADDR_FOR_INTF: Use the P2P Device address for any
 *	P2P Interface. This will be honoured even if more than one interface
 *	is supported.
 *
 * @IEEE80211_HW_TIMING_BEACON_ONLY: Use sync timing from beacon frames
 *	only, to allow getting TBTT of a DTIM beacon.
 *
 * @IEEE80211_HW_SUPPORTS_HT_CCK_RATES: Hardware supports mixing HT/CCK rates
 *	and can cope with CCK rates in an aggregation session (e.g. by not
 *	using aggregation for such frames.)
 *
 * @IEEE80211_HW_CHANCTX_STA_CSA: Support 802.11h based channel-switch (CSA)
 *	for a single active channel while using channel contexts. When support
 *	is not enabled the default action is to disconnect when getting the
 *	CSA frame.
 *
 * @IEEE80211_HW_SUPPORTS_CLONED_SKBS: The driver will never modify the payload
 *	or tailroom of TX skbs without copying them first.
 *
 * @IEEE80211_HW_SINGLE_SCAN_ON_ALL_BANDS: The HW supports scanning on all bands
 *	in one command, mac80211 doesn't have to run separate scans per band.
 *
 * @IEEE80211_HW_TDLS_WIDER_BW: The device/driver supports wider bandwidth
 *	than then BSS bandwidth for a TDLS link on the base channel.
 *
 * @IEEE80211_HW_SUPPORTS_AMSDU_IN_AMPDU: The driver supports receiving A-MSDUs
 *	within A-MPDU.
 *
 * @IEEE80211_HW_BEACON_TX_STATUS: The device/driver provides TX status
 *	for sent beacons.
 *
 * @IEEE80211_HW_NEEDS_UNIQUE_STA_ADDR: Hardware (or driver) requires that each
 *	station has a unique address, i.e. each station entry can be identified
 *	by just its MAC address; this prevents, for example, the same station
 *	from connecting to two virtual AP interfaces at the same time.
 *
 * @IEEE80211_HW_SUPPORTS_REORDERING_BUFFER: Hardware (or driver) manages the
 *	reordering buffer internally, guaranteeing mac80211 receives frames in
 *	order and does not need to manage its own reorder buffer or BA session
 *	timeout.
 *
 * @IEEE80211_HW_USES_RSS: The device uses RSS and thus requires parallel RX,
 *	which implies using per-CPU station statistics.
 *
 * @IEEE80211_HW_TX_AMSDU: Hardware (or driver) supports software aggregated
 *	A-MSDU frames. Requires software tx queueing and fast-xmit support.
 *	When not using minstrel/minstrel_ht rate control, the driver must
 *	limit the maximum A-MSDU size based on the current tx rate by setting
 *	max_rc_amsdu_len in struct ieee80211_sta.
 *
 * @IEEE80211_HW_TX_FRAG_LIST: Hardware (or driver) supports sending frag_list
 *	skbs, needed for zero-copy software A-MSDU.
 *
 * @IEEE80211_HW_REPORTS_LOW_ACK: The driver (or firmware) reports low ack event
 *	by ieee80211_report_low_ack() based on its own algorithm. For such
 *	drivers, mac80211 packet loss mechanism will not be triggered and driver
 *	is completely depending on firmware event for station kickout.
 *
 * @IEEE80211_HW_SUPPORTS_TX_FRAG: Hardware does fragmentation by itself.
 *	The stack will not do fragmentation.
 *	The callback for @set_frag_threshold should be set as well.
 *
 * @IEEE80211_HW_SUPPORTS_TDLS_BUFFER_STA: Hardware supports buffer STA on
 *	TDLS links.
 *
 * @IEEE80211_HW_DEAUTH_NEED_MGD_TX_PREP: The driver requires the
 *	mgd_prepare_tx() callback to be called before transmission of a
 *	deauthentication frame in case the association was completed but no
 *	beacon was heard. This is required in multi-channel scenarios, where the
 *	virtual interface might not be given air time for the transmission of
 *	the frame, as it is not synced with the AP/P2P GO yet, and thus the
 *	deauthentication frame might not be transmitted.
 *
 * @IEEE80211_HW_DOESNT_SUPPORT_QOS_NDP: The driver (or firmware) doesn't
 *	support QoS NDP for AP probing - that's most likely a driver bug.
 *
 * @IEEE80211_HW_BUFF_MMPDU_TXQ: use the TXQ for bufferable MMPDUs, this of
 *	course requires the driver to use TXQs to start with.
 *
 * @IEEE80211_HW_SUPPORTS_VHT_EXT_NSS_BW: (Hardware) rate control supports VHT
 *	extended NSS BW (dot11VHTExtendedNSSBWCapable). This flag will be set if
 *	the selected rate control algorithm sets %RATE_CTRL_CAPA_VHT_EXT_NSS_BW
 *	but if the rate control is built-in then it must be set by the driver.
 *	See also the documentation for that flag.
 *
 * @IEEE80211_HW_STA_MMPDU_TXQ: use the extra non-TID per-station TXQ for all
 *	MMPDUs on station interfaces. This of course requires the driver to use
 *	TXQs to start with.
 *
 * @IEEE80211_HW_TX_STATUS_NO_AMPDU_LEN: Driver does not report accurate A-MPDU
 *	length in tx status information
 *
 * @IEEE80211_HW_SUPPORTS_MULTI_BSSID: Hardware supports multi BSSID
 *
 * @IEEE80211_HW_SUPPORTS_ONLY_HE_MULTI_BSSID: Hardware supports multi BSSID
 *	only for HE APs. Applies if @IEEE80211_HW_SUPPORTS_MULTI_BSSID is set.
 *
 * @IEEE80211_HW_EXT_KEY_ID_NATIVE: Driver and hardware are supporting Extended
 *	Key ID and can handle two unicast keys per station for Rx and Tx.
 *
<<<<<<< HEAD
=======
 * @IEEE80211_HW_NO_AMPDU_KEYBORDER_SUPPORT: The card/driver can't handle
 *	active Tx A-MPDU sessions with Extended Key IDs during rekey.
 *
>>>>>>> 4ff96fb5
 * @NUM_IEEE80211_HW_FLAGS: number of hardware flags, used for sizing arrays
 */
enum ieee80211_hw_flags {
	IEEE80211_HW_HAS_RATE_CONTROL,
	IEEE80211_HW_RX_INCLUDES_FCS,
	IEEE80211_HW_HOST_BROADCAST_PS_BUFFERING,
	IEEE80211_HW_SIGNAL_UNSPEC,
	IEEE80211_HW_SIGNAL_DBM,
	IEEE80211_HW_NEED_DTIM_BEFORE_ASSOC,
	IEEE80211_HW_SPECTRUM_MGMT,
	IEEE80211_HW_AMPDU_AGGREGATION,
	IEEE80211_HW_SUPPORTS_PS,
	IEEE80211_HW_PS_NULLFUNC_STACK,
	IEEE80211_HW_SUPPORTS_DYNAMIC_PS,
	IEEE80211_HW_MFP_CAPABLE,
	IEEE80211_HW_WANT_MONITOR_VIF,
	IEEE80211_HW_NO_AUTO_VIF,
	IEEE80211_HW_SW_CRYPTO_CONTROL,
	IEEE80211_HW_SUPPORT_FAST_XMIT,
	IEEE80211_HW_REPORTS_TX_ACK_STATUS,
	IEEE80211_HW_CONNECTION_MONITOR,
	IEEE80211_HW_QUEUE_CONTROL,
	IEEE80211_HW_SUPPORTS_PER_STA_GTK,
	IEEE80211_HW_AP_LINK_PS,
	IEEE80211_HW_TX_AMPDU_SETUP_IN_HW,
	IEEE80211_HW_SUPPORTS_RC_TABLE,
	IEEE80211_HW_P2P_DEV_ADDR_FOR_INTF,
	IEEE80211_HW_TIMING_BEACON_ONLY,
	IEEE80211_HW_SUPPORTS_HT_CCK_RATES,
	IEEE80211_HW_CHANCTX_STA_CSA,
	IEEE80211_HW_SUPPORTS_CLONED_SKBS,
	IEEE80211_HW_SINGLE_SCAN_ON_ALL_BANDS,
	IEEE80211_HW_TDLS_WIDER_BW,
	IEEE80211_HW_SUPPORTS_AMSDU_IN_AMPDU,
	IEEE80211_HW_BEACON_TX_STATUS,
	IEEE80211_HW_NEEDS_UNIQUE_STA_ADDR,
	IEEE80211_HW_SUPPORTS_REORDERING_BUFFER,
	IEEE80211_HW_USES_RSS,
	IEEE80211_HW_TX_AMSDU,
	IEEE80211_HW_TX_FRAG_LIST,
	IEEE80211_HW_REPORTS_LOW_ACK,
	IEEE80211_HW_SUPPORTS_TX_FRAG,
	IEEE80211_HW_SUPPORTS_TDLS_BUFFER_STA,
	IEEE80211_HW_DEAUTH_NEED_MGD_TX_PREP,
	IEEE80211_HW_DOESNT_SUPPORT_QOS_NDP,
	IEEE80211_HW_BUFF_MMPDU_TXQ,
	IEEE80211_HW_SUPPORTS_VHT_EXT_NSS_BW,
	IEEE80211_HW_STA_MMPDU_TXQ,
	IEEE80211_HW_TX_STATUS_NO_AMPDU_LEN,
	IEEE80211_HW_SUPPORTS_MULTI_BSSID,
	IEEE80211_HW_SUPPORTS_ONLY_HE_MULTI_BSSID,
	IEEE80211_HW_EXT_KEY_ID_NATIVE,
<<<<<<< HEAD
=======
	IEEE80211_HW_NO_AMPDU_KEYBORDER_SUPPORT,
>>>>>>> 4ff96fb5

	/* keep last, obviously */
	NUM_IEEE80211_HW_FLAGS
};

/**
 * struct ieee80211_hw - hardware information and state
 *
 * This structure contains the configuration and hardware
 * information for an 802.11 PHY.
 *
 * @wiphy: This points to the &struct wiphy allocated for this
 *	802.11 PHY. You must fill in the @perm_addr and @dev
 *	members of this structure using SET_IEEE80211_DEV()
 *	and SET_IEEE80211_PERM_ADDR(). Additionally, all supported
 *	bands (with channels, bitrates) are registered here.
 *
 * @conf: &struct ieee80211_conf, device configuration, don't use.
 *
 * @priv: pointer to private area that was allocated for driver use
 *	along with this structure.
 *
 * @flags: hardware flags, see &enum ieee80211_hw_flags.
 *
 * @extra_tx_headroom: headroom to reserve in each transmit skb
 *	for use by the driver (e.g. for transmit headers.)
 *
 * @extra_beacon_tailroom: tailroom to reserve in each beacon tx skb.
 *	Can be used by drivers to add extra IEs.
 *
 * @max_signal: Maximum value for signal (rssi) in RX information, used
 *	only when @IEEE80211_HW_SIGNAL_UNSPEC or @IEEE80211_HW_SIGNAL_DB
 *
 * @max_listen_interval: max listen interval in units of beacon interval
 *	that HW supports
 *
 * @queues: number of available hardware transmit queues for
 *	data packets. WMM/QoS requires at least four, these
 *	queues need to have configurable access parameters.
 *
 * @rate_control_algorithm: rate control algorithm for this hardware.
 *	If unset (NULL), the default algorithm will be used. Must be
 *	set before calling ieee80211_register_hw().
 *
 * @vif_data_size: size (in bytes) of the drv_priv data area
 *	within &struct ieee80211_vif.
 * @sta_data_size: size (in bytes) of the drv_priv data area
 *	within &struct ieee80211_sta.
 * @chanctx_data_size: size (in bytes) of the drv_priv data area
 *	within &struct ieee80211_chanctx_conf.
 * @txq_data_size: size (in bytes) of the drv_priv data area
 *	within @struct ieee80211_txq.
 *
 * @max_rates: maximum number of alternate rate retry stages the hw
 *	can handle.
 * @max_report_rates: maximum number of alternate rate retry stages
 *	the hw can report back.
 * @max_rate_tries: maximum number of tries for each stage
 *
 * @max_rx_aggregation_subframes: maximum buffer size (number of
 *	sub-frames) to be used for A-MPDU block ack receiver
 *	aggregation.
 *	This is only relevant if the device has restrictions on the
 *	number of subframes, if it relies on mac80211 to do reordering
 *	it shouldn't be set.
 *
 * @max_tx_aggregation_subframes: maximum number of subframes in an
 *	aggregate an HT/HE device will transmit. In HT AddBA we'll
 *	advertise a constant value of 64 as some older APs crash if
 *	the window size is smaller (an example is LinkSys WRT120N
 *	with FW v1.0.07 build 002 Jun 18 2012).
 *	For AddBA to HE capable peers this value will be used.
 *
 * @max_tx_fragments: maximum number of tx buffers per (A)-MSDU, sum
 *	of 1 + skb_shinfo(skb)->nr_frags for each skb in the frag_list.
 *
 * @offchannel_tx_hw_queue: HW queue ID to use for offchannel TX
 *	(if %IEEE80211_HW_QUEUE_CONTROL is set)
 *
 * @radiotap_mcs_details: lists which MCS information can the HW
 *	reports, by default it is set to _MCS, _GI and _BW but doesn't
 *	include _FMT. Use %IEEE80211_RADIOTAP_MCS_HAVE_\* values, only
 *	adding _BW is supported today.
 *
 * @radiotap_vht_details: lists which VHT MCS information the HW reports,
 *	the default is _GI | _BANDWIDTH.
 *	Use the %IEEE80211_RADIOTAP_VHT_KNOWN_\* values.
 *
 * @radiotap_he: HE radiotap validity flags
 *
 * @radiotap_timestamp: Information for the radiotap timestamp field; if the
 *	@units_pos member is set to a non-negative value then the timestamp
 *	field will be added and populated from the &struct ieee80211_rx_status
 *	device_timestamp.
 * @radiotap_timestamp.units_pos: Must be set to a combination of a
 *	IEEE80211_RADIOTAP_TIMESTAMP_UNIT_* and a
 *	IEEE80211_RADIOTAP_TIMESTAMP_SPOS_* value.
 * @radiotap_timestamp.accuracy: If non-negative, fills the accuracy in the
 *	radiotap field and the accuracy known flag will be set.
 *
 * @netdev_features: netdev features to be set in each netdev created
 *	from this HW. Note that not all features are usable with mac80211,
 *	other features will be rejected during HW registration.
 *
 * @uapsd_queues: This bitmap is included in (re)association frame to indicate
 *	for each access category if it is uAPSD trigger-enabled and delivery-
 *	enabled. Use IEEE80211_WMM_IE_STA_QOSINFO_AC_* to set this bitmap.
 *	Each bit corresponds to different AC. Value '1' in specific bit means
 *	that corresponding AC is both trigger- and delivery-enabled. '0' means
 *	neither enabled.
 *
 * @uapsd_max_sp_len: maximum number of total buffered frames the WMM AP may
 *	deliver to a WMM STA during any Service Period triggered by the WMM STA.
 *	Use IEEE80211_WMM_IE_STA_QOSINFO_SP_* for correct values.
 *
 * @n_cipher_schemes: a size of an array of cipher schemes definitions.
 * @cipher_schemes: a pointer to an array of cipher scheme definitions
 *	supported by HW.
 * @max_nan_de_entries: maximum number of NAN DE functions supported by the
 *	device.
 *
 * @tx_sk_pacing_shift: Pacing shift to set on TCP sockets when frames from
 *	them are encountered. The default should typically not be changed,
 *	unless the driver has good reasons for needing more buffers.
 *
 * @weight_multiplier: Driver specific airtime weight multiplier used while
 *	refilling deficit of each TXQ.
 */
struct ieee80211_hw {
	struct ieee80211_conf conf;
	struct wiphy *wiphy;
	const char *rate_control_algorithm;
	void *priv;
	unsigned long flags[BITS_TO_LONGS(NUM_IEEE80211_HW_FLAGS)];
	unsigned int extra_tx_headroom;
	unsigned int extra_beacon_tailroom;
	int vif_data_size;
	int sta_data_size;
	int chanctx_data_size;
	int txq_data_size;
	u16 queues;
	u16 max_listen_interval;
	s8 max_signal;
	u8 max_rates;
	u8 max_report_rates;
	u8 max_rate_tries;
	u16 max_rx_aggregation_subframes;
	u16 max_tx_aggregation_subframes;
	u8 max_tx_fragments;
	u8 offchannel_tx_hw_queue;
	u8 radiotap_mcs_details;
	u16 radiotap_vht_details;
	struct {
		int units_pos;
		s16 accuracy;
	} radiotap_timestamp;
	netdev_features_t netdev_features;
	u8 uapsd_queues;
	u8 uapsd_max_sp_len;
	u8 n_cipher_schemes;
	const struct ieee80211_cipher_scheme *cipher_schemes;
	u8 max_nan_de_entries;
	u8 tx_sk_pacing_shift;
	u8 weight_multiplier;
};

static inline bool _ieee80211_hw_check(struct ieee80211_hw *hw,
				       enum ieee80211_hw_flags flg)
{
	return test_bit(flg, hw->flags);
}
#define ieee80211_hw_check(hw, flg)	_ieee80211_hw_check(hw, IEEE80211_HW_##flg)

static inline void _ieee80211_hw_set(struct ieee80211_hw *hw,
				     enum ieee80211_hw_flags flg)
{
	return __set_bit(flg, hw->flags);
}
#define ieee80211_hw_set(hw, flg)	_ieee80211_hw_set(hw, IEEE80211_HW_##flg)

/**
 * struct ieee80211_scan_request - hw scan request
 *
 * @ies: pointers different parts of IEs (in req.ie)
 * @req: cfg80211 request.
 */
struct ieee80211_scan_request {
	struct ieee80211_scan_ies ies;

	/* Keep last */
	struct cfg80211_scan_request req;
};

/**
 * struct ieee80211_tdls_ch_sw_params - TDLS channel switch parameters
 *
 * @sta: peer this TDLS channel-switch request/response came from
 * @chandef: channel referenced in a TDLS channel-switch request
 * @action_code: see &enum ieee80211_tdls_actioncode
 * @status: channel-switch response status
 * @timestamp: time at which the frame was received
 * @switch_time: switch-timing parameter received in the frame
 * @switch_timeout: switch-timing parameter received in the frame
 * @tmpl_skb: TDLS switch-channel response template
 * @ch_sw_tm_ie: offset of the channel-switch timing IE inside @tmpl_skb
 */
struct ieee80211_tdls_ch_sw_params {
	struct ieee80211_sta *sta;
	struct cfg80211_chan_def *chandef;
	u8 action_code;
	u32 status;
	u32 timestamp;
	u16 switch_time;
	u16 switch_timeout;
	struct sk_buff *tmpl_skb;
	u32 ch_sw_tm_ie;
};

/**
 * wiphy_to_ieee80211_hw - return a mac80211 driver hw struct from a wiphy
 *
 * @wiphy: the &struct wiphy which we want to query
 *
 * mac80211 drivers can use this to get to their respective
 * &struct ieee80211_hw. Drivers wishing to get to their own private
 * structure can then access it via hw->priv. Note that mac802111 drivers should
 * not use wiphy_priv() to try to get their private driver structure as this
 * is already used internally by mac80211.
 *
 * Return: The mac80211 driver hw struct of @wiphy.
 */
struct ieee80211_hw *wiphy_to_ieee80211_hw(struct wiphy *wiphy);

/**
 * SET_IEEE80211_DEV - set device for 802.11 hardware
 *
 * @hw: the &struct ieee80211_hw to set the device for
 * @dev: the &struct device of this 802.11 device
 */
static inline void SET_IEEE80211_DEV(struct ieee80211_hw *hw, struct device *dev)
{
	set_wiphy_dev(hw->wiphy, dev);
}

/**
 * SET_IEEE80211_PERM_ADDR - set the permanent MAC address for 802.11 hardware
 *
 * @hw: the &struct ieee80211_hw to set the MAC address for
 * @addr: the address to set
 */
static inline void SET_IEEE80211_PERM_ADDR(struct ieee80211_hw *hw, const u8 *addr)
{
	memcpy(hw->wiphy->perm_addr, addr, ETH_ALEN);
}

static inline struct ieee80211_rate *
ieee80211_get_tx_rate(const struct ieee80211_hw *hw,
		      const struct ieee80211_tx_info *c)
{
	if (WARN_ON_ONCE(c->control.rates[0].idx < 0))
		return NULL;
	return &hw->wiphy->bands[c->band]->bitrates[c->control.rates[0].idx];
}

static inline struct ieee80211_rate *
ieee80211_get_rts_cts_rate(const struct ieee80211_hw *hw,
			   const struct ieee80211_tx_info *c)
{
	if (c->control.rts_cts_rate_idx < 0)
		return NULL;
	return &hw->wiphy->bands[c->band]->bitrates[c->control.rts_cts_rate_idx];
}

static inline struct ieee80211_rate *
ieee80211_get_alt_retry_rate(const struct ieee80211_hw *hw,
			     const struct ieee80211_tx_info *c, int idx)
{
	if (c->control.rates[idx + 1].idx < 0)
		return NULL;
	return &hw->wiphy->bands[c->band]->bitrates[c->control.rates[idx + 1].idx];
}

/**
 * ieee80211_free_txskb - free TX skb
 * @hw: the hardware
 * @skb: the skb
 *
 * Free a transmit skb. Use this funtion when some failure
 * to transmit happened and thus status cannot be reported.
 */
void ieee80211_free_txskb(struct ieee80211_hw *hw, struct sk_buff *skb);

/**
 * DOC: Hardware crypto acceleration
 *
 * mac80211 is capable of taking advantage of many hardware
 * acceleration designs for encryption and decryption operations.
 *
 * The set_key() callback in the &struct ieee80211_ops for a given
 * device is called to enable hardware acceleration of encryption and
 * decryption. The callback takes a @sta parameter that will be NULL
 * for default keys or keys used for transmission only, or point to
 * the station information for the peer for individual keys.
 * Multiple transmission keys with the same key index may be used when
 * VLANs are configured for an access point.
 *
 * When transmitting, the TX control data will use the @hw_key_idx
 * selected by the driver by modifying the &struct ieee80211_key_conf
 * pointed to by the @key parameter to the set_key() function.
 *
 * The set_key() call for the %SET_KEY command should return 0 if
 * the key is now in use, -%EOPNOTSUPP or -%ENOSPC if it couldn't be
 * added; if you return 0 then hw_key_idx must be assigned to the
 * hardware key index, you are free to use the full u8 range.
 *
 * Note that in the case that the @IEEE80211_HW_SW_CRYPTO_CONTROL flag is
 * set, mac80211 will not automatically fall back to software crypto if
 * enabling hardware crypto failed. The set_key() call may also return the
 * value 1 to permit this specific key/algorithm to be done in software.
 *
 * When the cmd is %DISABLE_KEY then it must succeed.
 *
 * Note that it is permissible to not decrypt a frame even if a key
 * for it has been uploaded to hardware, the stack will not make any
 * decision based on whether a key has been uploaded or not but rather
 * based on the receive flags.
 *
 * The &struct ieee80211_key_conf structure pointed to by the @key
 * parameter is guaranteed to be valid until another call to set_key()
 * removes it, but it can only be used as a cookie to differentiate
 * keys.
 *
 * In TKIP some HW need to be provided a phase 1 key, for RX decryption
 * acceleration (i.e. iwlwifi). Those drivers should provide update_tkip_key
 * handler.
 * The update_tkip_key() call updates the driver with the new phase 1 key.
 * This happens every time the iv16 wraps around (every 65536 packets). The
 * set_key() call will happen only once for each key (unless the AP did
 * rekeying), it will not include a valid phase 1 key. The valid phase 1 key is
 * provided by update_tkip_key only. The trigger that makes mac80211 call this
 * handler is software decryption with wrap around of iv16.
 *
 * The set_default_unicast_key() call updates the default WEP key index
 * configured to the hardware for WEP encryption type. This is required
 * for devices that support offload of data packets (e.g. ARP responses).
 *
 * Mac80211 drivers should set the @NL80211_EXT_FEATURE_CAN_REPLACE_PTK0 flag
 * when they are able to replace in-use PTK keys according to to following
 * requirements:
 * 1) They do not hand over frames decrypted with the old key to
      mac80211 once the call to set_key() with command %DISABLE_KEY has been
      completed when also setting @IEEE80211_KEY_FLAG_GENERATE_IV for any key,
   2) either drop or continue to use the old key for any outgoing frames queued
      at the time of the key deletion (including re-transmits),
   3) never send out a frame queued prior to the set_key() %SET_KEY command
      encrypted with the new key and
   4) never send out a frame unencrypted when it should be encrypted.
   Mac80211 will not queue any new frames for a deleted key to the driver.
 */

/**
 * DOC: Powersave support
 *
 * mac80211 has support for various powersave implementations.
 *
 * First, it can support hardware that handles all powersaving by itself,
 * such hardware should simply set the %IEEE80211_HW_SUPPORTS_PS hardware
 * flag. In that case, it will be told about the desired powersave mode
 * with the %IEEE80211_CONF_PS flag depending on the association status.
 * The hardware must take care of sending nullfunc frames when necessary,
 * i.e. when entering and leaving powersave mode. The hardware is required
 * to look at the AID in beacons and signal to the AP that it woke up when
 * it finds traffic directed to it.
 *
 * %IEEE80211_CONF_PS flag enabled means that the powersave mode defined in
 * IEEE 802.11-2007 section 11.2 is enabled. This is not to be confused
 * with hardware wakeup and sleep states. Driver is responsible for waking
 * up the hardware before issuing commands to the hardware and putting it
 * back to sleep at appropriate times.
 *
 * When PS is enabled, hardware needs to wakeup for beacons and receive the
 * buffered multicast/broadcast frames after the beacon. Also it must be
 * possible to send frames and receive the acknowledment frame.
 *
 * Other hardware designs cannot send nullfunc frames by themselves and also
 * need software support for parsing the TIM bitmap. This is also supported
 * by mac80211 by combining the %IEEE80211_HW_SUPPORTS_PS and
 * %IEEE80211_HW_PS_NULLFUNC_STACK flags. The hardware is of course still
 * required to pass up beacons. The hardware is still required to handle
 * waking up for multicast traffic; if it cannot the driver must handle that
 * as best as it can, mac80211 is too slow to do that.
 *
 * Dynamic powersave is an extension to normal powersave in which the
 * hardware stays awake for a user-specified period of time after sending a
 * frame so that reply frames need not be buffered and therefore delayed to
 * the next wakeup. It's compromise of getting good enough latency when
 * there's data traffic and still saving significantly power in idle
 * periods.
 *
 * Dynamic powersave is simply supported by mac80211 enabling and disabling
 * PS based on traffic. Driver needs to only set %IEEE80211_HW_SUPPORTS_PS
 * flag and mac80211 will handle everything automatically. Additionally,
 * hardware having support for the dynamic PS feature may set the
 * %IEEE80211_HW_SUPPORTS_DYNAMIC_PS flag to indicate that it can support
 * dynamic PS mode itself. The driver needs to look at the
 * @dynamic_ps_timeout hardware configuration value and use it that value
 * whenever %IEEE80211_CONF_PS is set. In this case mac80211 will disable
 * dynamic PS feature in stack and will just keep %IEEE80211_CONF_PS
 * enabled whenever user has enabled powersave.
 *
 * Driver informs U-APSD client support by enabling
 * %IEEE80211_VIF_SUPPORTS_UAPSD flag. The mode is configured through the
 * uapsd parameter in conf_tx() operation. Hardware needs to send the QoS
 * Nullfunc frames and stay awake until the service period has ended. To
 * utilize U-APSD, dynamic powersave is disabled for voip AC and all frames
 * from that AC are transmitted with powersave enabled.
 *
 * Note: U-APSD client mode is not yet supported with
 * %IEEE80211_HW_PS_NULLFUNC_STACK.
 */

/**
 * DOC: Beacon filter support
 *
 * Some hardware have beacon filter support to reduce host cpu wakeups
 * which will reduce system power consumption. It usually works so that
 * the firmware creates a checksum of the beacon but omits all constantly
 * changing elements (TSF, TIM etc). Whenever the checksum changes the
 * beacon is forwarded to the host, otherwise it will be just dropped. That
 * way the host will only receive beacons where some relevant information
 * (for example ERP protection or WMM settings) have changed.
 *
 * Beacon filter support is advertised with the %IEEE80211_VIF_BEACON_FILTER
 * interface capability. The driver needs to enable beacon filter support
 * whenever power save is enabled, that is %IEEE80211_CONF_PS is set. When
 * power save is enabled, the stack will not check for beacon loss and the
 * driver needs to notify about loss of beacons with ieee80211_beacon_loss().
 *
 * The time (or number of beacons missed) until the firmware notifies the
 * driver of a beacon loss event (which in turn causes the driver to call
 * ieee80211_beacon_loss()) should be configurable and will be controlled
 * by mac80211 and the roaming algorithm in the future.
 *
 * Since there may be constantly changing information elements that nothing
 * in the software stack cares about, we will, in the future, have mac80211
 * tell the driver which information elements are interesting in the sense
 * that we want to see changes in them. This will include
 *
 *  - a list of information element IDs
 *  - a list of OUIs for the vendor information element
 *
 * Ideally, the hardware would filter out any beacons without changes in the
 * requested elements, but if it cannot support that it may, at the expense
 * of some efficiency, filter out only a subset. For example, if the device
 * doesn't support checking for OUIs it should pass up all changes in all
 * vendor information elements.
 *
 * Note that change, for the sake of simplification, also includes information
 * elements appearing or disappearing from the beacon.
 *
 * Some hardware supports an "ignore list" instead, just make sure nothing
 * that was requested is on the ignore list, and include commonly changing
 * information element IDs in the ignore list, for example 11 (BSS load) and
 * the various vendor-assigned IEs with unknown contents (128, 129, 133-136,
 * 149, 150, 155, 156, 173, 176, 178, 179, 219); for forward compatibility
 * it could also include some currently unused IDs.
 *
 *
 * In addition to these capabilities, hardware should support notifying the
 * host of changes in the beacon RSSI. This is relevant to implement roaming
 * when no traffic is flowing (when traffic is flowing we see the RSSI of
 * the received data packets). This can consist in notifying the host when
 * the RSSI changes significantly or when it drops below or rises above
 * configurable thresholds. In the future these thresholds will also be
 * configured by mac80211 (which gets them from userspace) to implement
 * them as the roaming algorithm requires.
 *
 * If the hardware cannot implement this, the driver should ask it to
 * periodically pass beacon frames to the host so that software can do the
 * signal strength threshold checking.
 */

/**
 * DOC: Spatial multiplexing power save
 *
 * SMPS (Spatial multiplexing power save) is a mechanism to conserve
 * power in an 802.11n implementation. For details on the mechanism
 * and rationale, please refer to 802.11 (as amended by 802.11n-2009)
 * "11.2.3 SM power save".
 *
 * The mac80211 implementation is capable of sending action frames
 * to update the AP about the station's SMPS mode, and will instruct
 * the driver to enter the specific mode. It will also announce the
 * requested SMPS mode during the association handshake. Hardware
 * support for this feature is required, and can be indicated by
 * hardware flags.
 *
 * The default mode will be "automatic", which nl80211/cfg80211
 * defines to be dynamic SMPS in (regular) powersave, and SMPS
 * turned off otherwise.
 *
 * To support this feature, the driver must set the appropriate
 * hardware support flags, and handle the SMPS flag to the config()
 * operation. It will then with this mechanism be instructed to
 * enter the requested SMPS mode while associated to an HT AP.
 */

/**
 * DOC: Frame filtering
 *
 * mac80211 requires to see many management frames for proper
 * operation, and users may want to see many more frames when
 * in monitor mode. However, for best CPU usage and power consumption,
 * having as few frames as possible percolate through the stack is
 * desirable. Hence, the hardware should filter as much as possible.
 *
 * To achieve this, mac80211 uses filter flags (see below) to tell
 * the driver's configure_filter() function which frames should be
 * passed to mac80211 and which should be filtered out.
 *
 * Before configure_filter() is invoked, the prepare_multicast()
 * callback is invoked with the parameters @mc_count and @mc_list
 * for the combined multicast address list of all virtual interfaces.
 * It's use is optional, and it returns a u64 that is passed to
 * configure_filter(). Additionally, configure_filter() has the
 * arguments @changed_flags telling which flags were changed and
 * @total_flags with the new flag states.
 *
 * If your device has no multicast address filters your driver will
 * need to check both the %FIF_ALLMULTI flag and the @mc_count
 * parameter to see whether multicast frames should be accepted
 * or dropped.
 *
 * All unsupported flags in @total_flags must be cleared.
 * Hardware does not support a flag if it is incapable of _passing_
 * the frame to the stack. Otherwise the driver must ignore
 * the flag, but not clear it.
 * You must _only_ clear the flag (announce no support for the
 * flag to mac80211) if you are not able to pass the packet type
 * to the stack (so the hardware always filters it).
 * So for example, you should clear @FIF_CONTROL, if your hardware
 * always filters control frames. If your hardware always passes
 * control frames to the kernel and is incapable of filtering them,
 * you do _not_ clear the @FIF_CONTROL flag.
 * This rule applies to all other FIF flags as well.
 */

/**
 * DOC: AP support for powersaving clients
 *
 * In order to implement AP and P2P GO modes, mac80211 has support for
 * client powersaving, both "legacy" PS (PS-Poll/null data) and uAPSD.
 * There currently is no support for sAPSD.
 *
 * There is one assumption that mac80211 makes, namely that a client
 * will not poll with PS-Poll and trigger with uAPSD at the same time.
 * Both are supported, and both can be used by the same client, but
 * they can't be used concurrently by the same client. This simplifies
 * the driver code.
 *
 * The first thing to keep in mind is that there is a flag for complete
 * driver implementation: %IEEE80211_HW_AP_LINK_PS. If this flag is set,
 * mac80211 expects the driver to handle most of the state machine for
 * powersaving clients and will ignore the PM bit in incoming frames.
 * Drivers then use ieee80211_sta_ps_transition() to inform mac80211 of
 * stations' powersave transitions. In this mode, mac80211 also doesn't
 * handle PS-Poll/uAPSD.
 *
 * In the mode without %IEEE80211_HW_AP_LINK_PS, mac80211 will check the
 * PM bit in incoming frames for client powersave transitions. When a
 * station goes to sleep, we will stop transmitting to it. There is,
 * however, a race condition: a station might go to sleep while there is
 * data buffered on hardware queues. If the device has support for this
 * it will reject frames, and the driver should give the frames back to
 * mac80211 with the %IEEE80211_TX_STAT_TX_FILTERED flag set which will
 * cause mac80211 to retry the frame when the station wakes up. The
 * driver is also notified of powersave transitions by calling its
 * @sta_notify callback.
 *
 * When the station is asleep, it has three choices: it can wake up,
 * it can PS-Poll, or it can possibly start a uAPSD service period.
 * Waking up is implemented by simply transmitting all buffered (and
 * filtered) frames to the station. This is the easiest case. When
 * the station sends a PS-Poll or a uAPSD trigger frame, mac80211
 * will inform the driver of this with the @allow_buffered_frames
 * callback; this callback is optional. mac80211 will then transmit
 * the frames as usual and set the %IEEE80211_TX_CTL_NO_PS_BUFFER
 * on each frame. The last frame in the service period (or the only
 * response to a PS-Poll) also has %IEEE80211_TX_STATUS_EOSP set to
 * indicate that it ends the service period; as this frame must have
 * TX status report it also sets %IEEE80211_TX_CTL_REQ_TX_STATUS.
 * When TX status is reported for this frame, the service period is
 * marked has having ended and a new one can be started by the peer.
 *
 * Additionally, non-bufferable MMPDUs can also be transmitted by
 * mac80211 with the %IEEE80211_TX_CTL_NO_PS_BUFFER set in them.
 *
 * Another race condition can happen on some devices like iwlwifi
 * when there are frames queued for the station and it wakes up
 * or polls; the frames that are already queued could end up being
 * transmitted first instead, causing reordering and/or wrong
 * processing of the EOSP. The cause is that allowing frames to be
 * transmitted to a certain station is out-of-band communication to
 * the device. To allow this problem to be solved, the driver can
 * call ieee80211_sta_block_awake() if frames are buffered when it
 * is notified that the station went to sleep. When all these frames
 * have been filtered (see above), it must call the function again
 * to indicate that the station is no longer blocked.
 *
 * If the driver buffers frames in the driver for aggregation in any
 * way, it must use the ieee80211_sta_set_buffered() call when it is
 * notified of the station going to sleep to inform mac80211 of any
 * TIDs that have frames buffered. Note that when a station wakes up
 * this information is reset (hence the requirement to call it when
 * informed of the station going to sleep). Then, when a service
 * period starts for any reason, @release_buffered_frames is called
 * with the number of frames to be released and which TIDs they are
 * to come from. In this case, the driver is responsible for setting
 * the EOSP (for uAPSD) and MORE_DATA bits in the released frames,
 * to help the @more_data parameter is passed to tell the driver if
 * there is more data on other TIDs -- the TIDs to release frames
 * from are ignored since mac80211 doesn't know how many frames the
 * buffers for those TIDs contain.
 *
 * If the driver also implement GO mode, where absence periods may
 * shorten service periods (or abort PS-Poll responses), it must
 * filter those response frames except in the case of frames that
 * are buffered in the driver -- those must remain buffered to avoid
 * reordering. Because it is possible that no frames are released
 * in this case, the driver must call ieee80211_sta_eosp()
 * to indicate to mac80211 that the service period ended anyway.
 *
 * Finally, if frames from multiple TIDs are released from mac80211
 * but the driver might reorder them, it must clear & set the flags
 * appropriately (only the last frame may have %IEEE80211_TX_STATUS_EOSP)
 * and also take care of the EOSP and MORE_DATA bits in the frame.
 * The driver may also use ieee80211_sta_eosp() in this case.
 *
 * Note that if the driver ever buffers frames other than QoS-data
 * frames, it must take care to never send a non-QoS-data frame as
 * the last frame in a service period, adding a QoS-nulldata frame
 * after a non-QoS-data frame if needed.
 */

/**
 * DOC: HW queue control
 *
 * Before HW queue control was introduced, mac80211 only had a single static
 * assignment of per-interface AC software queues to hardware queues. This
 * was problematic for a few reasons:
 * 1) off-channel transmissions might get stuck behind other frames
 * 2) multiple virtual interfaces couldn't be handled correctly
 * 3) after-DTIM frames could get stuck behind other frames
 *
 * To solve this, hardware typically uses multiple different queues for all
 * the different usages, and this needs to be propagated into mac80211 so it
 * won't have the same problem with the software queues.
 *
 * Therefore, mac80211 now offers the %IEEE80211_HW_QUEUE_CONTROL capability
 * flag that tells it that the driver implements its own queue control. To do
 * so, the driver will set up the various queues in each &struct ieee80211_vif
 * and the offchannel queue in &struct ieee80211_hw. In response, mac80211 will
 * use those queue IDs in the hw_queue field of &struct ieee80211_tx_info and
 * if necessary will queue the frame on the right software queue that mirrors
 * the hardware queue.
 * Additionally, the driver has to then use these HW queue IDs for the queue
 * management functions (ieee80211_stop_queue() et al.)
 *
 * The driver is free to set up the queue mappings as needed, multiple virtual
 * interfaces may map to the same hardware queues if needed. The setup has to
 * happen during add_interface or change_interface callbacks. For example, a
 * driver supporting station+station and station+AP modes might decide to have
 * 10 hardware queues to handle different scenarios:
 *
 * 4 AC HW queues for 1st vif: 0, 1, 2, 3
 * 4 AC HW queues for 2nd vif: 4, 5, 6, 7
 * after-DTIM queue for AP:   8
 * off-channel queue:         9
 *
 * It would then set up the hardware like this:
 *   hw.offchannel_tx_hw_queue = 9
 *
 * and the first virtual interface that is added as follows:
 *   vif.hw_queue[IEEE80211_AC_VO] = 0
 *   vif.hw_queue[IEEE80211_AC_VI] = 1
 *   vif.hw_queue[IEEE80211_AC_BE] = 2
 *   vif.hw_queue[IEEE80211_AC_BK] = 3
 *   vif.cab_queue = 8 // if AP mode, otherwise %IEEE80211_INVAL_HW_QUEUE
 * and the second virtual interface with 4-7.
 *
 * If queue 6 gets full, for example, mac80211 would only stop the second
 * virtual interface's BE queue since virtual interface queues are per AC.
 *
 * Note that the vif.cab_queue value should be set to %IEEE80211_INVAL_HW_QUEUE
 * whenever the queue is not used (i.e. the interface is not in AP mode) if the
 * queue could potentially be shared since mac80211 will look at cab_queue when
 * a queue is stopped/woken even if the interface is not in AP mode.
 */

/**
 * enum ieee80211_filter_flags - hardware filter flags
 *
 * These flags determine what the filter in hardware should be
 * programmed to let through and what should not be passed to the
 * stack. It is always safe to pass more frames than requested,
 * but this has negative impact on power consumption.
 *
 * @FIF_ALLMULTI: pass all multicast frames, this is used if requested
 *	by the user or if the hardware is not capable of filtering by
 *	multicast address.
 *
 * @FIF_FCSFAIL: pass frames with failed FCS (but you need to set the
 *	%RX_FLAG_FAILED_FCS_CRC for them)
 *
 * @FIF_PLCPFAIL: pass frames with failed PLCP CRC (but you need to set
 *	the %RX_FLAG_FAILED_PLCP_CRC for them
 *
 * @FIF_BCN_PRBRESP_PROMISC: This flag is set during scanning to indicate
 *	to the hardware that it should not filter beacons or probe responses
 *	by BSSID. Filtering them can greatly reduce the amount of processing
 *	mac80211 needs to do and the amount of CPU wakeups, so you should
 *	honour this flag if possible.
 *
 * @FIF_CONTROL: pass control frames (except for PS Poll) addressed to this
 *	station
 *
 * @FIF_OTHER_BSS: pass frames destined to other BSSes
 *
 * @FIF_PSPOLL: pass PS Poll frames
 *
 * @FIF_PROBE_REQ: pass probe request frames
 */
enum ieee80211_filter_flags {
	FIF_ALLMULTI		= 1<<1,
	FIF_FCSFAIL		= 1<<2,
	FIF_PLCPFAIL		= 1<<3,
	FIF_BCN_PRBRESP_PROMISC	= 1<<4,
	FIF_CONTROL		= 1<<5,
	FIF_OTHER_BSS		= 1<<6,
	FIF_PSPOLL		= 1<<7,
	FIF_PROBE_REQ		= 1<<8,
};

/**
 * enum ieee80211_ampdu_mlme_action - A-MPDU actions
 *
 * These flags are used with the ampdu_action() callback in
 * &struct ieee80211_ops to indicate which action is needed.
 *
 * Note that drivers MUST be able to deal with a TX aggregation
 * session being stopped even before they OK'ed starting it by
 * calling ieee80211_start_tx_ba_cb_irqsafe, because the peer
 * might receive the addBA frame and send a delBA right away!
 *
 * @IEEE80211_AMPDU_RX_START: start RX aggregation
 * @IEEE80211_AMPDU_RX_STOP: stop RX aggregation
 * @IEEE80211_AMPDU_TX_START: start TX aggregation
 * @IEEE80211_AMPDU_TX_OPERATIONAL: TX aggregation has become operational
 * @IEEE80211_AMPDU_TX_STOP_CONT: stop TX aggregation but continue transmitting
 *	queued packets, now unaggregated. After all packets are transmitted the
 *	driver has to call ieee80211_stop_tx_ba_cb_irqsafe().
 * @IEEE80211_AMPDU_TX_STOP_FLUSH: stop TX aggregation and flush all packets,
 *	called when the station is removed. There's no need or reason to call
 *	ieee80211_stop_tx_ba_cb_irqsafe() in this case as mac80211 assumes the
 *	session is gone and removes the station.
 * @IEEE80211_AMPDU_TX_STOP_FLUSH_CONT: called when TX aggregation is stopped
 *	but the driver hasn't called ieee80211_stop_tx_ba_cb_irqsafe() yet and
 *	now the connection is dropped and the station will be removed. Drivers
 *	should clean up and drop remaining packets when this is called.
 */
enum ieee80211_ampdu_mlme_action {
	IEEE80211_AMPDU_RX_START,
	IEEE80211_AMPDU_RX_STOP,
	IEEE80211_AMPDU_TX_START,
	IEEE80211_AMPDU_TX_STOP_CONT,
	IEEE80211_AMPDU_TX_STOP_FLUSH,
	IEEE80211_AMPDU_TX_STOP_FLUSH_CONT,
	IEEE80211_AMPDU_TX_OPERATIONAL,
};

/**
 * struct ieee80211_ampdu_params - AMPDU action parameters
 *
 * @action: the ampdu action, value from %ieee80211_ampdu_mlme_action.
 * @sta: peer of this AMPDU session
 * @tid: tid of the BA session
 * @ssn: start sequence number of the session. TX/RX_STOP can pass 0. When
 *	action is set to %IEEE80211_AMPDU_RX_START the driver passes back the
 *	actual ssn value used to start the session and writes the value here.
 * @buf_size: reorder buffer size  (number of subframes). Valid only when the
 *	action is set to %IEEE80211_AMPDU_RX_START or
 *	%IEEE80211_AMPDU_TX_OPERATIONAL
 * @amsdu: indicates the peer's ability to receive A-MSDU within A-MPDU.
 *	valid when the action is set to %IEEE80211_AMPDU_TX_OPERATIONAL
 * @timeout: BA session timeout. Valid only when the action is set to
 *	%IEEE80211_AMPDU_RX_START
 */
struct ieee80211_ampdu_params {
	enum ieee80211_ampdu_mlme_action action;
	struct ieee80211_sta *sta;
	u16 tid;
	u16 ssn;
	u16 buf_size;
	bool amsdu;
	u16 timeout;
};

/**
 * enum ieee80211_frame_release_type - frame release reason
 * @IEEE80211_FRAME_RELEASE_PSPOLL: frame released for PS-Poll
 * @IEEE80211_FRAME_RELEASE_UAPSD: frame(s) released due to
 *	frame received on trigger-enabled AC
 */
enum ieee80211_frame_release_type {
	IEEE80211_FRAME_RELEASE_PSPOLL,
	IEEE80211_FRAME_RELEASE_UAPSD,
};

/**
 * enum ieee80211_rate_control_changed - flags to indicate what changed
 *
 * @IEEE80211_RC_BW_CHANGED: The bandwidth that can be used to transmit
 *	to this station changed. The actual bandwidth is in the station
 *	information -- for HT20/40 the IEEE80211_HT_CAP_SUP_WIDTH_20_40
 *	flag changes, for HT and VHT the bandwidth field changes.
 * @IEEE80211_RC_SMPS_CHANGED: The SMPS state of the station changed.
 * @IEEE80211_RC_SUPP_RATES_CHANGED: The supported rate set of this peer
 *	changed (in IBSS mode) due to discovering more information about
 *	the peer.
 * @IEEE80211_RC_NSS_CHANGED: N_SS (number of spatial streams) was changed
 *	by the peer
 */
enum ieee80211_rate_control_changed {
	IEEE80211_RC_BW_CHANGED		= BIT(0),
	IEEE80211_RC_SMPS_CHANGED	= BIT(1),
	IEEE80211_RC_SUPP_RATES_CHANGED	= BIT(2),
	IEEE80211_RC_NSS_CHANGED	= BIT(3),
};

/**
 * enum ieee80211_roc_type - remain on channel type
 *
 * With the support for multi channel contexts and multi channel operations,
 * remain on channel operations might be limited/deferred/aborted by other
 * flows/operations which have higher priority (and vise versa).
 * Specifying the ROC type can be used by devices to prioritize the ROC
 * operations compared to other operations/flows.
 *
 * @IEEE80211_ROC_TYPE_NORMAL: There are no special requirements for this ROC.
 * @IEEE80211_ROC_TYPE_MGMT_TX: The remain on channel request is required
 *	for sending managment frames offchannel.
 */
enum ieee80211_roc_type {
	IEEE80211_ROC_TYPE_NORMAL = 0,
	IEEE80211_ROC_TYPE_MGMT_TX,
};

/**
 * enum ieee80211_reconfig_complete_type - reconfig type
 *
 * This enum is used by the reconfig_complete() callback to indicate what
 * reconfiguration type was completed.
 *
 * @IEEE80211_RECONFIG_TYPE_RESTART: hw restart type
 *	(also due to resume() callback returning 1)
 * @IEEE80211_RECONFIG_TYPE_SUSPEND: suspend type (regardless
 *	of wowlan configuration)
 */
enum ieee80211_reconfig_type {
	IEEE80211_RECONFIG_TYPE_RESTART,
	IEEE80211_RECONFIG_TYPE_SUSPEND,
};

/**
 * struct ieee80211_ops - callbacks from mac80211 to the driver
 *
 * This structure contains various callbacks that the driver may
 * handle or, in some cases, must handle, for example to configure
 * the hardware to a new channel or to transmit a frame.
 *
 * @tx: Handler that 802.11 module calls for each transmitted frame.
 *	skb contains the buffer starting from the IEEE 802.11 header.
 *	The low-level driver should send the frame out based on
 *	configuration in the TX control data. This handler should,
 *	preferably, never fail and stop queues appropriately.
 *	Must be atomic.
 *
 * @start: Called before the first netdevice attached to the hardware
 *	is enabled. This should turn on the hardware and must turn on
 *	frame reception (for possibly enabled monitor interfaces.)
 *	Returns negative error codes, these may be seen in userspace,
 *	or zero.
 *	When the device is started it should not have a MAC address
 *	to avoid acknowledging frames before a non-monitor device
 *	is added.
 *	Must be implemented and can sleep.
 *
 * @stop: Called after last netdevice attached to the hardware
 *	is disabled. This should turn off the hardware (at least
 *	it must turn off frame reception.)
 *	May be called right after add_interface if that rejects
 *	an interface. If you added any work onto the mac80211 workqueue
 *	you should ensure to cancel it on this callback.
 *	Must be implemented and can sleep.
 *
 * @suspend: Suspend the device; mac80211 itself will quiesce before and
 *	stop transmitting and doing any other configuration, and then
 *	ask the device to suspend. This is only invoked when WoWLAN is
 *	configured, otherwise the device is deconfigured completely and
 *	reconfigured at resume time.
 *	The driver may also impose special conditions under which it
 *	wants to use the "normal" suspend (deconfigure), say if it only
 *	supports WoWLAN when the device is associated. In this case, it
 *	must return 1 from this function.
 *
 * @resume: If WoWLAN was configured, this indicates that mac80211 is
 *	now resuming its operation, after this the device must be fully
 *	functional again. If this returns an error, the only way out is
 *	to also unregister the device. If it returns 1, then mac80211
 *	will also go through the regular complete restart on resume.
 *
 * @set_wakeup: Enable or disable wakeup when WoWLAN configuration is
 *	modified. The reason is that device_set_wakeup_enable() is
 *	supposed to be called when the configuration changes, not only
 *	in suspend().
 *
 * @add_interface: Called when a netdevice attached to the hardware is
 *	enabled. Because it is not called for monitor mode devices, @start
 *	and @stop must be implemented.
 *	The driver should perform any initialization it needs before
 *	the device can be enabled. The initial configuration for the
 *	interface is given in the conf parameter.
 *	The callback may refuse to add an interface by returning a
 *	negative error code (which will be seen in userspace.)
 *	Must be implemented and can sleep.
 *
 * @change_interface: Called when a netdevice changes type. This callback
 *	is optional, but only if it is supported can interface types be
 *	switched while the interface is UP. The callback may sleep.
 *	Note that while an interface is being switched, it will not be
 *	found by the interface iteration callbacks.
 *
 * @remove_interface: Notifies a driver that an interface is going down.
 *	The @stop callback is called after this if it is the last interface
 *	and no monitor interfaces are present.
 *	When all interfaces are removed, the MAC address in the hardware
 *	must be cleared so the device no longer acknowledges packets,
 *	the mac_addr member of the conf structure is, however, set to the
 *	MAC address of the device going away.
 *	Hence, this callback must be implemented. It can sleep.
 *
 * @config: Handler for configuration requests. IEEE 802.11 code calls this
 *	function to change hardware configuration, e.g., channel.
 *	This function should never fail but returns a negative error code
 *	if it does. The callback can sleep.
 *
 * @bss_info_changed: Handler for configuration requests related to BSS
 *	parameters that may vary during BSS's lifespan, and may affect low
 *	level driver (e.g. assoc/disassoc status, erp parameters).
 *	This function should not be used if no BSS has been set, unless
 *	for association indication. The @changed parameter indicates which
 *	of the bss parameters has changed when a call is made. The callback
 *	can sleep.
 *
 * @prepare_multicast: Prepare for multicast filter configuration.
 *	This callback is optional, and its return value is passed
 *	to configure_filter(). This callback must be atomic.
 *
 * @configure_filter: Configure the device's RX filter.
 *	See the section "Frame filtering" for more information.
 *	This callback must be implemented and can sleep.
 *
 * @config_iface_filter: Configure the interface's RX filter.
 *	This callback is optional and is used to configure which frames
 *	should be passed to mac80211. The filter_flags is the combination
 *	of FIF_* flags. The changed_flags is a bit mask that indicates
 *	which flags are changed.
 *	This callback can sleep.
 *
 * @set_tim: Set TIM bit. mac80211 calls this function when a TIM bit
 * 	must be set or cleared for a given STA. Must be atomic.
 *
 * @set_key: See the section "Hardware crypto acceleration"
 *	This callback is only called between add_interface and
 *	remove_interface calls, i.e. while the given virtual interface
 *	is enabled.
 *	Returns a negative error code if the key can't be added.
 *	The callback can sleep.
 *
 * @update_tkip_key: See the section "Hardware crypto acceleration"
 * 	This callback will be called in the context of Rx. Called for drivers
 * 	which set IEEE80211_KEY_FLAG_TKIP_REQ_RX_P1_KEY.
 *	The callback must be atomic.
 *
 * @set_rekey_data: If the device supports GTK rekeying, for example while the
 *	host is suspended, it can assign this callback to retrieve the data
 *	necessary to do GTK rekeying, this is the KEK, KCK and replay counter.
 *	After rekeying was done it should (for example during resume) notify
 *	userspace of the new replay counter using ieee80211_gtk_rekey_notify().
 *
 * @set_default_unicast_key: Set the default (unicast) key index, useful for
 *	WEP when the device sends data packets autonomously, e.g. for ARP
 *	offloading. The index can be 0-3, or -1 for unsetting it.
 *
 * @hw_scan: Ask the hardware to service the scan request, no need to start
 *	the scan state machine in stack. The scan must honour the channel
 *	configuration done by the regulatory agent in the wiphy's
 *	registered bands. The hardware (or the driver) needs to make sure
 *	that power save is disabled.
 *	The @req ie/ie_len members are rewritten by mac80211 to contain the
 *	entire IEs after the SSID, so that drivers need not look at these
 *	at all but just send them after the SSID -- mac80211 includes the
 *	(extended) supported rates and HT information (where applicable).
 *	When the scan finishes, ieee80211_scan_completed() must be called;
 *	note that it also must be called when the scan cannot finish due to
 *	any error unless this callback returned a negative error code.
 *	This callback is also allowed to return the special return value 1,
 *	this indicates that hardware scan isn't desirable right now and a
 *	software scan should be done instead. A driver wishing to use this
 *	capability must ensure its (hardware) scan capabilities aren't
 *	advertised as more capable than mac80211's software scan is.
 *	The callback can sleep.
 *
 * @cancel_hw_scan: Ask the low-level tp cancel the active hw scan.
 *	The driver should ask the hardware to cancel the scan (if possible),
 *	but the scan will be completed only after the driver will call
 *	ieee80211_scan_completed().
 *	This callback is needed for wowlan, to prevent enqueueing a new
 *	scan_work after the low-level driver was already suspended.
 *	The callback can sleep.
 *
 * @sched_scan_start: Ask the hardware to start scanning repeatedly at
 *	specific intervals.  The driver must call the
 *	ieee80211_sched_scan_results() function whenever it finds results.
 *	This process will continue until sched_scan_stop is called.
 *
 * @sched_scan_stop: Tell the hardware to stop an ongoing scheduled scan.
 *	In this case, ieee80211_sched_scan_stopped() must not be called.
 *
 * @sw_scan_start: Notifier function that is called just before a software scan
 *	is started. Can be NULL, if the driver doesn't need this notification.
 *	The mac_addr parameter allows supporting NL80211_SCAN_FLAG_RANDOM_ADDR,
 *	the driver may set the NL80211_FEATURE_SCAN_RANDOM_MAC_ADDR flag if it
 *	can use this parameter. The callback can sleep.
 *
 * @sw_scan_complete: Notifier function that is called just after a
 *	software scan finished. Can be NULL, if the driver doesn't need
 *	this notification.
 *	The callback can sleep.
 *
 * @get_stats: Return low-level statistics.
 * 	Returns zero if statistics are available.
 *	The callback can sleep.
 *
 * @get_key_seq: If your device implements encryption in hardware and does
 *	IV/PN assignment then this callback should be provided to read the
 *	IV/PN for the given key from hardware.
 *	The callback must be atomic.
 *
 * @set_frag_threshold: Configuration of fragmentation threshold. Assign this
 *	if the device does fragmentation by itself. Note that to prevent the
 *	stack from doing fragmentation IEEE80211_HW_SUPPORTS_TX_FRAG
 *	should be set as well.
 *	The callback can sleep.
 *
 * @set_rts_threshold: Configuration of RTS threshold (if device needs it)
 *	The callback can sleep.
 *
 * @sta_add: Notifies low level driver about addition of an associated station,
 *	AP, IBSS/WDS/mesh peer etc. This callback can sleep.
 *
 * @sta_remove: Notifies low level driver about removal of an associated
 *	station, AP, IBSS/WDS/mesh peer etc. Note that after the callback
 *	returns it isn't safe to use the pointer, not even RCU protected;
 *	no RCU grace period is guaranteed between returning here and freeing
 *	the station. See @sta_pre_rcu_remove if needed.
 *	This callback can sleep.
 *
 * @sta_add_debugfs: Drivers can use this callback to add debugfs files
 *	when a station is added to mac80211's station list. This callback
 *	should be within a CONFIG_MAC80211_DEBUGFS conditional. This
 *	callback can sleep.
 *
 * @sta_notify: Notifies low level driver about power state transition of an
 *	associated station, AP,  IBSS/WDS/mesh peer etc. For a VIF operating
 *	in AP mode, this callback will not be called when the flag
 *	%IEEE80211_HW_AP_LINK_PS is set. Must be atomic.
 *
 * @sta_state: Notifies low level driver about state transition of a
 *	station (which can be the AP, a client, IBSS/WDS/mesh peer etc.)
 *	This callback is mutually exclusive with @sta_add/@sta_remove.
 *	It must not fail for down transitions but may fail for transitions
 *	up the list of states. Also note that after the callback returns it
 *	isn't safe to use the pointer, not even RCU protected - no RCU grace
 *	period is guaranteed between returning here and freeing the station.
 *	See @sta_pre_rcu_remove if needed.
 *	The callback can sleep.
 *
 * @sta_pre_rcu_remove: Notify driver about station removal before RCU
 *	synchronisation. This is useful if a driver needs to have station
 *	pointers protected using RCU, it can then use this call to clear
 *	the pointers instead of waiting for an RCU grace period to elapse
 *	in @sta_state.
 *	The callback can sleep.
 *
 * @sta_rc_update: Notifies the driver of changes to the bitrates that can be
 *	used to transmit to the station. The changes are advertised with bits
 *	from &enum ieee80211_rate_control_changed and the values are reflected
 *	in the station data. This callback should only be used when the driver
 *	uses hardware rate control (%IEEE80211_HW_HAS_RATE_CONTROL) since
 *	otherwise the rate control algorithm is notified directly.
 *	Must be atomic.
 * @sta_rate_tbl_update: Notifies the driver that the rate table changed. This
 *	is only used if the configured rate control algorithm actually uses
 *	the new rate table API, and is therefore optional. Must be atomic.
 *
 * @sta_statistics: Get statistics for this station. For example with beacon
 *	filtering, the statistics kept by mac80211 might not be accurate, so
 *	let the driver pre-fill the statistics. The driver can fill most of
 *	the values (indicating which by setting the filled bitmap), but not
 *	all of them make sense - see the source for which ones are possible.
 *	Statistics that the driver doesn't fill will be filled by mac80211.
 *	The callback can sleep.
 *
 * @conf_tx: Configure TX queue parameters (EDCF (aifs, cw_min, cw_max),
 *	bursting) for a hardware TX queue.
 *	Returns a negative error code on failure.
 *	The callback can sleep.
 *
 * @get_tsf: Get the current TSF timer value from firmware/hardware. Currently,
 *	this is only used for IBSS mode BSSID merging and debugging. Is not a
 *	required function.
 *	The callback can sleep.
 *
 * @set_tsf: Set the TSF timer to the specified value in the firmware/hardware.
 *	Currently, this is only used for IBSS mode debugging. Is not a
 *	required function.
 *	The callback can sleep.
 *
 * @offset_tsf: Offset the TSF timer by the specified value in the
 *	firmware/hardware.  Preferred to set_tsf as it avoids delay between
 *	calling set_tsf() and hardware getting programmed, which will show up
 *	as TSF delay. Is not a required function.
 *	The callback can sleep.
 *
 * @reset_tsf: Reset the TSF timer and allow firmware/hardware to synchronize
 *	with other STAs in the IBSS. This is only used in IBSS mode. This
 *	function is optional if the firmware/hardware takes full care of
 *	TSF synchronization.
 *	The callback can sleep.
 *
 * @tx_last_beacon: Determine whether the last IBSS beacon was sent by us.
 *	This is needed only for IBSS mode and the result of this function is
 *	used to determine whether to reply to Probe Requests.
 *	Returns non-zero if this device sent the last beacon.
 *	The callback can sleep.
 *
 * @get_survey: Return per-channel survey information
 *
 * @rfkill_poll: Poll rfkill hardware state. If you need this, you also
 *	need to set wiphy->rfkill_poll to %true before registration,
 *	and need to call wiphy_rfkill_set_hw_state() in the callback.
 *	The callback can sleep.
 *
 * @set_coverage_class: Set slot time for given coverage class as specified
 *	in IEEE 802.11-2007 section 17.3.8.6 and modify ACK timeout
 *	accordingly; coverage class equals to -1 to enable ACK timeout
 *	estimation algorithm (dynack). To disable dynack set valid value for
 *	coverage class. This callback is not required and may sleep.
 *
 * @testmode_cmd: Implement a cfg80211 test mode command. The passed @vif may
 *	be %NULL. The callback can sleep.
 * @testmode_dump: Implement a cfg80211 test mode dump. The callback can sleep.
 *
 * @flush: Flush all pending frames from the hardware queue, making sure
 *	that the hardware queues are empty. The @queues parameter is a bitmap
 *	of queues to flush, which is useful if different virtual interfaces
 *	use different hardware queues; it may also indicate all queues.
 *	If the parameter @drop is set to %true, pending frames may be dropped.
 *	Note that vif can be NULL.
 *	The callback can sleep.
 *
 * @channel_switch: Drivers that need (or want) to offload the channel
 *	switch operation for CSAs received from the AP may implement this
 *	callback. They must then call ieee80211_chswitch_done() to indicate
 *	completion of the channel switch.
 *
 * @set_antenna: Set antenna configuration (tx_ant, rx_ant) on the device.
 *	Parameters are bitmaps of allowed antennas to use for TX/RX. Drivers may
 *	reject TX/RX mask combinations they cannot support by returning -EINVAL
 *	(also see nl80211.h @NL80211_ATTR_WIPHY_ANTENNA_TX).
 *
 * @get_antenna: Get current antenna configuration from device (tx_ant, rx_ant).
 *
 * @remain_on_channel: Starts an off-channel period on the given channel, must
 *	call back to ieee80211_ready_on_channel() when on that channel. Note
 *	that normal channel traffic is not stopped as this is intended for hw
 *	offload. Frames to transmit on the off-channel channel are transmitted
 *	normally except for the %IEEE80211_TX_CTL_TX_OFFCHAN flag. When the
 *	duration (which will always be non-zero) expires, the driver must call
 *	ieee80211_remain_on_channel_expired().
 *	Note that this callback may be called while the device is in IDLE and
 *	must be accepted in this case.
 *	This callback may sleep.
 * @cancel_remain_on_channel: Requests that an ongoing off-channel period is
 *	aborted before it expires. This callback may sleep.
 *
 * @set_ringparam: Set tx and rx ring sizes.
 *
 * @get_ringparam: Get tx and rx ring current and maximum sizes.
 *
 * @tx_frames_pending: Check if there is any pending frame in the hardware
 *	queues before entering power save.
 *
 * @set_bitrate_mask: Set a mask of rates to be used for rate control selection
 *	when transmitting a frame. Currently only legacy rates are handled.
 *	The callback can sleep.
 * @event_callback: Notify driver about any event in mac80211. See
 *	&enum ieee80211_event_type for the different types.
 *	The callback must be atomic.
 *
 * @release_buffered_frames: Release buffered frames according to the given
 *	parameters. In the case where the driver buffers some frames for
 *	sleeping stations mac80211 will use this callback to tell the driver
 *	to release some frames, either for PS-poll or uAPSD.
 *	Note that if the @more_data parameter is %false the driver must check
 *	if there are more frames on the given TIDs, and if there are more than
 *	the frames being released then it must still set the more-data bit in
 *	the frame. If the @more_data parameter is %true, then of course the
 *	more-data bit must always be set.
 *	The @tids parameter tells the driver which TIDs to release frames
 *	from, for PS-poll it will always have only a single bit set.
 *	In the case this is used for a PS-poll initiated release, the
 *	@num_frames parameter will always be 1 so code can be shared. In
 *	this case the driver must also set %IEEE80211_TX_STATUS_EOSP flag
 *	on the TX status (and must report TX status) so that the PS-poll
 *	period is properly ended. This is used to avoid sending multiple
 *	responses for a retried PS-poll frame.
 *	In the case this is used for uAPSD, the @num_frames parameter may be
 *	bigger than one, but the driver may send fewer frames (it must send
 *	at least one, however). In this case it is also responsible for
 *	setting the EOSP flag in the QoS header of the frames. Also, when the
 *	service period ends, the driver must set %IEEE80211_TX_STATUS_EOSP
 *	on the last frame in the SP. Alternatively, it may call the function
 *	ieee80211_sta_eosp() to inform mac80211 of the end of the SP.
 *	This callback must be atomic.
 * @allow_buffered_frames: Prepare device to allow the given number of frames
 *	to go out to the given station. The frames will be sent by mac80211
 *	via the usual TX path after this call. The TX information for frames
 *	released will also have the %IEEE80211_TX_CTL_NO_PS_BUFFER flag set
 *	and the last one will also have %IEEE80211_TX_STATUS_EOSP set. In case
 *	frames from multiple TIDs are released and the driver might reorder
 *	them between the TIDs, it must set the %IEEE80211_TX_STATUS_EOSP flag
 *	on the last frame and clear it on all others and also handle the EOSP
 *	bit in the QoS header correctly. Alternatively, it can also call the
 *	ieee80211_sta_eosp() function.
 *	The @tids parameter is a bitmap and tells the driver which TIDs the
 *	frames will be on; it will at most have two bits set.
 *	This callback must be atomic.
 *
 * @get_et_sset_count:  Ethtool API to get string-set count.
 *
 * @get_et_stats:  Ethtool API to get a set of u64 stats.
 *
 * @get_et_strings:  Ethtool API to get a set of strings to describe stats
 *	and perhaps other supported types of ethtool data-sets.
 *
 * @mgd_prepare_tx: Prepare for transmitting a management frame for association
 *	before associated. In multi-channel scenarios, a virtual interface is
 *	bound to a channel before it is associated, but as it isn't associated
 *	yet it need not necessarily be given airtime, in particular since any
 *	transmission to a P2P GO needs to be synchronized against the GO's
 *	powersave state. mac80211 will call this function before transmitting a
 *	management frame prior to having successfully associated to allow the
 *	driver to give it channel time for the transmission, to get a response
 *	and to be able to synchronize with the GO.
 *	For drivers that set %IEEE80211_HW_DEAUTH_NEED_MGD_TX_PREP, mac80211
 *	would also call this function before transmitting a deauthentication
 *	frame in case that no beacon was heard from the AP/P2P GO.
 *	The callback will be called before each transmission and upon return
 *	mac80211 will transmit the frame right away.
 *      If duration is greater than zero, mac80211 hints to the driver the
 *      duration for which the operation is requested.
 *	The callback is optional and can (should!) sleep.
 *
 * @mgd_protect_tdls_discover: Protect a TDLS discovery session. After sending
 *	a TDLS discovery-request, we expect a reply to arrive on the AP's
 *	channel. We must stay on the channel (no PSM, scan, etc.), since a TDLS
 *	setup-response is a direct packet not buffered by the AP.
 *	mac80211 will call this function just before the transmission of a TDLS
 *	discovery-request. The recommended period of protection is at least
 *	2 * (DTIM period).
 *	The callback is optional and can sleep.
 *
 * @add_chanctx: Notifies device driver about new channel context creation.
 *	This callback may sleep.
 * @remove_chanctx: Notifies device driver about channel context destruction.
 *	This callback may sleep.
 * @change_chanctx: Notifies device driver about channel context changes that
 *	may happen when combining different virtual interfaces on the same
 *	channel context with different settings
 *	This callback may sleep.
 * @assign_vif_chanctx: Notifies device driver about channel context being bound
 *	to vif. Possible use is for hw queue remapping.
 *	This callback may sleep.
 * @unassign_vif_chanctx: Notifies device driver about channel context being
 *	unbound from vif.
 *	This callback may sleep.
 * @switch_vif_chanctx: switch a number of vifs from one chanctx to
 *	another, as specified in the list of
 *	@ieee80211_vif_chanctx_switch passed to the driver, according
 *	to the mode defined in &ieee80211_chanctx_switch_mode.
 *	This callback may sleep.
 *
 * @start_ap: Start operation on the AP interface, this is called after all the
 *	information in bss_conf is set and beacon can be retrieved. A channel
 *	context is bound before this is called. Note that if the driver uses
 *	software scan or ROC, this (and @stop_ap) isn't called when the AP is
 *	just "paused" for scanning/ROC, which is indicated by the beacon being
 *	disabled/enabled via @bss_info_changed.
 * @stop_ap: Stop operation on the AP interface.
 *
 * @reconfig_complete: Called after a call to ieee80211_restart_hw() and
 *	during resume, when the reconfiguration has completed.
 *	This can help the driver implement the reconfiguration step (and
 *	indicate mac80211 is ready to receive frames).
 *	This callback may sleep.
 *
 * @ipv6_addr_change: IPv6 address assignment on the given interface changed.
 *	Currently, this is only called for managed or P2P client interfaces.
 *	This callback is optional; it must not sleep.
 *
 * @channel_switch_beacon: Starts a channel switch to a new channel.
 *	Beacons are modified to include CSA or ECSA IEs before calling this
 *	function. The corresponding count fields in these IEs must be
 *	decremented, and when they reach 1 the driver must call
 *	ieee80211_csa_finish(). Drivers which use ieee80211_beacon_get()
 *	get the csa counter decremented by mac80211, but must check if it is
 *	1 using ieee80211_csa_is_complete() after the beacon has been
 *	transmitted and then call ieee80211_csa_finish().
 *	If the CSA count starts as zero or 1, this function will not be called,
 *	since there won't be any time to beacon before the switch anyway.
 * @pre_channel_switch: This is an optional callback that is called
 *	before a channel switch procedure is started (ie. when a STA
 *	gets a CSA or a userspace initiated channel-switch), allowing
 *	the driver to prepare for the channel switch.
 * @post_channel_switch: This is an optional callback that is called
 *	after a channel switch procedure is completed, allowing the
 *	driver to go back to a normal configuration.
 * @abort_channel_switch: This is an optional callback that is called
 *	when channel switch procedure was completed, allowing the
 *	driver to go back to a normal configuration.
 * @channel_switch_rx_beacon: This is an optional callback that is called
 *	when channel switch procedure is in progress and additional beacon with
 *	CSA IE was received, allowing driver to track changes in count.
 * @join_ibss: Join an IBSS (on an IBSS interface); this is called after all
 *	information in bss_conf is set up and the beacon can be retrieved. A
 *	channel context is bound before this is called.
 * @leave_ibss: Leave the IBSS again.
 *
 * @get_expected_throughput: extract the expected throughput towards the
 *	specified station. The returned value is expressed in Kbps. It returns 0
 *	if the RC algorithm does not have proper data to provide.
 *
 * @get_txpower: get current maximum tx power (in dBm) based on configuration
 *	and hardware limits.
 *
 * @tdls_channel_switch: Start channel-switching with a TDLS peer. The driver
 *	is responsible for continually initiating channel-switching operations
 *	and returning to the base channel for communication with the AP. The
 *	driver receives a channel-switch request template and the location of
 *	the switch-timing IE within the template as part of the invocation.
 *	The template is valid only within the call, and the driver can
 *	optionally copy the skb for further re-use.
 * @tdls_cancel_channel_switch: Stop channel-switching with a TDLS peer. Both
 *	peers must be on the base channel when the call completes.
 * @tdls_recv_channel_switch: a TDLS channel-switch related frame (request or
 *	response) has been received from a remote peer. The driver gets
 *	parameters parsed from the incoming frame and may use them to continue
 *	an ongoing channel-switch operation. In addition, a channel-switch
 *	response template is provided, together with the location of the
 *	switch-timing IE within the template. The skb can only be used within
 *	the function call.
 *
 * @wake_tx_queue: Called when new packets have been added to the queue.
 * @sync_rx_queues: Process all pending frames in RSS queues. This is a
 *	synchronization which is needed in case driver has in its RSS queues
 *	pending frames that were received prior to the control path action
 *	currently taken (e.g. disassociation) but are not processed yet.
 *
 * @start_nan: join an existing NAN cluster, or create a new one.
 * @stop_nan: leave the NAN cluster.
 * @nan_change_conf: change NAN configuration. The data in cfg80211_nan_conf
 *	contains full new configuration and changes specify which parameters
 *	are changed with respect to the last NAN config.
 *	The driver gets both full configuration and the changed parameters since
 *	some devices may need the full configuration while others need only the
 *	changed parameters.
 * @add_nan_func: Add a NAN function. Returns 0 on success. The data in
 *	cfg80211_nan_func must not be referenced outside the scope of
 *	this call.
 * @del_nan_func: Remove a NAN function. The driver must call
 *	ieee80211_nan_func_terminated() with
 *	NL80211_NAN_FUNC_TERM_REASON_USER_REQUEST reason code upon removal.
 * @can_aggregate_in_amsdu: Called in order to determine if HW supports
 *	aggregating two specific frames in the same A-MSDU. The relation
 *	between the skbs should be symmetric and transitive. Note that while
 *	skb is always a real frame, head may or may not be an A-MSDU.
 * @get_ftm_responder_stats: Retrieve FTM responder statistics, if available.
 *	Statistics should be cumulative, currently no way to reset is provided.
 *
 * @start_pmsr: start peer measurement (e.g. FTM) (this call can sleep)
 * @abort_pmsr: abort peer measurement (this call can sleep)
 */
struct ieee80211_ops {
	void (*tx)(struct ieee80211_hw *hw,
		   struct ieee80211_tx_control *control,
		   struct sk_buff *skb);
	int (*start)(struct ieee80211_hw *hw);
	void (*stop)(struct ieee80211_hw *hw);
#ifdef CONFIG_PM
	int (*suspend)(struct ieee80211_hw *hw, struct cfg80211_wowlan *wowlan);
	int (*resume)(struct ieee80211_hw *hw);
	void (*set_wakeup)(struct ieee80211_hw *hw, bool enabled);
#endif
	int (*add_interface)(struct ieee80211_hw *hw,
			     struct ieee80211_vif *vif);
	int (*change_interface)(struct ieee80211_hw *hw,
				struct ieee80211_vif *vif,
				enum nl80211_iftype new_type, bool p2p);
	void (*remove_interface)(struct ieee80211_hw *hw,
				 struct ieee80211_vif *vif);
	int (*config)(struct ieee80211_hw *hw, u32 changed);
	void (*bss_info_changed)(struct ieee80211_hw *hw,
				 struct ieee80211_vif *vif,
				 struct ieee80211_bss_conf *info,
				 u32 changed);

	int (*start_ap)(struct ieee80211_hw *hw, struct ieee80211_vif *vif);
	void (*stop_ap)(struct ieee80211_hw *hw, struct ieee80211_vif *vif);

	u64 (*prepare_multicast)(struct ieee80211_hw *hw,
				 struct netdev_hw_addr_list *mc_list);
	void (*configure_filter)(struct ieee80211_hw *hw,
				 unsigned int changed_flags,
				 unsigned int *total_flags,
				 u64 multicast);
	void (*config_iface_filter)(struct ieee80211_hw *hw,
				    struct ieee80211_vif *vif,
				    unsigned int filter_flags,
				    unsigned int changed_flags);
	int (*set_tim)(struct ieee80211_hw *hw, struct ieee80211_sta *sta,
		       bool set);
	int (*set_key)(struct ieee80211_hw *hw, enum set_key_cmd cmd,
		       struct ieee80211_vif *vif, struct ieee80211_sta *sta,
		       struct ieee80211_key_conf *key);
	void (*update_tkip_key)(struct ieee80211_hw *hw,
				struct ieee80211_vif *vif,
				struct ieee80211_key_conf *conf,
				struct ieee80211_sta *sta,
				u32 iv32, u16 *phase1key);
	void (*set_rekey_data)(struct ieee80211_hw *hw,
			       struct ieee80211_vif *vif,
			       struct cfg80211_gtk_rekey_data *data);
	void (*set_default_unicast_key)(struct ieee80211_hw *hw,
					struct ieee80211_vif *vif, int idx);
	int (*hw_scan)(struct ieee80211_hw *hw, struct ieee80211_vif *vif,
		       struct ieee80211_scan_request *req);
	void (*cancel_hw_scan)(struct ieee80211_hw *hw,
			       struct ieee80211_vif *vif);
	int (*sched_scan_start)(struct ieee80211_hw *hw,
				struct ieee80211_vif *vif,
				struct cfg80211_sched_scan_request *req,
				struct ieee80211_scan_ies *ies);
	int (*sched_scan_stop)(struct ieee80211_hw *hw,
			       struct ieee80211_vif *vif);
	void (*sw_scan_start)(struct ieee80211_hw *hw,
			      struct ieee80211_vif *vif,
			      const u8 *mac_addr);
	void (*sw_scan_complete)(struct ieee80211_hw *hw,
				 struct ieee80211_vif *vif);
	int (*get_stats)(struct ieee80211_hw *hw,
			 struct ieee80211_low_level_stats *stats);
	void (*get_key_seq)(struct ieee80211_hw *hw,
			    struct ieee80211_key_conf *key,
			    struct ieee80211_key_seq *seq);
	int (*set_frag_threshold)(struct ieee80211_hw *hw, u32 value);
	int (*set_rts_threshold)(struct ieee80211_hw *hw, u32 value);
	int (*sta_add)(struct ieee80211_hw *hw, struct ieee80211_vif *vif,
		       struct ieee80211_sta *sta);
	int (*sta_remove)(struct ieee80211_hw *hw, struct ieee80211_vif *vif,
			  struct ieee80211_sta *sta);
#ifdef CONFIG_MAC80211_DEBUGFS
	void (*sta_add_debugfs)(struct ieee80211_hw *hw,
				struct ieee80211_vif *vif,
				struct ieee80211_sta *sta,
				struct dentry *dir);
#endif
	void (*sta_notify)(struct ieee80211_hw *hw, struct ieee80211_vif *vif,
			enum sta_notify_cmd, struct ieee80211_sta *sta);
	int (*sta_set_txpwr)(struct ieee80211_hw *hw,
			     struct ieee80211_vif *vif,
			     struct ieee80211_sta *sta);
	int (*sta_state)(struct ieee80211_hw *hw, struct ieee80211_vif *vif,
			 struct ieee80211_sta *sta,
			 enum ieee80211_sta_state old_state,
			 enum ieee80211_sta_state new_state);
	void (*sta_pre_rcu_remove)(struct ieee80211_hw *hw,
				   struct ieee80211_vif *vif,
				   struct ieee80211_sta *sta);
	void (*sta_rc_update)(struct ieee80211_hw *hw,
			      struct ieee80211_vif *vif,
			      struct ieee80211_sta *sta,
			      u32 changed);
	void (*sta_rate_tbl_update)(struct ieee80211_hw *hw,
				    struct ieee80211_vif *vif,
				    struct ieee80211_sta *sta);
	void (*sta_statistics)(struct ieee80211_hw *hw,
			       struct ieee80211_vif *vif,
			       struct ieee80211_sta *sta,
			       struct station_info *sinfo);
	int (*conf_tx)(struct ieee80211_hw *hw,
		       struct ieee80211_vif *vif, u16 ac,
		       const struct ieee80211_tx_queue_params *params);
	u64 (*get_tsf)(struct ieee80211_hw *hw, struct ieee80211_vif *vif);
	void (*set_tsf)(struct ieee80211_hw *hw, struct ieee80211_vif *vif,
			u64 tsf);
	void (*offset_tsf)(struct ieee80211_hw *hw, struct ieee80211_vif *vif,
			   s64 offset);
	void (*reset_tsf)(struct ieee80211_hw *hw, struct ieee80211_vif *vif);
	int (*tx_last_beacon)(struct ieee80211_hw *hw);

	/**
	 * @ampdu_action:
	 * Perform a certain A-MPDU action.
	 * The RA/TID combination determines the destination and TID we want
	 * the ampdu action to be performed for. The action is defined through
	 * ieee80211_ampdu_mlme_action.
	 * When the action is set to %IEEE80211_AMPDU_TX_OPERATIONAL the driver
	 * may neither send aggregates containing more subframes than @buf_size
	 * nor send aggregates in a way that lost frames would exceed the
	 * buffer size. If just limiting the aggregate size, this would be
	 * possible with a buf_size of 8:
	 *
	 * - ``TX: 1.....7``
	 * - ``RX:  2....7`` (lost frame #1)
	 * - ``TX:        8..1...``
	 *
	 * which is invalid since #1 was now re-transmitted well past the
	 * buffer size of 8. Correct ways to retransmit #1 would be:
	 *
	 * - ``TX:        1   or``
	 * - ``TX:        18  or``
	 * - ``TX:        81``
	 *
	 * Even ``189`` would be wrong since 1 could be lost again.
	 *
	 * Returns a negative error code on failure.
	 * The callback can sleep.
	 */
	int (*ampdu_action)(struct ieee80211_hw *hw,
			    struct ieee80211_vif *vif,
			    struct ieee80211_ampdu_params *params);
	int (*get_survey)(struct ieee80211_hw *hw, int idx,
		struct survey_info *survey);
	void (*rfkill_poll)(struct ieee80211_hw *hw);
	void (*set_coverage_class)(struct ieee80211_hw *hw, s16 coverage_class);
#ifdef CONFIG_NL80211_TESTMODE
	int (*testmode_cmd)(struct ieee80211_hw *hw, struct ieee80211_vif *vif,
			    void *data, int len);
	int (*testmode_dump)(struct ieee80211_hw *hw, struct sk_buff *skb,
			     struct netlink_callback *cb,
			     void *data, int len);
#endif
	void (*flush)(struct ieee80211_hw *hw, struct ieee80211_vif *vif,
		      u32 queues, bool drop);
	void (*channel_switch)(struct ieee80211_hw *hw,
			       struct ieee80211_vif *vif,
			       struct ieee80211_channel_switch *ch_switch);
	int (*set_antenna)(struct ieee80211_hw *hw, u32 tx_ant, u32 rx_ant);
	int (*get_antenna)(struct ieee80211_hw *hw, u32 *tx_ant, u32 *rx_ant);

	int (*remain_on_channel)(struct ieee80211_hw *hw,
				 struct ieee80211_vif *vif,
				 struct ieee80211_channel *chan,
				 int duration,
				 enum ieee80211_roc_type type);
	int (*cancel_remain_on_channel)(struct ieee80211_hw *hw);
	int (*set_ringparam)(struct ieee80211_hw *hw, u32 tx, u32 rx);
	void (*get_ringparam)(struct ieee80211_hw *hw,
			      u32 *tx, u32 *tx_max, u32 *rx, u32 *rx_max);
	bool (*tx_frames_pending)(struct ieee80211_hw *hw);
	int (*set_bitrate_mask)(struct ieee80211_hw *hw, struct ieee80211_vif *vif,
				const struct cfg80211_bitrate_mask *mask);
	void (*event_callback)(struct ieee80211_hw *hw,
			       struct ieee80211_vif *vif,
			       const struct ieee80211_event *event);

	void (*allow_buffered_frames)(struct ieee80211_hw *hw,
				      struct ieee80211_sta *sta,
				      u16 tids, int num_frames,
				      enum ieee80211_frame_release_type reason,
				      bool more_data);
	void (*release_buffered_frames)(struct ieee80211_hw *hw,
					struct ieee80211_sta *sta,
					u16 tids, int num_frames,
					enum ieee80211_frame_release_type reason,
					bool more_data);

	int	(*get_et_sset_count)(struct ieee80211_hw *hw,
				     struct ieee80211_vif *vif, int sset);
	void	(*get_et_stats)(struct ieee80211_hw *hw,
				struct ieee80211_vif *vif,
				struct ethtool_stats *stats, u64 *data);
	void	(*get_et_strings)(struct ieee80211_hw *hw,
				  struct ieee80211_vif *vif,
				  u32 sset, u8 *data);

	void	(*mgd_prepare_tx)(struct ieee80211_hw *hw,
				  struct ieee80211_vif *vif,
				  u16 duration);

	void	(*mgd_protect_tdls_discover)(struct ieee80211_hw *hw,
					     struct ieee80211_vif *vif);

	int (*add_chanctx)(struct ieee80211_hw *hw,
			   struct ieee80211_chanctx_conf *ctx);
	void (*remove_chanctx)(struct ieee80211_hw *hw,
			       struct ieee80211_chanctx_conf *ctx);
	void (*change_chanctx)(struct ieee80211_hw *hw,
			       struct ieee80211_chanctx_conf *ctx,
			       u32 changed);
	int (*assign_vif_chanctx)(struct ieee80211_hw *hw,
				  struct ieee80211_vif *vif,
				  struct ieee80211_chanctx_conf *ctx);
	void (*unassign_vif_chanctx)(struct ieee80211_hw *hw,
				     struct ieee80211_vif *vif,
				     struct ieee80211_chanctx_conf *ctx);
	int (*switch_vif_chanctx)(struct ieee80211_hw *hw,
				  struct ieee80211_vif_chanctx_switch *vifs,
				  int n_vifs,
				  enum ieee80211_chanctx_switch_mode mode);

	void (*reconfig_complete)(struct ieee80211_hw *hw,
				  enum ieee80211_reconfig_type reconfig_type);

#if IS_ENABLED(CONFIG_IPV6)
	void (*ipv6_addr_change)(struct ieee80211_hw *hw,
				 struct ieee80211_vif *vif,
				 struct inet6_dev *idev);
#endif
	void (*channel_switch_beacon)(struct ieee80211_hw *hw,
				      struct ieee80211_vif *vif,
				      struct cfg80211_chan_def *chandef);
	int (*pre_channel_switch)(struct ieee80211_hw *hw,
				  struct ieee80211_vif *vif,
				  struct ieee80211_channel_switch *ch_switch);

	int (*post_channel_switch)(struct ieee80211_hw *hw,
				   struct ieee80211_vif *vif);
	void (*abort_channel_switch)(struct ieee80211_hw *hw,
				     struct ieee80211_vif *vif);
	void (*channel_switch_rx_beacon)(struct ieee80211_hw *hw,
					 struct ieee80211_vif *vif,
					 struct ieee80211_channel_switch *ch_switch);

	int (*join_ibss)(struct ieee80211_hw *hw, struct ieee80211_vif *vif);
	void (*leave_ibss)(struct ieee80211_hw *hw, struct ieee80211_vif *vif);
	u32 (*get_expected_throughput)(struct ieee80211_hw *hw,
				       struct ieee80211_sta *sta);
	int (*get_txpower)(struct ieee80211_hw *hw, struct ieee80211_vif *vif,
			   int *dbm);

	int (*tdls_channel_switch)(struct ieee80211_hw *hw,
				   struct ieee80211_vif *vif,
				   struct ieee80211_sta *sta, u8 oper_class,
				   struct cfg80211_chan_def *chandef,
				   struct sk_buff *tmpl_skb, u32 ch_sw_tm_ie);
	void (*tdls_cancel_channel_switch)(struct ieee80211_hw *hw,
					   struct ieee80211_vif *vif,
					   struct ieee80211_sta *sta);
	void (*tdls_recv_channel_switch)(struct ieee80211_hw *hw,
					 struct ieee80211_vif *vif,
					 struct ieee80211_tdls_ch_sw_params *params);

	void (*wake_tx_queue)(struct ieee80211_hw *hw,
			      struct ieee80211_txq *txq);
	void (*sync_rx_queues)(struct ieee80211_hw *hw);

	int (*start_nan)(struct ieee80211_hw *hw,
			 struct ieee80211_vif *vif,
			 struct cfg80211_nan_conf *conf);
	int (*stop_nan)(struct ieee80211_hw *hw,
			struct ieee80211_vif *vif);
	int (*nan_change_conf)(struct ieee80211_hw *hw,
			       struct ieee80211_vif *vif,
			       struct cfg80211_nan_conf *conf, u32 changes);
	int (*add_nan_func)(struct ieee80211_hw *hw,
			    struct ieee80211_vif *vif,
			    const struct cfg80211_nan_func *nan_func);
	void (*del_nan_func)(struct ieee80211_hw *hw,
			    struct ieee80211_vif *vif,
			    u8 instance_id);
	bool (*can_aggregate_in_amsdu)(struct ieee80211_hw *hw,
				       struct sk_buff *head,
				       struct sk_buff *skb);
	int (*get_ftm_responder_stats)(struct ieee80211_hw *hw,
				       struct ieee80211_vif *vif,
				       struct cfg80211_ftm_responder_stats *ftm_stats);
	int (*start_pmsr)(struct ieee80211_hw *hw, struct ieee80211_vif *vif,
			  struct cfg80211_pmsr_request *request);
	void (*abort_pmsr)(struct ieee80211_hw *hw, struct ieee80211_vif *vif,
			   struct cfg80211_pmsr_request *request);
};

/**
 * ieee80211_alloc_hw_nm - Allocate a new hardware device
 *
 * This must be called once for each hardware device. The returned pointer
 * must be used to refer to this device when calling other functions.
 * mac80211 allocates a private data area for the driver pointed to by
 * @priv in &struct ieee80211_hw, the size of this area is given as
 * @priv_data_len.
 *
 * @priv_data_len: length of private data
 * @ops: callbacks for this device
 * @requested_name: Requested name for this device.
 *	NULL is valid value, and means use the default naming (phy%d)
 *
 * Return: A pointer to the new hardware device, or %NULL on error.
 */
struct ieee80211_hw *ieee80211_alloc_hw_nm(size_t priv_data_len,
					   const struct ieee80211_ops *ops,
					   const char *requested_name);

/**
 * ieee80211_alloc_hw - Allocate a new hardware device
 *
 * This must be called once for each hardware device. The returned pointer
 * must be used to refer to this device when calling other functions.
 * mac80211 allocates a private data area for the driver pointed to by
 * @priv in &struct ieee80211_hw, the size of this area is given as
 * @priv_data_len.
 *
 * @priv_data_len: length of private data
 * @ops: callbacks for this device
 *
 * Return: A pointer to the new hardware device, or %NULL on error.
 */
static inline
struct ieee80211_hw *ieee80211_alloc_hw(size_t priv_data_len,
					const struct ieee80211_ops *ops)
{
	return ieee80211_alloc_hw_nm(priv_data_len, ops, NULL);
}

/**
 * ieee80211_register_hw - Register hardware device
 *
 * You must call this function before any other functions in
 * mac80211. Note that before a hardware can be registered, you
 * need to fill the contained wiphy's information.
 *
 * @hw: the device to register as returned by ieee80211_alloc_hw()
 *
 * Return: 0 on success. An error code otherwise.
 */
int ieee80211_register_hw(struct ieee80211_hw *hw);

/**
 * struct ieee80211_tpt_blink - throughput blink description
 * @throughput: throughput in Kbit/sec
 * @blink_time: blink time in milliseconds
 *	(full cycle, ie. one off + one on period)
 */
struct ieee80211_tpt_blink {
	int throughput;
	int blink_time;
};

/**
 * enum ieee80211_tpt_led_trigger_flags - throughput trigger flags
 * @IEEE80211_TPT_LEDTRIG_FL_RADIO: enable blinking with radio
 * @IEEE80211_TPT_LEDTRIG_FL_WORK: enable blinking when working
 * @IEEE80211_TPT_LEDTRIG_FL_CONNECTED: enable blinking when at least one
 *	interface is connected in some way, including being an AP
 */
enum ieee80211_tpt_led_trigger_flags {
	IEEE80211_TPT_LEDTRIG_FL_RADIO		= BIT(0),
	IEEE80211_TPT_LEDTRIG_FL_WORK		= BIT(1),
	IEEE80211_TPT_LEDTRIG_FL_CONNECTED	= BIT(2),
};

#ifdef CONFIG_MAC80211_LEDS
const char *__ieee80211_get_tx_led_name(struct ieee80211_hw *hw);
const char *__ieee80211_get_rx_led_name(struct ieee80211_hw *hw);
const char *__ieee80211_get_assoc_led_name(struct ieee80211_hw *hw);
const char *__ieee80211_get_radio_led_name(struct ieee80211_hw *hw);
const char *
__ieee80211_create_tpt_led_trigger(struct ieee80211_hw *hw,
				   unsigned int flags,
				   const struct ieee80211_tpt_blink *blink_table,
				   unsigned int blink_table_len);
#endif
/**
 * ieee80211_get_tx_led_name - get name of TX LED
 *
 * mac80211 creates a transmit LED trigger for each wireless hardware
 * that can be used to drive LEDs if your driver registers a LED device.
 * This function returns the name (or %NULL if not configured for LEDs)
 * of the trigger so you can automatically link the LED device.
 *
 * @hw: the hardware to get the LED trigger name for
 *
 * Return: The name of the LED trigger. %NULL if not configured for LEDs.
 */
static inline const char *ieee80211_get_tx_led_name(struct ieee80211_hw *hw)
{
#ifdef CONFIG_MAC80211_LEDS
	return __ieee80211_get_tx_led_name(hw);
#else
	return NULL;
#endif
}

/**
 * ieee80211_get_rx_led_name - get name of RX LED
 *
 * mac80211 creates a receive LED trigger for each wireless hardware
 * that can be used to drive LEDs if your driver registers a LED device.
 * This function returns the name (or %NULL if not configured for LEDs)
 * of the trigger so you can automatically link the LED device.
 *
 * @hw: the hardware to get the LED trigger name for
 *
 * Return: The name of the LED trigger. %NULL if not configured for LEDs.
 */
static inline const char *ieee80211_get_rx_led_name(struct ieee80211_hw *hw)
{
#ifdef CONFIG_MAC80211_LEDS
	return __ieee80211_get_rx_led_name(hw);
#else
	return NULL;
#endif
}

/**
 * ieee80211_get_assoc_led_name - get name of association LED
 *
 * mac80211 creates a association LED trigger for each wireless hardware
 * that can be used to drive LEDs if your driver registers a LED device.
 * This function returns the name (or %NULL if not configured for LEDs)
 * of the trigger so you can automatically link the LED device.
 *
 * @hw: the hardware to get the LED trigger name for
 *
 * Return: The name of the LED trigger. %NULL if not configured for LEDs.
 */
static inline const char *ieee80211_get_assoc_led_name(struct ieee80211_hw *hw)
{
#ifdef CONFIG_MAC80211_LEDS
	return __ieee80211_get_assoc_led_name(hw);
#else
	return NULL;
#endif
}

/**
 * ieee80211_get_radio_led_name - get name of radio LED
 *
 * mac80211 creates a radio change LED trigger for each wireless hardware
 * that can be used to drive LEDs if your driver registers a LED device.
 * This function returns the name (or %NULL if not configured for LEDs)
 * of the trigger so you can automatically link the LED device.
 *
 * @hw: the hardware to get the LED trigger name for
 *
 * Return: The name of the LED trigger. %NULL if not configured for LEDs.
 */
static inline const char *ieee80211_get_radio_led_name(struct ieee80211_hw *hw)
{
#ifdef CONFIG_MAC80211_LEDS
	return __ieee80211_get_radio_led_name(hw);
#else
	return NULL;
#endif
}

/**
 * ieee80211_create_tpt_led_trigger - create throughput LED trigger
 * @hw: the hardware to create the trigger for
 * @flags: trigger flags, see &enum ieee80211_tpt_led_trigger_flags
 * @blink_table: the blink table -- needs to be ordered by throughput
 * @blink_table_len: size of the blink table
 *
 * Return: %NULL (in case of error, or if no LED triggers are
 * configured) or the name of the new trigger.
 *
 * Note: This function must be called before ieee80211_register_hw().
 */
static inline const char *
ieee80211_create_tpt_led_trigger(struct ieee80211_hw *hw, unsigned int flags,
				 const struct ieee80211_tpt_blink *blink_table,
				 unsigned int blink_table_len)
{
#ifdef CONFIG_MAC80211_LEDS
	return __ieee80211_create_tpt_led_trigger(hw, flags, blink_table,
						  blink_table_len);
#else
	return NULL;
#endif
}

/**
 * ieee80211_unregister_hw - Unregister a hardware device
 *
 * This function instructs mac80211 to free allocated resources
 * and unregister netdevices from the networking subsystem.
 *
 * @hw: the hardware to unregister
 */
void ieee80211_unregister_hw(struct ieee80211_hw *hw);

/**
 * ieee80211_free_hw - free hardware descriptor
 *
 * This function frees everything that was allocated, including the
 * private data for the driver. You must call ieee80211_unregister_hw()
 * before calling this function.
 *
 * @hw: the hardware to free
 */
void ieee80211_free_hw(struct ieee80211_hw *hw);

/**
 * ieee80211_restart_hw - restart hardware completely
 *
 * Call this function when the hardware was restarted for some reason
 * (hardware error, ...) and the driver is unable to restore its state
 * by itself. mac80211 assumes that at this point the driver/hardware
 * is completely uninitialised and stopped, it starts the process by
 * calling the ->start() operation. The driver will need to reset all
 * internal state that it has prior to calling this function.
 *
 * @hw: the hardware to restart
 */
void ieee80211_restart_hw(struct ieee80211_hw *hw);

/**
 * ieee80211_rx_napi - receive frame from NAPI context
 *
 * Use this function to hand received frames to mac80211. The receive
 * buffer in @skb must start with an IEEE 802.11 header. In case of a
 * paged @skb is used, the driver is recommended to put the ieee80211
 * header of the frame on the linear part of the @skb to avoid memory
 * allocation and/or memcpy by the stack.
 *
 * This function may not be called in IRQ context. Calls to this function
 * for a single hardware must be synchronized against each other. Calls to
 * this function, ieee80211_rx_ni() and ieee80211_rx_irqsafe() may not be
 * mixed for a single hardware. Must not run concurrently with
 * ieee80211_tx_status() or ieee80211_tx_status_ni().
 *
 * This function must be called with BHs disabled.
 *
 * @hw: the hardware this frame came in on
 * @sta: the station the frame was received from, or %NULL
 * @skb: the buffer to receive, owned by mac80211 after this call
 * @napi: the NAPI context
 */
void ieee80211_rx_napi(struct ieee80211_hw *hw, struct ieee80211_sta *sta,
		       struct sk_buff *skb, struct napi_struct *napi);

/**
 * ieee80211_rx - receive frame
 *
 * Use this function to hand received frames to mac80211. The receive
 * buffer in @skb must start with an IEEE 802.11 header. In case of a
 * paged @skb is used, the driver is recommended to put the ieee80211
 * header of the frame on the linear part of the @skb to avoid memory
 * allocation and/or memcpy by the stack.
 *
 * This function may not be called in IRQ context. Calls to this function
 * for a single hardware must be synchronized against each other. Calls to
 * this function, ieee80211_rx_ni() and ieee80211_rx_irqsafe() may not be
 * mixed for a single hardware. Must not run concurrently with
 * ieee80211_tx_status() or ieee80211_tx_status_ni().
 *
 * In process context use instead ieee80211_rx_ni().
 *
 * @hw: the hardware this frame came in on
 * @skb: the buffer to receive, owned by mac80211 after this call
 */
static inline void ieee80211_rx(struct ieee80211_hw *hw, struct sk_buff *skb)
{
	ieee80211_rx_napi(hw, NULL, skb, NULL);
}

/**
 * ieee80211_rx_irqsafe - receive frame
 *
 * Like ieee80211_rx() but can be called in IRQ context
 * (internally defers to a tasklet.)
 *
 * Calls to this function, ieee80211_rx() or ieee80211_rx_ni() may not
 * be mixed for a single hardware.Must not run concurrently with
 * ieee80211_tx_status() or ieee80211_tx_status_ni().
 *
 * @hw: the hardware this frame came in on
 * @skb: the buffer to receive, owned by mac80211 after this call
 */
void ieee80211_rx_irqsafe(struct ieee80211_hw *hw, struct sk_buff *skb);

/**
 * ieee80211_rx_ni - receive frame (in process context)
 *
 * Like ieee80211_rx() but can be called in process context
 * (internally disables bottom halves).
 *
 * Calls to this function, ieee80211_rx() and ieee80211_rx_irqsafe() may
 * not be mixed for a single hardware. Must not run concurrently with
 * ieee80211_tx_status() or ieee80211_tx_status_ni().
 *
 * @hw: the hardware this frame came in on
 * @skb: the buffer to receive, owned by mac80211 after this call
 */
static inline void ieee80211_rx_ni(struct ieee80211_hw *hw,
				   struct sk_buff *skb)
{
	local_bh_disable();
	ieee80211_rx(hw, skb);
	local_bh_enable();
}

/**
 * ieee80211_sta_ps_transition - PS transition for connected sta
 *
 * When operating in AP mode with the %IEEE80211_HW_AP_LINK_PS
 * flag set, use this function to inform mac80211 about a connected station
 * entering/leaving PS mode.
 *
 * This function may not be called in IRQ context or with softirqs enabled.
 *
 * Calls to this function for a single hardware must be synchronized against
 * each other.
 *
 * @sta: currently connected sta
 * @start: start or stop PS
 *
 * Return: 0 on success. -EINVAL when the requested PS mode is already set.
 */
int ieee80211_sta_ps_transition(struct ieee80211_sta *sta, bool start);

/**
 * ieee80211_sta_ps_transition_ni - PS transition for connected sta
 *                                  (in process context)
 *
 * Like ieee80211_sta_ps_transition() but can be called in process context
 * (internally disables bottom halves). Concurrent call restriction still
 * applies.
 *
 * @sta: currently connected sta
 * @start: start or stop PS
 *
 * Return: Like ieee80211_sta_ps_transition().
 */
static inline int ieee80211_sta_ps_transition_ni(struct ieee80211_sta *sta,
						  bool start)
{
	int ret;

	local_bh_disable();
	ret = ieee80211_sta_ps_transition(sta, start);
	local_bh_enable();

	return ret;
}

/**
 * ieee80211_sta_pspoll - PS-Poll frame received
 * @sta: currently connected station
 *
 * When operating in AP mode with the %IEEE80211_HW_AP_LINK_PS flag set,
 * use this function to inform mac80211 that a PS-Poll frame from a
 * connected station was received.
 * This must be used in conjunction with ieee80211_sta_ps_transition()
 * and possibly ieee80211_sta_uapsd_trigger(); calls to all three must
 * be serialized.
 */
void ieee80211_sta_pspoll(struct ieee80211_sta *sta);

/**
 * ieee80211_sta_uapsd_trigger - (potential) U-APSD trigger frame received
 * @sta: currently connected station
 * @tid: TID of the received (potential) trigger frame
 *
 * When operating in AP mode with the %IEEE80211_HW_AP_LINK_PS flag set,
 * use this function to inform mac80211 that a (potential) trigger frame
 * from a connected station was received.
 * This must be used in conjunction with ieee80211_sta_ps_transition()
 * and possibly ieee80211_sta_pspoll(); calls to all three must be
 * serialized.
 * %IEEE80211_NUM_TIDS can be passed as the tid if the tid is unknown.
 * In this case, mac80211 will not check that this tid maps to an AC
 * that is trigger enabled and assume that the caller did the proper
 * checks.
 */
void ieee80211_sta_uapsd_trigger(struct ieee80211_sta *sta, u8 tid);

/*
 * The TX headroom reserved by mac80211 for its own tx_status functions.
 * This is enough for the radiotap header.
 */
#define IEEE80211_TX_STATUS_HEADROOM	ALIGN(14, 4)

/**
 * ieee80211_sta_set_buffered - inform mac80211 about driver-buffered frames
 * @sta: &struct ieee80211_sta pointer for the sleeping station
 * @tid: the TID that has buffered frames
 * @buffered: indicates whether or not frames are buffered for this TID
 *
 * If a driver buffers frames for a powersave station instead of passing
 * them back to mac80211 for retransmission, the station may still need
 * to be told that there are buffered frames via the TIM bit.
 *
 * This function informs mac80211 whether or not there are frames that are
 * buffered in the driver for a given TID; mac80211 can then use this data
 * to set the TIM bit (NOTE: This may call back into the driver's set_tim
 * call! Beware of the locking!)
 *
 * If all frames are released to the station (due to PS-poll or uAPSD)
 * then the driver needs to inform mac80211 that there no longer are
 * frames buffered. However, when the station wakes up mac80211 assumes
 * that all buffered frames will be transmitted and clears this data,
 * drivers need to make sure they inform mac80211 about all buffered
 * frames on the sleep transition (sta_notify() with %STA_NOTIFY_SLEEP).
 *
 * Note that technically mac80211 only needs to know this per AC, not per
 * TID, but since driver buffering will inevitably happen per TID (since
 * it is related to aggregation) it is easier to make mac80211 map the
 * TID to the AC as required instead of keeping track in all drivers that
 * use this API.
 */
void ieee80211_sta_set_buffered(struct ieee80211_sta *sta,
				u8 tid, bool buffered);

/**
 * ieee80211_get_tx_rates - get the selected transmit rates for a packet
 *
 * Call this function in a driver with per-packet rate selection support
 * to combine the rate info in the packet tx info with the most recent
 * rate selection table for the station entry.
 *
 * @vif: &struct ieee80211_vif pointer from the add_interface callback.
 * @sta: the receiver station to which this packet is sent.
 * @skb: the frame to be transmitted.
 * @dest: buffer for extracted rate/retry information
 * @max_rates: maximum number of rates to fetch
 */
void ieee80211_get_tx_rates(struct ieee80211_vif *vif,
			    struct ieee80211_sta *sta,
			    struct sk_buff *skb,
			    struct ieee80211_tx_rate *dest,
			    int max_rates);

/**
 * ieee80211_sta_set_expected_throughput - set the expected tpt for a station
 *
 * Call this function to notify mac80211 about a change in expected throughput
 * to a station. A driver for a device that does rate control in firmware can
 * call this function when the expected throughput estimate towards a station
 * changes. The information is used to tune the CoDel AQM applied to traffic
 * going towards that station (which can otherwise be too aggressive and cause
 * slow stations to starve).
 *
 * @pubsta: the station to set throughput for.
 * @thr: the current expected throughput in kbps.
 */
void ieee80211_sta_set_expected_throughput(struct ieee80211_sta *pubsta,
					   u32 thr);

/**
 * ieee80211_tx_rate_update - transmit rate update callback
 *
 * Drivers should call this functions with a non-NULL pub sta
 * This function can be used in drivers that does not have provision
 * in updating the tx rate in data path.
 *
 * @hw: the hardware the frame was transmitted by
 * @pubsta: the station to update the tx rate for.
 * @info: tx status information
 */
void ieee80211_tx_rate_update(struct ieee80211_hw *hw,
			      struct ieee80211_sta *pubsta,
			      struct ieee80211_tx_info *info);

/**
 * ieee80211_tx_status - transmit status callback
 *
 * Call this function for all transmitted frames after they have been
 * transmitted. It is permissible to not call this function for
 * multicast frames but this can affect statistics.
 *
 * This function may not be called in IRQ context. Calls to this function
 * for a single hardware must be synchronized against each other. Calls
 * to this function, ieee80211_tx_status_ni() and ieee80211_tx_status_irqsafe()
 * may not be mixed for a single hardware. Must not run concurrently with
 * ieee80211_rx() or ieee80211_rx_ni().
 *
 * @hw: the hardware the frame was transmitted by
 * @skb: the frame that was transmitted, owned by mac80211 after this call
 */
void ieee80211_tx_status(struct ieee80211_hw *hw,
			 struct sk_buff *skb);

/**
 * ieee80211_tx_status_ext - extended transmit status callback
 *
 * This function can be used as a replacement for ieee80211_tx_status
 * in drivers that may want to provide extra information that does not
 * fit into &struct ieee80211_tx_info.
 *
 * Calls to this function for a single hardware must be synchronized
 * against each other. Calls to this function, ieee80211_tx_status_ni()
 * and ieee80211_tx_status_irqsafe() may not be mixed for a single hardware.
 *
 * @hw: the hardware the frame was transmitted by
 * @status: tx status information
 */
void ieee80211_tx_status_ext(struct ieee80211_hw *hw,
			     struct ieee80211_tx_status *status);

/**
 * ieee80211_tx_status_noskb - transmit status callback without skb
 *
 * This function can be used as a replacement for ieee80211_tx_status
 * in drivers that cannot reliably map tx status information back to
 * specific skbs.
 *
 * Calls to this function for a single hardware must be synchronized
 * against each other. Calls to this function, ieee80211_tx_status_ni()
 * and ieee80211_tx_status_irqsafe() may not be mixed for a single hardware.
 *
 * @hw: the hardware the frame was transmitted by
 * @sta: the receiver station to which this packet is sent
 *	(NULL for multicast packets)
 * @info: tx status information
 */
static inline void ieee80211_tx_status_noskb(struct ieee80211_hw *hw,
					     struct ieee80211_sta *sta,
					     struct ieee80211_tx_info *info)
{
	struct ieee80211_tx_status status = {
		.sta = sta,
		.info = info,
	};

	ieee80211_tx_status_ext(hw, &status);
}

/**
 * ieee80211_tx_status_ni - transmit status callback (in process context)
 *
 * Like ieee80211_tx_status() but can be called in process context.
 *
 * Calls to this function, ieee80211_tx_status() and
 * ieee80211_tx_status_irqsafe() may not be mixed
 * for a single hardware.
 *
 * @hw: the hardware the frame was transmitted by
 * @skb: the frame that was transmitted, owned by mac80211 after this call
 */
static inline void ieee80211_tx_status_ni(struct ieee80211_hw *hw,
					  struct sk_buff *skb)
{
	local_bh_disable();
	ieee80211_tx_status(hw, skb);
	local_bh_enable();
}

/**
 * ieee80211_tx_status_irqsafe - IRQ-safe transmit status callback
 *
 * Like ieee80211_tx_status() but can be called in IRQ context
 * (internally defers to a tasklet.)
 *
 * Calls to this function, ieee80211_tx_status() and
 * ieee80211_tx_status_ni() may not be mixed for a single hardware.
 *
 * @hw: the hardware the frame was transmitted by
 * @skb: the frame that was transmitted, owned by mac80211 after this call
 */
void ieee80211_tx_status_irqsafe(struct ieee80211_hw *hw,
				 struct sk_buff *skb);

/**
 * ieee80211_report_low_ack - report non-responding station
 *
 * When operating in AP-mode, call this function to report a non-responding
 * connected STA.
 *
 * @sta: the non-responding connected sta
 * @num_packets: number of packets sent to @sta without a response
 */
void ieee80211_report_low_ack(struct ieee80211_sta *sta, u32 num_packets);

#define IEEE80211_MAX_CSA_COUNTERS_NUM 2

/**
 * struct ieee80211_mutable_offsets - mutable beacon offsets
 * @tim_offset: position of TIM element
 * @tim_length: size of TIM element
 * @csa_counter_offs: array of IEEE80211_MAX_CSA_COUNTERS_NUM offsets
 *	to CSA counters.  This array can contain zero values which
 *	should be ignored.
 */
struct ieee80211_mutable_offsets {
	u16 tim_offset;
	u16 tim_length;

	u16 csa_counter_offs[IEEE80211_MAX_CSA_COUNTERS_NUM];
};

/**
 * ieee80211_beacon_get_template - beacon template generation function
 * @hw: pointer obtained from ieee80211_alloc_hw().
 * @vif: &struct ieee80211_vif pointer from the add_interface callback.
 * @offs: &struct ieee80211_mutable_offsets pointer to struct that will
 *	receive the offsets that may be updated by the driver.
 *
 * If the driver implements beaconing modes, it must use this function to
 * obtain the beacon template.
 *
 * This function should be used if the beacon frames are generated by the
 * device, and then the driver must use the returned beacon as the template
 * The driver or the device are responsible to update the DTIM and, when
 * applicable, the CSA count.
 *
 * The driver is responsible for freeing the returned skb.
 *
 * Return: The beacon template. %NULL on error.
 */
struct sk_buff *
ieee80211_beacon_get_template(struct ieee80211_hw *hw,
			      struct ieee80211_vif *vif,
			      struct ieee80211_mutable_offsets *offs);

/**
 * ieee80211_beacon_get_tim - beacon generation function
 * @hw: pointer obtained from ieee80211_alloc_hw().
 * @vif: &struct ieee80211_vif pointer from the add_interface callback.
 * @tim_offset: pointer to variable that will receive the TIM IE offset.
 *	Set to 0 if invalid (in non-AP modes).
 * @tim_length: pointer to variable that will receive the TIM IE length,
 *	(including the ID and length bytes!).
 *	Set to 0 if invalid (in non-AP modes).
 *
 * If the driver implements beaconing modes, it must use this function to
 * obtain the beacon frame.
 *
 * If the beacon frames are generated by the host system (i.e., not in
 * hardware/firmware), the driver uses this function to get each beacon
 * frame from mac80211 -- it is responsible for calling this function exactly
 * once before the beacon is needed (e.g. based on hardware interrupt).
 *
 * The driver is responsible for freeing the returned skb.
 *
 * Return: The beacon template. %NULL on error.
 */
struct sk_buff *ieee80211_beacon_get_tim(struct ieee80211_hw *hw,
					 struct ieee80211_vif *vif,
					 u16 *tim_offset, u16 *tim_length);

/**
 * ieee80211_beacon_get - beacon generation function
 * @hw: pointer obtained from ieee80211_alloc_hw().
 * @vif: &struct ieee80211_vif pointer from the add_interface callback.
 *
 * See ieee80211_beacon_get_tim().
 *
 * Return: See ieee80211_beacon_get_tim().
 */
static inline struct sk_buff *ieee80211_beacon_get(struct ieee80211_hw *hw,
						   struct ieee80211_vif *vif)
{
	return ieee80211_beacon_get_tim(hw, vif, NULL, NULL);
}

/**
 * ieee80211_csa_update_counter - request mac80211 to decrement the csa counter
 * @vif: &struct ieee80211_vif pointer from the add_interface callback.
 *
 * The csa counter should be updated after each beacon transmission.
 * This function is called implicitly when
 * ieee80211_beacon_get/ieee80211_beacon_get_tim are called, however if the
 * beacon frames are generated by the device, the driver should call this
 * function after each beacon transmission to sync mac80211's csa counters.
 *
 * Return: new csa counter value
 */
u8 ieee80211_csa_update_counter(struct ieee80211_vif *vif);

/**
 * ieee80211_csa_set_counter - request mac80211 to set csa counter
 * @vif: &struct ieee80211_vif pointer from the add_interface callback.
 * @counter: the new value for the counter
 *
 * The csa counter can be changed by the device, this API should be
 * used by the device driver to update csa counter in mac80211.
 *
 * It should never be used together with ieee80211_csa_update_counter(),
 * as it will cause a race condition around the counter value.
 */
void ieee80211_csa_set_counter(struct ieee80211_vif *vif, u8 counter);

/**
 * ieee80211_csa_finish - notify mac80211 about channel switch
 * @vif: &struct ieee80211_vif pointer from the add_interface callback.
 *
 * After a channel switch announcement was scheduled and the counter in this
 * announcement hits 1, this function must be called by the driver to
 * notify mac80211 that the channel can be changed.
 */
void ieee80211_csa_finish(struct ieee80211_vif *vif);

/**
 * ieee80211_csa_is_complete - find out if counters reached 1
 * @vif: &struct ieee80211_vif pointer from the add_interface callback.
 *
 * This function returns whether the channel switch counters reached zero.
 */
bool ieee80211_csa_is_complete(struct ieee80211_vif *vif);


/**
 * ieee80211_proberesp_get - retrieve a Probe Response template
 * @hw: pointer obtained from ieee80211_alloc_hw().
 * @vif: &struct ieee80211_vif pointer from the add_interface callback.
 *
 * Creates a Probe Response template which can, for example, be uploaded to
 * hardware. The destination address should be set by the caller.
 *
 * Can only be called in AP mode.
 *
 * Return: The Probe Response template. %NULL on error.
 */
struct sk_buff *ieee80211_proberesp_get(struct ieee80211_hw *hw,
					struct ieee80211_vif *vif);

/**
 * ieee80211_pspoll_get - retrieve a PS Poll template
 * @hw: pointer obtained from ieee80211_alloc_hw().
 * @vif: &struct ieee80211_vif pointer from the add_interface callback.
 *
 * Creates a PS Poll a template which can, for example, uploaded to
 * hardware. The template must be updated after association so that correct
 * AID, BSSID and MAC address is used.
 *
 * Note: Caller (or hardware) is responsible for setting the
 * &IEEE80211_FCTL_PM bit.
 *
 * Return: The PS Poll template. %NULL on error.
 */
struct sk_buff *ieee80211_pspoll_get(struct ieee80211_hw *hw,
				     struct ieee80211_vif *vif);

/**
 * ieee80211_nullfunc_get - retrieve a nullfunc template
 * @hw: pointer obtained from ieee80211_alloc_hw().
 * @vif: &struct ieee80211_vif pointer from the add_interface callback.
 * @qos_ok: QoS NDP is acceptable to the caller, this should be set
 *	if at all possible
 *
 * Creates a Nullfunc template which can, for example, uploaded to
 * hardware. The template must be updated after association so that correct
 * BSSID and address is used.
 *
 * If @qos_ndp is set and the association is to an AP with QoS/WMM, the
 * returned packet will be QoS NDP.
 *
 * Note: Caller (or hardware) is responsible for setting the
 * &IEEE80211_FCTL_PM bit as well as Duration and Sequence Control fields.
 *
 * Return: The nullfunc template. %NULL on error.
 */
struct sk_buff *ieee80211_nullfunc_get(struct ieee80211_hw *hw,
				       struct ieee80211_vif *vif,
				       bool qos_ok);

/**
 * ieee80211_probereq_get - retrieve a Probe Request template
 * @hw: pointer obtained from ieee80211_alloc_hw().
 * @src_addr: source MAC address
 * @ssid: SSID buffer
 * @ssid_len: length of SSID
 * @tailroom: tailroom to reserve at end of SKB for IEs
 *
 * Creates a Probe Request template which can, for example, be uploaded to
 * hardware.
 *
 * Return: The Probe Request template. %NULL on error.
 */
struct sk_buff *ieee80211_probereq_get(struct ieee80211_hw *hw,
				       const u8 *src_addr,
				       const u8 *ssid, size_t ssid_len,
				       size_t tailroom);

/**
 * ieee80211_rts_get - RTS frame generation function
 * @hw: pointer obtained from ieee80211_alloc_hw().
 * @vif: &struct ieee80211_vif pointer from the add_interface callback.
 * @frame: pointer to the frame that is going to be protected by the RTS.
 * @frame_len: the frame length (in octets).
 * @frame_txctl: &struct ieee80211_tx_info of the frame.
 * @rts: The buffer where to store the RTS frame.
 *
 * If the RTS frames are generated by the host system (i.e., not in
 * hardware/firmware), the low-level driver uses this function to receive
 * the next RTS frame from the 802.11 code. The low-level is responsible
 * for calling this function before and RTS frame is needed.
 */
void ieee80211_rts_get(struct ieee80211_hw *hw, struct ieee80211_vif *vif,
		       const void *frame, size_t frame_len,
		       const struct ieee80211_tx_info *frame_txctl,
		       struct ieee80211_rts *rts);

/**
 * ieee80211_rts_duration - Get the duration field for an RTS frame
 * @hw: pointer obtained from ieee80211_alloc_hw().
 * @vif: &struct ieee80211_vif pointer from the add_interface callback.
 * @frame_len: the length of the frame that is going to be protected by the RTS.
 * @frame_txctl: &struct ieee80211_tx_info of the frame.
 *
 * If the RTS is generated in firmware, but the host system must provide
 * the duration field, the low-level driver uses this function to receive
 * the duration field value in little-endian byteorder.
 *
 * Return: The duration.
 */
__le16 ieee80211_rts_duration(struct ieee80211_hw *hw,
			      struct ieee80211_vif *vif, size_t frame_len,
			      const struct ieee80211_tx_info *frame_txctl);

/**
 * ieee80211_ctstoself_get - CTS-to-self frame generation function
 * @hw: pointer obtained from ieee80211_alloc_hw().
 * @vif: &struct ieee80211_vif pointer from the add_interface callback.
 * @frame: pointer to the frame that is going to be protected by the CTS-to-self.
 * @frame_len: the frame length (in octets).
 * @frame_txctl: &struct ieee80211_tx_info of the frame.
 * @cts: The buffer where to store the CTS-to-self frame.
 *
 * If the CTS-to-self frames are generated by the host system (i.e., not in
 * hardware/firmware), the low-level driver uses this function to receive
 * the next CTS-to-self frame from the 802.11 code. The low-level is responsible
 * for calling this function before and CTS-to-self frame is needed.
 */
void ieee80211_ctstoself_get(struct ieee80211_hw *hw,
			     struct ieee80211_vif *vif,
			     const void *frame, size_t frame_len,
			     const struct ieee80211_tx_info *frame_txctl,
			     struct ieee80211_cts *cts);

/**
 * ieee80211_ctstoself_duration - Get the duration field for a CTS-to-self frame
 * @hw: pointer obtained from ieee80211_alloc_hw().
 * @vif: &struct ieee80211_vif pointer from the add_interface callback.
 * @frame_len: the length of the frame that is going to be protected by the CTS-to-self.
 * @frame_txctl: &struct ieee80211_tx_info of the frame.
 *
 * If the CTS-to-self is generated in firmware, but the host system must provide
 * the duration field, the low-level driver uses this function to receive
 * the duration field value in little-endian byteorder.
 *
 * Return: The duration.
 */
__le16 ieee80211_ctstoself_duration(struct ieee80211_hw *hw,
				    struct ieee80211_vif *vif,
				    size_t frame_len,
				    const struct ieee80211_tx_info *frame_txctl);

/**
 * ieee80211_generic_frame_duration - Calculate the duration field for a frame
 * @hw: pointer obtained from ieee80211_alloc_hw().
 * @vif: &struct ieee80211_vif pointer from the add_interface callback.
 * @band: the band to calculate the frame duration on
 * @frame_len: the length of the frame.
 * @rate: the rate at which the frame is going to be transmitted.
 *
 * Calculate the duration field of some generic frame, given its
 * length and transmission rate (in 100kbps).
 *
 * Return: The duration.
 */
__le16 ieee80211_generic_frame_duration(struct ieee80211_hw *hw,
					struct ieee80211_vif *vif,
					enum nl80211_band band,
					size_t frame_len,
					struct ieee80211_rate *rate);

/**
 * ieee80211_get_buffered_bc - accessing buffered broadcast and multicast frames
 * @hw: pointer as obtained from ieee80211_alloc_hw().
 * @vif: &struct ieee80211_vif pointer from the add_interface callback.
 *
 * Function for accessing buffered broadcast and multicast frames. If
 * hardware/firmware does not implement buffering of broadcast/multicast
 * frames when power saving is used, 802.11 code buffers them in the host
 * memory. The low-level driver uses this function to fetch next buffered
 * frame. In most cases, this is used when generating beacon frame.
 *
 * Return: A pointer to the next buffered skb or NULL if no more buffered
 * frames are available.
 *
 * Note: buffered frames are returned only after DTIM beacon frame was
 * generated with ieee80211_beacon_get() and the low-level driver must thus
 * call ieee80211_beacon_get() first. ieee80211_get_buffered_bc() returns
 * NULL if the previous generated beacon was not DTIM, so the low-level driver
 * does not need to check for DTIM beacons separately and should be able to
 * use common code for all beacons.
 */
struct sk_buff *
ieee80211_get_buffered_bc(struct ieee80211_hw *hw, struct ieee80211_vif *vif);

/**
 * ieee80211_get_tkip_p1k_iv - get a TKIP phase 1 key for IV32
 *
 * This function returns the TKIP phase 1 key for the given IV32.
 *
 * @keyconf: the parameter passed with the set key
 * @iv32: IV32 to get the P1K for
 * @p1k: a buffer to which the key will be written, as 5 u16 values
 */
void ieee80211_get_tkip_p1k_iv(struct ieee80211_key_conf *keyconf,
			       u32 iv32, u16 *p1k);

/**
 * ieee80211_get_tkip_p1k - get a TKIP phase 1 key
 *
 * This function returns the TKIP phase 1 key for the IV32 taken
 * from the given packet.
 *
 * @keyconf: the parameter passed with the set key
 * @skb: the packet to take the IV32 value from that will be encrypted
 *	with this P1K
 * @p1k: a buffer to which the key will be written, as 5 u16 values
 */
static inline void ieee80211_get_tkip_p1k(struct ieee80211_key_conf *keyconf,
					  struct sk_buff *skb, u16 *p1k)
{
	struct ieee80211_hdr *hdr = (struct ieee80211_hdr *)skb->data;
	const u8 *data = (u8 *)hdr + ieee80211_hdrlen(hdr->frame_control);
	u32 iv32 = get_unaligned_le32(&data[4]);

	ieee80211_get_tkip_p1k_iv(keyconf, iv32, p1k);
}

/**
 * ieee80211_get_tkip_rx_p1k - get a TKIP phase 1 key for RX
 *
 * This function returns the TKIP phase 1 key for the given IV32
 * and transmitter address.
 *
 * @keyconf: the parameter passed with the set key
 * @ta: TA that will be used with the key
 * @iv32: IV32 to get the P1K for
 * @p1k: a buffer to which the key will be written, as 5 u16 values
 */
void ieee80211_get_tkip_rx_p1k(struct ieee80211_key_conf *keyconf,
			       const u8 *ta, u32 iv32, u16 *p1k);

/**
 * ieee80211_get_tkip_p2k - get a TKIP phase 2 key
 *
 * This function computes the TKIP RC4 key for the IV values
 * in the packet.
 *
 * @keyconf: the parameter passed with the set key
 * @skb: the packet to take the IV32/IV16 values from that will be
 *	encrypted with this key
 * @p2k: a buffer to which the key will be written, 16 bytes
 */
void ieee80211_get_tkip_p2k(struct ieee80211_key_conf *keyconf,
			    struct sk_buff *skb, u8 *p2k);

/**
 * ieee80211_tkip_add_iv - write TKIP IV and Ext. IV to pos
 *
 * @pos: start of crypto header
 * @keyconf: the parameter passed with the set key
 * @pn: PN to add
 *
 * Returns: pointer to the octet following IVs (i.e. beginning of
 * the packet payload)
 *
 * This function writes the tkip IV value to pos (which should
 * point to the crypto header)
 */
u8 *ieee80211_tkip_add_iv(u8 *pos, struct ieee80211_key_conf *keyconf, u64 pn);

/**
 * ieee80211_get_key_rx_seq - get key RX sequence counter
 *
 * @keyconf: the parameter passed with the set key
 * @tid: The TID, or -1 for the management frame value (CCMP/GCMP only);
 *	the value on TID 0 is also used for non-QoS frames. For
 *	CMAC, only TID 0 is valid.
 * @seq: buffer to receive the sequence data
 *
 * This function allows a driver to retrieve the current RX IV/PNs
 * for the given key. It must not be called if IV checking is done
 * by the device and not by mac80211.
 *
 * Note that this function may only be called when no RX processing
 * can be done concurrently.
 */
void ieee80211_get_key_rx_seq(struct ieee80211_key_conf *keyconf,
			      int tid, struct ieee80211_key_seq *seq);

/**
 * ieee80211_set_key_rx_seq - set key RX sequence counter
 *
 * @keyconf: the parameter passed with the set key
 * @tid: The TID, or -1 for the management frame value (CCMP/GCMP only);
 *	the value on TID 0 is also used for non-QoS frames. For
 *	CMAC, only TID 0 is valid.
 * @seq: new sequence data
 *
 * This function allows a driver to set the current RX IV/PNs for the
 * given key. This is useful when resuming from WoWLAN sleep and GTK
 * rekey may have been done while suspended. It should not be called
 * if IV checking is done by the device and not by mac80211.
 *
 * Note that this function may only be called when no RX processing
 * can be done concurrently.
 */
void ieee80211_set_key_rx_seq(struct ieee80211_key_conf *keyconf,
			      int tid, struct ieee80211_key_seq *seq);

/**
 * ieee80211_remove_key - remove the given key
 * @keyconf: the parameter passed with the set key
 *
 * Remove the given key. If the key was uploaded to the hardware at the
 * time this function is called, it is not deleted in the hardware but
 * instead assumed to have been removed already.
 *
 * Note that due to locking considerations this function can (currently)
 * only be called during key iteration (ieee80211_iter_keys().)
 */
void ieee80211_remove_key(struct ieee80211_key_conf *keyconf);

/**
 * ieee80211_gtk_rekey_add - add a GTK key from rekeying during WoWLAN
 * @vif: the virtual interface to add the key on
 * @keyconf: new key data
 *
 * When GTK rekeying was done while the system was suspended, (a) new
 * key(s) will be available. These will be needed by mac80211 for proper
 * RX processing, so this function allows setting them.
 *
 * The function returns the newly allocated key structure, which will
 * have similar contents to the passed key configuration but point to
 * mac80211-owned memory. In case of errors, the function returns an
 * ERR_PTR(), use IS_ERR() etc.
 *
 * Note that this function assumes the key isn't added to hardware
 * acceleration, so no TX will be done with the key. Since it's a GTK
 * on managed (station) networks, this is true anyway. If the driver
 * calls this function from the resume callback and subsequently uses
 * the return code 1 to reconfigure the device, this key will be part
 * of the reconfiguration.
 *
 * Note that the driver should also call ieee80211_set_key_rx_seq()
 * for the new key for each TID to set up sequence counters properly.
 *
 * IMPORTANT: If this replaces a key that is present in the hardware,
 * then it will attempt to remove it during this call. In many cases
 * this isn't what you want, so call ieee80211_remove_key() first for
 * the key that's being replaced.
 */
struct ieee80211_key_conf *
ieee80211_gtk_rekey_add(struct ieee80211_vif *vif,
			struct ieee80211_key_conf *keyconf);

/**
 * ieee80211_gtk_rekey_notify - notify userspace supplicant of rekeying
 * @vif: virtual interface the rekeying was done on
 * @bssid: The BSSID of the AP, for checking association
 * @replay_ctr: the new replay counter after GTK rekeying
 * @gfp: allocation flags
 */
void ieee80211_gtk_rekey_notify(struct ieee80211_vif *vif, const u8 *bssid,
				const u8 *replay_ctr, gfp_t gfp);

/**
 * ieee80211_wake_queue - wake specific queue
 * @hw: pointer as obtained from ieee80211_alloc_hw().
 * @queue: queue number (counted from zero).
 *
 * Drivers should use this function instead of netif_wake_queue.
 */
void ieee80211_wake_queue(struct ieee80211_hw *hw, int queue);

/**
 * ieee80211_stop_queue - stop specific queue
 * @hw: pointer as obtained from ieee80211_alloc_hw().
 * @queue: queue number (counted from zero).
 *
 * Drivers should use this function instead of netif_stop_queue.
 */
void ieee80211_stop_queue(struct ieee80211_hw *hw, int queue);

/**
 * ieee80211_queue_stopped - test status of the queue
 * @hw: pointer as obtained from ieee80211_alloc_hw().
 * @queue: queue number (counted from zero).
 *
 * Drivers should use this function instead of netif_stop_queue.
 *
 * Return: %true if the queue is stopped. %false otherwise.
 */

int ieee80211_queue_stopped(struct ieee80211_hw *hw, int queue);

/**
 * ieee80211_stop_queues - stop all queues
 * @hw: pointer as obtained from ieee80211_alloc_hw().
 *
 * Drivers should use this function instead of netif_stop_queue.
 */
void ieee80211_stop_queues(struct ieee80211_hw *hw);

/**
 * ieee80211_wake_queues - wake all queues
 * @hw: pointer as obtained from ieee80211_alloc_hw().
 *
 * Drivers should use this function instead of netif_wake_queue.
 */
void ieee80211_wake_queues(struct ieee80211_hw *hw);

/**
 * ieee80211_scan_completed - completed hardware scan
 *
 * When hardware scan offload is used (i.e. the hw_scan() callback is
 * assigned) this function needs to be called by the driver to notify
 * mac80211 that the scan finished. This function can be called from
 * any context, including hardirq context.
 *
 * @hw: the hardware that finished the scan
 * @info: information about the completed scan
 */
void ieee80211_scan_completed(struct ieee80211_hw *hw,
			      struct cfg80211_scan_info *info);

/**
 * ieee80211_sched_scan_results - got results from scheduled scan
 *
 * When a scheduled scan is running, this function needs to be called by the
 * driver whenever there are new scan results available.
 *
 * @hw: the hardware that is performing scheduled scans
 */
void ieee80211_sched_scan_results(struct ieee80211_hw *hw);

/**
 * ieee80211_sched_scan_stopped - inform that the scheduled scan has stopped
 *
 * When a scheduled scan is running, this function can be called by
 * the driver if it needs to stop the scan to perform another task.
 * Usual scenarios are drivers that cannot continue the scheduled scan
 * while associating, for instance.
 *
 * @hw: the hardware that is performing scheduled scans
 */
void ieee80211_sched_scan_stopped(struct ieee80211_hw *hw);

/**
 * enum ieee80211_interface_iteration_flags - interface iteration flags
 * @IEEE80211_IFACE_ITER_NORMAL: Iterate over all interfaces that have
 *	been added to the driver; However, note that during hardware
 *	reconfiguration (after restart_hw) it will iterate over a new
 *	interface and over all the existing interfaces even if they
 *	haven't been re-added to the driver yet.
 * @IEEE80211_IFACE_ITER_RESUME_ALL: During resume, iterate over all
 *	interfaces, even if they haven't been re-added to the driver yet.
 * @IEEE80211_IFACE_ITER_ACTIVE: Iterate only active interfaces (netdev is up).
 */
enum ieee80211_interface_iteration_flags {
	IEEE80211_IFACE_ITER_NORMAL	= 0,
	IEEE80211_IFACE_ITER_RESUME_ALL	= BIT(0),
	IEEE80211_IFACE_ITER_ACTIVE	= BIT(1),
};

/**
 * ieee80211_iterate_interfaces - iterate interfaces
 *
 * This function iterates over the interfaces associated with a given
 * hardware and calls the callback for them. This includes active as well as
 * inactive interfaces. This function allows the iterator function to sleep.
 * Will iterate over a new interface during add_interface().
 *
 * @hw: the hardware struct of which the interfaces should be iterated over
 * @iter_flags: iteration flags, see &enum ieee80211_interface_iteration_flags
 * @iterator: the iterator function to call
 * @data: first argument of the iterator function
 */
void ieee80211_iterate_interfaces(struct ieee80211_hw *hw, u32 iter_flags,
				  void (*iterator)(void *data, u8 *mac,
						   struct ieee80211_vif *vif),
				  void *data);

/**
 * ieee80211_iterate_active_interfaces - iterate active interfaces
 *
 * This function iterates over the interfaces associated with a given
 * hardware that are currently active and calls the callback for them.
 * This function allows the iterator function to sleep, when the iterator
 * function is atomic @ieee80211_iterate_active_interfaces_atomic can
 * be used.
 * Does not iterate over a new interface during add_interface().
 *
 * @hw: the hardware struct of which the interfaces should be iterated over
 * @iter_flags: iteration flags, see &enum ieee80211_interface_iteration_flags
 * @iterator: the iterator function to call
 * @data: first argument of the iterator function
 */
static inline void
ieee80211_iterate_active_interfaces(struct ieee80211_hw *hw, u32 iter_flags,
				    void (*iterator)(void *data, u8 *mac,
						     struct ieee80211_vif *vif),
				    void *data)
{
	ieee80211_iterate_interfaces(hw,
				     iter_flags | IEEE80211_IFACE_ITER_ACTIVE,
				     iterator, data);
}

/**
 * ieee80211_iterate_active_interfaces_atomic - iterate active interfaces
 *
 * This function iterates over the interfaces associated with a given
 * hardware that are currently active and calls the callback for them.
 * This function requires the iterator callback function to be atomic,
 * if that is not desired, use @ieee80211_iterate_active_interfaces instead.
 * Does not iterate over a new interface during add_interface().
 *
 * @hw: the hardware struct of which the interfaces should be iterated over
 * @iter_flags: iteration flags, see &enum ieee80211_interface_iteration_flags
 * @iterator: the iterator function to call, cannot sleep
 * @data: first argument of the iterator function
 */
void ieee80211_iterate_active_interfaces_atomic(struct ieee80211_hw *hw,
						u32 iter_flags,
						void (*iterator)(void *data,
						    u8 *mac,
						    struct ieee80211_vif *vif),
						void *data);

/**
 * ieee80211_iterate_active_interfaces_rtnl - iterate active interfaces
 *
 * This function iterates over the interfaces associated with a given
 * hardware that are currently active and calls the callback for them.
 * This version can only be used while holding the RTNL.
 *
 * @hw: the hardware struct of which the interfaces should be iterated over
 * @iter_flags: iteration flags, see &enum ieee80211_interface_iteration_flags
 * @iterator: the iterator function to call, cannot sleep
 * @data: first argument of the iterator function
 */
void ieee80211_iterate_active_interfaces_rtnl(struct ieee80211_hw *hw,
					      u32 iter_flags,
					      void (*iterator)(void *data,
						u8 *mac,
						struct ieee80211_vif *vif),
					      void *data);

/**
 * ieee80211_iterate_stations_atomic - iterate stations
 *
 * This function iterates over all stations associated with a given
 * hardware that are currently uploaded to the driver and calls the callback
 * function for them.
 * This function requires the iterator callback function to be atomic,
 *
 * @hw: the hardware struct of which the interfaces should be iterated over
 * @iterator: the iterator function to call, cannot sleep
 * @data: first argument of the iterator function
 */
void ieee80211_iterate_stations_atomic(struct ieee80211_hw *hw,
				       void (*iterator)(void *data,
						struct ieee80211_sta *sta),
				       void *data);
/**
 * ieee80211_queue_work - add work onto the mac80211 workqueue
 *
 * Drivers and mac80211 use this to add work onto the mac80211 workqueue.
 * This helper ensures drivers are not queueing work when they should not be.
 *
 * @hw: the hardware struct for the interface we are adding work for
 * @work: the work we want to add onto the mac80211 workqueue
 */
void ieee80211_queue_work(struct ieee80211_hw *hw, struct work_struct *work);

/**
 * ieee80211_queue_delayed_work - add work onto the mac80211 workqueue
 *
 * Drivers and mac80211 use this to queue delayed work onto the mac80211
 * workqueue.
 *
 * @hw: the hardware struct for the interface we are adding work for
 * @dwork: delayable work to queue onto the mac80211 workqueue
 * @delay: number of jiffies to wait before queueing
 */
void ieee80211_queue_delayed_work(struct ieee80211_hw *hw,
				  struct delayed_work *dwork,
				  unsigned long delay);

/**
 * ieee80211_start_tx_ba_session - Start a tx Block Ack session.
 * @sta: the station for which to start a BA session
 * @tid: the TID to BA on.
 * @timeout: session timeout value (in TUs)
 *
 * Return: success if addBA request was sent, failure otherwise
 *
 * Although mac80211/low level driver/user space application can estimate
 * the need to start aggregation on a certain RA/TID, the session level
 * will be managed by the mac80211.
 */
int ieee80211_start_tx_ba_session(struct ieee80211_sta *sta, u16 tid,
				  u16 timeout);

/**
 * ieee80211_start_tx_ba_cb_irqsafe - low level driver ready to aggregate.
 * @vif: &struct ieee80211_vif pointer from the add_interface callback
 * @ra: receiver address of the BA session recipient.
 * @tid: the TID to BA on.
 *
 * This function must be called by low level driver once it has
 * finished with preparations for the BA session. It can be called
 * from any context.
 */
void ieee80211_start_tx_ba_cb_irqsafe(struct ieee80211_vif *vif, const u8 *ra,
				      u16 tid);

/**
 * ieee80211_stop_tx_ba_session - Stop a Block Ack session.
 * @sta: the station whose BA session to stop
 * @tid: the TID to stop BA.
 *
 * Return: negative error if the TID is invalid, or no aggregation active
 *
 * Although mac80211/low level driver/user space application can estimate
 * the need to stop aggregation on a certain RA/TID, the session level
 * will be managed by the mac80211.
 */
int ieee80211_stop_tx_ba_session(struct ieee80211_sta *sta, u16 tid);

/**
 * ieee80211_stop_tx_ba_cb_irqsafe - low level driver ready to stop aggregate.
 * @vif: &struct ieee80211_vif pointer from the add_interface callback
 * @ra: receiver address of the BA session recipient.
 * @tid: the desired TID to BA on.
 *
 * This function must be called by low level driver once it has
 * finished with preparations for the BA session tear down. It
 * can be called from any context.
 */
void ieee80211_stop_tx_ba_cb_irqsafe(struct ieee80211_vif *vif, const u8 *ra,
				     u16 tid);

/**
 * ieee80211_find_sta - find a station
 *
 * @vif: virtual interface to look for station on
 * @addr: station's address
 *
 * Return: The station, if found. %NULL otherwise.
 *
 * Note: This function must be called under RCU lock and the
 * resulting pointer is only valid under RCU lock as well.
 */
struct ieee80211_sta *ieee80211_find_sta(struct ieee80211_vif *vif,
					 const u8 *addr);

/**
 * ieee80211_find_sta_by_ifaddr - find a station on hardware
 *
 * @hw: pointer as obtained from ieee80211_alloc_hw()
 * @addr: remote station's address
 * @localaddr: local address (vif->sdata->vif.addr). Use NULL for 'any'.
 *
 * Return: The station, if found. %NULL otherwise.
 *
 * Note: This function must be called under RCU lock and the
 * resulting pointer is only valid under RCU lock as well.
 *
 * NOTE: You may pass NULL for localaddr, but then you will just get
 *      the first STA that matches the remote address 'addr'.
 *      We can have multiple STA associated with multiple
 *      logical stations (e.g. consider a station connecting to another
 *      BSSID on the same AP hardware without disconnecting first).
 *      In this case, the result of this method with localaddr NULL
 *      is not reliable.
 *
 * DO NOT USE THIS FUNCTION with localaddr NULL if at all possible.
 */
struct ieee80211_sta *ieee80211_find_sta_by_ifaddr(struct ieee80211_hw *hw,
					       const u8 *addr,
					       const u8 *localaddr);

/**
 * ieee80211_sta_block_awake - block station from waking up
 * @hw: the hardware
 * @pubsta: the station
 * @block: whether to block or unblock
 *
 * Some devices require that all frames that are on the queues
 * for a specific station that went to sleep are flushed before
 * a poll response or frames after the station woke up can be
 * delivered to that it. Note that such frames must be rejected
 * by the driver as filtered, with the appropriate status flag.
 *
 * This function allows implementing this mode in a race-free
 * manner.
 *
 * To do this, a driver must keep track of the number of frames
 * still enqueued for a specific station. If this number is not
 * zero when the station goes to sleep, the driver must call
 * this function to force mac80211 to consider the station to
 * be asleep regardless of the station's actual state. Once the
 * number of outstanding frames reaches zero, the driver must
 * call this function again to unblock the station. That will
 * cause mac80211 to be able to send ps-poll responses, and if
 * the station queried in the meantime then frames will also
 * be sent out as a result of this. Additionally, the driver
 * will be notified that the station woke up some time after
 * it is unblocked, regardless of whether the station actually
 * woke up while blocked or not.
 */
void ieee80211_sta_block_awake(struct ieee80211_hw *hw,
			       struct ieee80211_sta *pubsta, bool block);

/**
 * ieee80211_sta_eosp - notify mac80211 about end of SP
 * @pubsta: the station
 *
 * When a device transmits frames in a way that it can't tell
 * mac80211 in the TX status about the EOSP, it must clear the
 * %IEEE80211_TX_STATUS_EOSP bit and call this function instead.
 * This applies for PS-Poll as well as uAPSD.
 *
 * Note that just like with _tx_status() and _rx() drivers must
 * not mix calls to irqsafe/non-irqsafe versions, this function
 * must not be mixed with those either. Use the all irqsafe, or
 * all non-irqsafe, don't mix!
 *
 * NB: the _irqsafe version of this function doesn't exist, no
 *     driver needs it right now. Don't call this function if
 *     you'd need the _irqsafe version, look at the git history
 *     and restore the _irqsafe version!
 */
void ieee80211_sta_eosp(struct ieee80211_sta *pubsta);

/**
 * ieee80211_send_eosp_nullfunc - ask mac80211 to send NDP with EOSP
 * @pubsta: the station
 * @tid: the tid of the NDP
 *
 * Sometimes the device understands that it needs to close
 * the Service Period unexpectedly. This can happen when
 * sending frames that are filling holes in the BA window.
 * In this case, the device can ask mac80211 to send a
 * Nullfunc frame with EOSP set. When that happens, the
 * driver must have called ieee80211_sta_set_buffered() to
 * let mac80211 know that there are no buffered frames any
 * more, otherwise mac80211 will get the more_data bit wrong.
 * The low level driver must have made sure that the frame
 * will be sent despite the station being in power-save.
 * Mac80211 won't call allow_buffered_frames().
 * Note that calling this function, doesn't exempt the driver
 * from closing the EOSP properly, it will still have to call
 * ieee80211_sta_eosp when the NDP is sent.
 */
void ieee80211_send_eosp_nullfunc(struct ieee80211_sta *pubsta, int tid);

/**
 * ieee80211_sta_register_airtime - register airtime usage for a sta/tid
 *
 * Register airtime usage for a given sta on a given tid. The driver can call
 * this function to notify mac80211 that a station used a certain amount of
 * airtime. This information will be used by the TXQ scheduler to schedule
 * stations in a way that ensures airtime fairness.
 *
 * The reported airtime should as a minimum include all time that is spent
 * transmitting to the remote station, including overhead and padding, but not
 * including time spent waiting for a TXOP. If the time is not reported by the
 * hardware it can in some cases be calculated from the rate and known frame
 * composition. When possible, the time should include any failed transmission
 * attempts.
 *
 * The driver can either call this function synchronously for every packet or
 * aggregate, or asynchronously as airtime usage information becomes available.
 * TX and RX airtime can be reported together, or separately by setting one of
 * them to 0.
 *
 * @pubsta: the station
 * @tid: the TID to register airtime for
 * @tx_airtime: airtime used during TX (in usec)
 * @rx_airtime: airtime used during RX (in usec)
 */
void ieee80211_sta_register_airtime(struct ieee80211_sta *pubsta, u8 tid,
				    u32 tx_airtime, u32 rx_airtime);

/**
 * ieee80211_iter_keys - iterate keys programmed into the device
 * @hw: pointer obtained from ieee80211_alloc_hw()
 * @vif: virtual interface to iterate, may be %NULL for all
 * @iter: iterator function that will be called for each key
 * @iter_data: custom data to pass to the iterator function
 *
 * This function can be used to iterate all the keys known to
 * mac80211, even those that weren't previously programmed into
 * the device. This is intended for use in WoWLAN if the device
 * needs reprogramming of the keys during suspend. Note that due
 * to locking reasons, it is also only safe to call this at few
 * spots since it must hold the RTNL and be able to sleep.
 *
 * The order in which the keys are iterated matches the order
 * in which they were originally installed and handed to the
 * set_key callback.
 */
void ieee80211_iter_keys(struct ieee80211_hw *hw,
			 struct ieee80211_vif *vif,
			 void (*iter)(struct ieee80211_hw *hw,
				      struct ieee80211_vif *vif,
				      struct ieee80211_sta *sta,
				      struct ieee80211_key_conf *key,
				      void *data),
			 void *iter_data);

/**
 * ieee80211_iter_keys_rcu - iterate keys programmed into the device
 * @hw: pointer obtained from ieee80211_alloc_hw()
 * @vif: virtual interface to iterate, may be %NULL for all
 * @iter: iterator function that will be called for each key
 * @iter_data: custom data to pass to the iterator function
 *
 * This function can be used to iterate all the keys known to
 * mac80211, even those that weren't previously programmed into
 * the device. Note that due to locking reasons, keys of station
 * in removal process will be skipped.
 *
 * This function requires being called in an RCU critical section,
 * and thus iter must be atomic.
 */
void ieee80211_iter_keys_rcu(struct ieee80211_hw *hw,
			     struct ieee80211_vif *vif,
			     void (*iter)(struct ieee80211_hw *hw,
					  struct ieee80211_vif *vif,
					  struct ieee80211_sta *sta,
					  struct ieee80211_key_conf *key,
					  void *data),
			     void *iter_data);

/**
 * ieee80211_iter_chan_contexts_atomic - iterate channel contexts
 * @hw: pointre obtained from ieee80211_alloc_hw().
 * @iter: iterator function
 * @iter_data: data passed to iterator function
 *
 * Iterate all active channel contexts. This function is atomic and
 * doesn't acquire any locks internally that might be held in other
 * places while calling into the driver.
 *
 * The iterator will not find a context that's being added (during
 * the driver callback to add it) but will find it while it's being
 * removed.
 *
 * Note that during hardware restart, all contexts that existed
 * before the restart are considered already present so will be
 * found while iterating, whether they've been re-added already
 * or not.
 */
void ieee80211_iter_chan_contexts_atomic(
	struct ieee80211_hw *hw,
	void (*iter)(struct ieee80211_hw *hw,
		     struct ieee80211_chanctx_conf *chanctx_conf,
		     void *data),
	void *iter_data);

/**
 * ieee80211_ap_probereq_get - retrieve a Probe Request template
 * @hw: pointer obtained from ieee80211_alloc_hw().
 * @vif: &struct ieee80211_vif pointer from the add_interface callback.
 *
 * Creates a Probe Request template which can, for example, be uploaded to
 * hardware. The template is filled with bssid, ssid and supported rate
 * information. This function must only be called from within the
 * .bss_info_changed callback function and only in managed mode. The function
 * is only useful when the interface is associated, otherwise it will return
 * %NULL.
 *
 * Return: The Probe Request template. %NULL on error.
 */
struct sk_buff *ieee80211_ap_probereq_get(struct ieee80211_hw *hw,
					  struct ieee80211_vif *vif);

/**
 * ieee80211_beacon_loss - inform hardware does not receive beacons
 *
 * @vif: &struct ieee80211_vif pointer from the add_interface callback.
 *
 * When beacon filtering is enabled with %IEEE80211_VIF_BEACON_FILTER and
 * %IEEE80211_CONF_PS is set, the driver needs to inform whenever the
 * hardware is not receiving beacons with this function.
 */
void ieee80211_beacon_loss(struct ieee80211_vif *vif);

/**
 * ieee80211_connection_loss - inform hardware has lost connection to the AP
 *
 * @vif: &struct ieee80211_vif pointer from the add_interface callback.
 *
 * When beacon filtering is enabled with %IEEE80211_VIF_BEACON_FILTER, and
 * %IEEE80211_CONF_PS and %IEEE80211_HW_CONNECTION_MONITOR are set, the driver
 * needs to inform if the connection to the AP has been lost.
 * The function may also be called if the connection needs to be terminated
 * for some other reason, even if %IEEE80211_HW_CONNECTION_MONITOR isn't set.
 *
 * This function will cause immediate change to disassociated state,
 * without connection recovery attempts.
 */
void ieee80211_connection_loss(struct ieee80211_vif *vif);

/**
 * ieee80211_resume_disconnect - disconnect from AP after resume
 *
 * @vif: &struct ieee80211_vif pointer from the add_interface callback.
 *
 * Instructs mac80211 to disconnect from the AP after resume.
 * Drivers can use this after WoWLAN if they know that the
 * connection cannot be kept up, for example because keys were
 * used while the device was asleep but the replay counters or
 * similar cannot be retrieved from the device during resume.
 *
 * Note that due to implementation issues, if the driver uses
 * the reconfiguration functionality during resume the interface
 * will still be added as associated first during resume and then
 * disconnect normally later.
 *
 * This function can only be called from the resume callback and
 * the driver must not be holding any of its own locks while it
 * calls this function, or at least not any locks it needs in the
 * key configuration paths (if it supports HW crypto).
 */
void ieee80211_resume_disconnect(struct ieee80211_vif *vif);

/**
 * ieee80211_cqm_rssi_notify - inform a configured connection quality monitoring
 *	rssi threshold triggered
 *
 * @vif: &struct ieee80211_vif pointer from the add_interface callback.
 * @rssi_event: the RSSI trigger event type
 * @rssi_level: new RSSI level value or 0 if not available
 * @gfp: context flags
 *
 * When the %IEEE80211_VIF_SUPPORTS_CQM_RSSI is set, and a connection quality
 * monitoring is configured with an rssi threshold, the driver will inform
 * whenever the rssi level reaches the threshold.
 */
void ieee80211_cqm_rssi_notify(struct ieee80211_vif *vif,
			       enum nl80211_cqm_rssi_threshold_event rssi_event,
			       s32 rssi_level,
			       gfp_t gfp);

/**
 * ieee80211_cqm_beacon_loss_notify - inform CQM of beacon loss
 *
 * @vif: &struct ieee80211_vif pointer from the add_interface callback.
 * @gfp: context flags
 */
void ieee80211_cqm_beacon_loss_notify(struct ieee80211_vif *vif, gfp_t gfp);

/**
 * ieee80211_radar_detected - inform that a radar was detected
 *
 * @hw: pointer as obtained from ieee80211_alloc_hw()
 */
void ieee80211_radar_detected(struct ieee80211_hw *hw);

/**
 * ieee80211_chswitch_done - Complete channel switch process
 * @vif: &struct ieee80211_vif pointer from the add_interface callback.
 * @success: make the channel switch successful or not
 *
 * Complete the channel switch post-process: set the new operational channel
 * and wake up the suspended queues.
 */
void ieee80211_chswitch_done(struct ieee80211_vif *vif, bool success);

/**
 * ieee80211_request_smps - request SM PS transition
 * @vif: &struct ieee80211_vif pointer from the add_interface callback.
 * @smps_mode: new SM PS mode
 *
 * This allows the driver to request an SM PS transition in managed
 * mode. This is useful when the driver has more information than
 * the stack about possible interference, for example by bluetooth.
 */
void ieee80211_request_smps(struct ieee80211_vif *vif,
			    enum ieee80211_smps_mode smps_mode);

/**
 * ieee80211_ready_on_channel - notification of remain-on-channel start
 * @hw: pointer as obtained from ieee80211_alloc_hw()
 */
void ieee80211_ready_on_channel(struct ieee80211_hw *hw);

/**
 * ieee80211_remain_on_channel_expired - remain_on_channel duration expired
 * @hw: pointer as obtained from ieee80211_alloc_hw()
 */
void ieee80211_remain_on_channel_expired(struct ieee80211_hw *hw);

/**
 * ieee80211_stop_rx_ba_session - callback to stop existing BA sessions
 *
 * in order not to harm the system performance and user experience, the device
 * may request not to allow any rx ba session and tear down existing rx ba
 * sessions based on system constraints such as periodic BT activity that needs
 * to limit wlan activity (eg.sco or a2dp)."
 * in such cases, the intention is to limit the duration of the rx ppdu and
 * therefore prevent the peer device to use a-mpdu aggregation.
 *
 * @vif: &struct ieee80211_vif pointer from the add_interface callback.
 * @ba_rx_bitmap: Bit map of open rx ba per tid
 * @addr: & to bssid mac address
 */
void ieee80211_stop_rx_ba_session(struct ieee80211_vif *vif, u16 ba_rx_bitmap,
				  const u8 *addr);

/**
 * ieee80211_mark_rx_ba_filtered_frames - move RX BA window and mark filtered
 * @pubsta: station struct
 * @tid: the session's TID
 * @ssn: starting sequence number of the bitmap, all frames before this are
 *	assumed to be out of the window after the call
 * @filtered: bitmap of filtered frames, BIT(0) is the @ssn entry etc.
 * @received_mpdus: number of received mpdus in firmware
 *
 * This function moves the BA window and releases all frames before @ssn, and
 * marks frames marked in the bitmap as having been filtered. Afterwards, it
 * checks if any frames in the window starting from @ssn can now be released
 * (in case they were only waiting for frames that were filtered.)
 */
void ieee80211_mark_rx_ba_filtered_frames(struct ieee80211_sta *pubsta, u8 tid,
					  u16 ssn, u64 filtered,
					  u16 received_mpdus);

/**
 * ieee80211_send_bar - send a BlockAckReq frame
 *
 * can be used to flush pending frames from the peer's aggregation reorder
 * buffer.
 *
 * @vif: &struct ieee80211_vif pointer from the add_interface callback.
 * @ra: the peer's destination address
 * @tid: the TID of the aggregation session
 * @ssn: the new starting sequence number for the receiver
 */
void ieee80211_send_bar(struct ieee80211_vif *vif, u8 *ra, u16 tid, u16 ssn);

/**
 * ieee80211_manage_rx_ba_offl - helper to queue an RX BA work
 * @vif: &struct ieee80211_vif pointer from the add_interface callback
 * @addr: station mac address
 * @tid: the rx tid
 */
void ieee80211_manage_rx_ba_offl(struct ieee80211_vif *vif, const u8 *addr,
				 unsigned int tid);

/**
 * ieee80211_start_rx_ba_session_offl - start a Rx BA session
 *
 * Some device drivers may offload part of the Rx aggregation flow including
 * AddBa/DelBa negotiation but may otherwise be incapable of full Rx
 * reordering.
 *
 * Create structures responsible for reordering so device drivers may call here
 * when they complete AddBa negotiation.
 *
 * @vif: &struct ieee80211_vif pointer from the add_interface callback
 * @addr: station mac address
 * @tid: the rx tid
 */
static inline void ieee80211_start_rx_ba_session_offl(struct ieee80211_vif *vif,
						      const u8 *addr, u16 tid)
{
	if (WARN_ON(tid >= IEEE80211_NUM_TIDS))
		return;
	ieee80211_manage_rx_ba_offl(vif, addr, tid);
}

/**
 * ieee80211_stop_rx_ba_session_offl - stop a Rx BA session
 *
 * Some device drivers may offload part of the Rx aggregation flow including
 * AddBa/DelBa negotiation but may otherwise be incapable of full Rx
 * reordering.
 *
 * Destroy structures responsible for reordering so device drivers may call here
 * when they complete DelBa negotiation.
 *
 * @vif: &struct ieee80211_vif pointer from the add_interface callback
 * @addr: station mac address
 * @tid: the rx tid
 */
static inline void ieee80211_stop_rx_ba_session_offl(struct ieee80211_vif *vif,
						     const u8 *addr, u16 tid)
{
	if (WARN_ON(tid >= IEEE80211_NUM_TIDS))
		return;
	ieee80211_manage_rx_ba_offl(vif, addr, tid + IEEE80211_NUM_TIDS);
}

/**
 * ieee80211_rx_ba_timer_expired - stop a Rx BA session due to timeout
 *
 * Some device drivers do not offload AddBa/DelBa negotiation, but handle rx
 * buffer reording internally, and therefore also handle the session timer.
 *
 * Trigger the timeout flow, which sends a DelBa.
 *
 * @vif: &struct ieee80211_vif pointer from the add_interface callback
 * @addr: station mac address
 * @tid: the rx tid
 */
void ieee80211_rx_ba_timer_expired(struct ieee80211_vif *vif,
				   const u8 *addr, unsigned int tid);

/* Rate control API */

/**
 * struct ieee80211_tx_rate_control - rate control information for/from RC algo
 *
 * @hw: The hardware the algorithm is invoked for.
 * @sband: The band this frame is being transmitted on.
 * @bss_conf: the current BSS configuration
 * @skb: the skb that will be transmitted, the control information in it needs
 *	to be filled in
 * @reported_rate: The rate control algorithm can fill this in to indicate
 *	which rate should be reported to userspace as the current rate and
 *	used for rate calculations in the mesh network.
 * @rts: whether RTS will be used for this frame because it is longer than the
 *	RTS threshold
 * @short_preamble: whether mac80211 will request short-preamble transmission
 *	if the selected rate supports it
 * @rate_idx_mask: user-requested (legacy) rate mask
 * @rate_idx_mcs_mask: user-requested MCS rate mask (NULL if not in use)
 * @bss: whether this frame is sent out in AP or IBSS mode
 */
struct ieee80211_tx_rate_control {
	struct ieee80211_hw *hw;
	struct ieee80211_supported_band *sband;
	struct ieee80211_bss_conf *bss_conf;
	struct sk_buff *skb;
	struct ieee80211_tx_rate reported_rate;
	bool rts, short_preamble;
	u32 rate_idx_mask;
	u8 *rate_idx_mcs_mask;
	bool bss;
};

/**
 * enum rate_control_capabilities - rate control capabilities
 */
enum rate_control_capabilities {
	/**
	 * @RATE_CTRL_CAPA_VHT_EXT_NSS_BW:
	 * Support for extended NSS BW support (dot11VHTExtendedNSSCapable)
	 * Note that this is only looked at if the minimum number of chains
	 * that the AP uses is < the number of TX chains the hardware has,
	 * otherwise the NSS difference doesn't bother us.
	 */
	RATE_CTRL_CAPA_VHT_EXT_NSS_BW = BIT(0),
};

struct rate_control_ops {
	unsigned long capa;
	const char *name;
	void *(*alloc)(struct ieee80211_hw *hw, struct dentry *debugfsdir);
	void (*free)(void *priv);

	void *(*alloc_sta)(void *priv, struct ieee80211_sta *sta, gfp_t gfp);
	void (*rate_init)(void *priv, struct ieee80211_supported_band *sband,
			  struct cfg80211_chan_def *chandef,
			  struct ieee80211_sta *sta, void *priv_sta);
	void (*rate_update)(void *priv, struct ieee80211_supported_band *sband,
			    struct cfg80211_chan_def *chandef,
			    struct ieee80211_sta *sta, void *priv_sta,
			    u32 changed);
	void (*free_sta)(void *priv, struct ieee80211_sta *sta,
			 void *priv_sta);

	void (*tx_status_ext)(void *priv,
			      struct ieee80211_supported_band *sband,
			      void *priv_sta, struct ieee80211_tx_status *st);
	void (*tx_status)(void *priv, struct ieee80211_supported_band *sband,
			  struct ieee80211_sta *sta, void *priv_sta,
			  struct sk_buff *skb);
	void (*get_rate)(void *priv, struct ieee80211_sta *sta, void *priv_sta,
			 struct ieee80211_tx_rate_control *txrc);

	void (*add_sta_debugfs)(void *priv, void *priv_sta,
				struct dentry *dir);
	void (*remove_sta_debugfs)(void *priv, void *priv_sta);

	u32 (*get_expected_throughput)(void *priv_sta);
};

static inline int rate_supported(struct ieee80211_sta *sta,
				 enum nl80211_band band,
				 int index)
{
	return (sta == NULL || sta->supp_rates[band] & BIT(index));
}

static inline s8
rate_lowest_index(struct ieee80211_supported_band *sband,
		  struct ieee80211_sta *sta)
{
	int i;

	for (i = 0; i < sband->n_bitrates; i++)
		if (rate_supported(sta, sband->band, i))
			return i;

	/* warn when we cannot find a rate. */
	WARN_ON_ONCE(1);

	/* and return 0 (the lowest index) */
	return 0;
}

static inline
bool rate_usable_index_exists(struct ieee80211_supported_band *sband,
			      struct ieee80211_sta *sta)
{
	unsigned int i;

	for (i = 0; i < sband->n_bitrates; i++)
		if (rate_supported(sta, sband->band, i))
			return true;
	return false;
}

/**
 * rate_control_set_rates - pass the sta rate selection to mac80211/driver
 *
 * When not doing a rate control probe to test rates, rate control should pass
 * its rate selection to mac80211. If the driver supports receiving a station
 * rate table, it will use it to ensure that frames are always sent based on
 * the most recent rate control module decision.
 *
 * @hw: pointer as obtained from ieee80211_alloc_hw()
 * @pubsta: &struct ieee80211_sta pointer to the target destination.
 * @rates: new tx rate set to be used for this station.
 */
int rate_control_set_rates(struct ieee80211_hw *hw,
			   struct ieee80211_sta *pubsta,
			   struct ieee80211_sta_rates *rates);

int ieee80211_rate_control_register(const struct rate_control_ops *ops);
void ieee80211_rate_control_unregister(const struct rate_control_ops *ops);

static inline bool
conf_is_ht20(struct ieee80211_conf *conf)
{
	return conf->chandef.width == NL80211_CHAN_WIDTH_20;
}

static inline bool
conf_is_ht40_minus(struct ieee80211_conf *conf)
{
	return conf->chandef.width == NL80211_CHAN_WIDTH_40 &&
	       conf->chandef.center_freq1 < conf->chandef.chan->center_freq;
}

static inline bool
conf_is_ht40_plus(struct ieee80211_conf *conf)
{
	return conf->chandef.width == NL80211_CHAN_WIDTH_40 &&
	       conf->chandef.center_freq1 > conf->chandef.chan->center_freq;
}

static inline bool
conf_is_ht40(struct ieee80211_conf *conf)
{
	return conf->chandef.width == NL80211_CHAN_WIDTH_40;
}

static inline bool
conf_is_ht(struct ieee80211_conf *conf)
{
	return (conf->chandef.width != NL80211_CHAN_WIDTH_5) &&
		(conf->chandef.width != NL80211_CHAN_WIDTH_10) &&
		(conf->chandef.width != NL80211_CHAN_WIDTH_20_NOHT);
}

static inline enum nl80211_iftype
ieee80211_iftype_p2p(enum nl80211_iftype type, bool p2p)
{
	if (p2p) {
		switch (type) {
		case NL80211_IFTYPE_STATION:
			return NL80211_IFTYPE_P2P_CLIENT;
		case NL80211_IFTYPE_AP:
			return NL80211_IFTYPE_P2P_GO;
		default:
			break;
		}
	}
	return type;
}

static inline enum nl80211_iftype
ieee80211_vif_type_p2p(struct ieee80211_vif *vif)
{
	return ieee80211_iftype_p2p(vif->type, vif->p2p);
}

/**
 * ieee80211_update_mu_groups - set the VHT MU-MIMO groud data
 *
 * @vif: the specified virtual interface
 * @membership: 64 bits array - a bit is set if station is member of the group
 * @position: 2 bits per group id indicating the position in the group
 *
 * Note: This function assumes that the given vif is valid and the position and
 * membership data is of the correct size and are in the same byte order as the
 * matching GroupId management frame.
 * Calls to this function need to be serialized with RX path.
 */
void ieee80211_update_mu_groups(struct ieee80211_vif *vif,
				const u8 *membership, const u8 *position);

void ieee80211_enable_rssi_reports(struct ieee80211_vif *vif,
				   int rssi_min_thold,
				   int rssi_max_thold);

void ieee80211_disable_rssi_reports(struct ieee80211_vif *vif);

/**
 * ieee80211_ave_rssi - report the average RSSI for the specified interface
 *
 * @vif: the specified virtual interface
 *
 * Note: This function assumes that the given vif is valid.
 *
 * Return: The average RSSI value for the requested interface, or 0 if not
 * applicable.
 */
int ieee80211_ave_rssi(struct ieee80211_vif *vif);

/**
 * ieee80211_report_wowlan_wakeup - report WoWLAN wakeup
 * @vif: virtual interface
 * @wakeup: wakeup reason(s)
 * @gfp: allocation flags
 *
 * See cfg80211_report_wowlan_wakeup().
 */
void ieee80211_report_wowlan_wakeup(struct ieee80211_vif *vif,
				    struct cfg80211_wowlan_wakeup *wakeup,
				    gfp_t gfp);

/**
 * ieee80211_tx_prepare_skb - prepare an 802.11 skb for transmission
 * @hw: pointer as obtained from ieee80211_alloc_hw()
 * @vif: virtual interface
 * @skb: frame to be sent from within the driver
 * @band: the band to transmit on
 * @sta: optional pointer to get the station to send the frame to
 *
 * Note: must be called under RCU lock
 */
bool ieee80211_tx_prepare_skb(struct ieee80211_hw *hw,
			      struct ieee80211_vif *vif, struct sk_buff *skb,
			      int band, struct ieee80211_sta **sta);

/**
 * struct ieee80211_noa_data - holds temporary data for tracking P2P NoA state
 *
 * @next_tsf: TSF timestamp of the next absent state change
 * @has_next_tsf: next absent state change event pending
 *
 * @absent: descriptor bitmask, set if GO is currently absent
 *
 * private:
 *
 * @count: count fields from the NoA descriptors
 * @desc: adjusted data from the NoA
 */
struct ieee80211_noa_data {
	u32 next_tsf;
	bool has_next_tsf;

	u8 absent;

	u8 count[IEEE80211_P2P_NOA_DESC_MAX];
	struct {
		u32 start;
		u32 duration;
		u32 interval;
	} desc[IEEE80211_P2P_NOA_DESC_MAX];
};

/**
 * ieee80211_parse_p2p_noa - initialize NoA tracking data from P2P IE
 *
 * @attr: P2P NoA IE
 * @data: NoA tracking data
 * @tsf: current TSF timestamp
 *
 * Return: number of successfully parsed descriptors
 */
int ieee80211_parse_p2p_noa(const struct ieee80211_p2p_noa_attr *attr,
			    struct ieee80211_noa_data *data, u32 tsf);

/**
 * ieee80211_update_p2p_noa - get next pending P2P GO absent state change
 *
 * @data: NoA tracking data
 * @tsf: current TSF timestamp
 */
void ieee80211_update_p2p_noa(struct ieee80211_noa_data *data, u32 tsf);

/**
 * ieee80211_tdls_oper - request userspace to perform a TDLS operation
 * @vif: virtual interface
 * @peer: the peer's destination address
 * @oper: the requested TDLS operation
 * @reason_code: reason code for the operation, valid for TDLS teardown
 * @gfp: allocation flags
 *
 * See cfg80211_tdls_oper_request().
 */
void ieee80211_tdls_oper_request(struct ieee80211_vif *vif, const u8 *peer,
				 enum nl80211_tdls_operation oper,
				 u16 reason_code, gfp_t gfp);

/**
 * ieee80211_reserve_tid - request to reserve a specific TID
 *
 * There is sometimes a need (such as in TDLS) for blocking the driver from
 * using a specific TID so that the FW can use it for certain operations such
 * as sending PTI requests. To make sure that the driver doesn't use that TID,
 * this function must be called as it flushes out packets on this TID and marks
 * it as blocked, so that any transmit for the station on this TID will be
 * redirected to the alternative TID in the same AC.
 *
 * Note that this function blocks and may call back into the driver, so it
 * should be called without driver locks held. Also note this function should
 * only be called from the driver's @sta_state callback.
 *
 * @sta: the station to reserve the TID for
 * @tid: the TID to reserve
 *
 * Returns: 0 on success, else on failure
 */
int ieee80211_reserve_tid(struct ieee80211_sta *sta, u8 tid);

/**
 * ieee80211_unreserve_tid - request to unreserve a specific TID
 *
 * Once there is no longer any need for reserving a certain TID, this function
 * should be called, and no longer will packets have their TID modified for
 * preventing use of this TID in the driver.
 *
 * Note that this function blocks and acquires a lock, so it should be called
 * without driver locks held. Also note this function should only be called
 * from the driver's @sta_state callback.
 *
 * @sta: the station
 * @tid: the TID to unreserve
 */
void ieee80211_unreserve_tid(struct ieee80211_sta *sta, u8 tid);

/**
 * ieee80211_tx_dequeue - dequeue a packet from a software tx queue
 *
 * @hw: pointer as obtained from ieee80211_alloc_hw()
 * @txq: pointer obtained from station or virtual interface, or from
 *	ieee80211_next_txq()
 *
 * Returns the skb if successful, %NULL if no frame was available.
 *
 * Note that this must be called in an rcu_read_lock() critical section,
 * which can only be released after the SKB was handled. Some pointers in
 * skb->cb, e.g. the key pointer, are protected by by RCU and thus the
 * critical section must persist not just for the duration of this call
 * but for the duration of the frame handling.
 * However, also note that while in the wake_tx_queue() method,
 * rcu_read_lock() is already held.
 */
struct sk_buff *ieee80211_tx_dequeue(struct ieee80211_hw *hw,
				     struct ieee80211_txq *txq);

/**
 * ieee80211_next_txq - get next tx queue to pull packets from
 *
 * @hw: pointer as obtained from ieee80211_alloc_hw()
 * @ac: AC number to return packets from.
 *
 * Returns the next txq if successful, %NULL if no queue is eligible. If a txq
 * is returned, it should be returned with ieee80211_return_txq() after the
 * driver has finished scheduling it.
 */
struct ieee80211_txq *ieee80211_next_txq(struct ieee80211_hw *hw, u8 ac);

/**
 * ieee80211_txq_schedule_start - start new scheduling round for TXQs
 *
 * @hw: pointer as obtained from ieee80211_alloc_hw()
 * @ac: AC number to acquire locks for
 *
 * Should be called before ieee80211_next_txq() or ieee80211_return_txq().
 * The driver must not call multiple TXQ scheduling rounds concurrently.
 */
void ieee80211_txq_schedule_start(struct ieee80211_hw *hw, u8 ac);

/* (deprecated) */
static inline void ieee80211_txq_schedule_end(struct ieee80211_hw *hw, u8 ac)
{
}

void __ieee80211_schedule_txq(struct ieee80211_hw *hw,
			      struct ieee80211_txq *txq, bool force);

/**
 * ieee80211_schedule_txq - schedule a TXQ for transmission
 *
 * @hw: pointer as obtained from ieee80211_alloc_hw()
 * @txq: pointer obtained from station or virtual interface
 *
 * Schedules a TXQ for transmission if it is not already scheduled,
 * even if mac80211 does not have any packets buffered.
 *
 * The driver may call this function if it has buffered packets for
 * this TXQ internally.
 */
static inline void
ieee80211_schedule_txq(struct ieee80211_hw *hw, struct ieee80211_txq *txq)
{
	__ieee80211_schedule_txq(hw, txq, true);
}

/**
 * ieee80211_return_txq - return a TXQ previously acquired by ieee80211_next_txq()
 *
 * @hw: pointer as obtained from ieee80211_alloc_hw()
 * @txq: pointer obtained from station or virtual interface
 * @force: schedule txq even if mac80211 does not have any buffered packets.
 *
 * The driver may set force=true if it has buffered packets for this TXQ
 * internally.
 */
static inline void
ieee80211_return_txq(struct ieee80211_hw *hw, struct ieee80211_txq *txq,
		     bool force)
{
	__ieee80211_schedule_txq(hw, txq, force);
}

/**
 * ieee80211_txq_may_transmit - check whether TXQ is allowed to transmit
 *
 * This function is used to check whether given txq is allowed to transmit by
 * the airtime scheduler, and can be used by drivers to access the airtime
 * fairness accounting without going using the scheduling order enfored by
 * next_txq().
 *
 * Returns %true if the airtime scheduler thinks the TXQ should be allowed to
 * transmit, and %false if it should be throttled. This function can also have
 * the side effect of rotating the TXQ in the scheduler rotation, which will
 * eventually bring the deficit to positive and allow the station to transmit
 * again.
 *
 * The API ieee80211_txq_may_transmit() also ensures that TXQ list will be
 * aligned aginst driver's own round-robin scheduler list. i.e it rotates
 * the TXQ list till it makes the requested node becomes the first entry
 * in TXQ list. Thus both the TXQ list and driver's list are in sync. If this
 * function returns %true, the driver is expected to schedule packets
 * for transmission, and then return the TXQ through ieee80211_return_txq().
 *
 * @hw: pointer as obtained from ieee80211_alloc_hw()
 * @txq: pointer obtained from station or virtual interface
 */
bool ieee80211_txq_may_transmit(struct ieee80211_hw *hw,
				struct ieee80211_txq *txq);

/**
 * ieee80211_txq_get_depth - get pending frame/byte count of given txq
 *
 * The values are not guaranteed to be coherent with regard to each other, i.e.
 * txq state can change half-way of this function and the caller may end up
 * with "new" frame_cnt and "old" byte_cnt or vice-versa.
 *
 * @txq: pointer obtained from station or virtual interface
 * @frame_cnt: pointer to store frame count
 * @byte_cnt: pointer to store byte count
 */
void ieee80211_txq_get_depth(struct ieee80211_txq *txq,
			     unsigned long *frame_cnt,
			     unsigned long *byte_cnt);

/**
 * ieee80211_nan_func_terminated - notify about NAN function termination.
 *
 * This function is used to notify mac80211 about NAN function termination.
 * Note that this function can't be called from hard irq.
 *
 * @vif: &struct ieee80211_vif pointer from the add_interface callback.
 * @inst_id: the local instance id
 * @reason: termination reason (one of the NL80211_NAN_FUNC_TERM_REASON_*)
 * @gfp: allocation flags
 */
void ieee80211_nan_func_terminated(struct ieee80211_vif *vif,
				   u8 inst_id,
				   enum nl80211_nan_func_term_reason reason,
				   gfp_t gfp);

/**
 * ieee80211_nan_func_match - notify about NAN function match event.
 *
 * This function is used to notify mac80211 about NAN function match. The
 * cookie inside the match struct will be assigned by mac80211.
 * Note that this function can't be called from hard irq.
 *
 * @vif: &struct ieee80211_vif pointer from the add_interface callback.
 * @match: match event information
 * @gfp: allocation flags
 */
void ieee80211_nan_func_match(struct ieee80211_vif *vif,
			      struct cfg80211_nan_match_params *match,
			      gfp_t gfp);

#endif /* MAC80211_H */<|MERGE_RESOLUTION|>--- conflicted
+++ resolved
@@ -2271,12 +2271,9 @@
  * @IEEE80211_HW_EXT_KEY_ID_NATIVE: Driver and hardware are supporting Extended
  *	Key ID and can handle two unicast keys per station for Rx and Tx.
  *
-<<<<<<< HEAD
-=======
  * @IEEE80211_HW_NO_AMPDU_KEYBORDER_SUPPORT: The card/driver can't handle
  *	active Tx A-MPDU sessions with Extended Key IDs during rekey.
  *
->>>>>>> 4ff96fb5
  * @NUM_IEEE80211_HW_FLAGS: number of hardware flags, used for sizing arrays
  */
 enum ieee80211_hw_flags {
@@ -2329,10 +2326,7 @@
 	IEEE80211_HW_SUPPORTS_MULTI_BSSID,
 	IEEE80211_HW_SUPPORTS_ONLY_HE_MULTI_BSSID,
 	IEEE80211_HW_EXT_KEY_ID_NATIVE,
-<<<<<<< HEAD
-=======
 	IEEE80211_HW_NO_AMPDU_KEYBORDER_SUPPORT,
->>>>>>> 4ff96fb5
 
 	/* keep last, obviously */
 	NUM_IEEE80211_HW_FLAGS
