/* SPDX-License-Identifier: GPL-2.0-or-later */
/*
 * INET		An implementation of the TCP/IP protocol suite for the LINUX
 *		operating system.  INET is implemented using the  BSD Socket
 *		interface as the means of communication with the user level.
 *
 *		Definitions for the AF_INET socket handler.
 *
 * Version:	@(#)sock.h	1.0.4	05/13/93
 *
 * Authors:	Ross Biro
 *		Fred N. van Kempen, <waltje@uWalt.NL.Mugnet.ORG>
 *		Corey Minyard <wf-rch!minyard@relay.EU.net>
 *		Florian La Roche <flla@stud.uni-sb.de>
 *
 * Fixes:
 *		Alan Cox	:	Volatiles in skbuff pointers. See
 *					skbuff comments. May be overdone,
 *					better to prove they can be removed
 *					than the reverse.
 *		Alan Cox	:	Added a zapped field for tcp to note
 *					a socket is reset and must stay shut up
 *		Alan Cox	:	New fields for options
 *	Pauline Middelink	:	identd support
 *		Alan Cox	:	Eliminate low level recv/recvfrom
 *		David S. Miller	:	New socket lookup architecture.
 *              Steve Whitehouse:       Default routines for sock_ops
 *              Arnaldo C. Melo :	removed net_pinfo, tp_pinfo and made
 *              			protinfo be just a void pointer, as the
 *              			protocol specific parts were moved to
 *              			respective headers and ipv4/v6, etc now
 *              			use private slabcaches for its socks
 *              Pedro Hortas	:	New flags field for socket options
 */
#ifndef _SOCK_H
#define _SOCK_H

#include <linux/hardirq.h>
#include <linux/kernel.h>
#include <linux/list.h>
#include <linux/list_nulls.h>
#include <linux/timer.h>
#include <linux/cache.h>
#include <linux/bitops.h>
#include <linux/lockdep.h>
#include <linux/netdevice.h>
#include <linux/skbuff.h>	/* struct sk_buff */
#include <linux/mm.h>
#include <linux/security.h>
#include <linux/slab.h>
#include <linux/uaccess.h>
#include <linux/page_counter.h>
#include <linux/memcontrol.h>
#include <linux/static_key.h>
#include <linux/sched.h>
#include <linux/wait.h>
#include <linux/cgroup-defs.h>
#include <linux/rbtree.h>
#include <linux/rculist_nulls.h>
#include <linux/poll.h>
#include <linux/sockptr.h>
#include <linux/indirect_call_wrapper.h>
#include <linux/atomic.h>
#include <linux/refcount.h>
#include <linux/llist.h>
#include <net/dst.h>
#include <net/checksum.h>
#include <net/tcp_states.h>
#include <linux/net_tstamp.h>
#include <net/l3mdev.h>
#include <uapi/linux/socket.h>

/*
 * This structure really needs to be cleaned up.
 * Most of it is for TCP, and not used by any of
 * the other protocols.
 */

/* This is the per-socket lock.  The spinlock provides a synchronization
 * between user contexts and software interrupt processing, whereas the
 * mini-semaphore synchronizes multiple users amongst themselves.
 */
typedef struct {
	spinlock_t		slock;
	int			owned;
	wait_queue_head_t	wq;
	/*
	 * We express the mutex-alike socket_lock semantics
	 * to the lock validator by explicitly managing
	 * the slock as a lock variant (in addition to
	 * the slock itself):
	 */
#ifdef CONFIG_DEBUG_LOCK_ALLOC
	struct lockdep_map dep_map;
#endif
} socket_lock_t;

struct sock;
struct proto;
struct net;

typedef __u32 __bitwise __portpair;
typedef __u64 __bitwise __addrpair;

/**
 *	struct sock_common - minimal network layer representation of sockets
 *	@skc_daddr: Foreign IPv4 addr
 *	@skc_rcv_saddr: Bound local IPv4 addr
 *	@skc_addrpair: 8-byte-aligned __u64 union of @skc_daddr & @skc_rcv_saddr
 *	@skc_hash: hash value used with various protocol lookup tables
 *	@skc_u16hashes: two u16 hash values used by UDP lookup tables
 *	@skc_dport: placeholder for inet_dport/tw_dport
 *	@skc_num: placeholder for inet_num/tw_num
 *	@skc_portpair: __u32 union of @skc_dport & @skc_num
 *	@skc_family: network address family
 *	@skc_state: Connection state
 *	@skc_reuse: %SO_REUSEADDR setting
 *	@skc_reuseport: %SO_REUSEPORT setting
 *	@skc_ipv6only: socket is IPV6 only
 *	@skc_net_refcnt: socket is using net ref counting
 *	@skc_bound_dev_if: bound device index if != 0
 *	@skc_bind_node: bind hash linkage for various protocol lookup tables
 *	@skc_portaddr_node: second hash linkage for UDP/UDP-Lite protocol
 *	@skc_prot: protocol handlers inside a network family
 *	@skc_net: reference to the network namespace of this socket
 *	@skc_v6_daddr: IPV6 destination address
 *	@skc_v6_rcv_saddr: IPV6 source address
 *	@skc_cookie: socket's cookie value
 *	@skc_node: main hash linkage for various protocol lookup tables
 *	@skc_nulls_node: main hash linkage for TCP/UDP/UDP-Lite protocol
 *	@skc_tx_queue_mapping: tx queue number for this connection
 *	@skc_rx_queue_mapping: rx queue number for this connection
 *	@skc_flags: place holder for sk_flags
 *		%SO_LINGER (l_onoff), %SO_BROADCAST, %SO_KEEPALIVE,
 *		%SO_OOBINLINE settings, %SO_TIMESTAMPING settings
 *	@skc_listener: connection request listener socket (aka rsk_listener)
 *		[union with @skc_flags]
 *	@skc_tw_dr: (aka tw_dr) ptr to &struct inet_timewait_death_row
 *		[union with @skc_flags]
 *	@skc_incoming_cpu: record/match cpu processing incoming packets
 *	@skc_rcv_wnd: (aka rsk_rcv_wnd) TCP receive window size (possibly scaled)
 *		[union with @skc_incoming_cpu]
 *	@skc_tw_rcv_nxt: (aka tw_rcv_nxt) TCP window next expected seq number
 *		[union with @skc_incoming_cpu]
 *	@skc_refcnt: reference count
 *
 *	This is the minimal network layer representation of sockets, the header
 *	for struct sock and struct inet_timewait_sock.
 */
struct sock_common {
	union {
		__addrpair	skc_addrpair;
		struct {
			__be32	skc_daddr;
			__be32	skc_rcv_saddr;
		};
	};
	union  {
		unsigned int	skc_hash;
		__u16		skc_u16hashes[2];
	};
	/* skc_dport && skc_num must be grouped as well */
	union {
		__portpair	skc_portpair;
		struct {
			__be16	skc_dport;
			__u16	skc_num;
		};
	};

	unsigned short		skc_family;
	volatile unsigned char	skc_state;
	unsigned char		skc_reuse:4;
	unsigned char		skc_reuseport:1;
	unsigned char		skc_ipv6only:1;
	unsigned char		skc_net_refcnt:1;
	int			skc_bound_dev_if;
	union {
		struct hlist_node	skc_bind_node;
		struct hlist_node	skc_portaddr_node;
	};
	struct proto		*skc_prot;
	possible_net_t		skc_net;

#if IS_ENABLED(CONFIG_IPV6)
	struct in6_addr		skc_v6_daddr;
	struct in6_addr		skc_v6_rcv_saddr;
#endif

	atomic64_t		skc_cookie;

	/* following fields are padding to force
	 * offset(struct sock, sk_refcnt) == 128 on 64bit arches
	 * assuming IPV6 is enabled. We use this padding differently
	 * for different kind of 'sockets'
	 */
	union {
		unsigned long	skc_flags;
		struct sock	*skc_listener; /* request_sock */
		struct inet_timewait_death_row *skc_tw_dr; /* inet_timewait_sock */
	};
	/*
	 * fields between dontcopy_begin/dontcopy_end
	 * are not copied in sock_copy()
	 */
	/* private: */
	int			skc_dontcopy_begin[0];
	/* public: */
	union {
		struct hlist_node	skc_node;
		struct hlist_nulls_node skc_nulls_node;
	};
	unsigned short		skc_tx_queue_mapping;
#ifdef CONFIG_SOCK_RX_QUEUE_MAPPING
	unsigned short		skc_rx_queue_mapping;
#endif
	union {
		int		skc_incoming_cpu;
		u32		skc_rcv_wnd;
		u32		skc_tw_rcv_nxt; /* struct tcp_timewait_sock  */
	};

	refcount_t		skc_refcnt;
	/* private: */
	int                     skc_dontcopy_end[0];
	union {
		u32		skc_rxhash;
		u32		skc_window_clamp;
		u32		skc_tw_snd_nxt; /* struct tcp_timewait_sock */
	};
	/* public: */
};

struct bpf_local_storage;
struct sk_filter;

/**
  *	struct sock - network layer representation of sockets
  *	@__sk_common: shared layout with inet_timewait_sock
  *	@sk_shutdown: mask of %SEND_SHUTDOWN and/or %RCV_SHUTDOWN
  *	@sk_userlocks: %SO_SNDBUF and %SO_RCVBUF settings
  *	@sk_lock:	synchronizer
  *	@sk_kern_sock: True if sock is using kernel lock classes
  *	@sk_rcvbuf: size of receive buffer in bytes
  *	@sk_wq: sock wait queue and async head
  *	@sk_rx_dst: receive input route used by early demux
  *	@sk_rx_dst_ifindex: ifindex for @sk_rx_dst
  *	@sk_rx_dst_cookie: cookie for @sk_rx_dst
  *	@sk_dst_cache: destination cache
  *	@sk_dst_pending_confirm: need to confirm neighbour
  *	@sk_policy: flow policy
  *	@sk_receive_queue: incoming packets
  *	@sk_wmem_alloc: transmit queue bytes committed
  *	@sk_tsq_flags: TCP Small Queues flags
  *	@sk_write_queue: Packet sending queue
  *	@sk_omem_alloc: "o" is "option" or "other"
  *	@sk_wmem_queued: persistent queue size
  *	@sk_forward_alloc: space allocated forward
  *	@sk_reserved_mem: space reserved and non-reclaimable for the socket
  *	@sk_napi_id: id of the last napi context to receive data for sk
  *	@sk_ll_usec: usecs to busypoll when there is no data
  *	@sk_allocation: allocation mode
  *	@sk_pacing_rate: Pacing rate (if supported by transport/packet scheduler)
  *	@sk_pacing_status: Pacing status (requested, handled by sch_fq)
  *	@sk_max_pacing_rate: Maximum pacing rate (%SO_MAX_PACING_RATE)
  *	@sk_sndbuf: size of send buffer in bytes
  *	@sk_no_check_tx: %SO_NO_CHECK setting, set checksum in TX packets
  *	@sk_no_check_rx: allow zero checksum in RX packets
  *	@sk_route_caps: route capabilities (e.g. %NETIF_F_TSO)
  *	@sk_gso_disabled: if set, NETIF_F_GSO_MASK is forbidden.
  *	@sk_gso_type: GSO type (e.g. %SKB_GSO_TCPV4)
  *	@sk_gso_max_size: Maximum GSO segment size to build
  *	@sk_gso_max_segs: Maximum number of GSO segments
  *	@sk_pacing_shift: scaling factor for TCP Small Queues
  *	@sk_lingertime: %SO_LINGER l_linger setting
  *	@sk_backlog: always used with the per-socket spinlock held
  *	@sk_callback_lock: used with the callbacks in the end of this struct
  *	@sk_error_queue: rarely used
  *	@sk_prot_creator: sk_prot of original sock creator (see ipv6_setsockopt,
  *			  IPV6_ADDRFORM for instance)
  *	@sk_err: last error
  *	@sk_err_soft: errors that don't cause failure but are the cause of a
  *		      persistent failure not just 'timed out'
  *	@sk_drops: raw/udp drops counter
  *	@sk_ack_backlog: current listen backlog
  *	@sk_max_ack_backlog: listen backlog set in listen()
  *	@sk_uid: user id of owner
  *	@sk_prefer_busy_poll: prefer busypolling over softirq processing
  *	@sk_busy_poll_budget: napi processing budget when busypolling
  *	@sk_priority: %SO_PRIORITY setting
  *	@sk_type: socket type (%SOCK_STREAM, etc)
  *	@sk_protocol: which protocol this socket belongs in this network family
  *	@sk_peer_lock: lock protecting @sk_peer_pid and @sk_peer_cred
  *	@sk_peer_pid: &struct pid for this socket's peer
  *	@sk_peer_cred: %SO_PEERCRED setting
  *	@sk_rcvlowat: %SO_RCVLOWAT setting
  *	@sk_rcvtimeo: %SO_RCVTIMEO setting
  *	@sk_sndtimeo: %SO_SNDTIMEO setting
  *	@sk_txhash: computed flow hash for use on transmit
  *	@sk_txrehash: enable TX hash rethink
  *	@sk_filter: socket filtering instructions
  *	@sk_timer: sock cleanup timer
  *	@sk_stamp: time stamp of last packet received
  *	@sk_stamp_seq: lock for accessing sk_stamp on 32 bit architectures only
  *	@sk_tsflags: SO_TIMESTAMPING flags
  *	@sk_bpf_cb_flags: used in bpf_setsockopt()
  *	@sk_use_task_frag: allow sk_page_frag() to use current->task_frag.
  *			   Sockets that can be used under memory reclaim should
  *			   set this to false.
  *	@sk_bind_phc: SO_TIMESTAMPING bind PHC index of PTP virtual clock
  *	              for timestamping
  *	@sk_tskey: counter to disambiguate concurrent tstamp requests
  *	@sk_zckey: counter to order MSG_ZEROCOPY notifications
  *	@sk_socket: Identd and reporting IO signals
  *	@sk_user_data: RPC layer private data. Write-protected by @sk_callback_lock.
  *	@sk_frag: cached page frag
  *	@sk_peek_off: current peek_offset value
  *	@sk_send_head: front of stuff to transmit
  *	@tcp_rtx_queue: TCP re-transmit queue [union with @sk_send_head]
  *	@sk_security: used by security modules
  *	@sk_mark: generic packet mark
  *	@sk_cgrp_data: cgroup data for this cgroup
  *	@sk_memcg: this socket's memory cgroup association
  *	@sk_write_pending: a write to stream socket waits to start
  *	@sk_disconnects: number of disconnect operations performed on this sock
  *	@sk_state_change: callback to indicate change in the state of the sock
  *	@sk_data_ready: callback to indicate there is data to be processed
  *	@sk_write_space: callback to indicate there is bf sending space available
  *	@sk_error_report: callback to indicate errors (e.g. %MSG_ERRQUEUE)
  *	@sk_backlog_rcv: callback to process the backlog
  *	@sk_validate_xmit_skb: ptr to an optional validate function
  *	@sk_destruct: called at sock freeing time, i.e. when all refcnt == 0
  *	@sk_reuseport_cb: reuseport group container
  *	@sk_bpf_storage: ptr to cache and control for bpf_sk_storage
  *	@sk_rcu: used during RCU grace period
  *	@sk_clockid: clockid used by time-based scheduling (SO_TXTIME)
  *	@sk_txtime_deadline_mode: set deadline mode for SO_TXTIME
  *	@sk_txtime_report_errors: set report errors mode for SO_TXTIME
  *	@sk_txtime_unused: unused txtime flags
  *	@ns_tracker: tracker for netns reference
  *	@sk_user_frags: xarray of pages the user is holding a reference on.
  */
struct sock {
	/*
	 * Now struct inet_timewait_sock also uses sock_common, so please just
	 * don't add nothing before this first member (__sk_common) --acme
	 */
	struct sock_common	__sk_common;
#define sk_node			__sk_common.skc_node
#define sk_nulls_node		__sk_common.skc_nulls_node
#define sk_refcnt		__sk_common.skc_refcnt
#define sk_tx_queue_mapping	__sk_common.skc_tx_queue_mapping
#ifdef CONFIG_SOCK_RX_QUEUE_MAPPING
#define sk_rx_queue_mapping	__sk_common.skc_rx_queue_mapping
#endif

#define sk_dontcopy_begin	__sk_common.skc_dontcopy_begin
#define sk_dontcopy_end		__sk_common.skc_dontcopy_end
#define sk_hash			__sk_common.skc_hash
#define sk_portpair		__sk_common.skc_portpair
#define sk_num			__sk_common.skc_num
#define sk_dport		__sk_common.skc_dport
#define sk_addrpair		__sk_common.skc_addrpair
#define sk_daddr		__sk_common.skc_daddr
#define sk_rcv_saddr		__sk_common.skc_rcv_saddr
#define sk_family		__sk_common.skc_family
#define sk_state		__sk_common.skc_state
#define sk_reuse		__sk_common.skc_reuse
#define sk_reuseport		__sk_common.skc_reuseport
#define sk_ipv6only		__sk_common.skc_ipv6only
#define sk_net_refcnt		__sk_common.skc_net_refcnt
#define sk_bound_dev_if		__sk_common.skc_bound_dev_if
#define sk_bind_node		__sk_common.skc_bind_node
#define sk_prot			__sk_common.skc_prot
#define sk_net			__sk_common.skc_net
#define sk_v6_daddr		__sk_common.skc_v6_daddr
#define sk_v6_rcv_saddr	__sk_common.skc_v6_rcv_saddr
#define sk_cookie		__sk_common.skc_cookie
#define sk_incoming_cpu		__sk_common.skc_incoming_cpu
#define sk_flags		__sk_common.skc_flags
#define sk_rxhash		__sk_common.skc_rxhash

	__cacheline_group_begin(sock_write_rx);

	atomic_t		sk_drops;
	__s32			sk_peek_off;
	struct sk_buff_head	sk_error_queue;
	struct sk_buff_head	sk_receive_queue;
	/*
	 * The backlog queue is special, it is always used with
	 * the per-socket spinlock held and requires low latency
	 * access. Therefore we special case it's implementation.
	 * Note : rmem_alloc is in this structure to fill a hole
	 * on 64bit arches, not because its logically part of
	 * backlog.
	 */
	struct {
		atomic_t	rmem_alloc;
		int		len;
		struct sk_buff	*head;
		struct sk_buff	*tail;
	} sk_backlog;
#define sk_rmem_alloc sk_backlog.rmem_alloc

	__cacheline_group_end(sock_write_rx);

	__cacheline_group_begin(sock_read_rx);
	/* early demux fields */
	struct dst_entry __rcu	*sk_rx_dst;
	int			sk_rx_dst_ifindex;
	u32			sk_rx_dst_cookie;

#ifdef CONFIG_NET_RX_BUSY_POLL
	unsigned int		sk_ll_usec;
	unsigned int		sk_napi_id;
	u16			sk_busy_poll_budget;
	u8			sk_prefer_busy_poll;
#endif
	u8			sk_userlocks;
	int			sk_rcvbuf;

	struct sk_filter __rcu	*sk_filter;
	union {
		struct socket_wq __rcu	*sk_wq;
		/* private: */
		struct socket_wq	*sk_wq_raw;
		/* public: */
	};

	void			(*sk_data_ready)(struct sock *sk);
	long			sk_rcvtimeo;
	int			sk_rcvlowat;
	__cacheline_group_end(sock_read_rx);

	__cacheline_group_begin(sock_read_rxtx);
	int			sk_err;
	struct socket		*sk_socket;
	struct mem_cgroup	*sk_memcg;
#ifdef CONFIG_XFRM
	struct xfrm_policy __rcu *sk_policy[2];
#endif
	__cacheline_group_end(sock_read_rxtx);

	__cacheline_group_begin(sock_write_rxtx);
	socket_lock_t		sk_lock;
	u32			sk_reserved_mem;
	int			sk_forward_alloc;
	u32			sk_tsflags;
	__cacheline_group_end(sock_write_rxtx);

	__cacheline_group_begin(sock_write_tx);
	int			sk_write_pending;
	atomic_t		sk_omem_alloc;
	int			sk_sndbuf;

	int			sk_wmem_queued;
	refcount_t		sk_wmem_alloc;
	unsigned long		sk_tsq_flags;
	union {
		struct sk_buff	*sk_send_head;
		struct rb_root	tcp_rtx_queue;
	};
	struct sk_buff_head	sk_write_queue;
	u32			sk_dst_pending_confirm;
	u32			sk_pacing_status; /* see enum sk_pacing */
	struct page_frag	sk_frag;
	struct timer_list	sk_timer;

	unsigned long		sk_pacing_rate; /* bytes per second */
	atomic_t		sk_zckey;
	atomic_t		sk_tskey;
	__cacheline_group_end(sock_write_tx);

	__cacheline_group_begin(sock_read_tx);
	unsigned long		sk_max_pacing_rate;
	long			sk_sndtimeo;
	u32			sk_priority;
	u32			sk_mark;
	struct dst_entry __rcu	*sk_dst_cache;
	netdev_features_t	sk_route_caps;
#ifdef CONFIG_SOCK_VALIDATE_XMIT
	struct sk_buff*		(*sk_validate_xmit_skb)(struct sock *sk,
							struct net_device *dev,
							struct sk_buff *skb);
#endif
	u16			sk_gso_type;
	u16			sk_gso_max_segs;
	unsigned int		sk_gso_max_size;
	gfp_t			sk_allocation;
	u32			sk_txhash;
	u8			sk_pacing_shift;
	bool			sk_use_task_frag;
	__cacheline_group_end(sock_read_tx);

	/*
	 * Because of non atomicity rules, all
	 * changes are protected by socket lock.
	 */
	u8			sk_gso_disabled : 1,
				sk_kern_sock : 1,
				sk_no_check_tx : 1,
				sk_no_check_rx : 1;
	u8			sk_shutdown;
	u16			sk_type;
	u16			sk_protocol;
	unsigned long	        sk_lingertime;
	struct proto		*sk_prot_creator;
	rwlock_t		sk_callback_lock;
	int			sk_err_soft;
	u32			sk_ack_backlog;
	u32			sk_max_ack_backlog;
	kuid_t			sk_uid;
	spinlock_t		sk_peer_lock;
	int			sk_bind_phc;
	struct pid		*sk_peer_pid;
	const struct cred	*sk_peer_cred;

	ktime_t			sk_stamp;
#if BITS_PER_LONG==32
	seqlock_t		sk_stamp_seq;
#endif
	int			sk_disconnects;

	u8			sk_txrehash;
	u8			sk_clockid;
	u8			sk_txtime_deadline_mode : 1,
				sk_txtime_report_errors : 1,
				sk_txtime_unused : 6;
#define SK_BPF_CB_FLAG_TEST(SK, FLAG) ((SK)->sk_bpf_cb_flags & (FLAG))
	u8			sk_bpf_cb_flags;

	void			*sk_user_data;
#ifdef CONFIG_SECURITY
	void			*sk_security;
#endif
	struct sock_cgroup_data	sk_cgrp_data;
	void			(*sk_state_change)(struct sock *sk);
	void			(*sk_write_space)(struct sock *sk);
	void			(*sk_error_report)(struct sock *sk);
	int			(*sk_backlog_rcv)(struct sock *sk,
						  struct sk_buff *skb);
	void                    (*sk_destruct)(struct sock *sk);
	struct sock_reuseport __rcu	*sk_reuseport_cb;
#ifdef CONFIG_BPF_SYSCALL
	struct bpf_local_storage __rcu	*sk_bpf_storage;
#endif
	struct rcu_head		sk_rcu;
	netns_tracker		ns_tracker;
	struct xarray		sk_user_frags;
};

struct sock_bh_locked {
	struct sock *sock;
	local_lock_t bh_lock;
};

enum sk_pacing {
	SK_PACING_NONE		= 0,
	SK_PACING_NEEDED	= 1,
	SK_PACING_FQ		= 2,
};

/* flag bits in sk_user_data
 *
 * - SK_USER_DATA_NOCOPY:      Pointer stored in sk_user_data might
 *   not be suitable for copying when cloning the socket. For instance,
 *   it can point to a reference counted object. sk_user_data bottom
 *   bit is set if pointer must not be copied.
 *
 * - SK_USER_DATA_BPF:         Mark whether sk_user_data field is
 *   managed/owned by a BPF reuseport array. This bit should be set
 *   when sk_user_data's sk is added to the bpf's reuseport_array.
 *
 * - SK_USER_DATA_PSOCK:       Mark whether pointer stored in
 *   sk_user_data points to psock type. This bit should be set
 *   when sk_user_data is assigned to a psock object.
 */
#define SK_USER_DATA_NOCOPY	1UL
#define SK_USER_DATA_BPF	2UL
#define SK_USER_DATA_PSOCK	4UL
#define SK_USER_DATA_PTRMASK	~(SK_USER_DATA_NOCOPY | SK_USER_DATA_BPF |\
				  SK_USER_DATA_PSOCK)

/**
 * sk_user_data_is_nocopy - Test if sk_user_data pointer must not be copied
 * @sk: socket
 */
static inline bool sk_user_data_is_nocopy(const struct sock *sk)
{
	return ((uintptr_t)sk->sk_user_data & SK_USER_DATA_NOCOPY);
}

#define __sk_user_data(sk) ((*((void __rcu **)&(sk)->sk_user_data)))

/**
 * __locked_read_sk_user_data_with_flags - return the pointer
 * only if argument flags all has been set in sk_user_data. Otherwise
 * return NULL
 *
 * @sk: socket
 * @flags: flag bits
 *
 * The caller must be holding sk->sk_callback_lock.
 */
static inline void *
__locked_read_sk_user_data_with_flags(const struct sock *sk,
				      uintptr_t flags)
{
	uintptr_t sk_user_data =
		(uintptr_t)rcu_dereference_check(__sk_user_data(sk),
						 lockdep_is_held(&sk->sk_callback_lock));

	WARN_ON_ONCE(flags & SK_USER_DATA_PTRMASK);

	if ((sk_user_data & flags) == flags)
		return (void *)(sk_user_data & SK_USER_DATA_PTRMASK);
	return NULL;
}

/**
 * __rcu_dereference_sk_user_data_with_flags - return the pointer
 * only if argument flags all has been set in sk_user_data. Otherwise
 * return NULL
 *
 * @sk: socket
 * @flags: flag bits
 */
static inline void *
__rcu_dereference_sk_user_data_with_flags(const struct sock *sk,
					  uintptr_t flags)
{
	uintptr_t sk_user_data = (uintptr_t)rcu_dereference(__sk_user_data(sk));

	WARN_ON_ONCE(flags & SK_USER_DATA_PTRMASK);

	if ((sk_user_data & flags) == flags)
		return (void *)(sk_user_data & SK_USER_DATA_PTRMASK);
	return NULL;
}

#define rcu_dereference_sk_user_data(sk)				\
	__rcu_dereference_sk_user_data_with_flags(sk, 0)
#define __rcu_assign_sk_user_data_with_flags(sk, ptr, flags)		\
({									\
	uintptr_t __tmp1 = (uintptr_t)(ptr),				\
		  __tmp2 = (uintptr_t)(flags);				\
	WARN_ON_ONCE(__tmp1 & ~SK_USER_DATA_PTRMASK);			\
	WARN_ON_ONCE(__tmp2 & SK_USER_DATA_PTRMASK);			\
	rcu_assign_pointer(__sk_user_data((sk)),			\
			   __tmp1 | __tmp2);				\
})
#define rcu_assign_sk_user_data(sk, ptr)				\
	__rcu_assign_sk_user_data_with_flags(sk, ptr, 0)

static inline
struct net *sock_net(const struct sock *sk)
{
	return read_pnet(&sk->sk_net);
}

static inline
void sock_net_set(struct sock *sk, struct net *net)
{
	write_pnet(&sk->sk_net, net);
}

/*
 * SK_CAN_REUSE and SK_NO_REUSE on a socket mean that the socket is OK
 * or not whether his port will be reused by someone else. SK_FORCE_REUSE
 * on a socket means that the socket will reuse everybody else's port
 * without looking at the other's sk_reuse value.
 */

#define SK_NO_REUSE	0
#define SK_CAN_REUSE	1
#define SK_FORCE_REUSE	2

int sk_set_peek_off(struct sock *sk, int val);

static inline int sk_peek_offset(const struct sock *sk, int flags)
{
	if (unlikely(flags & MSG_PEEK)) {
		return READ_ONCE(sk->sk_peek_off);
	}

	return 0;
}

static inline void sk_peek_offset_bwd(struct sock *sk, int val)
{
	s32 off = READ_ONCE(sk->sk_peek_off);

	if (unlikely(off >= 0)) {
		off = max_t(s32, off - val, 0);
		WRITE_ONCE(sk->sk_peek_off, off);
	}
}

static inline void sk_peek_offset_fwd(struct sock *sk, int val)
{
	sk_peek_offset_bwd(sk, -val);
}

/*
 * Hashed lists helper routines
 */
static inline struct sock *sk_entry(const struct hlist_node *node)
{
	return hlist_entry(node, struct sock, sk_node);
}

static inline struct sock *__sk_head(const struct hlist_head *head)
{
	return hlist_entry(head->first, struct sock, sk_node);
}

static inline struct sock *sk_head(const struct hlist_head *head)
{
	return hlist_empty(head) ? NULL : __sk_head(head);
}

static inline struct sock *__sk_nulls_head(const struct hlist_nulls_head *head)
{
	return hlist_nulls_entry(head->first, struct sock, sk_nulls_node);
}

static inline struct sock *sk_nulls_head(const struct hlist_nulls_head *head)
{
	return hlist_nulls_empty(head) ? NULL : __sk_nulls_head(head);
}

static inline struct sock *sk_next(const struct sock *sk)
{
	return hlist_entry_safe(sk->sk_node.next, struct sock, sk_node);
}

static inline struct sock *sk_nulls_next(const struct sock *sk)
{
	return (!is_a_nulls(sk->sk_nulls_node.next)) ?
		hlist_nulls_entry(sk->sk_nulls_node.next,
				  struct sock, sk_nulls_node) :
		NULL;
}

static inline bool sk_unhashed(const struct sock *sk)
{
	return hlist_unhashed(&sk->sk_node);
}

static inline bool sk_hashed(const struct sock *sk)
{
	return !sk_unhashed(sk);
}

static inline void sk_node_init(struct hlist_node *node)
{
	node->pprev = NULL;
}

static inline void __sk_del_node(struct sock *sk)
{
	__hlist_del(&sk->sk_node);
}

/* NB: equivalent to hlist_del_init_rcu */
static inline bool __sk_del_node_init(struct sock *sk)
{
	if (sk_hashed(sk)) {
		__sk_del_node(sk);
		sk_node_init(&sk->sk_node);
		return true;
	}
	return false;
}

/* Grab socket reference count. This operation is valid only
   when sk is ALREADY grabbed f.e. it is found in hash table
   or a list and the lookup is made under lock preventing hash table
   modifications.
 */

static __always_inline void sock_hold(struct sock *sk)
{
	refcount_inc(&sk->sk_refcnt);
}

/* Ungrab socket in the context, which assumes that socket refcnt
   cannot hit zero, f.e. it is true in context of any socketcall.
 */
static __always_inline void __sock_put(struct sock *sk)
{
	refcount_dec(&sk->sk_refcnt);
}

static inline bool sk_del_node_init(struct sock *sk)
{
	bool rc = __sk_del_node_init(sk);

	if (rc) {
		/* paranoid for a while -acme */
		WARN_ON(refcount_read(&sk->sk_refcnt) == 1);
		__sock_put(sk);
	}
	return rc;
}
#define sk_del_node_init_rcu(sk)	sk_del_node_init(sk)

static inline bool __sk_nulls_del_node_init_rcu(struct sock *sk)
{
	if (sk_hashed(sk)) {
		hlist_nulls_del_init_rcu(&sk->sk_nulls_node);
		return true;
	}
	return false;
}

static inline bool sk_nulls_del_node_init_rcu(struct sock *sk)
{
	bool rc = __sk_nulls_del_node_init_rcu(sk);

	if (rc) {
		/* paranoid for a while -acme */
		WARN_ON(refcount_read(&sk->sk_refcnt) == 1);
		__sock_put(sk);
	}
	return rc;
}

static inline void __sk_add_node(struct sock *sk, struct hlist_head *list)
{
	hlist_add_head(&sk->sk_node, list);
}

static inline void sk_add_node(struct sock *sk, struct hlist_head *list)
{
	sock_hold(sk);
	__sk_add_node(sk, list);
}

static inline void sk_add_node_rcu(struct sock *sk, struct hlist_head *list)
{
	sock_hold(sk);
	if (IS_ENABLED(CONFIG_IPV6) && sk->sk_reuseport &&
	    sk->sk_family == AF_INET6)
		hlist_add_tail_rcu(&sk->sk_node, list);
	else
		hlist_add_head_rcu(&sk->sk_node, list);
}

static inline void sk_add_node_tail_rcu(struct sock *sk, struct hlist_head *list)
{
	sock_hold(sk);
	hlist_add_tail_rcu(&sk->sk_node, list);
}

static inline void __sk_nulls_add_node_rcu(struct sock *sk, struct hlist_nulls_head *list)
{
	hlist_nulls_add_head_rcu(&sk->sk_nulls_node, list);
}

static inline void __sk_nulls_add_node_tail_rcu(struct sock *sk, struct hlist_nulls_head *list)
{
	hlist_nulls_add_tail_rcu(&sk->sk_nulls_node, list);
}

static inline void sk_nulls_add_node_rcu(struct sock *sk, struct hlist_nulls_head *list)
{
	sock_hold(sk);
	__sk_nulls_add_node_rcu(sk, list);
}

static inline void __sk_del_bind_node(struct sock *sk)
{
	__hlist_del(&sk->sk_bind_node);
}

static inline void sk_add_bind_node(struct sock *sk,
					struct hlist_head *list)
{
	hlist_add_head(&sk->sk_bind_node, list);
}

#define sk_for_each(__sk, list) \
	hlist_for_each_entry(__sk, list, sk_node)
#define sk_for_each_rcu(__sk, list) \
	hlist_for_each_entry_rcu(__sk, list, sk_node)
#define sk_nulls_for_each(__sk, node, list) \
	hlist_nulls_for_each_entry(__sk, node, list, sk_nulls_node)
#define sk_nulls_for_each_rcu(__sk, node, list) \
	hlist_nulls_for_each_entry_rcu(__sk, node, list, sk_nulls_node)
#define sk_for_each_from(__sk) \
	hlist_for_each_entry_from(__sk, sk_node)
#define sk_nulls_for_each_from(__sk, node) \
	if (__sk && ({ node = &(__sk)->sk_nulls_node; 1; })) \
		hlist_nulls_for_each_entry_from(__sk, node, sk_nulls_node)
#define sk_for_each_safe(__sk, tmp, list) \
	hlist_for_each_entry_safe(__sk, tmp, list, sk_node)
#define sk_for_each_bound(__sk, list) \
	hlist_for_each_entry(__sk, list, sk_bind_node)
#define sk_for_each_bound_safe(__sk, tmp, list) \
	hlist_for_each_entry_safe(__sk, tmp, list, sk_bind_node)

/**
 * sk_for_each_entry_offset_rcu - iterate over a list at a given struct offset
 * @tpos:	the type * to use as a loop cursor.
 * @pos:	the &struct hlist_node to use as a loop cursor.
 * @head:	the head for your list.
 * @offset:	offset of hlist_node within the struct.
 *
 */
#define sk_for_each_entry_offset_rcu(tpos, pos, head, offset)		       \
	for (pos = rcu_dereference(hlist_first_rcu(head));		       \
	     pos != NULL &&						       \
		({ tpos = (typeof(*tpos) *)((void *)pos - offset); 1;});       \
	     pos = rcu_dereference(hlist_next_rcu(pos)))

static inline struct user_namespace *sk_user_ns(const struct sock *sk)
{
	/* Careful only use this in a context where these parameters
	 * can not change and must all be valid, such as recvmsg from
	 * userspace.
	 */
	return sk->sk_socket->file->f_cred->user_ns;
}

/* Sock flags */
enum sock_flags {
	SOCK_DEAD,
	SOCK_DONE,
	SOCK_URGINLINE,
	SOCK_KEEPOPEN,
	SOCK_LINGER,
	SOCK_DESTROY,
	SOCK_BROADCAST,
	SOCK_TIMESTAMP,
	SOCK_ZAPPED,
	SOCK_USE_WRITE_QUEUE, /* whether to call sk->sk_write_space in sock_wfree */
	SOCK_DBG, /* %SO_DEBUG setting */
	SOCK_RCVTSTAMP, /* %SO_TIMESTAMP setting */
	SOCK_RCVTSTAMPNS, /* %SO_TIMESTAMPNS setting */
	SOCK_LOCALROUTE, /* route locally only, %SO_DONTROUTE setting */
	SOCK_MEMALLOC, /* VM depends on this socket for swapping */
	SOCK_TIMESTAMPING_RX_SOFTWARE,  /* %SOF_TIMESTAMPING_RX_SOFTWARE */
	SOCK_FASYNC, /* fasync() active */
	SOCK_RXQ_OVFL,
	SOCK_ZEROCOPY, /* buffers from userspace */
	SOCK_WIFI_STATUS, /* push wifi status to userspace */
	SOCK_NOFCS, /* Tell NIC not to do the Ethernet FCS.
		     * Will use last 4 bytes of packet sent from
		     * user-space instead.
		     */
	SOCK_FILTER_LOCKED, /* Filter cannot be changed anymore */
	SOCK_SELECT_ERR_QUEUE, /* Wake select on error queue */
	SOCK_RCU_FREE, /* wait rcu grace period in sk_destruct() */
	SOCK_TXTIME,
	SOCK_XDP, /* XDP is attached */
	SOCK_TSTAMP_NEW, /* Indicates 64 bit timestamps always */
	SOCK_RCVMARK, /* Receive SO_MARK  ancillary data with packet */
	SOCK_RCVPRIORITY, /* Receive SO_PRIORITY ancillary data with packet */
<<<<<<< HEAD
=======
	SOCK_TIMESTAMPING_ANY, /* Copy of sk_tsflags & TSFLAGS_ANY */
>>>>>>> e8a457b7
};

#define SK_FLAGS_TIMESTAMP ((1UL << SOCK_TIMESTAMP) | (1UL << SOCK_TIMESTAMPING_RX_SOFTWARE))
/*
 * The highest bit of sk_tsflags is reserved for kernel-internal
 * SOCKCM_FLAG_TS_OPT_ID. There is a check in core/sock.c to control that
 * SOF_TIMESTAMPING* values do not reach this reserved area
 */
#define SOCKCM_FLAG_TS_OPT_ID	BIT(31)

static inline void sock_copy_flags(struct sock *nsk, const struct sock *osk)
{
	nsk->sk_flags = osk->sk_flags;
}

static inline void sock_set_flag(struct sock *sk, enum sock_flags flag)
{
	__set_bit(flag, &sk->sk_flags);
}

static inline void sock_reset_flag(struct sock *sk, enum sock_flags flag)
{
	__clear_bit(flag, &sk->sk_flags);
}

static inline void sock_valbool_flag(struct sock *sk, enum sock_flags bit,
				     int valbool)
{
	if (valbool)
		sock_set_flag(sk, bit);
	else
		sock_reset_flag(sk, bit);
}

static inline bool sock_flag(const struct sock *sk, enum sock_flags flag)
{
	return test_bit(flag, &sk->sk_flags);
}

#ifdef CONFIG_NET
DECLARE_STATIC_KEY_FALSE(memalloc_socks_key);
static inline int sk_memalloc_socks(void)
{
	return static_branch_unlikely(&memalloc_socks_key);
}

void __receive_sock(struct file *file);
#else

static inline int sk_memalloc_socks(void)
{
	return 0;
}

static inline void __receive_sock(struct file *file)
{ }
#endif

static inline gfp_t sk_gfp_mask(const struct sock *sk, gfp_t gfp_mask)
{
	return gfp_mask | (sk->sk_allocation & __GFP_MEMALLOC);
}

static inline void sk_acceptq_removed(struct sock *sk)
{
	WRITE_ONCE(sk->sk_ack_backlog, sk->sk_ack_backlog - 1);
}

static inline void sk_acceptq_added(struct sock *sk)
{
	WRITE_ONCE(sk->sk_ack_backlog, sk->sk_ack_backlog + 1);
}

/* Note: If you think the test should be:
 *	return READ_ONCE(sk->sk_ack_backlog) >= READ_ONCE(sk->sk_max_ack_backlog);
 * Then please take a look at commit 64a146513f8f ("[NET]: Revert incorrect accept queue backlog changes.")
 */
static inline bool sk_acceptq_is_full(const struct sock *sk)
{
	return READ_ONCE(sk->sk_ack_backlog) > READ_ONCE(sk->sk_max_ack_backlog);
}

/*
 * Compute minimal free write space needed to queue new packets.
 */
static inline int sk_stream_min_wspace(const struct sock *sk)
{
	return READ_ONCE(sk->sk_wmem_queued) >> 1;
}

static inline int sk_stream_wspace(const struct sock *sk)
{
	return READ_ONCE(sk->sk_sndbuf) - READ_ONCE(sk->sk_wmem_queued);
}

static inline void sk_wmem_queued_add(struct sock *sk, int val)
{
	WRITE_ONCE(sk->sk_wmem_queued, sk->sk_wmem_queued + val);
}

static inline void sk_forward_alloc_add(struct sock *sk, int val)
{
	/* Paired with lockless reads of sk->sk_forward_alloc */
	WRITE_ONCE(sk->sk_forward_alloc, sk->sk_forward_alloc + val);
}

void sk_stream_write_space(struct sock *sk);

/* OOB backlog add */
static inline void __sk_add_backlog(struct sock *sk, struct sk_buff *skb)
{
	/* dont let skb dst not refcounted, we are going to leave rcu lock */
	skb_dst_force(skb);

	if (!sk->sk_backlog.tail)
		WRITE_ONCE(sk->sk_backlog.head, skb);
	else
		sk->sk_backlog.tail->next = skb;

	WRITE_ONCE(sk->sk_backlog.tail, skb);
	skb->next = NULL;
}

/*
 * Take into account size of receive queue and backlog queue
 * Do not take into account this skb truesize,
 * to allow even a single big packet to come.
 */
static inline bool sk_rcvqueues_full(const struct sock *sk, unsigned int limit)
{
	unsigned int qsize = sk->sk_backlog.len + atomic_read(&sk->sk_rmem_alloc);

	return qsize > limit;
}

/* The per-socket spinlock must be held here. */
static inline __must_check int sk_add_backlog(struct sock *sk, struct sk_buff *skb,
					      unsigned int limit)
{
	if (sk_rcvqueues_full(sk, limit))
		return -ENOBUFS;

	/*
	 * If the skb was allocated from pfmemalloc reserves, only
	 * allow SOCK_MEMALLOC sockets to use it as this socket is
	 * helping free memory
	 */
	if (skb_pfmemalloc(skb) && !sock_flag(sk, SOCK_MEMALLOC))
		return -ENOMEM;

	__sk_add_backlog(sk, skb);
	sk->sk_backlog.len += skb->truesize;
	return 0;
}

int __sk_backlog_rcv(struct sock *sk, struct sk_buff *skb);

INDIRECT_CALLABLE_DECLARE(int tcp_v4_do_rcv(struct sock *sk, struct sk_buff *skb));
INDIRECT_CALLABLE_DECLARE(int tcp_v6_do_rcv(struct sock *sk, struct sk_buff *skb));

static inline int sk_backlog_rcv(struct sock *sk, struct sk_buff *skb)
{
	if (sk_memalloc_socks() && skb_pfmemalloc(skb))
		return __sk_backlog_rcv(sk, skb);

	return INDIRECT_CALL_INET(sk->sk_backlog_rcv,
				  tcp_v6_do_rcv,
				  tcp_v4_do_rcv,
				  sk, skb);
}

static inline void sk_incoming_cpu_update(struct sock *sk)
{
	int cpu = raw_smp_processor_id();

	if (unlikely(READ_ONCE(sk->sk_incoming_cpu) != cpu))
		WRITE_ONCE(sk->sk_incoming_cpu, cpu);
}


static inline void sock_rps_save_rxhash(struct sock *sk,
					const struct sk_buff *skb)
{
#ifdef CONFIG_RPS
	/* The following WRITE_ONCE() is paired with the READ_ONCE()
	 * here, and another one in sock_rps_record_flow().
	 */
	if (unlikely(READ_ONCE(sk->sk_rxhash) != skb->hash))
		WRITE_ONCE(sk->sk_rxhash, skb->hash);
#endif
}

static inline void sock_rps_reset_rxhash(struct sock *sk)
{
#ifdef CONFIG_RPS
	/* Paired with READ_ONCE() in sock_rps_record_flow() */
	WRITE_ONCE(sk->sk_rxhash, 0);
#endif
}

#define sk_wait_event(__sk, __timeo, __condition, __wait)		\
	({	int __rc, __dis = __sk->sk_disconnects;			\
		release_sock(__sk);					\
		__rc = __condition;					\
		if (!__rc) {						\
			*(__timeo) = wait_woken(__wait,			\
						TASK_INTERRUPTIBLE,	\
						*(__timeo));		\
		}							\
		sched_annotate_sleep();					\
		lock_sock(__sk);					\
		__rc = __dis == __sk->sk_disconnects ? __condition : -EPIPE; \
		__rc;							\
	})

int sk_stream_wait_connect(struct sock *sk, long *timeo_p);
int sk_stream_wait_memory(struct sock *sk, long *timeo_p);
void sk_stream_wait_close(struct sock *sk, long timeo_p);
int sk_stream_error(struct sock *sk, int flags, int err);
void sk_stream_kill_queues(struct sock *sk);
void sk_set_memalloc(struct sock *sk);
void sk_clear_memalloc(struct sock *sk);

void __sk_flush_backlog(struct sock *sk);

static inline bool sk_flush_backlog(struct sock *sk)
{
	if (unlikely(READ_ONCE(sk->sk_backlog.tail))) {
		__sk_flush_backlog(sk);
		return true;
	}
	return false;
}

int sk_wait_data(struct sock *sk, long *timeo, const struct sk_buff *skb);

struct request_sock_ops;
struct timewait_sock_ops;
struct inet_hashinfo;
struct raw_hashinfo;
struct smc_hashinfo;
struct module;
struct sk_psock;

/*
 * caches using SLAB_TYPESAFE_BY_RCU should let .next pointer from nulls nodes
 * un-modified. Special care is taken when initializing object to zero.
 */
static inline void sk_prot_clear_nulls(struct sock *sk, int size)
{
	if (offsetof(struct sock, sk_node.next) != 0)
		memset(sk, 0, offsetof(struct sock, sk_node.next));
	memset(&sk->sk_node.pprev, 0,
	       size - offsetof(struct sock, sk_node.pprev));
}

struct proto_accept_arg {
	int flags;
	int err;
	int is_empty;
	bool kern;
};

/* Networking protocol blocks we attach to sockets.
 * socket layer -> transport layer interface
 */
struct proto {
	void			(*close)(struct sock *sk,
					long timeout);
	int			(*pre_connect)(struct sock *sk,
					struct sockaddr *uaddr,
					int addr_len);
	int			(*connect)(struct sock *sk,
					struct sockaddr *uaddr,
					int addr_len);
	int			(*disconnect)(struct sock *sk, int flags);

	struct sock *		(*accept)(struct sock *sk,
					  struct proto_accept_arg *arg);

	int			(*ioctl)(struct sock *sk, int cmd,
					 int *karg);
	int			(*init)(struct sock *sk);
	void			(*destroy)(struct sock *sk);
	void			(*shutdown)(struct sock *sk, int how);
	int			(*setsockopt)(struct sock *sk, int level,
					int optname, sockptr_t optval,
					unsigned int optlen);
	int			(*getsockopt)(struct sock *sk, int level,
					int optname, char __user *optval,
					int __user *option);
	void			(*keepalive)(struct sock *sk, int valbool);
#ifdef CONFIG_COMPAT
	int			(*compat_ioctl)(struct sock *sk,
					unsigned int cmd, unsigned long arg);
#endif
	int			(*sendmsg)(struct sock *sk, struct msghdr *msg,
					   size_t len);
	int			(*recvmsg)(struct sock *sk, struct msghdr *msg,
					   size_t len, int flags, int *addr_len);
	void			(*splice_eof)(struct socket *sock);
	int			(*bind)(struct sock *sk,
					struct sockaddr *addr, int addr_len);
	int			(*bind_add)(struct sock *sk,
					struct sockaddr *addr, int addr_len);

	int			(*backlog_rcv) (struct sock *sk,
						struct sk_buff *skb);
	bool			(*bpf_bypass_getsockopt)(int level,
							 int optname);

	void		(*release_cb)(struct sock *sk);

	/* Keeping track of sk's, looking them up, and port selection methods. */
	int			(*hash)(struct sock *sk);
	void			(*unhash)(struct sock *sk);
	void			(*rehash)(struct sock *sk);
	int			(*get_port)(struct sock *sk, unsigned short snum);
	void			(*put_port)(struct sock *sk);
#ifdef CONFIG_BPF_SYSCALL
	int			(*psock_update_sk_prot)(struct sock *sk,
							struct sk_psock *psock,
							bool restore);
#endif

	/* Keeping track of sockets in use */
#ifdef CONFIG_PROC_FS
	unsigned int		inuse_idx;
#endif

	bool			(*stream_memory_free)(const struct sock *sk, int wake);
	bool			(*sock_is_readable)(struct sock *sk);
	/* Memory pressure */
	void			(*enter_memory_pressure)(struct sock *sk);
	void			(*leave_memory_pressure)(struct sock *sk);
	atomic_long_t		*memory_allocated;	/* Current allocated memory. */
	int  __percpu		*per_cpu_fw_alloc;
	struct percpu_counter	*sockets_allocated;	/* Current number of sockets. */

	/*
	 * Pressure flag: try to collapse.
	 * Technical note: it is used by multiple contexts non atomically.
	 * Make sure to use READ_ONCE()/WRITE_ONCE() for all reads/writes.
	 * All the __sk_mem_schedule() is of this nature: accounting
	 * is strict, actions are advisory and have some latency.
	 */
	unsigned long		*memory_pressure;
	long			*sysctl_mem;

	int			*sysctl_wmem;
	int			*sysctl_rmem;
	u32			sysctl_wmem_offset;
	u32			sysctl_rmem_offset;

	int			max_header;
	bool			no_autobind;

	struct kmem_cache	*slab;
	unsigned int		obj_size;
	unsigned int		ipv6_pinfo_offset;
	slab_flags_t		slab_flags;
	unsigned int		useroffset;	/* Usercopy region offset */
	unsigned int		usersize;	/* Usercopy region size */

	unsigned int __percpu	*orphan_count;

	struct request_sock_ops	*rsk_prot;
	struct timewait_sock_ops *twsk_prot;

	union {
		struct inet_hashinfo	*hashinfo;
		struct udp_table	*udp_table;
		struct raw_hashinfo	*raw_hash;
		struct smc_hashinfo	*smc_hash;
	} h;

	struct module		*owner;

	char			name[32];

	struct list_head	node;
	int			(*diag_destroy)(struct sock *sk, int err);
} __randomize_layout;

int proto_register(struct proto *prot, int alloc_slab);
void proto_unregister(struct proto *prot);
int sock_load_diag_module(int family, int protocol);

INDIRECT_CALLABLE_DECLARE(bool tcp_stream_memory_free(const struct sock *sk, int wake));

static inline bool __sk_stream_memory_free(const struct sock *sk, int wake)
{
	if (READ_ONCE(sk->sk_wmem_queued) >= READ_ONCE(sk->sk_sndbuf))
		return false;

	return sk->sk_prot->stream_memory_free ?
		INDIRECT_CALL_INET_1(sk->sk_prot->stream_memory_free,
				     tcp_stream_memory_free, sk, wake) : true;
}

static inline bool sk_stream_memory_free(const struct sock *sk)
{
	return __sk_stream_memory_free(sk, 0);
}

static inline bool __sk_stream_is_writeable(const struct sock *sk, int wake)
{
	return sk_stream_wspace(sk) >= sk_stream_min_wspace(sk) &&
	       __sk_stream_memory_free(sk, wake);
}

static inline bool sk_stream_is_writeable(const struct sock *sk)
{
	return __sk_stream_is_writeable(sk, 0);
}

static inline int sk_under_cgroup_hierarchy(struct sock *sk,
					    struct cgroup *ancestor)
{
#ifdef CONFIG_SOCK_CGROUP_DATA
	return cgroup_is_descendant(sock_cgroup_ptr(&sk->sk_cgrp_data),
				    ancestor);
#else
	return -ENOTSUPP;
#endif
}

#define SK_ALLOC_PERCPU_COUNTER_BATCH 16

static inline void sk_sockets_allocated_dec(struct sock *sk)
{
	percpu_counter_add_batch(sk->sk_prot->sockets_allocated, -1,
				 SK_ALLOC_PERCPU_COUNTER_BATCH);
}

static inline void sk_sockets_allocated_inc(struct sock *sk)
{
	percpu_counter_add_batch(sk->sk_prot->sockets_allocated, 1,
				 SK_ALLOC_PERCPU_COUNTER_BATCH);
}

static inline u64
sk_sockets_allocated_read_positive(struct sock *sk)
{
	return percpu_counter_read_positive(sk->sk_prot->sockets_allocated);
}

static inline int
proto_sockets_allocated_sum_positive(struct proto *prot)
{
	return percpu_counter_sum_positive(prot->sockets_allocated);
}

#ifdef CONFIG_PROC_FS
#define PROTO_INUSE_NR	64	/* should be enough for the first time */
struct prot_inuse {
	int all;
	int val[PROTO_INUSE_NR];
};

static inline void sock_prot_inuse_add(const struct net *net,
				       const struct proto *prot, int val)
{
	this_cpu_add(net->core.prot_inuse->val[prot->inuse_idx], val);
}

static inline void sock_inuse_add(const struct net *net, int val)
{
	this_cpu_add(net->core.prot_inuse->all, val);
}

int sock_prot_inuse_get(struct net *net, struct proto *proto);
int sock_inuse_get(struct net *net);
#else
static inline void sock_prot_inuse_add(const struct net *net,
				       const struct proto *prot, int val)
{
}

static inline void sock_inuse_add(const struct net *net, int val)
{
}
#endif


/* With per-bucket locks this operation is not-atomic, so that
 * this version is not worse.
 */
static inline int __sk_prot_rehash(struct sock *sk)
{
	sk->sk_prot->unhash(sk);
	return sk->sk_prot->hash(sk);
}

/* About 10 seconds */
#define SOCK_DESTROY_TIME (10*HZ)

/* Sockets 0-1023 can't be bound to unless you are superuser */
#define PROT_SOCK	1024

#define SHUTDOWN_MASK	3
#define RCV_SHUTDOWN	1
#define SEND_SHUTDOWN	2

#define SOCK_BINDADDR_LOCK	4
#define SOCK_BINDPORT_LOCK	8

struct socket_alloc {
	struct socket socket;
	struct inode vfs_inode;
};

static inline struct socket *SOCKET_I(struct inode *inode)
{
	return &container_of(inode, struct socket_alloc, vfs_inode)->socket;
}

static inline struct inode *SOCK_INODE(struct socket *socket)
{
	return &container_of(socket, struct socket_alloc, socket)->vfs_inode;
}

/*
 * Functions for memory accounting
 */
int __sk_mem_raise_allocated(struct sock *sk, int size, int amt, int kind);
int __sk_mem_schedule(struct sock *sk, int size, int kind);
void __sk_mem_reduce_allocated(struct sock *sk, int amount);
void __sk_mem_reclaim(struct sock *sk, int amount);

#define SK_MEM_SEND	0
#define SK_MEM_RECV	1

/* sysctl_mem values are in pages */
static inline long sk_prot_mem_limits(const struct sock *sk, int index)
{
	return READ_ONCE(sk->sk_prot->sysctl_mem[index]);
}

static inline int sk_mem_pages(int amt)
{
	return (amt + PAGE_SIZE - 1) >> PAGE_SHIFT;
}

static inline bool sk_has_account(struct sock *sk)
{
	/* return true if protocol supports memory accounting */
	return !!sk->sk_prot->memory_allocated;
}

static inline bool sk_wmem_schedule(struct sock *sk, int size)
{
	int delta;

	if (!sk_has_account(sk))
		return true;
	delta = size - sk->sk_forward_alloc;
	return delta <= 0 || __sk_mem_schedule(sk, delta, SK_MEM_SEND);
}

static inline bool
__sk_rmem_schedule(struct sock *sk, int size, bool pfmemalloc)
{
	int delta;

	if (!sk_has_account(sk))
		return true;
	delta = size - sk->sk_forward_alloc;
	return delta <= 0 || __sk_mem_schedule(sk, delta, SK_MEM_RECV) ||
	       pfmemalloc;
}

static inline bool
sk_rmem_schedule(struct sock *sk, struct sk_buff *skb, int size)
{
	return __sk_rmem_schedule(sk, size, skb_pfmemalloc(skb));
}

static inline int sk_unused_reserved_mem(const struct sock *sk)
{
	int unused_mem;

	if (likely(!sk->sk_reserved_mem))
		return 0;

	unused_mem = sk->sk_reserved_mem - sk->sk_wmem_queued -
			atomic_read(&sk->sk_rmem_alloc);

	return unused_mem > 0 ? unused_mem : 0;
}

static inline void sk_mem_reclaim(struct sock *sk)
{
	int reclaimable;

	if (!sk_has_account(sk))
		return;

	reclaimable = sk->sk_forward_alloc - sk_unused_reserved_mem(sk);

	if (reclaimable >= (int)PAGE_SIZE)
		__sk_mem_reclaim(sk, reclaimable);
}

static inline void sk_mem_reclaim_final(struct sock *sk)
{
	sk->sk_reserved_mem = 0;
	sk_mem_reclaim(sk);
}

static inline void sk_mem_charge(struct sock *sk, int size)
{
	if (!sk_has_account(sk))
		return;
	sk_forward_alloc_add(sk, -size);
}

static inline void sk_mem_uncharge(struct sock *sk, int size)
{
	if (!sk_has_account(sk))
		return;
	sk_forward_alloc_add(sk, size);
	sk_mem_reclaim(sk);
}

/*
 * Macro so as to not evaluate some arguments when
 * lockdep is not enabled.
 *
 * Mark both the sk_lock and the sk_lock.slock as a
 * per-address-family lock class.
 */
#define sock_lock_init_class_and_name(sk, sname, skey, name, key)	\
do {									\
	sk->sk_lock.owned = 0;						\
	init_waitqueue_head(&sk->sk_lock.wq);				\
	spin_lock_init(&(sk)->sk_lock.slock);				\
	debug_check_no_locks_freed((void *)&(sk)->sk_lock,		\
			sizeof((sk)->sk_lock));				\
	lockdep_set_class_and_name(&(sk)->sk_lock.slock,		\
				(skey), (sname));				\
	lockdep_init_map(&(sk)->sk_lock.dep_map, (name), (key), 0);	\
} while (0)

static inline bool lockdep_sock_is_held(const struct sock *sk)
{
	return lockdep_is_held(&sk->sk_lock) ||
	       lockdep_is_held(&sk->sk_lock.slock);
}

void lock_sock_nested(struct sock *sk, int subclass);

static inline void lock_sock(struct sock *sk)
{
	lock_sock_nested(sk, 0);
}

void __lock_sock(struct sock *sk);
void __release_sock(struct sock *sk);
void release_sock(struct sock *sk);

/* BH context may only use the following locking interface. */
#define bh_lock_sock(__sk)	spin_lock(&((__sk)->sk_lock.slock))
#define bh_lock_sock_nested(__sk) \
				spin_lock_nested(&((__sk)->sk_lock.slock), \
				SINGLE_DEPTH_NESTING)
#define bh_unlock_sock(__sk)	spin_unlock(&((__sk)->sk_lock.slock))

bool __lock_sock_fast(struct sock *sk) __acquires(&sk->sk_lock.slock);

/**
 * lock_sock_fast - fast version of lock_sock
 * @sk: socket
 *
 * This version should be used for very small section, where process won't block
 * return false if fast path is taken:
 *
 *   sk_lock.slock locked, owned = 0, BH disabled
 *
 * return true if slow path is taken:
 *
 *   sk_lock.slock unlocked, owned = 1, BH enabled
 */
static inline bool lock_sock_fast(struct sock *sk)
{
	/* The sk_lock has mutex_lock() semantics here. */
	mutex_acquire(&sk->sk_lock.dep_map, 0, 0, _RET_IP_);

	return __lock_sock_fast(sk);
}

/* fast socket lock variant for caller already holding a [different] socket lock */
static inline bool lock_sock_fast_nested(struct sock *sk)
{
	mutex_acquire(&sk->sk_lock.dep_map, SINGLE_DEPTH_NESTING, 0, _RET_IP_);

	return __lock_sock_fast(sk);
}

/**
 * unlock_sock_fast - complement of lock_sock_fast
 * @sk: socket
 * @slow: slow mode
 *
 * fast unlock socket for user context.
 * If slow mode is on, we call regular release_sock()
 */
static inline void unlock_sock_fast(struct sock *sk, bool slow)
	__releases(&sk->sk_lock.slock)
{
	if (slow) {
		release_sock(sk);
		__release(&sk->sk_lock.slock);
	} else {
		mutex_release(&sk->sk_lock.dep_map, _RET_IP_);
		spin_unlock_bh(&sk->sk_lock.slock);
	}
}

void sockopt_lock_sock(struct sock *sk);
void sockopt_release_sock(struct sock *sk);
bool sockopt_ns_capable(struct user_namespace *ns, int cap);
bool sockopt_capable(int cap);

/* Used by processes to "lock" a socket state, so that
 * interrupts and bottom half handlers won't change it
 * from under us. It essentially blocks any incoming
 * packets, so that we won't get any new data or any
 * packets that change the state of the socket.
 *
 * While locked, BH processing will add new packets to
 * the backlog queue.  This queue is processed by the
 * owner of the socket lock right before it is released.
 *
 * Since ~2.3.5 it is also exclusive sleep lock serializing
 * accesses from user process context.
 */

static inline void sock_owned_by_me(const struct sock *sk)
{
#ifdef CONFIG_LOCKDEP
	WARN_ON_ONCE(!lockdep_sock_is_held(sk) && debug_locks);
#endif
}

static inline void sock_not_owned_by_me(const struct sock *sk)
{
#ifdef CONFIG_LOCKDEP
	WARN_ON_ONCE(lockdep_sock_is_held(sk) && debug_locks);
#endif
}

static inline bool sock_owned_by_user(const struct sock *sk)
{
	sock_owned_by_me(sk);
	return sk->sk_lock.owned;
}

static inline bool sock_owned_by_user_nocheck(const struct sock *sk)
{
	return sk->sk_lock.owned;
}

static inline void sock_release_ownership(struct sock *sk)
{
	DEBUG_NET_WARN_ON_ONCE(!sock_owned_by_user_nocheck(sk));
	sk->sk_lock.owned = 0;

	/* The sk_lock has mutex_unlock() semantics: */
	mutex_release(&sk->sk_lock.dep_map, _RET_IP_);
}

/* no reclassification while locks are held */
static inline bool sock_allow_reclassification(const struct sock *csk)
{
	struct sock *sk = (struct sock *)csk;

	return !sock_owned_by_user_nocheck(sk) &&
		!spin_is_locked(&sk->sk_lock.slock);
}

struct sock *sk_alloc(struct net *net, int family, gfp_t priority,
		      struct proto *prot, int kern);
void sk_free(struct sock *sk);
void sk_net_refcnt_upgrade(struct sock *sk);
void sk_destruct(struct sock *sk);
struct sock *sk_clone_lock(const struct sock *sk, const gfp_t priority);
void sk_free_unlock_clone(struct sock *sk);

struct sk_buff *sock_wmalloc(struct sock *sk, unsigned long size, int force,
			     gfp_t priority);
void __sock_wfree(struct sk_buff *skb);
void sock_wfree(struct sk_buff *skb);
struct sk_buff *sock_omalloc(struct sock *sk, unsigned long size,
			     gfp_t priority);
void skb_orphan_partial(struct sk_buff *skb);
void sock_rfree(struct sk_buff *skb);
void sock_efree(struct sk_buff *skb);
#ifdef CONFIG_INET
void sock_edemux(struct sk_buff *skb);
void sock_pfree(struct sk_buff *skb);

static inline void skb_set_owner_edemux(struct sk_buff *skb, struct sock *sk)
{
	skb_orphan(skb);
	if (refcount_inc_not_zero(&sk->sk_refcnt)) {
		skb->sk = sk;
		skb->destructor = sock_edemux;
	}
}
#else
#define sock_edemux sock_efree
#endif

int sk_setsockopt(struct sock *sk, int level, int optname,
		  sockptr_t optval, unsigned int optlen);
int sock_setsockopt(struct socket *sock, int level, int op,
		    sockptr_t optval, unsigned int optlen);
int do_sock_setsockopt(struct socket *sock, bool compat, int level,
		       int optname, sockptr_t optval, int optlen);
int do_sock_getsockopt(struct socket *sock, bool compat, int level,
		       int optname, sockptr_t optval, sockptr_t optlen);

int sk_getsockopt(struct sock *sk, int level, int optname,
		  sockptr_t optval, sockptr_t optlen);
int sock_gettstamp(struct socket *sock, void __user *userstamp,
		   bool timeval, bool time32);
struct sk_buff *sock_alloc_send_pskb(struct sock *sk, unsigned long header_len,
				     unsigned long data_len, int noblock,
				     int *errcode, int max_page_order);

static inline struct sk_buff *sock_alloc_send_skb(struct sock *sk,
						  unsigned long size,
						  int noblock, int *errcode)
{
	return sock_alloc_send_pskb(sk, size, 0, noblock, errcode, 0);
}

void *sock_kmalloc(struct sock *sk, int size, gfp_t priority);
void *sock_kmemdup(struct sock *sk, const void *src,
		   int size, gfp_t priority);
void sock_kfree_s(struct sock *sk, void *mem, int size);
void sock_kzfree_s(struct sock *sk, void *mem, int size);
void sk_send_sigurg(struct sock *sk);

static inline void sock_replace_proto(struct sock *sk, struct proto *proto)
{
	if (sk->sk_socket)
		clear_bit(SOCK_SUPPORT_ZC, &sk->sk_socket->flags);
	WRITE_ONCE(sk->sk_prot, proto);
}

struct sockcm_cookie {
	u64 transmit_time;
	u32 mark;
	u32 tsflags;
	u32 ts_opt_id;
	u32 priority;
};

static inline void sockcm_init(struct sockcm_cookie *sockc,
			       const struct sock *sk)
{
	*sockc = (struct sockcm_cookie) {
<<<<<<< HEAD
=======
		.mark = READ_ONCE(sk->sk_mark),
>>>>>>> e8a457b7
		.tsflags = READ_ONCE(sk->sk_tsflags),
		.priority = READ_ONCE(sk->sk_priority),
	};
}

int __sock_cmsg_send(struct sock *sk, struct cmsghdr *cmsg,
		     struct sockcm_cookie *sockc);
int sock_cmsg_send(struct sock *sk, struct msghdr *msg,
		   struct sockcm_cookie *sockc);

/*
 * Functions to fill in entries in struct proto_ops when a protocol
 * does not implement a particular function.
 */
int sock_no_bind(struct socket *, struct sockaddr *, int);
int sock_no_connect(struct socket *, struct sockaddr *, int, int);
int sock_no_socketpair(struct socket *, struct socket *);
int sock_no_accept(struct socket *, struct socket *, struct proto_accept_arg *);
int sock_no_getname(struct socket *, struct sockaddr *, int);
int sock_no_ioctl(struct socket *, unsigned int, unsigned long);
int sock_no_listen(struct socket *, int);
int sock_no_shutdown(struct socket *, int);
int sock_no_sendmsg(struct socket *, struct msghdr *, size_t);
int sock_no_sendmsg_locked(struct sock *sk, struct msghdr *msg, size_t len);
int sock_no_recvmsg(struct socket *, struct msghdr *, size_t, int);
int sock_no_mmap(struct file *file, struct socket *sock,
		 struct vm_area_struct *vma);

/*
 * Functions to fill in entries in struct proto_ops when a protocol
 * uses the inet style.
 */
int sock_common_getsockopt(struct socket *sock, int level, int optname,
				  char __user *optval, int __user *optlen);
int sock_common_recvmsg(struct socket *sock, struct msghdr *msg, size_t size,
			int flags);
int sock_common_setsockopt(struct socket *sock, int level, int optname,
			   sockptr_t optval, unsigned int optlen);

void sk_common_release(struct sock *sk);

/*
 *	Default socket callbacks and setup code
 */

/* Initialise core socket variables using an explicit uid. */
void sock_init_data_uid(struct socket *sock, struct sock *sk, kuid_t uid);

/* Initialise core socket variables.
 * Assumes struct socket *sock is embedded in a struct socket_alloc.
 */
void sock_init_data(struct socket *sock, struct sock *sk);

/*
 * Socket reference counting postulates.
 *
 * * Each user of socket SHOULD hold a reference count.
 * * Each access point to socket (an hash table bucket, reference from a list,
 *   running timer, skb in flight MUST hold a reference count.
 * * When reference count hits 0, it means it will never increase back.
 * * When reference count hits 0, it means that no references from
 *   outside exist to this socket and current process on current CPU
 *   is last user and may/should destroy this socket.
 * * sk_free is called from any context: process, BH, IRQ. When
 *   it is called, socket has no references from outside -> sk_free
 *   may release descendant resources allocated by the socket, but
 *   to the time when it is called, socket is NOT referenced by any
 *   hash tables, lists etc.
 * * Packets, delivered from outside (from network or from another process)
 *   and enqueued on receive/error queues SHOULD NOT grab reference count,
 *   when they sit in queue. Otherwise, packets will leak to hole, when
 *   socket is looked up by one cpu and unhasing is made by another CPU.
 *   It is true for udp/raw, netlink (leak to receive and error queues), tcp
 *   (leak to backlog). Packet socket does all the processing inside
 *   BR_NETPROTO_LOCK, so that it has not this race condition. UNIX sockets
 *   use separate SMP lock, so that they are prone too.
 */

/* Ungrab socket and destroy it, if it was the last reference. */
static inline void sock_put(struct sock *sk)
{
	if (refcount_dec_and_test(&sk->sk_refcnt))
		sk_free(sk);
}
/* Generic version of sock_put(), dealing with all sockets
 * (TCP_TIMEWAIT, TCP_NEW_SYN_RECV, ESTABLISHED...)
 */
void sock_gen_put(struct sock *sk);

int __sk_receive_skb(struct sock *sk, struct sk_buff *skb, const int nested,
		     unsigned int trim_cap, bool refcounted);
static inline int sk_receive_skb(struct sock *sk, struct sk_buff *skb,
				 const int nested)
{
	return __sk_receive_skb(sk, skb, nested, 1, true);
}

static inline void sk_tx_queue_set(struct sock *sk, int tx_queue)
{
	/* sk_tx_queue_mapping accept only upto a 16-bit value */
	if (WARN_ON_ONCE((unsigned short)tx_queue >= USHRT_MAX))
		return;
	/* Paired with READ_ONCE() in sk_tx_queue_get() and
	 * other WRITE_ONCE() because socket lock might be not held.
	 */
	WRITE_ONCE(sk->sk_tx_queue_mapping, tx_queue);
}

#define NO_QUEUE_MAPPING	USHRT_MAX

static inline void sk_tx_queue_clear(struct sock *sk)
{
	/* Paired with READ_ONCE() in sk_tx_queue_get() and
	 * other WRITE_ONCE() because socket lock might be not held.
	 */
	WRITE_ONCE(sk->sk_tx_queue_mapping, NO_QUEUE_MAPPING);
}

static inline int sk_tx_queue_get(const struct sock *sk)
{
	if (sk) {
		/* Paired with WRITE_ONCE() in sk_tx_queue_clear()
		 * and sk_tx_queue_set().
		 */
		int val = READ_ONCE(sk->sk_tx_queue_mapping);

		if (val != NO_QUEUE_MAPPING)
			return val;
	}
	return -1;
}

static inline void __sk_rx_queue_set(struct sock *sk,
				     const struct sk_buff *skb,
				     bool force_set)
{
#ifdef CONFIG_SOCK_RX_QUEUE_MAPPING
	if (skb_rx_queue_recorded(skb)) {
		u16 rx_queue = skb_get_rx_queue(skb);

		if (force_set ||
		    unlikely(READ_ONCE(sk->sk_rx_queue_mapping) != rx_queue))
			WRITE_ONCE(sk->sk_rx_queue_mapping, rx_queue);
	}
#endif
}

static inline void sk_rx_queue_set(struct sock *sk, const struct sk_buff *skb)
{
	__sk_rx_queue_set(sk, skb, true);
}

static inline void sk_rx_queue_update(struct sock *sk, const struct sk_buff *skb)
{
	__sk_rx_queue_set(sk, skb, false);
}

static inline void sk_rx_queue_clear(struct sock *sk)
{
#ifdef CONFIG_SOCK_RX_QUEUE_MAPPING
	WRITE_ONCE(sk->sk_rx_queue_mapping, NO_QUEUE_MAPPING);
#endif
}

static inline int sk_rx_queue_get(const struct sock *sk)
{
#ifdef CONFIG_SOCK_RX_QUEUE_MAPPING
	if (sk) {
		int res = READ_ONCE(sk->sk_rx_queue_mapping);

		if (res != NO_QUEUE_MAPPING)
			return res;
	}
#endif

	return -1;
}

static inline void sk_set_socket(struct sock *sk, struct socket *sock)
{
	sk->sk_socket = sock;
}

static inline wait_queue_head_t *sk_sleep(struct sock *sk)
{
	BUILD_BUG_ON(offsetof(struct socket_wq, wait) != 0);
	return &rcu_dereference_raw(sk->sk_wq)->wait;
}
/* Detach socket from process context.
 * Announce socket dead, detach it from wait queue and inode.
 * Note that parent inode held reference count on this struct sock,
 * we do not release it in this function, because protocol
 * probably wants some additional cleanups or even continuing
 * to work with this socket (TCP).
 */
static inline void sock_orphan(struct sock *sk)
{
	write_lock_bh(&sk->sk_callback_lock);
	sock_set_flag(sk, SOCK_DEAD);
	sk_set_socket(sk, NULL);
	sk->sk_wq  = NULL;
	write_unlock_bh(&sk->sk_callback_lock);
}

static inline void sock_graft(struct sock *sk, struct socket *parent)
{
	WARN_ON(parent->sk);
	write_lock_bh(&sk->sk_callback_lock);
	rcu_assign_pointer(sk->sk_wq, &parent->wq);
	parent->sk = sk;
	sk_set_socket(sk, parent);
	sk->sk_uid = SOCK_INODE(parent)->i_uid;
	security_sock_graft(sk, parent);
	write_unlock_bh(&sk->sk_callback_lock);
}

kuid_t sock_i_uid(struct sock *sk);
unsigned long __sock_i_ino(struct sock *sk);
unsigned long sock_i_ino(struct sock *sk);

static inline kuid_t sock_net_uid(const struct net *net, const struct sock *sk)
{
	return sk ? sk->sk_uid : make_kuid(net->user_ns, 0);
}

static inline u32 net_tx_rndhash(void)
{
	u32 v = get_random_u32();

	return v ?: 1;
}

static inline void sk_set_txhash(struct sock *sk)
{
	/* This pairs with READ_ONCE() in skb_set_hash_from_sk() */
	WRITE_ONCE(sk->sk_txhash, net_tx_rndhash());
}

static inline bool sk_rethink_txhash(struct sock *sk)
{
	if (sk->sk_txhash && sk->sk_txrehash == SOCK_TXREHASH_ENABLED) {
		sk_set_txhash(sk);
		return true;
	}
	return false;
}

static inline struct dst_entry *
__sk_dst_get(const struct sock *sk)
{
	return rcu_dereference_check(sk->sk_dst_cache,
				     lockdep_sock_is_held(sk));
}

static inline struct dst_entry *
sk_dst_get(const struct sock *sk)
{
	struct dst_entry *dst;

	rcu_read_lock();
	dst = rcu_dereference(sk->sk_dst_cache);
	if (dst && !rcuref_get(&dst->__rcuref))
		dst = NULL;
	rcu_read_unlock();
	return dst;
}

static inline void __dst_negative_advice(struct sock *sk)
{
	struct dst_entry *dst = __sk_dst_get(sk);

	if (dst && dst->ops->negative_advice)
		dst->ops->negative_advice(sk, dst);
}

static inline void dst_negative_advice(struct sock *sk)
{
	sk_rethink_txhash(sk);
	__dst_negative_advice(sk);
}

static inline void
__sk_dst_set(struct sock *sk, struct dst_entry *dst)
{
	struct dst_entry *old_dst;

	sk_tx_queue_clear(sk);
	WRITE_ONCE(sk->sk_dst_pending_confirm, 0);
	old_dst = rcu_dereference_protected(sk->sk_dst_cache,
					    lockdep_sock_is_held(sk));
	rcu_assign_pointer(sk->sk_dst_cache, dst);
	dst_release(old_dst);
}

static inline void
sk_dst_set(struct sock *sk, struct dst_entry *dst)
{
	struct dst_entry *old_dst;

	sk_tx_queue_clear(sk);
	WRITE_ONCE(sk->sk_dst_pending_confirm, 0);
	old_dst = unrcu_pointer(xchg(&sk->sk_dst_cache, RCU_INITIALIZER(dst)));
	dst_release(old_dst);
}

static inline void
__sk_dst_reset(struct sock *sk)
{
	__sk_dst_set(sk, NULL);
}

static inline void
sk_dst_reset(struct sock *sk)
{
	sk_dst_set(sk, NULL);
}

struct dst_entry *__sk_dst_check(struct sock *sk, u32 cookie);

struct dst_entry *sk_dst_check(struct sock *sk, u32 cookie);

static inline void sk_dst_confirm(struct sock *sk)
{
	if (!READ_ONCE(sk->sk_dst_pending_confirm))
		WRITE_ONCE(sk->sk_dst_pending_confirm, 1);
}

static inline void sock_confirm_neigh(struct sk_buff *skb, struct neighbour *n)
{
	if (skb_get_dst_pending_confirm(skb)) {
		struct sock *sk = skb->sk;

		if (sk && READ_ONCE(sk->sk_dst_pending_confirm))
			WRITE_ONCE(sk->sk_dst_pending_confirm, 0);
		neigh_confirm(n);
	}
}

bool sk_mc_loop(const struct sock *sk);

static inline bool sk_can_gso(const struct sock *sk)
{
	return net_gso_ok(sk->sk_route_caps, sk->sk_gso_type);
}

void sk_setup_caps(struct sock *sk, struct dst_entry *dst);

static inline void sk_gso_disable(struct sock *sk)
{
	sk->sk_gso_disabled = 1;
	sk->sk_route_caps &= ~NETIF_F_GSO_MASK;
}

static inline int skb_do_copy_data_nocache(struct sock *sk, struct sk_buff *skb,
					   struct iov_iter *from, char *to,
					   int copy, int offset)
{
	if (skb->ip_summed == CHECKSUM_NONE) {
		__wsum csum = 0;
		if (!csum_and_copy_from_iter_full(to, copy, &csum, from))
			return -EFAULT;
		skb->csum = csum_block_add(skb->csum, csum, offset);
	} else if (sk->sk_route_caps & NETIF_F_NOCACHE_COPY) {
		if (!copy_from_iter_full_nocache(to, copy, from))
			return -EFAULT;
	} else if (!copy_from_iter_full(to, copy, from))
		return -EFAULT;

	return 0;
}

static inline int skb_add_data_nocache(struct sock *sk, struct sk_buff *skb,
				       struct iov_iter *from, int copy)
{
	int err, offset = skb->len;

	err = skb_do_copy_data_nocache(sk, skb, from, skb_put(skb, copy),
				       copy, offset);
	if (err)
		__skb_trim(skb, offset);

	return err;
}

static inline int skb_copy_to_page_nocache(struct sock *sk, struct iov_iter *from,
					   struct sk_buff *skb,
					   struct page *page,
					   int off, int copy)
{
	int err;

	err = skb_do_copy_data_nocache(sk, skb, from, page_address(page) + off,
				       copy, skb->len);
	if (err)
		return err;

	skb_len_add(skb, copy);
	sk_wmem_queued_add(sk, copy);
	sk_mem_charge(sk, copy);
	return 0;
}

/**
 * sk_wmem_alloc_get - returns write allocations
 * @sk: socket
 *
 * Return: sk_wmem_alloc minus initial offset of one
 */
static inline int sk_wmem_alloc_get(const struct sock *sk)
{
	return refcount_read(&sk->sk_wmem_alloc) - 1;
}

/**
 * sk_rmem_alloc_get - returns read allocations
 * @sk: socket
 *
 * Return: sk_rmem_alloc
 */
static inline int sk_rmem_alloc_get(const struct sock *sk)
{
	return atomic_read(&sk->sk_rmem_alloc);
}

/**
 * sk_has_allocations - check if allocations are outstanding
 * @sk: socket
 *
 * Return: true if socket has write or read allocations
 */
static inline bool sk_has_allocations(const struct sock *sk)
{
	return sk_wmem_alloc_get(sk) || sk_rmem_alloc_get(sk);
}

/**
 * skwq_has_sleeper - check if there are any waiting processes
 * @wq: struct socket_wq
 *
 * Return: true if socket_wq has waiting processes
 *
 * The purpose of the skwq_has_sleeper and sock_poll_wait is to wrap the memory
 * barrier call. They were added due to the race found within the tcp code.
 *
 * Consider following tcp code paths::
 *
 *   CPU1                CPU2
 *   sys_select          receive packet
 *   ...                 ...
 *   __add_wait_queue    update tp->rcv_nxt
 *   ...                 ...
 *   tp->rcv_nxt check   sock_def_readable
 *   ...                 {
 *   schedule               rcu_read_lock();
 *                          wq = rcu_dereference(sk->sk_wq);
 *                          if (wq && waitqueue_active(&wq->wait))
 *                              wake_up_interruptible(&wq->wait)
 *                          ...
 *                       }
 *
 * The race for tcp fires when the __add_wait_queue changes done by CPU1 stay
 * in its cache, and so does the tp->rcv_nxt update on CPU2 side.  The CPU1
 * could then endup calling schedule and sleep forever if there are no more
 * data on the socket.
 *
 */
static inline bool skwq_has_sleeper(struct socket_wq *wq)
{
	return wq && wq_has_sleeper(&wq->wait);
}

/**
 * sock_poll_wait - wrapper for the poll_wait call.
 * @filp:           file
 * @sock:           socket to wait on
 * @p:              poll_table
 *
 * See the comments in the wq_has_sleeper function.
 */
static inline void sock_poll_wait(struct file *filp, struct socket *sock,
				  poll_table *p)
{
	/* Provides a barrier we need to be sure we are in sync
	 * with the socket flags modification.
	 *
	 * This memory barrier is paired in the wq_has_sleeper.
	 */
	poll_wait(filp, &sock->wq.wait, p);
}

static inline void skb_set_hash_from_sk(struct sk_buff *skb, struct sock *sk)
{
	/* This pairs with WRITE_ONCE() in sk_set_txhash() */
	u32 txhash = READ_ONCE(sk->sk_txhash);

	if (txhash) {
		skb->l4_hash = 1;
		skb->hash = txhash;
	}
}

void skb_set_owner_w(struct sk_buff *skb, struct sock *sk);

/*
 *	Queue a received datagram if it will fit. Stream and sequenced
 *	protocols can't normally use this as they need to fit buffers in
 *	and play with them.
 *
 *	Inlined as it's very short and called for pretty much every
 *	packet ever received.
 */
static inline void skb_set_owner_r(struct sk_buff *skb, struct sock *sk)
{
	skb_orphan(skb);
	skb->sk = sk;
	skb->destructor = sock_rfree;
	atomic_add(skb->truesize, &sk->sk_rmem_alloc);
	sk_mem_charge(sk, skb->truesize);
}

static inline __must_check bool skb_set_owner_sk_safe(struct sk_buff *skb, struct sock *sk)
{
	if (sk && refcount_inc_not_zero(&sk->sk_refcnt)) {
		skb_orphan(skb);
		skb->destructor = sock_efree;
		skb->sk = sk;
		return true;
	}
	return false;
}

static inline struct sk_buff *skb_clone_and_charge_r(struct sk_buff *skb, struct sock *sk)
{
	skb = skb_clone(skb, sk_gfp_mask(sk, GFP_ATOMIC));
	if (skb) {
		if (sk_rmem_schedule(sk, skb, skb->truesize)) {
			skb_set_owner_r(skb, sk);
			return skb;
		}
		__kfree_skb(skb);
	}
	return NULL;
}

static inline void skb_prepare_for_gro(struct sk_buff *skb)
{
	if (skb->destructor != sock_wfree) {
		skb_orphan(skb);
		return;
	}
	skb->slow_gro = 1;
}

void sk_reset_timer(struct sock *sk, struct timer_list *timer,
		    unsigned long expires);

void sk_stop_timer(struct sock *sk, struct timer_list *timer);

void sk_stop_timer_sync(struct sock *sk, struct timer_list *timer);

int __sk_queue_drop_skb(struct sock *sk, struct sk_buff_head *sk_queue,
			struct sk_buff *skb, unsigned int flags,
			void (*destructor)(struct sock *sk,
					   struct sk_buff *skb));
int __sock_queue_rcv_skb(struct sock *sk, struct sk_buff *skb);

int sock_queue_rcv_skb_reason(struct sock *sk, struct sk_buff *skb,
			      enum skb_drop_reason *reason);

static inline int sock_queue_rcv_skb(struct sock *sk, struct sk_buff *skb)
{
	return sock_queue_rcv_skb_reason(sk, skb, NULL);
}

int sock_queue_err_skb(struct sock *sk, struct sk_buff *skb);
struct sk_buff *sock_dequeue_err_skb(struct sock *sk);

/*
 *	Recover an error report and clear atomically
 */

static inline int sock_error(struct sock *sk)
{
	int err;

	/* Avoid an atomic operation for the common case.
	 * This is racy since another cpu/thread can change sk_err under us.
	 */
	if (likely(data_race(!sk->sk_err)))
		return 0;

	err = xchg(&sk->sk_err, 0);
	return -err;
}

void sk_error_report(struct sock *sk);

static inline unsigned long sock_wspace(struct sock *sk)
{
	int amt = 0;

	if (!(sk->sk_shutdown & SEND_SHUTDOWN)) {
		amt = sk->sk_sndbuf - refcount_read(&sk->sk_wmem_alloc);
		if (amt < 0)
			amt = 0;
	}
	return amt;
}

/* Note:
 *  We use sk->sk_wq_raw, from contexts knowing this
 *  pointer is not NULL and cannot disappear/change.
 */
static inline void sk_set_bit(int nr, struct sock *sk)
{
	if ((nr == SOCKWQ_ASYNC_NOSPACE || nr == SOCKWQ_ASYNC_WAITDATA) &&
	    !sock_flag(sk, SOCK_FASYNC))
		return;

	set_bit(nr, &sk->sk_wq_raw->flags);
}

static inline void sk_clear_bit(int nr, struct sock *sk)
{
	if ((nr == SOCKWQ_ASYNC_NOSPACE || nr == SOCKWQ_ASYNC_WAITDATA) &&
	    !sock_flag(sk, SOCK_FASYNC))
		return;

	clear_bit(nr, &sk->sk_wq_raw->flags);
}

static inline void sk_wake_async(const struct sock *sk, int how, int band)
{
	if (sock_flag(sk, SOCK_FASYNC)) {
		rcu_read_lock();
		sock_wake_async(rcu_dereference(sk->sk_wq), how, band);
		rcu_read_unlock();
	}
}

static inline void sk_wake_async_rcu(const struct sock *sk, int how, int band)
{
	if (unlikely(sock_flag(sk, SOCK_FASYNC)))
		sock_wake_async(rcu_dereference(sk->sk_wq), how, band);
}

/* Since sk_{r,w}mem_alloc sums skb->truesize, even a small frame might
 * need sizeof(sk_buff) + MTU + padding, unless net driver perform copybreak.
 * Note: for send buffers, TCP works better if we can build two skbs at
 * minimum.
 */
#define TCP_SKB_MIN_TRUESIZE	(2048 + SKB_DATA_ALIGN(sizeof(struct sk_buff)))

#define SOCK_MIN_SNDBUF		(TCP_SKB_MIN_TRUESIZE * 2)
#define SOCK_MIN_RCVBUF		 TCP_SKB_MIN_TRUESIZE

static inline void sk_stream_moderate_sndbuf(struct sock *sk)
{
	u32 val;

	if (sk->sk_userlocks & SOCK_SNDBUF_LOCK)
		return;

	val = min(sk->sk_sndbuf, sk->sk_wmem_queued >> 1);
	val = max_t(u32, val, sk_unused_reserved_mem(sk));

	WRITE_ONCE(sk->sk_sndbuf, max_t(u32, val, SOCK_MIN_SNDBUF));
}

/**
 * sk_page_frag - return an appropriate page_frag
 * @sk: socket
 *
 * Use the per task page_frag instead of the per socket one for
 * optimization when we know that we're in process context and own
 * everything that's associated with %current.
 *
 * Both direct reclaim and page faults can nest inside other
 * socket operations and end up recursing into sk_page_frag()
 * while it's already in use: explicitly avoid task page_frag
 * when users disable sk_use_task_frag.
 *
 * Return: a per task page_frag if context allows that,
 * otherwise a per socket one.
 */
static inline struct page_frag *sk_page_frag(struct sock *sk)
{
	if (sk->sk_use_task_frag)
		return &current->task_frag;

	return &sk->sk_frag;
}

bool sk_page_frag_refill(struct sock *sk, struct page_frag *pfrag);

/*
 *	Default write policy as shown to user space via poll/select/SIGIO
 */
static inline bool sock_writeable(const struct sock *sk)
{
	return refcount_read(&sk->sk_wmem_alloc) < (READ_ONCE(sk->sk_sndbuf) >> 1);
}

static inline gfp_t gfp_any(void)
{
	return in_softirq() ? GFP_ATOMIC : GFP_KERNEL;
}

static inline gfp_t gfp_memcg_charge(void)
{
	return in_softirq() ? GFP_ATOMIC : GFP_KERNEL;
}

static inline long sock_rcvtimeo(const struct sock *sk, bool noblock)
{
	return noblock ? 0 : sk->sk_rcvtimeo;
}

static inline long sock_sndtimeo(const struct sock *sk, bool noblock)
{
	return noblock ? 0 : sk->sk_sndtimeo;
}

static inline int sock_rcvlowat(const struct sock *sk, int waitall, int len)
{
	int v = waitall ? len : min_t(int, READ_ONCE(sk->sk_rcvlowat), len);

	return v ?: 1;
}

/* Alas, with timeout socket operations are not restartable.
 * Compare this to poll().
 */
static inline int sock_intr_errno(long timeo)
{
	return timeo == MAX_SCHEDULE_TIMEOUT ? -ERESTARTSYS : -EINTR;
}

struct sock_skb_cb {
	u32 dropcount;
};

/* Store sock_skb_cb at the end of skb->cb[] so protocol families
 * using skb->cb[] would keep using it directly and utilize its
 * alignment guarantee.
 */
#define SOCK_SKB_CB_OFFSET ((sizeof_field(struct sk_buff, cb) - \
			    sizeof(struct sock_skb_cb)))

#define SOCK_SKB_CB(__skb) ((struct sock_skb_cb *)((__skb)->cb + \
			    SOCK_SKB_CB_OFFSET))

#define sock_skb_cb_check_size(size) \
	BUILD_BUG_ON((size) > SOCK_SKB_CB_OFFSET)

static inline void
sock_skb_set_dropcount(const struct sock *sk, struct sk_buff *skb)
{
	SOCK_SKB_CB(skb)->dropcount = sock_flag(sk, SOCK_RXQ_OVFL) ?
						atomic_read(&sk->sk_drops) : 0;
}

static inline void sk_drops_add(struct sock *sk, const struct sk_buff *skb)
{
	int segs = max_t(u16, 1, skb_shinfo(skb)->gso_segs);

	atomic_add(segs, &sk->sk_drops);
}

static inline ktime_t sock_read_timestamp(struct sock *sk)
{
#if BITS_PER_LONG==32
	unsigned int seq;
	ktime_t kt;

	do {
		seq = read_seqbegin(&sk->sk_stamp_seq);
		kt = sk->sk_stamp;
	} while (read_seqretry(&sk->sk_stamp_seq, seq));

	return kt;
#else
	return READ_ONCE(sk->sk_stamp);
#endif
}

static inline void sock_write_timestamp(struct sock *sk, ktime_t kt)
{
#if BITS_PER_LONG==32
	write_seqlock(&sk->sk_stamp_seq);
	sk->sk_stamp = kt;
	write_sequnlock(&sk->sk_stamp_seq);
#else
	WRITE_ONCE(sk->sk_stamp, kt);
#endif
}

void __sock_recv_timestamp(struct msghdr *msg, struct sock *sk,
			   struct sk_buff *skb);
void __sock_recv_wifi_status(struct msghdr *msg, struct sock *sk,
			     struct sk_buff *skb);

static inline void
sock_recv_timestamp(struct msghdr *msg, struct sock *sk, struct sk_buff *skb)
{
	struct skb_shared_hwtstamps *hwtstamps = skb_hwtstamps(skb);
	u32 tsflags = READ_ONCE(sk->sk_tsflags);
	ktime_t kt = skb->tstamp;
	/*
	 * generate control messages if
	 * - receive time stamping in software requested
	 * - software time stamp available and wanted
	 * - hardware time stamps available and wanted
	 */
	if (sock_flag(sk, SOCK_RCVTSTAMP) ||
	    (tsflags & SOF_TIMESTAMPING_RX_SOFTWARE) ||
	    (kt && tsflags & SOF_TIMESTAMPING_SOFTWARE) ||
	    (hwtstamps->hwtstamp &&
	     (tsflags & SOF_TIMESTAMPING_RAW_HARDWARE)))
		__sock_recv_timestamp(msg, sk, skb);
	else
		sock_write_timestamp(sk, kt);

	if (sock_flag(sk, SOCK_WIFI_STATUS) && skb_wifi_acked_valid(skb))
		__sock_recv_wifi_status(msg, sk, skb);
}

void __sock_recv_cmsgs(struct msghdr *msg, struct sock *sk,
		       struct sk_buff *skb);

#define SK_DEFAULT_STAMP (-1L * NSEC_PER_SEC)
static inline void sock_recv_cmsgs(struct msghdr *msg, struct sock *sk,
				   struct sk_buff *skb)
{
#define FLAGS_RECV_CMSGS ((1UL << SOCK_RXQ_OVFL)			| \
			   (1UL << SOCK_RCVTSTAMP)			| \
<<<<<<< HEAD
			   (1UL << SOCK_RCVMARK)			|\
			   (1UL << SOCK_RCVPRIORITY))
=======
			   (1UL << SOCK_RCVMARK)			| \
			   (1UL << SOCK_RCVPRIORITY)			| \
			   (1UL << SOCK_TIMESTAMPING_ANY))
>>>>>>> e8a457b7
#define TSFLAGS_ANY	  (SOF_TIMESTAMPING_SOFTWARE			| \
			   SOF_TIMESTAMPING_RAW_HARDWARE)

	if (READ_ONCE(sk->sk_flags) & FLAGS_RECV_CMSGS)
		__sock_recv_cmsgs(msg, sk, skb);
	else if (unlikely(sock_flag(sk, SOCK_TIMESTAMP)))
		sock_write_timestamp(sk, skb->tstamp);
	else if (unlikely(sock_read_timestamp(sk) == SK_DEFAULT_STAMP))
		sock_write_timestamp(sk, 0);
}

void __sock_tx_timestamp(__u32 tsflags, __u8 *tx_flags);

/**
 * _sock_tx_timestamp - checks whether the outgoing packet is to be time stamped
 * @sk:		socket sending this packet
 * @sockc:	pointer to socket cmsg cookie to get timestamping info
 * @tx_flags:	completed with instructions for time stamping
 * @tskey:      filled in with next sk_tskey (not for TCP, which uses seqno)
 *
 * Note: callers should take care of initial ``*tx_flags`` value (usually 0)
 */
static inline void _sock_tx_timestamp(struct sock *sk,
				      const struct sockcm_cookie *sockc,
				      __u8 *tx_flags, __u32 *tskey)
{
	__u32 tsflags = sockc->tsflags;

	if (unlikely(tsflags)) {
		__sock_tx_timestamp(tsflags, tx_flags);
		if (tsflags & SOF_TIMESTAMPING_OPT_ID && tskey &&
		    tsflags & SOF_TIMESTAMPING_TX_RECORD_MASK) {
			if (tsflags & SOCKCM_FLAG_TS_OPT_ID)
				*tskey = sockc->ts_opt_id;
			else
				*tskey = atomic_inc_return(&sk->sk_tskey) - 1;
		}
	}
	if (unlikely(sock_flag(sk, SOCK_WIFI_STATUS)))
		*tx_flags |= SKBTX_WIFI_STATUS;
}

static inline void sock_tx_timestamp(struct sock *sk,
				     const struct sockcm_cookie *sockc,
				     __u8 *tx_flags)
{
	_sock_tx_timestamp(sk, sockc, tx_flags, NULL);
}

static inline void skb_setup_tx_timestamp(struct sk_buff *skb,
					  const struct sockcm_cookie *sockc)
{
	_sock_tx_timestamp(skb->sk, sockc, &skb_shinfo(skb)->tx_flags,
			   &skb_shinfo(skb)->tskey);
}

static inline bool sk_is_inet(const struct sock *sk)
{
	int family = READ_ONCE(sk->sk_family);

	return family == AF_INET || family == AF_INET6;
}

static inline bool sk_is_tcp(const struct sock *sk)
{
	return sk_is_inet(sk) &&
	       sk->sk_type == SOCK_STREAM &&
	       sk->sk_protocol == IPPROTO_TCP;
}

static inline bool sk_is_udp(const struct sock *sk)
{
	return sk_is_inet(sk) &&
	       sk->sk_type == SOCK_DGRAM &&
	       sk->sk_protocol == IPPROTO_UDP;
}

static inline bool sk_is_stream_unix(const struct sock *sk)
{
	return sk->sk_family == AF_UNIX && sk->sk_type == SOCK_STREAM;
}

static inline bool sk_is_vsock(const struct sock *sk)
{
	return sk->sk_family == AF_VSOCK;
}

/**
 * sk_eat_skb - Release a skb if it is no longer needed
 * @sk: socket to eat this skb from
 * @skb: socket buffer to eat
 *
 * This routine must be called with interrupts disabled or with the socket
 * locked so that the sk_buff queue operation is ok.
*/
static inline void sk_eat_skb(struct sock *sk, struct sk_buff *skb)
{
	__skb_unlink(skb, &sk->sk_receive_queue);
	__kfree_skb(skb);
}

static inline bool
skb_sk_is_prefetched(struct sk_buff *skb)
{
#ifdef CONFIG_INET
	return skb->destructor == sock_pfree;
#else
	return false;
#endif /* CONFIG_INET */
}

/* This helper checks if a socket is a full socket,
 * ie _not_ a timewait or request socket.
 */
static inline bool sk_fullsock(const struct sock *sk)
{
	return (1 << sk->sk_state) & ~(TCPF_TIME_WAIT | TCPF_NEW_SYN_RECV);
}

static inline bool
sk_is_refcounted(struct sock *sk)
{
	/* Only full sockets have sk->sk_flags. */
	return !sk_fullsock(sk) || !sock_flag(sk, SOCK_RCU_FREE);
}

/* Checks if this SKB belongs to an HW offloaded socket
 * and whether any SW fallbacks are required based on dev.
 * Check decrypted mark in case skb_orphan() cleared socket.
 */
static inline struct sk_buff *sk_validate_xmit_skb(struct sk_buff *skb,
						   struct net_device *dev)
{
#ifdef CONFIG_SOCK_VALIDATE_XMIT
	struct sock *sk = skb->sk;

	if (sk && sk_fullsock(sk) && sk->sk_validate_xmit_skb) {
		skb = sk->sk_validate_xmit_skb(sk, dev, skb);
	} else if (unlikely(skb_is_decrypted(skb))) {
		pr_warn_ratelimited("unencrypted skb with no associated socket - dropping\n");
		kfree_skb(skb);
		skb = NULL;
	}
#endif

	return skb;
}

/* This helper checks if a socket is a LISTEN or NEW_SYN_RECV
 * SYNACK messages can be attached to either ones (depending on SYNCOOKIE)
 */
static inline bool sk_listener(const struct sock *sk)
{
	return (1 << sk->sk_state) & (TCPF_LISTEN | TCPF_NEW_SYN_RECV);
}

/* This helper checks if a socket is a LISTEN or NEW_SYN_RECV or TIME_WAIT
 * TCP SYNACK messages can be attached to LISTEN or NEW_SYN_RECV (depending on SYNCOOKIE)
 * TCP RST and ACK can be attached to TIME_WAIT.
 */
static inline bool sk_listener_or_tw(const struct sock *sk)
{
	return (1 << READ_ONCE(sk->sk_state)) &
	       (TCPF_LISTEN | TCPF_NEW_SYN_RECV | TCPF_TIME_WAIT);
}

void sock_enable_timestamp(struct sock *sk, enum sock_flags flag);
int sock_recv_errqueue(struct sock *sk, struct msghdr *msg, int len, int level,
		       int type);

bool sk_ns_capable(const struct sock *sk,
		   struct user_namespace *user_ns, int cap);
bool sk_capable(const struct sock *sk, int cap);
bool sk_net_capable(const struct sock *sk, int cap);

void sk_get_meminfo(const struct sock *sk, u32 *meminfo);

/* Take into consideration the size of the struct sk_buff overhead in the
 * determination of these values, since that is non-constant across
 * platforms.  This makes socket queueing behavior and performance
 * not depend upon such differences.
 */
#define _SK_MEM_PACKETS		256
#define _SK_MEM_OVERHEAD	SKB_TRUESIZE(256)
#define SK_WMEM_MAX		(_SK_MEM_OVERHEAD * _SK_MEM_PACKETS)
#define SK_RMEM_MAX		(_SK_MEM_OVERHEAD * _SK_MEM_PACKETS)

extern __u32 sysctl_wmem_max;
extern __u32 sysctl_rmem_max;

extern __u32 sysctl_wmem_default;
extern __u32 sysctl_rmem_default;

#define SKB_FRAG_PAGE_ORDER	get_order(32768)
DECLARE_STATIC_KEY_FALSE(net_high_order_alloc_disable_key);

static inline int sk_get_wmem0(const struct sock *sk, const struct proto *proto)
{
	/* Does this proto have per netns sysctl_wmem ? */
	if (proto->sysctl_wmem_offset)
		return READ_ONCE(*(int *)((void *)sock_net(sk) + proto->sysctl_wmem_offset));

	return READ_ONCE(*proto->sysctl_wmem);
}

static inline int sk_get_rmem0(const struct sock *sk, const struct proto *proto)
{
	/* Does this proto have per netns sysctl_rmem ? */
	if (proto->sysctl_rmem_offset)
		return READ_ONCE(*(int *)((void *)sock_net(sk) + proto->sysctl_rmem_offset));

	return READ_ONCE(*proto->sysctl_rmem);
}

/* Default TCP Small queue budget is ~1 ms of data (1sec >> 10)
 * Some wifi drivers need to tweak it to get more chunks.
 * They can use this helper from their ndo_start_xmit()
 */
static inline void sk_pacing_shift_update(struct sock *sk, int val)
{
	if (!sk || !sk_fullsock(sk) || READ_ONCE(sk->sk_pacing_shift) == val)
		return;
	WRITE_ONCE(sk->sk_pacing_shift, val);
}

/* if a socket is bound to a device, check that the given device
 * index is either the same or that the socket is bound to an L3
 * master device and the given device index is also enslaved to
 * that L3 master
 */
static inline bool sk_dev_equal_l3scope(struct sock *sk, int dif)
{
	int bound_dev_if = READ_ONCE(sk->sk_bound_dev_if);
	int mdif;

	if (!bound_dev_if || bound_dev_if == dif)
		return true;

	mdif = l3mdev_master_ifindex_by_index(sock_net(sk), dif);
	if (mdif && mdif == bound_dev_if)
		return true;

	return false;
}

void sock_def_readable(struct sock *sk);

int sock_bindtoindex(struct sock *sk, int ifindex, bool lock_sk);
void sock_set_timestamp(struct sock *sk, int optname, bool valbool);
int sock_set_timestamping(struct sock *sk, int optname,
			  struct so_timestamping timestamping);

void sock_enable_timestamps(struct sock *sk);
#if defined(CONFIG_CGROUP_BPF)
void bpf_skops_tx_timestamping(struct sock *sk, struct sk_buff *skb, int op);
#else
static inline void bpf_skops_tx_timestamping(struct sock *sk, struct sk_buff *skb, int op)
{
}
#endif
void sock_no_linger(struct sock *sk);
void sock_set_keepalive(struct sock *sk);
void sock_set_priority(struct sock *sk, u32 priority);
void sock_set_rcvbuf(struct sock *sk, int val);
void sock_set_mark(struct sock *sk, u32 val);
void sock_set_reuseaddr(struct sock *sk);
void sock_set_reuseport(struct sock *sk);
void sock_set_sndtimeo(struct sock *sk, s64 secs);

int sock_bind_add(struct sock *sk, struct sockaddr *addr, int addr_len);

int sock_get_timeout(long timeo, void *optval, bool old_timeval);
int sock_copy_user_timeval(struct __kernel_sock_timeval *tv,
			   sockptr_t optval, int optlen, bool old_timeval);

int sock_ioctl_inout(struct sock *sk, unsigned int cmd,
		     void __user *arg, void *karg, size_t size);
int sk_ioctl(struct sock *sk, unsigned int cmd, void __user *arg);
static inline bool sk_is_readable(struct sock *sk)
{
	if (sk->sk_prot->sock_is_readable)
		return sk->sk_prot->sock_is_readable(sk);
	return false;
}
#endif	/* _SOCK_H */<|MERGE_RESOLUTION|>--- conflicted
+++ resolved
@@ -957,10 +957,7 @@
 	SOCK_TSTAMP_NEW, /* Indicates 64 bit timestamps always */
 	SOCK_RCVMARK, /* Receive SO_MARK  ancillary data with packet */
 	SOCK_RCVPRIORITY, /* Receive SO_PRIORITY ancillary data with packet */
-<<<<<<< HEAD
-=======
 	SOCK_TIMESTAMPING_ANY, /* Copy of sk_tsflags & TSFLAGS_ANY */
->>>>>>> e8a457b7
 };
 
 #define SK_FLAGS_TIMESTAMP ((1UL << SOCK_TIMESTAMP) | (1UL << SOCK_TIMESTAMPING_RX_SOFTWARE))
@@ -1825,10 +1822,7 @@
 			       const struct sock *sk)
 {
 	*sockc = (struct sockcm_cookie) {
-<<<<<<< HEAD
-=======
 		.mark = READ_ONCE(sk->sk_mark),
->>>>>>> e8a457b7
 		.tsflags = READ_ONCE(sk->sk_tsflags),
 		.priority = READ_ONCE(sk->sk_priority),
 	};
@@ -2665,14 +2659,9 @@
 {
 #define FLAGS_RECV_CMSGS ((1UL << SOCK_RXQ_OVFL)			| \
 			   (1UL << SOCK_RCVTSTAMP)			| \
-<<<<<<< HEAD
-			   (1UL << SOCK_RCVMARK)			|\
-			   (1UL << SOCK_RCVPRIORITY))
-=======
 			   (1UL << SOCK_RCVMARK)			| \
 			   (1UL << SOCK_RCVPRIORITY)			| \
 			   (1UL << SOCK_TIMESTAMPING_ANY))
->>>>>>> e8a457b7
 #define TSFLAGS_ANY	  (SOF_TIMESTAMPING_SOFTWARE			| \
 			   SOF_TIMESTAMPING_RAW_HARDWARE)
 
