/* SPDX-License-Identifier: GPL-2.0-or-later */
/* AFS tracepoints
 *
 * Copyright (C) 2016 Red Hat, Inc. All Rights Reserved.
 * Written by David Howells (dhowells@redhat.com)
 */
#undef TRACE_SYSTEM
#define TRACE_SYSTEM afs

#if !defined(_TRACE_AFS_H) || defined(TRACE_HEADER_MULTI_READ)
#define _TRACE_AFS_H

#include <linux/tracepoint.h>

/*
 * Define enums for tracing information.
 */
#ifndef __AFS_DECLARE_TRACE_ENUMS_ONCE_ONLY
#define __AFS_DECLARE_TRACE_ENUMS_ONCE_ONLY

enum afs_fs_operation {
	afs_FS_FetchData		= 130,	/* AFS Fetch file data */
	afs_FS_FetchACL			= 131,	/* AFS Fetch file ACL */
	afs_FS_FetchStatus		= 132,	/* AFS Fetch file status */
	afs_FS_StoreData		= 133,	/* AFS Store file data */
	afs_FS_StoreACL			= 134,	/* AFS Store file ACL */
	afs_FS_StoreStatus		= 135,	/* AFS Store file status */
	afs_FS_RemoveFile		= 136,	/* AFS Remove a file */
	afs_FS_CreateFile		= 137,	/* AFS Create a file */
	afs_FS_Rename			= 138,	/* AFS Rename or move a file or directory */
	afs_FS_Symlink			= 139,	/* AFS Create a symbolic link */
	afs_FS_Link			= 140,	/* AFS Create a hard link */
	afs_FS_MakeDir			= 141,	/* AFS Create a directory */
	afs_FS_RemoveDir		= 142,	/* AFS Remove a directory */
	afs_FS_GetVolumeInfo		= 148,	/* AFS Get information about a volume */
	afs_FS_GetVolumeStatus		= 149,	/* AFS Get volume status information */
	afs_FS_GetRootVolume		= 151,	/* AFS Get root volume name */
	afs_FS_SetLock			= 156,	/* AFS Request a file lock */
	afs_FS_ExtendLock		= 157,	/* AFS Extend a file lock */
	afs_FS_ReleaseLock		= 158,	/* AFS Release a file lock */
	afs_FS_Lookup			= 161,	/* AFS lookup file in directory */
	afs_FS_InlineBulkStatus		= 65536, /* AFS Fetch multiple file statuses with errors */
	afs_FS_FetchData64		= 65537, /* AFS Fetch file data */
	afs_FS_StoreData64		= 65538, /* AFS Store file data */
	afs_FS_GiveUpAllCallBacks	= 65539, /* AFS Give up all our callbacks on a server */
	afs_FS_GetCapabilities		= 65540, /* AFS Get FS server capabilities */

	yfs_FS_FetchData		= 130,	 /* YFS Fetch file data */
	yfs_FS_FetchACL			= 64131, /* YFS Fetch file ACL */
	yfs_FS_FetchStatus		= 64132, /* YFS Fetch file status */
	yfs_FS_StoreACL			= 64134, /* YFS Store file ACL */
	yfs_FS_StoreStatus		= 64135, /* YFS Store file status */
	yfs_FS_RemoveFile		= 64136, /* YFS Remove a file */
	yfs_FS_CreateFile		= 64137, /* YFS Create a file */
	yfs_FS_Rename			= 64138, /* YFS Rename or move a file or directory */
	yfs_FS_Symlink			= 64139, /* YFS Create a symbolic link */
	yfs_FS_Link			= 64140, /* YFS Create a hard link */
	yfs_FS_MakeDir			= 64141, /* YFS Create a directory */
	yfs_FS_RemoveDir		= 64142, /* YFS Remove a directory */
	yfs_FS_GetVolumeStatus		= 64149, /* YFS Get volume status information */
	yfs_FS_SetVolumeStatus		= 64150, /* YFS Set volume status information */
	yfs_FS_SetLock			= 64156, /* YFS Request a file lock */
	yfs_FS_ExtendLock		= 64157, /* YFS Extend a file lock */
	yfs_FS_ReleaseLock		= 64158, /* YFS Release a file lock */
	yfs_FS_Lookup			= 64161, /* YFS lookup file in directory */
	yfs_FS_FlushCPS			= 64165,
	yfs_FS_FetchOpaqueACL		= 64168,
	yfs_FS_WhoAmI			= 64170,
	yfs_FS_RemoveACL		= 64171,
	yfs_FS_RemoveFile2		= 64173,
	yfs_FS_StoreOpaqueACL2		= 64174,
	yfs_FS_InlineBulkStatus		= 64536, /* YFS Fetch multiple file statuses with errors */
	yfs_FS_FetchData64		= 64537, /* YFS Fetch file data */
	yfs_FS_StoreData64		= 64538, /* YFS Store file data */
	yfs_FS_UpdateSymlink		= 64540,
};

enum afs_vl_operation {
	afs_VL_GetEntryByNameU	= 527,		/* AFS Get Vol Entry By Name operation ID */
	afs_VL_GetAddrsU	= 533,		/* AFS Get FS server addresses */
	afs_YFSVL_GetEndpoints	= 64002,	/* YFS Get FS & Vol server addresses */
	afs_YFSVL_GetCellName	= 64014,	/* YFS Get actual cell name */
	afs_VL_GetCapabilities	= 65537,	/* AFS Get VL server capabilities */
};

enum afs_cm_operation {
	afs_CB_CallBack			= 204,	/* AFS break callback promises */
	afs_CB_InitCallBackState	= 205,	/* AFS initialise callback state */
	afs_CB_Probe			= 206,	/* AFS probe client */
	afs_CB_GetLock			= 207,	/* AFS get contents of CM lock table */
	afs_CB_GetCE			= 208,	/* AFS get cache file description */
	afs_CB_GetXStatsVersion		= 209,	/* AFS get version of extended statistics */
	afs_CB_GetXStats		= 210,	/* AFS get contents of extended statistics data */
	afs_CB_InitCallBackState3	= 213,	/* AFS initialise callback state, version 3 */
	afs_CB_ProbeUuid		= 214,	/* AFS check the client hasn't rebooted */
};

enum yfs_cm_operation {
	yfs_CB_Probe			= 206,	/* YFS probe client */
	yfs_CB_GetLock			= 207,	/* YFS get contents of CM lock table */
	yfs_CB_XStatsVersion		= 209,	/* YFS get version of extended statistics */
	yfs_CB_GetXStats		= 210,	/* YFS get contents of extended statistics data */
	yfs_CB_InitCallBackState3	= 213,	/* YFS initialise callback state, version 3 */
	yfs_CB_ProbeUuid		= 214,	/* YFS check the client hasn't rebooted */
	yfs_CB_GetServerPrefs		= 215,
	yfs_CB_GetCellServDV		= 216,
	yfs_CB_GetLocalCell		= 217,
	yfs_CB_GetCacheConfig		= 218,
	yfs_CB_GetCellByNum		= 65537,
	yfs_CB_TellMeAboutYourself	= 65538, /* get client capabilities */
	yfs_CB_CallBack			= 64204,
};

#endif /* end __AFS_DECLARE_TRACE_ENUMS_ONCE_ONLY */

/*
 * Declare tracing information enums and their string mappings for display.
 */
#define afs_call_traces \
	EM(afs_call_trace_alloc,		"ALLOC") \
	EM(afs_call_trace_async_abort,		"ASYAB") \
	EM(afs_call_trace_async_kill,		"ASYKL") \
	EM(afs_call_trace_free,			"FREE ") \
	EM(afs_call_trace_get,			"GET  ") \
	EM(afs_call_trace_put,			"PUT  ") \
	EM(afs_call_trace_wake,			"WAKE ") \
	E_(afs_call_trace_work,			"QUEUE")

#define afs_server_traces \
	EM(afs_server_trace_callback,		"CALLBACK ") \
	EM(afs_server_trace_destroy,		"DESTROY  ") \
	EM(afs_server_trace_free,		"FREE     ") \
	EM(afs_server_trace_gc,			"GC       ") \
	EM(afs_server_trace_get_probe,		"GET probe") \
	EM(afs_server_trace_purging,		"PURGE    ") \
	EM(afs_server_trace_put_cbi,		"PUT cbi  ") \
	EM(afs_server_trace_put_probe,		"PUT probe") \
	EM(afs_server_trace_see_destroyer,	"SEE destr") \
	EM(afs_server_trace_see_expired,	"SEE expd ") \
	EM(afs_server_trace_see_purge,		"SEE purge") \
	EM(afs_server_trace_see_timer,		"SEE timer") \
	EM(afs_server_trace_unuse_call,		"UNU call ") \
	EM(afs_server_trace_unuse_create_fail,	"UNU cfail") \
	EM(afs_server_trace_unuse_slist,	"UNU slist") \
	EM(afs_server_trace_unuse_slist_isort,	"UNU isort") \
	EM(afs_server_trace_update,		"UPDATE   ") \
	EM(afs_server_trace_use_by_uuid,	"USE uuid ") \
	EM(afs_server_trace_use_cm_call,	"USE cm-cl") \
	EM(afs_server_trace_use_get_caps,	"USE gcaps") \
	EM(afs_server_trace_use_give_up_cb,	"USE gvupc") \
	EM(afs_server_trace_use_install,	"USE inst ") \
	E_(afs_server_trace_wait_create,	"WAIT crt ")

#define afs_volume_traces \
	EM(afs_volume_trace_alloc,		"ALLOC         ") \
	EM(afs_volume_trace_free,		"FREE          ") \
	EM(afs_volume_trace_get_alloc_sbi,	"GET sbi-alloc ") \
	EM(afs_volume_trace_get_callback,	"GET callback  ") \
	EM(afs_volume_trace_get_cell_insert,	"GET cell-insrt") \
	EM(afs_volume_trace_get_new_op,		"GET op-new    ") \
	EM(afs_volume_trace_get_query_alias,	"GET cell-alias") \
	EM(afs_volume_trace_put_callback,	"PUT callback  ") \
	EM(afs_volume_trace_put_cell_dup,	"PUT cell-dup  ") \
	EM(afs_volume_trace_put_cell_root,	"PUT cell-root ") \
	EM(afs_volume_trace_put_destroy_sbi,	"PUT sbi-destry") \
	EM(afs_volume_trace_put_free_fc,	"PUT fc-free   ") \
	EM(afs_volume_trace_put_put_op,		"PUT op-put    ") \
	EM(afs_volume_trace_put_query_alias,	"PUT cell-alias") \
	EM(afs_volume_trace_put_validate_fc,	"PUT fc-validat") \
	E_(afs_volume_trace_remove,		"REMOVE        ")

#define afs_cell_traces \
	EM(afs_cell_trace_alloc,		"ALLOC     ") \
	EM(afs_cell_trace_destroy,		"DESTROY   ") \
	EM(afs_cell_trace_free,			"FREE      ") \
	EM(afs_cell_trace_get_atcell,		"GET atcell") \
<<<<<<< HEAD
	EM(afs_cell_trace_get_queue_dns,	"GET q-dns ") \
	EM(afs_cell_trace_get_queue_manage,	"GET q-mng ") \
	EM(afs_cell_trace_get_queue_new,	"GET q-new ") \
=======
>>>>>>> 4dcc111e
	EM(afs_cell_trace_get_server,		"GET server") \
	EM(afs_cell_trace_get_vol,		"GET vol   ") \
	EM(afs_cell_trace_purge,		"PURGE     ") \
	EM(afs_cell_trace_put_atcell,		"PUT atcell") \
	EM(afs_cell_trace_put_candidate,	"PUT candid") \
<<<<<<< HEAD
	EM(afs_cell_trace_put_destroy,		"PUT destry") \
	EM(afs_cell_trace_put_queue_work,	"PUT q-work") \
	EM(afs_cell_trace_put_queue_fail,	"PUT q-fail") \
=======
	EM(afs_cell_trace_put_final,		"PUT final ") \
>>>>>>> 4dcc111e
	EM(afs_cell_trace_put_server,		"PUT server") \
	EM(afs_cell_trace_put_vol,		"PUT vol   ") \
	EM(afs_cell_trace_queue_again,		"QUE again ") \
	EM(afs_cell_trace_queue_dns,		"QUE dns   ") \
	EM(afs_cell_trace_queue_new,		"QUE new   ") \
	EM(afs_cell_trace_queue_purge,		"QUE purge ") \
	EM(afs_cell_trace_manage,		"MANAGE    ") \
	EM(afs_cell_trace_managed,		"MANAGED   ") \
	EM(afs_cell_trace_see_source,		"SEE source") \
	EM(afs_cell_trace_see_mgmt_timer,	"SEE mtimer") \
	EM(afs_cell_trace_unuse_alias,		"UNU alias ") \
	EM(afs_cell_trace_unuse_check_alias,	"UNU chk-al") \
	EM(afs_cell_trace_unuse_delete,		"UNU delete") \
	EM(afs_cell_trace_unuse_dynroot_mntpt,	"UNU dyn-mp") \
	EM(afs_cell_trace_unuse_fc,		"UNU fc    ") \
	EM(afs_cell_trace_unuse_lookup_dynroot,	"UNU lu-dyn") \
	EM(afs_cell_trace_unuse_lookup_error,	"UNU lu-err") \
	EM(afs_cell_trace_unuse_mntpt,		"UNU mntpt ") \
	EM(afs_cell_trace_unuse_no_pin,		"UNU no-pin") \
	EM(afs_cell_trace_unuse_parse,		"UNU parse ") \
	EM(afs_cell_trace_unuse_pin,		"UNU pin   ") \
	EM(afs_cell_trace_unuse_sbi,		"UNU sbi   ") \
	EM(afs_cell_trace_unuse_ws,		"UNU ws    ") \
	EM(afs_cell_trace_use_alias,		"USE alias ") \
	EM(afs_cell_trace_use_check_alias,	"USE chk-al") \
	EM(afs_cell_trace_use_fc,		"USE fc    ") \
	EM(afs_cell_trace_use_fc_alias,		"USE fc-al ") \
	EM(afs_cell_trace_use_lookup_add,	"USE lu-add") \
	EM(afs_cell_trace_use_lookup_canonical,	"USE lu-can") \
	EM(afs_cell_trace_use_lookup_dynroot,	"USE lu-dyn") \
	EM(afs_cell_trace_use_lookup_mntpt,	"USE lu-mpt") \
	EM(afs_cell_trace_use_lookup_mount,	"USE lu-mnt") \
	EM(afs_cell_trace_use_lookup_ws,	"USE lu-ws ") \
	EM(afs_cell_trace_use_mntpt,		"USE mntpt ") \
	EM(afs_cell_trace_use_pin,		"USE pin   ") \
	EM(afs_cell_trace_use_probe,		"USE probe ") \
	EM(afs_cell_trace_use_sbi,		"USE sbi   ") \
	E_(afs_cell_trace_wait,			"WAIT      ")

#define afs_alist_traces \
	EM(afs_alist_trace_alloc,		"ALLOC     ") \
	EM(afs_alist_trace_get_estate,		"GET estate") \
	EM(afs_alist_trace_get_vlgetcaps,	"GET vgtcap") \
	EM(afs_alist_trace_get_vlprobe,		"GET vprobe") \
	EM(afs_alist_trace_get_vlrotate_set,	"GET vl-rot") \
	EM(afs_alist_trace_put_estate,		"PUT estate") \
	EM(afs_alist_trace_put_getaddru,	"PUT GtAdrU") \
	EM(afs_alist_trace_put_parse_empty,	"PUT p-empt") \
	EM(afs_alist_trace_put_parse_error,	"PUT p-err ") \
	EM(afs_alist_trace_put_server_create,	"PUT sv-crt") \
	EM(afs_alist_trace_put_server_oom,	"PUT sv-oom") \
	EM(afs_alist_trace_put_server_update,	"PUT sv-upd") \
	EM(afs_alist_trace_put_vlgetcaps,	"PUT vgtcap") \
	EM(afs_alist_trace_put_vlprobe,		"PUT vprobe") \
	EM(afs_alist_trace_put_vlrotate_end,	"PUT vr-end") \
	EM(afs_alist_trace_put_vlrotate_fail,	"PUT vr-fai") \
	EM(afs_alist_trace_put_vlrotate_next,	"PUT vr-nxt") \
	EM(afs_alist_trace_put_vlrotate_restart,"PUT vr-rst") \
	EM(afs_alist_trace_put_vlserver,	"PUT vlsrvr") \
	EM(afs_alist_trace_put_vlserver_old,	"PUT vs-old") \
	E_(afs_alist_trace_free,		"FREE      ")

#define afs_estate_traces \
	EM(afs_estate_trace_alloc_probe,	"ALLOC prob") \
	EM(afs_estate_trace_alloc_server,	"ALLOC srvr") \
	EM(afs_estate_trace_get_server_state,	"GET srv-st") \
	EM(afs_estate_trace_get_getcaps,	"GET getcap") \
	EM(afs_estate_trace_put_getcaps,	"PUT getcap") \
	EM(afs_estate_trace_put_probe,		"PUT probe ") \
	EM(afs_estate_trace_put_server,		"PUT server") \
	EM(afs_estate_trace_put_server_state,	"PUT srv-st") \
	E_(afs_estate_trace_free,		"FREE      ")

#define afs_fs_operations \
	EM(afs_FS_FetchData,			"FS.FetchData") \
	EM(afs_FS_FetchStatus,			"FS.FetchStatus") \
	EM(afs_FS_StoreData,			"FS.StoreData") \
	EM(afs_FS_StoreStatus,			"FS.StoreStatus") \
	EM(afs_FS_RemoveFile,			"FS.RemoveFile") \
	EM(afs_FS_CreateFile,			"FS.CreateFile") \
	EM(afs_FS_Rename,			"FS.Rename") \
	EM(afs_FS_Symlink,			"FS.Symlink") \
	EM(afs_FS_Link,				"FS.Link") \
	EM(afs_FS_MakeDir,			"FS.MakeDir") \
	EM(afs_FS_RemoveDir,			"FS.RemoveDir") \
	EM(afs_FS_GetVolumeInfo,		"FS.GetVolumeInfo") \
	EM(afs_FS_GetVolumeStatus,		"FS.GetVolumeStatus") \
	EM(afs_FS_GetRootVolume,		"FS.GetRootVolume") \
	EM(afs_FS_SetLock,			"FS.SetLock") \
	EM(afs_FS_ExtendLock,			"FS.ExtendLock") \
	EM(afs_FS_ReleaseLock,			"FS.ReleaseLock") \
	EM(afs_FS_Lookup,			"FS.Lookup") \
	EM(afs_FS_InlineBulkStatus,		"FS.InlineBulkStatus") \
	EM(afs_FS_FetchData64,			"FS.FetchData64") \
	EM(afs_FS_StoreData64,			"FS.StoreData64") \
	EM(afs_FS_GiveUpAllCallBacks,		"FS.GiveUpAllCallBacks") \
	EM(afs_FS_GetCapabilities,		"FS.GetCapabilities") \
	EM(yfs_FS_FetchACL,			"YFS.FetchACL") \
	EM(yfs_FS_FetchStatus,			"YFS.FetchStatus") \
	EM(yfs_FS_StoreACL,			"YFS.StoreACL") \
	EM(yfs_FS_StoreStatus,			"YFS.StoreStatus") \
	EM(yfs_FS_RemoveFile,			"YFS.RemoveFile") \
	EM(yfs_FS_CreateFile,			"YFS.CreateFile") \
	EM(yfs_FS_Rename,			"YFS.Rename") \
	EM(yfs_FS_Symlink,			"YFS.Symlink") \
	EM(yfs_FS_Link,				"YFS.Link") \
	EM(yfs_FS_MakeDir,			"YFS.MakeDir") \
	EM(yfs_FS_RemoveDir,			"YFS.RemoveDir") \
	EM(yfs_FS_GetVolumeStatus,		"YFS.GetVolumeStatus") \
	EM(yfs_FS_SetVolumeStatus,		"YFS.SetVolumeStatus") \
	EM(yfs_FS_SetLock,			"YFS.SetLock") \
	EM(yfs_FS_ExtendLock,			"YFS.ExtendLock") \
	EM(yfs_FS_ReleaseLock,			"YFS.ReleaseLock") \
	EM(yfs_FS_Lookup,			"YFS.Lookup") \
	EM(yfs_FS_FlushCPS,			"YFS.FlushCPS") \
	EM(yfs_FS_FetchOpaqueACL,		"YFS.FetchOpaqueACL") \
	EM(yfs_FS_WhoAmI,			"YFS.WhoAmI") \
	EM(yfs_FS_RemoveACL,			"YFS.RemoveACL") \
	EM(yfs_FS_RemoveFile2,			"YFS.RemoveFile2") \
	EM(yfs_FS_StoreOpaqueACL2,		"YFS.StoreOpaqueACL2") \
	EM(yfs_FS_InlineBulkStatus,		"YFS.InlineBulkStatus") \
	EM(yfs_FS_FetchData64,			"YFS.FetchData64") \
	EM(yfs_FS_StoreData64,			"YFS.StoreData64") \
	E_(yfs_FS_UpdateSymlink,		"YFS.UpdateSymlink")

#define afs_vl_operations \
	EM(afs_VL_GetEntryByNameU,		"VL.GetEntryByNameU") \
	EM(afs_VL_GetAddrsU,			"VL.GetAddrsU") \
	EM(afs_YFSVL_GetEndpoints,		"YFSVL.GetEndpoints") \
	EM(afs_YFSVL_GetCellName,		"YFSVL.GetCellName") \
	E_(afs_VL_GetCapabilities,		"VL.GetCapabilities")

#define afs_cm_operations \
	EM(afs_CB_CallBack,			"CB.CallBack") \
	EM(afs_CB_InitCallBackState,		"CB.InitCallBackState") \
	EM(afs_CB_Probe,			"CB.Probe") \
	EM(afs_CB_GetLock,			"CB.GetLock") \
	EM(afs_CB_GetCE,			"CB.GetCE") \
	EM(afs_CB_GetXStatsVersion,		"CB.GetXStatsVersion") \
	EM(afs_CB_GetXStats,			"CB.GetXStats") \
	EM(afs_CB_InitCallBackState3,		"CB.InitCallBackState3") \
	E_(afs_CB_ProbeUuid,			"CB.ProbeUuid")

#define yfs_cm_operations \
	EM(yfs_CB_Probe,			"YFSCB.Probe") \
	EM(yfs_CB_GetLock,			"YFSCB.GetLock") \
	EM(yfs_CB_XStatsVersion,		"YFSCB.XStatsVersion") \
	EM(yfs_CB_GetXStats,			"YFSCB.GetXStats") \
	EM(yfs_CB_InitCallBackState3,		"YFSCB.InitCallBackState3") \
	EM(yfs_CB_ProbeUuid,			"YFSCB.ProbeUuid") \
	EM(yfs_CB_GetServerPrefs,		"YFSCB.GetServerPrefs") \
	EM(yfs_CB_GetCellServDV,		"YFSCB.GetCellServDV") \
	EM(yfs_CB_GetLocalCell,			"YFSCB.GetLocalCell") \
	EM(yfs_CB_GetCacheConfig,		"YFSCB.GetCacheConfig") \
	EM(yfs_CB_GetCellByNum,			"YFSCB.GetCellByNum") \
	EM(yfs_CB_TellMeAboutYourself,		"YFSCB.TellMeAboutYourself") \
	E_(yfs_CB_CallBack,			"YFSCB.CallBack")

#define afs_cb_promise_traces \
	EM(afs_cb_promise_clear_cb_break,	"CLEAR cb-break") \
	EM(afs_cb_promise_clear_rmdir,		"CLEAR rmdir") \
	EM(afs_cb_promise_clear_rotate_server,	"CLEAR rot-srv") \
	EM(afs_cb_promise_clear_server_change,	"CLEAR srv-chg") \
	EM(afs_cb_promise_clear_vol_init_cb,	"CLEAR vol-init-cb") \
	EM(afs_cb_promise_set_apply_cb,		"SET apply-cb") \
	EM(afs_cb_promise_set_new_inode,	"SET new-inode") \
	E_(afs_cb_promise_set_new_symlink,	"SET new-symlink")

#define afs_vnode_invalid_traces \
	EM(afs_vnode_invalid_trace_cb_ro_snapshot, "cb-ro-snapshot") \
	EM(afs_vnode_invalid_trace_cb_scrub,	"cb-scrub") \
	EM(afs_vnode_invalid_trace_cb_v_break,	"cb-v-break") \
	EM(afs_vnode_invalid_trace_expired,	"expired") \
	EM(afs_vnode_invalid_trace_no_cb_promise, "no-cb-promise") \
	EM(afs_vnode_invalid_trace_vol_expired,	"vol-expired") \
	EM(afs_vnode_invalid_trace_zap_data,	"zap-data") \
	E_(afs_vnode_valid_trace,		"valid")

#define afs_dir_invalid_traces			\
	EM(afs_dir_invalid_edit_add_bad_size,	"edit-add-bad-size") \
	EM(afs_dir_invalid_edit_add_no_slots,	"edit-add-no-slots") \
	EM(afs_dir_invalid_edit_add_too_many_blocks, "edit-add-too-many-blocks") \
	EM(afs_dir_invalid_edit_get_block,	"edit-get-block") \
	EM(afs_dir_invalid_edit_mkdir,		"edit-mkdir") \
	EM(afs_dir_invalid_edit_rem_bad_size,	"edit-rem-bad-size") \
	EM(afs_dir_invalid_edit_rem_wrong_name,	"edit-rem-wrong_name") \
	EM(afs_dir_invalid_edit_upd_bad_size,	"edit-upd-bad-size") \
	EM(afs_dir_invalid_edit_upd_no_dd,	"edit-upd-no-dotdot") \
	EM(afs_dir_invalid_dv_mismatch,		"dv-mismatch") \
	EM(afs_dir_invalid_inval_folio,		"inv-folio") \
	EM(afs_dir_invalid_iter_stale,		"iter-stale") \
	EM(afs_dir_invalid_reclaimed_folio,	"reclaimed-folio") \
	EM(afs_dir_invalid_release_folio,	"rel-folio") \
	EM(afs_dir_invalid_remote,		"remote") \
	E_(afs_dir_invalid_subdir_removed,	"subdir-removed")

#define afs_edit_dir_ops				  \
	EM(afs_edit_dir_create,			"create") \
	EM(afs_edit_dir_create_error,		"c_fail") \
	EM(afs_edit_dir_create_inval,		"c_invl") \
	EM(afs_edit_dir_create_nospc,		"c_nspc") \
	EM(afs_edit_dir_delete,			"delete") \
	EM(afs_edit_dir_delete_error,		"d_err ") \
	EM(afs_edit_dir_delete_inval,		"d_invl") \
	EM(afs_edit_dir_delete_noent,		"d_nent") \
	EM(afs_edit_dir_mkdir,			"mk_ent") \
	EM(afs_edit_dir_update_dd,		"u_ddot") \
	EM(afs_edit_dir_update_error,		"u_fail") \
	EM(afs_edit_dir_update_inval,		"u_invl") \
	E_(afs_edit_dir_update_nodd,		"u_nodd")

#define afs_edit_dir_reasons				  \
	EM(afs_edit_dir_for_create,		"Create") \
	EM(afs_edit_dir_for_link,		"Link  ") \
	EM(afs_edit_dir_for_mkdir,		"MkDir ") \
	EM(afs_edit_dir_for_rename_0,		"Renam0") \
	EM(afs_edit_dir_for_rename_1,		"Renam1") \
	EM(afs_edit_dir_for_rename_2,		"Renam2") \
	EM(afs_edit_dir_for_rename_sub,		"RnmSub") \
	EM(afs_edit_dir_for_rmdir,		"RmDir ") \
	EM(afs_edit_dir_for_silly_0,		"S_Ren0") \
	EM(afs_edit_dir_for_silly_1,		"S_Ren1") \
	EM(afs_edit_dir_for_symlink,		"Symlnk") \
	E_(afs_edit_dir_for_unlink,		"Unlink")

#define afs_eproto_causes			\
	EM(afs_eproto_bad_status,	"BadStatus") \
	EM(afs_eproto_cb_count,		"CbCount") \
	EM(afs_eproto_cb_fid_count,	"CbFidCount") \
	EM(afs_eproto_cellname_len,	"CellNameLen") \
	EM(afs_eproto_file_type,	"FileTYpe") \
	EM(afs_eproto_ibulkst_cb_count,	"IBS.CbCount") \
	EM(afs_eproto_ibulkst_count,	"IBS.FidCount") \
	EM(afs_eproto_motd_len,		"MotdLen") \
	EM(afs_eproto_offline_msg_len,	"OfflineMsgLen") \
	EM(afs_eproto_volname_len,	"VolNameLen") \
	EM(afs_eproto_yvl_fsendpt4_len,	"YVL.FsEnd4Len") \
	EM(afs_eproto_yvl_fsendpt6_len,	"YVL.FsEnd6Len") \
	EM(afs_eproto_yvl_fsendpt_num,	"YVL.FsEndCount") \
	EM(afs_eproto_yvl_fsendpt_type,	"YVL.FsEndType") \
	EM(afs_eproto_yvl_vlendpt4_len,	"YVL.VlEnd4Len") \
	EM(afs_eproto_yvl_vlendpt6_len,	"YVL.VlEnd6Len") \
	E_(afs_eproto_yvl_vlendpt_type,	"YVL.VlEndType")

#define afs_io_errors							\
	EM(afs_io_error_cm_reply,		"CM_REPLY")		\
	EM(afs_io_error_extract,		"EXTRACT")		\
	EM(afs_io_error_fs_probe_fail,		"FS_PROBE_FAIL")	\
	EM(afs_io_error_vl_lookup_fail,		"VL_LOOKUP_FAIL")	\
	E_(afs_io_error_vl_probe_fail,		"VL_PROBE_FAIL")

#define afs_file_errors							\
	EM(afs_file_error_dir_bad_magic,	"DIR_BAD_MAGIC")	\
	EM(afs_file_error_dir_big,		"DIR_BIG")		\
	EM(afs_file_error_dir_missing_page,	"DIR_MISSING_PAGE")	\
	EM(afs_file_error_dir_name_too_long,	"DIR_NAME_TOO_LONG")	\
	EM(afs_file_error_dir_over_end,		"DIR_ENT_OVER_END")	\
	EM(afs_file_error_dir_small,		"DIR_SMALL")		\
	EM(afs_file_error_dir_unmarked_ext,	"DIR_UNMARKED_EXT")	\
	EM(afs_file_error_symlink_big,		"SYM_BIG")		\
	EM(afs_file_error_mntpt,		"MNTPT_READ_FAILED")	\
	E_(afs_file_error_writeback_fail,	"WRITEBACK_FAILED")

#define afs_flock_types							\
	EM(F_RDLCK,				"RDLCK")		\
	EM(F_WRLCK,				"WRLCK")		\
	E_(F_UNLCK,				"UNLCK")

#define afs_flock_states						\
	EM(AFS_VNODE_LOCK_NONE,			"NONE")			\
	EM(AFS_VNODE_LOCK_WAITING_FOR_CB,	"WAIT_FOR_CB")		\
	EM(AFS_VNODE_LOCK_SETTING,		"SETTING")		\
	EM(AFS_VNODE_LOCK_GRANTED,		"GRANTED")		\
	EM(AFS_VNODE_LOCK_EXTENDING,		"EXTENDING")		\
	EM(AFS_VNODE_LOCK_NEED_UNLOCK,		"NEED_UNLOCK")		\
	EM(AFS_VNODE_LOCK_UNLOCKING,		"UNLOCKING")		\
	E_(AFS_VNODE_LOCK_DELETED,		"DELETED")

#define afs_flock_events						\
	EM(afs_flock_acquired,			"Acquired")		\
	EM(afs_flock_callback_break,		"Callback")		\
	EM(afs_flock_defer_unlock,		"D-Unlock")		\
	EM(afs_flock_extend_fail,		"Ext_Fail")		\
	EM(afs_flock_fail_other,		"ErrOther")		\
	EM(afs_flock_fail_perm,			"ErrPerm ")		\
	EM(afs_flock_no_lockers,		"NoLocker")		\
	EM(afs_flock_release_fail,		"Rel_Fail")		\
	EM(afs_flock_silly_delete,		"SillyDel")		\
	EM(afs_flock_timestamp,			"Timestmp")		\
	EM(afs_flock_try_to_lock,		"TryToLck")		\
	EM(afs_flock_vfs_lock,			"VFSLock ")		\
	EM(afs_flock_vfs_locking,		"VFSLking")		\
	EM(afs_flock_waited,			"Waited  ")		\
	EM(afs_flock_waiting,			"Waiting ")		\
	EM(afs_flock_work_extending,		"Extendng")		\
	EM(afs_flock_work_retry,		"Retry   ")		\
	EM(afs_flock_work_unlocking,		"Unlcking")		\
	E_(afs_flock_would_block,		"EWOULDBL")

#define afs_flock_operations						\
	EM(afs_flock_op_copy_lock,		"COPY    ")		\
	EM(afs_flock_op_flock,			"->flock ")		\
	EM(afs_flock_op_grant,			"GRANT   ")		\
	EM(afs_flock_op_lock,			"->lock  ")		\
	EM(afs_flock_op_release_lock,		"RELEASE ")		\
	EM(afs_flock_op_return_ok,		"<-OK    ")		\
	EM(afs_flock_op_return_edeadlk,		"<-EDEADL")		\
	EM(afs_flock_op_return_eagain,		"<-EAGAIN")		\
	EM(afs_flock_op_return_error,		"<-ERROR ")		\
	EM(afs_flock_op_set_lock,		"SET     ")		\
	EM(afs_flock_op_unlock,			"UNLOCK  ")		\
	E_(afs_flock_op_wake,			"WAKE    ")

#define afs_cb_break_reasons						\
	EM(afs_cb_break_no_break,		"no-break")		\
	EM(afs_cb_break_for_callback,		"break-cb")		\
	EM(afs_cb_break_for_creation_regress,	"creation-regress")	\
	EM(afs_cb_break_for_deleted,		"break-del")		\
	EM(afs_cb_break_for_s_reinit,		"s-reinit")		\
	EM(afs_cb_break_for_unlink,		"break-unlink")		\
	EM(afs_cb_break_for_update_regress,	"update-regress")	\
	EM(afs_cb_break_for_volume_callback,	"break-v-cb")		\
	EM(afs_cb_break_for_vos_release,	"break-vos-release")	\
	E_(afs_cb_break_volume_excluded,	"vol-excluded")

#define afs_rotate_traces						\
	EM(afs_rotate_trace_aborted,		"Abortd")		\
	EM(afs_rotate_trace_busy_sleep,		"BsySlp")		\
	EM(afs_rotate_trace_check_vol_status,	"VolStt")		\
	EM(afs_rotate_trace_failed,		"Failed")		\
	EM(afs_rotate_trace_iter,		"Iter  ")		\
	EM(afs_rotate_trace_iterate_addr,	"ItAddr")		\
	EM(afs_rotate_trace_next_server,	"NextSv")		\
	EM(afs_rotate_trace_no_more_servers,	"NoMore")		\
	EM(afs_rotate_trace_nomem,		"Nomem ")		\
	EM(afs_rotate_trace_probe_error,	"PrbErr")		\
	EM(afs_rotate_trace_probe_fileserver,	"PrbFsv")		\
	EM(afs_rotate_trace_probe_none,		"PrbNon")		\
	EM(afs_rotate_trace_probe_response,	"PrbRsp")		\
	EM(afs_rotate_trace_probe_superseded,	"PrbSup")		\
	EM(afs_rotate_trace_restart,		"Rstart")		\
	EM(afs_rotate_trace_retry_server,	"RtrySv")		\
	EM(afs_rotate_trace_selected_server,	"SlctSv")		\
	EM(afs_rotate_trace_stale_lock,		"StlLck")		\
	EM(afs_rotate_trace_start,		"Start ")		\
	EM(afs_rotate_trace_stop,		"Stop  ")		\
	E_(afs_rotate_trace_stopped,		"Stoppd")

/*
 * Generate enums for tracing information.
 */
#ifndef __AFS_GENERATE_TRACE_ENUMS_ONCE_ONLY
#define __AFS_GENERATE_TRACE_ENUMS_ONCE_ONLY

#undef EM
#undef E_
#define EM(a, b) a,
#define E_(a, b) a

enum afs_alist_trace		{ afs_alist_traces } __mode(byte);
enum afs_call_trace		{ afs_call_traces } __mode(byte);
enum afs_cb_break_reason	{ afs_cb_break_reasons } __mode(byte);
enum afs_cb_promise_trace	{ afs_cb_promise_traces } __mode(byte);
enum afs_cell_trace		{ afs_cell_traces } __mode(byte);
enum afs_dir_invalid_trace	{ afs_dir_invalid_traces} __mode(byte);
enum afs_edit_dir_op		{ afs_edit_dir_ops } __mode(byte);
enum afs_edit_dir_reason	{ afs_edit_dir_reasons } __mode(byte);
enum afs_eproto_cause		{ afs_eproto_causes } __mode(byte);
enum afs_estate_trace		{ afs_estate_traces } __mode(byte);
enum afs_file_error		{ afs_file_errors } __mode(byte);
enum afs_flock_event		{ afs_flock_events } __mode(byte);
enum afs_flock_operation	{ afs_flock_operations } __mode(byte);
enum afs_io_error		{ afs_io_errors } __mode(byte);
enum afs_rotate_trace		{ afs_rotate_traces } __mode(byte);
enum afs_server_trace		{ afs_server_traces } __mode(byte);
enum afs_vnode_invalid_trace	{ afs_vnode_invalid_traces} __mode(byte);
enum afs_volume_trace		{ afs_volume_traces } __mode(byte);

#endif /* end __AFS_GENERATE_TRACE_ENUMS_ONCE_ONLY */

/*
 * Export enum symbols via userspace.
 */
#undef EM
#undef E_
#define EM(a, b) TRACE_DEFINE_ENUM(a);
#define E_(a, b) TRACE_DEFINE_ENUM(a);

afs_alist_traces;
afs_call_traces;
afs_cb_break_reasons;
afs_cb_promise_traces;
afs_cell_traces;
afs_cm_operations;
afs_dir_invalid_traces;
afs_edit_dir_ops;
afs_edit_dir_reasons;
afs_eproto_causes;
afs_estate_traces;
afs_file_errors;
afs_flock_operations;
afs_flock_types;
afs_fs_operations;
afs_io_errors;
afs_rotate_traces;
afs_server_traces;
afs_vnode_invalid_traces;
afs_vl_operations;
yfs_cm_operations;

/*
 * Now redefine the EM() and E_() macros to map the enums to the strings that
 * will be printed in the output.
 */
#undef EM
#undef E_
#define EM(a, b)	{ a, b },
#define E_(a, b)	{ a, b }

TRACE_EVENT(afs_receive_data,
	    TP_PROTO(struct afs_call *call, struct iov_iter *iter,
		     bool want_more, int ret),

	    TP_ARGS(call, iter, want_more, ret),

	    TP_STRUCT__entry(
		    __field(loff_t,			remain)
		    __field(unsigned int,		call)
		    __field(enum afs_call_state,	state)
		    __field(unsigned short,		unmarshall)
		    __field(bool,			want_more)
		    __field(int,			ret)
			     ),

	    TP_fast_assign(
		    __entry->call	= call->debug_id;
		    __entry->state	= call->state;
		    __entry->unmarshall	= call->unmarshall;
		    __entry->remain	= iov_iter_count(iter);
		    __entry->want_more	= want_more;
		    __entry->ret	= ret;
			   ),

	    TP_printk("c=%08x r=%llu u=%u w=%u s=%u ret=%d",
		      __entry->call,
		      __entry->remain,
		      __entry->unmarshall,
		      __entry->want_more,
		      __entry->state,
		      __entry->ret)
	    );

TRACE_EVENT(afs_notify_call,
	    TP_PROTO(struct rxrpc_call *rxcall, struct afs_call *call),

	    TP_ARGS(rxcall, call),

	    TP_STRUCT__entry(
		    __field(unsigned int,		call)
		    __field(enum afs_call_state,	state)
		    __field(unsigned short,		unmarshall)
			     ),

	    TP_fast_assign(
		    __entry->call	= call->debug_id;
		    __entry->state	= call->state;
		    __entry->unmarshall	= call->unmarshall;
			   ),

	    TP_printk("c=%08x s=%u u=%u",
		      __entry->call,
		      __entry->state, __entry->unmarshall)
	    );

TRACE_EVENT(afs_cb_call,
	    TP_PROTO(struct afs_call *call),

	    TP_ARGS(call),

	    TP_STRUCT__entry(
		    __field(unsigned int,		call)
		    __field(u32,			op)
		    __field(u16,			service_id)
			     ),

	    TP_fast_assign(
		    __entry->call	= call->debug_id;
		    __entry->op		= call->operation_ID;
		    __entry->service_id	= call->service_id;
			   ),

	    TP_printk("c=%08x %s",
		      __entry->call,
		      __entry->service_id == 2501 ?
		      __print_symbolic(__entry->op, yfs_cm_operations) :
		      __print_symbolic(__entry->op, afs_cm_operations))
	    );

TRACE_EVENT(afs_call,
	    TP_PROTO(unsigned int call_debug_id, enum afs_call_trace op,
		     int ref, int outstanding, const void *where),

	    TP_ARGS(call_debug_id, op, ref, outstanding, where),

	    TP_STRUCT__entry(
		    __field(unsigned int,		call)
		    __field(int,			op)
		    __field(int,			ref)
		    __field(int,			outstanding)
		    __field(const void *,		where)
			     ),

	    TP_fast_assign(
		    __entry->call = call_debug_id;
		    __entry->op = op;
		    __entry->ref = ref;
		    __entry->outstanding = outstanding;
		    __entry->where = where;
			   ),

	    TP_printk("c=%08x %s r=%d o=%d sp=%pSR",
		      __entry->call,
		      __print_symbolic(__entry->op, afs_call_traces),
		      __entry->ref,
		      __entry->outstanding,
		      __entry->where)
	    );

TRACE_EVENT(afs_make_fs_call,
	    TP_PROTO(struct afs_call *call, const struct afs_fid *fid),

	    TP_ARGS(call, fid),

	    TP_STRUCT__entry(
		    __field(unsigned int,		call)
		    __field(enum afs_fs_operation,	op)
		    __field_struct(struct afs_fid,	fid)
			     ),

	    TP_fast_assign(
		    __entry->call = call->debug_id;
		    __entry->op = call->operation_ID;
		    if (fid) {
			    __entry->fid = *fid;
		    } else {
			    __entry->fid.vid = 0;
			    __entry->fid.vnode = 0;
			    __entry->fid.unique = 0;
		    }
			   ),

	    TP_printk("c=%08x V=%llx i=%llx:%x %s",
		      __entry->call,
		      __entry->fid.vid,
		      __entry->fid.vnode,
		      __entry->fid.unique,
		      __print_symbolic(__entry->op, afs_fs_operations))
	    );

TRACE_EVENT(afs_make_fs_calli,
	    TP_PROTO(struct afs_call *call, const struct afs_fid *fid,
		     unsigned int i),

	    TP_ARGS(call, fid, i),

	    TP_STRUCT__entry(
		    __field(unsigned int,		call)
		    __field(unsigned int,		i)
		    __field(enum afs_fs_operation,	op)
		    __field_struct(struct afs_fid,	fid)
			     ),

	    TP_fast_assign(
		    __entry->call = call->debug_id;
		    __entry->i = i;
		    __entry->op = call->operation_ID;
		    if (fid) {
			    __entry->fid = *fid;
		    } else {
			    __entry->fid.vid = 0;
			    __entry->fid.vnode = 0;
			    __entry->fid.unique = 0;
		    }
			   ),

	    TP_printk("c=%08x V=%llx i=%llx:%x %s i=%u",
		      __entry->call,
		      __entry->fid.vid,
		      __entry->fid.vnode,
		      __entry->fid.unique,
		      __print_symbolic(__entry->op, afs_fs_operations),
		      __entry->i)
	    );

TRACE_EVENT(afs_make_fs_call1,
	    TP_PROTO(struct afs_call *call, const struct afs_fid *fid,
		     const struct qstr *name),

	    TP_ARGS(call, fid, name),

	    TP_STRUCT__entry(
		    __field(unsigned int,		call)
		    __field(enum afs_fs_operation,	op)
		    __field_struct(struct afs_fid,	fid)
		    __array(char,			name, 24)
			     ),

	    TP_fast_assign(
		    unsigned int __len = min_t(unsigned int, name->len, 23);
		    __entry->call = call->debug_id;
		    __entry->op = call->operation_ID;
		    if (fid) {
			    __entry->fid = *fid;
		    } else {
			    __entry->fid.vid = 0;
			    __entry->fid.vnode = 0;
			    __entry->fid.unique = 0;
		    }
		    memcpy(__entry->name, name->name, __len);
		    __entry->name[__len] = 0;
			   ),

	    TP_printk("c=%08x V=%llx i=%llx:%x %s \"%s\"",
		      __entry->call,
		      __entry->fid.vid,
		      __entry->fid.vnode,
		      __entry->fid.unique,
		      __print_symbolic(__entry->op, afs_fs_operations),
		      __entry->name)
	    );

TRACE_EVENT(afs_make_fs_call2,
	    TP_PROTO(struct afs_call *call, const struct afs_fid *fid,
		     const struct qstr *name, const struct qstr *name2),

	    TP_ARGS(call, fid, name, name2),

	    TP_STRUCT__entry(
		    __field(unsigned int,		call)
		    __field(enum afs_fs_operation,	op)
		    __field_struct(struct afs_fid,	fid)
		    __array(char,			name, 24)
		    __array(char,			name2, 24)
			     ),

	    TP_fast_assign(
		    unsigned int __len = min_t(unsigned int, name->len, 23);
		    unsigned int __len2 = min_t(unsigned int, name2->len, 23);
		    __entry->call = call->debug_id;
		    __entry->op = call->operation_ID;
		    if (fid) {
			    __entry->fid = *fid;
		    } else {
			    __entry->fid.vid = 0;
			    __entry->fid.vnode = 0;
			    __entry->fid.unique = 0;
		    }
		    memcpy(__entry->name, name->name, __len);
		    __entry->name[__len] = 0;
		    memcpy(__entry->name2, name2->name, __len2);
		    __entry->name2[__len2] = 0;
			   ),

	    TP_printk("c=%08x V=%llx i=%llx:%x %s \"%s\" \"%s\"",
		      __entry->call,
		      __entry->fid.vid,
		      __entry->fid.vnode,
		      __entry->fid.unique,
		      __print_symbolic(__entry->op, afs_fs_operations),
		      __entry->name,
		      __entry->name2)
	    );

TRACE_EVENT(afs_make_vl_call,
	    TP_PROTO(struct afs_call *call),

	    TP_ARGS(call),

	    TP_STRUCT__entry(
		    __field(unsigned int,		call)
		    __field(enum afs_vl_operation,	op)
			     ),

	    TP_fast_assign(
		    __entry->call = call->debug_id;
		    __entry->op = call->operation_ID;
			   ),

	    TP_printk("c=%08x %s",
		      __entry->call,
		      __print_symbolic(__entry->op, afs_vl_operations))
	    );

TRACE_EVENT(afs_call_done,
	    TP_PROTO(struct afs_call *call),

	    TP_ARGS(call),

	    TP_STRUCT__entry(
		    __field(unsigned int,		call)
		    __field(struct rxrpc_call *,	rx_call)
		    __field(int,			ret)
		    __field(u32,			abort_code)
			     ),

	    TP_fast_assign(
		    __entry->call = call->debug_id;
		    __entry->rx_call = call->rxcall;
		    __entry->ret = call->error;
		    __entry->abort_code = call->abort_code;
			   ),

	    TP_printk("   c=%08x ret=%d ab=%d [%p]",
		      __entry->call,
		      __entry->ret,
		      __entry->abort_code,
		      __entry->rx_call)
	    );

TRACE_EVENT(afs_send_data,
	    TP_PROTO(struct afs_call *call, struct msghdr *msg),

	    TP_ARGS(call, msg),

	    TP_STRUCT__entry(
		    __field(unsigned int,		call)
		    __field(unsigned int,		flags)
		    __field(loff_t,			offset)
		    __field(loff_t,			count)
			     ),

	    TP_fast_assign(
		    __entry->call = call->debug_id;
		    __entry->flags = msg->msg_flags;
		    __entry->offset = msg->msg_iter.xarray_start + msg->msg_iter.iov_offset;
		    __entry->count = iov_iter_count(&msg->msg_iter);
			   ),

	    TP_printk(" c=%08x o=%llx n=%llx f=%x",
		      __entry->call, __entry->offset, __entry->count,
		      __entry->flags)
	    );

TRACE_EVENT(afs_sent_data,
	    TP_PROTO(struct afs_call *call, struct msghdr *msg, int ret),

	    TP_ARGS(call, msg, ret),

	    TP_STRUCT__entry(
		    __field(unsigned int,		call)
		    __field(int,			ret)
		    __field(loff_t,			offset)
		    __field(loff_t,			count)
			     ),

	    TP_fast_assign(
		    __entry->call = call->debug_id;
		    __entry->ret = ret;
		    __entry->offset = msg->msg_iter.xarray_start + msg->msg_iter.iov_offset;
		    __entry->count = iov_iter_count(&msg->msg_iter);
			   ),

	    TP_printk(" c=%08x o=%llx n=%llx r=%x",
		      __entry->call, __entry->offset, __entry->count,
		      __entry->ret)
	    );

TRACE_EVENT(afs_dir_check_failed,
	    TP_PROTO(struct afs_vnode *vnode, loff_t off),

	    TP_ARGS(vnode, off),

	    TP_STRUCT__entry(
		    __field(struct afs_vnode *,		vnode)
		    __field(loff_t,			off)
		    __field(loff_t,			i_size)
			     ),

	    TP_fast_assign(
		    __entry->vnode = vnode;
		    __entry->off = off;
		    __entry->i_size = i_size_read(&vnode->netfs.inode);
			   ),

	    TP_printk("vn=%p %llx/%llx",
		      __entry->vnode, __entry->off, __entry->i_size)
	    );

TRACE_EVENT(afs_call_state,
	    TP_PROTO(struct afs_call *call,
		     enum afs_call_state from,
		     enum afs_call_state to,
		     int ret, u32 remote_abort),

	    TP_ARGS(call, from, to, ret, remote_abort),

	    TP_STRUCT__entry(
		    __field(unsigned int,		call)
		    __field(enum afs_call_state,	from)
		    __field(enum afs_call_state,	to)
		    __field(int,			ret)
		    __field(u32,			abort)
			     ),

	    TP_fast_assign(
		    __entry->call = call->debug_id;
		    __entry->from = from;
		    __entry->to = to;
		    __entry->ret = ret;
		    __entry->abort = remote_abort;
			   ),

	    TP_printk("c=%08x %u->%u r=%d ab=%d",
		      __entry->call,
		      __entry->from, __entry->to,
		      __entry->ret, __entry->abort)
	    );

TRACE_EVENT(afs_lookup,
	    TP_PROTO(struct afs_vnode *dvnode, const struct qstr *name,
		     struct afs_fid *fid),

	    TP_ARGS(dvnode, name, fid),

	    TP_STRUCT__entry(
		    __field_struct(struct afs_fid,	dfid)
		    __field_struct(struct afs_fid,	fid)
		    __array(char,			name, 24)
			     ),

	    TP_fast_assign(
		    int __len = min_t(int, name->len, 23);
		    __entry->dfid = dvnode->fid;
		    __entry->fid = *fid;
		    memcpy(__entry->name, name->name, __len);
		    __entry->name[__len] = 0;
			   ),

	    TP_printk("d=%llx:%llx:%x \"%s\" f=%llx:%x",
		      __entry->dfid.vid, __entry->dfid.vnode, __entry->dfid.unique,
		      __entry->name,
		      __entry->fid.vnode, __entry->fid.unique)
	    );

TRACE_EVENT(afs_edit_dir,
	    TP_PROTO(struct afs_vnode *dvnode,
		     enum afs_edit_dir_reason why,
		     enum afs_edit_dir_op op,
		     unsigned int block,
		     unsigned int slot,
		     unsigned int f_vnode,
		     unsigned int f_unique,
		     const char *name),

	    TP_ARGS(dvnode, why, op, block, slot, f_vnode, f_unique, name),

	    TP_STRUCT__entry(
		    __field(unsigned int,		vnode)
		    __field(unsigned int,		unique)
		    __field(enum afs_edit_dir_reason,	why)
		    __field(enum afs_edit_dir_op,	op)
		    __field(unsigned int,		block)
		    __field(unsigned short,		slot)
		    __field(unsigned int,		f_vnode)
		    __field(unsigned int,		f_unique)
		    __array(char,			name, 24)
			     ),

	    TP_fast_assign(
		    int __len = strlen(name);
		    __len = min(__len, 23);
		    __entry->vnode	= dvnode->fid.vnode;
		    __entry->unique	= dvnode->fid.unique;
		    __entry->why	= why;
		    __entry->op		= op;
		    __entry->block	= block;
		    __entry->slot	= slot;
		    __entry->f_vnode	= f_vnode;
		    __entry->f_unique	= f_unique;
		    memcpy(__entry->name, name, __len);
		    __entry->name[__len] = 0;
			   ),

	    TP_printk("di=%x:%x %s %s %u[%u] fi=%x:%x \"%s\"",
		      __entry->vnode, __entry->unique,
		      __print_symbolic(__entry->why, afs_edit_dir_reasons),
		      __print_symbolic(__entry->op, afs_edit_dir_ops),
		      __entry->block, __entry->slot,
		      __entry->f_vnode, __entry->f_unique,
		      __entry->name)
	    );

TRACE_EVENT(afs_dir_invalid,
	    TP_PROTO(const struct afs_vnode *dvnode, enum afs_dir_invalid_trace trace),

	    TP_ARGS(dvnode, trace),

	    TP_STRUCT__entry(
		    __field(unsigned int,		vnode)
		    __field(unsigned int,		unique)
		    __field(enum afs_dir_invalid_trace,	trace)
			     ),

	    TP_fast_assign(
		    __entry->vnode	= dvnode->fid.vnode;
		    __entry->unique	= dvnode->fid.unique;
		    __entry->trace	= trace;
			   ),

	    TP_printk("di=%x:%x %s",
		      __entry->vnode, __entry->unique,
		      __print_symbolic(__entry->trace, afs_dir_invalid_traces))
	    );

TRACE_EVENT(afs_cb_promise,
	    TP_PROTO(const struct afs_vnode *vnode, enum afs_cb_promise_trace trace),

	    TP_ARGS(vnode, trace),

	    TP_STRUCT__entry(
		    __field(unsigned int,		vnode)
		    __field(unsigned int,		unique)
		    __field(enum afs_cb_promise_trace,	trace)
			     ),

	    TP_fast_assign(
		    __entry->vnode	= vnode->fid.vnode;
		    __entry->unique	= vnode->fid.unique;
		    __entry->trace	= trace;
			   ),

	    TP_printk("di=%x:%x %s",
		      __entry->vnode, __entry->unique,
		      __print_symbolic(__entry->trace, afs_cb_promise_traces))
	    );

TRACE_EVENT(afs_vnode_invalid,
	    TP_PROTO(const struct afs_vnode *vnode, enum afs_vnode_invalid_trace trace),

	    TP_ARGS(vnode, trace),

	    TP_STRUCT__entry(
		    __field(unsigned int,		vnode)
		    __field(unsigned int,		unique)
		    __field(enum afs_vnode_invalid_trace, trace)
			     ),

	    TP_fast_assign(
		    __entry->vnode	= vnode->fid.vnode;
		    __entry->unique	= vnode->fid.unique;
		    __entry->trace	= trace;
			   ),

	    TP_printk("di=%x:%x %s",
		      __entry->vnode, __entry->unique,
		      __print_symbolic(__entry->trace, afs_vnode_invalid_traces))
	    );

TRACE_EVENT(afs_set_dv,
	    TP_PROTO(const struct afs_vnode *dvnode, u64 new_dv),

	    TP_ARGS(dvnode, new_dv),

	    TP_STRUCT__entry(
		    __field(unsigned int,		vnode)
		    __field(unsigned int,		unique)
		    __field(u64,			old_dv)
		    __field(u64,			new_dv)
			     ),

	    TP_fast_assign(
		    __entry->vnode	= dvnode->fid.vnode;
		    __entry->unique	= dvnode->fid.unique;
		    __entry->old_dv	= dvnode->status.data_version;
		    __entry->new_dv	= new_dv;
			   ),

	    TP_printk("di=%x:%x dv=%llx -> dv=%llx",
		      __entry->vnode, __entry->unique,
		      __entry->old_dv, __entry->new_dv)
	    );

TRACE_EVENT(afs_dv_mismatch,
	    TP_PROTO(const struct afs_vnode *dvnode, u64 before_dv, int delta, u64 new_dv),

	    TP_ARGS(dvnode, before_dv, delta, new_dv),

	    TP_STRUCT__entry(
		    __field(unsigned int,		vnode)
		    __field(unsigned int,		unique)
		    __field(int,			delta)
		    __field(u64,			before_dv)
		    __field(u64,			new_dv)
			     ),

	    TP_fast_assign(
		    __entry->vnode	= dvnode->fid.vnode;
		    __entry->unique	= dvnode->fid.unique;
		    __entry->delta	= delta;
		    __entry->before_dv	= before_dv;
		    __entry->new_dv	= new_dv;
			   ),

	    TP_printk("di=%x:%x xdv=%llx+%d dv=%llx",
		      __entry->vnode, __entry->unique,
		      __entry->before_dv, __entry->delta, __entry->new_dv)
	    );

TRACE_EVENT(afs_protocol_error,
	    TP_PROTO(struct afs_call *call, enum afs_eproto_cause cause),

	    TP_ARGS(call, cause),

	    TP_STRUCT__entry(
		    __field(unsigned int,		call)
		    __field(enum afs_eproto_cause,	cause)
			     ),

	    TP_fast_assign(
		    __entry->call = call ? call->debug_id : 0;
		    __entry->cause = cause;
			   ),

	    TP_printk("c=%08x %s",
		      __entry->call,
		      __print_symbolic(__entry->cause, afs_eproto_causes))
	    );

TRACE_EVENT(afs_io_error,
	    TP_PROTO(unsigned int call, int error, enum afs_io_error where),

	    TP_ARGS(call, error, where),

	    TP_STRUCT__entry(
		    __field(unsigned int,	call)
		    __field(int,		error)
		    __field(enum afs_io_error,	where)
			     ),

	    TP_fast_assign(
		    __entry->call = call;
		    __entry->error = error;
		    __entry->where = where;
			   ),

	    TP_printk("c=%08x r=%d %s",
		      __entry->call, __entry->error,
		      __print_symbolic(__entry->where, afs_io_errors))
	    );

TRACE_EVENT(afs_file_error,
	    TP_PROTO(struct afs_vnode *vnode, int error, enum afs_file_error where),

	    TP_ARGS(vnode, error, where),

	    TP_STRUCT__entry(
		    __field_struct(struct afs_fid,	fid)
		    __field(int,			error)
		    __field(enum afs_file_error,	where)
			     ),

	    TP_fast_assign(
		    __entry->fid = vnode->fid;
		    __entry->error = error;
		    __entry->where = where;
			   ),

	    TP_printk("%llx:%llx:%x r=%d %s",
		      __entry->fid.vid, __entry->fid.vnode, __entry->fid.unique,
		      __entry->error,
		      __print_symbolic(__entry->where, afs_file_errors))
	    );

TRACE_EVENT(afs_bulkstat_error,
	    TP_PROTO(struct afs_operation *op, struct afs_fid *fid, unsigned int index, s32 abort),

	    TP_ARGS(op, fid, index, abort),

	    TP_STRUCT__entry(
		    __field_struct(struct afs_fid,	fid)
		    __field(unsigned int,		op)
		    __field(unsigned int,		index)
		    __field(s32,			abort)
			     ),

	    TP_fast_assign(
		    __entry->op = op->debug_id;
		    __entry->fid = *fid;
		    __entry->index = index;
		    __entry->abort = abort;
			   ),

	    TP_printk("OP=%08x[%02x] %llx:%llx:%x a=%d",
		      __entry->op, __entry->index,
		      __entry->fid.vid, __entry->fid.vnode, __entry->fid.unique,
		      __entry->abort)
	    );

TRACE_EVENT(afs_cm_no_server,
	    TP_PROTO(struct afs_call *call, const struct sockaddr_rxrpc *srx),

	    TP_ARGS(call, srx),

	    TP_STRUCT__entry(
		    __field(unsigned int,			call)
		    __field(unsigned int,			op_id)
		    __field_struct(struct sockaddr_rxrpc,	srx)
			     ),

	    TP_fast_assign(
		    __entry->call = call->debug_id;
		    __entry->op_id = call->operation_ID;
		    memcpy(&__entry->srx, srx, sizeof(__entry->srx));
			   ),

	    TP_printk("c=%08x op=%u %pISpc",
		      __entry->call, __entry->op_id, &__entry->srx.transport)
	    );

TRACE_EVENT(afs_cm_no_server_u,
	    TP_PROTO(struct afs_call *call, const uuid_t *uuid),

	    TP_ARGS(call, uuid),

	    TP_STRUCT__entry(
		    __field(unsigned int,			call)
		    __field(unsigned int,			op_id)
		    __field_struct(uuid_t,			uuid)
			     ),

	    TP_fast_assign(
		    __entry->call = call->debug_id;
		    __entry->op_id = call->operation_ID;
		    memcpy(&__entry->uuid, uuid, sizeof(__entry->uuid));
			   ),

	    TP_printk("c=%08x op=%u %pU",
		      __entry->call, __entry->op_id, &__entry->uuid)
	    );

TRACE_EVENT(afs_flock_ev,
	    TP_PROTO(struct afs_vnode *vnode, struct file_lock *fl,
		     enum afs_flock_event event, int error),

	    TP_ARGS(vnode, fl, event, error),

	    TP_STRUCT__entry(
		    __field_struct(struct afs_fid,	fid)
		    __field(enum afs_flock_event,	event)
		    __field(enum afs_lock_state,	state)
		    __field(int,			error)
		    __field(unsigned int,		debug_id)
			     ),

	    TP_fast_assign(
		    __entry->fid = vnode->fid;
		    __entry->event = event;
		    __entry->state = vnode->lock_state;
		    __entry->error = error;
		    __entry->debug_id = fl ? fl->fl_u.afs.debug_id : 0;
			   ),

	    TP_printk("%llx:%llx:%x %04x %s s=%s e=%d",
		      __entry->fid.vid, __entry->fid.vnode, __entry->fid.unique,
		      __entry->debug_id,
		      __print_symbolic(__entry->event, afs_flock_events),
		      __print_symbolic(__entry->state, afs_flock_states),
		      __entry->error)
	    );

TRACE_EVENT(afs_flock_op,
	    TP_PROTO(struct afs_vnode *vnode, struct file_lock *fl,
		     enum afs_flock_operation op),

	    TP_ARGS(vnode, fl, op),

	    TP_STRUCT__entry(
		    __field_struct(struct afs_fid,	fid)
		    __field(loff_t,			from)
		    __field(loff_t,			len)
		    __field(enum afs_flock_operation,	op)
		    __field(unsigned char,		type)
		    __field(unsigned int,		flags)
		    __field(unsigned int,		debug_id)
			     ),

	    TP_fast_assign(
		    __entry->fid = vnode->fid;
		    __entry->from = fl->fl_start;
		    __entry->len = fl->fl_end - fl->fl_start + 1;
		    __entry->op = op;
		    __entry->type = fl->c.flc_type;
		    __entry->flags = fl->c.flc_flags;
		    __entry->debug_id = fl->fl_u.afs.debug_id;
			   ),

	    TP_printk("%llx:%llx:%x %04x %s t=%s R=%llx/%llx f=%x",
		      __entry->fid.vid, __entry->fid.vnode, __entry->fid.unique,
		      __entry->debug_id,
		      __print_symbolic(__entry->op, afs_flock_operations),
		      __print_symbolic(__entry->type, afs_flock_types),
		      __entry->from, __entry->len, __entry->flags)
	    );

TRACE_EVENT(afs_reload_dir,
	    TP_PROTO(struct afs_vnode *vnode),

	    TP_ARGS(vnode),

	    TP_STRUCT__entry(
		    __field_struct(struct afs_fid,	fid)
			     ),

	    TP_fast_assign(
		    __entry->fid = vnode->fid;
			   ),

	    TP_printk("%llx:%llx:%x",
		      __entry->fid.vid, __entry->fid.vnode, __entry->fid.unique)
	    );

TRACE_EVENT(afs_silly_rename,
	    TP_PROTO(struct afs_vnode *vnode, bool done),

	    TP_ARGS(vnode, done),

	    TP_STRUCT__entry(
		    __field_struct(struct afs_fid,	fid)
		    __field(bool,			done)
			     ),

	    TP_fast_assign(
		    __entry->fid = vnode->fid;
		    __entry->done = done;
			   ),

	    TP_printk("%llx:%llx:%x done=%u",
		      __entry->fid.vid, __entry->fid.vnode, __entry->fid.unique,
		      __entry->done)
	    );

TRACE_EVENT(afs_get_tree,
	    TP_PROTO(struct afs_cell *cell, struct afs_volume *volume),

	    TP_ARGS(cell, volume),

	    TP_STRUCT__entry(
		    __field(u64,			vid)
		    __array(char,			cell, 24)
		    __array(char,			volume, 24)
			     ),

	    TP_fast_assign(
		    int __len;
		    __entry->vid = volume->vid;
		    __len = min_t(int, cell->name_len, 23);
		    memcpy(__entry->cell, cell->name, __len);
		    __entry->cell[__len] = 0;
		    __len = min_t(int, volume->name_len, 23);
		    memcpy(__entry->volume, volume->name, __len);
		    __entry->volume[__len] = 0;
			   ),

	    TP_printk("--- MOUNT %s:%s %llx",
		      __entry->cell, __entry->volume, __entry->vid)
	    );

TRACE_EVENT(afs_cb_v_break,
	    TP_PROTO(afs_volid_t vid, unsigned int cb_v_break,
		     enum afs_cb_break_reason reason),

	    TP_ARGS(vid, cb_v_break, reason),

	    TP_STRUCT__entry(
		    __field(afs_volid_t,		vid)
		    __field(unsigned int,		cb_v_break)
		    __field(enum afs_cb_break_reason,	reason)
			     ),

	    TP_fast_assign(
		    __entry->vid	= vid;
		    __entry->cb_v_break	= cb_v_break;
		    __entry->reason	= reason;
			   ),

	    TP_printk("%llx vb=%x %s",
		      __entry->vid,
		      __entry->cb_v_break,
		      __print_symbolic(__entry->reason, afs_cb_break_reasons))
	    );

TRACE_EVENT(afs_cb_break,
	    TP_PROTO(struct afs_fid *fid, unsigned int cb_break,
		     enum afs_cb_break_reason reason, bool skipped),

	    TP_ARGS(fid, cb_break, reason, skipped),

	    TP_STRUCT__entry(
		    __field_struct(struct afs_fid,	fid)
		    __field(unsigned int,		cb_break)
		    __field(enum afs_cb_break_reason,	reason)
		    __field(bool,			skipped)
			     ),

	    TP_fast_assign(
		    __entry->fid	= *fid;
		    __entry->cb_break	= cb_break;
		    __entry->reason	= reason;
		    __entry->skipped	= skipped;
			   ),

	    TP_printk("%llx:%llx:%x b=%x s=%u %s",
		      __entry->fid.vid, __entry->fid.vnode, __entry->fid.unique,
		      __entry->cb_break,
		      __entry->skipped,
		      __print_symbolic(__entry->reason, afs_cb_break_reasons))
	    );

TRACE_EVENT(afs_cb_miss,
	    TP_PROTO(struct afs_fid *fid, enum afs_cb_break_reason reason),

	    TP_ARGS(fid, reason),

	    TP_STRUCT__entry(
		    __field_struct(struct afs_fid,	fid)
		    __field(enum afs_cb_break_reason,	reason)
			     ),

	    TP_fast_assign(
		    __entry->fid	= *fid;
		    __entry->reason	= reason;
			   ),

	    TP_printk(" %llx:%llx:%x %s",
		      __entry->fid.vid, __entry->fid.vnode, __entry->fid.unique,
		      __print_symbolic(__entry->reason, afs_cb_break_reasons))
	    );

TRACE_EVENT(afs_server,
	    TP_PROTO(unsigned int server_debug_id, int ref, int active,
		     enum afs_server_trace reason),

	    TP_ARGS(server_debug_id, ref, active, reason),

	    TP_STRUCT__entry(
		    __field(unsigned int,		server)
		    __field(int,			ref)
		    __field(int,			active)
		    __field(int,			reason)
			     ),

	    TP_fast_assign(
		    __entry->server = server_debug_id;
		    __entry->ref = ref;
		    __entry->active = active;
		    __entry->reason = reason;
			   ),

	    TP_printk("s=%08x %s r=%d a=%d",
		      __entry->server,
		      __print_symbolic(__entry->reason, afs_server_traces),
		      __entry->ref,
		      __entry->active)
	    );

TRACE_EVENT(afs_volume,
	    TP_PROTO(unsigned int debug_id, afs_volid_t vid, int ref,
		     enum afs_volume_trace reason),

	    TP_ARGS(debug_id, vid, ref, reason),

	    TP_STRUCT__entry(
		    __field(unsigned int,		debug_id)
		    __field(afs_volid_t,		vid)
		    __field(int,			ref)
		    __field(enum afs_volume_trace,	reason)
			     ),

	    TP_fast_assign(
		    __entry->debug_id	= debug_id;
		    __entry->vid	= vid;
		    __entry->ref	= ref;
		    __entry->reason	= reason;
			   ),

	    TP_printk("V=%08x %s vid=%llx r=%d",
		      __entry->debug_id,
		      __print_symbolic(__entry->reason, afs_volume_traces),
		      __entry->vid,
		      __entry->ref)
	    );

TRACE_EVENT(afs_cell,
	    TP_PROTO(unsigned int cell_debug_id, int ref, int active,
		     enum afs_cell_trace reason),

	    TP_ARGS(cell_debug_id, ref, active, reason),

	    TP_STRUCT__entry(
		    __field(unsigned int,		cell)
		    __field(int,			ref)
		    __field(int,			active)
		    __field(int,			reason)
			     ),

	    TP_fast_assign(
		    __entry->cell = cell_debug_id;
		    __entry->ref = ref;
		    __entry->active = active;
		    __entry->reason = reason;
			   ),

	    TP_printk("L=%08x %s r=%d a=%d",
		      __entry->cell,
		      __print_symbolic(__entry->reason, afs_cell_traces),
		      __entry->ref,
		      __entry->active)
	    );

TRACE_EVENT(afs_alist,
	    TP_PROTO(unsigned int alist_debug_id, int ref, enum afs_alist_trace reason),

	    TP_ARGS(alist_debug_id, ref, reason),

	    TP_STRUCT__entry(
		    __field(unsigned int,		alist)
		    __field(int,			ref)
		    __field(int,			active)
		    __field(int,			reason)
			     ),

	    TP_fast_assign(
		    __entry->alist = alist_debug_id;
		    __entry->ref = ref;
		    __entry->reason = reason;
			   ),

	    TP_printk("AL=%08x %s r=%d",
		      __entry->alist,
		      __print_symbolic(__entry->reason, afs_alist_traces),
		      __entry->ref)
	    );

TRACE_EVENT(afs_estate,
	    TP_PROTO(unsigned int server_debug_id, unsigned int estate_debug_id,
		     int ref, enum afs_estate_trace reason),

	    TP_ARGS(server_debug_id, estate_debug_id, ref, reason),

	    TP_STRUCT__entry(
		    __field(unsigned int,		server)
		    __field(unsigned int,		estate)
		    __field(int,			ref)
		    __field(int,			active)
		    __field(int,			reason)
			     ),

	    TP_fast_assign(
		    __entry->server = server_debug_id;
		    __entry->estate = estate_debug_id;
		    __entry->ref = ref;
		    __entry->reason = reason;
			   ),

	    TP_printk("ES=%08x[%x] %s r=%d",
		      __entry->server,
		      __entry->estate,
		      __print_symbolic(__entry->reason, afs_estate_traces),
		      __entry->ref)
	    );

TRACE_EVENT(afs_fs_probe,
	    TP_PROTO(struct afs_server *server, bool tx, struct afs_endpoint_state *estate,
		     unsigned int addr_index, int error, s32 abort_code, unsigned int rtt_us),

	    TP_ARGS(server, tx, estate, addr_index, error, abort_code, rtt_us),

	    TP_STRUCT__entry(
		    __field(unsigned int,		server)
		    __field(unsigned int,		estate)
		    __field(bool,			tx)
		    __field(u16,			addr_index)
		    __field(short,			error)
		    __field(s32,			abort_code)
		    __field(unsigned int,		rtt_us)
		    __field_struct(struct sockaddr_rxrpc, srx)
			     ),

	    TP_fast_assign(
		    struct afs_addr_list *alist = estate->addresses;
		    __entry->server = server->debug_id;
		    __entry->estate = estate->probe_seq;
		    __entry->tx = tx;
		    __entry->addr_index = addr_index;
		    __entry->error = error;
		    __entry->abort_code = abort_code;
		    __entry->rtt_us = rtt_us;
		    memcpy(&__entry->srx, rxrpc_kernel_remote_srx(alist->addrs[addr_index].peer),
			   sizeof(__entry->srx));
			   ),

	    TP_printk("s=%08x %s pq=%x ax=%u e=%d ac=%d rtt=%d %pISpc",
		      __entry->server, __entry->tx ? "tx" : "rx", __entry->estate,
		      __entry->addr_index, __entry->error, __entry->abort_code, __entry->rtt_us,
		      &__entry->srx.transport)
	    );

TRACE_EVENT(afs_vl_probe,
	    TP_PROTO(struct afs_vlserver *server, bool tx, struct afs_addr_list *alist,
		     unsigned int addr_index, int error, s32 abort_code, unsigned int rtt_us),

	    TP_ARGS(server, tx, alist, addr_index, error, abort_code, rtt_us),

	    TP_STRUCT__entry(
		    __field(unsigned int,		server)
		    __field(bool,			tx)
		    __field(unsigned short,		flags)
		    __field(u16,			addr_index)
		    __field(short,			error)
		    __field(s32,			abort_code)
		    __field(unsigned int,		rtt_us)
		    __field_struct(struct sockaddr_rxrpc, srx)
			     ),

	    TP_fast_assign(
		    __entry->server = server->debug_id;
		    __entry->tx = tx;
		    __entry->addr_index = addr_index;
		    __entry->error = error;
		    __entry->abort_code = abort_code;
		    __entry->rtt_us = rtt_us;
		    memcpy(&__entry->srx, rxrpc_kernel_remote_srx(alist->addrs[addr_index].peer),
			   sizeof(__entry->srx));
			   ),

	    TP_printk("vl=%08x %s ax=%u e=%d ac=%d rtt=%d %pISpc",
		      __entry->server, __entry->tx ? "tx" : "rx", __entry->addr_index,
		      __entry->error, __entry->abort_code, __entry->rtt_us,
		      &__entry->srx.transport)
	    );

TRACE_EVENT(afs_rotate,
	    TP_PROTO(struct afs_operation *op, enum afs_rotate_trace reason, unsigned int extra),

	    TP_ARGS(op, reason, extra),

	    TP_STRUCT__entry(
		    __field(unsigned int,		op)
		    __field(unsigned int,		flags)
		    __field(unsigned int,		extra)
		    __field(unsigned short,		iteration)
		    __field(short,			server_index)
		    __field(short,			addr_index)
		    __field(enum afs_rotate_trace,	reason)
			     ),

	    TP_fast_assign(
		    __entry->op = op->debug_id;
		    __entry->flags = op->flags;
		    __entry->iteration = op->nr_iterations;
		    __entry->server_index = op->server_index;
		    __entry->addr_index = op->addr_index;
		    __entry->reason = reason;
		    __entry->extra = extra;
			   ),

	    TP_printk("OP=%08x it=%02x %s fl=%x sx=%d ax=%d ext=%d",
		      __entry->op,
		      __entry->iteration,
		      __print_symbolic(__entry->reason, afs_rotate_traces),
		      __entry->flags,
		      __entry->server_index,
		      __entry->addr_index,
		      __entry->extra)
	    );

TRACE_EVENT(afs_make_call,
	    TP_PROTO(struct afs_call *call),

	    TP_ARGS(call),

	    TP_STRUCT__entry(
		    __field(unsigned int,		call)
		    __field(bool,			is_vl)
		    __field(enum afs_fs_operation,	op)
		    __field_struct(struct afs_fid,	fid)
		    __field_struct(struct sockaddr_rxrpc, srx)
			     ),

	    TP_fast_assign(
		    __entry->call = call->debug_id;
		    __entry->op = call->operation_ID;
		    __entry->fid = call->fid;
		    memcpy(&__entry->srx, rxrpc_kernel_remote_srx(call->peer),
			   sizeof(__entry->srx));
		    __entry->srx.srx_service = call->service_id;
		    __entry->is_vl = (__entry->srx.srx_service == VL_SERVICE ||
				      __entry->srx.srx_service == YFS_VL_SERVICE);
			   ),

	    TP_printk("c=%08x %pISpc+%u %s %llx:%llx:%x",
		      __entry->call,
		      &__entry->srx.transport,
		      __entry->srx.srx_service,
		      __entry->is_vl ?
		      __print_symbolic(__entry->op, afs_vl_operations) :
		      __print_symbolic(__entry->op, afs_fs_operations),
		      __entry->fid.vid,
		      __entry->fid.vnode,
		      __entry->fid.unique)
	    );

TRACE_EVENT(afs_read_recv,
	    TP_PROTO(const struct afs_operation *op, const struct afs_call *call),

	    TP_ARGS(op, call),

	    TP_STRUCT__entry(
		    __field(unsigned int,		rreq)
		    __field(unsigned int,		sreq)
		    __field(unsigned int,		op)
		    __field(unsigned int,		op_flags)
		    __field(unsigned int,		call)
		    __field(enum afs_call_state,	call_state)
			     ),

	    TP_fast_assign(
		    __entry->op = op->debug_id;
		    __entry->sreq = op->fetch.subreq->debug_index;
		    __entry->rreq = op->fetch.subreq->rreq->debug_id;
		    __entry->op_flags = op->flags;
		    __entry->call = call->debug_id;
		    __entry->call_state = call->state;
			   ),

	    TP_printk("R=%08x[%x] OP=%08x c=%08x cs=%x of=%x",
		      __entry->rreq, __entry->sreq,
		      __entry->op,
		      __entry->call, __entry->call_state,
		      __entry->op_flags)
	    );

#endif /* _TRACE_AFS_H */

/* This part must be outside protection */
#include <trace/define_trace.h><|MERGE_RESOLUTION|>--- conflicted
+++ resolved
@@ -174,24 +174,12 @@
 	EM(afs_cell_trace_destroy,		"DESTROY   ") \
 	EM(afs_cell_trace_free,			"FREE      ") \
 	EM(afs_cell_trace_get_atcell,		"GET atcell") \
-<<<<<<< HEAD
-	EM(afs_cell_trace_get_queue_dns,	"GET q-dns ") \
-	EM(afs_cell_trace_get_queue_manage,	"GET q-mng ") \
-	EM(afs_cell_trace_get_queue_new,	"GET q-new ") \
-=======
->>>>>>> 4dcc111e
 	EM(afs_cell_trace_get_server,		"GET server") \
 	EM(afs_cell_trace_get_vol,		"GET vol   ") \
 	EM(afs_cell_trace_purge,		"PURGE     ") \
 	EM(afs_cell_trace_put_atcell,		"PUT atcell") \
 	EM(afs_cell_trace_put_candidate,	"PUT candid") \
-<<<<<<< HEAD
-	EM(afs_cell_trace_put_destroy,		"PUT destry") \
-	EM(afs_cell_trace_put_queue_work,	"PUT q-work") \
-	EM(afs_cell_trace_put_queue_fail,	"PUT q-fail") \
-=======
 	EM(afs_cell_trace_put_final,		"PUT final ") \
->>>>>>> 4dcc111e
 	EM(afs_cell_trace_put_server,		"PUT server") \
 	EM(afs_cell_trace_put_vol,		"PUT vol   ") \
 	EM(afs_cell_trace_queue_again,		"QUE again ") \
