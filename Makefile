# SPDX-License-Identifier: GPL-2.0
VERSION = 6
PATCHLEVEL = 10
SUBLEVEL = 0
<<<<<<< HEAD
EXTRAVERSION = -rc4
=======
EXTRAVERSION = -rc5
>>>>>>> c8bd922d
NAME = Baby Opossum Posse

# *DOCUMENTATION*
# To see a list of typical targets execute "make help"
# More info can be located in ./README
# Comments in this file are targeted only to the developer, do not
# expect to learn how to build the kernel reading this file.

ifeq ($(filter undefine,$(.FEATURES)),)
$(error GNU Make >= 3.82 is required. Your Make version is $(MAKE_VERSION))
endif

$(if $(filter __%, $(MAKECMDGOALS)), \
	$(error targets prefixed with '__' are only for internal use))

# That's our default target when none is given on the command line
PHONY := __all
__all:

# We are using a recursive build, so we need to do a little thinking
# to get the ordering right.
#
# Most importantly: sub-Makefiles should only ever modify files in
# their own directory. If in some directory we have a dependency on
# a file in another dir (which doesn't happen often, but it's often
# unavoidable when linking the built-in.a targets which finally
# turn into vmlinux), we will call a sub make in that other dir, and
# after that we are sure that everything which is in that other dir
# is now up to date.
#
# The only cases where we need to modify files which have global
# effects are thus separated out and done before the recursive
# descending is started. They are now explicitly listed as the
# prepare rule.

this-makefile := $(lastword $(MAKEFILE_LIST))
abs_srctree := $(realpath $(dir $(this-makefile)))
abs_objtree := $(CURDIR)

ifneq ($(sub_make_done),1)

# Do not use make's built-in rules and variables
# (this increases performance and avoids hard-to-debug behaviour)
MAKEFLAGS += -rR

# Avoid funny character set dependencies
unexport LC_ALL
LC_COLLATE=C
LC_NUMERIC=C
export LC_COLLATE LC_NUMERIC

# Avoid interference with shell env settings
unexport GREP_OPTIONS

# Beautify output
# ---------------------------------------------------------------------------
#
# Most of build commands in Kbuild start with "cmd_". You can optionally define
# "quiet_cmd_*". If defined, the short log is printed. Otherwise, no log from
# that command is printed by default.
#
# e.g.)
#    quiet_cmd_depmod = DEPMOD  $(MODLIB)
#          cmd_depmod = $(srctree)/scripts/depmod.sh $(DEPMOD) $(KERNELRELEASE)
#
# A simple variant is to prefix commands with $(Q) - that's useful
# for commands that shall be hidden in non-verbose mode.
#
#    $(Q)$(MAKE) $(build)=scripts/basic
#
# If KBUILD_VERBOSE contains 1, the whole command is echoed.
# If KBUILD_VERBOSE contains 2, the reason for rebuilding is printed.
#
# To put more focus on warnings, be less verbose as default
# Use 'make V=1' to see the full commands

ifeq ("$(origin V)", "command line")
  KBUILD_VERBOSE = $(V)
endif

quiet = quiet_
Q = @

ifneq ($(findstring 1, $(KBUILD_VERBOSE)),)
  quiet =
  Q =
endif

# If the user is running make -s (silent mode), suppress echoing of
# commands
# make-4.0 (and later) keep single letter options in the 1st word of MAKEFLAGS.

ifeq ($(filter 3.%,$(MAKE_VERSION)),)
short-opts := $(firstword -$(MAKEFLAGS))
else
short-opts := $(filter-out --%,$(MAKEFLAGS))
endif

ifneq ($(findstring s,$(short-opts)),)
quiet=silent_
override KBUILD_VERBOSE :=
endif

export quiet Q KBUILD_VERBOSE

# Call a source code checker (by default, "sparse") as part of the
# C compilation.
#
# Use 'make C=1' to enable checking of only re-compiled files.
# Use 'make C=2' to enable checking of *all* source files, regardless
# of whether they are re-compiled or not.
#
# See the file "Documentation/dev-tools/sparse.rst" for more details,
# including where to get the "sparse" utility.

ifeq ("$(origin C)", "command line")
  KBUILD_CHECKSRC = $(C)
endif
ifndef KBUILD_CHECKSRC
  KBUILD_CHECKSRC = 0
endif

export KBUILD_CHECKSRC

# Enable "clippy" (a linter) as part of the Rust compilation.
#
# Use 'make CLIPPY=1' to enable it.
ifeq ("$(origin CLIPPY)", "command line")
  KBUILD_CLIPPY := $(CLIPPY)
endif

export KBUILD_CLIPPY

# Use make M=dir or set the environment variable KBUILD_EXTMOD to specify the
# directory of external module to build. Setting M= takes precedence.
ifeq ("$(origin M)", "command line")
  KBUILD_EXTMOD := $(M)
endif

$(if $(word 2, $(KBUILD_EXTMOD)), \
	$(error building multiple external modules is not supported))

$(foreach x, % :, $(if $(findstring $x, $(KBUILD_EXTMOD)), \
	$(error module directory path cannot contain '$x')))

# Remove trailing slashes
ifneq ($(filter %/, $(KBUILD_EXTMOD)),)
KBUILD_EXTMOD := $(shell dirname $(KBUILD_EXTMOD).)
endif

export KBUILD_EXTMOD

# backward compatibility
KBUILD_EXTRA_WARN ?= $(KBUILD_ENABLE_EXTRA_GCC_CHECKS)

ifeq ("$(origin W)", "command line")
  KBUILD_EXTRA_WARN := $(W)
endif

export KBUILD_EXTRA_WARN

# Kbuild will save output files in the current working directory.
# This does not need to match to the root of the kernel source tree.
#
# For example, you can do this:
#
#  cd /dir/to/store/output/files; make -f /dir/to/kernel/source/Makefile
#
# If you want to save output files in a different location, there are
# two syntaxes to specify it.
#
# 1) O=
# Use "make O=dir/to/store/output/files/"
#
# 2) Set KBUILD_OUTPUT
# Set the environment variable KBUILD_OUTPUT to point to the output directory.
# export KBUILD_OUTPUT=dir/to/store/output/files/; make
#
# The O= assignment takes precedence over the KBUILD_OUTPUT environment
# variable.

# Do we want to change the working directory?
ifeq ("$(origin O)", "command line")
  KBUILD_OUTPUT := $(O)
endif

ifneq ($(KBUILD_OUTPUT),)
# $(realpath ...) gets empty if the path does not exist. Run 'mkdir -p' first.
$(shell mkdir -p "$(KBUILD_OUTPUT)")
# $(realpath ...) resolves symlinks
abs_objtree := $(realpath $(KBUILD_OUTPUT))
$(if $(abs_objtree),,$(error failed to create output directory "$(KBUILD_OUTPUT)"))
endif # ifneq ($(KBUILD_OUTPUT),)

ifneq ($(words $(subst :, ,$(abs_srctree))), 1)
$(error source directory cannot contain spaces or colons)
endif

ifneq ($(filter 3.%,$(MAKE_VERSION)),)
# 'MAKEFLAGS += -rR' does not immediately become effective for GNU Make 3.x
# We need to invoke sub-make to avoid implicit rules in the top Makefile.
need-sub-make := 1
# Cancel implicit rules for this Makefile.
$(this-makefile): ;
endif

export sub_make_done := 1

endif # sub_make_done

ifeq ($(abs_objtree),$(CURDIR))
# Suppress "Entering directory ..." if we are at the final work directory.
no-print-directory := --no-print-directory
else
# Recursion to show "Entering directory ..."
need-sub-make := 1
endif

ifeq ($(filter --no-print-directory, $(MAKEFLAGS)),)
# If --no-print-directory is unset, recurse once again to set it.
# You may end up recursing into __sub-make twice. This is needed due to the
# behavior change in GNU Make 4.4.1.
need-sub-make := 1
endif

ifeq ($(need-sub-make),1)

PHONY += $(MAKECMDGOALS) __sub-make

$(filter-out $(this-makefile), $(MAKECMDGOALS)) __all: __sub-make
	@:

# Invoke a second make in the output directory, passing relevant variables
__sub-make:
	$(Q)$(MAKE) $(no-print-directory) -C $(abs_objtree) \
	-f $(abs_srctree)/Makefile $(MAKECMDGOALS)

else # need-sub-make

# We process the rest of the Makefile if this is the final invocation of make

ifeq ($(abs_srctree),$(abs_objtree))
        # building in the source tree
        srctree := .
	building_out_of_srctree :=
else
        ifeq ($(abs_srctree)/,$(dir $(abs_objtree)))
                # building in a subdirectory of the source tree
                srctree := ..
        else
                srctree := $(abs_srctree)
        endif
	building_out_of_srctree := 1
endif

ifneq ($(KBUILD_ABS_SRCTREE),)
srctree := $(abs_srctree)
endif

objtree		:= .

VPATH		:=

ifeq ($(KBUILD_EXTMOD),)
ifdef building_out_of_srctree
VPATH		:= $(srctree)
endif
endif

export building_out_of_srctree srctree objtree VPATH

# To make sure we do not include .config for any of the *config targets
# catch them early, and hand them over to scripts/kconfig/Makefile
# It is allowed to specify more targets when calling make, including
# mixing *config targets and build targets.
# For example 'make oldconfig all'.
# Detect when mixed targets is specified, and make a second invocation
# of make so .config is not included in this case either (for *config).

version_h := include/generated/uapi/linux/version.h

clean-targets := %clean mrproper cleandocs
no-dot-config-targets := $(clean-targets) \
			 cscope gtags TAGS tags help% %docs check% coccicheck \
			 $(version_h) headers headers_% archheaders archscripts \
			 %asm-generic kernelversion %src-pkg dt_binding_check \
			 outputmakefile rustavailable rustfmt rustfmtcheck
no-sync-config-targets := $(no-dot-config-targets) %install modules_sign kernelrelease \
			  image_name
single-targets := %.a %.i %.ko %.lds %.ll %.lst %.mod %.o %.rsi %.s %.symtypes %/

config-build	:=
mixed-build	:=
need-config	:= 1
may-sync-config	:= 1
single-build	:=

ifneq ($(filter $(no-dot-config-targets), $(MAKECMDGOALS)),)
    ifeq ($(filter-out $(no-dot-config-targets), $(MAKECMDGOALS)),)
        need-config :=
    endif
endif

ifneq ($(filter $(no-sync-config-targets), $(MAKECMDGOALS)),)
    ifeq ($(filter-out $(no-sync-config-targets), $(MAKECMDGOALS)),)
        may-sync-config :=
    endif
endif

need-compiler := $(may-sync-config)

ifneq ($(KBUILD_EXTMOD),)
    may-sync-config :=
endif

ifeq ($(KBUILD_EXTMOD),)
    ifneq ($(filter %config,$(MAKECMDGOALS)),)
        config-build := 1
        ifneq ($(words $(MAKECMDGOALS)),1)
            mixed-build := 1
        endif
    endif
endif

# We cannot build single targets and the others at the same time
ifneq ($(filter $(single-targets), $(MAKECMDGOALS)),)
    single-build := 1
    ifneq ($(filter-out $(single-targets), $(MAKECMDGOALS)),)
        mixed-build := 1
    endif
endif

# For "make -j clean all", "make -j mrproper defconfig all", etc.
ifneq ($(filter $(clean-targets),$(MAKECMDGOALS)),)
    ifneq ($(filter-out $(clean-targets),$(MAKECMDGOALS)),)
        mixed-build := 1
    endif
endif

# install and modules_install need also be processed one by one
ifneq ($(filter install,$(MAKECMDGOALS)),)
    ifneq ($(filter modules_install,$(MAKECMDGOALS)),)
        mixed-build := 1
    endif
endif

ifdef mixed-build
# ===========================================================================
# We're called with mixed targets (*config and build targets).
# Handle them one by one.

PHONY += $(MAKECMDGOALS) __build_one_by_one

$(MAKECMDGOALS): __build_one_by_one
	@:

__build_one_by_one:
	$(Q)set -e; \
	for i in $(MAKECMDGOALS); do \
		$(MAKE) -f $(srctree)/Makefile $$i; \
	done

else # !mixed-build

include $(srctree)/scripts/Kbuild.include

# Read KERNELRELEASE from include/config/kernel.release (if it exists)
KERNELRELEASE = $(call read-file, include/config/kernel.release)
KERNELVERSION = $(VERSION)$(if $(PATCHLEVEL),.$(PATCHLEVEL)$(if $(SUBLEVEL),.$(SUBLEVEL)))$(EXTRAVERSION)
export VERSION PATCHLEVEL SUBLEVEL KERNELRELEASE KERNELVERSION

include $(srctree)/scripts/subarch.include

# Cross compiling and selecting different set of gcc/bin-utils
# ---------------------------------------------------------------------------
#
# When performing cross compilation for other architectures ARCH shall be set
# to the target architecture. (See arch/* for the possibilities).
# ARCH can be set during invocation of make:
# make ARCH=arm64
# Another way is to have ARCH set in the environment.
# The default ARCH is the host where make is executed.

# CROSS_COMPILE specify the prefix used for all executables used
# during compilation. Only gcc and related bin-utils executables
# are prefixed with $(CROSS_COMPILE).
# CROSS_COMPILE can be set on the command line
# make CROSS_COMPILE=aarch64-linux-gnu-
# Alternatively CROSS_COMPILE can be set in the environment.
# Default value for CROSS_COMPILE is not to prefix executables
# Note: Some architectures assign CROSS_COMPILE in their arch/*/Makefile
ARCH		?= $(SUBARCH)

# Architecture as present in compile.h
UTS_MACHINE 	:= $(ARCH)
SRCARCH 	:= $(ARCH)

# Additional ARCH settings for x86
ifeq ($(ARCH),i386)
        SRCARCH := x86
endif
ifeq ($(ARCH),x86_64)
        SRCARCH := x86
endif

# Additional ARCH settings for sparc
ifeq ($(ARCH),sparc32)
       SRCARCH := sparc
endif
ifeq ($(ARCH),sparc64)
       SRCARCH := sparc
endif

# Additional ARCH settings for parisc
ifeq ($(ARCH),parisc64)
       SRCARCH := parisc
endif

export cross_compiling :=
ifneq ($(SRCARCH),$(SUBARCH))
cross_compiling := 1
endif

KCONFIG_CONFIG	?= .config
export KCONFIG_CONFIG

# SHELL used by kbuild
CONFIG_SHELL := sh

HOST_LFS_CFLAGS := $(shell getconf LFS_CFLAGS 2>/dev/null)
HOST_LFS_LDFLAGS := $(shell getconf LFS_LDFLAGS 2>/dev/null)
HOST_LFS_LIBS := $(shell getconf LFS_LIBS 2>/dev/null)

ifneq ($(LLVM),)
ifneq ($(filter %/,$(LLVM)),)
LLVM_PREFIX := $(LLVM)
else ifneq ($(filter -%,$(LLVM)),)
LLVM_SUFFIX := $(LLVM)
endif

HOSTCC	= $(LLVM_PREFIX)clang$(LLVM_SUFFIX)
HOSTCXX	= $(LLVM_PREFIX)clang++$(LLVM_SUFFIX)
else
HOSTCC	= gcc
HOSTCXX	= g++
endif
HOSTRUSTC = rustc
HOSTPKG_CONFIG	= pkg-config

KBUILD_USERHOSTCFLAGS := -Wall -Wmissing-prototypes -Wstrict-prototypes \
			 -O2 -fomit-frame-pointer -std=gnu11
KBUILD_USERCFLAGS  := $(KBUILD_USERHOSTCFLAGS) $(USERCFLAGS)
KBUILD_USERLDFLAGS := $(USERLDFLAGS)

# These flags apply to all Rust code in the tree, including the kernel and
# host programs.
export rust_common_flags := --edition=2021 \
			    -Zbinary_dep_depinfo=y \
			    -Dunsafe_op_in_unsafe_fn -Drust_2018_idioms \
			    -Dunreachable_pub -Dnon_ascii_idents \
			    -Wmissing_docs \
			    -Drustdoc::missing_crate_level_docs \
			    -Dclippy::correctness -Dclippy::style \
			    -Dclippy::suspicious -Dclippy::complexity \
			    -Dclippy::perf \
			    -Dclippy::let_unit_value -Dclippy::mut_mut \
			    -Dclippy::needless_bitwise_bool \
			    -Dclippy::needless_continue \
			    -Dclippy::no_mangle_with_rust_abi \
			    -Wclippy::dbg_macro

KBUILD_HOSTCFLAGS   := $(KBUILD_USERHOSTCFLAGS) $(HOST_LFS_CFLAGS) $(HOSTCFLAGS)
KBUILD_HOSTCXXFLAGS := -Wall -O2 $(HOST_LFS_CFLAGS) $(HOSTCXXFLAGS)
KBUILD_HOSTRUSTFLAGS := $(rust_common_flags) -O -Cstrip=debuginfo \
			-Zallow-features= $(HOSTRUSTFLAGS)
KBUILD_HOSTLDFLAGS  := $(HOST_LFS_LDFLAGS) $(HOSTLDFLAGS)
KBUILD_HOSTLDLIBS   := $(HOST_LFS_LIBS) $(HOSTLDLIBS)

# Make variables (CC, etc...)
CPP		= $(CC) -E
ifneq ($(LLVM),)
CC		= $(LLVM_PREFIX)clang$(LLVM_SUFFIX)
LD		= $(LLVM_PREFIX)ld.lld$(LLVM_SUFFIX)
AR		= $(LLVM_PREFIX)llvm-ar$(LLVM_SUFFIX)
NM		= $(LLVM_PREFIX)llvm-nm$(LLVM_SUFFIX)
OBJCOPY		= $(LLVM_PREFIX)llvm-objcopy$(LLVM_SUFFIX)
OBJDUMP		= $(LLVM_PREFIX)llvm-objdump$(LLVM_SUFFIX)
READELF		= $(LLVM_PREFIX)llvm-readelf$(LLVM_SUFFIX)
STRIP		= $(LLVM_PREFIX)llvm-strip$(LLVM_SUFFIX)
else
CC		= $(CROSS_COMPILE)gcc
LD		= $(CROSS_COMPILE)ld
AR		= $(CROSS_COMPILE)ar
NM		= $(CROSS_COMPILE)nm
OBJCOPY		= $(CROSS_COMPILE)objcopy
OBJDUMP		= $(CROSS_COMPILE)objdump
READELF		= $(CROSS_COMPILE)readelf
STRIP		= $(CROSS_COMPILE)strip
endif
RUSTC		= rustc
RUSTDOC		= rustdoc
RUSTFMT		= rustfmt
CLIPPY_DRIVER	= clippy-driver
BINDGEN		= bindgen
CARGO		= cargo
PAHOLE		= pahole
RESOLVE_BTFIDS	= $(objtree)/tools/bpf/resolve_btfids/resolve_btfids
LEX		= flex
YACC		= bison
AWK		= awk
INSTALLKERNEL  := installkernel
PERL		= perl
PYTHON3		= python3
CHECK		= sparse
BASH		= bash
KGZIP		= gzip
KBZIP2		= bzip2
KLZOP		= lzop
LZMA		= lzma
LZ4		= lz4c
XZ		= xz
ZSTD		= zstd

CHECKFLAGS     := -D__linux__ -Dlinux -D__STDC__ -Dunix -D__unix__ \
		  -Wbitwise -Wno-return-void -Wno-unknown-attribute $(CF)
NOSTDINC_FLAGS :=
CFLAGS_MODULE   =
RUSTFLAGS_MODULE =
AFLAGS_MODULE   =
LDFLAGS_MODULE  =
CFLAGS_KERNEL	=
RUSTFLAGS_KERNEL =
AFLAGS_KERNEL	=
LDFLAGS_vmlinux =

# Use USERINCLUDE when you must reference the UAPI directories only.
USERINCLUDE    := \
		-I$(srctree)/arch/$(SRCARCH)/include/uapi \
		-I$(objtree)/arch/$(SRCARCH)/include/generated/uapi \
		-I$(srctree)/include/uapi \
		-I$(objtree)/include/generated/uapi \
                -include $(srctree)/include/linux/compiler-version.h \
                -include $(srctree)/include/linux/kconfig.h

# Use LINUXINCLUDE when you must reference the include/ directory.
# Needed to be compatible with the O= option
LINUXINCLUDE    := \
		-I$(srctree)/arch/$(SRCARCH)/include \
		-I$(objtree)/arch/$(SRCARCH)/include/generated \
		$(if $(building_out_of_srctree),-I$(srctree)/include) \
		-I$(objtree)/include \
		$(USERINCLUDE)

KBUILD_AFLAGS   := -D__ASSEMBLY__ -fno-PIE

KBUILD_CFLAGS :=
KBUILD_CFLAGS += -std=gnu11
KBUILD_CFLAGS += -fshort-wchar
KBUILD_CFLAGS += -funsigned-char
KBUILD_CFLAGS += -fno-common
KBUILD_CFLAGS += -fno-PIE
KBUILD_CFLAGS += -fno-strict-aliasing

KBUILD_CPPFLAGS := -D__KERNEL__
KBUILD_RUSTFLAGS := $(rust_common_flags) \
		    -Cpanic=abort -Cembed-bitcode=n -Clto=n \
		    -Cforce-unwind-tables=n -Ccodegen-units=1 \
		    -Csymbol-mangling-version=v0 \
		    -Crelocation-model=static \
		    -Zfunction-sections=n \
		    -Dclippy::float_arithmetic

KBUILD_AFLAGS_KERNEL :=
KBUILD_CFLAGS_KERNEL :=
KBUILD_RUSTFLAGS_KERNEL :=
KBUILD_AFLAGS_MODULE  := -DMODULE
KBUILD_CFLAGS_MODULE  := -DMODULE
KBUILD_RUSTFLAGS_MODULE := --cfg MODULE
KBUILD_LDFLAGS_MODULE :=
KBUILD_LDFLAGS :=
CLANG_FLAGS :=

ifeq ($(KBUILD_CLIPPY),1)
	RUSTC_OR_CLIPPY_QUIET := CLIPPY
	RUSTC_OR_CLIPPY = $(CLIPPY_DRIVER)
else
	RUSTC_OR_CLIPPY_QUIET := RUSTC
	RUSTC_OR_CLIPPY = $(RUSTC)
endif

ifdef RUST_LIB_SRC
	export RUST_LIB_SRC
endif

# Allows the usage of unstable features in stable compilers.
export RUSTC_BOOTSTRAP := 1

export ARCH SRCARCH CONFIG_SHELL BASH HOSTCC KBUILD_HOSTCFLAGS CROSS_COMPILE LD CC HOSTPKG_CONFIG
export RUSTC RUSTDOC RUSTFMT RUSTC_OR_CLIPPY_QUIET RUSTC_OR_CLIPPY BINDGEN CARGO
export HOSTRUSTC KBUILD_HOSTRUSTFLAGS
export CPP AR NM STRIP OBJCOPY OBJDUMP READELF PAHOLE RESOLVE_BTFIDS LEX YACC AWK INSTALLKERNEL
export PERL PYTHON3 CHECK CHECKFLAGS MAKE UTS_MACHINE HOSTCXX
export KGZIP KBZIP2 KLZOP LZMA LZ4 XZ ZSTD
export KBUILD_HOSTCXXFLAGS KBUILD_HOSTLDFLAGS KBUILD_HOSTLDLIBS LDFLAGS_MODULE
export KBUILD_USERCFLAGS KBUILD_USERLDFLAGS

export KBUILD_CPPFLAGS NOSTDINC_FLAGS LINUXINCLUDE OBJCOPYFLAGS KBUILD_LDFLAGS
export KBUILD_CFLAGS CFLAGS_KERNEL CFLAGS_MODULE
export KBUILD_RUSTFLAGS RUSTFLAGS_KERNEL RUSTFLAGS_MODULE
export KBUILD_AFLAGS AFLAGS_KERNEL AFLAGS_MODULE
export KBUILD_AFLAGS_MODULE KBUILD_CFLAGS_MODULE KBUILD_RUSTFLAGS_MODULE KBUILD_LDFLAGS_MODULE
export KBUILD_AFLAGS_KERNEL KBUILD_CFLAGS_KERNEL KBUILD_RUSTFLAGS_KERNEL

# Files to ignore in find ... statements

export RCS_FIND_IGNORE := \( -name SCCS -o -name BitKeeper -o -name .svn -o    \
			  -name CVS -o -name .pc -o -name .hg -o -name .git \) \
			  -prune -o

# ===========================================================================
# Rules shared between *config targets and build targets

# Basic helpers built in scripts/basic/
PHONY += scripts_basic
scripts_basic:
	$(Q)$(MAKE) $(build)=scripts/basic

PHONY += outputmakefile
ifdef building_out_of_srctree
# Before starting out-of-tree build, make sure the source tree is clean.
# outputmakefile generates a Makefile in the output directory, if using a
# separate output directory. This allows convenient use of make in the
# output directory.
# At the same time when output Makefile generated, generate .gitignore to
# ignore whole output directory

quiet_cmd_makefile = GEN     Makefile
      cmd_makefile = { \
	echo "\# Automatically generated by $(srctree)/Makefile: don't edit"; \
	echo "include $(srctree)/Makefile"; \
	} > Makefile

outputmakefile:
	@if [ -f $(srctree)/.config -o \
		 -d $(srctree)/include/config -o \
		 -d $(srctree)/arch/$(SRCARCH)/include/generated ]; then \
		echo >&2 "***"; \
		echo >&2 "*** The source tree is not clean, please run 'make$(if $(findstring command line, $(origin ARCH)), ARCH=$(ARCH)) mrproper'"; \
		echo >&2 "*** in $(abs_srctree)";\
		echo >&2 "***"; \
		false; \
	fi
	$(Q)ln -fsn $(srctree) source
	$(call cmd,makefile)
	$(Q)test -e .gitignore || \
	{ echo "# this is build directory, ignore it"; echo "*"; } > .gitignore
endif

# The expansion should be delayed until arch/$(SRCARCH)/Makefile is included.
# Some architectures define CROSS_COMPILE in arch/$(SRCARCH)/Makefile.
# CC_VERSION_TEXT is referenced from Kconfig (so it needs export),
# and from include/config/auto.conf.cmd to detect the compiler upgrade.
CC_VERSION_TEXT = $(subst $(pound),,$(shell LC_ALL=C $(CC) --version 2>/dev/null | head -n 1))

ifneq ($(findstring clang,$(CC_VERSION_TEXT)),)
include $(srctree)/scripts/Makefile.clang
endif

# Include this also for config targets because some architectures need
# cc-cross-prefix to determine CROSS_COMPILE.
ifdef need-compiler
include $(srctree)/scripts/Makefile.compiler
endif

ifdef config-build
# ===========================================================================
# *config targets only - make sure prerequisites are updated, and descend
# in scripts/kconfig to make the *config target

# Read arch-specific Makefile to set KBUILD_DEFCONFIG as needed.
# KBUILD_DEFCONFIG may point out an alternative default configuration
# used for 'make defconfig'
include $(srctree)/arch/$(SRCARCH)/Makefile
export KBUILD_DEFCONFIG KBUILD_KCONFIG CC_VERSION_TEXT

config: outputmakefile scripts_basic FORCE
	$(Q)$(MAKE) $(build)=scripts/kconfig $@

%config: outputmakefile scripts_basic FORCE
	$(Q)$(MAKE) $(build)=scripts/kconfig $@

else #!config-build
# ===========================================================================
# Build targets only - this includes vmlinux, arch-specific targets, clean
# targets and others. In general all targets except *config targets.

# If building an external module we do not care about the all: rule
# but instead __all depend on modules
PHONY += all
ifeq ($(KBUILD_EXTMOD),)
__all: all
else
__all: modules
endif

targets :=

# Decide whether to build built-in, modular, or both.
# Normally, just do built-in.

KBUILD_MODULES :=
KBUILD_BUILTIN := 1

# If we have only "make modules", don't compile built-in objects.
ifeq ($(MAKECMDGOALS),modules)
  KBUILD_BUILTIN :=
endif

# If we have "make <whatever> modules", compile modules
# in addition to whatever we do anyway.
# Just "make" or "make all" shall build modules as well

ifneq ($(filter all modules nsdeps %compile_commands.json clang-%,$(MAKECMDGOALS)),)
  KBUILD_MODULES := 1
endif

ifeq ($(MAKECMDGOALS),)
  KBUILD_MODULES := 1
endif

export KBUILD_MODULES KBUILD_BUILTIN

ifdef need-config
include include/config/auto.conf
endif

ifeq ($(KBUILD_EXTMOD),)
# Objects we will link into vmlinux / subdirs we need to visit
core-y		:=
drivers-y	:=
libs-y		:= lib/
endif # KBUILD_EXTMOD

# The all: target is the default when no target is given on the
# command line.
# This allow a user to issue only 'make' to build a kernel including modules
# Defaults to vmlinux, but the arch makefile usually adds further targets
all: vmlinux

CFLAGS_GCOV	:= -fprofile-arcs -ftest-coverage
ifdef CONFIG_CC_IS_GCC
CFLAGS_GCOV	+= -fno-tree-loop-im
endif
export CFLAGS_GCOV

# The arch Makefiles can override CC_FLAGS_FTRACE. We may also append it later.
ifdef CONFIG_FUNCTION_TRACER
  CC_FLAGS_FTRACE := -pg
endif

include $(srctree)/arch/$(SRCARCH)/Makefile

ifdef need-config
ifdef may-sync-config
# Read in dependencies to all Kconfig* files, make sure to run syncconfig if
# changes are detected. This should be included after arch/$(SRCARCH)/Makefile
# because some architectures define CROSS_COMPILE there.
include include/config/auto.conf.cmd

$(KCONFIG_CONFIG):
	@echo >&2 '***'
	@echo >&2 '*** Configuration file "$@" not found!'
	@echo >&2 '***'
	@echo >&2 '*** Please run some configurator (e.g. "make oldconfig" or'
	@echo >&2 '*** "make menuconfig" or "make xconfig").'
	@echo >&2 '***'
	@/bin/false

# The actual configuration files used during the build are stored in
# include/generated/ and include/config/. Update them if .config is newer than
# include/config/auto.conf (which mirrors .config).
#
# This exploits the 'multi-target pattern rule' trick.
# The syncconfig should be executed only once to make all the targets.
# (Note: use the grouped target '&:' when we bump to GNU Make 4.3)
#
# Do not use $(call cmd,...) here. That would suppress prompts from syncconfig,
# so you cannot notice that Kconfig is waiting for the user input.
%/config/auto.conf %/config/auto.conf.cmd %/generated/autoconf.h %/generated/rustc_cfg: $(KCONFIG_CONFIG)
	$(Q)$(kecho) "  SYNC    $@"
	$(Q)$(MAKE) -f $(srctree)/Makefile syncconfig
else # !may-sync-config
# External modules and some install targets need include/generated/autoconf.h
# and include/config/auto.conf but do not care if they are up-to-date.
# Use auto.conf to trigger the test
PHONY += include/config/auto.conf

include/config/auto.conf:
	@test -e include/generated/autoconf.h -a -e $@ || (		\
	echo >&2;							\
	echo >&2 "  ERROR: Kernel configuration is invalid.";		\
	echo >&2 "         include/generated/autoconf.h or $@ are missing.";\
	echo >&2 "         Run 'make oldconfig && make prepare' on kernel src to fix it.";	\
	echo >&2 ;							\
	/bin/false)

endif # may-sync-config
endif # need-config

KBUILD_CFLAGS	+= -fno-delete-null-pointer-checks

ifdef CONFIG_CC_OPTIMIZE_FOR_PERFORMANCE
KBUILD_CFLAGS += -O2
KBUILD_RUSTFLAGS += -Copt-level=2
else ifdef CONFIG_CC_OPTIMIZE_FOR_SIZE
KBUILD_CFLAGS += -Os
KBUILD_RUSTFLAGS += -Copt-level=s
endif

# Always set `debug-assertions` and `overflow-checks` because their default
# depends on `opt-level` and `debug-assertions`, respectively.
KBUILD_RUSTFLAGS += -Cdebug-assertions=$(if $(CONFIG_RUST_DEBUG_ASSERTIONS),y,n)
KBUILD_RUSTFLAGS += -Coverflow-checks=$(if $(CONFIG_RUST_OVERFLOW_CHECKS),y,n)

# Tell gcc to never replace conditional load with a non-conditional one
ifdef CONFIG_CC_IS_GCC
# gcc-10 renamed --param=allow-store-data-races=0 to
# -fno-allow-store-data-races.
KBUILD_CFLAGS	+= $(call cc-option,--param=allow-store-data-races=0)
KBUILD_CFLAGS	+= $(call cc-option,-fno-allow-store-data-races)
endif

ifdef CONFIG_READABLE_ASM
# Disable optimizations that make assembler listings hard to read.
# reorder blocks reorders the control in the function
# ipa clone creates specialized cloned functions
# partial inlining inlines only parts of functions
KBUILD_CFLAGS += -fno-reorder-blocks -fno-ipa-cp-clone -fno-partial-inlining
endif

stackp-flags-y                                    := -fno-stack-protector
stackp-flags-$(CONFIG_STACKPROTECTOR)             := -fstack-protector
stackp-flags-$(CONFIG_STACKPROTECTOR_STRONG)      := -fstack-protector-strong

KBUILD_CFLAGS += $(stackp-flags-y)

KBUILD_RUSTFLAGS-$(CONFIG_WERROR) += -Dwarnings
KBUILD_RUSTFLAGS += $(KBUILD_RUSTFLAGS-y)

ifdef CONFIG_FRAME_POINTER
KBUILD_CFLAGS	+= -fno-omit-frame-pointer -fno-optimize-sibling-calls
KBUILD_RUSTFLAGS += -Cforce-frame-pointers=y
else
# Some targets (ARM with Thumb2, for example), can't be built with frame
# pointers.  For those, we don't have FUNCTION_TRACER automatically
# select FRAME_POINTER.  However, FUNCTION_TRACER adds -pg, and this is
# incompatible with -fomit-frame-pointer with current GCC, so we don't use
# -fomit-frame-pointer with FUNCTION_TRACER.
# In the Rust target specification, "frame-pointer" is set explicitly
# to "may-omit".
ifndef CONFIG_FUNCTION_TRACER
KBUILD_CFLAGS	+= -fomit-frame-pointer
endif
endif

# Initialize all stack variables with a 0xAA pattern.
ifdef CONFIG_INIT_STACK_ALL_PATTERN
KBUILD_CFLAGS	+= -ftrivial-auto-var-init=pattern
endif

# Initialize all stack variables with a zero value.
ifdef CONFIG_INIT_STACK_ALL_ZERO
KBUILD_CFLAGS	+= -ftrivial-auto-var-init=zero
ifdef CONFIG_CC_HAS_AUTO_VAR_INIT_ZERO_ENABLER
# https://github.com/llvm/llvm-project/issues/44842
CC_AUTO_VAR_INIT_ZERO_ENABLER := -enable-trivial-auto-var-init-zero-knowing-it-will-be-removed-from-clang
export CC_AUTO_VAR_INIT_ZERO_ENABLER
KBUILD_CFLAGS	+= $(CC_AUTO_VAR_INIT_ZERO_ENABLER)
endif
endif

# While VLAs have been removed, GCC produces unreachable stack probes
# for the randomize_kstack_offset feature. Disable it for all compilers.
KBUILD_CFLAGS	+= $(call cc-option, -fno-stack-clash-protection)

# Clear used registers at func exit (to reduce data lifetime and ROP gadgets).
ifdef CONFIG_ZERO_CALL_USED_REGS
KBUILD_CFLAGS	+= -fzero-call-used-regs=used-gpr
endif

ifdef CONFIG_FUNCTION_TRACER
ifdef CONFIG_FTRACE_MCOUNT_USE_CC
  CC_FLAGS_FTRACE	+= -mrecord-mcount
  ifdef CONFIG_HAVE_NOP_MCOUNT
    ifeq ($(call cc-option-yn, -mnop-mcount),y)
      CC_FLAGS_FTRACE	+= -mnop-mcount
      CC_FLAGS_USING	+= -DCC_USING_NOP_MCOUNT
    endif
  endif
endif
ifdef CONFIG_FTRACE_MCOUNT_USE_OBJTOOL
  ifdef CONFIG_HAVE_OBJTOOL_NOP_MCOUNT
    CC_FLAGS_USING	+= -DCC_USING_NOP_MCOUNT
  endif
endif
ifdef CONFIG_FTRACE_MCOUNT_USE_RECORDMCOUNT
  ifdef CONFIG_HAVE_C_RECORDMCOUNT
    BUILD_C_RECORDMCOUNT := y
    export BUILD_C_RECORDMCOUNT
  endif
endif
ifdef CONFIG_HAVE_FENTRY
  # s390-linux-gnu-gcc did not support -mfentry until gcc-9.
  ifeq ($(call cc-option-yn, -mfentry),y)
    CC_FLAGS_FTRACE	+= -mfentry
    CC_FLAGS_USING	+= -DCC_USING_FENTRY
  endif
endif
export CC_FLAGS_FTRACE
KBUILD_CFLAGS	+= $(CC_FLAGS_FTRACE) $(CC_FLAGS_USING)
KBUILD_AFLAGS	+= $(CC_FLAGS_USING)
endif

# We trigger additional mismatches with less inlining
ifdef CONFIG_DEBUG_SECTION_MISMATCH
KBUILD_CFLAGS += -fno-inline-functions-called-once
endif

# `rustc`'s `-Zfunction-sections` applies to data too (as of 1.59.0).
ifdef CONFIG_LD_DEAD_CODE_DATA_ELIMINATION
KBUILD_CFLAGS_KERNEL += -ffunction-sections -fdata-sections
KBUILD_RUSTFLAGS_KERNEL += -Zfunction-sections=y
LDFLAGS_vmlinux += --gc-sections
endif

ifdef CONFIG_SHADOW_CALL_STACK
ifndef CONFIG_DYNAMIC_SCS
CC_FLAGS_SCS	:= -fsanitize=shadow-call-stack
KBUILD_CFLAGS	+= $(CC_FLAGS_SCS)
endif
export CC_FLAGS_SCS
endif

ifdef CONFIG_LTO_CLANG
ifdef CONFIG_LTO_CLANG_THIN
CC_FLAGS_LTO	:= -flto=thin -fsplit-lto-unit
else
CC_FLAGS_LTO	:= -flto
endif
CC_FLAGS_LTO	+= -fvisibility=hidden

# Limit inlining across translation units to reduce binary size
KBUILD_LDFLAGS += -mllvm -import-instr-limit=5
endif

ifdef CONFIG_LTO
KBUILD_CFLAGS	+= -fno-lto $(CC_FLAGS_LTO)
KBUILD_AFLAGS	+= -fno-lto
export CC_FLAGS_LTO
endif

ifdef CONFIG_CFI_CLANG
CC_FLAGS_CFI	:= -fsanitize=kcfi
KBUILD_CFLAGS	+= $(CC_FLAGS_CFI)
export CC_FLAGS_CFI
endif

# Architectures can define flags to add/remove for floating-point support
CC_FLAGS_FPU	+= -D_LINUX_FPU_COMPILATION_UNIT
export CC_FLAGS_FPU
export CC_FLAGS_NO_FPU

ifneq ($(CONFIG_FUNCTION_ALIGNMENT),0)
# Set the minimal function alignment. Use the newer GCC option
# -fmin-function-alignment if it is available, or fall back to -falign-funtions.
# See also CONFIG_CC_HAS_SANE_FUNCTION_ALIGNMENT.
ifdef CONFIG_CC_HAS_MIN_FUNCTION_ALIGNMENT
KBUILD_CFLAGS += -fmin-function-alignment=$(CONFIG_FUNCTION_ALIGNMENT)
else
KBUILD_CFLAGS += -falign-functions=$(CONFIG_FUNCTION_ALIGNMENT)
endif
endif

# arch Makefile may override CC so keep this after arch Makefile is included
NOSTDINC_FLAGS += -nostdinc

# To gain proper coverage for CONFIG_UBSAN_BOUNDS and CONFIG_FORTIFY_SOURCE,
# the kernel uses only C99 flexible arrays for dynamically sized trailing
# arrays. Enforce this for everything that may examine structure sizes and
# perform bounds checking.
KBUILD_CFLAGS += $(call cc-option, -fstrict-flex-arrays=3)

#Currently, disable -Wstringop-overflow for GCC 11, globally.
KBUILD_CFLAGS-$(CONFIG_CC_NO_STRINGOP_OVERFLOW) += $(call cc-option, -Wno-stringop-overflow)
KBUILD_CFLAGS-$(CONFIG_CC_STRINGOP_OVERFLOW) += $(call cc-option, -Wstringop-overflow)

# disable invalid "can't wrap" optimizations for signed / pointers
KBUILD_CFLAGS	+= -fno-strict-overflow

# Make sure -fstack-check isn't enabled (like gentoo apparently did)
KBUILD_CFLAGS  += -fno-stack-check

# conserve stack if available
ifdef CONFIG_CC_IS_GCC
KBUILD_CFLAGS   += -fconserve-stack
endif

# change __FILE__ to the relative path from the srctree
KBUILD_CPPFLAGS += $(call cc-option,-fmacro-prefix-map=$(srctree)/=)

# include additional Makefiles when needed
include-y			:= scripts/Makefile.extrawarn
include-$(CONFIG_DEBUG_INFO)	+= scripts/Makefile.debug
include-$(CONFIG_DEBUG_INFO_BTF)+= scripts/Makefile.btf
include-$(CONFIG_KASAN)		+= scripts/Makefile.kasan
include-$(CONFIG_KCSAN)		+= scripts/Makefile.kcsan
include-$(CONFIG_KMSAN)		+= scripts/Makefile.kmsan
include-$(CONFIG_UBSAN)		+= scripts/Makefile.ubsan
include-$(CONFIG_KCOV)		+= scripts/Makefile.kcov
include-$(CONFIG_RANDSTRUCT)	+= scripts/Makefile.randstruct
include-$(CONFIG_GCC_PLUGINS)	+= scripts/Makefile.gcc-plugins

include $(addprefix $(srctree)/, $(include-y))

# scripts/Makefile.gcc-plugins is intentionally included last.
# Do not add $(call cc-option,...) below this line. When you build the kernel
# from the clean source tree, the GCC plugins do not exist at this point.

# Add user supplied CPPFLAGS, AFLAGS, CFLAGS and RUSTFLAGS as the last assignments
KBUILD_CPPFLAGS += $(KCPPFLAGS)
KBUILD_AFLAGS   += $(KAFLAGS)
KBUILD_CFLAGS   += $(KCFLAGS)
KBUILD_RUSTFLAGS += $(KRUSTFLAGS)

KBUILD_LDFLAGS_MODULE += --build-id=sha1
LDFLAGS_vmlinux += --build-id=sha1

KBUILD_LDFLAGS	+= -z noexecstack
ifeq ($(CONFIG_LD_IS_BFD),y)
KBUILD_LDFLAGS	+= $(call ld-option,--no-warn-rwx-segments)
endif

ifeq ($(CONFIG_STRIP_ASM_SYMS),y)
LDFLAGS_vmlinux	+= -X
endif

ifeq ($(CONFIG_RELR),y)
# ld.lld before 15 did not support -z pack-relative-relocs.
LDFLAGS_vmlinux	+= $(call ld-option,--pack-dyn-relocs=relr,-z pack-relative-relocs)
endif

# We never want expected sections to be placed heuristically by the
# linker. All sections should be explicitly named in the linker script.
ifdef CONFIG_LD_ORPHAN_WARN
LDFLAGS_vmlinux += --orphan-handling=$(CONFIG_LD_ORPHAN_WARN_LEVEL)
endif

# Align the bit size of userspace programs with the kernel
KBUILD_USERCFLAGS  += $(filter -m32 -m64 --target=%, $(KBUILD_CFLAGS))
KBUILD_USERLDFLAGS += $(filter -m32 -m64 --target=%, $(KBUILD_CFLAGS))

# make the checker run with the right architecture
CHECKFLAGS += --arch=$(ARCH)

# insure the checker run with the right endianness
CHECKFLAGS += $(if $(CONFIG_CPU_BIG_ENDIAN),-mbig-endian,-mlittle-endian)

# the checker needs the correct machine size
CHECKFLAGS += $(if $(CONFIG_64BIT),-m64,-m32)

# Default kernel image to build when no specific target is given.
# KBUILD_IMAGE may be overruled on the command line or
# set in the environment
# Also any assignments in arch/$(ARCH)/Makefile take precedence over
# this default value
export KBUILD_IMAGE ?= vmlinux

#
# INSTALL_PATH specifies where to place the updated kernel and system map
# images. Default is /boot, but you can set it to other values
export	INSTALL_PATH ?= /boot

#
# INSTALL_DTBS_PATH specifies a prefix for relocations required by build roots.
# Like INSTALL_MOD_PATH, it isn't defined in the Makefile, but can be passed as
# an argument if needed. Otherwise it defaults to the kernel install path
#
export INSTALL_DTBS_PATH ?= $(INSTALL_PATH)/dtbs/$(KERNELRELEASE)

#
# INSTALL_MOD_PATH specifies a prefix to MODLIB for module directory
# relocations required by build roots.  This is not defined in the
# makefile but the argument can be passed to make if needed.
#

MODLIB	= $(INSTALL_MOD_PATH)/lib/modules/$(KERNELRELEASE)
export MODLIB

PHONY += prepare0

export extmod_prefix = $(if $(KBUILD_EXTMOD),$(KBUILD_EXTMOD)/)
export MODORDER := $(extmod_prefix)modules.order
export MODULES_NSDEPS := $(extmod_prefix)modules.nsdeps

ifeq ($(KBUILD_EXTMOD),)

build-dir	:= .
clean-dirs	:= $(sort . Documentation \
		     $(patsubst %/,%,$(filter %/, $(core-) \
			$(drivers-) $(libs-))))

export ARCH_CORE	:= $(core-y)
export ARCH_LIB		:= $(filter %/, $(libs-y))
export ARCH_DRIVERS	:= $(drivers-y) $(drivers-m)
# Externally visible symbols (used by link-vmlinux.sh)

KBUILD_VMLINUX_OBJS := ./built-in.a
ifdef CONFIG_MODULES
KBUILD_VMLINUX_OBJS += $(patsubst %/, %/lib.a, $(filter %/, $(libs-y)))
KBUILD_VMLINUX_LIBS := $(filter-out %/, $(libs-y))
else
KBUILD_VMLINUX_LIBS := $(patsubst %/,%/lib.a, $(libs-y))
endif

export KBUILD_VMLINUX_LIBS
export KBUILD_LDS          := arch/$(SRCARCH)/kernel/vmlinux.lds

ifdef CONFIG_TRIM_UNUSED_KSYMS
# For the kernel to actually contain only the needed exported symbols,
# we have to build modules as well to determine what those symbols are.
KBUILD_MODULES := 1
endif

# '$(AR) mPi' needs 'T' to workaround the bug of llvm-ar <= 14
quiet_cmd_ar_vmlinux.a = AR      $@
      cmd_ar_vmlinux.a = \
	rm -f $@; \
	$(AR) cDPrST $@ $(KBUILD_VMLINUX_OBJS); \
	$(AR) mPiT $$($(AR) t $@ | sed -n 1p) $@ $$($(AR) t $@ | grep -F -f $(srctree)/scripts/head-object-list.txt)

targets += vmlinux.a
vmlinux.a: $(KBUILD_VMLINUX_OBJS) scripts/head-object-list.txt FORCE
	$(call if_changed,ar_vmlinux.a)

PHONY += vmlinux_o
vmlinux_o: vmlinux.a $(KBUILD_VMLINUX_LIBS)
	$(Q)$(MAKE) -f $(srctree)/scripts/Makefile.vmlinux_o

vmlinux.o modules.builtin.modinfo modules.builtin: vmlinux_o
	@:

PHONY += vmlinux
# LDFLAGS_vmlinux in the top Makefile defines linker flags for the top vmlinux,
# not for decompressors. LDFLAGS_vmlinux in arch/*/boot/compressed/Makefile is
# unrelated; the decompressors just happen to have the same base name,
# arch/*/boot/compressed/vmlinux.
# Export LDFLAGS_vmlinux only to scripts/Makefile.vmlinux.
#
# _LDFLAGS_vmlinux is a workaround for the 'private export' bug:
#   https://savannah.gnu.org/bugs/?61463
# For Make > 4.4, the following simple code will work:
#  vmlinux: private export LDFLAGS_vmlinux := $(LDFLAGS_vmlinux)
vmlinux: private _LDFLAGS_vmlinux := $(LDFLAGS_vmlinux)
vmlinux: export LDFLAGS_vmlinux = $(_LDFLAGS_vmlinux)
vmlinux: vmlinux.o $(KBUILD_LDS) modpost
	$(Q)$(MAKE) -f $(srctree)/scripts/Makefile.vmlinux

# The actual objects are generated when descending,
# make sure no implicit rule kicks in
$(sort $(KBUILD_LDS) $(KBUILD_VMLINUX_OBJS) $(KBUILD_VMLINUX_LIBS)): . ;

ifeq ($(origin KERNELRELEASE),file)
filechk_kernel.release = $(srctree)/scripts/setlocalversion $(srctree)
else
filechk_kernel.release = echo $(KERNELRELEASE)
endif

# Store (new) KERNELRELEASE string in include/config/kernel.release
include/config/kernel.release: FORCE
	$(call filechk,kernel.release)

# Additional helpers built in scripts/
# Carefully list dependencies so we do not try to build scripts twice
# in parallel
PHONY += scripts
scripts: scripts_basic scripts_dtc
	$(Q)$(MAKE) $(build)=$(@)

# Things we need to do before we recursively start building the kernel
# or the modules are listed in "prepare".
# A multi level approach is used. prepareN is processed before prepareN-1.
# archprepare is used in arch Makefiles and when processed asm symlink,
# version.h and scripts_basic is processed / created.

PHONY += prepare archprepare

archprepare: outputmakefile archheaders archscripts scripts include/config/kernel.release \
	asm-generic $(version_h) include/generated/utsrelease.h \
	include/generated/compile.h include/generated/autoconf.h remove-stale-files

prepare0: archprepare
	$(Q)$(MAKE) $(build)=scripts/mod
	$(Q)$(MAKE) $(build)=. prepare

# All the preparing..
prepare: prepare0
ifdef CONFIG_RUST
	+$(Q)$(CONFIG_SHELL) $(srctree)/scripts/rust_is_available.sh
	$(Q)$(MAKE) $(build)=rust
endif

PHONY += remove-stale-files
remove-stale-files:
	$(Q)$(srctree)/scripts/remove-stale-files

# Support for using generic headers in asm-generic
asm-generic := -f $(srctree)/scripts/Makefile.asm-generic obj

PHONY += asm-generic uapi-asm-generic
asm-generic: uapi-asm-generic
	$(Q)$(MAKE) $(asm-generic)=arch/$(SRCARCH)/include/generated/asm \
	generic=include/asm-generic
uapi-asm-generic:
	$(Q)$(MAKE) $(asm-generic)=arch/$(SRCARCH)/include/generated/uapi/asm \
	generic=include/uapi/asm-generic

# Generate some files
# ---------------------------------------------------------------------------

# KERNELRELEASE can change from a few different places, meaning version.h
# needs to be updated, so this check is forced on all builds

uts_len := 64
define filechk_utsrelease.h
	if [ `echo -n "$(KERNELRELEASE)" | wc -c ` -gt $(uts_len) ]; then \
	  echo '"$(KERNELRELEASE)" exceeds $(uts_len) characters' >&2;    \
	  exit 1;                                                         \
	fi;                                                               \
	echo \#define UTS_RELEASE \"$(KERNELRELEASE)\"
endef

define filechk_version.h
	if [ $(SUBLEVEL) -gt 255 ]; then                                 \
		echo \#define LINUX_VERSION_CODE $(shell                 \
		expr $(VERSION) \* 65536 + $(PATCHLEVEL) \* 256 + 255); \
	else                                                             \
		echo \#define LINUX_VERSION_CODE $(shell                 \
		expr $(VERSION) \* 65536 + $(PATCHLEVEL) \* 256 + $(SUBLEVEL)); \
	fi;                                                              \
	echo '#define KERNEL_VERSION(a,b,c) (((a) << 16) + ((b) << 8) +  \
	((c) > 255 ? 255 : (c)))';                                       \
	echo \#define LINUX_VERSION_MAJOR $(VERSION);                    \
	echo \#define LINUX_VERSION_PATCHLEVEL $(PATCHLEVEL);            \
	echo \#define LINUX_VERSION_SUBLEVEL $(SUBLEVEL)
endef

$(version_h): private PATCHLEVEL := $(or $(PATCHLEVEL), 0)
$(version_h): private SUBLEVEL := $(or $(SUBLEVEL), 0)
$(version_h): FORCE
	$(call filechk,version.h)

include/generated/utsrelease.h: include/config/kernel.release FORCE
	$(call filechk,utsrelease.h)

filechk_compile.h = $(srctree)/scripts/mkcompile_h \
	"$(UTS_MACHINE)" "$(CONFIG_CC_VERSION_TEXT)" "$(LD)"

include/generated/compile.h: FORCE
	$(call filechk,compile.h)

PHONY += headerdep
headerdep:
	$(Q)find $(srctree)/include/ -name '*.h' | xargs --max-args 1 \
	$(srctree)/scripts/headerdep.pl -I$(srctree)/include

# ---------------------------------------------------------------------------
# Kernel headers

#Default location for installed headers
export INSTALL_HDR_PATH = $(objtree)/usr

quiet_cmd_headers_install = INSTALL $(INSTALL_HDR_PATH)/include
      cmd_headers_install = \
	mkdir -p $(INSTALL_HDR_PATH); \
	rsync -mrl --include='*/' --include='*\.h' --exclude='*' \
	usr/include $(INSTALL_HDR_PATH)

PHONY += headers_install
headers_install: headers
	$(call cmd,headers_install)

PHONY += archheaders archscripts

hdr-inst := -f $(srctree)/scripts/Makefile.headersinst obj

PHONY += headers
headers: $(version_h) scripts_unifdef uapi-asm-generic archheaders archscripts
	$(if $(filter um, $(SRCARCH)), $(error Headers not exportable for UML))
	$(Q)$(MAKE) $(hdr-inst)=include/uapi
	$(Q)$(MAKE) $(hdr-inst)=arch/$(SRCARCH)/include/uapi

ifdef CONFIG_HEADERS_INSTALL
prepare: headers
endif

PHONY += scripts_unifdef
scripts_unifdef: scripts_basic
	$(Q)$(MAKE) $(build)=scripts scripts/unifdef

# ---------------------------------------------------------------------------
# Install

# Many distributions have the custom install script, /sbin/installkernel.
# If DKMS is installed, 'make install' will eventually recurse back
# to this Makefile to build and install external modules.
# Cancel sub_make_done so that options such as M=, V=, etc. are parsed.

quiet_cmd_install = INSTALL $(INSTALL_PATH)
      cmd_install = unset sub_make_done; $(srctree)/scripts/install.sh

# ---------------------------------------------------------------------------
# vDSO install

PHONY += vdso_install
vdso_install: export INSTALL_FILES = $(vdso-install-y)
vdso_install:
	$(Q)$(MAKE) -f $(srctree)/scripts/Makefile.vdsoinst

# ---------------------------------------------------------------------------
# Tools

ifdef CONFIG_OBJTOOL
prepare: tools/objtool
endif

ifdef CONFIG_BPF
ifdef CONFIG_DEBUG_INFO_BTF
prepare: tools/bpf/resolve_btfids
endif
endif

PHONY += resolve_btfids_clean

resolve_btfids_O = $(abspath $(objtree))/tools/bpf/resolve_btfids

# tools/bpf/resolve_btfids directory might not exist
# in output directory, skip its clean in that case
resolve_btfids_clean:
ifneq ($(wildcard $(resolve_btfids_O)),)
	$(Q)$(MAKE) -sC $(srctree)/tools/bpf/resolve_btfids O=$(resolve_btfids_O) clean
endif

# Clear a bunch of variables before executing the submake
ifeq ($(quiet),silent_)
tools_silent=s
endif

tools/: FORCE
	$(Q)mkdir -p $(objtree)/tools
	$(Q)$(MAKE) LDFLAGS= MAKEFLAGS="$(tools_silent) $(filter --j% -j,$(MAKEFLAGS))" O=$(abspath $(objtree)) subdir=tools -C $(srctree)/tools/

tools/%: FORCE
	$(Q)mkdir -p $(objtree)/tools
	$(Q)$(MAKE) LDFLAGS= MAKEFLAGS="$(tools_silent) $(filter --j% -j,$(MAKEFLAGS))" O=$(abspath $(objtree)) subdir=tools -C $(srctree)/tools/ $*

# ---------------------------------------------------------------------------
# Kernel selftest

PHONY += kselftest
kselftest: headers
	$(Q)$(MAKE) -C $(srctree)/tools/testing/selftests run_tests

kselftest-%: headers FORCE
	$(Q)$(MAKE) -C $(srctree)/tools/testing/selftests $*

PHONY += kselftest-merge
kselftest-merge:
	$(if $(wildcard $(objtree)/.config),, $(error No .config exists, config your kernel first!))
	$(Q)find $(srctree)/tools/testing/selftests -name config -o -name config.$(UTS_MACHINE) | \
		xargs $(srctree)/scripts/kconfig/merge_config.sh -y -m $(objtree)/.config
	$(Q)$(MAKE) -f $(srctree)/Makefile olddefconfig

# ---------------------------------------------------------------------------
# Devicetree files

ifneq ($(wildcard $(srctree)/arch/$(SRCARCH)/boot/dts/),)
dtstree := arch/$(SRCARCH)/boot/dts
endif

ifneq ($(dtstree),)

%.dtb: dtbs_prepare
	$(Q)$(MAKE) $(build)=$(dtstree) $(dtstree)/$@

%.dtbo: dtbs_prepare
	$(Q)$(MAKE) $(build)=$(dtstree) $(dtstree)/$@

PHONY += dtbs dtbs_prepare dtbs_install dtbs_check
dtbs: dtbs_prepare
	$(Q)$(MAKE) $(build)=$(dtstree) need-dtbslist=1

# include/config/kernel.release is actually needed when installing DTBs because
# INSTALL_DTBS_PATH contains $(KERNELRELEASE). However, we do not want to make
# dtbs_install depend on it as dtbs_install may run as root.
dtbs_prepare: include/config/kernel.release scripts_dtc

ifneq ($(filter dtbs_check, $(MAKECMDGOALS)),)
export CHECK_DTBS=y
endif

ifneq ($(CHECK_DTBS),)
dtbs_prepare: dt_binding_schemas
endif

dtbs_check: dtbs

dtbs_install:
	$(Q)$(MAKE) -f $(srctree)/scripts/Makefile.dtbinst obj=$(dtstree)

ifdef CONFIG_OF_EARLY_FLATTREE
all: dtbs
endif

endif

PHONY += scripts_dtc
scripts_dtc: scripts_basic
	$(Q)$(MAKE) $(build)=scripts/dtc

ifneq ($(filter dt_binding_check, $(MAKECMDGOALS)),)
export CHECK_DTBS=y
endif

PHONY += dt_binding_check dt_binding_schemas
dt_binding_check: dt_binding_schemas scripts_dtc
	$(Q)$(MAKE) $(build)=Documentation/devicetree/bindings $@

dt_binding_schemas:
	$(Q)$(MAKE) $(build)=Documentation/devicetree/bindings

PHONY += dt_compatible_check
dt_compatible_check: dt_binding_schemas
	$(Q)$(MAKE) $(build)=Documentation/devicetree/bindings $@

# ---------------------------------------------------------------------------
# Modules

ifdef CONFIG_MODULES

# By default, build modules as well

all: modules

# When we're building modules with modversions, we need to consider
# the built-in objects during the descend as well, in order to
# make sure the checksums are up to date before we record them.
ifdef CONFIG_MODVERSIONS
  KBUILD_BUILTIN := 1
endif

# Build modules
#

# *.ko are usually independent of vmlinux, but CONFIG_DEBUG_INFO_BTF_MODULES
# is an exception.
ifdef CONFIG_DEBUG_INFO_BTF_MODULES
KBUILD_BUILTIN := 1
modules: vmlinux
endif

modules: modules_prepare

# Target to prepare building external modules
modules_prepare: prepare
	$(Q)$(MAKE) $(build)=scripts scripts/module.lds

endif # CONFIG_MODULES

###
# Cleaning is done on three levels.
# make clean     Delete most generated files
#                Leave enough to build external modules
# make mrproper  Delete the current configuration, and all generated files
# make distclean Remove editor backup files, patch leftover files and the like

# Directories & files removed with 'make clean'
CLEAN_FILES += vmlinux.symvers modules-only.symvers \
	       modules.builtin modules.builtin.modinfo modules.nsdeps \
	       compile_commands.json rust/test \
	       rust-project.json .vmlinux.objs .vmlinux.export.c

# Directories & files removed with 'make mrproper'
MRPROPER_FILES += include/config include/generated          \
		  arch/$(SRCARCH)/include/generated .objdiff \
		  debian snap tar-install \
		  .config .config.old .version \
		  Module.symvers \
		  certs/signing_key.pem \
		  certs/x509.genkey \
		  vmlinux-gdb.py \
		  rpmbuild \
		  rust/libmacros.so

# clean - Delete most, but leave enough to build external modules
#
clean: private rm-files := $(CLEAN_FILES)

PHONY += archclean vmlinuxclean

vmlinuxclean:
	$(Q)$(CONFIG_SHELL) $(srctree)/scripts/link-vmlinux.sh clean
	$(Q)$(if $(ARCH_POSTLINK), $(MAKE) -f $(ARCH_POSTLINK) clean)

clean: archclean vmlinuxclean resolve_btfids_clean

# mrproper - Delete all generated files, including .config
#
mrproper: private rm-files := $(MRPROPER_FILES)
mrproper-dirs      := $(addprefix _mrproper_,scripts)

PHONY += $(mrproper-dirs) mrproper
$(mrproper-dirs):
	$(Q)$(MAKE) $(clean)=$(patsubst _mrproper_%,%,$@)

mrproper: clean $(mrproper-dirs)
	$(call cmd,rmfiles)
	@find . $(RCS_FIND_IGNORE) \
		\( -name '*.rmeta' \) \
		-type f -print | xargs rm -f

# distclean
#
PHONY += distclean

distclean: mrproper
	@find . $(RCS_FIND_IGNORE) \
		\( -name '*.orig' -o -name '*.rej' -o -name '*~' \
		-o -name '*.bak' -o -name '#*#' -o -name '*%' \
		-o -name 'core' -o -name tags -o -name TAGS -o -name 'cscope*' \
		-o -name GPATH -o -name GRTAGS -o -name GSYMS -o -name GTAGS \) \
		-type f -print | xargs rm -f


# Packaging of the kernel to various formats
# ---------------------------------------------------------------------------

%src-pkg: FORCE
	$(Q)$(MAKE) -f $(srctree)/scripts/Makefile.package $@
%pkg: include/config/kernel.release FORCE
	$(Q)$(MAKE) -f $(srctree)/scripts/Makefile.package $@

# Brief documentation of the typical targets used
# ---------------------------------------------------------------------------

boards := $(wildcard $(srctree)/arch/$(SRCARCH)/configs/*_defconfig)
boards := $(sort $(notdir $(boards)))
board-dirs := $(dir $(wildcard $(srctree)/arch/$(SRCARCH)/configs/*/*_defconfig))
board-dirs := $(sort $(notdir $(board-dirs:/=)))

PHONY += help
help:
	@echo  'Cleaning targets:'
	@echo  '  clean		  - Remove most generated files but keep the config and'
	@echo  '                    enough build support to build external modules'
	@echo  '  mrproper	  - Remove all generated files + config + various backup files'
	@echo  '  distclean	  - mrproper + remove editor backup and patch files'
	@echo  ''
	@$(MAKE) -f $(srctree)/scripts/kconfig/Makefile help
	@echo  ''
	@echo  'Other generic targets:'
	@echo  '  all		  - Build all targets marked with [*]'
	@echo  '* vmlinux	  - Build the bare kernel'
	@echo  '* modules	  - Build all modules'
	@echo  '  modules_install - Install all modules to INSTALL_MOD_PATH (default: /)'
	@echo  '  vdso_install    - Install unstripped vdso to INSTALL_MOD_PATH (default: /)'
	@echo  '  dir/            - Build all files in dir and below'
	@echo  '  dir/file.[ois]  - Build specified target only'
	@echo  '  dir/file.ll     - Build the LLVM assembly file'
	@echo  '                    (requires compiler support for LLVM assembly generation)'
	@echo  '  dir/file.lst    - Build specified mixed source/assembly target only'
	@echo  '                    (requires a recent binutils and recent build (System.map))'
	@echo  '  dir/file.ko     - Build module including final link'
	@echo  '  modules_prepare - Set up for building external modules'
	@echo  '  tags/TAGS	  - Generate tags file for editors'
	@echo  '  cscope	  - Generate cscope index'
	@echo  '  gtags           - Generate GNU GLOBAL index'
	@echo  '  kernelrelease	  - Output the release version string (use with make -s)'
	@echo  '  kernelversion	  - Output the version stored in Makefile (use with make -s)'
	@echo  '  image_name	  - Output the image name (use with make -s)'
	@echo  '  headers_install - Install sanitised kernel headers to INSTALL_HDR_PATH'; \
	 echo  '                    (default: $(INSTALL_HDR_PATH))'; \
	 echo  ''
	@echo  'Static analysers:'
	@echo  '  checkstack      - Generate a list of stack hogs and consider all functions'
	@echo  '                    with a stack size larger than MINSTACKSIZE (default: 100)'
	@echo  '  versioncheck    - Sanity check on version.h usage'
	@echo  '  includecheck    - Check for duplicate included header files'
	@echo  '  export_report   - List the usages of all exported symbols'
	@echo  '  headerdep       - Detect inclusion cycles in headers'
	@echo  '  coccicheck      - Check with Coccinelle'
	@echo  '  clang-analyzer  - Check with clang static analyzer'
	@echo  '  clang-tidy      - Check with clang-tidy'
	@echo  ''
	@echo  'Tools:'
	@echo  '  nsdeps          - Generate missing symbol namespace dependencies'
	@echo  ''
	@echo  'Kernel selftest:'
	@echo  '  kselftest         - Build and run kernel selftest'
	@echo  '                      Build, install, and boot kernel before'
	@echo  '                      running kselftest on it'
	@echo  '                      Run as root for full coverage'
	@echo  '  kselftest-all     - Build kernel selftest'
	@echo  '  kselftest-install - Build and install kernel selftest'
	@echo  '  kselftest-clean   - Remove all generated kselftest files'
	@echo  '  kselftest-merge   - Merge all the config dependencies of'
	@echo  '		      kselftest to existing .config.'
	@echo  ''
	@echo  'Rust targets:'
	@echo  '  rustavailable   - Checks whether the Rust toolchain is'
	@echo  '		    available and, if not, explains why.'
	@echo  '  rustfmt	  - Reformat all the Rust code in the kernel'
	@echo  '  rustfmtcheck	  - Checks if all the Rust code in the kernel'
	@echo  '		    is formatted, printing a diff otherwise.'
	@echo  '  rustdoc	  - Generate Rust documentation'
	@echo  '		    (requires kernel .config)'
	@echo  '  rusttest        - Runs the Rust tests'
	@echo  '                    (requires kernel .config; downloads external repos)'
	@echo  '  rust-analyzer	  - Generate rust-project.json rust-analyzer support file'
	@echo  '		    (requires kernel .config)'
	@echo  '  dir/file.[os]   - Build specified target only'
	@echo  '  dir/file.rsi    - Build macro expanded source, similar to C preprocessing.'
	@echo  '                    Run with RUSTFMT=n to skip reformatting if needed.'
	@echo  '                    The output is not intended to be compilable.'
	@echo  '  dir/file.ll     - Build the LLVM assembly file'
	@echo  ''
	@$(if $(dtstree), \
		echo 'Devicetree:'; \
		echo '* dtbs               - Build device tree blobs for enabled boards'; \
		echo '  dtbs_install       - Install dtbs to $(INSTALL_DTBS_PATH)'; \
		echo '  dt_binding_check   - Validate device tree binding documents and examples'; \
		echo '  dt_binding_schema  - Build processed device tree binding schemas'; \
		echo '  dtbs_check         - Validate device tree source files';\
		echo '')

	@echo 'Userspace tools targets:'
	@echo '  use "make tools/help"'
	@echo '  or  "cd tools; make help"'
	@echo  ''
	@echo  'Kernel packaging:'
	@$(MAKE) -f $(srctree)/scripts/Makefile.package help
	@echo  ''
	@echo  'Documentation targets:'
	@$(MAKE) -f $(srctree)/Documentation/Makefile dochelp
	@echo  ''
	@echo  'Architecture-specific targets ($(SRCARCH)):'
	@$(or $(archhelp),\
		echo '  No architecture-specific help defined for $(SRCARCH)')
	@echo  ''
	@$(if $(boards), \
		$(foreach b, $(boards), \
		printf "  %-27s - Build for %s\\n" $(b) $(subst _defconfig,,$(b));) \
		echo '')
	@$(if $(board-dirs), \
		$(foreach b, $(board-dirs), \
		printf "  %-16s - Show %s-specific targets\\n" help-$(b) $(b);) \
		printf "  %-16s - Show all of the above\\n" help-boards; \
		echo '')

	@echo  '  make V=n   [targets] 1: verbose build'
	@echo  '                       2: give reason for rebuild of target'
	@echo  '                       V=1 and V=2 can be combined with V=12'
	@echo  '  make O=dir [targets] Locate all output files in "dir", including .config'
	@echo  '  make C=1   [targets] Check re-compiled c source with $$CHECK'
	@echo  '                       (sparse by default)'
	@echo  '  make C=2   [targets] Force check of all c source with $$CHECK'
	@echo  '  make RECORDMCOUNT_WARN=1 [targets] Warn about ignored mcount sections'
	@echo  '  make W=n   [targets] Enable extra build checks, n=1,2,3,c,e where'
	@echo  '		1: warnings which may be relevant and do not occur too often'
	@echo  '		2: warnings which occur quite often but may still be relevant'
	@echo  '		3: more obscure warnings, can most likely be ignored'
	@echo  '		c: extra checks in the configuration stage (Kconfig)'
	@echo  '		e: warnings are being treated as errors'
	@echo  '		Multiple levels can be combined with W=12 or W=123'
	@$(if $(dtstree), \
		echo '  make CHECK_DTBS=1 [targets] Check all generated dtb files against schema'; \
		echo '         This can be applied both to "dtbs" and to individual "foo.dtb" targets' ; \
		)
	@echo  ''
	@echo  'Execute "make" or "make all" to build all targets marked with [*] '
	@echo  'For further info see the ./README file'


help-board-dirs := $(addprefix help-,$(board-dirs))

help-boards: $(help-board-dirs)

boards-per-dir = $(sort $(notdir $(wildcard $(srctree)/arch/$(SRCARCH)/configs/$*/*_defconfig)))

$(help-board-dirs): help-%:
	@echo  'Architecture-specific targets ($(SRCARCH) $*):'
	@$(if $(boards-per-dir), \
		$(foreach b, $(boards-per-dir), \
		printf "  %-24s - Build for %s\\n" $*/$(b) $(subst _defconfig,,$(b));) \
		echo '')


# Documentation targets
# ---------------------------------------------------------------------------
DOC_TARGETS := xmldocs latexdocs pdfdocs htmldocs epubdocs cleandocs \
	       linkcheckdocs dochelp refcheckdocs texinfodocs infodocs
PHONY += $(DOC_TARGETS)
$(DOC_TARGETS):
	$(Q)$(MAKE) $(build)=Documentation $@


# Rust targets
# ---------------------------------------------------------------------------

# "Is Rust available?" target
PHONY += rustavailable
rustavailable:
	+$(Q)$(CONFIG_SHELL) $(srctree)/scripts/rust_is_available.sh && echo "Rust is available!"

# Documentation target
#
# Using the singular to avoid running afoul of `no-dot-config-targets`.
PHONY += rustdoc
rustdoc: prepare
	$(Q)$(MAKE) $(build)=rust $@

# Testing target
PHONY += rusttest
rusttest: prepare
	$(Q)$(MAKE) $(build)=rust $@

# Formatting targets
PHONY += rustfmt rustfmtcheck

# We skip `rust/alloc` since we want to minimize the diff w.r.t. upstream.
#
# We match using absolute paths since `find` does not resolve them
# when matching, which is a problem when e.g. `srctree` is `..`.
# We `grep` afterwards in order to remove the directory entry itself.
rustfmt:
	$(Q)find $(abs_srctree) -type f -name '*.rs' \
		-o -path $(abs_srctree)/rust/alloc -prune \
		-o -path $(abs_objtree)/rust/test -prune \
		| grep -Fv $(abs_srctree)/rust/alloc \
		| grep -Fv $(abs_objtree)/rust/test \
		| grep -Fv generated \
		| xargs $(RUSTFMT) $(rustfmt_flags)

rustfmtcheck: rustfmt_flags = --check
rustfmtcheck: rustfmt

# Misc
# ---------------------------------------------------------------------------

PHONY += misc-check
misc-check:
	$(Q)$(srctree)/scripts/misc-check

all: misc-check

PHONY += scripts_gdb
scripts_gdb: prepare0
	$(Q)$(MAKE) $(build)=scripts/gdb
	$(Q)ln -fsn $(abspath $(srctree)/scripts/gdb/vmlinux-gdb.py)

ifdef CONFIG_GDB_SCRIPTS
all: scripts_gdb
endif

else # KBUILD_EXTMOD

filechk_kernel.release = echo $(KERNELRELEASE)

###
# External module support.
# When building external modules the kernel used as basis is considered
# read-only, and no consistency checks are made and the make
# system is not used on the basis kernel. If updates are required
# in the basis kernel ordinary make commands (without M=...) must be used.

# We are always building only modules.
KBUILD_BUILTIN :=
KBUILD_MODULES := 1

build-dir := $(KBUILD_EXTMOD)

compile_commands.json: $(extmod_prefix)compile_commands.json
PHONY += compile_commands.json

clean-dirs := $(KBUILD_EXTMOD)
clean: private rm-files := $(KBUILD_EXTMOD)/Module.symvers $(KBUILD_EXTMOD)/modules.nsdeps \
	$(KBUILD_EXTMOD)/compile_commands.json

PHONY += prepare
# now expand this into a simple variable to reduce the cost of shell evaluations
prepare: CC_VERSION_TEXT := $(CC_VERSION_TEXT)
prepare:
	@if [ "$(CC_VERSION_TEXT)" != "$(CONFIG_CC_VERSION_TEXT)" ]; then \
		echo >&2 "warning: the compiler differs from the one used to build the kernel"; \
		echo >&2 "  The kernel was built by: $(CONFIG_CC_VERSION_TEXT)"; \
		echo >&2 "  You are using:           $(CC_VERSION_TEXT)"; \
	fi

PHONY += help
help:
	@echo  '  Building external modules.'
	@echo  '  Syntax: make -C path/to/kernel/src M=$$PWD target'
	@echo  ''
	@echo  '  modules         - default target, build the module(s)'
	@echo  '  modules_install - install the module'
	@echo  '  clean           - remove generated files in module directory only'
	@echo  '  rust-analyzer	  - generate rust-project.json rust-analyzer support file'
	@echo  ''

ifndef CONFIG_MODULES
modules modules_install: __external_modules_error
__external_modules_error:
	@echo >&2 '***'
	@echo >&2 '*** The present kernel disabled CONFIG_MODULES.'
	@echo >&2 '*** You cannot build or install external modules.'
	@echo >&2 '***'
	@false
endif

endif # KBUILD_EXTMOD

# ---------------------------------------------------------------------------
# Modules

PHONY += modules modules_install modules_sign modules_prepare

modules_install:
	$(Q)$(MAKE) -f $(srctree)/scripts/Makefile.modinst \
	sign-only=$(if $(filter modules_install,$(MAKECMDGOALS)),,y)

ifeq ($(CONFIG_MODULE_SIG),y)
# modules_sign is a subset of modules_install.
# 'make modules_install modules_sign' is equivalent to 'make modules_install'.
modules_sign: modules_install
	@:
else
modules_sign:
	@echo >&2 '***'
	@echo >&2 '*** CONFIG_MODULE_SIG is disabled. You cannot sign modules.'
	@echo >&2 '***'
	@false
endif

ifdef CONFIG_MODULES

$(MODORDER): $(build-dir)
	@:

# KBUILD_MODPOST_NOFINAL can be set to skip the final link of modules.
# This is solely useful to speed up test compiles.
modules: modpost
ifneq ($(KBUILD_MODPOST_NOFINAL),1)
	$(Q)$(MAKE) -f $(srctree)/scripts/Makefile.modfinal
endif

PHONY += modules_check
modules_check: $(MODORDER)
	$(Q)$(CONFIG_SHELL) $(srctree)/scripts/modules-check.sh $<

else # CONFIG_MODULES

modules:
	@:

KBUILD_MODULES :=

endif # CONFIG_MODULES

PHONY += modpost
modpost: $(if $(single-build),, $(if $(KBUILD_BUILTIN), vmlinux.o)) \
	 $(if $(KBUILD_MODULES), modules_check)
	$(Q)$(MAKE) -f $(srctree)/scripts/Makefile.modpost

# Single targets
# ---------------------------------------------------------------------------
# To build individual files in subdirectories, you can do like this:
#
#   make foo/bar/baz.s
#
# The supported suffixes for single-target are listed in 'single-targets'
#
# To build only under specific subdirectories, you can do like this:
#
#   make foo/bar/baz/

ifdef single-build

# .ko is special because modpost is needed
single-ko := $(sort $(filter %.ko, $(MAKECMDGOALS)))
single-no-ko := $(filter-out $(single-ko), $(MAKECMDGOALS)) \
		$(foreach x, o mod, $(patsubst %.ko, %.$x, $(single-ko)))

$(single-ko): single_modules
	@:
$(single-no-ko): $(build-dir)
	@:

# Remove MODORDER when done because it is not the real one.
PHONY += single_modules
single_modules: $(single-no-ko) modules_prepare
	$(Q){ $(foreach m, $(single-ko), echo $(extmod_prefix)$(m:%.ko=%.o);) } > $(MODORDER)
	$(Q)$(MAKE) -f $(srctree)/scripts/Makefile.modpost
ifneq ($(KBUILD_MODPOST_NOFINAL),1)
	$(Q)$(MAKE) -f $(srctree)/scripts/Makefile.modfinal
endif
	$(Q)rm -f $(MODORDER)

single-goals := $(addprefix $(build-dir)/, $(single-no-ko))

KBUILD_MODULES := 1

endif

# Preset locale variables to speed up the build process. Limit locale
# tweaks to this spot to avoid wrong language settings when running
# make menuconfig etc.
# Error messages still appears in the original language
PHONY += $(build-dir)
$(build-dir): prepare
	$(Q)$(MAKE) $(build)=$@ need-builtin=1 need-modorder=1 $(single-goals)

clean-dirs := $(addprefix _clean_, $(clean-dirs))
PHONY += $(clean-dirs) clean
$(clean-dirs):
	$(Q)$(MAKE) $(clean)=$(patsubst _clean_%,%,$@)

clean: $(clean-dirs)
	$(call cmd,rmfiles)
	@find $(or $(KBUILD_EXTMOD), .) $(RCS_FIND_IGNORE) \
		\( -name '*.[aios]' -o -name '*.rsi' -o -name '*.ko' -o -name '.*.cmd' \
		-o -name '*.ko.*' \
		-o -name '*.dtb' -o -name '*.dtbo' \
		-o -name '*.dtb.S' -o -name '*.dtbo.S' \
		-o -name '*.dt.yaml' -o -name 'dtbs-list' \
		-o -name '*.dwo' -o -name '*.lst' \
		-o -name '*.su' -o -name '*.mod' \
		-o -name '.*.d' -o -name '.*.tmp' -o -name '*.mod.c' \
		-o -name '*.lex.c' -o -name '*.tab.[ch]' \
		-o -name '*.asn1.[ch]' \
		-o -name '*.symtypes' -o -name 'modules.order' \
		-o -name '*.c.[012]*.*' \
		-o -name '*.ll' \
		-o -name '*.gcno' \
		-o -name '*.*.symversions' \) -type f -print \
		-o -name '.tmp_*' -print \
		| xargs rm -rf

# Generate tags for editors
# ---------------------------------------------------------------------------
quiet_cmd_tags = GEN     $@
      cmd_tags = $(BASH) $(srctree)/scripts/tags.sh $@

tags TAGS cscope gtags: FORCE
	$(call cmd,tags)

# IDE support targets
PHONY += rust-analyzer
rust-analyzer:
	$(Q)$(MAKE) $(build)=rust $@

# Script to generate missing namespace dependencies
# ---------------------------------------------------------------------------

PHONY += nsdeps
nsdeps: export KBUILD_NSDEPS=1
nsdeps: modules
	$(Q)$(CONFIG_SHELL) $(srctree)/scripts/nsdeps

# Clang Tooling
# ---------------------------------------------------------------------------

quiet_cmd_gen_compile_commands = GEN     $@
      cmd_gen_compile_commands = $(PYTHON3) $< -a $(AR) -o $@ $(filter-out $<, $(real-prereqs))

$(extmod_prefix)compile_commands.json: scripts/clang-tools/gen_compile_commands.py \
	$(if $(KBUILD_EXTMOD),, vmlinux.a $(KBUILD_VMLINUX_LIBS)) \
	$(if $(CONFIG_MODULES), $(MODORDER)) FORCE
	$(call if_changed,gen_compile_commands)

targets += $(extmod_prefix)compile_commands.json

PHONY += clang-tidy clang-analyzer

ifdef CONFIG_CC_IS_CLANG
quiet_cmd_clang_tools = CHECK   $<
      cmd_clang_tools = $(PYTHON3) $(srctree)/scripts/clang-tools/run-clang-tools.py $@ $<

clang-tidy clang-analyzer: $(extmod_prefix)compile_commands.json
	$(call cmd,clang_tools)
else
clang-tidy clang-analyzer:
	@echo "$@ requires CC=clang" >&2
	@false
endif

# Scripts to check various things for consistency
# ---------------------------------------------------------------------------

PHONY += includecheck versioncheck coccicheck export_report

includecheck:
	find $(srctree)/* $(RCS_FIND_IGNORE) \
		-name '*.[hcS]' -type f -print | sort \
		| xargs $(PERL) -w $(srctree)/scripts/checkincludes.pl

versioncheck:
	find $(srctree)/* $(RCS_FIND_IGNORE) \
		-name '*.[hcS]' -type f -print | sort \
		| xargs $(PERL) -w $(srctree)/scripts/checkversion.pl

coccicheck:
	$(Q)$(BASH) $(srctree)/scripts/$@

export_report:
	$(PERL) $(srctree)/scripts/export_report.pl

PHONY += checkstack kernelrelease kernelversion image_name

# UML needs a little special treatment here.  It wants to use the host
# toolchain, so needs $(SUBARCH) passed to checkstack.pl.  Everyone
# else wants $(ARCH), including people doing cross-builds, which means
# that $(SUBARCH) doesn't work here.
ifeq ($(ARCH), um)
CHECKSTACK_ARCH := $(SUBARCH)
else
CHECKSTACK_ARCH := $(ARCH)
endif
MINSTACKSIZE	?= 100
checkstack:
	$(OBJDUMP) -d vmlinux $$(find . -name '*.ko') | \
	$(PERL) $(srctree)/scripts/checkstack.pl $(CHECKSTACK_ARCH) $(MINSTACKSIZE)

kernelrelease:
	@$(filechk_kernel.release)

kernelversion:
	@echo $(KERNELVERSION)

image_name:
	@echo $(KBUILD_IMAGE)

PHONY += run-command
run-command:
	$(Q)$(KBUILD_RUN_COMMAND)

quiet_cmd_rmfiles = $(if $(wildcard $(rm-files)),CLEAN   $(wildcard $(rm-files)))
      cmd_rmfiles = rm -rf $(rm-files)

# read saved command lines for existing targets
existing-targets := $(wildcard $(sort $(targets)))

-include $(foreach f,$(existing-targets),$(dir $(f)).$(notdir $(f)).cmd)

endif # config-build
endif # mixed-build
endif # need-sub-make

PHONY += FORCE
FORCE:

# Declare the contents of the PHONY variable as phony.  We keep that
# information in a variable so we can use it in if_changed and friends.
.PHONY: $(PHONY)<|MERGE_RESOLUTION|>--- conflicted
+++ resolved
@@ -2,11 +2,7 @@
 VERSION = 6
 PATCHLEVEL = 10
 SUBLEVEL = 0
-<<<<<<< HEAD
-EXTRAVERSION = -rc4
-=======
 EXTRAVERSION = -rc5
->>>>>>> c8bd922d
 NAME = Baby Opossum Posse
 
 # *DOCUMENTATION*
