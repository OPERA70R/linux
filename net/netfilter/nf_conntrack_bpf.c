--- conflicted
+++ resolved
@@ -90,8 +90,6 @@
 		break;
 	default:
 		return -EAFNOSUPPORT;
-<<<<<<< HEAD
-=======
 	}
 	tuple->dst.protonum = protonum;
 	tuple->dst.dir = dir;
@@ -129,45 +127,6 @@
 		net = get_net_ns_by_id(net, opts->netns_id);
 		if (unlikely(!net))
 			return ERR_PTR(-ENONET);
->>>>>>> 7365df19
-	}
-	tuple->dst.protonum = protonum;
-	tuple->dst.dir = dir;
-
-<<<<<<< HEAD
-	return 0;
-}
-
-static struct nf_conn *
-__bpf_nf_ct_alloc_entry(struct net *net, struct bpf_sock_tuple *bpf_tuple,
-			u32 tuple_len, struct bpf_ct_opts *opts, u32 opts_len,
-			u32 timeout)
-{
-	struct nf_conntrack_tuple otuple, rtuple;
-	struct nf_conn *ct;
-	int err;
-
-	if (!opts || !bpf_tuple || opts->reserved[0] || opts->reserved[1] ||
-	    opts_len != NF_BPF_CT_OPTS_SZ)
-		return ERR_PTR(-EINVAL);
-
-	if (unlikely(opts->netns_id < BPF_F_CURRENT_NETNS))
-		return ERR_PTR(-EINVAL);
-
-	err = bpf_nf_ct_tuple_parse(bpf_tuple, tuple_len, opts->l4proto,
-				    IP_CT_DIR_ORIGINAL, &otuple);
-	if (err < 0)
-		return ERR_PTR(err);
-
-	err = bpf_nf_ct_tuple_parse(bpf_tuple, tuple_len, opts->l4proto,
-				    IP_CT_DIR_REPLY, &rtuple);
-	if (err < 0)
-		return ERR_PTR(err);
-
-	if (opts->netns_id >= 0) {
-		net = get_net_ns_by_id(net, opts->netns_id);
-		if (unlikely(!net))
-			return ERR_PTR(-ENONET);
 	}
 
 	ct = nf_conntrack_alloc(net, &nf_ct_zone_dflt, &otuple, &rtuple,
@@ -177,7 +136,6 @@
 
 	memset(&ct->proto, 0, sizeof(ct->proto));
 	__nf_ct_set_timeout(ct, timeout * HZ);
-	ct->status |= IPS_CONFIRMED;
 
 out:
 	if (opts->netns_id >= 0)
@@ -186,23 +144,6 @@
 	return ct;
 }
 
-=======
-	ct = nf_conntrack_alloc(net, &nf_ct_zone_dflt, &otuple, &rtuple,
-				GFP_ATOMIC);
-	if (IS_ERR(ct))
-		goto out;
-
-	memset(&ct->proto, 0, sizeof(ct->proto));
-	__nf_ct_set_timeout(ct, timeout * HZ);
-
-out:
-	if (opts->netns_id >= 0)
-		put_net(net);
-
-	return ct;
-}
-
->>>>>>> 7365df19
 static struct nf_conn *__bpf_nf_ct_lookup(struct net *net,
 					  struct bpf_sock_tuple *bpf_tuple,
 					  u32 tuple_len, struct bpf_ct_opts *opts,
@@ -242,8 +183,6 @@
 	opts->dir = NF_CT_DIRECTION(hash);
 
 	return ct;
-<<<<<<< HEAD
-=======
 }
 
 BTF_ID_LIST(btf_nf_conn_ids)
@@ -292,20 +231,12 @@
 	}
 
 	return 0;
->>>>>>> 7365df19
 }
 
 __diag_push();
 __diag_ignore_all("-Wmissing-prototypes",
 		  "Global functions as their definitions will be in nf_conntrack BTF");
 
-<<<<<<< HEAD
-struct nf_conn___init {
-	struct nf_conn ct;
-};
-
-=======
->>>>>>> 7365df19
 /* bpf_xdp_ct_alloc - Allocate a new CT entry
  *
  * Parameters:
@@ -453,10 +384,7 @@
 	struct nf_conn *nfct = (struct nf_conn *)nfct_i;
 	int err;
 
-<<<<<<< HEAD
-=======
 	nfct->status |= IPS_CONFIRMED;
->>>>>>> 7365df19
 	err = nf_conntrack_hash_check_insert(nfct);
 	if (err < 0) {
 		nf_conntrack_free(nfct);
@@ -567,9 +495,6 @@
 	int ret;
 
 	ret = register_btf_kfunc_id_set(BPF_PROG_TYPE_XDP, &nf_conntrack_kfunc_set);
-<<<<<<< HEAD
-	return ret ?: register_btf_kfunc_id_set(BPF_PROG_TYPE_SCHED_CLS, &nf_conntrack_kfunc_set);
-=======
 	ret = ret ?: register_btf_kfunc_id_set(BPF_PROG_TYPE_SCHED_CLS, &nf_conntrack_kfunc_set);
 	if (!ret) {
 		mutex_lock(&nf_conn_btf_access_lock);
@@ -585,5 +510,4 @@
 	mutex_lock(&nf_conn_btf_access_lock);
 	nfct_btf_struct_access = NULL;
 	mutex_unlock(&nf_conn_btf_access_lock);
->>>>>>> 7365df19
 }