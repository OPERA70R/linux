// SPDX-License-Identifier: GPL-2.0-or-later
/*
 *	Linux NET3:	Internet Group Management Protocol  [IGMP]
 *
 *	This code implements the IGMP protocol as defined in RFC1112. There has
 *	been a further revision of this protocol since which is now supported.
 *
 *	If you have trouble with this module be careful what gcc you have used,
 *	the older version didn't come out right using gcc 2.5.8, the newer one
 *	seems to fall out with gcc 2.6.2.
 *
 *	Authors:
 *		Alan Cox <alan@lxorguk.ukuu.org.uk>
 *
 *	Fixes:
 *
 *		Alan Cox	:	Added lots of __inline__ to optimise
 *					the memory usage of all the tiny little
 *					functions.
 *		Alan Cox	:	Dumped the header building experiment.
 *		Alan Cox	:	Minor tweaks ready for multicast routing
 *					and extended IGMP protocol.
 *		Alan Cox	:	Removed a load of inline directives. Gcc 2.5.8
 *					writes utterly bogus code otherwise (sigh)
 *					fixed IGMP loopback to behave in the manner
 *					desired by mrouted, fixed the fact it has been
 *					broken since 1.3.6 and cleaned up a few minor
 *					points.
 *
 *		Chih-Jen Chang	:	Tried to revise IGMP to Version 2
 *		Tsu-Sheng Tsao		E-mail: chihjenc@scf.usc.edu and tsusheng@scf.usc.edu
 *					The enhancements are mainly based on Steve Deering's
 * 					ipmulti-3.5 source code.
 *		Chih-Jen Chang	:	Added the igmp_get_mrouter_info and
 *		Tsu-Sheng Tsao		igmp_set_mrouter_info to keep track of
 *					the mrouted version on that device.
 *		Chih-Jen Chang	:	Added the max_resp_time parameter to
 *		Tsu-Sheng Tsao		igmp_heard_query(). Using this parameter
 *					to identify the multicast router version
 *					and do what the IGMP version 2 specified.
 *		Chih-Jen Chang	:	Added a timer to revert to IGMP V2 router
 *		Tsu-Sheng Tsao		if the specified time expired.
 *		Alan Cox	:	Stop IGMP from 0.0.0.0 being accepted.
 *		Alan Cox	:	Use GFP_ATOMIC in the right places.
 *		Christian Daudt :	igmp timer wasn't set for local group
 *					memberships but was being deleted,
 *					which caused a "del_timer() called
 *					from %p with timer not initialized\n"
 *					message (960131).
 *		Christian Daudt :	removed del_timer from
 *					igmp_timer_expire function (960205).
 *             Christian Daudt :       igmp_heard_report now only calls
 *                                     igmp_timer_expire if tm->running is
 *                                     true (960216).
 *		Malcolm Beattie :	ttl comparison wrong in igmp_rcv made
 *					igmp_heard_query never trigger. Expiry
 *					miscalculation fixed in igmp_heard_query
 *					and random() made to return unsigned to
 *					prevent negative expiry times.
 *		Alexey Kuznetsov:	Wrong group leaving behaviour, backport
 *					fix from pending 2.1.x patches.
 *		Alan Cox:		Forget to enable FDDI support earlier.
 *		Alexey Kuznetsov:	Fixed leaving groups on device down.
 *		Alexey Kuznetsov:	Accordance to igmp-v2-06 draft.
 *		David L Stevens:	IGMPv3 support, with help from
 *					Vinay Kulkarni
 */

#include <linux/module.h>
#include <linux/slab.h>
#include <linux/uaccess.h>
#include <linux/types.h>
#include <linux/kernel.h>
#include <linux/jiffies.h>
#include <linux/string.h>
#include <linux/socket.h>
#include <linux/sockios.h>
#include <linux/in.h>
#include <linux/inet.h>
#include <linux/netdevice.h>
#include <linux/skbuff.h>
#include <linux/inetdevice.h>
#include <linux/igmp.h>
#include "igmp_internal.h"
#include <linux/if_arp.h>
#include <linux/rtnetlink.h>
#include <linux/times.h>
#include <linux/pkt_sched.h>
#include <linux/byteorder/generic.h>

#include <net/net_namespace.h>
#include <net/netlink.h>
#include <net/addrconf.h>
#include <net/arp.h>
#include <net/ip.h>
#include <net/protocol.h>
#include <net/route.h>
#include <net/sock.h>
#include <net/checksum.h>
#include <net/inet_common.h>
#include <linux/netfilter_ipv4.h>
#ifdef CONFIG_IP_MROUTE
#include <linux/mroute.h>
#endif
#ifdef CONFIG_PROC_FS
#include <linux/proc_fs.h>
#include <linux/seq_file.h>
#endif

#ifdef CONFIG_IP_MULTICAST
/* Parameter names and values are taken from igmp-v2-06 draft */

#define IGMP_QUERY_INTERVAL			(125*HZ)
#define IGMP_QUERY_RESPONSE_INTERVAL		(10*HZ)

#define IGMP_INITIAL_REPORT_DELAY		(1)

/* IGMP_INITIAL_REPORT_DELAY is not from IGMP specs!
 * IGMP specs require to report membership immediately after
 * joining a group, but we delay the first report by a
 * small interval. It seems more natural and still does not
 * contradict to specs provided this delay is small enough.
 */

#define IGMP_V1_SEEN(in_dev) \
	(IPV4_DEVCONF_ALL_RO(dev_net(in_dev->dev), FORCE_IGMP_VERSION) == 1 || \
	 IN_DEV_CONF_GET((in_dev), FORCE_IGMP_VERSION) == 1 || \
	 ((in_dev)->mr_v1_seen && \
	  time_before(jiffies, (in_dev)->mr_v1_seen)))
#define IGMP_V2_SEEN(in_dev) \
	(IPV4_DEVCONF_ALL_RO(dev_net(in_dev->dev), FORCE_IGMP_VERSION) == 2 || \
	 IN_DEV_CONF_GET((in_dev), FORCE_IGMP_VERSION) == 2 || \
	 ((in_dev)->mr_v2_seen && \
	  time_before(jiffies, (in_dev)->mr_v2_seen)))

static int unsolicited_report_interval(struct in_device *in_dev)
{
	int interval_ms, interval_jiffies;

	if (IGMP_V1_SEEN(in_dev) || IGMP_V2_SEEN(in_dev))
		interval_ms = IN_DEV_CONF_GET(
			in_dev,
			IGMPV2_UNSOLICITED_REPORT_INTERVAL);
	else /* v3 */
		interval_ms = IN_DEV_CONF_GET(
			in_dev,
			IGMPV3_UNSOLICITED_REPORT_INTERVAL);

	interval_jiffies = msecs_to_jiffies(interval_ms);

	/* _timer functions can't handle a delay of 0 jiffies so ensure
	 *  we always return a positive value.
	 */
	if (interval_jiffies <= 0)
		interval_jiffies = 1;
	return interval_jiffies;
}

static void igmpv3_add_delrec(struct in_device *in_dev, struct ip_mc_list *im,
			      gfp_t gfp);
static void igmpv3_del_delrec(struct in_device *in_dev, struct ip_mc_list *im);
static void igmpv3_clear_delrec(struct in_device *in_dev);
static int sf_setstate(struct ip_mc_list *pmc);
static void sf_markstate(struct ip_mc_list *pmc);
#endif
static void ip_mc_clear_src(struct ip_mc_list *pmc);
static int ip_mc_add_src(struct in_device *in_dev, __be32 *pmca, int sfmode,
			 int sfcount, __be32 *psfsrc, int delta);

static void ip_ma_put(struct ip_mc_list *im)
{
	if (refcount_dec_and_test(&im->refcnt)) {
		in_dev_put(im->interface);
		kfree_rcu(im, rcu);
	}
}

#define for_each_pmc_rcu(in_dev, pmc)				\
	for (pmc = rcu_dereference(in_dev->mc_list);		\
	     pmc != NULL;					\
	     pmc = rcu_dereference(pmc->next_rcu))

#define for_each_pmc_rtnl(in_dev, pmc)				\
	for (pmc = rtnl_dereference(in_dev->mc_list);		\
	     pmc != NULL;					\
	     pmc = rtnl_dereference(pmc->next_rcu))

static void ip_sf_list_clear_all(struct ip_sf_list *psf)
{
	struct ip_sf_list *next;

	while (psf) {
		next = psf->sf_next;
		kfree(psf);
		psf = next;
	}
}

#ifdef CONFIG_IP_MULTICAST

/*
 *	Timer management
 */

static void igmp_stop_timer(struct ip_mc_list *im)
{
	spin_lock_bh(&im->lock);
	if (del_timer(&im->timer))
		refcount_dec(&im->refcnt);
	im->tm_running = 0;
	im->reporter = 0;
	im->unsolicit_count = 0;
	spin_unlock_bh(&im->lock);
}

/* It must be called with locked im->lock */
static void igmp_start_timer(struct ip_mc_list *im, int max_delay)
{
	int tv = get_random_u32_below(max_delay);

	im->tm_running = 1;
	if (refcount_inc_not_zero(&im->refcnt)) {
		if (mod_timer(&im->timer, jiffies + tv + 2))
			ip_ma_put(im);
	}
}

static void igmp_gq_start_timer(struct in_device *in_dev)
{
	int tv = get_random_u32_below(in_dev->mr_maxdelay);
	unsigned long exp = jiffies + tv + 2;

	if (in_dev->mr_gq_running &&
	    time_after_eq(exp, (in_dev->mr_gq_timer).expires))
		return;

	in_dev->mr_gq_running = 1;
	if (!mod_timer(&in_dev->mr_gq_timer, exp))
		in_dev_hold(in_dev);
}

static void igmp_ifc_start_timer(struct in_device *in_dev, int delay)
{
	int tv = get_random_u32_below(delay);

	if (!mod_timer(&in_dev->mr_ifc_timer, jiffies+tv+2))
		in_dev_hold(in_dev);
}

static void igmp_mod_timer(struct ip_mc_list *im, int max_delay)
{
	spin_lock_bh(&im->lock);
	im->unsolicit_count = 0;
	if (del_timer(&im->timer)) {
		if ((long)(im->timer.expires-jiffies) < max_delay) {
			add_timer(&im->timer);
			im->tm_running = 1;
			spin_unlock_bh(&im->lock);
			return;
		}
		refcount_dec(&im->refcnt);
	}
	igmp_start_timer(im, max_delay);
	spin_unlock_bh(&im->lock);
}


/*
 *	Send an IGMP report.
 */

#define IGMP_SIZE (sizeof(struct igmphdr)+sizeof(struct iphdr)+4)


static int is_in(struct ip_mc_list *pmc, struct ip_sf_list *psf, int type,
	int gdeleted, int sdeleted)
{
	switch (type) {
	case IGMPV3_MODE_IS_INCLUDE:
	case IGMPV3_MODE_IS_EXCLUDE:
		if (gdeleted || sdeleted)
			return 0;
		if (!(pmc->gsquery && !psf->sf_gsresp)) {
			if (pmc->sfmode == MCAST_INCLUDE)
				return 1;
			/* don't include if this source is excluded
			 * in all filters
			 */
			if (psf->sf_count[MCAST_INCLUDE])
				return type == IGMPV3_MODE_IS_INCLUDE;
			return pmc->sfcount[MCAST_EXCLUDE] ==
				psf->sf_count[MCAST_EXCLUDE];
		}
		return 0;
	case IGMPV3_CHANGE_TO_INCLUDE:
		if (gdeleted || sdeleted)
			return 0;
		return psf->sf_count[MCAST_INCLUDE] != 0;
	case IGMPV3_CHANGE_TO_EXCLUDE:
		if (gdeleted || sdeleted)
			return 0;
		if (pmc->sfcount[MCAST_EXCLUDE] == 0 ||
		    psf->sf_count[MCAST_INCLUDE])
			return 0;
		return pmc->sfcount[MCAST_EXCLUDE] ==
			psf->sf_count[MCAST_EXCLUDE];
	case IGMPV3_ALLOW_NEW_SOURCES:
		if (gdeleted || !psf->sf_crcount)
			return 0;
		return (pmc->sfmode == MCAST_INCLUDE) ^ sdeleted;
	case IGMPV3_BLOCK_OLD_SOURCES:
		if (pmc->sfmode == MCAST_INCLUDE)
			return gdeleted || (psf->sf_crcount && sdeleted);
		return psf->sf_crcount && !gdeleted && !sdeleted;
	}
	return 0;
}

static int
igmp_scount(struct ip_mc_list *pmc, int type, int gdeleted, int sdeleted)
{
	struct ip_sf_list *psf;
	int scount = 0;

	for (psf = pmc->sources; psf; psf = psf->sf_next) {
		if (!is_in(pmc, psf, type, gdeleted, sdeleted))
			continue;
		scount++;
	}
	return scount;
}

/* source address selection per RFC 3376 section 4.2.13 */
static __be32 igmpv3_get_srcaddr(struct net_device *dev,
				 const struct flowi4 *fl4)
{
	struct in_device *in_dev = __in_dev_get_rcu(dev);
	const struct in_ifaddr *ifa;

	if (!in_dev)
		return htonl(INADDR_ANY);

	in_dev_for_each_ifa_rcu(ifa, in_dev) {
		if (fl4->saddr == ifa->ifa_local)
			return fl4->saddr;
	}

	return htonl(INADDR_ANY);
}

static struct sk_buff *igmpv3_newpack(struct net_device *dev, unsigned int mtu)
{
	struct sk_buff *skb;
	struct rtable *rt;
	struct iphdr *pip;
	struct igmpv3_report *pig;
	struct net *net = dev_net(dev);
	struct flowi4 fl4;
	int hlen = LL_RESERVED_SPACE(dev);
	int tlen = dev->needed_tailroom;
	unsigned int size;

	size = min(mtu, IP_MAX_MTU);
	while (1) {
		skb = alloc_skb(size + hlen + tlen,
				GFP_ATOMIC | __GFP_NOWARN);
		if (skb)
			break;
		size >>= 1;
		if (size < 256)
			return NULL;
	}
	skb->priority = TC_PRIO_CONTROL;

	rt = ip_route_output_ports(net, &fl4, NULL, IGMPV3_ALL_MCR, 0,
				   0, 0,
				   IPPROTO_IGMP, 0, dev->ifindex);
	if (IS_ERR(rt)) {
		kfree_skb(skb);
		return NULL;
	}

	skb_dst_set(skb, &rt->dst);
	skb->dev = dev;

	skb_reserve(skb, hlen);
	skb_tailroom_reserve(skb, mtu, tlen);

	skb_reset_network_header(skb);
	pip = ip_hdr(skb);
	skb_put(skb, sizeof(struct iphdr) + 4);

	pip->version  = 4;
	pip->ihl      = (sizeof(struct iphdr)+4)>>2;
	pip->tos      = 0xc0;
	pip->frag_off = htons(IP_DF);
	pip->ttl      = 1;
	pip->daddr    = fl4.daddr;

	rcu_read_lock();
	pip->saddr    = igmpv3_get_srcaddr(dev, &fl4);
	rcu_read_unlock();

	pip->protocol = IPPROTO_IGMP;
	pip->tot_len  = 0;	/* filled in later */
	ip_select_ident(net, skb, NULL);
	((u8 *)&pip[1])[0] = IPOPT_RA;
	((u8 *)&pip[1])[1] = 4;
	((u8 *)&pip[1])[2] = 0;
	((u8 *)&pip[1])[3] = 0;

	skb->transport_header = skb->network_header + sizeof(struct iphdr) + 4;
	skb_put(skb, sizeof(*pig));
	pig = igmpv3_report_hdr(skb);
	pig->type = IGMPV3_HOST_MEMBERSHIP_REPORT;
	pig->resv1 = 0;
	pig->csum = 0;
	pig->resv2 = 0;
	pig->ngrec = 0;
	return skb;
}

static int igmpv3_sendpack(struct sk_buff *skb)
{
	struct igmphdr *pig = igmp_hdr(skb);
	const int igmplen = skb_tail_pointer(skb) - skb_transport_header(skb);

	pig->csum = ip_compute_csum(igmp_hdr(skb), igmplen);

	return ip_local_out(dev_net(skb_dst(skb)->dev), skb->sk, skb);
}

static int grec_size(struct ip_mc_list *pmc, int type, int gdel, int sdel)
{
	return sizeof(struct igmpv3_grec) + 4*igmp_scount(pmc, type, gdel, sdel);
}

static struct sk_buff *add_grhead(struct sk_buff *skb, struct ip_mc_list *pmc,
	int type, struct igmpv3_grec **ppgr, unsigned int mtu)
{
	struct net_device *dev = pmc->interface->dev;
	struct igmpv3_report *pih;
	struct igmpv3_grec *pgr;

	if (!skb) {
		skb = igmpv3_newpack(dev, mtu);
		if (!skb)
			return NULL;
	}
	pgr = skb_put(skb, sizeof(struct igmpv3_grec));
	pgr->grec_type = type;
	pgr->grec_auxwords = 0;
	pgr->grec_nsrcs = 0;
	pgr->grec_mca = pmc->multiaddr;
	pih = igmpv3_report_hdr(skb);
	pih->ngrec = htons(ntohs(pih->ngrec)+1);
	*ppgr = pgr;
	return skb;
}

#define AVAILABLE(skb)	((skb) ? skb_availroom(skb) : 0)

static struct sk_buff *add_grec(struct sk_buff *skb, struct ip_mc_list *pmc,
	int type, int gdeleted, int sdeleted)
{
	struct net_device *dev = pmc->interface->dev;
	struct net *net = dev_net(dev);
	struct igmpv3_report *pih;
	struct igmpv3_grec *pgr = NULL;
	struct ip_sf_list *psf, *psf_next, *psf_prev, **psf_list;
	int scount, stotal, first, isquery, truncate;
	unsigned int mtu;

	if (pmc->multiaddr == IGMP_ALL_HOSTS)
		return skb;
	if (ipv4_is_local_multicast(pmc->multiaddr) &&
	    !READ_ONCE(net->ipv4.sysctl_igmp_llm_reports))
		return skb;

	mtu = READ_ONCE(dev->mtu);
	if (mtu < IPV4_MIN_MTU)
		return skb;

	isquery = type == IGMPV3_MODE_IS_INCLUDE ||
		  type == IGMPV3_MODE_IS_EXCLUDE;
	truncate = type == IGMPV3_MODE_IS_EXCLUDE ||
		    type == IGMPV3_CHANGE_TO_EXCLUDE;

	stotal = scount = 0;

	psf_list = sdeleted ? &pmc->tomb : &pmc->sources;

	if (!*psf_list)
		goto empty_source;

	pih = skb ? igmpv3_report_hdr(skb) : NULL;

	/* EX and TO_EX get a fresh packet, if needed */
	if (truncate) {
		if (pih && pih->ngrec &&
		    AVAILABLE(skb) < grec_size(pmc, type, gdeleted, sdeleted)) {
			if (skb)
				igmpv3_sendpack(skb);
			skb = igmpv3_newpack(dev, mtu);
		}
	}
	first = 1;
	psf_prev = NULL;
	for (psf = *psf_list; psf; psf = psf_next) {
		__be32 *psrc;

		psf_next = psf->sf_next;

		if (!is_in(pmc, psf, type, gdeleted, sdeleted)) {
			psf_prev = psf;
			continue;
		}

		/* Based on RFC3376 5.1. Should not send source-list change
		 * records when there is a filter mode change.
		 */
		if (((gdeleted && pmc->sfmode == MCAST_EXCLUDE) ||
		     (!gdeleted && pmc->crcount)) &&
		    (type == IGMPV3_ALLOW_NEW_SOURCES ||
		     type == IGMPV3_BLOCK_OLD_SOURCES) && psf->sf_crcount)
			goto decrease_sf_crcount;

		/* clear marks on query responses */
		if (isquery)
			psf->sf_gsresp = 0;

		if (AVAILABLE(skb) < sizeof(__be32) +
		    first*sizeof(struct igmpv3_grec)) {
			if (truncate && !first)
				break;	 /* truncate these */
			if (pgr)
				pgr->grec_nsrcs = htons(scount);
			if (skb)
				igmpv3_sendpack(skb);
			skb = igmpv3_newpack(dev, mtu);
			first = 1;
			scount = 0;
		}
		if (first) {
			skb = add_grhead(skb, pmc, type, &pgr, mtu);
			first = 0;
		}
		if (!skb)
			return NULL;
		psrc = skb_put(skb, sizeof(__be32));
		*psrc = psf->sf_inaddr;
		scount++; stotal++;
		if ((type == IGMPV3_ALLOW_NEW_SOURCES ||
		     type == IGMPV3_BLOCK_OLD_SOURCES) && psf->sf_crcount) {
decrease_sf_crcount:
			psf->sf_crcount--;
			if ((sdeleted || gdeleted) && psf->sf_crcount == 0) {
				if (psf_prev)
					psf_prev->sf_next = psf->sf_next;
				else
					*psf_list = psf->sf_next;
				kfree(psf);
				continue;
			}
		}
		psf_prev = psf;
	}

empty_source:
	if (!stotal) {
		if (type == IGMPV3_ALLOW_NEW_SOURCES ||
		    type == IGMPV3_BLOCK_OLD_SOURCES)
			return skb;
		if (pmc->crcount || isquery) {
			/* make sure we have room for group header */
			if (skb && AVAILABLE(skb) < sizeof(struct igmpv3_grec)) {
				igmpv3_sendpack(skb);
				skb = NULL; /* add_grhead will get a new one */
			}
			skb = add_grhead(skb, pmc, type, &pgr, mtu);
		}
	}
	if (pgr)
		pgr->grec_nsrcs = htons(scount);

	if (isquery)
		pmc->gsquery = 0;	/* clear query state on report */
	return skb;
}

static int igmpv3_send_report(struct in_device *in_dev, struct ip_mc_list *pmc)
{
	struct sk_buff *skb = NULL;
	struct net *net = dev_net(in_dev->dev);
	int type;

	if (!pmc) {
		rcu_read_lock();
		for_each_pmc_rcu(in_dev, pmc) {
			if (pmc->multiaddr == IGMP_ALL_HOSTS)
				continue;
			if (ipv4_is_local_multicast(pmc->multiaddr) &&
			    !READ_ONCE(net->ipv4.sysctl_igmp_llm_reports))
				continue;
			spin_lock_bh(&pmc->lock);
			if (pmc->sfcount[MCAST_EXCLUDE])
				type = IGMPV3_MODE_IS_EXCLUDE;
			else
				type = IGMPV3_MODE_IS_INCLUDE;
			skb = add_grec(skb, pmc, type, 0, 0);
			spin_unlock_bh(&pmc->lock);
		}
		rcu_read_unlock();
	} else {
		spin_lock_bh(&pmc->lock);
		if (pmc->sfcount[MCAST_EXCLUDE])
			type = IGMPV3_MODE_IS_EXCLUDE;
		else
			type = IGMPV3_MODE_IS_INCLUDE;
		skb = add_grec(skb, pmc, type, 0, 0);
		spin_unlock_bh(&pmc->lock);
	}
	if (!skb)
		return 0;
	return igmpv3_sendpack(skb);
}

/*
 * remove zero-count source records from a source filter list
 */
static void igmpv3_clear_zeros(struct ip_sf_list **ppsf)
{
	struct ip_sf_list *psf_prev, *psf_next, *psf;

	psf_prev = NULL;
	for (psf = *ppsf; psf; psf = psf_next) {
		psf_next = psf->sf_next;
		if (psf->sf_crcount == 0) {
			if (psf_prev)
				psf_prev->sf_next = psf->sf_next;
			else
				*ppsf = psf->sf_next;
			kfree(psf);
		} else
			psf_prev = psf;
	}
}

static void kfree_pmc(struct ip_mc_list *pmc)
{
	ip_sf_list_clear_all(pmc->sources);
	ip_sf_list_clear_all(pmc->tomb);
	kfree(pmc);
}

static void igmpv3_send_cr(struct in_device *in_dev)
{
	struct ip_mc_list *pmc, *pmc_prev, *pmc_next;
	struct sk_buff *skb = NULL;
	int type, dtype;

	rcu_read_lock();
	spin_lock_bh(&in_dev->mc_tomb_lock);

	/* deleted MCA's */
	pmc_prev = NULL;
	for (pmc = in_dev->mc_tomb; pmc; pmc = pmc_next) {
		pmc_next = pmc->next;
		if (pmc->sfmode == MCAST_INCLUDE) {
			type = IGMPV3_BLOCK_OLD_SOURCES;
			dtype = IGMPV3_BLOCK_OLD_SOURCES;
			skb = add_grec(skb, pmc, type, 1, 0);
			skb = add_grec(skb, pmc, dtype, 1, 1);
		}
		if (pmc->crcount) {
			if (pmc->sfmode == MCAST_EXCLUDE) {
				type = IGMPV3_CHANGE_TO_INCLUDE;
				skb = add_grec(skb, pmc, type, 1, 0);
			}
			pmc->crcount--;
			if (pmc->crcount == 0) {
				igmpv3_clear_zeros(&pmc->tomb);
				igmpv3_clear_zeros(&pmc->sources);
			}
		}
		if (pmc->crcount == 0 && !pmc->tomb && !pmc->sources) {
			if (pmc_prev)
				pmc_prev->next = pmc_next;
			else
				in_dev->mc_tomb = pmc_next;
			in_dev_put(pmc->interface);
			kfree_pmc(pmc);
		} else
			pmc_prev = pmc;
	}
	spin_unlock_bh(&in_dev->mc_tomb_lock);

	/* change recs */
	for_each_pmc_rcu(in_dev, pmc) {
		spin_lock_bh(&pmc->lock);
		if (pmc->sfcount[MCAST_EXCLUDE]) {
			type = IGMPV3_BLOCK_OLD_SOURCES;
			dtype = IGMPV3_ALLOW_NEW_SOURCES;
		} else {
			type = IGMPV3_ALLOW_NEW_SOURCES;
			dtype = IGMPV3_BLOCK_OLD_SOURCES;
		}
		skb = add_grec(skb, pmc, type, 0, 0);
		skb = add_grec(skb, pmc, dtype, 0, 1);	/* deleted sources */

		/* filter mode changes */
		if (pmc->crcount) {
			if (pmc->sfmode == MCAST_EXCLUDE)
				type = IGMPV3_CHANGE_TO_EXCLUDE;
			else
				type = IGMPV3_CHANGE_TO_INCLUDE;
			skb = add_grec(skb, pmc, type, 0, 0);
			pmc->crcount--;
		}
		spin_unlock_bh(&pmc->lock);
	}
	rcu_read_unlock();

	if (!skb)
		return;
	(void) igmpv3_sendpack(skb);
}

static int igmp_send_report(struct in_device *in_dev, struct ip_mc_list *pmc,
	int type)
{
	struct sk_buff *skb;
	struct iphdr *iph;
	struct igmphdr *ih;
	struct rtable *rt;
	struct net_device *dev = in_dev->dev;
	struct net *net = dev_net(dev);
	__be32	group = pmc ? pmc->multiaddr : 0;
	struct flowi4 fl4;
	__be32	dst;
	int hlen, tlen;

	if (type == IGMPV3_HOST_MEMBERSHIP_REPORT)
		return igmpv3_send_report(in_dev, pmc);

	if (ipv4_is_local_multicast(group) &&
	    !READ_ONCE(net->ipv4.sysctl_igmp_llm_reports))
		return 0;

	if (type == IGMP_HOST_LEAVE_MESSAGE)
		dst = IGMP_ALL_ROUTER;
	else
		dst = group;

	rt = ip_route_output_ports(net, &fl4, NULL, dst, 0,
				   0, 0,
				   IPPROTO_IGMP, 0, dev->ifindex);
	if (IS_ERR(rt))
		return -1;

	hlen = LL_RESERVED_SPACE(dev);
	tlen = dev->needed_tailroom;
	skb = alloc_skb(IGMP_SIZE + hlen + tlen, GFP_ATOMIC);
	if (!skb) {
		ip_rt_put(rt);
		return -1;
	}
	skb->priority = TC_PRIO_CONTROL;

	skb_dst_set(skb, &rt->dst);

	skb_reserve(skb, hlen);

	skb_reset_network_header(skb);
	iph = ip_hdr(skb);
	skb_put(skb, sizeof(struct iphdr) + 4);

	iph->version  = 4;
	iph->ihl      = (sizeof(struct iphdr)+4)>>2;
	iph->tos      = 0xc0;
	iph->frag_off = htons(IP_DF);
	iph->ttl      = 1;
	iph->daddr    = dst;
	iph->saddr    = fl4.saddr;
	iph->protocol = IPPROTO_IGMP;
	ip_select_ident(net, skb, NULL);
	((u8 *)&iph[1])[0] = IPOPT_RA;
	((u8 *)&iph[1])[1] = 4;
	((u8 *)&iph[1])[2] = 0;
	((u8 *)&iph[1])[3] = 0;

	ih = skb_put(skb, sizeof(struct igmphdr));
	ih->type = type;
	ih->code = 0;
	ih->csum = 0;
	ih->group = group;
	ih->csum = ip_compute_csum((void *)ih, sizeof(struct igmphdr));

	return ip_local_out(net, skb->sk, skb);
}

static void igmp_gq_timer_expire(struct timer_list *t)
{
	struct in_device *in_dev = from_timer(in_dev, t, mr_gq_timer);

	in_dev->mr_gq_running = 0;
	igmpv3_send_report(in_dev, NULL);
	in_dev_put(in_dev);
}

static void igmp_ifc_timer_expire(struct timer_list *t)
{
	struct in_device *in_dev = from_timer(in_dev, t, mr_ifc_timer);
	u32 mr_ifc_count;

	igmpv3_send_cr(in_dev);
restart:
	mr_ifc_count = READ_ONCE(in_dev->mr_ifc_count);

	if (mr_ifc_count) {
		if (cmpxchg(&in_dev->mr_ifc_count,
			    mr_ifc_count,
			    mr_ifc_count - 1) != mr_ifc_count)
			goto restart;
		igmp_ifc_start_timer(in_dev,
				     unsolicited_report_interval(in_dev));
	}
	in_dev_put(in_dev);
}

static void igmp_ifc_event(struct in_device *in_dev)
{
	struct net *net = dev_net(in_dev->dev);
	if (IGMP_V1_SEEN(in_dev) || IGMP_V2_SEEN(in_dev))
		return;
	WRITE_ONCE(in_dev->mr_ifc_count, in_dev->mr_qrv ?: READ_ONCE(net->ipv4.sysctl_igmp_qrv));
	igmp_ifc_start_timer(in_dev, 1);
}


static void igmp_timer_expire(struct timer_list *t)
{
	struct ip_mc_list *im = from_timer(im, t, timer);
	struct in_device *in_dev = im->interface;

	spin_lock(&im->lock);
	im->tm_running = 0;

	if (im->unsolicit_count && --im->unsolicit_count)
		igmp_start_timer(im, unsolicited_report_interval(in_dev));

	im->reporter = 1;
	spin_unlock(&im->lock);

	if (IGMP_V1_SEEN(in_dev))
		igmp_send_report(in_dev, im, IGMP_HOST_MEMBERSHIP_REPORT);
	else if (IGMP_V2_SEEN(in_dev))
		igmp_send_report(in_dev, im, IGMPV2_HOST_MEMBERSHIP_REPORT);
	else
		igmp_send_report(in_dev, im, IGMPV3_HOST_MEMBERSHIP_REPORT);

	ip_ma_put(im);
}

/* mark EXCLUDE-mode sources */
static int igmp_xmarksources(struct ip_mc_list *pmc, int nsrcs, __be32 *srcs)
{
	struct ip_sf_list *psf;
	int i, scount;

	scount = 0;
	for (psf = pmc->sources; psf; psf = psf->sf_next) {
		if (scount == nsrcs)
			break;
		for (i = 0; i < nsrcs; i++) {
			/* skip inactive filters */
			if (psf->sf_count[MCAST_INCLUDE] ||
			    pmc->sfcount[MCAST_EXCLUDE] !=
			    psf->sf_count[MCAST_EXCLUDE])
				break;
			if (srcs[i] == psf->sf_inaddr) {
				scount++;
				break;
			}
		}
	}
	pmc->gsquery = 0;
	if (scount == nsrcs)	/* all sources excluded */
		return 0;
	return 1;
}

static int igmp_marksources(struct ip_mc_list *pmc, int nsrcs, __be32 *srcs)
{
	struct ip_sf_list *psf;
	int i, scount;

	if (pmc->sfmode == MCAST_EXCLUDE)
		return igmp_xmarksources(pmc, nsrcs, srcs);

	/* mark INCLUDE-mode sources */
	scount = 0;
	for (psf = pmc->sources; psf; psf = psf->sf_next) {
		if (scount == nsrcs)
			break;
		for (i = 0; i < nsrcs; i++)
			if (srcs[i] == psf->sf_inaddr) {
				psf->sf_gsresp = 1;
				scount++;
				break;
			}
	}
	if (!scount) {
		pmc->gsquery = 0;
		return 0;
	}
	pmc->gsquery = 1;
	return 1;
}

/* return true if packet was dropped */
static bool igmp_heard_report(struct in_device *in_dev, __be32 group)
{
	struct ip_mc_list *im;
	struct net *net = dev_net(in_dev->dev);

	/* Timers are only set for non-local groups */

	if (group == IGMP_ALL_HOSTS)
		return false;
	if (ipv4_is_local_multicast(group) &&
	    !READ_ONCE(net->ipv4.sysctl_igmp_llm_reports))
		return false;

	rcu_read_lock();
	for_each_pmc_rcu(in_dev, im) {
		if (im->multiaddr == group) {
			igmp_stop_timer(im);
			break;
		}
	}
	rcu_read_unlock();
	return false;
}

/* return true if packet was dropped */
static bool igmp_heard_query(struct in_device *in_dev, struct sk_buff *skb,
	int len)
{
	struct igmphdr 		*ih = igmp_hdr(skb);
	struct igmpv3_query *ih3 = igmpv3_query_hdr(skb);
	struct ip_mc_list	*im;
	__be32			group = ih->group;
	int			max_delay;
	int			mark = 0;
	struct net		*net = dev_net(in_dev->dev);


	if (len == 8) {
		if (ih->code == 0) {
			/* Alas, old v1 router presents here. */

			max_delay = IGMP_QUERY_RESPONSE_INTERVAL;
			in_dev->mr_v1_seen = jiffies +
				(in_dev->mr_qrv * in_dev->mr_qi) +
				in_dev->mr_qri;
			group = 0;
		} else {
			/* v2 router present */
			max_delay = ih->code*(HZ/IGMP_TIMER_SCALE);
			in_dev->mr_v2_seen = jiffies +
				(in_dev->mr_qrv * in_dev->mr_qi) +
				in_dev->mr_qri;
		}
		/* cancel the interface change timer */
		WRITE_ONCE(in_dev->mr_ifc_count, 0);
		if (del_timer(&in_dev->mr_ifc_timer))
			__in_dev_put(in_dev);
		/* clear deleted report items */
		igmpv3_clear_delrec(in_dev);
	} else if (len < 12) {
		return true;	/* ignore bogus packet; freed by caller */
	} else if (IGMP_V1_SEEN(in_dev)) {
		/* This is a v3 query with v1 queriers present */
		max_delay = IGMP_QUERY_RESPONSE_INTERVAL;
		group = 0;
	} else if (IGMP_V2_SEEN(in_dev)) {
		/* this is a v3 query with v2 queriers present;
		 * Interpretation of the max_delay code is problematic here.
		 * A real v2 host would use ih_code directly, while v3 has a
		 * different encoding. We use the v3 encoding as more likely
		 * to be intended in a v3 query.
		 */
		max_delay = IGMPV3_MRC(ih3->code)*(HZ/IGMP_TIMER_SCALE);
		if (!max_delay)
			max_delay = 1;	/* can't mod w/ 0 */
	} else { /* v3 */
		if (!pskb_may_pull(skb, sizeof(struct igmpv3_query)))
			return true;

		ih3 = igmpv3_query_hdr(skb);
		if (ih3->nsrcs) {
			if (!pskb_may_pull(skb, sizeof(struct igmpv3_query)
					   + ntohs(ih3->nsrcs)*sizeof(__be32)))
				return true;
			ih3 = igmpv3_query_hdr(skb);
		}

		max_delay = IGMPV3_MRC(ih3->code)*(HZ/IGMP_TIMER_SCALE);
		if (!max_delay)
			max_delay = 1;	/* can't mod w/ 0 */
		in_dev->mr_maxdelay = max_delay;

		/* RFC3376, 4.1.6. QRV and 4.1.7. QQIC, when the most recently
		 * received value was zero, use the default or statically
		 * configured value.
		 */
		in_dev->mr_qrv = ih3->qrv ?: READ_ONCE(net->ipv4.sysctl_igmp_qrv);
		in_dev->mr_qi = IGMPV3_QQIC(ih3->qqic)*HZ ?: IGMP_QUERY_INTERVAL;

		/* RFC3376, 8.3. Query Response Interval:
		 * The number of seconds represented by the [Query Response
		 * Interval] must be less than the [Query Interval].
		 */
		if (in_dev->mr_qri >= in_dev->mr_qi)
			in_dev->mr_qri = (in_dev->mr_qi/HZ - 1)*HZ;

		if (!group) { /* general query */
			if (ih3->nsrcs)
				return true;	/* no sources allowed */
			igmp_gq_start_timer(in_dev);
			return false;
		}
		/* mark sources to include, if group & source-specific */
		mark = ih3->nsrcs != 0;
	}

	/*
	 * - Start the timers in all of our membership records
	 *   that the query applies to for the interface on
	 *   which the query arrived excl. those that belong
	 *   to a "local" group (224.0.0.X)
	 * - For timers already running check if they need to
	 *   be reset.
	 * - Use the igmp->igmp_code field as the maximum
	 *   delay possible
	 */
	rcu_read_lock();
	for_each_pmc_rcu(in_dev, im) {
		int changed;

		if (group && group != im->multiaddr)
			continue;
		if (im->multiaddr == IGMP_ALL_HOSTS)
			continue;
		if (ipv4_is_local_multicast(im->multiaddr) &&
		    !READ_ONCE(net->ipv4.sysctl_igmp_llm_reports))
			continue;
		spin_lock_bh(&im->lock);
		if (im->tm_running)
			im->gsquery = im->gsquery && mark;
		else
			im->gsquery = mark;
		changed = !im->gsquery ||
			igmp_marksources(im, ntohs(ih3->nsrcs), ih3->srcs);
		spin_unlock_bh(&im->lock);
		if (changed)
			igmp_mod_timer(im, max_delay);
	}
	rcu_read_unlock();
	return false;
}

/* called in rcu_read_lock() section */
int igmp_rcv(struct sk_buff *skb)
{
	/* This basically follows the spec line by line -- see RFC1112 */
	struct igmphdr *ih;
	struct net_device *dev = skb->dev;
	struct in_device *in_dev;
	int len = skb->len;
	bool dropped = true;

	if (netif_is_l3_master(dev)) {
		dev = dev_get_by_index_rcu(dev_net(dev), IPCB(skb)->iif);
		if (!dev)
			goto drop;
	}

	in_dev = __in_dev_get_rcu(dev);
	if (!in_dev)
		goto drop;

	if (!pskb_may_pull(skb, sizeof(struct igmphdr)))
		goto drop;

	if (skb_checksum_simple_validate(skb))
		goto drop;

	ih = igmp_hdr(skb);
	switch (ih->type) {
	case IGMP_HOST_MEMBERSHIP_QUERY:
		dropped = igmp_heard_query(in_dev, skb, len);
		break;
	case IGMP_HOST_MEMBERSHIP_REPORT:
	case IGMPV2_HOST_MEMBERSHIP_REPORT:
		/* Is it our report looped back? */
		if (rt_is_output_route(skb_rtable(skb)))
			break;
		/* don't rely on MC router hearing unicast reports */
		if (skb->pkt_type == PACKET_MULTICAST ||
		    skb->pkt_type == PACKET_BROADCAST)
			dropped = igmp_heard_report(in_dev, ih->group);
		break;
	case IGMP_PIM:
#ifdef CONFIG_IP_PIMSM_V1
		return pim_rcv_v1(skb);
#endif
	case IGMPV3_HOST_MEMBERSHIP_REPORT:
	case IGMP_DVMRP:
	case IGMP_TRACE:
	case IGMP_HOST_LEAVE_MESSAGE:
	case IGMP_MTRACE:
	case IGMP_MTRACE_RESP:
		break;
	default:
		break;
	}

drop:
	if (dropped)
		kfree_skb(skb);
	else
		consume_skb(skb);
	return 0;
}

#endif


/*
 *	Add a filter to a device
 */

static void ip_mc_filter_add(struct in_device *in_dev, __be32 addr)
{
	char buf[MAX_ADDR_LEN];
	struct net_device *dev = in_dev->dev;

	/* Checking for IFF_MULTICAST here is WRONG-WRONG-WRONG.
	   We will get multicast token leakage, when IFF_MULTICAST
	   is changed. This check should be done in ndo_set_rx_mode
	   routine. Something sort of:
	   if (dev->mc_list && dev->flags&IFF_MULTICAST) { do it; }
	   --ANK
	   */
	if (arp_mc_map(addr, buf, dev, 0) == 0)
		dev_mc_add(dev, buf);
}

/*
 *	Remove a filter from a device
 */

static void ip_mc_filter_del(struct in_device *in_dev, __be32 addr)
{
	char buf[MAX_ADDR_LEN];
	struct net_device *dev = in_dev->dev;

	if (arp_mc_map(addr, buf, dev, 0) == 0)
		dev_mc_del(dev, buf);
}

#ifdef CONFIG_IP_MULTICAST
/*
 * deleted ip_mc_list manipulation
 */
static void igmpv3_add_delrec(struct in_device *in_dev, struct ip_mc_list *im,
			      gfp_t gfp)
{
	struct ip_mc_list *pmc;
	struct net *net = dev_net(in_dev->dev);

	/* this is an "ip_mc_list" for convenience; only the fields below
	 * are actually used. In particular, the refcnt and users are not
	 * used for management of the delete list. Using the same structure
	 * for deleted items allows change reports to use common code with
	 * non-deleted or query-response MCA's.
	 */
	pmc = kzalloc(sizeof(*pmc), gfp);
	if (!pmc)
		return;
	spin_lock_init(&pmc->lock);
	spin_lock_bh(&im->lock);
	pmc->interface = im->interface;
	in_dev_hold(in_dev);
	pmc->multiaddr = im->multiaddr;
	pmc->crcount = in_dev->mr_qrv ?: READ_ONCE(net->ipv4.sysctl_igmp_qrv);
	pmc->sfmode = im->sfmode;
	if (pmc->sfmode == MCAST_INCLUDE) {
		struct ip_sf_list *psf;

		pmc->tomb = im->tomb;
		pmc->sources = im->sources;
		im->tomb = im->sources = NULL;
		for (psf = pmc->sources; psf; psf = psf->sf_next)
			psf->sf_crcount = pmc->crcount;
	}
	spin_unlock_bh(&im->lock);

	spin_lock_bh(&in_dev->mc_tomb_lock);
	pmc->next = in_dev->mc_tomb;
	in_dev->mc_tomb = pmc;
	spin_unlock_bh(&in_dev->mc_tomb_lock);
}

/*
 * restore ip_mc_list deleted records
 */
static void igmpv3_del_delrec(struct in_device *in_dev, struct ip_mc_list *im)
{
	struct ip_mc_list *pmc, *pmc_prev;
	struct ip_sf_list *psf;
	struct net *net = dev_net(in_dev->dev);
	__be32 multiaddr = im->multiaddr;

	spin_lock_bh(&in_dev->mc_tomb_lock);
	pmc_prev = NULL;
	for (pmc = in_dev->mc_tomb; pmc; pmc = pmc->next) {
		if (pmc->multiaddr == multiaddr)
			break;
		pmc_prev = pmc;
	}
	if (pmc) {
		if (pmc_prev)
			pmc_prev->next = pmc->next;
		else
			in_dev->mc_tomb = pmc->next;
	}
	spin_unlock_bh(&in_dev->mc_tomb_lock);

	spin_lock_bh(&im->lock);
	if (pmc) {
		im->interface = pmc->interface;
		if (im->sfmode == MCAST_INCLUDE) {
			swap(im->tomb, pmc->tomb);
			swap(im->sources, pmc->sources);
			for (psf = im->sources; psf; psf = psf->sf_next)
				psf->sf_crcount = in_dev->mr_qrv ?:
					READ_ONCE(net->ipv4.sysctl_igmp_qrv);
		} else {
			im->crcount = in_dev->mr_qrv ?:
				READ_ONCE(net->ipv4.sysctl_igmp_qrv);
		}
		in_dev_put(pmc->interface);
		kfree_pmc(pmc);
	}
	spin_unlock_bh(&im->lock);
}

/*
 * flush ip_mc_list deleted records
 */
static void igmpv3_clear_delrec(struct in_device *in_dev)
{
	struct ip_mc_list *pmc, *nextpmc;

	spin_lock_bh(&in_dev->mc_tomb_lock);
	pmc = in_dev->mc_tomb;
	in_dev->mc_tomb = NULL;
	spin_unlock_bh(&in_dev->mc_tomb_lock);

	for (; pmc; pmc = nextpmc) {
		nextpmc = pmc->next;
		ip_mc_clear_src(pmc);
		in_dev_put(pmc->interface);
		kfree_pmc(pmc);
	}
	/* clear dead sources, too */
	rcu_read_lock();
	for_each_pmc_rcu(in_dev, pmc) {
		struct ip_sf_list *psf;

		spin_lock_bh(&pmc->lock);
		psf = pmc->tomb;
		pmc->tomb = NULL;
		spin_unlock_bh(&pmc->lock);
		ip_sf_list_clear_all(psf);
	}
	rcu_read_unlock();
}
#endif

static void __igmp_group_dropped(struct ip_mc_list *im, gfp_t gfp)
{
	struct in_device *in_dev = im->interface;
#ifdef CONFIG_IP_MULTICAST
	struct net *net = dev_net(in_dev->dev);
	int reporter;
#endif

	if (im->loaded) {
		im->loaded = 0;
		ip_mc_filter_del(in_dev, im->multiaddr);
	}

#ifdef CONFIG_IP_MULTICAST
	if (im->multiaddr == IGMP_ALL_HOSTS)
		return;
	if (ipv4_is_local_multicast(im->multiaddr) &&
	    !READ_ONCE(net->ipv4.sysctl_igmp_llm_reports))
		return;

	reporter = im->reporter;
	igmp_stop_timer(im);

	if (!in_dev->dead) {
		if (IGMP_V1_SEEN(in_dev))
			return;
		if (IGMP_V2_SEEN(in_dev)) {
			if (reporter)
				igmp_send_report(in_dev, im, IGMP_HOST_LEAVE_MESSAGE);
			return;
		}
		/* IGMPv3 */
		igmpv3_add_delrec(in_dev, im, gfp);

		igmp_ifc_event(in_dev);
	}
#endif
}

static void igmp_group_dropped(struct ip_mc_list *im)
{
	__igmp_group_dropped(im, GFP_KERNEL);
}

static void igmp_group_added(struct ip_mc_list *im)
{
	struct in_device *in_dev = im->interface;
#ifdef CONFIG_IP_MULTICAST
	struct net *net = dev_net(in_dev->dev);
#endif

	if (im->loaded == 0) {
		im->loaded = 1;
		ip_mc_filter_add(in_dev, im->multiaddr);
	}

#ifdef CONFIG_IP_MULTICAST
	if (im->multiaddr == IGMP_ALL_HOSTS)
		return;
	if (ipv4_is_local_multicast(im->multiaddr) &&
	    !READ_ONCE(net->ipv4.sysctl_igmp_llm_reports))
		return;

	if (in_dev->dead)
		return;

	im->unsolicit_count = READ_ONCE(net->ipv4.sysctl_igmp_qrv);
	if (IGMP_V1_SEEN(in_dev) || IGMP_V2_SEEN(in_dev)) {
		spin_lock_bh(&im->lock);
		igmp_start_timer(im, IGMP_INITIAL_REPORT_DELAY);
		spin_unlock_bh(&im->lock);
		return;
	}
	/* else, v3 */

	/* Based on RFC3376 5.1, for newly added INCLUDE SSM, we should
	 * not send filter-mode change record as the mode should be from
	 * IN() to IN(A).
	 */
	if (im->sfmode == MCAST_EXCLUDE)
		im->crcount = in_dev->mr_qrv ?: READ_ONCE(net->ipv4.sysctl_igmp_qrv);

	igmp_ifc_event(in_dev);
#endif
}


/*
 *	Multicast list managers
 */

static u32 ip_mc_hash(const struct ip_mc_list *im)
{
	return hash_32((__force u32)im->multiaddr, MC_HASH_SZ_LOG);
}

static void ip_mc_hash_add(struct in_device *in_dev,
			   struct ip_mc_list *im)
{
	struct ip_mc_list __rcu **mc_hash;
	u32 hash;

	mc_hash = rtnl_dereference(in_dev->mc_hash);
	if (mc_hash) {
		hash = ip_mc_hash(im);
		im->next_hash = mc_hash[hash];
		rcu_assign_pointer(mc_hash[hash], im);
		return;
	}

	/* do not use a hash table for small number of items */
	if (in_dev->mc_count < 4)
		return;

	mc_hash = kzalloc(sizeof(struct ip_mc_list *) << MC_HASH_SZ_LOG,
			  GFP_KERNEL);
	if (!mc_hash)
		return;

	for_each_pmc_rtnl(in_dev, im) {
		hash = ip_mc_hash(im);
		im->next_hash = mc_hash[hash];
		RCU_INIT_POINTER(mc_hash[hash], im);
	}

	rcu_assign_pointer(in_dev->mc_hash, mc_hash);
}

static void ip_mc_hash_remove(struct in_device *in_dev,
			      struct ip_mc_list *im)
{
	struct ip_mc_list __rcu **mc_hash = rtnl_dereference(in_dev->mc_hash);
	struct ip_mc_list *aux;

	if (!mc_hash)
		return;
	mc_hash += ip_mc_hash(im);
	while ((aux = rtnl_dereference(*mc_hash)) != im)
		mc_hash = &aux->next_hash;
	*mc_hash = im->next_hash;
}

<<<<<<< HEAD
static int inet_fill_ifmcaddr(struct sk_buff *skb, struct net_device *dev,
			      const struct ip_mc_list *im, int event)
=======
int inet_fill_ifmcaddr(struct sk_buff *skb, struct net_device *dev,
		       const struct ip_mc_list *im,
		       struct inet_fill_args *args)
>>>>>>> e8a457b7
{
	struct ifa_cacheinfo ci;
	struct ifaddrmsg *ifm;
	struct nlmsghdr *nlh;

<<<<<<< HEAD
	nlh = nlmsg_put(skb, 0, 0, event, sizeof(struct ifaddrmsg), 0);
=======
	nlh = nlmsg_put(skb, args->portid, args->seq, args->event,
			sizeof(struct ifaddrmsg), args->flags);
>>>>>>> e8a457b7
	if (!nlh)
		return -EMSGSIZE;

	ifm = nlmsg_data(nlh);
	ifm->ifa_family = AF_INET;
	ifm->ifa_prefixlen = 32;
	ifm->ifa_flags = IFA_F_PERMANENT;
	ifm->ifa_scope = RT_SCOPE_UNIVERSE;
	ifm->ifa_index = dev->ifindex;

	ci.cstamp = (READ_ONCE(im->mca_cstamp) - INITIAL_JIFFIES) * 100UL / HZ;
	ci.tstamp = ci.cstamp;
	ci.ifa_prefered = INFINITY_LIFE_TIME;
	ci.ifa_valid = INFINITY_LIFE_TIME;

	if (nla_put_in_addr(skb, IFA_MULTICAST, im->multiaddr) < 0 ||
	    nla_put(skb, IFA_CACHEINFO, sizeof(ci), &ci) < 0) {
		nlmsg_cancel(skb, nlh);
		return -EMSGSIZE;
	}

	nlmsg_end(skb, nlh);
	return 0;
}

static void inet_ifmcaddr_notify(struct net_device *dev,
				 const struct ip_mc_list *im, int event)
{
<<<<<<< HEAD
=======
	struct inet_fill_args fillargs = {
		.event = event,
	};
>>>>>>> e8a457b7
	struct net *net = dev_net(dev);
	struct sk_buff *skb;
	int err = -ENOMEM;

	skb = nlmsg_new(NLMSG_ALIGN(sizeof(struct ifaddrmsg)) +
			nla_total_size(sizeof(__be32)) +
			nla_total_size(sizeof(struct ifa_cacheinfo)),
			GFP_KERNEL);
	if (!skb)
		goto error;

<<<<<<< HEAD
	err = inet_fill_ifmcaddr(skb, dev, im, event);
=======
	err = inet_fill_ifmcaddr(skb, dev, im, &fillargs);
>>>>>>> e8a457b7
	if (err < 0) {
		WARN_ON_ONCE(err == -EMSGSIZE);
		nlmsg_free(skb);
		goto error;
	}

	rtnl_notify(skb, net, 0, RTNLGRP_IPV4_MCADDR, NULL, GFP_KERNEL);
	return;
error:
	rtnl_set_sk_err(net, RTNLGRP_IPV4_MCADDR, err);
}

/*
 *	A socket has joined a multicast group on device dev.
 */
static void ____ip_mc_inc_group(struct in_device *in_dev, __be32 addr,
				unsigned int mode, gfp_t gfp)
{
	struct ip_mc_list __rcu **mc_hash;
	struct ip_mc_list *im;

	ASSERT_RTNL();

	mc_hash = rtnl_dereference(in_dev->mc_hash);
	if (mc_hash) {
		u32 hash = hash_32((__force u32)addr, MC_HASH_SZ_LOG);

		for (im = rtnl_dereference(mc_hash[hash]);
		     im;
		     im = rtnl_dereference(im->next_hash)) {
			if (im->multiaddr == addr)
				break;
		}
	} else {
		for_each_pmc_rtnl(in_dev, im) {
			if (im->multiaddr == addr)
				break;
		}
	}

	if  (im) {
		im->users++;
		ip_mc_add_src(in_dev, &addr, mode, 0, NULL, 0);
		goto out;
	}

	im = kzalloc(sizeof(*im), gfp);
	if (!im)
		goto out;

	im->users = 1;
	im->interface = in_dev;
	in_dev_hold(in_dev);
	im->multiaddr = addr;
	im->mca_cstamp = jiffies;
	im->mca_tstamp = im->mca_cstamp;
	/* initial mode is (EX, empty) */
	im->sfmode = mode;
	im->sfcount[mode] = 1;
	refcount_set(&im->refcnt, 1);
	spin_lock_init(&im->lock);
#ifdef CONFIG_IP_MULTICAST
	timer_setup(&im->timer, igmp_timer_expire, 0);
#endif

	im->next_rcu = in_dev->mc_list;
	in_dev->mc_count++;
	rcu_assign_pointer(in_dev->mc_list, im);

	ip_mc_hash_add(in_dev, im);

#ifdef CONFIG_IP_MULTICAST
	igmpv3_del_delrec(in_dev, im);
#endif
	igmp_group_added(im);
	inet_ifmcaddr_notify(in_dev->dev, im, RTM_NEWMULTICAST);
	if (!in_dev->dead)
		ip_rt_multicast_event(in_dev);
out:
	return;
}

void __ip_mc_inc_group(struct in_device *in_dev, __be32 addr, gfp_t gfp)
{
	____ip_mc_inc_group(in_dev, addr, MCAST_EXCLUDE, gfp);
}
EXPORT_SYMBOL(__ip_mc_inc_group);

void ip_mc_inc_group(struct in_device *in_dev, __be32 addr)
{
	__ip_mc_inc_group(in_dev, addr, GFP_KERNEL);
}
EXPORT_SYMBOL(ip_mc_inc_group);

static int ip_mc_check_iphdr(struct sk_buff *skb)
{
	const struct iphdr *iph;
	unsigned int len;
	unsigned int offset = skb_network_offset(skb) + sizeof(*iph);

	if (!pskb_may_pull(skb, offset))
		return -EINVAL;

	iph = ip_hdr(skb);

	if (iph->version != 4 || ip_hdrlen(skb) < sizeof(*iph))
		return -EINVAL;

	offset += ip_hdrlen(skb) - sizeof(*iph);

	if (!pskb_may_pull(skb, offset))
		return -EINVAL;

	iph = ip_hdr(skb);

	if (unlikely(ip_fast_csum((u8 *)iph, iph->ihl)))
		return -EINVAL;

	len = skb_network_offset(skb) + ntohs(iph->tot_len);
	if (skb->len < len || len < offset)
		return -EINVAL;

	skb_set_transport_header(skb, offset);

	return 0;
}

static int ip_mc_check_igmp_reportv3(struct sk_buff *skb)
{
	unsigned int len = skb_transport_offset(skb);

	len += sizeof(struct igmpv3_report);

	return ip_mc_may_pull(skb, len) ? 0 : -EINVAL;
}

static int ip_mc_check_igmp_query(struct sk_buff *skb)
{
	unsigned int transport_len = ip_transport_len(skb);
	unsigned int len;

	/* IGMPv{1,2}? */
	if (transport_len != sizeof(struct igmphdr)) {
		/* or IGMPv3? */
		if (transport_len < sizeof(struct igmpv3_query))
			return -EINVAL;

		len = skb_transport_offset(skb) + sizeof(struct igmpv3_query);
		if (!ip_mc_may_pull(skb, len))
			return -EINVAL;
	}

	/* RFC2236+RFC3376 (IGMPv2+IGMPv3) require the multicast link layer
	 * all-systems destination addresses (224.0.0.1) for general queries
	 */
	if (!igmp_hdr(skb)->group &&
	    ip_hdr(skb)->daddr != htonl(INADDR_ALLHOSTS_GROUP))
		return -EINVAL;

	return 0;
}

static int ip_mc_check_igmp_msg(struct sk_buff *skb)
{
	switch (igmp_hdr(skb)->type) {
	case IGMP_HOST_LEAVE_MESSAGE:
	case IGMP_HOST_MEMBERSHIP_REPORT:
	case IGMPV2_HOST_MEMBERSHIP_REPORT:
		return 0;
	case IGMPV3_HOST_MEMBERSHIP_REPORT:
		return ip_mc_check_igmp_reportv3(skb);
	case IGMP_HOST_MEMBERSHIP_QUERY:
		return ip_mc_check_igmp_query(skb);
	default:
		return -ENOMSG;
	}
}

static __sum16 ip_mc_validate_checksum(struct sk_buff *skb)
{
	return skb_checksum_simple_validate(skb);
}

static int ip_mc_check_igmp_csum(struct sk_buff *skb)
{
	unsigned int len = skb_transport_offset(skb) + sizeof(struct igmphdr);
	unsigned int transport_len = ip_transport_len(skb);
	struct sk_buff *skb_chk;

	if (!ip_mc_may_pull(skb, len))
		return -EINVAL;

	skb_chk = skb_checksum_trimmed(skb, transport_len,
				       ip_mc_validate_checksum);
	if (!skb_chk)
		return -EINVAL;

	if (skb_chk != skb)
		kfree_skb(skb_chk);

	return 0;
}

/**
 * ip_mc_check_igmp - checks whether this is a sane IGMP packet
 * @skb: the skb to validate
 *
 * Checks whether an IPv4 packet is a valid IGMP packet. If so sets
 * skb transport header accordingly and returns zero.
 *
 * -EINVAL: A broken packet was detected, i.e. it violates some internet
 *  standard
 * -ENOMSG: IP header validation succeeded but it is not an IGMP packet.
 * -ENOMEM: A memory allocation failure happened.
 *
 * Caller needs to set the skb network header and free any returned skb if it
 * differs from the provided skb.
 */
int ip_mc_check_igmp(struct sk_buff *skb)
{
	int ret = ip_mc_check_iphdr(skb);

	if (ret < 0)
		return ret;

	if (ip_hdr(skb)->protocol != IPPROTO_IGMP)
		return -ENOMSG;

	ret = ip_mc_check_igmp_csum(skb);
	if (ret < 0)
		return ret;

	return ip_mc_check_igmp_msg(skb);
}
EXPORT_SYMBOL(ip_mc_check_igmp);

/*
 *	Resend IGMP JOIN report; used by netdev notifier.
 */
static void ip_mc_rejoin_groups(struct in_device *in_dev)
{
#ifdef CONFIG_IP_MULTICAST
	struct ip_mc_list *im;
	int type;
	struct net *net = dev_net(in_dev->dev);

	ASSERT_RTNL();

	for_each_pmc_rtnl(in_dev, im) {
		if (im->multiaddr == IGMP_ALL_HOSTS)
			continue;
		if (ipv4_is_local_multicast(im->multiaddr) &&
		    !READ_ONCE(net->ipv4.sysctl_igmp_llm_reports))
			continue;

		/* a failover is happening and switches
		 * must be notified immediately
		 */
		if (IGMP_V1_SEEN(in_dev))
			type = IGMP_HOST_MEMBERSHIP_REPORT;
		else if (IGMP_V2_SEEN(in_dev))
			type = IGMPV2_HOST_MEMBERSHIP_REPORT;
		else
			type = IGMPV3_HOST_MEMBERSHIP_REPORT;
		igmp_send_report(in_dev, im, type);
	}
#endif
}

/*
 *	A socket has left a multicast group on device dev
 */

void __ip_mc_dec_group(struct in_device *in_dev, __be32 addr, gfp_t gfp)
{
	struct ip_mc_list *i;
	struct ip_mc_list __rcu **ip;

	ASSERT_RTNL();

	for (ip = &in_dev->mc_list;
	     (i = rtnl_dereference(*ip)) != NULL;
	     ip = &i->next_rcu) {
		if (i->multiaddr == addr) {
			if (--i->users == 0) {
				ip_mc_hash_remove(in_dev, i);
				*ip = i->next_rcu;
				in_dev->mc_count--;
				__igmp_group_dropped(i, gfp);
				inet_ifmcaddr_notify(in_dev->dev, i,
						     RTM_DELMULTICAST);
				ip_mc_clear_src(i);

				if (!in_dev->dead)
					ip_rt_multicast_event(in_dev);

				ip_ma_put(i);
				return;
			}
			break;
		}
	}
}
EXPORT_SYMBOL(__ip_mc_dec_group);

/* Device changing type */

void ip_mc_unmap(struct in_device *in_dev)
{
	struct ip_mc_list *pmc;

	ASSERT_RTNL();

	for_each_pmc_rtnl(in_dev, pmc)
		igmp_group_dropped(pmc);
}

void ip_mc_remap(struct in_device *in_dev)
{
	struct ip_mc_list *pmc;

	ASSERT_RTNL();

	for_each_pmc_rtnl(in_dev, pmc) {
#ifdef CONFIG_IP_MULTICAST
		igmpv3_del_delrec(in_dev, pmc);
#endif
		igmp_group_added(pmc);
	}
}

/* Device going down */

void ip_mc_down(struct in_device *in_dev)
{
	struct ip_mc_list *pmc;

	ASSERT_RTNL();

	for_each_pmc_rtnl(in_dev, pmc)
		igmp_group_dropped(pmc);

#ifdef CONFIG_IP_MULTICAST
	WRITE_ONCE(in_dev->mr_ifc_count, 0);
	if (del_timer(&in_dev->mr_ifc_timer))
		__in_dev_put(in_dev);
	in_dev->mr_gq_running = 0;
	if (del_timer(&in_dev->mr_gq_timer))
		__in_dev_put(in_dev);
#endif

	ip_mc_dec_group(in_dev, IGMP_ALL_HOSTS);
}

#ifdef CONFIG_IP_MULTICAST
static void ip_mc_reset(struct in_device *in_dev)
{
	struct net *net = dev_net(in_dev->dev);

	in_dev->mr_qi = IGMP_QUERY_INTERVAL;
	in_dev->mr_qri = IGMP_QUERY_RESPONSE_INTERVAL;
	in_dev->mr_qrv = READ_ONCE(net->ipv4.sysctl_igmp_qrv);
}
#else
static void ip_mc_reset(struct in_device *in_dev)
{
}
#endif

void ip_mc_init_dev(struct in_device *in_dev)
{
	ASSERT_RTNL();

#ifdef CONFIG_IP_MULTICAST
	timer_setup(&in_dev->mr_gq_timer, igmp_gq_timer_expire, 0);
	timer_setup(&in_dev->mr_ifc_timer, igmp_ifc_timer_expire, 0);
#endif
	ip_mc_reset(in_dev);

	spin_lock_init(&in_dev->mc_tomb_lock);
}

/* Device going up */

void ip_mc_up(struct in_device *in_dev)
{
	struct ip_mc_list *pmc;

	ASSERT_RTNL();

	ip_mc_reset(in_dev);
	ip_mc_inc_group(in_dev, IGMP_ALL_HOSTS);

	for_each_pmc_rtnl(in_dev, pmc) {
#ifdef CONFIG_IP_MULTICAST
		igmpv3_del_delrec(in_dev, pmc);
#endif
		igmp_group_added(pmc);
	}
}

/*
 *	Device is about to be destroyed: clean up.
 */

void ip_mc_destroy_dev(struct in_device *in_dev)
{
	struct ip_mc_list *i;

	ASSERT_RTNL();

	/* Deactivate timers */
	ip_mc_down(in_dev);
#ifdef CONFIG_IP_MULTICAST
	igmpv3_clear_delrec(in_dev);
#endif

	while ((i = rtnl_dereference(in_dev->mc_list)) != NULL) {
		in_dev->mc_list = i->next_rcu;
		in_dev->mc_count--;
		ip_mc_clear_src(i);
		ip_ma_put(i);
	}
}

/* RTNL is locked */
static struct in_device *ip_mc_find_dev(struct net *net, struct ip_mreqn *imr)
{
	struct net_device *dev = NULL;
	struct in_device *idev = NULL;

	if (imr->imr_ifindex) {
		idev = inetdev_by_index(net, imr->imr_ifindex);
		return idev;
	}
	if (imr->imr_address.s_addr) {
		dev = __ip_dev_find(net, imr->imr_address.s_addr, false);
		if (!dev)
			return NULL;
	}

	if (!dev) {
		struct rtable *rt = ip_route_output(net,
						    imr->imr_multiaddr.s_addr,
						    0, 0, 0,
						    RT_SCOPE_UNIVERSE);
		if (!IS_ERR(rt)) {
			dev = rt->dst.dev;
			ip_rt_put(rt);
		}
	}
	if (dev) {
		imr->imr_ifindex = dev->ifindex;
		idev = __in_dev_get_rtnl(dev);
	}
	return idev;
}

/*
 *	Join a socket to a group
 */

static int ip_mc_del1_src(struct ip_mc_list *pmc, int sfmode,
	__be32 *psfsrc)
{
	struct ip_sf_list *psf, *psf_prev;
	int rv = 0;

	psf_prev = NULL;
	for (psf = pmc->sources; psf; psf = psf->sf_next) {
		if (psf->sf_inaddr == *psfsrc)
			break;
		psf_prev = psf;
	}
	if (!psf || psf->sf_count[sfmode] == 0) {
		/* source filter not found, or count wrong =>  bug */
		return -ESRCH;
	}
	psf->sf_count[sfmode]--;
	if (psf->sf_count[sfmode] == 0) {
		ip_rt_multicast_event(pmc->interface);
	}
	if (!psf->sf_count[MCAST_INCLUDE] && !psf->sf_count[MCAST_EXCLUDE]) {
#ifdef CONFIG_IP_MULTICAST
		struct in_device *in_dev = pmc->interface;
		struct net *net = dev_net(in_dev->dev);
#endif

		/* no more filters for this source */
		if (psf_prev)
			psf_prev->sf_next = psf->sf_next;
		else
			pmc->sources = psf->sf_next;
#ifdef CONFIG_IP_MULTICAST
		if (psf->sf_oldin &&
		    !IGMP_V1_SEEN(in_dev) && !IGMP_V2_SEEN(in_dev)) {
			psf->sf_crcount = in_dev->mr_qrv ?: READ_ONCE(net->ipv4.sysctl_igmp_qrv);
			psf->sf_next = pmc->tomb;
			pmc->tomb = psf;
			rv = 1;
		} else
#endif
			kfree(psf);
	}
	return rv;
}

#ifndef CONFIG_IP_MULTICAST
#define igmp_ifc_event(x)	do { } while (0)
#endif

static int ip_mc_del_src(struct in_device *in_dev, __be32 *pmca, int sfmode,
			 int sfcount, __be32 *psfsrc, int delta)
{
	struct ip_mc_list *pmc;
	int	changerec = 0;
	int	i, err;

	if (!in_dev)
		return -ENODEV;
	rcu_read_lock();
	for_each_pmc_rcu(in_dev, pmc) {
		if (*pmca == pmc->multiaddr)
			break;
	}
	if (!pmc) {
		/* MCA not found?? bug */
		rcu_read_unlock();
		return -ESRCH;
	}
	spin_lock_bh(&pmc->lock);
	rcu_read_unlock();
#ifdef CONFIG_IP_MULTICAST
	sf_markstate(pmc);
#endif
	if (!delta) {
		err = -EINVAL;
		if (!pmc->sfcount[sfmode])
			goto out_unlock;
		pmc->sfcount[sfmode]--;
	}
	err = 0;
	for (i = 0; i < sfcount; i++) {
		int rv = ip_mc_del1_src(pmc, sfmode, &psfsrc[i]);

		changerec |= rv > 0;
		if (!err && rv < 0)
			err = rv;
	}
	if (pmc->sfmode == MCAST_EXCLUDE &&
	    pmc->sfcount[MCAST_EXCLUDE] == 0 &&
	    pmc->sfcount[MCAST_INCLUDE]) {
#ifdef CONFIG_IP_MULTICAST
		struct ip_sf_list *psf;
		struct net *net = dev_net(in_dev->dev);
#endif

		/* filter mode change */
		pmc->sfmode = MCAST_INCLUDE;
#ifdef CONFIG_IP_MULTICAST
		pmc->crcount = in_dev->mr_qrv ?: READ_ONCE(net->ipv4.sysctl_igmp_qrv);
		WRITE_ONCE(in_dev->mr_ifc_count, pmc->crcount);
		for (psf = pmc->sources; psf; psf = psf->sf_next)
			psf->sf_crcount = 0;
		igmp_ifc_event(pmc->interface);
	} else if (sf_setstate(pmc) || changerec) {
		igmp_ifc_event(pmc->interface);
#endif
	}
out_unlock:
	spin_unlock_bh(&pmc->lock);
	return err;
}

/*
 * Add multicast single-source filter to the interface list
 */
static int ip_mc_add1_src(struct ip_mc_list *pmc, int sfmode,
	__be32 *psfsrc)
{
	struct ip_sf_list *psf, *psf_prev;

	psf_prev = NULL;
	for (psf = pmc->sources; psf; psf = psf->sf_next) {
		if (psf->sf_inaddr == *psfsrc)
			break;
		psf_prev = psf;
	}
	if (!psf) {
		psf = kzalloc(sizeof(*psf), GFP_ATOMIC);
		if (!psf)
			return -ENOBUFS;
		psf->sf_inaddr = *psfsrc;
		if (psf_prev) {
			psf_prev->sf_next = psf;
		} else
			pmc->sources = psf;
	}
	psf->sf_count[sfmode]++;
	if (psf->sf_count[sfmode] == 1) {
		ip_rt_multicast_event(pmc->interface);
	}
	return 0;
}

#ifdef CONFIG_IP_MULTICAST
static void sf_markstate(struct ip_mc_list *pmc)
{
	struct ip_sf_list *psf;
	int mca_xcount = pmc->sfcount[MCAST_EXCLUDE];

	for (psf = pmc->sources; psf; psf = psf->sf_next)
		if (pmc->sfcount[MCAST_EXCLUDE]) {
			psf->sf_oldin = mca_xcount ==
				psf->sf_count[MCAST_EXCLUDE] &&
				!psf->sf_count[MCAST_INCLUDE];
		} else
			psf->sf_oldin = psf->sf_count[MCAST_INCLUDE] != 0;
}

static int sf_setstate(struct ip_mc_list *pmc)
{
	struct ip_sf_list *psf, *dpsf;
	int mca_xcount = pmc->sfcount[MCAST_EXCLUDE];
	int qrv = pmc->interface->mr_qrv;
	int new_in, rv;

	rv = 0;
	for (psf = pmc->sources; psf; psf = psf->sf_next) {
		if (pmc->sfcount[MCAST_EXCLUDE]) {
			new_in = mca_xcount == psf->sf_count[MCAST_EXCLUDE] &&
				!psf->sf_count[MCAST_INCLUDE];
		} else
			new_in = psf->sf_count[MCAST_INCLUDE] != 0;
		if (new_in) {
			if (!psf->sf_oldin) {
				struct ip_sf_list *prev = NULL;

				for (dpsf = pmc->tomb; dpsf; dpsf = dpsf->sf_next) {
					if (dpsf->sf_inaddr == psf->sf_inaddr)
						break;
					prev = dpsf;
				}
				if (dpsf) {
					if (prev)
						prev->sf_next = dpsf->sf_next;
					else
						pmc->tomb = dpsf->sf_next;
					kfree(dpsf);
				}
				psf->sf_crcount = qrv;
				rv++;
			}
		} else if (psf->sf_oldin) {

			psf->sf_crcount = 0;
			/*
			 * add or update "delete" records if an active filter
			 * is now inactive
			 */
			for (dpsf = pmc->tomb; dpsf; dpsf = dpsf->sf_next)
				if (dpsf->sf_inaddr == psf->sf_inaddr)
					break;
			if (!dpsf) {
				dpsf = kmalloc(sizeof(*dpsf), GFP_ATOMIC);
				if (!dpsf)
					continue;
				*dpsf = *psf;
				/* pmc->lock held by callers */
				dpsf->sf_next = pmc->tomb;
				pmc->tomb = dpsf;
			}
			dpsf->sf_crcount = qrv;
			rv++;
		}
	}
	return rv;
}
#endif

/*
 * Add multicast source filter list to the interface list
 */
static int ip_mc_add_src(struct in_device *in_dev, __be32 *pmca, int sfmode,
			 int sfcount, __be32 *psfsrc, int delta)
{
	struct ip_mc_list *pmc;
	int	isexclude;
	int	i, err;

	if (!in_dev)
		return -ENODEV;
	rcu_read_lock();
	for_each_pmc_rcu(in_dev, pmc) {
		if (*pmca == pmc->multiaddr)
			break;
	}
	if (!pmc) {
		/* MCA not found?? bug */
		rcu_read_unlock();
		return -ESRCH;
	}
	spin_lock_bh(&pmc->lock);
	rcu_read_unlock();

#ifdef CONFIG_IP_MULTICAST
	sf_markstate(pmc);
#endif
	isexclude = pmc->sfmode == MCAST_EXCLUDE;
	if (!delta)
		pmc->sfcount[sfmode]++;
	err = 0;
	for (i = 0; i < sfcount; i++) {
		err = ip_mc_add1_src(pmc, sfmode, &psfsrc[i]);
		if (err)
			break;
	}
	if (err) {
		int j;

		if (!delta)
			pmc->sfcount[sfmode]--;
		for (j = 0; j < i; j++)
			(void) ip_mc_del1_src(pmc, sfmode, &psfsrc[j]);
	} else if (isexclude != (pmc->sfcount[MCAST_EXCLUDE] != 0)) {
#ifdef CONFIG_IP_MULTICAST
		struct ip_sf_list *psf;
		struct net *net = dev_net(pmc->interface->dev);
		in_dev = pmc->interface;
#endif

		/* filter mode change */
		if (pmc->sfcount[MCAST_EXCLUDE])
			pmc->sfmode = MCAST_EXCLUDE;
		else if (pmc->sfcount[MCAST_INCLUDE])
			pmc->sfmode = MCAST_INCLUDE;
#ifdef CONFIG_IP_MULTICAST
		/* else no filters; keep old mode for reports */

		pmc->crcount = in_dev->mr_qrv ?: READ_ONCE(net->ipv4.sysctl_igmp_qrv);
		WRITE_ONCE(in_dev->mr_ifc_count, pmc->crcount);
		for (psf = pmc->sources; psf; psf = psf->sf_next)
			psf->sf_crcount = 0;
		igmp_ifc_event(in_dev);
	} else if (sf_setstate(pmc)) {
		igmp_ifc_event(in_dev);
#endif
	}
	spin_unlock_bh(&pmc->lock);
	return err;
}

static void ip_mc_clear_src(struct ip_mc_list *pmc)
{
	struct ip_sf_list *tomb, *sources;

	spin_lock_bh(&pmc->lock);
	tomb = pmc->tomb;
	pmc->tomb = NULL;
	sources = pmc->sources;
	pmc->sources = NULL;
	pmc->sfmode = MCAST_EXCLUDE;
	pmc->sfcount[MCAST_INCLUDE] = 0;
	pmc->sfcount[MCAST_EXCLUDE] = 1;
	spin_unlock_bh(&pmc->lock);

	ip_sf_list_clear_all(tomb);
	ip_sf_list_clear_all(sources);
}

/* Join a multicast group
 */
static int __ip_mc_join_group(struct sock *sk, struct ip_mreqn *imr,
			      unsigned int mode)
{
	__be32 addr = imr->imr_multiaddr.s_addr;
	struct ip_mc_socklist *iml, *i;
	struct in_device *in_dev;
	struct inet_sock *inet = inet_sk(sk);
	struct net *net = sock_net(sk);
	int ifindex;
	int count = 0;
	int err;

	ASSERT_RTNL();

	if (!ipv4_is_multicast(addr))
		return -EINVAL;

	in_dev = ip_mc_find_dev(net, imr);

	if (!in_dev) {
		err = -ENODEV;
		goto done;
	}

	err = -EADDRINUSE;
	ifindex = imr->imr_ifindex;
	for_each_pmc_rtnl(inet, i) {
		if (i->multi.imr_multiaddr.s_addr == addr &&
		    i->multi.imr_ifindex == ifindex)
			goto done;
		count++;
	}
	err = -ENOBUFS;
	if (count >= READ_ONCE(net->ipv4.sysctl_igmp_max_memberships))
		goto done;
	iml = sock_kmalloc(sk, sizeof(*iml), GFP_KERNEL);
	if (!iml)
		goto done;

	memcpy(&iml->multi, imr, sizeof(*imr));
	iml->next_rcu = inet->mc_list;
	iml->sflist = NULL;
	iml->sfmode = mode;
	rcu_assign_pointer(inet->mc_list, iml);
	____ip_mc_inc_group(in_dev, addr, mode, GFP_KERNEL);
	err = 0;
done:
	return err;
}

/* Join ASM (Any-Source Multicast) group
 */
int ip_mc_join_group(struct sock *sk, struct ip_mreqn *imr)
{
	return __ip_mc_join_group(sk, imr, MCAST_EXCLUDE);
}
EXPORT_SYMBOL(ip_mc_join_group);

/* Join SSM (Source-Specific Multicast) group
 */
int ip_mc_join_group_ssm(struct sock *sk, struct ip_mreqn *imr,
			 unsigned int mode)
{
	return __ip_mc_join_group(sk, imr, mode);
}

static int ip_mc_leave_src(struct sock *sk, struct ip_mc_socklist *iml,
			   struct in_device *in_dev)
{
	struct ip_sf_socklist *psf = rtnl_dereference(iml->sflist);
	int err;

	if (!psf) {
		/* any-source empty exclude case */
		return ip_mc_del_src(in_dev, &iml->multi.imr_multiaddr.s_addr,
			iml->sfmode, 0, NULL, 0);
	}
	err = ip_mc_del_src(in_dev, &iml->multi.imr_multiaddr.s_addr,
			iml->sfmode, psf->sl_count, psf->sl_addr, 0);
	RCU_INIT_POINTER(iml->sflist, NULL);
	/* decrease mem now to avoid the memleak warning */
	atomic_sub(struct_size(psf, sl_addr, psf->sl_max), &sk->sk_omem_alloc);
	kfree_rcu(psf, rcu);
	return err;
}

int ip_mc_leave_group(struct sock *sk, struct ip_mreqn *imr)
{
	struct inet_sock *inet = inet_sk(sk);
	struct ip_mc_socklist *iml;
	struct ip_mc_socklist __rcu **imlp;
	struct in_device *in_dev;
	struct net *net = sock_net(sk);
	__be32 group = imr->imr_multiaddr.s_addr;
	u32 ifindex;
	int ret = -EADDRNOTAVAIL;

	ASSERT_RTNL();

	in_dev = ip_mc_find_dev(net, imr);
	if (!imr->imr_ifindex && !imr->imr_address.s_addr && !in_dev) {
		ret = -ENODEV;
		goto out;
	}
	ifindex = imr->imr_ifindex;
	for (imlp = &inet->mc_list;
	     (iml = rtnl_dereference(*imlp)) != NULL;
	     imlp = &iml->next_rcu) {
		if (iml->multi.imr_multiaddr.s_addr != group)
			continue;
		if (ifindex) {
			if (iml->multi.imr_ifindex != ifindex)
				continue;
		} else if (imr->imr_address.s_addr && imr->imr_address.s_addr !=
				iml->multi.imr_address.s_addr)
			continue;

		(void) ip_mc_leave_src(sk, iml, in_dev);

		*imlp = iml->next_rcu;

		if (in_dev)
			ip_mc_dec_group(in_dev, group);

		/* decrease mem now to avoid the memleak warning */
		atomic_sub(sizeof(*iml), &sk->sk_omem_alloc);
		kfree_rcu(iml, rcu);
		return 0;
	}
out:
	return ret;
}
EXPORT_SYMBOL(ip_mc_leave_group);

int ip_mc_source(int add, int omode, struct sock *sk, struct
	ip_mreq_source *mreqs, int ifindex)
{
	int err;
	struct ip_mreqn imr;
	__be32 addr = mreqs->imr_multiaddr;
	struct ip_mc_socklist *pmc;
	struct in_device *in_dev = NULL;
	struct inet_sock *inet = inet_sk(sk);
	struct ip_sf_socklist *psl;
	struct net *net = sock_net(sk);
	int leavegroup = 0;
	int i, j, rv;

	if (!ipv4_is_multicast(addr))
		return -EINVAL;

	ASSERT_RTNL();

	imr.imr_multiaddr.s_addr = mreqs->imr_multiaddr;
	imr.imr_address.s_addr = mreqs->imr_interface;
	imr.imr_ifindex = ifindex;
	in_dev = ip_mc_find_dev(net, &imr);

	if (!in_dev) {
		err = -ENODEV;
		goto done;
	}
	err = -EADDRNOTAVAIL;

	for_each_pmc_rtnl(inet, pmc) {
		if ((pmc->multi.imr_multiaddr.s_addr ==
		     imr.imr_multiaddr.s_addr) &&
		    (pmc->multi.imr_ifindex == imr.imr_ifindex))
			break;
	}
	if (!pmc) {		/* must have a prior join */
		err = -EINVAL;
		goto done;
	}
	/* if a source filter was set, must be the same mode as before */
	if (pmc->sflist) {
		if (pmc->sfmode != omode) {
			err = -EINVAL;
			goto done;
		}
	} else if (pmc->sfmode != omode) {
		/* allow mode switches for empty-set filters */
		ip_mc_add_src(in_dev, &mreqs->imr_multiaddr, omode, 0, NULL, 0);
		ip_mc_del_src(in_dev, &mreqs->imr_multiaddr, pmc->sfmode, 0,
			NULL, 0);
		pmc->sfmode = omode;
	}

	psl = rtnl_dereference(pmc->sflist);
	if (!add) {
		if (!psl)
			goto done;	/* err = -EADDRNOTAVAIL */
		rv = !0;
		for (i = 0; i < psl->sl_count; i++) {
			rv = memcmp(&psl->sl_addr[i], &mreqs->imr_sourceaddr,
				sizeof(__be32));
			if (rv == 0)
				break;
		}
		if (rv)		/* source not found */
			goto done;	/* err = -EADDRNOTAVAIL */

		/* special case - (INCLUDE, empty) == LEAVE_GROUP */
		if (psl->sl_count == 1 && omode == MCAST_INCLUDE) {
			leavegroup = 1;
			goto done;
		}

		/* update the interface filter */
		ip_mc_del_src(in_dev, &mreqs->imr_multiaddr, omode, 1,
			&mreqs->imr_sourceaddr, 1);

		for (j = i+1; j < psl->sl_count; j++)
			psl->sl_addr[j-1] = psl->sl_addr[j];
		psl->sl_count--;
		err = 0;
		goto done;
	}
	/* else, add a new source to the filter */

	if (psl && psl->sl_count >= READ_ONCE(net->ipv4.sysctl_igmp_max_msf)) {
		err = -ENOBUFS;
		goto done;
	}
	if (!psl || psl->sl_count == psl->sl_max) {
		struct ip_sf_socklist *newpsl;
		int count = IP_SFBLOCK;

		if (psl)
			count += psl->sl_max;
		newpsl = sock_kmalloc(sk, struct_size(newpsl, sl_addr, count),
				      GFP_KERNEL);
		if (!newpsl) {
			err = -ENOBUFS;
			goto done;
		}
		newpsl->sl_max = count;
		newpsl->sl_count = count - IP_SFBLOCK;
		if (psl) {
			for (i = 0; i < psl->sl_count; i++)
				newpsl->sl_addr[i] = psl->sl_addr[i];
			/* decrease mem now to avoid the memleak warning */
			atomic_sub(struct_size(psl, sl_addr, psl->sl_max),
				   &sk->sk_omem_alloc);
		}
		rcu_assign_pointer(pmc->sflist, newpsl);
		if (psl)
			kfree_rcu(psl, rcu);
		psl = newpsl;
	}
	rv = 1;	/* > 0 for insert logic below if sl_count is 0 */
	for (i = 0; i < psl->sl_count; i++) {
		rv = memcmp(&psl->sl_addr[i], &mreqs->imr_sourceaddr,
			sizeof(__be32));
		if (rv == 0)
			break;
	}
	if (rv == 0)		/* address already there is an error */
		goto done;
	for (j = psl->sl_count-1; j >= i; j--)
		psl->sl_addr[j+1] = psl->sl_addr[j];
	psl->sl_addr[i] = mreqs->imr_sourceaddr;
	psl->sl_count++;
	err = 0;
	/* update the interface list */
	ip_mc_add_src(in_dev, &mreqs->imr_multiaddr, omode, 1,
		&mreqs->imr_sourceaddr, 1);
done:
	if (leavegroup)
		err = ip_mc_leave_group(sk, &imr);
	return err;
}

int ip_mc_msfilter(struct sock *sk, struct ip_msfilter *msf, int ifindex)
{
	int err = 0;
	struct ip_mreqn	imr;
	__be32 addr = msf->imsf_multiaddr;
	struct ip_mc_socklist *pmc;
	struct in_device *in_dev;
	struct inet_sock *inet = inet_sk(sk);
	struct ip_sf_socklist *newpsl, *psl;
	struct net *net = sock_net(sk);
	int leavegroup = 0;

	if (!ipv4_is_multicast(addr))
		return -EINVAL;
	if (msf->imsf_fmode != MCAST_INCLUDE &&
	    msf->imsf_fmode != MCAST_EXCLUDE)
		return -EINVAL;

	ASSERT_RTNL();

	imr.imr_multiaddr.s_addr = msf->imsf_multiaddr;
	imr.imr_address.s_addr = msf->imsf_interface;
	imr.imr_ifindex = ifindex;
	in_dev = ip_mc_find_dev(net, &imr);

	if (!in_dev) {
		err = -ENODEV;
		goto done;
	}

	/* special case - (INCLUDE, empty) == LEAVE_GROUP */
	if (msf->imsf_fmode == MCAST_INCLUDE && msf->imsf_numsrc == 0) {
		leavegroup = 1;
		goto done;
	}

	for_each_pmc_rtnl(inet, pmc) {
		if (pmc->multi.imr_multiaddr.s_addr == msf->imsf_multiaddr &&
		    pmc->multi.imr_ifindex == imr.imr_ifindex)
			break;
	}
	if (!pmc) {		/* must have a prior join */
		err = -EINVAL;
		goto done;
	}
	if (msf->imsf_numsrc) {
		newpsl = sock_kmalloc(sk, struct_size(newpsl, sl_addr,
						      msf->imsf_numsrc),
				      GFP_KERNEL);
		if (!newpsl) {
			err = -ENOBUFS;
			goto done;
		}
		newpsl->sl_max = newpsl->sl_count = msf->imsf_numsrc;
		memcpy(newpsl->sl_addr, msf->imsf_slist_flex,
		       flex_array_size(msf, imsf_slist_flex, msf->imsf_numsrc));
		err = ip_mc_add_src(in_dev, &msf->imsf_multiaddr,
			msf->imsf_fmode, newpsl->sl_count, newpsl->sl_addr, 0);
		if (err) {
			sock_kfree_s(sk, newpsl,
				     struct_size(newpsl, sl_addr,
						 newpsl->sl_max));
			goto done;
		}
	} else {
		newpsl = NULL;
		(void) ip_mc_add_src(in_dev, &msf->imsf_multiaddr,
				     msf->imsf_fmode, 0, NULL, 0);
	}
	psl = rtnl_dereference(pmc->sflist);
	if (psl) {
		(void) ip_mc_del_src(in_dev, &msf->imsf_multiaddr, pmc->sfmode,
			psl->sl_count, psl->sl_addr, 0);
		/* decrease mem now to avoid the memleak warning */
		atomic_sub(struct_size(psl, sl_addr, psl->sl_max),
			   &sk->sk_omem_alloc);
	} else {
		(void) ip_mc_del_src(in_dev, &msf->imsf_multiaddr, pmc->sfmode,
			0, NULL, 0);
	}
	rcu_assign_pointer(pmc->sflist, newpsl);
	if (psl)
		kfree_rcu(psl, rcu);
	pmc->sfmode = msf->imsf_fmode;
	err = 0;
done:
	if (leavegroup)
		err = ip_mc_leave_group(sk, &imr);
	return err;
}
int ip_mc_msfget(struct sock *sk, struct ip_msfilter *msf,
		 sockptr_t optval, sockptr_t optlen)
{
	int err, len, count, copycount, msf_size;
	struct ip_mreqn	imr;
	__be32 addr = msf->imsf_multiaddr;
	struct ip_mc_socklist *pmc;
	struct in_device *in_dev;
	struct inet_sock *inet = inet_sk(sk);
	struct ip_sf_socklist *psl;
	struct net *net = sock_net(sk);

	ASSERT_RTNL();

	if (!ipv4_is_multicast(addr))
		return -EINVAL;

	imr.imr_multiaddr.s_addr = msf->imsf_multiaddr;
	imr.imr_address.s_addr = msf->imsf_interface;
	imr.imr_ifindex = 0;
	in_dev = ip_mc_find_dev(net, &imr);

	if (!in_dev) {
		err = -ENODEV;
		goto done;
	}
	err = -EADDRNOTAVAIL;

	for_each_pmc_rtnl(inet, pmc) {
		if (pmc->multi.imr_multiaddr.s_addr == msf->imsf_multiaddr &&
		    pmc->multi.imr_ifindex == imr.imr_ifindex)
			break;
	}
	if (!pmc)		/* must have a prior join */
		goto done;
	msf->imsf_fmode = pmc->sfmode;
	psl = rtnl_dereference(pmc->sflist);
	if (!psl) {
		count = 0;
	} else {
		count = psl->sl_count;
	}
	copycount = count < msf->imsf_numsrc ? count : msf->imsf_numsrc;
	len = flex_array_size(psl, sl_addr, copycount);
	msf->imsf_numsrc = count;
	msf_size = IP_MSFILTER_SIZE(copycount);
	if (copy_to_sockptr(optlen, &msf_size, sizeof(int)) ||
	    copy_to_sockptr(optval, msf, IP_MSFILTER_SIZE(0))) {
		return -EFAULT;
	}
	if (len &&
	    copy_to_sockptr_offset(optval,
				   offsetof(struct ip_msfilter, imsf_slist_flex),
				   psl->sl_addr, len))
		return -EFAULT;
	return 0;
done:
	return err;
}

int ip_mc_gsfget(struct sock *sk, struct group_filter *gsf,
		 sockptr_t optval, size_t ss_offset)
{
	int i, count, copycount;
	struct sockaddr_in *psin;
	__be32 addr;
	struct ip_mc_socklist *pmc;
	struct inet_sock *inet = inet_sk(sk);
	struct ip_sf_socklist *psl;

	ASSERT_RTNL();

	psin = (struct sockaddr_in *)&gsf->gf_group;
	if (psin->sin_family != AF_INET)
		return -EINVAL;
	addr = psin->sin_addr.s_addr;
	if (!ipv4_is_multicast(addr))
		return -EINVAL;

	for_each_pmc_rtnl(inet, pmc) {
		if (pmc->multi.imr_multiaddr.s_addr == addr &&
		    pmc->multi.imr_ifindex == gsf->gf_interface)
			break;
	}
	if (!pmc)		/* must have a prior join */
		return -EADDRNOTAVAIL;
	gsf->gf_fmode = pmc->sfmode;
	psl = rtnl_dereference(pmc->sflist);
	count = psl ? psl->sl_count : 0;
	copycount = count < gsf->gf_numsrc ? count : gsf->gf_numsrc;
	gsf->gf_numsrc = count;
	for (i = 0; i < copycount; i++) {
		struct sockaddr_storage ss;

		psin = (struct sockaddr_in *)&ss;
		memset(&ss, 0, sizeof(ss));
		psin->sin_family = AF_INET;
		psin->sin_addr.s_addr = psl->sl_addr[i];
		if (copy_to_sockptr_offset(optval, ss_offset,
					   &ss, sizeof(ss)))
			return -EFAULT;
		ss_offset += sizeof(ss);
	}
	return 0;
}

/*
 * check if a multicast source filter allows delivery for a given <src,dst,intf>
 */
int ip_mc_sf_allow(const struct sock *sk, __be32 loc_addr, __be32 rmt_addr,
		   int dif, int sdif)
{
	const struct inet_sock *inet = inet_sk(sk);
	struct ip_mc_socklist *pmc;
	struct ip_sf_socklist *psl;
	int i;
	int ret;

	ret = 1;
	if (!ipv4_is_multicast(loc_addr))
		goto out;

	rcu_read_lock();
	for_each_pmc_rcu(inet, pmc) {
		if (pmc->multi.imr_multiaddr.s_addr == loc_addr &&
		    (pmc->multi.imr_ifindex == dif ||
		     (sdif && pmc->multi.imr_ifindex == sdif)))
			break;
	}
	ret = inet_test_bit(MC_ALL, sk);
	if (!pmc)
		goto unlock;
	psl = rcu_dereference(pmc->sflist);
	ret = (pmc->sfmode == MCAST_EXCLUDE);
	if (!psl)
		goto unlock;

	for (i = 0; i < psl->sl_count; i++) {
		if (psl->sl_addr[i] == rmt_addr)
			break;
	}
	ret = 0;
	if (pmc->sfmode == MCAST_INCLUDE && i >= psl->sl_count)
		goto unlock;
	if (pmc->sfmode == MCAST_EXCLUDE && i < psl->sl_count)
		goto unlock;
	ret = 1;
unlock:
	rcu_read_unlock();
out:
	return ret;
}

/*
 *	A socket is closing.
 */

void ip_mc_drop_socket(struct sock *sk)
{
	struct inet_sock *inet = inet_sk(sk);
	struct ip_mc_socklist *iml;
	struct net *net = sock_net(sk);

	if (!inet->mc_list)
		return;

	rtnl_lock();
	while ((iml = rtnl_dereference(inet->mc_list)) != NULL) {
		struct in_device *in_dev;

		inet->mc_list = iml->next_rcu;
		in_dev = inetdev_by_index(net, iml->multi.imr_ifindex);
		(void) ip_mc_leave_src(sk, iml, in_dev);
		if (in_dev)
			ip_mc_dec_group(in_dev, iml->multi.imr_multiaddr.s_addr);
		/* decrease mem now to avoid the memleak warning */
		atomic_sub(sizeof(*iml), &sk->sk_omem_alloc);
		kfree_rcu(iml, rcu);
	}
	rtnl_unlock();
}

/* called with rcu_read_lock() */
int ip_check_mc_rcu(struct in_device *in_dev, __be32 mc_addr, __be32 src_addr, u8 proto)
{
	struct ip_mc_list *im;
	struct ip_mc_list __rcu **mc_hash;
	struct ip_sf_list *psf;
	int rv = 0;

	mc_hash = rcu_dereference(in_dev->mc_hash);
	if (mc_hash) {
		u32 hash = hash_32((__force u32)mc_addr, MC_HASH_SZ_LOG);

		for (im = rcu_dereference(mc_hash[hash]);
		     im != NULL;
		     im = rcu_dereference(im->next_hash)) {
			if (im->multiaddr == mc_addr)
				break;
		}
	} else {
		for_each_pmc_rcu(in_dev, im) {
			if (im->multiaddr == mc_addr)
				break;
		}
	}
	if (im && proto == IPPROTO_IGMP) {
		rv = 1;
	} else if (im) {
		if (src_addr) {
			spin_lock_bh(&im->lock);
			for (psf = im->sources; psf; psf = psf->sf_next) {
				if (psf->sf_inaddr == src_addr)
					break;
			}
			if (psf)
				rv = psf->sf_count[MCAST_INCLUDE] ||
					psf->sf_count[MCAST_EXCLUDE] !=
					im->sfcount[MCAST_EXCLUDE];
			else
				rv = im->sfcount[MCAST_EXCLUDE] != 0;
			spin_unlock_bh(&im->lock);
		} else
			rv = 1; /* unspecified source; tentatively allow */
	}
	return rv;
}

#if defined(CONFIG_PROC_FS)
struct igmp_mc_iter_state {
	struct seq_net_private p;
	struct net_device *dev;
	struct in_device *in_dev;
};

#define	igmp_mc_seq_private(seq)	((struct igmp_mc_iter_state *)(seq)->private)

static inline struct ip_mc_list *igmp_mc_get_first(struct seq_file *seq)
{
	struct net *net = seq_file_net(seq);
	struct ip_mc_list *im = NULL;
	struct igmp_mc_iter_state *state = igmp_mc_seq_private(seq);

	state->in_dev = NULL;
	for_each_netdev_rcu(net, state->dev) {
		struct in_device *in_dev;

		in_dev = __in_dev_get_rcu(state->dev);
		if (!in_dev)
			continue;
		im = rcu_dereference(in_dev->mc_list);
		if (im) {
			state->in_dev = in_dev;
			break;
		}
	}
	return im;
}

static struct ip_mc_list *igmp_mc_get_next(struct seq_file *seq, struct ip_mc_list *im)
{
	struct igmp_mc_iter_state *state = igmp_mc_seq_private(seq);

	im = rcu_dereference(im->next_rcu);
	while (!im) {
		state->dev = next_net_device_rcu(state->dev);
		if (!state->dev) {
			state->in_dev = NULL;
			break;
		}
		state->in_dev = __in_dev_get_rcu(state->dev);
		if (!state->in_dev)
			continue;
		im = rcu_dereference(state->in_dev->mc_list);
	}
	return im;
}

static struct ip_mc_list *igmp_mc_get_idx(struct seq_file *seq, loff_t pos)
{
	struct ip_mc_list *im = igmp_mc_get_first(seq);
	if (im)
		while (pos && (im = igmp_mc_get_next(seq, im)) != NULL)
			--pos;
	return pos ? NULL : im;
}

static void *igmp_mc_seq_start(struct seq_file *seq, loff_t *pos)
	__acquires(rcu)
{
	rcu_read_lock();
	return *pos ? igmp_mc_get_idx(seq, *pos - 1) : SEQ_START_TOKEN;
}

static void *igmp_mc_seq_next(struct seq_file *seq, void *v, loff_t *pos)
{
	struct ip_mc_list *im;
	if (v == SEQ_START_TOKEN)
		im = igmp_mc_get_first(seq);
	else
		im = igmp_mc_get_next(seq, v);
	++*pos;
	return im;
}

static void igmp_mc_seq_stop(struct seq_file *seq, void *v)
	__releases(rcu)
{
	struct igmp_mc_iter_state *state = igmp_mc_seq_private(seq);

	state->in_dev = NULL;
	state->dev = NULL;
	rcu_read_unlock();
}

static int igmp_mc_seq_show(struct seq_file *seq, void *v)
{
	if (v == SEQ_START_TOKEN)
		seq_puts(seq,
			 "Idx\tDevice    : Count Querier\tGroup    Users Timer\tReporter\n");
	else {
		struct ip_mc_list *im = v;
		struct igmp_mc_iter_state *state = igmp_mc_seq_private(seq);
		char   *querier;
		long delta;

#ifdef CONFIG_IP_MULTICAST
		querier = IGMP_V1_SEEN(state->in_dev) ? "V1" :
			  IGMP_V2_SEEN(state->in_dev) ? "V2" :
			  "V3";
#else
		querier = "NONE";
#endif

		if (rcu_access_pointer(state->in_dev->mc_list) == im) {
			seq_printf(seq, "%d\t%-10s: %5d %7s\n",
				   state->dev->ifindex, state->dev->name, state->in_dev->mc_count, querier);
		}

		delta = im->timer.expires - jiffies;
		seq_printf(seq,
			   "\t\t\t\t%08X %5d %d:%08lX\t\t%d\n",
			   im->multiaddr, im->users,
			   im->tm_running,
			   im->tm_running ? jiffies_delta_to_clock_t(delta) : 0,
			   im->reporter);
	}
	return 0;
}

static const struct seq_operations igmp_mc_seq_ops = {
	.start	=	igmp_mc_seq_start,
	.next	=	igmp_mc_seq_next,
	.stop	=	igmp_mc_seq_stop,
	.show	=	igmp_mc_seq_show,
};

struct igmp_mcf_iter_state {
	struct seq_net_private p;
	struct net_device *dev;
	struct in_device *idev;
	struct ip_mc_list *im;
};

#define igmp_mcf_seq_private(seq)	((struct igmp_mcf_iter_state *)(seq)->private)

static inline struct ip_sf_list *igmp_mcf_get_first(struct seq_file *seq)
{
	struct net *net = seq_file_net(seq);
	struct ip_sf_list *psf = NULL;
	struct ip_mc_list *im = NULL;
	struct igmp_mcf_iter_state *state = igmp_mcf_seq_private(seq);

	state->idev = NULL;
	state->im = NULL;
	for_each_netdev_rcu(net, state->dev) {
		struct in_device *idev;
		idev = __in_dev_get_rcu(state->dev);
		if (unlikely(!idev))
			continue;
		im = rcu_dereference(idev->mc_list);
		if (likely(im)) {
			spin_lock_bh(&im->lock);
			psf = im->sources;
			if (likely(psf)) {
				state->im = im;
				state->idev = idev;
				break;
			}
			spin_unlock_bh(&im->lock);
		}
	}
	return psf;
}

static struct ip_sf_list *igmp_mcf_get_next(struct seq_file *seq, struct ip_sf_list *psf)
{
	struct igmp_mcf_iter_state *state = igmp_mcf_seq_private(seq);

	psf = psf->sf_next;
	while (!psf) {
		spin_unlock_bh(&state->im->lock);
		state->im = state->im->next;
		while (!state->im) {
			state->dev = next_net_device_rcu(state->dev);
			if (!state->dev) {
				state->idev = NULL;
				goto out;
			}
			state->idev = __in_dev_get_rcu(state->dev);
			if (!state->idev)
				continue;
			state->im = rcu_dereference(state->idev->mc_list);
		}
		spin_lock_bh(&state->im->lock);
		psf = state->im->sources;
	}
out:
	return psf;
}

static struct ip_sf_list *igmp_mcf_get_idx(struct seq_file *seq, loff_t pos)
{
	struct ip_sf_list *psf = igmp_mcf_get_first(seq);
	if (psf)
		while (pos && (psf = igmp_mcf_get_next(seq, psf)) != NULL)
			--pos;
	return pos ? NULL : psf;
}

static void *igmp_mcf_seq_start(struct seq_file *seq, loff_t *pos)
	__acquires(rcu)
{
	rcu_read_lock();
	return *pos ? igmp_mcf_get_idx(seq, *pos - 1) : SEQ_START_TOKEN;
}

static void *igmp_mcf_seq_next(struct seq_file *seq, void *v, loff_t *pos)
{
	struct ip_sf_list *psf;
	if (v == SEQ_START_TOKEN)
		psf = igmp_mcf_get_first(seq);
	else
		psf = igmp_mcf_get_next(seq, v);
	++*pos;
	return psf;
}

static void igmp_mcf_seq_stop(struct seq_file *seq, void *v)
	__releases(rcu)
{
	struct igmp_mcf_iter_state *state = igmp_mcf_seq_private(seq);
	if (likely(state->im)) {
		spin_unlock_bh(&state->im->lock);
		state->im = NULL;
	}
	state->idev = NULL;
	state->dev = NULL;
	rcu_read_unlock();
}

static int igmp_mcf_seq_show(struct seq_file *seq, void *v)
{
	struct ip_sf_list *psf = v;
	struct igmp_mcf_iter_state *state = igmp_mcf_seq_private(seq);

	if (v == SEQ_START_TOKEN) {
		seq_puts(seq, "Idx Device        MCA        SRC    INC    EXC\n");
	} else {
		seq_printf(seq,
			   "%3d %6.6s 0x%08x "
			   "0x%08x %6lu %6lu\n",
			   state->dev->ifindex, state->dev->name,
			   ntohl(state->im->multiaddr),
			   ntohl(psf->sf_inaddr),
			   psf->sf_count[MCAST_INCLUDE],
			   psf->sf_count[MCAST_EXCLUDE]);
	}
	return 0;
}

static const struct seq_operations igmp_mcf_seq_ops = {
	.start	=	igmp_mcf_seq_start,
	.next	=	igmp_mcf_seq_next,
	.stop	=	igmp_mcf_seq_stop,
	.show	=	igmp_mcf_seq_show,
};

static int __net_init igmp_net_init(struct net *net)
{
	struct proc_dir_entry *pde;
	int err;

	pde = proc_create_net("igmp", 0444, net->proc_net, &igmp_mc_seq_ops,
			sizeof(struct igmp_mc_iter_state));
	if (!pde)
		goto out_igmp;
	pde = proc_create_net("mcfilter", 0444, net->proc_net,
			&igmp_mcf_seq_ops, sizeof(struct igmp_mcf_iter_state));
	if (!pde)
		goto out_mcfilter;
	err = inet_ctl_sock_create(&net->ipv4.mc_autojoin_sk, AF_INET,
				   SOCK_DGRAM, 0, net);
	if (err < 0) {
		pr_err("Failed to initialize the IGMP autojoin socket (err %d)\n",
		       err);
		goto out_sock;
	}

	return 0;

out_sock:
	remove_proc_entry("mcfilter", net->proc_net);
out_mcfilter:
	remove_proc_entry("igmp", net->proc_net);
out_igmp:
	return -ENOMEM;
}

static void __net_exit igmp_net_exit(struct net *net)
{
	remove_proc_entry("mcfilter", net->proc_net);
	remove_proc_entry("igmp", net->proc_net);
	inet_ctl_sock_destroy(net->ipv4.mc_autojoin_sk);
}

static struct pernet_operations igmp_net_ops = {
	.init = igmp_net_init,
	.exit = igmp_net_exit,
};
#endif

static int igmp_netdev_event(struct notifier_block *this,
			     unsigned long event, void *ptr)
{
	struct net_device *dev = netdev_notifier_info_to_dev(ptr);
	struct in_device *in_dev;

	switch (event) {
	case NETDEV_RESEND_IGMP:
		in_dev = __in_dev_get_rtnl(dev);
		if (in_dev)
			ip_mc_rejoin_groups(in_dev);
		break;
	default:
		break;
	}
	return NOTIFY_DONE;
}

static struct notifier_block igmp_notifier = {
	.notifier_call = igmp_netdev_event,
};

int __init igmp_mc_init(void)
{
#if defined(CONFIG_PROC_FS)
	int err;

	err = register_pernet_subsys(&igmp_net_ops);
	if (err)
		return err;
	err = register_netdevice_notifier(&igmp_notifier);
	if (err)
		goto reg_notif_fail;
	return 0;

reg_notif_fail:
	unregister_pernet_subsys(&igmp_net_ops);
	return err;
#else
	return register_netdevice_notifier(&igmp_notifier);
#endif
}<|MERGE_RESOLUTION|>--- conflicted
+++ resolved
@@ -1433,25 +1433,16 @@
 	*mc_hash = im->next_hash;
 }
 
-<<<<<<< HEAD
-static int inet_fill_ifmcaddr(struct sk_buff *skb, struct net_device *dev,
-			      const struct ip_mc_list *im, int event)
-=======
 int inet_fill_ifmcaddr(struct sk_buff *skb, struct net_device *dev,
 		       const struct ip_mc_list *im,
 		       struct inet_fill_args *args)
->>>>>>> e8a457b7
 {
 	struct ifa_cacheinfo ci;
 	struct ifaddrmsg *ifm;
 	struct nlmsghdr *nlh;
 
-<<<<<<< HEAD
-	nlh = nlmsg_put(skb, 0, 0, event, sizeof(struct ifaddrmsg), 0);
-=======
 	nlh = nlmsg_put(skb, args->portid, args->seq, args->event,
 			sizeof(struct ifaddrmsg), args->flags);
->>>>>>> e8a457b7
 	if (!nlh)
 		return -EMSGSIZE;
 
@@ -1480,12 +1471,9 @@
 static void inet_ifmcaddr_notify(struct net_device *dev,
 				 const struct ip_mc_list *im, int event)
 {
-<<<<<<< HEAD
-=======
 	struct inet_fill_args fillargs = {
 		.event = event,
 	};
->>>>>>> e8a457b7
 	struct net *net = dev_net(dev);
 	struct sk_buff *skb;
 	int err = -ENOMEM;
@@ -1497,11 +1485,7 @@
 	if (!skb)
 		goto error;
 
-<<<<<<< HEAD
-	err = inet_fill_ifmcaddr(skb, dev, im, event);
-=======
 	err = inet_fill_ifmcaddr(skb, dev, im, &fillargs);
->>>>>>> e8a457b7
 	if (err < 0) {
 		WARN_ON_ONCE(err == -EMSGSIZE);
 		nlmsg_free(skb);
