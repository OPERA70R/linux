--- conflicted
+++ resolved
@@ -470,17 +470,10 @@
 		goto out;
 
 	hash = fl6->mp_hash;
-<<<<<<< HEAD
-	if (hash <= atomic_read(&first->fib6_nh->fib_nh_upper_bound) &&
-	    rt6_score_route(first->fib6_nh, first->fib6_flags, oif,
-			    strict) >= 0) {
-		match = first;
-=======
 	if (hash <= atomic_read(&first->fib6_nh->fib_nh_upper_bound)) {
 		if (rt6_score_route(first->fib6_nh, first->fib6_flags, oif,
 				    strict) >= 0)
 			match = first;
->>>>>>> 5709be4c
 		goto out;
 	}
 
