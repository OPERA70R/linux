--- conflicted
+++ resolved
@@ -235,18 +235,12 @@
 			goto drop;
 		}
 
-<<<<<<< HEAD
-		local_bh_disable();
-		dst_cache_set_ip6(&rlwt->cache, dst, &fl6.saddr);
-		local_bh_enable();
-=======
 		/* cache only if we don't create a dst reference loop */
 		if (orig_dst->lwtstate != dst->lwtstate) {
 			local_bh_disable();
 			dst_cache_set_ip6(&rlwt->cache, dst, &fl6.saddr);
 			local_bh_enable();
 		}
->>>>>>> e8a457b7
 
 		err = skb_cow_head(skb, LL_RESERVED_SPACE(dst->dev));
 		if (unlikely(err))
@@ -279,36 +273,24 @@
 	 */
 	lwtst = orig_dst->lwtstate;
 
-<<<<<<< HEAD
-=======
 	rlwt = rpl_lwt_lwtunnel(lwtst);
 
->>>>>>> e8a457b7
 	local_bh_disable();
 	dst = dst_cache_get(&rlwt->cache);
 	local_bh_enable();
 
 	err = rpl_do_srh(skb, rlwt, dst);
-<<<<<<< HEAD
-	if (unlikely(err))
-		goto drop;
-=======
 	if (unlikely(err)) {
 		dst_release(dst);
 		goto drop;
 	}
->>>>>>> e8a457b7
 
 	if (!dst) {
 		ip6_route_input(skb);
 		dst = skb_dst(skb);
-<<<<<<< HEAD
-		if (!dst->error) {
-=======
 
 		/* cache only if we don't create a dst reference loop */
 		if (!dst->error && lwtst != dst->lwtstate) {
->>>>>>> e8a457b7
 			local_bh_disable();
 			dst_cache_set_ip6(&rlwt->cache, dst,
 					  &ipv6_hdr(skb)->saddr);
