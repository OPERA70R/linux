// SPDX-License-Identifier: GPL-2.0
/* Multipath TCP
 *
 * Copyright (c) 2022, Intel Corporation.
 */

#include "protocol.h"
#include "mib.h"
#include "mptcp_pm_gen.h"

#define mptcp_for_each_userspace_pm_addr(__msk, __entry)			\
	list_for_each_entry(__entry,						\
			    &((__msk)->pm.userspace_pm_local_addr_list), list)

<<<<<<< HEAD
void mptcp_free_local_addr_list(struct mptcp_sock *msk)
=======
void mptcp_userspace_pm_free_local_addr_list(struct mptcp_sock *msk)
>>>>>>> e8a457b7
{
	struct mptcp_pm_addr_entry *entry, *tmp;
	struct sock *sk = (struct sock *)msk;
	LIST_HEAD(free_list);

	spin_lock_bh(&msk->pm.lock);
	list_splice_init(&msk->pm.userspace_pm_local_addr_list, &free_list);
	spin_unlock_bh(&msk->pm.lock);

	list_for_each_entry_safe(entry, tmp, &free_list, list) {
		sock_kfree_s(sk, entry, sizeof(*entry));
	}
}

static struct mptcp_pm_addr_entry *
mptcp_userspace_pm_lookup_addr(struct mptcp_sock *msk,
			       const struct mptcp_addr_info *addr)
{
	struct mptcp_pm_addr_entry *entry;

	mptcp_for_each_userspace_pm_addr(msk, entry) {
		if (mptcp_addresses_equal(&entry->addr, addr, false))
			return entry;
	}
	return NULL;
}

static int mptcp_userspace_pm_append_new_local_addr(struct mptcp_sock *msk,
						    struct mptcp_pm_addr_entry *entry,
						    bool needs_id)
{
	DECLARE_BITMAP(id_bitmap, MPTCP_PM_MAX_ADDR_ID + 1);
	struct sock *sk = (struct sock *)msk;
	struct mptcp_pm_addr_entry *e;
	bool addr_match = false;
	bool id_match = false;
	int ret = -EINVAL;

	bitmap_zero(id_bitmap, MPTCP_PM_MAX_ADDR_ID + 1);

	spin_lock_bh(&msk->pm.lock);
	mptcp_for_each_userspace_pm_addr(msk, e) {
		addr_match = mptcp_addresses_equal(&e->addr, &entry->addr, true);
		if (addr_match && entry->addr.id == 0 && needs_id)
			entry->addr.id = e->addr.id;
		id_match = (e->addr.id == entry->addr.id);
		if (addr_match || id_match)
			break;
		__set_bit(e->addr.id, id_bitmap);
	}

	if (!addr_match && !id_match) {
		/* Memory for the entry is allocated from the
		 * sock option buffer.
		 */
		e = sock_kmemdup(sk, entry, sizeof(*entry), GFP_ATOMIC);
		if (!e) {
			ret = -ENOMEM;
			goto append_err;
		}

		if (!e->addr.id && needs_id)
			e->addr.id = find_next_zero_bit(id_bitmap,
							MPTCP_PM_MAX_ADDR_ID + 1,
							1);
		list_add_tail_rcu(&e->list, &msk->pm.userspace_pm_local_addr_list);
		msk->pm.local_addr_used++;
		ret = e->addr.id;
	} else if (addr_match && id_match) {
		ret = entry->addr.id;
	}

append_err:
	spin_unlock_bh(&msk->pm.lock);
	return ret;
}

/* If the subflow is closed from the other peer (not via a
 * subflow destroy command then), we want to keep the entry
 * not to assign the same ID to another address and to be
 * able to send RM_ADDR after the removal of the subflow.
 */
static int mptcp_userspace_pm_delete_local_addr(struct mptcp_sock *msk,
						struct mptcp_pm_addr_entry *addr)
{
	struct sock *sk = (struct sock *)msk;
	struct mptcp_pm_addr_entry *entry;

	entry = mptcp_userspace_pm_lookup_addr(msk, &addr->addr);
	if (!entry)
		return -EINVAL;

	/* TODO: a refcount is needed because the entry can
	 * be used multiple times (e.g. fullmesh mode).
	 */
	list_del_rcu(&entry->list);
	sock_kfree_s(sk, entry, sizeof(*entry));
	msk->pm.local_addr_used--;
	return 0;
}

static struct mptcp_pm_addr_entry *
mptcp_userspace_pm_lookup_addr_by_id(struct mptcp_sock *msk, unsigned int id)
{
	struct mptcp_pm_addr_entry *entry;

	mptcp_for_each_userspace_pm_addr(msk, entry) {
		if (entry->addr.id == id)
			return entry;
	}
	return NULL;
}

int mptcp_userspace_pm_get_local_id(struct mptcp_sock *msk,
				    struct mptcp_pm_addr_entry *skc)
{
<<<<<<< HEAD
	struct mptcp_pm_addr_entry *entry = NULL, new_entry;
=======
>>>>>>> e8a457b7
	__be16 msk_sport =  ((struct inet_sock *)
			     inet_sk((struct sock *)msk))->inet_sport;
	struct mptcp_pm_addr_entry *entry;

	spin_lock_bh(&msk->pm.lock);
<<<<<<< HEAD
	entry = mptcp_userspace_pm_lookup_addr(msk, skc);
=======
	entry = mptcp_userspace_pm_lookup_addr(msk, &skc->addr);
>>>>>>> e8a457b7
	spin_unlock_bh(&msk->pm.lock);
	if (entry)
		return entry->addr.id;

	if (skc->addr.port == msk_sport)
		skc->addr.port = 0;

	return mptcp_userspace_pm_append_new_local_addr(msk, skc, true);
}

bool mptcp_userspace_pm_is_backup(struct mptcp_sock *msk,
				  struct mptcp_addr_info *skc)
{
	struct mptcp_pm_addr_entry *entry;
	bool backup;

	spin_lock_bh(&msk->pm.lock);
	entry = mptcp_userspace_pm_lookup_addr(msk, skc);
	backup = entry && !!(entry->flags & MPTCP_PM_ADDR_FLAG_BACKUP);
	spin_unlock_bh(&msk->pm.lock);

	return backup;
}

static struct mptcp_sock *mptcp_userspace_pm_get_sock(const struct genl_info *info)
<<<<<<< HEAD
{
	struct nlattr *token = info->attrs[MPTCP_PM_ATTR_TOKEN];
	struct mptcp_sock *msk;

	if (!token) {
		GENL_SET_ERR_MSG(info, "missing required token");
		return NULL;
	}

	msk = mptcp_token_get_sock(genl_info_net(info), nla_get_u32(token));
	if (!msk) {
		NL_SET_ERR_MSG_ATTR(info->extack, token, "invalid token");
		return NULL;
	}

	if (!mptcp_pm_is_userspace(msk)) {
		GENL_SET_ERR_MSG(info, "invalid request; userspace PM not selected");
		sock_put((struct sock *)msk);
		return NULL;
	}

	return msk;
}

int mptcp_pm_nl_announce_doit(struct sk_buff *skb, struct genl_info *info)
{
	struct nlattr *addr = info->attrs[MPTCP_PM_ATTR_ADDR];
=======
{
	struct mptcp_sock *msk;
	struct nlattr *token;

	if (GENL_REQ_ATTR_CHECK(info, MPTCP_PM_ATTR_TOKEN))
		return NULL;

	token = info->attrs[MPTCP_PM_ATTR_TOKEN];
	msk = mptcp_token_get_sock(genl_info_net(info), nla_get_u32(token));
	if (!msk) {
		NL_SET_ERR_MSG_ATTR(info->extack, token, "invalid token");
		return NULL;
	}

	if (!mptcp_pm_is_userspace(msk)) {
		NL_SET_ERR_MSG_ATTR(info->extack, token,
				    "userspace PM not selected");
		sock_put((struct sock *)msk);
		return NULL;
	}

	return msk;
}

int mptcp_pm_nl_announce_doit(struct sk_buff *skb, struct genl_info *info)
{
>>>>>>> e8a457b7
	struct mptcp_pm_addr_entry addr_val;
	struct mptcp_sock *msk;
	struct nlattr *addr;
	int err = -EINVAL;
	struct sock *sk;

<<<<<<< HEAD
	if (!addr) {
		GENL_SET_ERR_MSG(info, "missing required address");
=======
	if (GENL_REQ_ATTR_CHECK(info, MPTCP_PM_ATTR_ADDR))
>>>>>>> e8a457b7
		return err;

	msk = mptcp_userspace_pm_get_sock(info);
	if (!msk)
		return err;

	sk = (struct sock *)msk;

<<<<<<< HEAD
	err = mptcp_pm_parse_entry(addr, info, true, &addr_val);
	if (err < 0) {
		GENL_SET_ERR_MSG(info, "error parsing local address");
=======
	addr = info->attrs[MPTCP_PM_ATTR_ADDR];
	err = mptcp_pm_parse_entry(addr, info, true, &addr_val);
	if (err < 0)
		goto announce_err;

	if (addr_val.addr.id == 0) {
		NL_SET_ERR_MSG_ATTR(info->extack, addr, "invalid addr id");
		err = -EINVAL;
>>>>>>> e8a457b7
		goto announce_err;
	}

	if (!(addr_val.flags & MPTCP_PM_ADDR_FLAG_SIGNAL)) {
		NL_SET_ERR_MSG_ATTR(info->extack, addr, "invalid addr flags");
		err = -EINVAL;
		goto announce_err;
	}

	err = mptcp_userspace_pm_append_new_local_addr(msk, &addr_val, false);
	if (err < 0) {
		NL_SET_ERR_MSG_ATTR(info->extack, addr,
				    "did not match address and id");
		goto announce_err;
	}

	lock_sock(sk);
	spin_lock_bh(&msk->pm.lock);

	if (mptcp_pm_alloc_anno_list(msk, &addr_val.addr)) {
		msk->pm.add_addr_signaled++;
		mptcp_pm_announce_addr(msk, &addr_val.addr, false);
		mptcp_pm_addr_send_ack(msk);
	}

	spin_unlock_bh(&msk->pm.lock);
	release_sock(sk);

	err = 0;
 announce_err:
	sock_put(sk);
	return err;
}

static int mptcp_userspace_pm_remove_id_zero_address(struct mptcp_sock *msk)
{
	struct mptcp_rm_list list = { .nr = 0 };
	struct mptcp_subflow_context *subflow;
	struct sock *sk = (struct sock *)msk;
	bool has_id_0 = false;
	int err = -EINVAL;

	lock_sock(sk);
	mptcp_for_each_subflow(msk, subflow) {
		if (READ_ONCE(subflow->local_id) == 0) {
			has_id_0 = true;
			break;
		}
	}
	if (!has_id_0)
		goto remove_err;

	list.ids[list.nr++] = 0;

	spin_lock_bh(&msk->pm.lock);
	mptcp_pm_remove_addr(msk, &list);
	spin_unlock_bh(&msk->pm.lock);

	err = 0;

remove_err:
	release_sock(sk);
	return err;
}

void mptcp_pm_remove_addr_entry(struct mptcp_sock *msk,
				struct mptcp_pm_addr_entry *entry)
{
	struct mptcp_rm_list alist = { .nr = 0 };
	int anno_nr = 0;

	/* only delete if either announced or matching a subflow */
	if (mptcp_remove_anno_list_by_saddr(msk, &entry->addr))
		anno_nr++;
	else if (!mptcp_lookup_subflow_by_saddr(&msk->conn_list, &entry->addr))
		return;

	alist.ids[alist.nr++] = entry->addr.id;

	spin_lock_bh(&msk->pm.lock);
	msk->pm.add_addr_signaled -= anno_nr;
	mptcp_pm_remove_addr(msk, &alist);
	spin_unlock_bh(&msk->pm.lock);
}

int mptcp_pm_nl_remove_doit(struct sk_buff *skb, struct genl_info *info)
{
<<<<<<< HEAD
	struct nlattr *id = info->attrs[MPTCP_PM_ATTR_LOC_ID];
	struct mptcp_pm_addr_entry *match;
	struct mptcp_sock *msk;
=======
	struct mptcp_pm_addr_entry *match;
	struct mptcp_sock *msk;
	struct nlattr *id;
>>>>>>> e8a457b7
	int err = -EINVAL;
	struct sock *sk;
	u8 id_val;

<<<<<<< HEAD
	if (!id) {
		GENL_SET_ERR_MSG(info, "missing required ID");
=======
	if (GENL_REQ_ATTR_CHECK(info, MPTCP_PM_ATTR_LOC_ID))
>>>>>>> e8a457b7
		return err;

	id = info->attrs[MPTCP_PM_ATTR_LOC_ID];
	id_val = nla_get_u8(id);

	msk = mptcp_userspace_pm_get_sock(info);
	if (!msk)
		return err;

	sk = (struct sock *)msk;

	if (id_val == 0) {
		err = mptcp_userspace_pm_remove_id_zero_address(msk);
		goto out;
	}

	lock_sock(sk);

	spin_lock_bh(&msk->pm.lock);
	match = mptcp_userspace_pm_lookup_addr_by_id(msk, id_val);
	if (!match) {
		spin_unlock_bh(&msk->pm.lock);
		release_sock(sk);
		goto out;
	}

	list_del_rcu(&match->list);
	spin_unlock_bh(&msk->pm.lock);

	mptcp_pm_remove_addr_entry(msk, match);

	release_sock(sk);

	sock_kfree_s(sk, match, sizeof(*match));

	err = 0;
out:
	if (err)
		NL_SET_ERR_MSG_ATTR_FMT(info->extack, id,
					"address with id %u not found",
					id_val);

	sock_put(sk);
	return err;
}

int mptcp_pm_nl_subflow_create_doit(struct sk_buff *skb, struct genl_info *info)
{
<<<<<<< HEAD
	struct nlattr *raddr = info->attrs[MPTCP_PM_ATTR_ADDR_REMOTE];
	struct nlattr *laddr = info->attrs[MPTCP_PM_ATTR_ADDR];
=======
>>>>>>> e8a457b7
	struct mptcp_pm_addr_entry entry = { 0 };
	struct mptcp_addr_info addr_r;
	struct nlattr *raddr, *laddr;
	struct mptcp_pm_local local;
	struct mptcp_sock *msk;
	int err = -EINVAL;
	struct sock *sk;

<<<<<<< HEAD
	if (!laddr || !raddr) {
		GENL_SET_ERR_MSG(info, "missing required address(es)");
		return err;
	}
=======
	if (GENL_REQ_ATTR_CHECK(info, MPTCP_PM_ATTR_ADDR) ||
	    GENL_REQ_ATTR_CHECK(info, MPTCP_PM_ATTR_ADDR_REMOTE))
		return err;
>>>>>>> e8a457b7

	msk = mptcp_userspace_pm_get_sock(info);
	if (!msk)
		return err;

	sk = (struct sock *)msk;

<<<<<<< HEAD
=======
	laddr = info->attrs[MPTCP_PM_ATTR_ADDR];
>>>>>>> e8a457b7
	err = mptcp_pm_parse_entry(laddr, info, true, &entry);
	if (err < 0)
		goto create_err;

	if (entry.flags & MPTCP_PM_ADDR_FLAG_SIGNAL) {
		NL_SET_ERR_MSG_ATTR(info->extack, laddr, "invalid addr flags");
		err = -EINVAL;
		goto create_err;
	}
	entry.flags |= MPTCP_PM_ADDR_FLAG_SUBFLOW;

	raddr = info->attrs[MPTCP_PM_ATTR_ADDR_REMOTE];
	err = mptcp_pm_parse_addr(raddr, info, &addr_r);
	if (err < 0)
		goto create_err;

	if (!mptcp_pm_addr_families_match(sk, &entry.addr, &addr_r)) {
		GENL_SET_ERR_MSG(info, "families mismatch");
		err = -EINVAL;
		goto create_err;
	}

	err = mptcp_userspace_pm_append_new_local_addr(msk, &entry, false);
	if (err < 0) {
		NL_SET_ERR_MSG_ATTR(info->extack, laddr,
				    "did not match address and id");
		goto create_err;
	}

	local.addr = entry.addr;
	local.flags = entry.flags;
	local.ifindex = entry.ifindex;

	lock_sock(sk);
	err = __mptcp_subflow_connect(sk, &local, &addr_r);
	release_sock(sk);

	if (err)
		GENL_SET_ERR_MSG_FMT(info, "connect error: %d", err);

	spin_lock_bh(&msk->pm.lock);
	if (err)
		mptcp_userspace_pm_delete_local_addr(msk, &entry);
	else
		msk->pm.subflows++;
	spin_unlock_bh(&msk->pm.lock);

 create_err:
	sock_put(sk);
	return err;
}

static struct sock *mptcp_nl_find_ssk(struct mptcp_sock *msk,
				      const struct mptcp_addr_info *local,
				      const struct mptcp_addr_info *remote)
{
	struct mptcp_subflow_context *subflow;

	if (local->family != remote->family)
		return NULL;

	mptcp_for_each_subflow(msk, subflow) {
		const struct inet_sock *issk;
		struct sock *ssk;

		ssk = mptcp_subflow_tcp_sock(subflow);

		if (local->family != ssk->sk_family)
			continue;

		issk = inet_sk(ssk);

		switch (ssk->sk_family) {
		case AF_INET:
			if (issk->inet_saddr != local->addr.s_addr ||
			    issk->inet_daddr != remote->addr.s_addr)
				continue;
			break;
#if IS_ENABLED(CONFIG_MPTCP_IPV6)
		case AF_INET6: {
			if (!ipv6_addr_equal(&local->addr6, &issk->pinet6->saddr) ||
			    !ipv6_addr_equal(&remote->addr6, &ssk->sk_v6_daddr))
				continue;
			break;
		}
#endif
		default:
			continue;
		}

		if (issk->inet_sport == local->port &&
		    issk->inet_dport == remote->port)
			return ssk;
	}

	return NULL;
}

int mptcp_pm_nl_subflow_destroy_doit(struct sk_buff *skb, struct genl_info *info)
{
<<<<<<< HEAD
	struct nlattr *raddr = info->attrs[MPTCP_PM_ATTR_ADDR_REMOTE];
	struct nlattr *laddr = info->attrs[MPTCP_PM_ATTR_ADDR];
=======
>>>>>>> e8a457b7
	struct mptcp_pm_addr_entry addr_l;
	struct mptcp_addr_info addr_r;
	struct nlattr *raddr, *laddr;
	struct mptcp_sock *msk;
	struct sock *sk, *ssk;
	int err = -EINVAL;

<<<<<<< HEAD
	if (!laddr || !raddr) {
		GENL_SET_ERR_MSG(info, "missing required address(es)");
		return err;
	}
=======
	if (GENL_REQ_ATTR_CHECK(info, MPTCP_PM_ATTR_ADDR) ||
	    GENL_REQ_ATTR_CHECK(info, MPTCP_PM_ATTR_ADDR_REMOTE))
		return err;
>>>>>>> e8a457b7

	msk = mptcp_userspace_pm_get_sock(info);
	if (!msk)
		return err;

	sk = (struct sock *)msk;

<<<<<<< HEAD
	err = mptcp_pm_parse_entry(laddr, info, true, &addr_l);
	if (err < 0) {
		NL_SET_ERR_MSG_ATTR(info->extack, laddr, "error parsing local addr");
		goto destroy_err;
	}
=======
	laddr = info->attrs[MPTCP_PM_ATTR_ADDR];
	err = mptcp_pm_parse_entry(laddr, info, true, &addr_l);
	if (err < 0)
		goto destroy_err;
>>>>>>> e8a457b7

	raddr = info->attrs[MPTCP_PM_ATTR_ADDR_REMOTE];
	err = mptcp_pm_parse_addr(raddr, info, &addr_r);
	if (err < 0)
		goto destroy_err;

#if IS_ENABLED(CONFIG_MPTCP_IPV6)
	if (addr_l.addr.family == AF_INET && ipv6_addr_v4mapped(&addr_r.addr6)) {
		ipv6_addr_set_v4mapped(addr_l.addr.addr.s_addr, &addr_l.addr.addr6);
		addr_l.addr.family = AF_INET6;
	}
	if (addr_r.family == AF_INET && ipv6_addr_v4mapped(&addr_l.addr.addr6)) {
		ipv6_addr_set_v4mapped(addr_r.addr.s_addr, &addr_r.addr6);
		addr_r.family = AF_INET6;
	}
#endif
	if (addr_l.addr.family != addr_r.family) {
		GENL_SET_ERR_MSG(info, "address families do not match");
		err = -EINVAL;
		goto destroy_err;
	}

<<<<<<< HEAD
	if (!addr_l.addr.port || !addr_r.port) {
		GENL_SET_ERR_MSG(info, "missing local or remote port");
=======
	if (!addr_l.addr.port) {
		NL_SET_ERR_MSG_ATTR(info->extack, laddr, "missing local port");
>>>>>>> e8a457b7
		err = -EINVAL;
		goto destroy_err;
	}

<<<<<<< HEAD
	lock_sock(sk);
	ssk = mptcp_nl_find_ssk(msk, &addr_l.addr, &addr_r);
	if (!ssk) {
=======
	if (!addr_r.port) {
		NL_SET_ERR_MSG_ATTR(info->extack, raddr, "missing remote port");
		err = -EINVAL;
		goto destroy_err;
	}

	lock_sock(sk);
	ssk = mptcp_nl_find_ssk(msk, &addr_l.addr, &addr_r);
	if (!ssk) {
		GENL_SET_ERR_MSG(info, "subflow not found");
>>>>>>> e8a457b7
		err = -ESRCH;
		goto release_sock;
	}

	spin_lock_bh(&msk->pm.lock);
	mptcp_userspace_pm_delete_local_addr(msk, &addr_l);
	spin_unlock_bh(&msk->pm.lock);
	mptcp_subflow_shutdown(sk, ssk, RCV_SHUTDOWN | SEND_SHUTDOWN);
	mptcp_close_ssk(sk, ssk, mptcp_subflow_ctx(ssk));
	MPTCP_INC_STATS(sock_net(sk), MPTCP_MIB_RMSUBFLOW);
release_sock:
	release_sock(sk);

destroy_err:
	sock_put(sk);
	return err;
}

int mptcp_userspace_pm_set_flags(struct mptcp_pm_addr_entry *local,
				 struct genl_info *info)
{
<<<<<<< HEAD
	struct mptcp_pm_addr_entry loc = { .addr = { .family = AF_UNSPEC }, };
	struct mptcp_pm_addr_entry rem = { .addr = { .family = AF_UNSPEC }, };
	struct nlattr *attr_rem = info->attrs[MPTCP_PM_ATTR_ADDR_REMOTE];
	struct nlattr *attr = info->attrs[MPTCP_PM_ATTR_ADDR];
=======
	struct mptcp_addr_info rem = { .family = AF_UNSPEC, };
>>>>>>> e8a457b7
	struct mptcp_pm_addr_entry *entry;
	struct nlattr *attr, *attr_rem;
	struct mptcp_sock *msk;
	int ret = -EINVAL;
	struct sock *sk;
	u8 bkup = 0;

<<<<<<< HEAD
=======
	if (GENL_REQ_ATTR_CHECK(info, MPTCP_PM_ATTR_ADDR_REMOTE))
		return ret;

>>>>>>> e8a457b7
	msk = mptcp_userspace_pm_get_sock(info);
	if (!msk)
		return ret;

	sk = (struct sock *)msk;

<<<<<<< HEAD
	ret = mptcp_pm_parse_entry(attr, info, false, &loc);
=======
	attr = info->attrs[MPTCP_PM_ATTR_ADDR];
	if (local->addr.family == AF_UNSPEC) {
		NL_SET_ERR_MSG_ATTR(info->extack, attr,
				    "invalid local address family");
		ret = -EINVAL;
		goto set_flags_err;
	}

	attr_rem = info->attrs[MPTCP_PM_ATTR_ADDR_REMOTE];
	ret = mptcp_pm_parse_addr(attr_rem, info, &rem);
>>>>>>> e8a457b7
	if (ret < 0)
		goto set_flags_err;

	if (rem.family == AF_UNSPEC) {
		NL_SET_ERR_MSG_ATTR(info->extack, attr_rem,
				    "invalid remote address family");
		ret = -EINVAL;
		goto set_flags_err;
	}

	if (local->flags & MPTCP_PM_ADDR_FLAG_BACKUP)
		bkup = 1;

	spin_lock_bh(&msk->pm.lock);
<<<<<<< HEAD
	entry = mptcp_userspace_pm_lookup_addr(msk, &loc.addr);
=======
	entry = mptcp_userspace_pm_lookup_addr(msk, &local->addr);
>>>>>>> e8a457b7
	if (entry) {
		if (bkup)
			entry->flags |= MPTCP_PM_ADDR_FLAG_BACKUP;
		else
			entry->flags &= ~MPTCP_PM_ADDR_FLAG_BACKUP;
	}
	spin_unlock_bh(&msk->pm.lock);

	lock_sock(sk);
	ret = mptcp_pm_mp_prio_send_ack(msk, &local->addr, &rem, bkup);
	release_sock(sk);

	/* mptcp_pm_mp_prio_send_ack() only fails in one case */
	if (ret < 0)
		GENL_SET_ERR_MSG(info, "subflow not found");

set_flags_err:
	sock_put(sk);
	return ret;
}

int mptcp_userspace_pm_dump_addr(struct sk_buff *msg,
				 struct netlink_callback *cb)
{
	struct id_bitmap {
		DECLARE_BITMAP(map, MPTCP_PM_MAX_ADDR_ID + 1);
	} *bitmap;
	const struct genl_info *info = genl_info_dump(cb);
	struct mptcp_pm_addr_entry *entry;
	struct mptcp_sock *msk;
	int ret = -EINVAL;
	struct sock *sk;

	BUILD_BUG_ON(sizeof(struct id_bitmap) > sizeof(cb->ctx));

	bitmap = (struct id_bitmap *)cb->ctx;

	msk = mptcp_userspace_pm_get_sock(info);
	if (!msk)
		return ret;

	sk = (struct sock *)msk;

	lock_sock(sk);
	spin_lock_bh(&msk->pm.lock);
	mptcp_for_each_userspace_pm_addr(msk, entry) {
		if (test_bit(entry->addr.id, bitmap->map))
			continue;

		if (mptcp_pm_genl_fill_addr(msg, cb, entry) < 0)
			break;

		__set_bit(entry->addr.id, bitmap->map);
	}
	spin_unlock_bh(&msk->pm.lock);
	release_sock(sk);
	ret = msg->len;

	sock_put(sk);
	return ret;
}

int mptcp_userspace_pm_get_addr(u8 id, struct mptcp_pm_addr_entry *addr,
				struct genl_info *info)
{
<<<<<<< HEAD
	struct nlattr *attr = info->attrs[MPTCP_PM_ENDPOINT_ADDR];
	struct mptcp_pm_addr_entry addr, *entry;
=======
	struct mptcp_pm_addr_entry *entry;
>>>>>>> e8a457b7
	struct mptcp_sock *msk;
	int ret = -EINVAL;
	struct sock *sk;

	msk = mptcp_userspace_pm_get_sock(info);
	if (!msk)
		return ret;

	sk = (struct sock *)msk;

<<<<<<< HEAD
	ret = mptcp_pm_parse_entry(attr, info, false, &addr);
	if (ret < 0)
		goto out;

	msg = nlmsg_new(NLMSG_DEFAULT_SIZE, GFP_KERNEL);
	if (!msg) {
		ret = -ENOMEM;
		goto out;
	}

	reply = genlmsg_put_reply(msg, info, &mptcp_genl_family, 0,
				  info->genlhdr->cmd);
	if (!reply) {
		GENL_SET_ERR_MSG(info, "not enough space in Netlink message");
		ret = -EMSGSIZE;
		goto fail;
	}

=======
>>>>>>> e8a457b7
	lock_sock(sk);
	spin_lock_bh(&msk->pm.lock);
	entry = mptcp_userspace_pm_lookup_addr_by_id(msk, id);
	if (entry) {
		*addr = *entry;
		ret = 0;
	}
	spin_unlock_bh(&msk->pm.lock);
	release_sock(sk);

	sock_put(sk);
	return ret;
}

static struct mptcp_pm_ops mptcp_pm_userspace = {
	.name			= "userspace",
	.owner			= THIS_MODULE,
};

void __init mptcp_pm_userspace_register(void)
{
	mptcp_pm_register(&mptcp_pm_userspace);
}<|MERGE_RESOLUTION|>--- conflicted
+++ resolved
@@ -12,11 +12,7 @@
 	list_for_each_entry(__entry,						\
 			    &((__msk)->pm.userspace_pm_local_addr_list), list)
 
-<<<<<<< HEAD
-void mptcp_free_local_addr_list(struct mptcp_sock *msk)
-=======
 void mptcp_userspace_pm_free_local_addr_list(struct mptcp_sock *msk)
->>>>>>> e8a457b7
 {
 	struct mptcp_pm_addr_entry *entry, *tmp;
 	struct sock *sk = (struct sock *)msk;
@@ -133,20 +129,12 @@
 int mptcp_userspace_pm_get_local_id(struct mptcp_sock *msk,
 				    struct mptcp_pm_addr_entry *skc)
 {
-<<<<<<< HEAD
-	struct mptcp_pm_addr_entry *entry = NULL, new_entry;
-=======
->>>>>>> e8a457b7
 	__be16 msk_sport =  ((struct inet_sock *)
 			     inet_sk((struct sock *)msk))->inet_sport;
 	struct mptcp_pm_addr_entry *entry;
 
 	spin_lock_bh(&msk->pm.lock);
-<<<<<<< HEAD
-	entry = mptcp_userspace_pm_lookup_addr(msk, skc);
-=======
 	entry = mptcp_userspace_pm_lookup_addr(msk, &skc->addr);
->>>>>>> e8a457b7
 	spin_unlock_bh(&msk->pm.lock);
 	if (entry)
 		return entry->addr.id;
@@ -172,35 +160,6 @@
 }
 
 static struct mptcp_sock *mptcp_userspace_pm_get_sock(const struct genl_info *info)
-<<<<<<< HEAD
-{
-	struct nlattr *token = info->attrs[MPTCP_PM_ATTR_TOKEN];
-	struct mptcp_sock *msk;
-
-	if (!token) {
-		GENL_SET_ERR_MSG(info, "missing required token");
-		return NULL;
-	}
-
-	msk = mptcp_token_get_sock(genl_info_net(info), nla_get_u32(token));
-	if (!msk) {
-		NL_SET_ERR_MSG_ATTR(info->extack, token, "invalid token");
-		return NULL;
-	}
-
-	if (!mptcp_pm_is_userspace(msk)) {
-		GENL_SET_ERR_MSG(info, "invalid request; userspace PM not selected");
-		sock_put((struct sock *)msk);
-		return NULL;
-	}
-
-	return msk;
-}
-
-int mptcp_pm_nl_announce_doit(struct sk_buff *skb, struct genl_info *info)
-{
-	struct nlattr *addr = info->attrs[MPTCP_PM_ATTR_ADDR];
-=======
 {
 	struct mptcp_sock *msk;
 	struct nlattr *token;
@@ -227,19 +186,13 @@
 
 int mptcp_pm_nl_announce_doit(struct sk_buff *skb, struct genl_info *info)
 {
->>>>>>> e8a457b7
 	struct mptcp_pm_addr_entry addr_val;
 	struct mptcp_sock *msk;
 	struct nlattr *addr;
 	int err = -EINVAL;
 	struct sock *sk;
 
-<<<<<<< HEAD
-	if (!addr) {
-		GENL_SET_ERR_MSG(info, "missing required address");
-=======
 	if (GENL_REQ_ATTR_CHECK(info, MPTCP_PM_ATTR_ADDR))
->>>>>>> e8a457b7
 		return err;
 
 	msk = mptcp_userspace_pm_get_sock(info);
@@ -248,11 +201,6 @@
 
 	sk = (struct sock *)msk;
 
-<<<<<<< HEAD
-	err = mptcp_pm_parse_entry(addr, info, true, &addr_val);
-	if (err < 0) {
-		GENL_SET_ERR_MSG(info, "error parsing local address");
-=======
 	addr = info->attrs[MPTCP_PM_ATTR_ADDR];
 	err = mptcp_pm_parse_entry(addr, info, true, &addr_val);
 	if (err < 0)
@@ -261,7 +209,6 @@
 	if (addr_val.addr.id == 0) {
 		NL_SET_ERR_MSG_ATTR(info->extack, addr, "invalid addr id");
 		err = -EINVAL;
->>>>>>> e8a457b7
 		goto announce_err;
 	}
 
@@ -349,25 +296,14 @@
 
 int mptcp_pm_nl_remove_doit(struct sk_buff *skb, struct genl_info *info)
 {
-<<<<<<< HEAD
-	struct nlattr *id = info->attrs[MPTCP_PM_ATTR_LOC_ID];
 	struct mptcp_pm_addr_entry *match;
 	struct mptcp_sock *msk;
-=======
-	struct mptcp_pm_addr_entry *match;
-	struct mptcp_sock *msk;
 	struct nlattr *id;
->>>>>>> e8a457b7
 	int err = -EINVAL;
 	struct sock *sk;
 	u8 id_val;
 
-<<<<<<< HEAD
-	if (!id) {
-		GENL_SET_ERR_MSG(info, "missing required ID");
-=======
 	if (GENL_REQ_ATTR_CHECK(info, MPTCP_PM_ATTR_LOC_ID))
->>>>>>> e8a457b7
 		return err;
 
 	id = info->attrs[MPTCP_PM_ATTR_LOC_ID];
@@ -416,11 +352,6 @@
 
 int mptcp_pm_nl_subflow_create_doit(struct sk_buff *skb, struct genl_info *info)
 {
-<<<<<<< HEAD
-	struct nlattr *raddr = info->attrs[MPTCP_PM_ATTR_ADDR_REMOTE];
-	struct nlattr *laddr = info->attrs[MPTCP_PM_ATTR_ADDR];
-=======
->>>>>>> e8a457b7
 	struct mptcp_pm_addr_entry entry = { 0 };
 	struct mptcp_addr_info addr_r;
 	struct nlattr *raddr, *laddr;
@@ -429,16 +360,9 @@
 	int err = -EINVAL;
 	struct sock *sk;
 
-<<<<<<< HEAD
-	if (!laddr || !raddr) {
-		GENL_SET_ERR_MSG(info, "missing required address(es)");
-		return err;
-	}
-=======
 	if (GENL_REQ_ATTR_CHECK(info, MPTCP_PM_ATTR_ADDR) ||
 	    GENL_REQ_ATTR_CHECK(info, MPTCP_PM_ATTR_ADDR_REMOTE))
 		return err;
->>>>>>> e8a457b7
 
 	msk = mptcp_userspace_pm_get_sock(info);
 	if (!msk)
@@ -446,10 +370,7 @@
 
 	sk = (struct sock *)msk;
 
-<<<<<<< HEAD
-=======
 	laddr = info->attrs[MPTCP_PM_ATTR_ADDR];
->>>>>>> e8a457b7
 	err = mptcp_pm_parse_entry(laddr, info, true, &entry);
 	if (err < 0)
 		goto create_err;
@@ -550,11 +471,6 @@
 
 int mptcp_pm_nl_subflow_destroy_doit(struct sk_buff *skb, struct genl_info *info)
 {
-<<<<<<< HEAD
-	struct nlattr *raddr = info->attrs[MPTCP_PM_ATTR_ADDR_REMOTE];
-	struct nlattr *laddr = info->attrs[MPTCP_PM_ATTR_ADDR];
-=======
->>>>>>> e8a457b7
 	struct mptcp_pm_addr_entry addr_l;
 	struct mptcp_addr_info addr_r;
 	struct nlattr *raddr, *laddr;
@@ -562,16 +478,9 @@
 	struct sock *sk, *ssk;
 	int err = -EINVAL;
 
-<<<<<<< HEAD
-	if (!laddr || !raddr) {
-		GENL_SET_ERR_MSG(info, "missing required address(es)");
-		return err;
-	}
-=======
 	if (GENL_REQ_ATTR_CHECK(info, MPTCP_PM_ATTR_ADDR) ||
 	    GENL_REQ_ATTR_CHECK(info, MPTCP_PM_ATTR_ADDR_REMOTE))
 		return err;
->>>>>>> e8a457b7
 
 	msk = mptcp_userspace_pm_get_sock(info);
 	if (!msk)
@@ -579,18 +488,10 @@
 
 	sk = (struct sock *)msk;
 
-<<<<<<< HEAD
-	err = mptcp_pm_parse_entry(laddr, info, true, &addr_l);
-	if (err < 0) {
-		NL_SET_ERR_MSG_ATTR(info->extack, laddr, "error parsing local addr");
-		goto destroy_err;
-	}
-=======
 	laddr = info->attrs[MPTCP_PM_ATTR_ADDR];
 	err = mptcp_pm_parse_entry(laddr, info, true, &addr_l);
 	if (err < 0)
 		goto destroy_err;
->>>>>>> e8a457b7
 
 	raddr = info->attrs[MPTCP_PM_ATTR_ADDR_REMOTE];
 	err = mptcp_pm_parse_addr(raddr, info, &addr_r);
@@ -613,22 +514,12 @@
 		goto destroy_err;
 	}
 
-<<<<<<< HEAD
-	if (!addr_l.addr.port || !addr_r.port) {
-		GENL_SET_ERR_MSG(info, "missing local or remote port");
-=======
 	if (!addr_l.addr.port) {
 		NL_SET_ERR_MSG_ATTR(info->extack, laddr, "missing local port");
->>>>>>> e8a457b7
 		err = -EINVAL;
 		goto destroy_err;
 	}
 
-<<<<<<< HEAD
-	lock_sock(sk);
-	ssk = mptcp_nl_find_ssk(msk, &addr_l.addr, &addr_r);
-	if (!ssk) {
-=======
 	if (!addr_r.port) {
 		NL_SET_ERR_MSG_ATTR(info->extack, raddr, "missing remote port");
 		err = -EINVAL;
@@ -639,7 +530,6 @@
 	ssk = mptcp_nl_find_ssk(msk, &addr_l.addr, &addr_r);
 	if (!ssk) {
 		GENL_SET_ERR_MSG(info, "subflow not found");
->>>>>>> e8a457b7
 		err = -ESRCH;
 		goto release_sock;
 	}
@@ -661,14 +551,7 @@
 int mptcp_userspace_pm_set_flags(struct mptcp_pm_addr_entry *local,
 				 struct genl_info *info)
 {
-<<<<<<< HEAD
-	struct mptcp_pm_addr_entry loc = { .addr = { .family = AF_UNSPEC }, };
-	struct mptcp_pm_addr_entry rem = { .addr = { .family = AF_UNSPEC }, };
-	struct nlattr *attr_rem = info->attrs[MPTCP_PM_ATTR_ADDR_REMOTE];
-	struct nlattr *attr = info->attrs[MPTCP_PM_ATTR_ADDR];
-=======
 	struct mptcp_addr_info rem = { .family = AF_UNSPEC, };
->>>>>>> e8a457b7
 	struct mptcp_pm_addr_entry *entry;
 	struct nlattr *attr, *attr_rem;
 	struct mptcp_sock *msk;
@@ -676,21 +559,15 @@
 	struct sock *sk;
 	u8 bkup = 0;
 
-<<<<<<< HEAD
-=======
 	if (GENL_REQ_ATTR_CHECK(info, MPTCP_PM_ATTR_ADDR_REMOTE))
 		return ret;
 
->>>>>>> e8a457b7
 	msk = mptcp_userspace_pm_get_sock(info);
 	if (!msk)
 		return ret;
 
 	sk = (struct sock *)msk;
 
-<<<<<<< HEAD
-	ret = mptcp_pm_parse_entry(attr, info, false, &loc);
-=======
 	attr = info->attrs[MPTCP_PM_ATTR_ADDR];
 	if (local->addr.family == AF_UNSPEC) {
 		NL_SET_ERR_MSG_ATTR(info->extack, attr,
@@ -701,7 +578,6 @@
 
 	attr_rem = info->attrs[MPTCP_PM_ATTR_ADDR_REMOTE];
 	ret = mptcp_pm_parse_addr(attr_rem, info, &rem);
->>>>>>> e8a457b7
 	if (ret < 0)
 		goto set_flags_err;
 
@@ -716,11 +592,7 @@
 		bkup = 1;
 
 	spin_lock_bh(&msk->pm.lock);
-<<<<<<< HEAD
-	entry = mptcp_userspace_pm_lookup_addr(msk, &loc.addr);
-=======
 	entry = mptcp_userspace_pm_lookup_addr(msk, &local->addr);
->>>>>>> e8a457b7
 	if (entry) {
 		if (bkup)
 			entry->flags |= MPTCP_PM_ADDR_FLAG_BACKUP;
@@ -786,12 +658,7 @@
 int mptcp_userspace_pm_get_addr(u8 id, struct mptcp_pm_addr_entry *addr,
 				struct genl_info *info)
 {
-<<<<<<< HEAD
-	struct nlattr *attr = info->attrs[MPTCP_PM_ENDPOINT_ADDR];
-	struct mptcp_pm_addr_entry addr, *entry;
-=======
-	struct mptcp_pm_addr_entry *entry;
->>>>>>> e8a457b7
+	struct mptcp_pm_addr_entry *entry;
 	struct mptcp_sock *msk;
 	int ret = -EINVAL;
 	struct sock *sk;
@@ -802,27 +669,6 @@
 
 	sk = (struct sock *)msk;
 
-<<<<<<< HEAD
-	ret = mptcp_pm_parse_entry(attr, info, false, &addr);
-	if (ret < 0)
-		goto out;
-
-	msg = nlmsg_new(NLMSG_DEFAULT_SIZE, GFP_KERNEL);
-	if (!msg) {
-		ret = -ENOMEM;
-		goto out;
-	}
-
-	reply = genlmsg_put_reply(msg, info, &mptcp_genl_family, 0,
-				  info->genlhdr->cmd);
-	if (!reply) {
-		GENL_SET_ERR_MSG(info, "not enough space in Netlink message");
-		ret = -EMSGSIZE;
-		goto fail;
-	}
-
-=======
->>>>>>> e8a457b7
 	lock_sock(sk);
 	spin_lock_bh(&msk->pm.lock);
 	entry = mptcp_userspace_pm_lookup_addr_by_id(msk, id);
