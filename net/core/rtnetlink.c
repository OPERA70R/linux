// SPDX-License-Identifier: GPL-2.0-or-later
/*
 * INET		An implementation of the TCP/IP protocol suite for the LINUX
 *		operating system.  INET is implemented using the  BSD Socket
 *		interface as the means of communication with the user level.
 *
 *		Routing netlink socket interface: protocol independent part.
 *
 * Authors:	Alexey Kuznetsov, <kuznet@ms2.inr.ac.ru>
 *
 *	Fixes:
 *	Vitaly E. Lavrov		RTA_OK arithmetic was wrong.
 */

#include <linux/bitops.h>
#include <linux/errno.h>
#include <linux/module.h>
#include <linux/types.h>
#include <linux/socket.h>
#include <linux/kernel.h>
#include <linux/timer.h>
#include <linux/string.h>
#include <linux/sockios.h>
#include <linux/net.h>
#include <linux/fcntl.h>
#include <linux/mm.h>
#include <linux/slab.h>
#include <linux/interrupt.h>
#include <linux/capability.h>
#include <linux/skbuff.h>
#include <linux/init.h>
#include <linux/security.h>
#include <linux/mutex.h>
#include <linux/if_addr.h>
#include <linux/if_bridge.h>
#include <linux/if_vlan.h>
#include <linux/pci.h>
#include <linux/etherdevice.h>
#include <linux/bpf.h>

#include <linux/uaccess.h>

#include <linux/inet.h>
#include <linux/netdevice.h>
#include <net/ip.h>
#include <net/protocol.h>
#include <net/arp.h>
#include <net/route.h>
#include <net/udp.h>
#include <net/tcp.h>
#include <net/sock.h>
#include <net/pkt_sched.h>
#include <net/fib_rules.h>
#include <net/rtnetlink.h>
#include <net/net_namespace.h>
#include <net/devlink.h>
#if IS_ENABLED(CONFIG_IPV6)
#include <net/addrconf.h>
#endif
#include <linux/dpll.h>

#include "dev.h"

#define RTNL_MAX_TYPE		50
#define RTNL_SLAVE_MAX_TYPE	44

struct rtnl_link {
	rtnl_doit_func		doit;
	rtnl_dumpit_func	dumpit;
	struct module		*owner;
	unsigned int		flags;
	struct rcu_head		rcu;
};

static DEFINE_MUTEX(rtnl_mutex);

void rtnl_lock(void)
{
	mutex_lock(&rtnl_mutex);
}
EXPORT_SYMBOL(rtnl_lock);

int rtnl_lock_killable(void)
{
	return mutex_lock_killable(&rtnl_mutex);
}
EXPORT_SYMBOL(rtnl_lock_killable);

static struct sk_buff *defer_kfree_skb_list;
void rtnl_kfree_skbs(struct sk_buff *head, struct sk_buff *tail)
{
	if (head && tail) {
		tail->next = defer_kfree_skb_list;
		defer_kfree_skb_list = head;
	}
}
EXPORT_SYMBOL(rtnl_kfree_skbs);

void __rtnl_unlock(void)
{
	struct sk_buff *head = defer_kfree_skb_list;

	defer_kfree_skb_list = NULL;

	/* Ensure that we didn't actually add any TODO item when __rtnl_unlock()
	 * is used. In some places, e.g. in cfg80211, we have code that will do
	 * something like
	 *   rtnl_lock()
	 *   wiphy_lock()
	 *   ...
	 *   rtnl_unlock()
	 *
	 * and because netdev_run_todo() acquires the RTNL for items on the list
	 * we could cause a situation such as this:
	 * Thread 1			Thread 2
	 *				  rtnl_lock()
	 *				  unregister_netdevice()
	 *				  __rtnl_unlock()
	 * rtnl_lock()
	 * wiphy_lock()
	 * rtnl_unlock()
	 *   netdev_run_todo()
	 *     __rtnl_unlock()
	 *
	 *     // list not empty now
	 *     // because of thread 2
	 *				  rtnl_lock()
	 *     while (!list_empty(...))
	 *       rtnl_lock()
	 *				  wiphy_lock()
	 * **** DEADLOCK ****
	 *
	 * However, usage of __rtnl_unlock() is rare, and so we can ensure that
	 * it's not used in cases where something is added to do the list.
	 */
	WARN_ON(!list_empty(&net_todo_list));

	mutex_unlock(&rtnl_mutex);

	while (head) {
		struct sk_buff *next = head->next;

		kfree_skb(head);
		cond_resched();
		head = next;
	}
}

void rtnl_unlock(void)
{
	/* This fellow will unlock it for us. */
	netdev_run_todo();
}
EXPORT_SYMBOL(rtnl_unlock);

int rtnl_trylock(void)
{
	return mutex_trylock(&rtnl_mutex);
}
EXPORT_SYMBOL(rtnl_trylock);

int rtnl_is_locked(void)
{
	return mutex_is_locked(&rtnl_mutex);
}
EXPORT_SYMBOL(rtnl_is_locked);

bool refcount_dec_and_rtnl_lock(refcount_t *r)
{
	return refcount_dec_and_mutex_lock(r, &rtnl_mutex);
}
EXPORT_SYMBOL(refcount_dec_and_rtnl_lock);

#ifdef CONFIG_PROVE_LOCKING
bool lockdep_rtnl_is_held(void)
{
	return lockdep_is_held(&rtnl_mutex);
}
EXPORT_SYMBOL(lockdep_rtnl_is_held);
#endif /* #ifdef CONFIG_PROVE_LOCKING */

#ifdef CONFIG_DEBUG_NET_SMALL_RTNL
void __rtnl_net_lock(struct net *net)
{
	ASSERT_RTNL();

	mutex_lock(&net->rtnl_mutex);
}
EXPORT_SYMBOL(__rtnl_net_lock);

void __rtnl_net_unlock(struct net *net)
{
	ASSERT_RTNL();

	mutex_unlock(&net->rtnl_mutex);
}
EXPORT_SYMBOL(__rtnl_net_unlock);

void rtnl_net_lock(struct net *net)
{
	rtnl_lock();
	__rtnl_net_lock(net);
}
EXPORT_SYMBOL(rtnl_net_lock);

void rtnl_net_unlock(struct net *net)
{
	__rtnl_net_unlock(net);
	rtnl_unlock();
}
EXPORT_SYMBOL(rtnl_net_unlock);

int rtnl_net_trylock(struct net *net)
{
	int ret = rtnl_trylock();

	if (ret)
		__rtnl_net_lock(net);

	return ret;
}
EXPORT_SYMBOL(rtnl_net_trylock);

static int rtnl_net_cmp_locks(const struct net *net_a, const struct net *net_b)
{
	if (net_eq(net_a, net_b))
		return 0;

	/* always init_net first */
	if (net_eq(net_a, &init_net))
		return -1;

	if (net_eq(net_b, &init_net))
		return 1;

	/* otherwise lock in ascending order */
	return net_a < net_b ? -1 : 1;
}

int rtnl_net_lock_cmp_fn(const struct lockdep_map *a, const struct lockdep_map *b)
{
	const struct net *net_a, *net_b;

	net_a = container_of(a, struct net, rtnl_mutex.dep_map);
	net_b = container_of(b, struct net, rtnl_mutex.dep_map);

	return rtnl_net_cmp_locks(net_a, net_b);
}

bool rtnl_net_is_locked(struct net *net)
{
	return rtnl_is_locked() && mutex_is_locked(&net->rtnl_mutex);
}
EXPORT_SYMBOL(rtnl_net_is_locked);

bool lockdep_rtnl_net_is_held(struct net *net)
{
	return lockdep_rtnl_is_held() && lockdep_is_held(&net->rtnl_mutex);
}
EXPORT_SYMBOL(lockdep_rtnl_net_is_held);
#else
static int rtnl_net_cmp_locks(const struct net *net_a, const struct net *net_b)
{
	/* No need to swap */
	return -1;
}
#endif

struct rtnl_nets {
	/* ->newlink() needs to freeze 3 netns at most;
	 * 2 for the new device, 1 for its peer.
	 */
	struct net *net[3];
	unsigned char len;
};

static void rtnl_nets_init(struct rtnl_nets *rtnl_nets)
{
	memset(rtnl_nets, 0, sizeof(*rtnl_nets));
}

static void rtnl_nets_destroy(struct rtnl_nets *rtnl_nets)
{
	int i;

	for (i = 0; i < rtnl_nets->len; i++) {
		put_net(rtnl_nets->net[i]);
		rtnl_nets->net[i] = NULL;
	}

	rtnl_nets->len = 0;
}

/**
 * rtnl_nets_add - Add netns to be locked before ->newlink().
 *
 * @rtnl_nets: rtnl_nets pointer passed to ->get_peer_net().
 * @net: netns pointer with an extra refcnt held.
 *
 * The extra refcnt is released in rtnl_nets_destroy().
 */
static void rtnl_nets_add(struct rtnl_nets *rtnl_nets, struct net *net)
{
	int i;

	DEBUG_NET_WARN_ON_ONCE(rtnl_nets->len == ARRAY_SIZE(rtnl_nets->net));

	for (i = 0; i < rtnl_nets->len; i++) {
		switch (rtnl_net_cmp_locks(rtnl_nets->net[i], net)) {
		case 0:
			put_net(net);
			return;
		case 1:
			swap(rtnl_nets->net[i], net);
		}
	}

	rtnl_nets->net[i] = net;
	rtnl_nets->len++;
}

static void rtnl_nets_lock(struct rtnl_nets *rtnl_nets)
{
	int i;

	rtnl_lock();

	for (i = 0; i < rtnl_nets->len; i++)
		__rtnl_net_lock(rtnl_nets->net[i]);
}

static void rtnl_nets_unlock(struct rtnl_nets *rtnl_nets)
{
	int i;

	for (i = 0; i < rtnl_nets->len; i++)
		__rtnl_net_unlock(rtnl_nets->net[i]);

	rtnl_unlock();
}

static struct rtnl_link __rcu *__rcu *rtnl_msg_handlers[RTNL_FAMILY_MAX + 1];

static inline int rtm_msgindex(int msgtype)
{
	int msgindex = msgtype - RTM_BASE;

	/*
	 * msgindex < 0 implies someone tried to register a netlink
	 * control code. msgindex >= RTM_NR_MSGTYPES may indicate that
	 * the message type has not been added to linux/rtnetlink.h
	 */
	BUG_ON(msgindex < 0 || msgindex >= RTM_NR_MSGTYPES);

	return msgindex;
}

static struct rtnl_link *rtnl_get_link(int protocol, int msgtype)
{
	struct rtnl_link __rcu **tab;

	if (protocol >= ARRAY_SIZE(rtnl_msg_handlers))
		protocol = PF_UNSPEC;

	tab = rcu_dereference_rtnl(rtnl_msg_handlers[protocol]);
	if (!tab)
		tab = rcu_dereference_rtnl(rtnl_msg_handlers[PF_UNSPEC]);

	return rcu_dereference_rtnl(tab[msgtype]);
}

static int rtnl_register_internal(struct module *owner,
				  int protocol, int msgtype,
				  rtnl_doit_func doit, rtnl_dumpit_func dumpit,
				  unsigned int flags)
{
	struct rtnl_link *link, *old;
	struct rtnl_link __rcu **tab;
	int msgindex;
	int ret = -ENOBUFS;

	BUG_ON(protocol < 0 || protocol > RTNL_FAMILY_MAX);
	msgindex = rtm_msgindex(msgtype);

	rtnl_lock();
	tab = rtnl_dereference(rtnl_msg_handlers[protocol]);
	if (tab == NULL) {
		tab = kcalloc(RTM_NR_MSGTYPES, sizeof(void *), GFP_KERNEL);
		if (!tab)
			goto unlock;

		/* ensures we see the 0 stores */
		rcu_assign_pointer(rtnl_msg_handlers[protocol], tab);
	}

	old = rtnl_dereference(tab[msgindex]);
	if (old) {
		link = kmemdup(old, sizeof(*old), GFP_KERNEL);
		if (!link)
			goto unlock;
	} else {
		link = kzalloc(sizeof(*link), GFP_KERNEL);
		if (!link)
			goto unlock;
	}

	WARN_ON(link->owner && link->owner != owner);
	link->owner = owner;

	WARN_ON(doit && link->doit && link->doit != doit);
	if (doit)
		link->doit = doit;
	WARN_ON(dumpit && link->dumpit && link->dumpit != dumpit);
	if (dumpit)
		link->dumpit = dumpit;

	WARN_ON(rtnl_msgtype_kind(msgtype) != RTNL_KIND_DEL &&
		(flags & RTNL_FLAG_BULK_DEL_SUPPORTED));
	link->flags |= flags;

	/* publish protocol:msgtype */
	rcu_assign_pointer(tab[msgindex], link);
	ret = 0;
	if (old)
		kfree_rcu(old, rcu);
unlock:
	rtnl_unlock();
	return ret;
}

/**
 * rtnl_unregister - Unregister a rtnetlink message type
 * @protocol: Protocol family or PF_UNSPEC
 * @msgtype: rtnetlink message type
 *
 * Returns 0 on success or a negative error code.
 */
static int rtnl_unregister(int protocol, int msgtype)
{
	struct rtnl_link __rcu **tab;
	struct rtnl_link *link;
	int msgindex;

	BUG_ON(protocol < 0 || protocol > RTNL_FAMILY_MAX);
	msgindex = rtm_msgindex(msgtype);

	rtnl_lock();
	tab = rtnl_dereference(rtnl_msg_handlers[protocol]);
	if (!tab) {
		rtnl_unlock();
		return -ENOENT;
	}

	link = rcu_replace_pointer_rtnl(tab[msgindex], NULL);
	rtnl_unlock();

	kfree_rcu(link, rcu);

	return 0;
}

/**
 * rtnl_unregister_all - Unregister all rtnetlink message type of a protocol
 * @protocol : Protocol family or PF_UNSPEC
 *
 * Identical to calling rtnl_unregster() for all registered message types
 * of a certain protocol family.
 */
void rtnl_unregister_all(int protocol)
{
	struct rtnl_link __rcu **tab;
	struct rtnl_link *link;
	int msgindex;

	BUG_ON(protocol < 0 || protocol > RTNL_FAMILY_MAX);

	rtnl_lock();
	tab = rcu_replace_pointer_rtnl(rtnl_msg_handlers[protocol], NULL);
	if (!tab) {
		rtnl_unlock();
		return;
	}
	for (msgindex = 0; msgindex < RTM_NR_MSGTYPES; msgindex++) {
		link = rcu_replace_pointer_rtnl(tab[msgindex], NULL);
		kfree_rcu(link, rcu);
	}
	rtnl_unlock();

	synchronize_net();

	kfree(tab);
}
EXPORT_SYMBOL_GPL(rtnl_unregister_all);

/**
 * __rtnl_register_many - Register rtnetlink message types
 * @handlers: Array of struct rtnl_msg_handlers
 * @n: The length of @handlers
 *
 * Registers the specified function pointers (at least one of them has
 * to be non-NULL) to be called whenever a request message for the
 * specified protocol family and message type is received.
 *
 * The special protocol family PF_UNSPEC may be used to define fallback
 * function pointers for the case when no entry for the specific protocol
 * family exists.
 *
 * When one element of @handlers fails to register,
 * 1) built-in: panics.
 * 2) modules : the previous successful registrations are unwinded
 *              and an error is returned.
 *
 * Use rtnl_register_many().
 */
int __rtnl_register_many(const struct rtnl_msg_handler *handlers, int n)
{
	const struct rtnl_msg_handler *handler;
	int i, err;

	for (i = 0, handler = handlers; i < n; i++, handler++) {
		err = rtnl_register_internal(handler->owner, handler->protocol,
					     handler->msgtype, handler->doit,
					     handler->dumpit, handler->flags);
		if (err) {
			if (!handler->owner)
				panic("Unable to register rtnetlink message "
				      "handlers, %pS\n", handlers);

			__rtnl_unregister_many(handlers, i);
			break;
		}
	}

	return err;
}
EXPORT_SYMBOL_GPL(__rtnl_register_many);

void __rtnl_unregister_many(const struct rtnl_msg_handler *handlers, int n)
{
	const struct rtnl_msg_handler *handler;
	int i;

	for (i = n - 1, handler = handlers + n - 1; i >= 0; i--, handler--)
		rtnl_unregister(handler->protocol, handler->msgtype);
}
EXPORT_SYMBOL_GPL(__rtnl_unregister_many);

static DEFINE_MUTEX(link_ops_mutex);
static LIST_HEAD(link_ops);

static struct rtnl_link_ops *rtnl_link_ops_get(const char *kind, int *srcu_index)
{
	struct rtnl_link_ops *ops;
<<<<<<< HEAD

	rcu_read_lock();

=======

	rcu_read_lock();

>>>>>>> ac449007
	list_for_each_entry_rcu(ops, &link_ops, list) {
		if (!strcmp(ops->kind, kind)) {
			*srcu_index = srcu_read_lock(&ops->srcu);
			goto unlock;
		}
	}

	ops = NULL;
unlock:
	rcu_read_unlock();

	return ops;
}

static void rtnl_link_ops_put(struct rtnl_link_ops *ops, int srcu_index)
{
	srcu_read_unlock(&ops->srcu, srcu_index);
}

/**
 * rtnl_link_register - Register rtnl_link_ops with rtnetlink.
 * @ops: struct rtnl_link_ops * to register
 *
 * Returns 0 on success or a negative error code.
 */
int rtnl_link_register(struct rtnl_link_ops *ops)
{
	struct rtnl_link_ops *tmp;
	int err;

	/* Sanity-check max sizes to avoid stack buffer overflow. */
	if (WARN_ON(ops->maxtype > RTNL_MAX_TYPE ||
		    ops->slave_maxtype > RTNL_SLAVE_MAX_TYPE))
		return -EINVAL;

	/* The check for alloc/setup is here because if ops
	 * does not have that filled up, it is not possible
	 * to use the ops for creating device. So do not
	 * fill up dellink as well. That disables rtnl_dellink.
	 */
	if ((ops->alloc || ops->setup) && !ops->dellink)
		ops->dellink = unregister_netdevice_queue;

	err = init_srcu_struct(&ops->srcu);
	if (err)
		return err;

	mutex_lock(&link_ops_mutex);

	list_for_each_entry(tmp, &link_ops, list) {
		if (!strcmp(ops->kind, tmp->kind)) {
			err = -EEXIST;
			goto unlock;
		}
	}

	list_add_tail_rcu(&ops->list, &link_ops);
unlock:
	mutex_unlock(&link_ops_mutex);

	return err;
}
EXPORT_SYMBOL_GPL(rtnl_link_register);

static void __rtnl_kill_links(struct net *net, struct rtnl_link_ops *ops)
{
	struct net_device *dev;
	LIST_HEAD(list_kill);

	for_each_netdev(net, dev) {
		if (dev->rtnl_link_ops == ops)
			ops->dellink(dev, &list_kill);
	}
	unregister_netdevice_many(&list_kill);
}

/* Return with the rtnl_lock held when there are no network
 * devices unregistering in any network namespace.
 */
static void rtnl_lock_unregistering_all(void)
{
	DEFINE_WAIT_FUNC(wait, woken_wake_function);

	add_wait_queue(&netdev_unregistering_wq, &wait);
	for (;;) {
		rtnl_lock();
		/* We held write locked pernet_ops_rwsem, and parallel
		 * setup_net() and cleanup_net() are not possible.
		 */
		if (!atomic_read(&dev_unreg_count))
			break;
		__rtnl_unlock();

		wait_woken(&wait, TASK_UNINTERRUPTIBLE, MAX_SCHEDULE_TIMEOUT);
	}
	remove_wait_queue(&netdev_unregistering_wq, &wait);
}

/**
 * rtnl_link_unregister - Unregister rtnl_link_ops from rtnetlink.
 * @ops: struct rtnl_link_ops * to unregister
 */
void rtnl_link_unregister(struct rtnl_link_ops *ops)
{
	struct net *net;

	mutex_lock(&link_ops_mutex);
	list_del_rcu(&ops->list);
	mutex_unlock(&link_ops_mutex);

	synchronize_srcu(&ops->srcu);
	cleanup_srcu_struct(&ops->srcu);

	/* Close the race with setup_net() and cleanup_net() */
	down_write(&pernet_ops_rwsem);
	rtnl_lock_unregistering_all();

	for_each_net(net)
		__rtnl_kill_links(net, ops);

	rtnl_unlock();
	up_write(&pernet_ops_rwsem);
}
EXPORT_SYMBOL_GPL(rtnl_link_unregister);

static size_t rtnl_link_get_slave_info_data_size(const struct net_device *dev)
{
	struct net_device *master_dev;
	const struct rtnl_link_ops *ops;
	size_t size = 0;

	rcu_read_lock();

	master_dev = netdev_master_upper_dev_get_rcu((struct net_device *)dev);
	if (!master_dev)
		goto out;

	ops = master_dev->rtnl_link_ops;
	if (!ops || !ops->get_slave_size)
		goto out;
	/* IFLA_INFO_SLAVE_DATA + nested data */
	size = nla_total_size(sizeof(struct nlattr)) +
	       ops->get_slave_size(master_dev, dev);

out:
	rcu_read_unlock();
	return size;
}

static size_t rtnl_link_get_size(const struct net_device *dev)
{
	const struct rtnl_link_ops *ops = dev->rtnl_link_ops;
	size_t size;

	if (!ops)
		return 0;

	size = nla_total_size(sizeof(struct nlattr)) + /* IFLA_LINKINFO */
	       nla_total_size(strlen(ops->kind) + 1);  /* IFLA_INFO_KIND */

	if (ops->get_size)
		/* IFLA_INFO_DATA + nested data */
		size += nla_total_size(sizeof(struct nlattr)) +
			ops->get_size(dev);

	if (ops->get_xstats_size)
		/* IFLA_INFO_XSTATS */
		size += nla_total_size(ops->get_xstats_size(dev));

	size += rtnl_link_get_slave_info_data_size(dev);

	return size;
}

static LIST_HEAD(rtnl_af_ops);

static struct rtnl_af_ops *rtnl_af_lookup(const int family, int *srcu_index)
{
	struct rtnl_af_ops *ops;

	ASSERT_RTNL();

	rcu_read_lock();

	list_for_each_entry_rcu(ops, &rtnl_af_ops, list) {
		if (ops->family == family) {
			*srcu_index = srcu_read_lock(&ops->srcu);
			goto unlock;
		}
	}

	ops = NULL;
unlock:
	rcu_read_unlock();

	return ops;
}

static void rtnl_af_put(struct rtnl_af_ops *ops, int srcu_index)
{
	srcu_read_unlock(&ops->srcu, srcu_index);
}

/**
 * rtnl_af_register - Register rtnl_af_ops with rtnetlink.
 * @ops: struct rtnl_af_ops * to register
 *
 * Return: 0 on success or a negative error code.
 */
int rtnl_af_register(struct rtnl_af_ops *ops)
{
	int err = init_srcu_struct(&ops->srcu);

	if (err)
		return err;

	rtnl_lock();
	list_add_tail_rcu(&ops->list, &rtnl_af_ops);
	rtnl_unlock();

	return 0;
}
EXPORT_SYMBOL_GPL(rtnl_af_register);

/**
 * rtnl_af_unregister - Unregister rtnl_af_ops from rtnetlink.
 * @ops: struct rtnl_af_ops * to unregister
 */
void rtnl_af_unregister(struct rtnl_af_ops *ops)
{
	rtnl_lock();
	list_del_rcu(&ops->list);
	rtnl_unlock();

	synchronize_rcu();
	synchronize_srcu(&ops->srcu);
	cleanup_srcu_struct(&ops->srcu);
}
EXPORT_SYMBOL_GPL(rtnl_af_unregister);

static size_t rtnl_link_get_af_size(const struct net_device *dev,
				    u32 ext_filter_mask)
{
	struct rtnl_af_ops *af_ops;
	size_t size;

	/* IFLA_AF_SPEC */
	size = nla_total_size(sizeof(struct nlattr));

	rcu_read_lock();
	list_for_each_entry_rcu(af_ops, &rtnl_af_ops, list) {
		if (af_ops->get_link_af_size) {
			/* AF_* + nested data */
			size += nla_total_size(sizeof(struct nlattr)) +
				af_ops->get_link_af_size(dev, ext_filter_mask);
		}
	}
	rcu_read_unlock();

	return size;
}

static bool rtnl_have_link_slave_info(const struct net_device *dev)
{
	struct net_device *master_dev;
	bool ret = false;

	rcu_read_lock();

	master_dev = netdev_master_upper_dev_get_rcu((struct net_device *)dev);
	if (master_dev && master_dev->rtnl_link_ops)
		ret = true;
	rcu_read_unlock();
	return ret;
}

static int rtnl_link_slave_info_fill(struct sk_buff *skb,
				     const struct net_device *dev)
{
	struct net_device *master_dev;
	const struct rtnl_link_ops *ops;
	struct nlattr *slave_data;
	int err;

	master_dev = netdev_master_upper_dev_get((struct net_device *) dev);
	if (!master_dev)
		return 0;
	ops = master_dev->rtnl_link_ops;
	if (!ops)
		return 0;
	if (nla_put_string(skb, IFLA_INFO_SLAVE_KIND, ops->kind) < 0)
		return -EMSGSIZE;
	if (ops->fill_slave_info) {
		slave_data = nla_nest_start_noflag(skb, IFLA_INFO_SLAVE_DATA);
		if (!slave_data)
			return -EMSGSIZE;
		err = ops->fill_slave_info(skb, master_dev, dev);
		if (err < 0)
			goto err_cancel_slave_data;
		nla_nest_end(skb, slave_data);
	}
	return 0;

err_cancel_slave_data:
	nla_nest_cancel(skb, slave_data);
	return err;
}

static int rtnl_link_info_fill(struct sk_buff *skb,
			       const struct net_device *dev)
{
	const struct rtnl_link_ops *ops = dev->rtnl_link_ops;
	struct nlattr *data;
	int err;

	if (!ops)
		return 0;
	if (nla_put_string(skb, IFLA_INFO_KIND, ops->kind) < 0)
		return -EMSGSIZE;
	if (ops->fill_xstats) {
		err = ops->fill_xstats(skb, dev);
		if (err < 0)
			return err;
	}
	if (ops->fill_info) {
		data = nla_nest_start_noflag(skb, IFLA_INFO_DATA);
		if (data == NULL)
			return -EMSGSIZE;
		err = ops->fill_info(skb, dev);
		if (err < 0)
			goto err_cancel_data;
		nla_nest_end(skb, data);
	}
	return 0;

err_cancel_data:
	nla_nest_cancel(skb, data);
	return err;
}

static int rtnl_link_fill(struct sk_buff *skb, const struct net_device *dev)
{
	struct nlattr *linkinfo;
	int err = -EMSGSIZE;

	linkinfo = nla_nest_start_noflag(skb, IFLA_LINKINFO);
	if (linkinfo == NULL)
		goto out;

	err = rtnl_link_info_fill(skb, dev);
	if (err < 0)
		goto err_cancel_link;

	err = rtnl_link_slave_info_fill(skb, dev);
	if (err < 0)
		goto err_cancel_link;

	nla_nest_end(skb, linkinfo);
	return 0;

err_cancel_link:
	nla_nest_cancel(skb, linkinfo);
out:
	return err;
}

int rtnetlink_send(struct sk_buff *skb, struct net *net, u32 pid, unsigned int group, int echo)
{
	struct sock *rtnl = net->rtnl;

	return nlmsg_notify(rtnl, skb, pid, group, echo, GFP_KERNEL);
}

int rtnl_unicast(struct sk_buff *skb, struct net *net, u32 pid)
{
	struct sock *rtnl = net->rtnl;

	return nlmsg_unicast(rtnl, skb, pid);
}
EXPORT_SYMBOL(rtnl_unicast);

void rtnl_notify(struct sk_buff *skb, struct net *net, u32 pid, u32 group,
		 const struct nlmsghdr *nlh, gfp_t flags)
{
	struct sock *rtnl = net->rtnl;

	nlmsg_notify(rtnl, skb, pid, group, nlmsg_report(nlh), flags);
}
EXPORT_SYMBOL(rtnl_notify);

void rtnl_set_sk_err(struct net *net, u32 group, int error)
{
	struct sock *rtnl = net->rtnl;

	netlink_set_err(rtnl, 0, group, error);
}
EXPORT_SYMBOL(rtnl_set_sk_err);

int rtnetlink_put_metrics(struct sk_buff *skb, u32 *metrics)
{
	struct nlattr *mx;
	int i, valid = 0;

	/* nothing is dumped for dst_default_metrics, so just skip the loop */
	if (metrics == dst_default_metrics.metrics)
		return 0;

	mx = nla_nest_start_noflag(skb, RTA_METRICS);
	if (mx == NULL)
		return -ENOBUFS;

	for (i = 0; i < RTAX_MAX; i++) {
		if (metrics[i]) {
			if (i == RTAX_CC_ALGO - 1) {
				char tmp[TCP_CA_NAME_MAX], *name;

				name = tcp_ca_get_name_by_key(metrics[i], tmp);
				if (!name)
					continue;
				if (nla_put_string(skb, i + 1, name))
					goto nla_put_failure;
			} else if (i == RTAX_FEATURES - 1) {
				u32 user_features = metrics[i] & RTAX_FEATURE_MASK;

				if (!user_features)
					continue;
				BUILD_BUG_ON(RTAX_FEATURE_MASK & DST_FEATURE_MASK);
				if (nla_put_u32(skb, i + 1, user_features))
					goto nla_put_failure;
			} else {
				if (nla_put_u32(skb, i + 1, metrics[i]))
					goto nla_put_failure;
			}
			valid++;
		}
	}

	if (!valid) {
		nla_nest_cancel(skb, mx);
		return 0;
	}

	return nla_nest_end(skb, mx);

nla_put_failure:
	nla_nest_cancel(skb, mx);
	return -EMSGSIZE;
}
EXPORT_SYMBOL(rtnetlink_put_metrics);

int rtnl_put_cacheinfo(struct sk_buff *skb, struct dst_entry *dst, u32 id,
		       long expires, u32 error)
{
	struct rta_cacheinfo ci = {
		.rta_error = error,
		.rta_id =  id,
	};

	if (dst) {
		ci.rta_lastuse = jiffies_delta_to_clock_t(jiffies - dst->lastuse);
		ci.rta_used = dst->__use;
		ci.rta_clntref = rcuref_read(&dst->__rcuref);
	}
	if (expires) {
		unsigned long clock;

		clock = jiffies_to_clock_t(abs(expires));
		clock = min_t(unsigned long, clock, INT_MAX);
		ci.rta_expires = (expires > 0) ? clock : -clock;
	}
	return nla_put(skb, RTA_CACHEINFO, sizeof(ci), &ci);
}
EXPORT_SYMBOL_GPL(rtnl_put_cacheinfo);

void netdev_set_operstate(struct net_device *dev, int newstate)
{
	unsigned int old = READ_ONCE(dev->operstate);

	do {
		if (old == newstate)
			return;
	} while (!try_cmpxchg(&dev->operstate, &old, newstate));

	netdev_state_change(dev);
}
EXPORT_SYMBOL(netdev_set_operstate);

static void set_operstate(struct net_device *dev, unsigned char transition)
{
	unsigned char operstate = READ_ONCE(dev->operstate);

	switch (transition) {
	case IF_OPER_UP:
		if ((operstate == IF_OPER_DORMANT ||
		     operstate == IF_OPER_TESTING ||
		     operstate == IF_OPER_UNKNOWN) &&
		    !netif_dormant(dev) && !netif_testing(dev))
			operstate = IF_OPER_UP;
		break;

	case IF_OPER_TESTING:
		if (netif_oper_up(dev))
			operstate = IF_OPER_TESTING;
		break;

	case IF_OPER_DORMANT:
		if (netif_oper_up(dev))
			operstate = IF_OPER_DORMANT;
		break;
	}

	netdev_set_operstate(dev, operstate);
}

static unsigned int rtnl_dev_get_flags(const struct net_device *dev)
{
	return (dev->flags & ~(IFF_PROMISC | IFF_ALLMULTI)) |
	       (dev->gflags & (IFF_PROMISC | IFF_ALLMULTI));
}

static unsigned int rtnl_dev_combine_flags(const struct net_device *dev,
					   const struct ifinfomsg *ifm)
{
	unsigned int flags = ifm->ifi_flags;

	/* bugwards compatibility: ifi_change == 0 is treated as ~0 */
	if (ifm->ifi_change)
		flags = (flags & ifm->ifi_change) |
			(rtnl_dev_get_flags(dev) & ~ifm->ifi_change);

	return flags;
}

static void copy_rtnl_link_stats(struct rtnl_link_stats *a,
				 const struct rtnl_link_stats64 *b)
{
	a->rx_packets = b->rx_packets;
	a->tx_packets = b->tx_packets;
	a->rx_bytes = b->rx_bytes;
	a->tx_bytes = b->tx_bytes;
	a->rx_errors = b->rx_errors;
	a->tx_errors = b->tx_errors;
	a->rx_dropped = b->rx_dropped;
	a->tx_dropped = b->tx_dropped;

	a->multicast = b->multicast;
	a->collisions = b->collisions;

	a->rx_length_errors = b->rx_length_errors;
	a->rx_over_errors = b->rx_over_errors;
	a->rx_crc_errors = b->rx_crc_errors;
	a->rx_frame_errors = b->rx_frame_errors;
	a->rx_fifo_errors = b->rx_fifo_errors;
	a->rx_missed_errors = b->rx_missed_errors;

	a->tx_aborted_errors = b->tx_aborted_errors;
	a->tx_carrier_errors = b->tx_carrier_errors;
	a->tx_fifo_errors = b->tx_fifo_errors;
	a->tx_heartbeat_errors = b->tx_heartbeat_errors;
	a->tx_window_errors = b->tx_window_errors;

	a->rx_compressed = b->rx_compressed;
	a->tx_compressed = b->tx_compressed;

	a->rx_nohandler = b->rx_nohandler;
}

/* All VF info */
static inline int rtnl_vfinfo_size(const struct net_device *dev,
				   u32 ext_filter_mask)
{
	if (dev->dev.parent && (ext_filter_mask & RTEXT_FILTER_VF)) {
		int num_vfs = dev_num_vf(dev->dev.parent);
		size_t size = nla_total_size(0);
		size += num_vfs *
			(nla_total_size(0) +
			 nla_total_size(sizeof(struct ifla_vf_mac)) +
			 nla_total_size(sizeof(struct ifla_vf_broadcast)) +
			 nla_total_size(sizeof(struct ifla_vf_vlan)) +
			 nla_total_size(0) + /* nest IFLA_VF_VLAN_LIST */
			 nla_total_size(MAX_VLAN_LIST_LEN *
					sizeof(struct ifla_vf_vlan_info)) +
			 nla_total_size(sizeof(struct ifla_vf_spoofchk)) +
			 nla_total_size(sizeof(struct ifla_vf_tx_rate)) +
			 nla_total_size(sizeof(struct ifla_vf_rate)) +
			 nla_total_size(sizeof(struct ifla_vf_link_state)) +
			 nla_total_size(sizeof(struct ifla_vf_rss_query_en)) +
			 nla_total_size(sizeof(struct ifla_vf_trust)));
		if (~ext_filter_mask & RTEXT_FILTER_SKIP_STATS) {
			size += num_vfs *
				(nla_total_size(0) + /* nest IFLA_VF_STATS */
				 /* IFLA_VF_STATS_RX_PACKETS */
				 nla_total_size_64bit(sizeof(__u64)) +
				 /* IFLA_VF_STATS_TX_PACKETS */
				 nla_total_size_64bit(sizeof(__u64)) +
				 /* IFLA_VF_STATS_RX_BYTES */
				 nla_total_size_64bit(sizeof(__u64)) +
				 /* IFLA_VF_STATS_TX_BYTES */
				 nla_total_size_64bit(sizeof(__u64)) +
				 /* IFLA_VF_STATS_BROADCAST */
				 nla_total_size_64bit(sizeof(__u64)) +
				 /* IFLA_VF_STATS_MULTICAST */
				 nla_total_size_64bit(sizeof(__u64)) +
				 /* IFLA_VF_STATS_RX_DROPPED */
				 nla_total_size_64bit(sizeof(__u64)) +
				 /* IFLA_VF_STATS_TX_DROPPED */
				 nla_total_size_64bit(sizeof(__u64)));
		}
		return size;
	} else
		return 0;
}

static size_t rtnl_port_size(const struct net_device *dev,
			     u32 ext_filter_mask)
{
	size_t port_size = nla_total_size(4)		/* PORT_VF */
		+ nla_total_size(PORT_PROFILE_MAX)	/* PORT_PROFILE */
		+ nla_total_size(PORT_UUID_MAX)		/* PORT_INSTANCE_UUID */
		+ nla_total_size(PORT_UUID_MAX)		/* PORT_HOST_UUID */
		+ nla_total_size(1)			/* PROT_VDP_REQUEST */
		+ nla_total_size(2);			/* PORT_VDP_RESPONSE */
	size_t vf_ports_size = nla_total_size(sizeof(struct nlattr));
	size_t vf_port_size = nla_total_size(sizeof(struct nlattr))
		+ port_size;
	size_t port_self_size = nla_total_size(sizeof(struct nlattr))
		+ port_size;

	if (!dev->netdev_ops->ndo_get_vf_port || !dev->dev.parent ||
	    !(ext_filter_mask & RTEXT_FILTER_VF))
		return 0;
	if (dev_num_vf(dev->dev.parent))
		return port_self_size + vf_ports_size +
			vf_port_size * dev_num_vf(dev->dev.parent);
	else
		return port_self_size;
}

static size_t rtnl_xdp_size(void)
{
	size_t xdp_size = nla_total_size(0) +	/* nest IFLA_XDP */
			  nla_total_size(1) +	/* XDP_ATTACHED */
			  nla_total_size(4) +	/* XDP_PROG_ID (or 1st mode) */
			  nla_total_size(4);	/* XDP_<mode>_PROG_ID */

	return xdp_size;
}

static size_t rtnl_prop_list_size(const struct net_device *dev)
{
	struct netdev_name_node *name_node;
	unsigned int cnt = 0;

	rcu_read_lock();
	list_for_each_entry_rcu(name_node, &dev->name_node->list, list)
		cnt++;
	rcu_read_unlock();

	if (!cnt)
		return 0;

	return nla_total_size(0) + cnt * nla_total_size(ALTIFNAMSIZ);
}

static size_t rtnl_proto_down_size(const struct net_device *dev)
{
	size_t size = nla_total_size(1);

	/* Assume dev->proto_down_reason is not zero. */
	size += nla_total_size(0) + nla_total_size(4);

	return size;
}

static size_t rtnl_devlink_port_size(const struct net_device *dev)
{
	size_t size = nla_total_size(0); /* nest IFLA_DEVLINK_PORT */

	if (dev->devlink_port)
		size += devlink_nl_port_handle_size(dev->devlink_port);

	return size;
}

static size_t rtnl_dpll_pin_size(const struct net_device *dev)
{
	size_t size = nla_total_size(0); /* nest IFLA_DPLL_PIN */

	size += dpll_netdev_pin_handle_size(dev);

	return size;
}

static noinline size_t if_nlmsg_size(const struct net_device *dev,
				     u32 ext_filter_mask)
{
	return NLMSG_ALIGN(sizeof(struct ifinfomsg))
	       + nla_total_size(IFNAMSIZ) /* IFLA_IFNAME */
	       + nla_total_size(IFALIASZ) /* IFLA_IFALIAS */
	       + nla_total_size(IFNAMSIZ) /* IFLA_QDISC */
	       + nla_total_size_64bit(sizeof(struct rtnl_link_ifmap))
	       + nla_total_size(sizeof(struct rtnl_link_stats))
	       + nla_total_size_64bit(sizeof(struct rtnl_link_stats64))
	       + nla_total_size(MAX_ADDR_LEN) /* IFLA_ADDRESS */
	       + nla_total_size(MAX_ADDR_LEN) /* IFLA_BROADCAST */
	       + nla_total_size(4) /* IFLA_TXQLEN */
	       + nla_total_size(4) /* IFLA_WEIGHT */
	       + nla_total_size(4) /* IFLA_MTU */
	       + nla_total_size(4) /* IFLA_LINK */
	       + nla_total_size(4) /* IFLA_MASTER */
	       + nla_total_size(1) /* IFLA_CARRIER */
	       + nla_total_size(4) /* IFLA_PROMISCUITY */
	       + nla_total_size(4) /* IFLA_ALLMULTI */
	       + nla_total_size(4) /* IFLA_NUM_TX_QUEUES */
	       + nla_total_size(4) /* IFLA_NUM_RX_QUEUES */
	       + nla_total_size(4) /* IFLA_GSO_MAX_SEGS */
	       + nla_total_size(4) /* IFLA_GSO_MAX_SIZE */
	       + nla_total_size(4) /* IFLA_GRO_MAX_SIZE */
	       + nla_total_size(4) /* IFLA_GSO_IPV4_MAX_SIZE */
	       + nla_total_size(4) /* IFLA_GRO_IPV4_MAX_SIZE */
	       + nla_total_size(4) /* IFLA_TSO_MAX_SIZE */
	       + nla_total_size(4) /* IFLA_TSO_MAX_SEGS */
	       + nla_total_size(1) /* IFLA_OPERSTATE */
	       + nla_total_size(1) /* IFLA_LINKMODE */
	       + nla_total_size(4) /* IFLA_CARRIER_CHANGES */
	       + nla_total_size(4) /* IFLA_LINK_NETNSID */
	       + nla_total_size(4) /* IFLA_GROUP */
	       + nla_total_size(ext_filter_mask
			        & RTEXT_FILTER_VF ? 4 : 0) /* IFLA_NUM_VF */
	       + rtnl_vfinfo_size(dev, ext_filter_mask) /* IFLA_VFINFO_LIST */
	       + rtnl_port_size(dev, ext_filter_mask) /* IFLA_VF_PORTS + IFLA_PORT_SELF */
	       + rtnl_link_get_size(dev) /* IFLA_LINKINFO */
	       + rtnl_link_get_af_size(dev, ext_filter_mask) /* IFLA_AF_SPEC */
	       + nla_total_size(MAX_PHYS_ITEM_ID_LEN) /* IFLA_PHYS_PORT_ID */
	       + nla_total_size(MAX_PHYS_ITEM_ID_LEN) /* IFLA_PHYS_SWITCH_ID */
	       + nla_total_size(IFNAMSIZ) /* IFLA_PHYS_PORT_NAME */
	       + rtnl_xdp_size() /* IFLA_XDP */
	       + nla_total_size(4)  /* IFLA_EVENT */
	       + nla_total_size(4)  /* IFLA_NEW_NETNSID */
	       + nla_total_size(4)  /* IFLA_NEW_IFINDEX */
	       + rtnl_proto_down_size(dev)  /* proto down */
	       + nla_total_size(4)  /* IFLA_TARGET_NETNSID */
	       + nla_total_size(4)  /* IFLA_CARRIER_UP_COUNT */
	       + nla_total_size(4)  /* IFLA_CARRIER_DOWN_COUNT */
	       + nla_total_size(4)  /* IFLA_MIN_MTU */
	       + nla_total_size(4)  /* IFLA_MAX_MTU */
	       + rtnl_prop_list_size(dev)
	       + nla_total_size(MAX_ADDR_LEN) /* IFLA_PERM_ADDRESS */
	       + rtnl_devlink_port_size(dev)
	       + rtnl_dpll_pin_size(dev)
	       + nla_total_size(8)  /* IFLA_MAX_PACING_OFFLOAD_HORIZON */
	       + 0;
}

static int rtnl_vf_ports_fill(struct sk_buff *skb, struct net_device *dev)
{
	struct nlattr *vf_ports;
	struct nlattr *vf_port;
	int vf;
	int err;

	vf_ports = nla_nest_start_noflag(skb, IFLA_VF_PORTS);
	if (!vf_ports)
		return -EMSGSIZE;

	for (vf = 0; vf < dev_num_vf(dev->dev.parent); vf++) {
		vf_port = nla_nest_start_noflag(skb, IFLA_VF_PORT);
		if (!vf_port)
			goto nla_put_failure;
		if (nla_put_u32(skb, IFLA_PORT_VF, vf))
			goto nla_put_failure;
		err = dev->netdev_ops->ndo_get_vf_port(dev, vf, skb);
		if (err == -EMSGSIZE)
			goto nla_put_failure;
		if (err) {
			nla_nest_cancel(skb, vf_port);
			continue;
		}
		nla_nest_end(skb, vf_port);
	}

	nla_nest_end(skb, vf_ports);

	return 0;

nla_put_failure:
	nla_nest_cancel(skb, vf_ports);
	return -EMSGSIZE;
}

static int rtnl_port_self_fill(struct sk_buff *skb, struct net_device *dev)
{
	struct nlattr *port_self;
	int err;

	port_self = nla_nest_start_noflag(skb, IFLA_PORT_SELF);
	if (!port_self)
		return -EMSGSIZE;

	err = dev->netdev_ops->ndo_get_vf_port(dev, PORT_SELF_VF, skb);
	if (err) {
		nla_nest_cancel(skb, port_self);
		return (err == -EMSGSIZE) ? err : 0;
	}

	nla_nest_end(skb, port_self);

	return 0;
}

static int rtnl_port_fill(struct sk_buff *skb, struct net_device *dev,
			  u32 ext_filter_mask)
{
	int err;

	if (!dev->netdev_ops->ndo_get_vf_port || !dev->dev.parent ||
	    !(ext_filter_mask & RTEXT_FILTER_VF))
		return 0;

	err = rtnl_port_self_fill(skb, dev);
	if (err)
		return err;

	if (dev_num_vf(dev->dev.parent)) {
		err = rtnl_vf_ports_fill(skb, dev);
		if (err)
			return err;
	}

	return 0;
}

static int rtnl_phys_port_id_fill(struct sk_buff *skb, struct net_device *dev)
{
	int err;
	struct netdev_phys_item_id ppid;

	err = dev_get_phys_port_id(dev, &ppid);
	if (err) {
		if (err == -EOPNOTSUPP)
			return 0;
		return err;
	}

	if (nla_put(skb, IFLA_PHYS_PORT_ID, ppid.id_len, ppid.id))
		return -EMSGSIZE;

	return 0;
}

static int rtnl_phys_port_name_fill(struct sk_buff *skb, struct net_device *dev)
{
	char name[IFNAMSIZ];
	int err;

	err = dev_get_phys_port_name(dev, name, sizeof(name));
	if (err) {
		if (err == -EOPNOTSUPP)
			return 0;
		return err;
	}

	if (nla_put_string(skb, IFLA_PHYS_PORT_NAME, name))
		return -EMSGSIZE;

	return 0;
}

static int rtnl_phys_switch_id_fill(struct sk_buff *skb, struct net_device *dev)
{
	struct netdev_phys_item_id ppid = { };
	int err;

	err = dev_get_port_parent_id(dev, &ppid, false);
	if (err) {
		if (err == -EOPNOTSUPP)
			return 0;
		return err;
	}

	if (nla_put(skb, IFLA_PHYS_SWITCH_ID, ppid.id_len, ppid.id))
		return -EMSGSIZE;

	return 0;
}

static noinline_for_stack int rtnl_fill_stats(struct sk_buff *skb,
					      struct net_device *dev)
{
	struct rtnl_link_stats64 *sp;
	struct nlattr *attr;

	attr = nla_reserve_64bit(skb, IFLA_STATS64,
				 sizeof(struct rtnl_link_stats64), IFLA_PAD);
	if (!attr)
		return -EMSGSIZE;

	sp = nla_data(attr);
	dev_get_stats(dev, sp);

	attr = nla_reserve(skb, IFLA_STATS,
			   sizeof(struct rtnl_link_stats));
	if (!attr)
		return -EMSGSIZE;

	copy_rtnl_link_stats(nla_data(attr), sp);

	return 0;
}

static noinline_for_stack int rtnl_fill_vfinfo(struct sk_buff *skb,
					       struct net_device *dev,
					       int vfs_num,
					       u32 ext_filter_mask)
{
	struct ifla_vf_rss_query_en vf_rss_query_en;
	struct nlattr *vf, *vfstats, *vfvlanlist;
	struct ifla_vf_link_state vf_linkstate;
	struct ifla_vf_vlan_info vf_vlan_info;
	struct ifla_vf_spoofchk vf_spoofchk;
	struct ifla_vf_tx_rate vf_tx_rate;
	struct ifla_vf_stats vf_stats;
	struct ifla_vf_trust vf_trust;
	struct ifla_vf_vlan vf_vlan;
	struct ifla_vf_rate vf_rate;
	struct ifla_vf_mac vf_mac;
	struct ifla_vf_broadcast vf_broadcast;
	struct ifla_vf_info ivi;
	struct ifla_vf_guid node_guid;
	struct ifla_vf_guid port_guid;

	memset(&ivi, 0, sizeof(ivi));

	/* Not all SR-IOV capable drivers support the
	 * spoofcheck and "RSS query enable" query.  Preset to
	 * -1 so the user space tool can detect that the driver
	 * didn't report anything.
	 */
	ivi.spoofchk = -1;
	ivi.rss_query_en = -1;
	ivi.trusted = -1;
	/* The default value for VF link state is "auto"
	 * IFLA_VF_LINK_STATE_AUTO which equals zero
	 */
	ivi.linkstate = 0;
	/* VLAN Protocol by default is 802.1Q */
	ivi.vlan_proto = htons(ETH_P_8021Q);
	if (dev->netdev_ops->ndo_get_vf_config(dev, vfs_num, &ivi))
		return 0;

	memset(&vf_vlan_info, 0, sizeof(vf_vlan_info));
	memset(&node_guid, 0, sizeof(node_guid));
	memset(&port_guid, 0, sizeof(port_guid));

	vf_mac.vf =
		vf_vlan.vf =
		vf_vlan_info.vf =
		vf_rate.vf =
		vf_tx_rate.vf =
		vf_spoofchk.vf =
		vf_linkstate.vf =
		vf_rss_query_en.vf =
		vf_trust.vf =
		node_guid.vf =
		port_guid.vf = ivi.vf;

	memcpy(vf_mac.mac, ivi.mac, sizeof(ivi.mac));
	memcpy(vf_broadcast.broadcast, dev->broadcast, dev->addr_len);
	vf_vlan.vlan = ivi.vlan;
	vf_vlan.qos = ivi.qos;
	vf_vlan_info.vlan = ivi.vlan;
	vf_vlan_info.qos = ivi.qos;
	vf_vlan_info.vlan_proto = ivi.vlan_proto;
	vf_tx_rate.rate = ivi.max_tx_rate;
	vf_rate.min_tx_rate = ivi.min_tx_rate;
	vf_rate.max_tx_rate = ivi.max_tx_rate;
	vf_spoofchk.setting = ivi.spoofchk;
	vf_linkstate.link_state = ivi.linkstate;
	vf_rss_query_en.setting = ivi.rss_query_en;
	vf_trust.setting = ivi.trusted;
	vf = nla_nest_start_noflag(skb, IFLA_VF_INFO);
	if (!vf)
		return -EMSGSIZE;
	if (nla_put(skb, IFLA_VF_MAC, sizeof(vf_mac), &vf_mac) ||
	    nla_put(skb, IFLA_VF_BROADCAST, sizeof(vf_broadcast), &vf_broadcast) ||
	    nla_put(skb, IFLA_VF_VLAN, sizeof(vf_vlan), &vf_vlan) ||
	    nla_put(skb, IFLA_VF_RATE, sizeof(vf_rate),
		    &vf_rate) ||
	    nla_put(skb, IFLA_VF_TX_RATE, sizeof(vf_tx_rate),
		    &vf_tx_rate) ||
	    nla_put(skb, IFLA_VF_SPOOFCHK, sizeof(vf_spoofchk),
		    &vf_spoofchk) ||
	    nla_put(skb, IFLA_VF_LINK_STATE, sizeof(vf_linkstate),
		    &vf_linkstate) ||
	    nla_put(skb, IFLA_VF_RSS_QUERY_EN,
		    sizeof(vf_rss_query_en),
		    &vf_rss_query_en) ||
	    nla_put(skb, IFLA_VF_TRUST,
		    sizeof(vf_trust), &vf_trust))
		goto nla_put_vf_failure;

	if (dev->netdev_ops->ndo_get_vf_guid &&
	    !dev->netdev_ops->ndo_get_vf_guid(dev, vfs_num, &node_guid,
					      &port_guid)) {
		if (nla_put(skb, IFLA_VF_IB_NODE_GUID, sizeof(node_guid),
			    &node_guid) ||
		    nla_put(skb, IFLA_VF_IB_PORT_GUID, sizeof(port_guid),
			    &port_guid))
			goto nla_put_vf_failure;
	}
	vfvlanlist = nla_nest_start_noflag(skb, IFLA_VF_VLAN_LIST);
	if (!vfvlanlist)
		goto nla_put_vf_failure;
	if (nla_put(skb, IFLA_VF_VLAN_INFO, sizeof(vf_vlan_info),
		    &vf_vlan_info)) {
		nla_nest_cancel(skb, vfvlanlist);
		goto nla_put_vf_failure;
	}
	nla_nest_end(skb, vfvlanlist);
	if (~ext_filter_mask & RTEXT_FILTER_SKIP_STATS) {
		memset(&vf_stats, 0, sizeof(vf_stats));
		if (dev->netdev_ops->ndo_get_vf_stats)
			dev->netdev_ops->ndo_get_vf_stats(dev, vfs_num,
							  &vf_stats);
		vfstats = nla_nest_start_noflag(skb, IFLA_VF_STATS);
		if (!vfstats)
			goto nla_put_vf_failure;
		if (nla_put_u64_64bit(skb, IFLA_VF_STATS_RX_PACKETS,
				      vf_stats.rx_packets, IFLA_VF_STATS_PAD) ||
		    nla_put_u64_64bit(skb, IFLA_VF_STATS_TX_PACKETS,
				      vf_stats.tx_packets, IFLA_VF_STATS_PAD) ||
		    nla_put_u64_64bit(skb, IFLA_VF_STATS_RX_BYTES,
				      vf_stats.rx_bytes, IFLA_VF_STATS_PAD) ||
		    nla_put_u64_64bit(skb, IFLA_VF_STATS_TX_BYTES,
				      vf_stats.tx_bytes, IFLA_VF_STATS_PAD) ||
		    nla_put_u64_64bit(skb, IFLA_VF_STATS_BROADCAST,
				      vf_stats.broadcast, IFLA_VF_STATS_PAD) ||
		    nla_put_u64_64bit(skb, IFLA_VF_STATS_MULTICAST,
				      vf_stats.multicast, IFLA_VF_STATS_PAD) ||
		    nla_put_u64_64bit(skb, IFLA_VF_STATS_RX_DROPPED,
				      vf_stats.rx_dropped, IFLA_VF_STATS_PAD) ||
		    nla_put_u64_64bit(skb, IFLA_VF_STATS_TX_DROPPED,
				      vf_stats.tx_dropped, IFLA_VF_STATS_PAD)) {
			nla_nest_cancel(skb, vfstats);
			goto nla_put_vf_failure;
		}
		nla_nest_end(skb, vfstats);
	}
	nla_nest_end(skb, vf);
	return 0;

nla_put_vf_failure:
	nla_nest_cancel(skb, vf);
	return -EMSGSIZE;
}

static noinline_for_stack int rtnl_fill_vf(struct sk_buff *skb,
					   struct net_device *dev,
					   u32 ext_filter_mask)
{
	struct nlattr *vfinfo;
	int i, num_vfs;

	if (!dev->dev.parent || ((ext_filter_mask & RTEXT_FILTER_VF) == 0))
		return 0;

	num_vfs = dev_num_vf(dev->dev.parent);
	if (nla_put_u32(skb, IFLA_NUM_VF, num_vfs))
		return -EMSGSIZE;

	if (!dev->netdev_ops->ndo_get_vf_config)
		return 0;

	vfinfo = nla_nest_start_noflag(skb, IFLA_VFINFO_LIST);
	if (!vfinfo)
		return -EMSGSIZE;

	for (i = 0; i < num_vfs; i++) {
		if (rtnl_fill_vfinfo(skb, dev, i, ext_filter_mask)) {
			nla_nest_cancel(skb, vfinfo);
			return -EMSGSIZE;
		}
	}

	nla_nest_end(skb, vfinfo);
	return 0;
}

static int rtnl_fill_link_ifmap(struct sk_buff *skb,
				const struct net_device *dev)
{
	struct rtnl_link_ifmap map;

	memset(&map, 0, sizeof(map));
	map.mem_start = READ_ONCE(dev->mem_start);
	map.mem_end   = READ_ONCE(dev->mem_end);
	map.base_addr = READ_ONCE(dev->base_addr);
	map.irq       = READ_ONCE(dev->irq);
	map.dma       = READ_ONCE(dev->dma);
	map.port      = READ_ONCE(dev->if_port);

	if (nla_put_64bit(skb, IFLA_MAP, sizeof(map), &map, IFLA_PAD))
		return -EMSGSIZE;

	return 0;
}

static u32 rtnl_xdp_prog_skb(struct net_device *dev)
{
	const struct bpf_prog *generic_xdp_prog;
	u32 res = 0;

	rcu_read_lock();
	generic_xdp_prog = rcu_dereference(dev->xdp_prog);
	if (generic_xdp_prog)
		res = generic_xdp_prog->aux->id;
	rcu_read_unlock();

	return res;
}

static u32 rtnl_xdp_prog_drv(struct net_device *dev)
{
	return dev_xdp_prog_id(dev, XDP_MODE_DRV);
}

static u32 rtnl_xdp_prog_hw(struct net_device *dev)
{
	return dev_xdp_prog_id(dev, XDP_MODE_HW);
}

static int rtnl_xdp_report_one(struct sk_buff *skb, struct net_device *dev,
			       u32 *prog_id, u8 *mode, u8 tgt_mode, u32 attr,
			       u32 (*get_prog_id)(struct net_device *dev))
{
	u32 curr_id;
	int err;

	curr_id = get_prog_id(dev);
	if (!curr_id)
		return 0;

	*prog_id = curr_id;
	err = nla_put_u32(skb, attr, curr_id);
	if (err)
		return err;

	if (*mode != XDP_ATTACHED_NONE)
		*mode = XDP_ATTACHED_MULTI;
	else
		*mode = tgt_mode;

	return 0;
}

static int rtnl_xdp_fill(struct sk_buff *skb, struct net_device *dev)
{
	struct nlattr *xdp;
	u32 prog_id;
	int err;
	u8 mode;

	xdp = nla_nest_start_noflag(skb, IFLA_XDP);
	if (!xdp)
		return -EMSGSIZE;

	prog_id = 0;
	mode = XDP_ATTACHED_NONE;
	err = rtnl_xdp_report_one(skb, dev, &prog_id, &mode, XDP_ATTACHED_SKB,
				  IFLA_XDP_SKB_PROG_ID, rtnl_xdp_prog_skb);
	if (err)
		goto err_cancel;
	err = rtnl_xdp_report_one(skb, dev, &prog_id, &mode, XDP_ATTACHED_DRV,
				  IFLA_XDP_DRV_PROG_ID, rtnl_xdp_prog_drv);
	if (err)
		goto err_cancel;
	err = rtnl_xdp_report_one(skb, dev, &prog_id, &mode, XDP_ATTACHED_HW,
				  IFLA_XDP_HW_PROG_ID, rtnl_xdp_prog_hw);
	if (err)
		goto err_cancel;

	err = nla_put_u8(skb, IFLA_XDP_ATTACHED, mode);
	if (err)
		goto err_cancel;

	if (prog_id && mode != XDP_ATTACHED_MULTI) {
		err = nla_put_u32(skb, IFLA_XDP_PROG_ID, prog_id);
		if (err)
			goto err_cancel;
	}

	nla_nest_end(skb, xdp);
	return 0;

err_cancel:
	nla_nest_cancel(skb, xdp);
	return err;
}

static u32 rtnl_get_event(unsigned long event)
{
	u32 rtnl_event_type = IFLA_EVENT_NONE;

	switch (event) {
	case NETDEV_REBOOT:
		rtnl_event_type = IFLA_EVENT_REBOOT;
		break;
	case NETDEV_FEAT_CHANGE:
		rtnl_event_type = IFLA_EVENT_FEATURES;
		break;
	case NETDEV_BONDING_FAILOVER:
		rtnl_event_type = IFLA_EVENT_BONDING_FAILOVER;
		break;
	case NETDEV_NOTIFY_PEERS:
		rtnl_event_type = IFLA_EVENT_NOTIFY_PEERS;
		break;
	case NETDEV_RESEND_IGMP:
		rtnl_event_type = IFLA_EVENT_IGMP_RESEND;
		break;
	case NETDEV_CHANGEINFODATA:
		rtnl_event_type = IFLA_EVENT_BONDING_OPTIONS;
		break;
	default:
		break;
	}

	return rtnl_event_type;
}

static int put_master_ifindex(struct sk_buff *skb, struct net_device *dev)
{
	const struct net_device *upper_dev;
	int ret = 0;

	rcu_read_lock();

	upper_dev = netdev_master_upper_dev_get_rcu(dev);
	if (upper_dev)
		ret = nla_put_u32(skb, IFLA_MASTER,
				  READ_ONCE(upper_dev->ifindex));

	rcu_read_unlock();
	return ret;
}

static int nla_put_iflink(struct sk_buff *skb, const struct net_device *dev,
			  bool force)
{
	int iflink = dev_get_iflink(dev);

	if (force || READ_ONCE(dev->ifindex) != iflink)
		return nla_put_u32(skb, IFLA_LINK, iflink);

	return 0;
}

static noinline_for_stack int nla_put_ifalias(struct sk_buff *skb,
					      struct net_device *dev)
{
	char buf[IFALIASZ];
	int ret;

	ret = dev_get_alias(dev, buf, sizeof(buf));
	return ret > 0 ? nla_put_string(skb, IFLA_IFALIAS, buf) : 0;
}

static int rtnl_fill_link_netnsid(struct sk_buff *skb,
				  const struct net_device *dev,
				  struct net *src_net, gfp_t gfp)
{
	bool put_iflink = false;

	if (dev->rtnl_link_ops && dev->rtnl_link_ops->get_link_net) {
		struct net *link_net = dev->rtnl_link_ops->get_link_net(dev);

		if (!net_eq(dev_net(dev), link_net)) {
			int id = peernet2id_alloc(src_net, link_net, gfp);

			if (nla_put_s32(skb, IFLA_LINK_NETNSID, id))
				return -EMSGSIZE;

			put_iflink = true;
		}
	}

	return nla_put_iflink(skb, dev, put_iflink);
}

static int rtnl_fill_link_af(struct sk_buff *skb,
			     const struct net_device *dev,
			     u32 ext_filter_mask)
{
	const struct rtnl_af_ops *af_ops;
	struct nlattr *af_spec;

	af_spec = nla_nest_start_noflag(skb, IFLA_AF_SPEC);
	if (!af_spec)
		return -EMSGSIZE;

	list_for_each_entry_rcu(af_ops, &rtnl_af_ops, list) {
		struct nlattr *af;
		int err;

		if (!af_ops->fill_link_af)
			continue;

		af = nla_nest_start_noflag(skb, af_ops->family);
		if (!af)
			return -EMSGSIZE;

		err = af_ops->fill_link_af(skb, dev, ext_filter_mask);
		/*
		 * Caller may return ENODATA to indicate that there
		 * was no data to be dumped. This is not an error, it
		 * means we should trim the attribute header and
		 * continue.
		 */
		if (err == -ENODATA)
			nla_nest_cancel(skb, af);
		else if (err < 0)
			return -EMSGSIZE;

		nla_nest_end(skb, af);
	}

	nla_nest_end(skb, af_spec);
	return 0;
}

static int rtnl_fill_alt_ifnames(struct sk_buff *skb,
				 const struct net_device *dev)
{
	struct netdev_name_node *name_node;
	int count = 0;

	list_for_each_entry_rcu(name_node, &dev->name_node->list, list) {
		if (nla_put_string(skb, IFLA_ALT_IFNAME, name_node->name))
			return -EMSGSIZE;
		count++;
	}
	return count;
}

/* RCU protected. */
static int rtnl_fill_prop_list(struct sk_buff *skb,
			       const struct net_device *dev)
{
	struct nlattr *prop_list;
	int ret;

	prop_list = nla_nest_start(skb, IFLA_PROP_LIST);
	if (!prop_list)
		return -EMSGSIZE;

	ret = rtnl_fill_alt_ifnames(skb, dev);
	if (ret <= 0)
		goto nest_cancel;

	nla_nest_end(skb, prop_list);
	return 0;

nest_cancel:
	nla_nest_cancel(skb, prop_list);
	return ret;
}

static int rtnl_fill_proto_down(struct sk_buff *skb,
				const struct net_device *dev)
{
	struct nlattr *pr;
	u32 preason;

	if (nla_put_u8(skb, IFLA_PROTO_DOWN, READ_ONCE(dev->proto_down)))
		goto nla_put_failure;

	preason = READ_ONCE(dev->proto_down_reason);
	if (!preason)
		return 0;

	pr = nla_nest_start(skb, IFLA_PROTO_DOWN_REASON);
	if (!pr)
		return -EMSGSIZE;

	if (nla_put_u32(skb, IFLA_PROTO_DOWN_REASON_VALUE, preason)) {
		nla_nest_cancel(skb, pr);
		goto nla_put_failure;
	}

	nla_nest_end(skb, pr);
	return 0;

nla_put_failure:
	return -EMSGSIZE;
}

static int rtnl_fill_devlink_port(struct sk_buff *skb,
				  const struct net_device *dev)
{
	struct nlattr *devlink_port_nest;
	int ret;

	devlink_port_nest = nla_nest_start(skb, IFLA_DEVLINK_PORT);
	if (!devlink_port_nest)
		return -EMSGSIZE;

	if (dev->devlink_port) {
		ret = devlink_nl_port_handle_fill(skb, dev->devlink_port);
		if (ret < 0)
			goto nest_cancel;
	}

	nla_nest_end(skb, devlink_port_nest);
	return 0;

nest_cancel:
	nla_nest_cancel(skb, devlink_port_nest);
	return ret;
}

static int rtnl_fill_dpll_pin(struct sk_buff *skb,
			      const struct net_device *dev)
{
	struct nlattr *dpll_pin_nest;
	int ret;

	dpll_pin_nest = nla_nest_start(skb, IFLA_DPLL_PIN);
	if (!dpll_pin_nest)
		return -EMSGSIZE;

	ret = dpll_netdev_add_pin_handle(skb, dev);
	if (ret < 0)
		goto nest_cancel;

	nla_nest_end(skb, dpll_pin_nest);
	return 0;

nest_cancel:
	nla_nest_cancel(skb, dpll_pin_nest);
	return ret;
}

static int rtnl_fill_ifinfo(struct sk_buff *skb,
			    struct net_device *dev, struct net *src_net,
			    int type, u32 pid, u32 seq, u32 change,
			    unsigned int flags, u32 ext_filter_mask,
			    u32 event, int *new_nsid, int new_ifindex,
			    int tgt_netnsid, gfp_t gfp)
{
	char devname[IFNAMSIZ];
	struct ifinfomsg *ifm;
	struct nlmsghdr *nlh;
	struct Qdisc *qdisc;

	ASSERT_RTNL();
	nlh = nlmsg_put(skb, pid, seq, type, sizeof(*ifm), flags);
	if (nlh == NULL)
		return -EMSGSIZE;

	ifm = nlmsg_data(nlh);
	ifm->ifi_family = AF_UNSPEC;
	ifm->__ifi_pad = 0;
	ifm->ifi_type = READ_ONCE(dev->type);
	ifm->ifi_index = READ_ONCE(dev->ifindex);
	ifm->ifi_flags = dev_get_flags(dev);
	ifm->ifi_change = change;

	if (tgt_netnsid >= 0 && nla_put_s32(skb, IFLA_TARGET_NETNSID, tgt_netnsid))
		goto nla_put_failure;

	netdev_copy_name(dev, devname);
	if (nla_put_string(skb, IFLA_IFNAME, devname))
		goto nla_put_failure;

	if (nla_put_u32(skb, IFLA_TXQLEN, READ_ONCE(dev->tx_queue_len)) ||
	    nla_put_u8(skb, IFLA_OPERSTATE,
		       netif_running(dev) ? READ_ONCE(dev->operstate) :
					    IF_OPER_DOWN) ||
	    nla_put_u8(skb, IFLA_LINKMODE, READ_ONCE(dev->link_mode)) ||
	    nla_put_u32(skb, IFLA_MTU, READ_ONCE(dev->mtu)) ||
	    nla_put_u32(skb, IFLA_MIN_MTU, READ_ONCE(dev->min_mtu)) ||
	    nla_put_u32(skb, IFLA_MAX_MTU, READ_ONCE(dev->max_mtu)) ||
	    nla_put_u32(skb, IFLA_GROUP, READ_ONCE(dev->group)) ||
	    nla_put_u32(skb, IFLA_PROMISCUITY, READ_ONCE(dev->promiscuity)) ||
	    nla_put_u32(skb, IFLA_ALLMULTI, READ_ONCE(dev->allmulti)) ||
	    nla_put_u32(skb, IFLA_NUM_TX_QUEUES,
			READ_ONCE(dev->num_tx_queues)) ||
	    nla_put_u32(skb, IFLA_GSO_MAX_SEGS,
			READ_ONCE(dev->gso_max_segs)) ||
	    nla_put_u32(skb, IFLA_GSO_MAX_SIZE,
			READ_ONCE(dev->gso_max_size)) ||
	    nla_put_u32(skb, IFLA_GRO_MAX_SIZE,
			READ_ONCE(dev->gro_max_size)) ||
	    nla_put_u32(skb, IFLA_GSO_IPV4_MAX_SIZE,
			READ_ONCE(dev->gso_ipv4_max_size)) ||
	    nla_put_u32(skb, IFLA_GRO_IPV4_MAX_SIZE,
			READ_ONCE(dev->gro_ipv4_max_size)) ||
	    nla_put_u32(skb, IFLA_TSO_MAX_SIZE,
			READ_ONCE(dev->tso_max_size)) ||
	    nla_put_u32(skb, IFLA_TSO_MAX_SEGS,
			READ_ONCE(dev->tso_max_segs)) ||
	    nla_put_uint(skb, IFLA_MAX_PACING_OFFLOAD_HORIZON,
			 READ_ONCE(dev->max_pacing_offload_horizon)) ||
#ifdef CONFIG_RPS
	    nla_put_u32(skb, IFLA_NUM_RX_QUEUES,
			READ_ONCE(dev->num_rx_queues)) ||
#endif
	    put_master_ifindex(skb, dev) ||
	    nla_put_u8(skb, IFLA_CARRIER, netif_carrier_ok(dev)) ||
	    nla_put_ifalias(skb, dev) ||
	    nla_put_u32(skb, IFLA_CARRIER_CHANGES,
			atomic_read(&dev->carrier_up_count) +
			atomic_read(&dev->carrier_down_count)) ||
	    nla_put_u32(skb, IFLA_CARRIER_UP_COUNT,
			atomic_read(&dev->carrier_up_count)) ||
	    nla_put_u32(skb, IFLA_CARRIER_DOWN_COUNT,
			atomic_read(&dev->carrier_down_count)))
		goto nla_put_failure;

	if (rtnl_fill_proto_down(skb, dev))
		goto nla_put_failure;

	if (event != IFLA_EVENT_NONE) {
		if (nla_put_u32(skb, IFLA_EVENT, event))
			goto nla_put_failure;
	}

	if (dev->addr_len) {
		if (nla_put(skb, IFLA_ADDRESS, dev->addr_len, dev->dev_addr) ||
		    nla_put(skb, IFLA_BROADCAST, dev->addr_len, dev->broadcast))
			goto nla_put_failure;
	}

	if (rtnl_phys_port_id_fill(skb, dev))
		goto nla_put_failure;

	if (rtnl_phys_port_name_fill(skb, dev))
		goto nla_put_failure;

	if (rtnl_phys_switch_id_fill(skb, dev))
		goto nla_put_failure;

	if (rtnl_fill_stats(skb, dev))
		goto nla_put_failure;

	if (rtnl_fill_vf(skb, dev, ext_filter_mask))
		goto nla_put_failure;

	if (rtnl_port_fill(skb, dev, ext_filter_mask))
		goto nla_put_failure;

	if (rtnl_xdp_fill(skb, dev))
		goto nla_put_failure;

	if (dev->rtnl_link_ops || rtnl_have_link_slave_info(dev)) {
		if (rtnl_link_fill(skb, dev) < 0)
			goto nla_put_failure;
	}

	if (new_nsid &&
	    nla_put_s32(skb, IFLA_NEW_NETNSID, *new_nsid) < 0)
		goto nla_put_failure;
	if (new_ifindex &&
	    nla_put_s32(skb, IFLA_NEW_IFINDEX, new_ifindex) < 0)
		goto nla_put_failure;

	if (memchr_inv(dev->perm_addr, '\0', dev->addr_len) &&
	    nla_put(skb, IFLA_PERM_ADDRESS, dev->addr_len, dev->perm_addr))
		goto nla_put_failure;

	rcu_read_lock();
	if (rtnl_fill_link_netnsid(skb, dev, src_net, GFP_ATOMIC))
		goto nla_put_failure_rcu;
	qdisc = rcu_dereference(dev->qdisc);
	if (qdisc && nla_put_string(skb, IFLA_QDISC, qdisc->ops->id))
		goto nla_put_failure_rcu;
	if (rtnl_fill_link_af(skb, dev, ext_filter_mask))
		goto nla_put_failure_rcu;
	if (rtnl_fill_link_ifmap(skb, dev))
		goto nla_put_failure_rcu;
	if (rtnl_fill_prop_list(skb, dev))
		goto nla_put_failure_rcu;
	rcu_read_unlock();

	if (dev->dev.parent &&
	    nla_put_string(skb, IFLA_PARENT_DEV_NAME,
			   dev_name(dev->dev.parent)))
		goto nla_put_failure;

	if (dev->dev.parent && dev->dev.parent->bus &&
	    nla_put_string(skb, IFLA_PARENT_DEV_BUS_NAME,
			   dev->dev.parent->bus->name))
		goto nla_put_failure;

	if (rtnl_fill_devlink_port(skb, dev))
		goto nla_put_failure;

	if (rtnl_fill_dpll_pin(skb, dev))
		goto nla_put_failure;

	nlmsg_end(skb, nlh);
	return 0;

nla_put_failure_rcu:
	rcu_read_unlock();
nla_put_failure:
	nlmsg_cancel(skb, nlh);
	return -EMSGSIZE;
}

static const struct nla_policy ifla_policy[IFLA_MAX+1] = {
	[IFLA_UNSPEC]		= { .strict_start_type = IFLA_DPLL_PIN },
	[IFLA_IFNAME]		= { .type = NLA_STRING, .len = IFNAMSIZ-1 },
	[IFLA_ADDRESS]		= { .type = NLA_BINARY, .len = MAX_ADDR_LEN },
	[IFLA_BROADCAST]	= { .type = NLA_BINARY, .len = MAX_ADDR_LEN },
	[IFLA_MAP]		= { .len = sizeof(struct rtnl_link_ifmap) },
	[IFLA_MTU]		= { .type = NLA_U32 },
	[IFLA_LINK]		= { .type = NLA_U32 },
	[IFLA_MASTER]		= { .type = NLA_U32 },
	[IFLA_CARRIER]		= { .type = NLA_U8 },
	[IFLA_TXQLEN]		= { .type = NLA_U32 },
	[IFLA_WEIGHT]		= { .type = NLA_U32 },
	[IFLA_OPERSTATE]	= { .type = NLA_U8 },
	[IFLA_LINKMODE]		= { .type = NLA_U8 },
	[IFLA_LINKINFO]		= { .type = NLA_NESTED },
	[IFLA_NET_NS_PID]	= { .type = NLA_U32 },
	[IFLA_NET_NS_FD]	= { .type = NLA_U32 },
	/* IFLA_IFALIAS is a string, but policy is set to NLA_BINARY to
	 * allow 0-length string (needed to remove an alias).
	 */
	[IFLA_IFALIAS]	        = { .type = NLA_BINARY, .len = IFALIASZ - 1 },
	[IFLA_VFINFO_LIST]	= {. type = NLA_NESTED },
	[IFLA_VF_PORTS]		= { .type = NLA_NESTED },
	[IFLA_PORT_SELF]	= { .type = NLA_NESTED },
	[IFLA_AF_SPEC]		= { .type = NLA_NESTED },
	[IFLA_EXT_MASK]		= { .type = NLA_U32 },
	[IFLA_PROMISCUITY]	= { .type = NLA_U32 },
	[IFLA_NUM_TX_QUEUES]	= { .type = NLA_U32 },
	[IFLA_NUM_RX_QUEUES]	= { .type = NLA_U32 },
	[IFLA_GSO_MAX_SEGS]	= { .type = NLA_U32 },
	[IFLA_GSO_MAX_SIZE]	= NLA_POLICY_MIN(NLA_U32, MAX_TCP_HEADER + 1),
	[IFLA_PHYS_PORT_ID]	= { .type = NLA_BINARY, .len = MAX_PHYS_ITEM_ID_LEN },
	[IFLA_CARRIER_CHANGES]	= { .type = NLA_U32 },  /* ignored */
	[IFLA_PHYS_SWITCH_ID]	= { .type = NLA_BINARY, .len = MAX_PHYS_ITEM_ID_LEN },
	[IFLA_LINK_NETNSID]	= { .type = NLA_S32 },
	[IFLA_PROTO_DOWN]	= { .type = NLA_U8 },
	[IFLA_XDP]		= { .type = NLA_NESTED },
	[IFLA_EVENT]		= { .type = NLA_U32 },
	[IFLA_GROUP]		= { .type = NLA_U32 },
	[IFLA_TARGET_NETNSID]	= { .type = NLA_S32 },
	[IFLA_CARRIER_UP_COUNT]	= { .type = NLA_U32 },
	[IFLA_CARRIER_DOWN_COUNT] = { .type = NLA_U32 },
	[IFLA_MIN_MTU]		= { .type = NLA_U32 },
	[IFLA_MAX_MTU]		= { .type = NLA_U32 },
	[IFLA_PROP_LIST]	= { .type = NLA_NESTED },
	[IFLA_ALT_IFNAME]	= { .type = NLA_STRING,
				    .len = ALTIFNAMSIZ - 1 },
	[IFLA_PERM_ADDRESS]	= { .type = NLA_REJECT },
	[IFLA_PROTO_DOWN_REASON] = { .type = NLA_NESTED },
	[IFLA_NEW_IFINDEX]	= NLA_POLICY_MIN(NLA_S32, 1),
	[IFLA_PARENT_DEV_NAME]	= { .type = NLA_NUL_STRING },
	[IFLA_GRO_MAX_SIZE]	= { .type = NLA_U32 },
	[IFLA_TSO_MAX_SIZE]	= { .type = NLA_REJECT },
	[IFLA_TSO_MAX_SEGS]	= { .type = NLA_REJECT },
	[IFLA_ALLMULTI]		= { .type = NLA_REJECT },
	[IFLA_GSO_IPV4_MAX_SIZE]	= NLA_POLICY_MIN(NLA_U32, MAX_TCP_HEADER + 1),
	[IFLA_GRO_IPV4_MAX_SIZE]	= { .type = NLA_U32 },
};

static const struct nla_policy ifla_info_policy[IFLA_INFO_MAX+1] = {
	[IFLA_INFO_KIND]	= { .type = NLA_STRING },
	[IFLA_INFO_DATA]	= { .type = NLA_NESTED },
	[IFLA_INFO_SLAVE_KIND]	= { .type = NLA_STRING },
	[IFLA_INFO_SLAVE_DATA]	= { .type = NLA_NESTED },
};

static const struct nla_policy ifla_vf_policy[IFLA_VF_MAX+1] = {
	[IFLA_VF_MAC]		= { .len = sizeof(struct ifla_vf_mac) },
	[IFLA_VF_BROADCAST]	= { .type = NLA_REJECT },
	[IFLA_VF_VLAN]		= { .len = sizeof(struct ifla_vf_vlan) },
	[IFLA_VF_VLAN_LIST]     = { .type = NLA_NESTED },
	[IFLA_VF_TX_RATE]	= { .len = sizeof(struct ifla_vf_tx_rate) },
	[IFLA_VF_SPOOFCHK]	= { .len = sizeof(struct ifla_vf_spoofchk) },
	[IFLA_VF_RATE]		= { .len = sizeof(struct ifla_vf_rate) },
	[IFLA_VF_LINK_STATE]	= { .len = sizeof(struct ifla_vf_link_state) },
	[IFLA_VF_RSS_QUERY_EN]	= { .len = sizeof(struct ifla_vf_rss_query_en) },
	[IFLA_VF_STATS]		= { .type = NLA_NESTED },
	[IFLA_VF_TRUST]		= { .len = sizeof(struct ifla_vf_trust) },
	[IFLA_VF_IB_NODE_GUID]	= { .len = sizeof(struct ifla_vf_guid) },
	[IFLA_VF_IB_PORT_GUID]	= { .len = sizeof(struct ifla_vf_guid) },
};

static const struct nla_policy ifla_port_policy[IFLA_PORT_MAX+1] = {
	[IFLA_PORT_VF]		= { .type = NLA_U32 },
	[IFLA_PORT_PROFILE]	= { .type = NLA_STRING,
				    .len = PORT_PROFILE_MAX },
	[IFLA_PORT_INSTANCE_UUID] = { .type = NLA_BINARY,
				      .len = PORT_UUID_MAX },
	[IFLA_PORT_HOST_UUID]	= { .type = NLA_STRING,
				    .len = PORT_UUID_MAX },
	[IFLA_PORT_REQUEST]	= { .type = NLA_U8, },
	[IFLA_PORT_RESPONSE]	= { .type = NLA_U16, },

	/* Unused, but we need to keep it here since user space could
	 * fill it. It's also broken with regard to NLA_BINARY use in
	 * combination with structs.
	 */
	[IFLA_PORT_VSI_TYPE]	= { .type = NLA_BINARY,
				    .len = sizeof(struct ifla_port_vsi) },
};

static const struct nla_policy ifla_xdp_policy[IFLA_XDP_MAX + 1] = {
	[IFLA_XDP_UNSPEC]	= { .strict_start_type = IFLA_XDP_EXPECTED_FD },
	[IFLA_XDP_FD]		= { .type = NLA_S32 },
	[IFLA_XDP_EXPECTED_FD]	= { .type = NLA_S32 },
	[IFLA_XDP_ATTACHED]	= { .type = NLA_U8 },
	[IFLA_XDP_FLAGS]	= { .type = NLA_U32 },
	[IFLA_XDP_PROG_ID]	= { .type = NLA_U32 },
};

static struct rtnl_link_ops *linkinfo_to_kind_ops(const struct nlattr *nla,
						  int *ops_srcu_index)
{
	struct nlattr *linfo[IFLA_INFO_MAX + 1];
	struct rtnl_link_ops *ops = NULL;

	if (nla_parse_nested_deprecated(linfo, IFLA_INFO_MAX, nla, ifla_info_policy, NULL) < 0)
		return NULL;

	if (linfo[IFLA_INFO_KIND]) {
		char kind[MODULE_NAME_LEN];

		nla_strscpy(kind, linfo[IFLA_INFO_KIND], sizeof(kind));
		ops = rtnl_link_ops_get(kind, ops_srcu_index);
	}

	return ops;
}

static bool link_master_filtered(struct net_device *dev, int master_idx)
{
	struct net_device *master;

	if (!master_idx)
		return false;

	master = netdev_master_upper_dev_get(dev);

	/* 0 is already used to denote IFLA_MASTER wasn't passed, therefore need
	 * another invalid value for ifindex to denote "no master".
	 */
	if (master_idx == -1)
		return !!master;

	if (!master || master->ifindex != master_idx)
		return true;

	return false;
}

static bool link_kind_filtered(const struct net_device *dev,
			       const struct rtnl_link_ops *kind_ops)
{
	if (kind_ops && dev->rtnl_link_ops != kind_ops)
		return true;

	return false;
}

static bool link_dump_filtered(struct net_device *dev,
			       int master_idx,
			       const struct rtnl_link_ops *kind_ops)
{
	if (link_master_filtered(dev, master_idx) ||
	    link_kind_filtered(dev, kind_ops))
		return true;

	return false;
}

/**
 * rtnl_get_net_ns_capable - Get netns if sufficiently privileged.
 * @sk: netlink socket
 * @netnsid: network namespace identifier
 *
 * Returns the network namespace identified by netnsid on success or an error
 * pointer on failure.
 */
struct net *rtnl_get_net_ns_capable(struct sock *sk, int netnsid)
{
	struct net *net;

	net = get_net_ns_by_id(sock_net(sk), netnsid);
	if (!net)
		return ERR_PTR(-EINVAL);

	/* For now, the caller is required to have CAP_NET_ADMIN in
	 * the user namespace owning the target net ns.
	 */
	if (!sk_ns_capable(sk, net->user_ns, CAP_NET_ADMIN)) {
		put_net(net);
		return ERR_PTR(-EACCES);
	}
	return net;
}
EXPORT_SYMBOL_GPL(rtnl_get_net_ns_capable);

static int rtnl_valid_dump_ifinfo_req(const struct nlmsghdr *nlh,
				      bool strict_check, struct nlattr **tb,
				      struct netlink_ext_ack *extack)
{
	int hdrlen;

	if (strict_check) {
		struct ifinfomsg *ifm;

		if (nlh->nlmsg_len < nlmsg_msg_size(sizeof(*ifm))) {
			NL_SET_ERR_MSG(extack, "Invalid header for link dump");
			return -EINVAL;
		}

		ifm = nlmsg_data(nlh);
		if (ifm->__ifi_pad || ifm->ifi_type || ifm->ifi_flags ||
		    ifm->ifi_change) {
			NL_SET_ERR_MSG(extack, "Invalid values in header for link dump request");
			return -EINVAL;
		}
		if (ifm->ifi_index) {
			NL_SET_ERR_MSG(extack, "Filter by device index not supported for link dumps");
			return -EINVAL;
		}

		return nlmsg_parse_deprecated_strict(nlh, sizeof(*ifm), tb,
						     IFLA_MAX, ifla_policy,
						     extack);
	}

	/* A hack to preserve kernel<->userspace interface.
	 * The correct header is ifinfomsg. It is consistent with rtnl_getlink.
	 * However, before Linux v3.9 the code here assumed rtgenmsg and that's
	 * what iproute2 < v3.9.0 used.
	 * We can detect the old iproute2. Even including the IFLA_EXT_MASK
	 * attribute, its netlink message is shorter than struct ifinfomsg.
	 */
	hdrlen = nlmsg_len(nlh) < sizeof(struct ifinfomsg) ?
		 sizeof(struct rtgenmsg) : sizeof(struct ifinfomsg);

	return nlmsg_parse_deprecated(nlh, hdrlen, tb, IFLA_MAX, ifla_policy,
				      extack);
}

static int rtnl_dump_ifinfo(struct sk_buff *skb, struct netlink_callback *cb)
{
	struct netlink_ext_ack *extack = cb->extack;
	struct rtnl_link_ops *kind_ops = NULL;
	const struct nlmsghdr *nlh = cb->nlh;
	struct net *net = sock_net(skb->sk);
	unsigned int flags = NLM_F_MULTI;
	struct nlattr *tb[IFLA_MAX+1];
	struct {
		unsigned long ifindex;
	} *ctx = (void *)cb->ctx;
	struct net *tgt_net = net;
	u32 ext_filter_mask = 0;
	struct net_device *dev;
	int ops_srcu_index;
	int master_idx = 0;
	int netnsid = -1;
	int err, i;

	err = rtnl_valid_dump_ifinfo_req(nlh, cb->strict_check, tb, extack);
	if (err < 0) {
		if (cb->strict_check)
			return err;

		goto walk_entries;
	}

	for (i = 0; i <= IFLA_MAX; ++i) {
		if (!tb[i])
			continue;

		/* new attributes should only be added with strict checking */
		switch (i) {
		case IFLA_TARGET_NETNSID:
			netnsid = nla_get_s32(tb[i]);
			tgt_net = rtnl_get_net_ns_capable(skb->sk, netnsid);
			if (IS_ERR(tgt_net)) {
				NL_SET_ERR_MSG(extack, "Invalid target network namespace id");
				err = PTR_ERR(tgt_net);
				netnsid = -1;
				goto out;
			}
			break;
		case IFLA_EXT_MASK:
			ext_filter_mask = nla_get_u32(tb[i]);
			break;
		case IFLA_MASTER:
			master_idx = nla_get_u32(tb[i]);
			break;
		case IFLA_LINKINFO:
			kind_ops = linkinfo_to_kind_ops(tb[i], &ops_srcu_index);
			break;
		default:
			if (cb->strict_check) {
				NL_SET_ERR_MSG(extack, "Unsupported attribute in link dump request");
				err = -EINVAL;
				goto out;
			}
		}
	}

	if (master_idx || kind_ops)
		flags |= NLM_F_DUMP_FILTERED;

walk_entries:
	err = 0;
	for_each_netdev_dump(tgt_net, dev, ctx->ifindex) {
		if (link_dump_filtered(dev, master_idx, kind_ops))
			continue;
		err = rtnl_fill_ifinfo(skb, dev, net, RTM_NEWLINK,
				       NETLINK_CB(cb->skb).portid,
				       nlh->nlmsg_seq, 0, flags,
				       ext_filter_mask, 0, NULL, 0,
				       netnsid, GFP_KERNEL);
		if (err < 0)
			break;
	}


	cb->seq = tgt_net->dev_base_seq;
	nl_dump_check_consistent(cb, nlmsg_hdr(skb));

out:

	if (kind_ops)
		rtnl_link_ops_put(kind_ops, ops_srcu_index);
	if (netnsid >= 0)
		put_net(tgt_net);

	return err;
}

int rtnl_nla_parse_ifinfomsg(struct nlattr **tb, const struct nlattr *nla_peer,
			     struct netlink_ext_ack *exterr)
{
	const struct ifinfomsg *ifmp;
	const struct nlattr *attrs;
	size_t len;

	ifmp = nla_data(nla_peer);
	attrs = nla_data(nla_peer) + sizeof(struct ifinfomsg);
	len = nla_len(nla_peer) - sizeof(struct ifinfomsg);

	if (ifmp->ifi_index < 0) {
		NL_SET_ERR_MSG_ATTR(exterr, nla_peer,
				    "ifindex can't be negative");
		return -EINVAL;
	}

	return nla_parse_deprecated(tb, IFLA_MAX, attrs, len, ifla_policy,
				    exterr);
}
EXPORT_SYMBOL(rtnl_nla_parse_ifinfomsg);

static struct net *rtnl_link_get_net_ifla(struct nlattr *tb[])
{
	struct net *net = NULL;

	/* Examine the link attributes and figure out which
	 * network namespace we are talking about.
	 */
	if (tb[IFLA_NET_NS_PID])
		net = get_net_ns_by_pid(nla_get_u32(tb[IFLA_NET_NS_PID]));
	else if (tb[IFLA_NET_NS_FD])
		net = get_net_ns_by_fd(nla_get_u32(tb[IFLA_NET_NS_FD]));

	return net;
}

struct net *rtnl_link_get_net(struct net *src_net, struct nlattr *tb[])
{
	struct net *net = rtnl_link_get_net_ifla(tb);

	if (!net)
		net = get_net(src_net);

	return net;
}
EXPORT_SYMBOL(rtnl_link_get_net);

/* Figure out which network namespace we are talking about by
 * examining the link attributes in the following order:
 *
 * 1. IFLA_NET_NS_PID
 * 2. IFLA_NET_NS_FD
 * 3. IFLA_TARGET_NETNSID
 */
static struct net *rtnl_link_get_net_by_nlattr(struct net *src_net,
					       struct nlattr *tb[])
{
	struct net *net;

	if (tb[IFLA_NET_NS_PID] || tb[IFLA_NET_NS_FD])
		return rtnl_link_get_net(src_net, tb);

	if (!tb[IFLA_TARGET_NETNSID])
		return get_net(src_net);

	net = get_net_ns_by_id(src_net, nla_get_u32(tb[IFLA_TARGET_NETNSID]));
	if (!net)
		return ERR_PTR(-EINVAL);

	return net;
}

static struct net *rtnl_link_get_net_capable(const struct sk_buff *skb,
					     struct net *src_net,
					     struct nlattr *tb[], int cap)
{
	struct net *net;

	net = rtnl_link_get_net_by_nlattr(src_net, tb);
	if (IS_ERR(net))
		return net;

	if (!netlink_ns_capable(skb, net->user_ns, cap)) {
		put_net(net);
		return ERR_PTR(-EPERM);
	}

	return net;
}

/* Verify that rtnetlink requests do not pass additional properties
 * potentially referring to different network namespaces.
 */
static int rtnl_ensure_unique_netns(struct nlattr *tb[],
				    struct netlink_ext_ack *extack,
				    bool netns_id_only)
{

	if (netns_id_only) {
		if (!tb[IFLA_NET_NS_PID] && !tb[IFLA_NET_NS_FD])
			return 0;

		NL_SET_ERR_MSG(extack, "specified netns attribute not supported");
		return -EOPNOTSUPP;
	}

	if (tb[IFLA_TARGET_NETNSID] && (tb[IFLA_NET_NS_PID] || tb[IFLA_NET_NS_FD]))
		goto invalid_attr;

	if (tb[IFLA_NET_NS_PID] && (tb[IFLA_TARGET_NETNSID] || tb[IFLA_NET_NS_FD]))
		goto invalid_attr;

	if (tb[IFLA_NET_NS_FD] && (tb[IFLA_TARGET_NETNSID] || tb[IFLA_NET_NS_PID]))
		goto invalid_attr;

	return 0;

invalid_attr:
	NL_SET_ERR_MSG(extack, "multiple netns identifying attributes specified");
	return -EINVAL;
}

static	int rtnl_set_vf_rate(struct net_device *dev, int vf, int min_tx_rate,
			     int max_tx_rate)
{
	const struct net_device_ops *ops = dev->netdev_ops;

	if (!ops->ndo_set_vf_rate)
		return -EOPNOTSUPP;
	if (max_tx_rate && max_tx_rate < min_tx_rate)
		return -EINVAL;

	return ops->ndo_set_vf_rate(dev, vf, min_tx_rate, max_tx_rate);
}

static int validate_linkmsg(struct net_device *dev, struct nlattr *tb[],
			    struct netlink_ext_ack *extack)
{
	if (tb[IFLA_ADDRESS] &&
	    nla_len(tb[IFLA_ADDRESS]) < dev->addr_len)
		return -EINVAL;

	if (tb[IFLA_BROADCAST] &&
	    nla_len(tb[IFLA_BROADCAST]) < dev->addr_len)
		return -EINVAL;

	if (tb[IFLA_GSO_MAX_SIZE] &&
	    nla_get_u32(tb[IFLA_GSO_MAX_SIZE]) > dev->tso_max_size) {
		NL_SET_ERR_MSG(extack, "too big gso_max_size");
		return -EINVAL;
	}

	if (tb[IFLA_GSO_MAX_SEGS] &&
	    (nla_get_u32(tb[IFLA_GSO_MAX_SEGS]) > GSO_MAX_SEGS ||
	     nla_get_u32(tb[IFLA_GSO_MAX_SEGS]) > dev->tso_max_segs)) {
		NL_SET_ERR_MSG(extack, "too big gso_max_segs");
		return -EINVAL;
	}

	if (tb[IFLA_GRO_MAX_SIZE] &&
	    nla_get_u32(tb[IFLA_GRO_MAX_SIZE]) > GRO_MAX_SIZE) {
		NL_SET_ERR_MSG(extack, "too big gro_max_size");
		return -EINVAL;
	}

	if (tb[IFLA_GSO_IPV4_MAX_SIZE] &&
	    nla_get_u32(tb[IFLA_GSO_IPV4_MAX_SIZE]) > dev->tso_max_size) {
		NL_SET_ERR_MSG(extack, "too big gso_ipv4_max_size");
		return -EINVAL;
	}

	if (tb[IFLA_GRO_IPV4_MAX_SIZE] &&
	    nla_get_u32(tb[IFLA_GRO_IPV4_MAX_SIZE]) > GRO_MAX_SIZE) {
		NL_SET_ERR_MSG(extack, "too big gro_ipv4_max_size");
		return -EINVAL;
	}

	if (tb[IFLA_AF_SPEC]) {
		struct nlattr *af;
		int rem, err;

		nla_for_each_nested(af, tb[IFLA_AF_SPEC], rem) {
			struct rtnl_af_ops *af_ops;
			int af_ops_srcu_index;

			af_ops = rtnl_af_lookup(nla_type(af), &af_ops_srcu_index);
			if (!af_ops)
				return -EAFNOSUPPORT;

			if (!af_ops->set_link_af)
				err = -EOPNOTSUPP;
			else if (af_ops->validate_link_af)
				err = af_ops->validate_link_af(dev, af, extack);
			else
				err = 0;

			rtnl_af_put(af_ops, af_ops_srcu_index);

			if (err < 0)
				return err;
		}
	}

	return 0;
}

static int handle_infiniband_guid(struct net_device *dev, struct ifla_vf_guid *ivt,
				  int guid_type)
{
	const struct net_device_ops *ops = dev->netdev_ops;

	return ops->ndo_set_vf_guid(dev, ivt->vf, ivt->guid, guid_type);
}

static int handle_vf_guid(struct net_device *dev, struct ifla_vf_guid *ivt, int guid_type)
{
	if (dev->type != ARPHRD_INFINIBAND)
		return -EOPNOTSUPP;

	return handle_infiniband_guid(dev, ivt, guid_type);
}

static int do_setvfinfo(struct net_device *dev, struct nlattr **tb)
{
	const struct net_device_ops *ops = dev->netdev_ops;
	int err = -EINVAL;

	if (tb[IFLA_VF_MAC]) {
		struct ifla_vf_mac *ivm = nla_data(tb[IFLA_VF_MAC]);

		if (ivm->vf >= INT_MAX)
			return -EINVAL;
		err = -EOPNOTSUPP;
		if (ops->ndo_set_vf_mac)
			err = ops->ndo_set_vf_mac(dev, ivm->vf,
						  ivm->mac);
		if (err < 0)
			return err;
	}

	if (tb[IFLA_VF_VLAN]) {
		struct ifla_vf_vlan *ivv = nla_data(tb[IFLA_VF_VLAN]);

		if (ivv->vf >= INT_MAX)
			return -EINVAL;
		err = -EOPNOTSUPP;
		if (ops->ndo_set_vf_vlan)
			err = ops->ndo_set_vf_vlan(dev, ivv->vf, ivv->vlan,
						   ivv->qos,
						   htons(ETH_P_8021Q));
		if (err < 0)
			return err;
	}

	if (tb[IFLA_VF_VLAN_LIST]) {
		struct ifla_vf_vlan_info *ivvl[MAX_VLAN_LIST_LEN];
		struct nlattr *attr;
		int rem, len = 0;

		err = -EOPNOTSUPP;
		if (!ops->ndo_set_vf_vlan)
			return err;

		nla_for_each_nested(attr, tb[IFLA_VF_VLAN_LIST], rem) {
			if (nla_type(attr) != IFLA_VF_VLAN_INFO ||
			    nla_len(attr) < sizeof(struct ifla_vf_vlan_info)) {
				return -EINVAL;
			}
			if (len >= MAX_VLAN_LIST_LEN)
				return -EOPNOTSUPP;
			ivvl[len] = nla_data(attr);

			len++;
		}
		if (len == 0)
			return -EINVAL;

		if (ivvl[0]->vf >= INT_MAX)
			return -EINVAL;
		err = ops->ndo_set_vf_vlan(dev, ivvl[0]->vf, ivvl[0]->vlan,
					   ivvl[0]->qos, ivvl[0]->vlan_proto);
		if (err < 0)
			return err;
	}

	if (tb[IFLA_VF_TX_RATE]) {
		struct ifla_vf_tx_rate *ivt = nla_data(tb[IFLA_VF_TX_RATE]);
		struct ifla_vf_info ivf;

		if (ivt->vf >= INT_MAX)
			return -EINVAL;
		err = -EOPNOTSUPP;
		if (ops->ndo_get_vf_config)
			err = ops->ndo_get_vf_config(dev, ivt->vf, &ivf);
		if (err < 0)
			return err;

		err = rtnl_set_vf_rate(dev, ivt->vf,
				       ivf.min_tx_rate, ivt->rate);
		if (err < 0)
			return err;
	}

	if (tb[IFLA_VF_RATE]) {
		struct ifla_vf_rate *ivt = nla_data(tb[IFLA_VF_RATE]);

		if (ivt->vf >= INT_MAX)
			return -EINVAL;

		err = rtnl_set_vf_rate(dev, ivt->vf,
				       ivt->min_tx_rate, ivt->max_tx_rate);
		if (err < 0)
			return err;
	}

	if (tb[IFLA_VF_SPOOFCHK]) {
		struct ifla_vf_spoofchk *ivs = nla_data(tb[IFLA_VF_SPOOFCHK]);

		if (ivs->vf >= INT_MAX)
			return -EINVAL;
		err = -EOPNOTSUPP;
		if (ops->ndo_set_vf_spoofchk)
			err = ops->ndo_set_vf_spoofchk(dev, ivs->vf,
						       ivs->setting);
		if (err < 0)
			return err;
	}

	if (tb[IFLA_VF_LINK_STATE]) {
		struct ifla_vf_link_state *ivl = nla_data(tb[IFLA_VF_LINK_STATE]);

		if (ivl->vf >= INT_MAX)
			return -EINVAL;
		err = -EOPNOTSUPP;
		if (ops->ndo_set_vf_link_state)
			err = ops->ndo_set_vf_link_state(dev, ivl->vf,
							 ivl->link_state);
		if (err < 0)
			return err;
	}

	if (tb[IFLA_VF_RSS_QUERY_EN]) {
		struct ifla_vf_rss_query_en *ivrssq_en;

		err = -EOPNOTSUPP;
		ivrssq_en = nla_data(tb[IFLA_VF_RSS_QUERY_EN]);
		if (ivrssq_en->vf >= INT_MAX)
			return -EINVAL;
		if (ops->ndo_set_vf_rss_query_en)
			err = ops->ndo_set_vf_rss_query_en(dev, ivrssq_en->vf,
							   ivrssq_en->setting);
		if (err < 0)
			return err;
	}

	if (tb[IFLA_VF_TRUST]) {
		struct ifla_vf_trust *ivt = nla_data(tb[IFLA_VF_TRUST]);

		if (ivt->vf >= INT_MAX)
			return -EINVAL;
		err = -EOPNOTSUPP;
		if (ops->ndo_set_vf_trust)
			err = ops->ndo_set_vf_trust(dev, ivt->vf, ivt->setting);
		if (err < 0)
			return err;
	}

	if (tb[IFLA_VF_IB_NODE_GUID]) {
		struct ifla_vf_guid *ivt = nla_data(tb[IFLA_VF_IB_NODE_GUID]);

		if (ivt->vf >= INT_MAX)
			return -EINVAL;
		if (!ops->ndo_set_vf_guid)
			return -EOPNOTSUPP;
		return handle_vf_guid(dev, ivt, IFLA_VF_IB_NODE_GUID);
	}

	if (tb[IFLA_VF_IB_PORT_GUID]) {
		struct ifla_vf_guid *ivt = nla_data(tb[IFLA_VF_IB_PORT_GUID]);

		if (ivt->vf >= INT_MAX)
			return -EINVAL;
		if (!ops->ndo_set_vf_guid)
			return -EOPNOTSUPP;

		return handle_vf_guid(dev, ivt, IFLA_VF_IB_PORT_GUID);
	}

	return err;
}

static int do_set_master(struct net_device *dev, int ifindex,
			 struct netlink_ext_ack *extack)
{
	struct net_device *upper_dev = netdev_master_upper_dev_get(dev);
	const struct net_device_ops *ops;
	int err;

	if (upper_dev) {
		if (upper_dev->ifindex == ifindex)
			return 0;
		ops = upper_dev->netdev_ops;
		if (ops->ndo_del_slave) {
			err = ops->ndo_del_slave(upper_dev, dev);
			if (err)
				return err;
		} else {
			return -EOPNOTSUPP;
		}
	}

	if (ifindex) {
		upper_dev = __dev_get_by_index(dev_net(dev), ifindex);
		if (!upper_dev)
			return -EINVAL;
		ops = upper_dev->netdev_ops;
		if (ops->ndo_add_slave) {
			err = ops->ndo_add_slave(upper_dev, dev, extack);
			if (err)
				return err;
		} else {
			return -EOPNOTSUPP;
		}
	}
	return 0;
}

static const struct nla_policy ifla_proto_down_reason_policy[IFLA_PROTO_DOWN_REASON_VALUE + 1] = {
	[IFLA_PROTO_DOWN_REASON_MASK]	= { .type = NLA_U32 },
	[IFLA_PROTO_DOWN_REASON_VALUE]	= { .type = NLA_U32 },
};

static int do_set_proto_down(struct net_device *dev,
			     struct nlattr *nl_proto_down,
			     struct nlattr *nl_proto_down_reason,
			     struct netlink_ext_ack *extack)
{
	struct nlattr *pdreason[IFLA_PROTO_DOWN_REASON_MAX + 1];
	unsigned long mask = 0;
	u32 value;
	bool proto_down;
	int err;

	if (!dev->change_proto_down) {
		NL_SET_ERR_MSG(extack,  "Protodown not supported by device");
		return -EOPNOTSUPP;
	}

	if (nl_proto_down_reason) {
		err = nla_parse_nested_deprecated(pdreason,
						  IFLA_PROTO_DOWN_REASON_MAX,
						  nl_proto_down_reason,
						  ifla_proto_down_reason_policy,
						  NULL);
		if (err < 0)
			return err;

		if (!pdreason[IFLA_PROTO_DOWN_REASON_VALUE]) {
			NL_SET_ERR_MSG(extack, "Invalid protodown reason value");
			return -EINVAL;
		}

		value = nla_get_u32(pdreason[IFLA_PROTO_DOWN_REASON_VALUE]);

		if (pdreason[IFLA_PROTO_DOWN_REASON_MASK])
			mask = nla_get_u32(pdreason[IFLA_PROTO_DOWN_REASON_MASK]);

		dev_change_proto_down_reason(dev, mask, value);
	}

	if (nl_proto_down) {
		proto_down = nla_get_u8(nl_proto_down);

		/* Don't turn off protodown if there are active reasons */
		if (!proto_down && dev->proto_down_reason) {
			NL_SET_ERR_MSG(extack, "Cannot clear protodown, active reasons");
			return -EBUSY;
		}
		err = dev_change_proto_down(dev,
					    proto_down);
		if (err)
			return err;
	}

	return 0;
}

#define DO_SETLINK_MODIFIED	0x01
/* notify flag means notify + modified. */
#define DO_SETLINK_NOTIFY	0x03
static int do_setlink(const struct sk_buff *skb, struct net_device *dev,
		      struct net *tgt_net, struct ifinfomsg *ifm,
		      struct netlink_ext_ack *extack,
		      struct nlattr **tb, int status)
{
	const struct net_device_ops *ops = dev->netdev_ops;
	char ifname[IFNAMSIZ];
	int err;

	err = validate_linkmsg(dev, tb, extack);
	if (err < 0)
		goto errout;

	if (tb[IFLA_IFNAME])
		nla_strscpy(ifname, tb[IFLA_IFNAME], IFNAMSIZ);
	else
		ifname[0] = '\0';

	if (!net_eq(tgt_net, dev_net(dev))) {
		const char *pat = ifname[0] ? ifname : NULL;
		int new_ifindex;

		new_ifindex = nla_get_s32_default(tb[IFLA_NEW_IFINDEX], 0);

		err = __dev_change_net_namespace(dev, tgt_net, pat, new_ifindex);
		if (err)
			goto errout;

		status |= DO_SETLINK_MODIFIED;
	}

	if (tb[IFLA_MAP]) {
		struct rtnl_link_ifmap *u_map;
		struct ifmap k_map;

		if (!ops->ndo_set_config) {
			err = -EOPNOTSUPP;
			goto errout;
		}

		if (!netif_device_present(dev)) {
			err = -ENODEV;
			goto errout;
		}

		u_map = nla_data(tb[IFLA_MAP]);
		k_map.mem_start = (unsigned long) u_map->mem_start;
		k_map.mem_end = (unsigned long) u_map->mem_end;
		k_map.base_addr = (unsigned short) u_map->base_addr;
		k_map.irq = (unsigned char) u_map->irq;
		k_map.dma = (unsigned char) u_map->dma;
		k_map.port = (unsigned char) u_map->port;

		err = ops->ndo_set_config(dev, &k_map);
		if (err < 0)
			goto errout;

		status |= DO_SETLINK_NOTIFY;
	}

	if (tb[IFLA_ADDRESS]) {
		struct sockaddr *sa;
		int len;

		len = sizeof(sa_family_t) + max_t(size_t, dev->addr_len,
						  sizeof(*sa));
		sa = kmalloc(len, GFP_KERNEL);
		if (!sa) {
			err = -ENOMEM;
			goto errout;
		}
		sa->sa_family = dev->type;
		memcpy(sa->sa_data, nla_data(tb[IFLA_ADDRESS]),
		       dev->addr_len);
		err = dev_set_mac_address_user(dev, sa, extack);
		kfree(sa);
		if (err)
			goto errout;
		status |= DO_SETLINK_MODIFIED;
	}

	if (tb[IFLA_MTU]) {
		err = dev_set_mtu_ext(dev, nla_get_u32(tb[IFLA_MTU]), extack);
		if (err < 0)
			goto errout;
		status |= DO_SETLINK_MODIFIED;
	}

	if (tb[IFLA_GROUP]) {
		dev_set_group(dev, nla_get_u32(tb[IFLA_GROUP]));
		status |= DO_SETLINK_NOTIFY;
	}

	/*
	 * Interface selected by interface index but interface
	 * name provided implies that a name change has been
	 * requested.
	 */
	if (ifm->ifi_index > 0 && ifname[0]) {
		err = dev_change_name(dev, ifname);
		if (err < 0)
			goto errout;
		status |= DO_SETLINK_MODIFIED;
	}

	if (tb[IFLA_IFALIAS]) {
		err = dev_set_alias(dev, nla_data(tb[IFLA_IFALIAS]),
				    nla_len(tb[IFLA_IFALIAS]));
		if (err < 0)
			goto errout;
		status |= DO_SETLINK_NOTIFY;
	}

	if (tb[IFLA_BROADCAST]) {
		nla_memcpy(dev->broadcast, tb[IFLA_BROADCAST], dev->addr_len);
		call_netdevice_notifiers(NETDEV_CHANGEADDR, dev);
	}

	if (ifm->ifi_flags || ifm->ifi_change) {
		err = dev_change_flags(dev, rtnl_dev_combine_flags(dev, ifm),
				       extack);
		if (err < 0)
			goto errout;
	}

	if (tb[IFLA_MASTER]) {
		err = do_set_master(dev, nla_get_u32(tb[IFLA_MASTER]), extack);
		if (err)
			goto errout;
		status |= DO_SETLINK_MODIFIED;
	}

	if (tb[IFLA_CARRIER]) {
		err = dev_change_carrier(dev, nla_get_u8(tb[IFLA_CARRIER]));
		if (err)
			goto errout;
		status |= DO_SETLINK_MODIFIED;
	}

	if (tb[IFLA_TXQLEN]) {
		unsigned int value = nla_get_u32(tb[IFLA_TXQLEN]);

		err = dev_change_tx_queue_len(dev, value);
		if (err)
			goto errout;
		status |= DO_SETLINK_MODIFIED;
	}

	if (tb[IFLA_GSO_MAX_SIZE]) {
		u32 max_size = nla_get_u32(tb[IFLA_GSO_MAX_SIZE]);

		if (dev->gso_max_size ^ max_size) {
			netif_set_gso_max_size(dev, max_size);
			status |= DO_SETLINK_MODIFIED;
		}
	}

	if (tb[IFLA_GSO_MAX_SEGS]) {
		u32 max_segs = nla_get_u32(tb[IFLA_GSO_MAX_SEGS]);

		if (dev->gso_max_segs ^ max_segs) {
			netif_set_gso_max_segs(dev, max_segs);
			status |= DO_SETLINK_MODIFIED;
		}
	}

	if (tb[IFLA_GRO_MAX_SIZE]) {
		u32 gro_max_size = nla_get_u32(tb[IFLA_GRO_MAX_SIZE]);

		if (dev->gro_max_size ^ gro_max_size) {
			netif_set_gro_max_size(dev, gro_max_size);
			status |= DO_SETLINK_MODIFIED;
		}
	}

	if (tb[IFLA_GSO_IPV4_MAX_SIZE]) {
		u32 max_size = nla_get_u32(tb[IFLA_GSO_IPV4_MAX_SIZE]);

		if (dev->gso_ipv4_max_size ^ max_size) {
			netif_set_gso_ipv4_max_size(dev, max_size);
			status |= DO_SETLINK_MODIFIED;
		}
	}

	if (tb[IFLA_GRO_IPV4_MAX_SIZE]) {
		u32 gro_max_size = nla_get_u32(tb[IFLA_GRO_IPV4_MAX_SIZE]);

		if (dev->gro_ipv4_max_size ^ gro_max_size) {
			netif_set_gro_ipv4_max_size(dev, gro_max_size);
			status |= DO_SETLINK_MODIFIED;
		}
	}

	if (tb[IFLA_OPERSTATE])
		set_operstate(dev, nla_get_u8(tb[IFLA_OPERSTATE]));

	if (tb[IFLA_LINKMODE]) {
		unsigned char value = nla_get_u8(tb[IFLA_LINKMODE]);

		if (dev->link_mode ^ value)
			status |= DO_SETLINK_NOTIFY;
		WRITE_ONCE(dev->link_mode, value);
	}

	if (tb[IFLA_VFINFO_LIST]) {
		struct nlattr *vfinfo[IFLA_VF_MAX + 1];
		struct nlattr *attr;
		int rem;

		nla_for_each_nested(attr, tb[IFLA_VFINFO_LIST], rem) {
			if (nla_type(attr) != IFLA_VF_INFO ||
			    nla_len(attr) < NLA_HDRLEN) {
				err = -EINVAL;
				goto errout;
			}
			err = nla_parse_nested_deprecated(vfinfo, IFLA_VF_MAX,
							  attr,
							  ifla_vf_policy,
							  NULL);
			if (err < 0)
				goto errout;
			err = do_setvfinfo(dev, vfinfo);
			if (err < 0)
				goto errout;
			status |= DO_SETLINK_NOTIFY;
		}
	}
	err = 0;

	if (tb[IFLA_VF_PORTS]) {
		struct nlattr *port[IFLA_PORT_MAX+1];
		struct nlattr *attr;
		int vf;
		int rem;

		err = -EOPNOTSUPP;
		if (!ops->ndo_set_vf_port)
			goto errout;

		nla_for_each_nested(attr, tb[IFLA_VF_PORTS], rem) {
			if (nla_type(attr) != IFLA_VF_PORT ||
			    nla_len(attr) < NLA_HDRLEN) {
				err = -EINVAL;
				goto errout;
			}
			err = nla_parse_nested_deprecated(port, IFLA_PORT_MAX,
							  attr,
							  ifla_port_policy,
							  NULL);
			if (err < 0)
				goto errout;
			if (!port[IFLA_PORT_VF]) {
				err = -EOPNOTSUPP;
				goto errout;
			}
			vf = nla_get_u32(port[IFLA_PORT_VF]);
			err = ops->ndo_set_vf_port(dev, vf, port);
			if (err < 0)
				goto errout;
			status |= DO_SETLINK_NOTIFY;
		}
	}
	err = 0;

	if (tb[IFLA_PORT_SELF]) {
		struct nlattr *port[IFLA_PORT_MAX+1];

		err = nla_parse_nested_deprecated(port, IFLA_PORT_MAX,
						  tb[IFLA_PORT_SELF],
						  ifla_port_policy, NULL);
		if (err < 0)
			goto errout;

		err = -EOPNOTSUPP;
		if (ops->ndo_set_vf_port)
			err = ops->ndo_set_vf_port(dev, PORT_SELF_VF, port);
		if (err < 0)
			goto errout;
		status |= DO_SETLINK_NOTIFY;
	}

	if (tb[IFLA_AF_SPEC]) {
		struct nlattr *af;
		int rem;

		nla_for_each_nested(af, tb[IFLA_AF_SPEC], rem) {
			struct rtnl_af_ops *af_ops;
			int af_ops_srcu_index;

			af_ops = rtnl_af_lookup(nla_type(af), &af_ops_srcu_index);
			if (!af_ops) {
				err = -EAFNOSUPPORT;
				goto errout;
			}

			err = af_ops->set_link_af(dev, af, extack);
			rtnl_af_put(af_ops, af_ops_srcu_index);

			if (err < 0)
				goto errout;

			status |= DO_SETLINK_NOTIFY;
		}
	}
	err = 0;

	if (tb[IFLA_PROTO_DOWN] || tb[IFLA_PROTO_DOWN_REASON]) {
		err = do_set_proto_down(dev, tb[IFLA_PROTO_DOWN],
					tb[IFLA_PROTO_DOWN_REASON], extack);
		if (err)
			goto errout;
		status |= DO_SETLINK_NOTIFY;
	}

	if (tb[IFLA_XDP]) {
		struct nlattr *xdp[IFLA_XDP_MAX + 1];
		u32 xdp_flags = 0;

		err = nla_parse_nested_deprecated(xdp, IFLA_XDP_MAX,
						  tb[IFLA_XDP],
						  ifla_xdp_policy, NULL);
		if (err < 0)
			goto errout;

		if (xdp[IFLA_XDP_ATTACHED] || xdp[IFLA_XDP_PROG_ID]) {
			err = -EINVAL;
			goto errout;
		}

		if (xdp[IFLA_XDP_FLAGS]) {
			xdp_flags = nla_get_u32(xdp[IFLA_XDP_FLAGS]);
			if (xdp_flags & ~XDP_FLAGS_MASK) {
				err = -EINVAL;
				goto errout;
			}
			if (hweight32(xdp_flags & XDP_FLAGS_MODES) > 1) {
				err = -EINVAL;
				goto errout;
			}
		}

		if (xdp[IFLA_XDP_FD]) {
			int expected_fd = -1;

			if (xdp_flags & XDP_FLAGS_REPLACE) {
				if (!xdp[IFLA_XDP_EXPECTED_FD]) {
					err = -EINVAL;
					goto errout;
				}
				expected_fd =
					nla_get_s32(xdp[IFLA_XDP_EXPECTED_FD]);
			}

			err = dev_change_xdp_fd(dev, extack,
						nla_get_s32(xdp[IFLA_XDP_FD]),
						expected_fd,
						xdp_flags);
			if (err)
				goto errout;
			status |= DO_SETLINK_NOTIFY;
		}
	}

errout:
	if (status & DO_SETLINK_MODIFIED) {
		if ((status & DO_SETLINK_NOTIFY) == DO_SETLINK_NOTIFY)
			netdev_state_change(dev);

		if (err < 0)
			net_warn_ratelimited("A link change request failed with some changes committed already. Interface %s may have been left with an inconsistent configuration, please check.\n",
					     dev->name);
	}

	return err;
}

static struct net_device *rtnl_dev_get(struct net *net,
				       struct nlattr *tb[])
{
	char ifname[ALTIFNAMSIZ];

	if (tb[IFLA_IFNAME])
		nla_strscpy(ifname, tb[IFLA_IFNAME], IFNAMSIZ);
	else if (tb[IFLA_ALT_IFNAME])
		nla_strscpy(ifname, tb[IFLA_ALT_IFNAME], ALTIFNAMSIZ);
	else
		return NULL;

	return __dev_get_by_name(net, ifname);
}

static int rtnl_setlink(struct sk_buff *skb, struct nlmsghdr *nlh,
			struct netlink_ext_ack *extack)
{
	struct ifinfomsg *ifm = nlmsg_data(nlh);
	struct net *net = sock_net(skb->sk);
	struct nlattr *tb[IFLA_MAX+1];
	struct net_device *dev = NULL;
	struct rtnl_nets rtnl_nets;
	struct net *tgt_net;
	int err;

	err = nlmsg_parse_deprecated(nlh, sizeof(*ifm), tb, IFLA_MAX,
				     ifla_policy, extack);
	if (err < 0)
		goto errout;

	err = rtnl_ensure_unique_netns(tb, extack, false);
	if (err < 0)
		goto errout;

	tgt_net = rtnl_link_get_net_capable(skb, net, tb, CAP_NET_ADMIN);
	if (IS_ERR(tgt_net)) {
		err = PTR_ERR(tgt_net);
		goto errout;
	}

	rtnl_nets_init(&rtnl_nets);
	rtnl_nets_add(&rtnl_nets, get_net(net));
	rtnl_nets_add(&rtnl_nets, tgt_net);

	rtnl_nets_lock(&rtnl_nets);

	if (ifm->ifi_index > 0)
		dev = __dev_get_by_index(net, ifm->ifi_index);
	else if (tb[IFLA_IFNAME] || tb[IFLA_ALT_IFNAME])
		dev = rtnl_dev_get(net, tb);
	else
		err = -EINVAL;

	if (dev)
		err = do_setlink(skb, dev, tgt_net, ifm, extack, tb, 0);
	else if (!err)
		err = -ENODEV;

	rtnl_nets_unlock(&rtnl_nets);
errout:
	return err;
}

static int rtnl_group_dellink(const struct net *net, int group)
{
	struct net_device *dev, *aux;
	LIST_HEAD(list_kill);
	bool found = false;

	if (!group)
		return -EPERM;

	for_each_netdev(net, dev) {
		if (dev->group == group) {
			const struct rtnl_link_ops *ops;

			found = true;
			ops = dev->rtnl_link_ops;
			if (!ops || !ops->dellink)
				return -EOPNOTSUPP;
		}
	}

	if (!found)
		return -ENODEV;

	for_each_netdev_safe(net, dev, aux) {
		if (dev->group == group) {
			const struct rtnl_link_ops *ops;

			ops = dev->rtnl_link_ops;
			ops->dellink(dev, &list_kill);
		}
	}
	unregister_netdevice_many(&list_kill);

	return 0;
}

int rtnl_delete_link(struct net_device *dev, u32 portid, const struct nlmsghdr *nlh)
{
	const struct rtnl_link_ops *ops;
	LIST_HEAD(list_kill);

	ops = dev->rtnl_link_ops;
	if (!ops || !ops->dellink)
		return -EOPNOTSUPP;

	ops->dellink(dev, &list_kill);
	unregister_netdevice_many_notify(&list_kill, portid, nlh);

	return 0;
}
EXPORT_SYMBOL_GPL(rtnl_delete_link);

static int rtnl_dellink(struct sk_buff *skb, struct nlmsghdr *nlh,
			struct netlink_ext_ack *extack)
{
	struct ifinfomsg *ifm = nlmsg_data(nlh);
	struct net *net = sock_net(skb->sk);
	u32 portid = NETLINK_CB(skb).portid;
	struct nlattr *tb[IFLA_MAX+1];
	struct net_device *dev = NULL;
	struct net *tgt_net = net;
	int netnsid = -1;
	int err;

	err = nlmsg_parse_deprecated(nlh, sizeof(*ifm), tb, IFLA_MAX,
				     ifla_policy, extack);
	if (err < 0)
		return err;

	err = rtnl_ensure_unique_netns(tb, extack, true);
	if (err < 0)
		return err;

	if (tb[IFLA_TARGET_NETNSID]) {
		netnsid = nla_get_s32(tb[IFLA_TARGET_NETNSID]);
		tgt_net = rtnl_get_net_ns_capable(NETLINK_CB(skb).sk, netnsid);
		if (IS_ERR(tgt_net))
			return PTR_ERR(tgt_net);
	}

	rtnl_net_lock(tgt_net);

	if (ifm->ifi_index > 0)
		dev = __dev_get_by_index(tgt_net, ifm->ifi_index);
	else if (tb[IFLA_IFNAME] || tb[IFLA_ALT_IFNAME])
		dev = rtnl_dev_get(tgt_net, tb);

	if (dev)
		err = rtnl_delete_link(dev, portid, nlh);
	else if (ifm->ifi_index > 0 || tb[IFLA_IFNAME] || tb[IFLA_ALT_IFNAME])
		err = -ENODEV;
	else if (tb[IFLA_GROUP])
		err = rtnl_group_dellink(tgt_net, nla_get_u32(tb[IFLA_GROUP]));
	else
		err = -EINVAL;

	rtnl_net_unlock(tgt_net);

	if (netnsid >= 0)
		put_net(tgt_net);

	return err;
}

int rtnl_configure_link(struct net_device *dev, const struct ifinfomsg *ifm,
			u32 portid, const struct nlmsghdr *nlh)
{
	unsigned int old_flags;
	int err;

	old_flags = dev->flags;
	if (ifm && (ifm->ifi_flags || ifm->ifi_change)) {
		err = __dev_change_flags(dev, rtnl_dev_combine_flags(dev, ifm),
					 NULL);
		if (err < 0)
			return err;
	}

	if (dev->rtnl_link_state == RTNL_LINK_INITIALIZED) {
		__dev_notify_flags(dev, old_flags, (old_flags ^ dev->flags), portid, nlh);
	} else {
		dev->rtnl_link_state = RTNL_LINK_INITIALIZED;
		__dev_notify_flags(dev, old_flags, ~0U, portid, nlh);
	}
	return 0;
}
EXPORT_SYMBOL(rtnl_configure_link);

struct net_device *rtnl_create_link(struct net *net, const char *ifname,
				    unsigned char name_assign_type,
				    const struct rtnl_link_ops *ops,
				    struct nlattr *tb[],
				    struct netlink_ext_ack *extack)
{
	struct net_device *dev;
	unsigned int num_tx_queues = 1;
	unsigned int num_rx_queues = 1;
	int err;

	if (tb[IFLA_NUM_TX_QUEUES])
		num_tx_queues = nla_get_u32(tb[IFLA_NUM_TX_QUEUES]);
	else if (ops->get_num_tx_queues)
		num_tx_queues = ops->get_num_tx_queues();

	if (tb[IFLA_NUM_RX_QUEUES])
		num_rx_queues = nla_get_u32(tb[IFLA_NUM_RX_QUEUES]);
	else if (ops->get_num_rx_queues)
		num_rx_queues = ops->get_num_rx_queues();

	if (num_tx_queues < 1 || num_tx_queues > 4096) {
		NL_SET_ERR_MSG(extack, "Invalid number of transmit queues");
		return ERR_PTR(-EINVAL);
	}

	if (num_rx_queues < 1 || num_rx_queues > 4096) {
		NL_SET_ERR_MSG(extack, "Invalid number of receive queues");
		return ERR_PTR(-EINVAL);
	}

	if (ops->alloc) {
		dev = ops->alloc(tb, ifname, name_assign_type,
				 num_tx_queues, num_rx_queues);
		if (IS_ERR(dev))
			return dev;
	} else {
		dev = alloc_netdev_mqs(ops->priv_size, ifname,
				       name_assign_type, ops->setup,
				       num_tx_queues, num_rx_queues);
	}

	if (!dev)
		return ERR_PTR(-ENOMEM);

	err = validate_linkmsg(dev, tb, extack);
	if (err < 0) {
		free_netdev(dev);
		return ERR_PTR(err);
	}

	dev_net_set(dev, net);
	dev->rtnl_link_ops = ops;
	dev->rtnl_link_state = RTNL_LINK_INITIALIZING;

	if (tb[IFLA_MTU]) {
		u32 mtu = nla_get_u32(tb[IFLA_MTU]);

		err = dev_validate_mtu(dev, mtu, extack);
		if (err) {
			free_netdev(dev);
			return ERR_PTR(err);
		}
		dev->mtu = mtu;
	}
	if (tb[IFLA_ADDRESS]) {
		__dev_addr_set(dev, nla_data(tb[IFLA_ADDRESS]),
			       nla_len(tb[IFLA_ADDRESS]));
		dev->addr_assign_type = NET_ADDR_SET;
	}
	if (tb[IFLA_BROADCAST])
		memcpy(dev->broadcast, nla_data(tb[IFLA_BROADCAST]),
				nla_len(tb[IFLA_BROADCAST]));
	if (tb[IFLA_TXQLEN])
		dev->tx_queue_len = nla_get_u32(tb[IFLA_TXQLEN]);
	if (tb[IFLA_OPERSTATE])
		set_operstate(dev, nla_get_u8(tb[IFLA_OPERSTATE]));
	if (tb[IFLA_LINKMODE])
		dev->link_mode = nla_get_u8(tb[IFLA_LINKMODE]);
	if (tb[IFLA_GROUP])
		dev_set_group(dev, nla_get_u32(tb[IFLA_GROUP]));
	if (tb[IFLA_GSO_MAX_SIZE])
		netif_set_gso_max_size(dev, nla_get_u32(tb[IFLA_GSO_MAX_SIZE]));
	if (tb[IFLA_GSO_MAX_SEGS])
		netif_set_gso_max_segs(dev, nla_get_u32(tb[IFLA_GSO_MAX_SEGS]));
	if (tb[IFLA_GRO_MAX_SIZE])
		netif_set_gro_max_size(dev, nla_get_u32(tb[IFLA_GRO_MAX_SIZE]));
	if (tb[IFLA_GSO_IPV4_MAX_SIZE])
		netif_set_gso_ipv4_max_size(dev, nla_get_u32(tb[IFLA_GSO_IPV4_MAX_SIZE]));
	if (tb[IFLA_GRO_IPV4_MAX_SIZE])
		netif_set_gro_ipv4_max_size(dev, nla_get_u32(tb[IFLA_GRO_IPV4_MAX_SIZE]));

	return dev;
}
EXPORT_SYMBOL(rtnl_create_link);

struct rtnl_newlink_tbs {
	struct nlattr *tb[IFLA_MAX + 1];
	struct nlattr *linkinfo[IFLA_INFO_MAX + 1];
	struct nlattr *attr[RTNL_MAX_TYPE + 1];
	struct nlattr *slave_attr[RTNL_SLAVE_MAX_TYPE + 1];
};

static int rtnl_changelink(const struct sk_buff *skb, struct nlmsghdr *nlh,
			   const struct rtnl_link_ops *ops,
			   struct net_device *dev, struct net *tgt_net,
			   struct rtnl_newlink_tbs *tbs,
			   struct nlattr **data,
			   struct netlink_ext_ack *extack)
{
	struct nlattr ** const linkinfo = tbs->linkinfo;
	struct nlattr ** const tb = tbs->tb;
	int status = 0;
	int err;

	if (nlh->nlmsg_flags & NLM_F_EXCL)
		return -EEXIST;

	if (nlh->nlmsg_flags & NLM_F_REPLACE)
		return -EOPNOTSUPP;

	if (linkinfo[IFLA_INFO_DATA]) {
		if (!ops || ops != dev->rtnl_link_ops || !ops->changelink)
			return -EOPNOTSUPP;

		err = ops->changelink(dev, tb, data, extack);
		if (err < 0)
			return err;

		status |= DO_SETLINK_NOTIFY;
	}

	if (linkinfo[IFLA_INFO_SLAVE_DATA]) {
		const struct rtnl_link_ops *m_ops = NULL;
		struct nlattr **slave_data = NULL;
		struct net_device *master_dev;

		master_dev = netdev_master_upper_dev_get(dev);
		if (master_dev)
			m_ops = master_dev->rtnl_link_ops;

		if (!m_ops || !m_ops->slave_changelink)
			return -EOPNOTSUPP;

		if (m_ops->slave_maxtype > RTNL_SLAVE_MAX_TYPE)
			return -EINVAL;

		if (m_ops->slave_maxtype) {
			err = nla_parse_nested_deprecated(tbs->slave_attr,
							  m_ops->slave_maxtype,
							  linkinfo[IFLA_INFO_SLAVE_DATA],
							  m_ops->slave_policy, extack);
			if (err < 0)
				return err;

			slave_data = tbs->slave_attr;
		}

		err = m_ops->slave_changelink(master_dev, dev, tb, slave_data, extack);
		if (err < 0)
			return err;

		status |= DO_SETLINK_NOTIFY;
	}

	return do_setlink(skb, dev, tgt_net, nlmsg_data(nlh), extack, tb, status);
}

static int rtnl_group_changelink(const struct sk_buff *skb,
				 struct net *net, struct net *tgt_net,
				 int group, struct ifinfomsg *ifm,
				 struct netlink_ext_ack *extack,
				 struct nlattr **tb)
{
	struct net_device *dev, *aux;
	int err;

	for_each_netdev_safe(net, dev, aux) {
		if (dev->group == group) {
			err = do_setlink(skb, dev, tgt_net, ifm, extack, tb, 0);
			if (err < 0)
				return err;
		}
	}

	return 0;
}

static int rtnl_newlink_create(struct sk_buff *skb, struct ifinfomsg *ifm,
			       const struct rtnl_link_ops *ops,
			       struct net *tgt_net, struct net *link_net,
<<<<<<< HEAD
=======
			       struct net *peer_net,
>>>>>>> ac449007
			       const struct nlmsghdr *nlh,
			       struct nlattr **tb, struct nlattr **data,
			       struct netlink_ext_ack *extack)
{
	unsigned char name_assign_type = NET_NAME_USER;
	struct net *net = sock_net(skb->sk);
	u32 portid = NETLINK_CB(skb).portid;
	struct net_device *dev;
	char ifname[IFNAMSIZ];
	int err;

	if (!ops->alloc && !ops->setup)
		return -EOPNOTSUPP;

	if (tb[IFLA_IFNAME]) {
		nla_strscpy(ifname, tb[IFLA_IFNAME], IFNAMSIZ);
	} else {
		snprintf(ifname, IFNAMSIZ, "%s%%d", ops->kind);
		name_assign_type = NET_NAME_ENUM;
	}

	dev = rtnl_create_link(link_net ? : tgt_net, ifname,
			       name_assign_type, ops, tb, extack);
	if (IS_ERR(dev)) {
		err = PTR_ERR(dev);
		goto out;
	}

	dev->ifindex = ifm->ifi_index;

	if (link_net)
		net = link_net;
	if (peer_net)
		net = peer_net;

	if (ops->newlink)
		err = ops->newlink(net, dev, tb, data, extack);
	else
		err = register_netdevice(dev);
	if (err < 0) {
		free_netdev(dev);
		goto out;
	}

	err = rtnl_configure_link(dev, ifm, portid, nlh);
	if (err < 0)
		goto out_unregister;
	if (link_net) {
		err = dev_change_net_namespace(dev, tgt_net, ifname);
		if (err < 0)
			goto out_unregister;
	}
	if (tb[IFLA_MASTER]) {
		err = do_set_master(dev, nla_get_u32(tb[IFLA_MASTER]), extack);
		if (err)
			goto out_unregister;
	}
out:
	return err;
out_unregister:
	if (ops->newlink) {
		LIST_HEAD(list_kill);

		ops->dellink(dev, &list_kill);
		unregister_netdevice_many(&list_kill);
	} else {
		unregister_netdevice(dev);
	}
	goto out;
}

<<<<<<< HEAD
static int rtnl_add_peer_net(struct rtnl_nets *rtnl_nets,
			     const struct rtnl_link_ops *ops,
			     struct nlattr *data[],
			     struct netlink_ext_ack *extack)
{
	struct nlattr *tb[IFLA_MAX + 1];
	struct net *net;
	int err;

	if (!data || !data[ops->peer_type])
		return 0;

	err = rtnl_nla_parse_ifinfomsg(tb, data[ops->peer_type], extack);
	if (err < 0)
		return err;
=======
static struct net *rtnl_get_peer_net(const struct rtnl_link_ops *ops,
				     struct nlattr *data[],
				     struct netlink_ext_ack *extack)
{
	struct nlattr *tb[IFLA_MAX + 1];
	int err;

	if (!data || !data[ops->peer_type])
		return NULL;

	err = rtnl_nla_parse_ifinfomsg(tb, data[ops->peer_type], extack);
	if (err < 0)
		return ERR_PTR(err);
>>>>>>> ac449007

	if (ops->validate) {
		err = ops->validate(tb, NULL, extack);
		if (err < 0)
<<<<<<< HEAD
			return err;
	}

	net = rtnl_link_get_net_ifla(tb);
	if (IS_ERR(net))
		return PTR_ERR(net);
	if (net)
		rtnl_nets_add(rtnl_nets, net);

	return 0;
=======
			return ERR_PTR(err);
	}

	return rtnl_link_get_net_ifla(tb);
>>>>>>> ac449007
}

static int __rtnl_newlink(struct sk_buff *skb, struct nlmsghdr *nlh,
			  const struct rtnl_link_ops *ops,
			  struct net *tgt_net, struct net *link_net,
<<<<<<< HEAD
=======
			  struct net *peer_net,
>>>>>>> ac449007
			  struct rtnl_newlink_tbs *tbs,
			  struct nlattr **data,
			  struct netlink_ext_ack *extack)
{
	struct nlattr ** const tb = tbs->tb;
	struct net *net = sock_net(skb->sk);
	struct net_device *dev;
	struct ifinfomsg *ifm;
	bool link_specified;

	ifm = nlmsg_data(nlh);
	if (ifm->ifi_index > 0) {
		link_specified = true;
		dev = __dev_get_by_index(net, ifm->ifi_index);
	} else if (ifm->ifi_index < 0) {
		NL_SET_ERR_MSG(extack, "ifindex can't be negative");
		return -EINVAL;
	} else if (tb[IFLA_IFNAME] || tb[IFLA_ALT_IFNAME]) {
		link_specified = true;
		dev = rtnl_dev_get(net, tb);
	} else {
		link_specified = false;
		dev = NULL;
	}

	if (dev)
		return rtnl_changelink(skb, nlh, ops, dev, tgt_net, tbs, data, extack);

	if (!(nlh->nlmsg_flags & NLM_F_CREATE)) {
		/* No dev found and NLM_F_CREATE not set. Requested dev does not exist,
		 * or it's for a group
		*/
		if (link_specified || !tb[IFLA_GROUP])
			return -ENODEV;

		return rtnl_group_changelink(skb, net, tgt_net,
					     nla_get_u32(tb[IFLA_GROUP]),
					     ifm, extack, tb);
	}

	if (tb[IFLA_MAP] || tb[IFLA_PROTINFO])
		return -EOPNOTSUPP;

	if (!ops) {
		NL_SET_ERR_MSG(extack, "Unknown device type");
		return -EOPNOTSUPP;
	}

<<<<<<< HEAD
	return rtnl_newlink_create(skb, ifm, ops, tgt_net, link_net, nlh, tb, data, extack);
=======
	return rtnl_newlink_create(skb, ifm, ops, tgt_net, link_net, peer_net, nlh,
				   tb, data, extack);
>>>>>>> ac449007
}

static int rtnl_newlink(struct sk_buff *skb, struct nlmsghdr *nlh,
			struct netlink_ext_ack *extack)
{
<<<<<<< HEAD
	struct nlattr **tb, **linkinfo, **data = NULL;
	struct net *tgt_net, *link_net = NULL;
=======
	struct net *tgt_net, *link_net = NULL, *peer_net = NULL;
	struct nlattr **tb, **linkinfo, **data = NULL;
>>>>>>> ac449007
	struct rtnl_link_ops *ops = NULL;
	struct rtnl_newlink_tbs *tbs;
	struct rtnl_nets rtnl_nets;
	int ops_srcu_index;
	int ret;

	tbs = kmalloc(sizeof(*tbs), GFP_KERNEL);
	if (!tbs)
		return -ENOMEM;

	tb = tbs->tb;
	ret = nlmsg_parse_deprecated(nlh, sizeof(struct ifinfomsg), tb,
				     IFLA_MAX, ifla_policy, extack);
	if (ret < 0)
		goto free;

	ret = rtnl_ensure_unique_netns(tb, extack, false);
	if (ret < 0)
		goto free;

	linkinfo = tbs->linkinfo;
	if (tb[IFLA_LINKINFO]) {
		ret = nla_parse_nested_deprecated(linkinfo, IFLA_INFO_MAX,
						  tb[IFLA_LINKINFO],
						  ifla_info_policy, NULL);
		if (ret < 0)
			goto free;
	} else {
		memset(linkinfo, 0, sizeof(tbs->linkinfo));
	}

	if (linkinfo[IFLA_INFO_KIND]) {
		char kind[MODULE_NAME_LEN];

		nla_strscpy(kind, linkinfo[IFLA_INFO_KIND], sizeof(kind));
		ops = rtnl_link_ops_get(kind, &ops_srcu_index);
#ifdef CONFIG_MODULES
		if (!ops) {
			request_module("rtnl-link-%s", kind);
			ops = rtnl_link_ops_get(kind, &ops_srcu_index);
		}
#endif
	}

	rtnl_nets_init(&rtnl_nets);

	if (ops) {
		if (ops->maxtype > RTNL_MAX_TYPE) {
			ret = -EINVAL;
			goto put_ops;
		}

		if (ops->maxtype && linkinfo[IFLA_INFO_DATA]) {
			ret = nla_parse_nested_deprecated(tbs->attr, ops->maxtype,
							  linkinfo[IFLA_INFO_DATA],
							  ops->policy, extack);
			if (ret < 0)
				goto put_ops;

			data = tbs->attr;
		}

		if (ops->validate) {
			ret = ops->validate(tb, data, extack);
			if (ret < 0)
				goto put_ops;
		}

		if (ops->peer_type) {
<<<<<<< HEAD
			ret = rtnl_add_peer_net(&rtnl_nets, ops, data, extack);
			if (ret < 0)
				goto put_ops;
=======
			peer_net = rtnl_get_peer_net(ops, data, extack);
			if (IS_ERR(peer_net))
				goto put_ops;
			if (peer_net)
				rtnl_nets_add(&rtnl_nets, peer_net);
>>>>>>> ac449007
		}
	}

	tgt_net = rtnl_link_get_net_capable(skb, sock_net(skb->sk), tb, CAP_NET_ADMIN);
	if (IS_ERR(tgt_net)) {
		ret = PTR_ERR(tgt_net);
		goto put_net;
	}

	rtnl_nets_add(&rtnl_nets, tgt_net);

	if (tb[IFLA_LINK_NETNSID]) {
		int id = nla_get_s32(tb[IFLA_LINK_NETNSID]);

		link_net = get_net_ns_by_id(tgt_net, id);
		if (!link_net) {
			NL_SET_ERR_MSG(extack, "Unknown network namespace id");
			ret =  -EINVAL;
			goto put_net;
		}

		rtnl_nets_add(&rtnl_nets, link_net);

		if (!netlink_ns_capable(skb, link_net->user_ns, CAP_NET_ADMIN)) {
			ret = -EPERM;
			goto put_net;
		}
	}

	rtnl_nets_lock(&rtnl_nets);
<<<<<<< HEAD
	ret = __rtnl_newlink(skb, nlh, ops, tgt_net, link_net, tbs, data, extack);
=======
	ret = __rtnl_newlink(skb, nlh, ops, tgt_net, link_net, peer_net, tbs, data, extack);
>>>>>>> ac449007
	rtnl_nets_unlock(&rtnl_nets);

put_net:
	rtnl_nets_destroy(&rtnl_nets);
put_ops:
	if (ops)
		rtnl_link_ops_put(ops, ops_srcu_index);
free:
	kfree(tbs);
	return ret;
}

static int rtnl_valid_getlink_req(struct sk_buff *skb,
				  const struct nlmsghdr *nlh,
				  struct nlattr **tb,
				  struct netlink_ext_ack *extack)
{
	struct ifinfomsg *ifm;
	int i, err;

	if (nlh->nlmsg_len < nlmsg_msg_size(sizeof(*ifm))) {
		NL_SET_ERR_MSG(extack, "Invalid header for get link");
		return -EINVAL;
	}

	if (!netlink_strict_get_check(skb))
		return nlmsg_parse_deprecated(nlh, sizeof(*ifm), tb, IFLA_MAX,
					      ifla_policy, extack);

	ifm = nlmsg_data(nlh);
	if (ifm->__ifi_pad || ifm->ifi_type || ifm->ifi_flags ||
	    ifm->ifi_change) {
		NL_SET_ERR_MSG(extack, "Invalid values in header for get link request");
		return -EINVAL;
	}

	err = nlmsg_parse_deprecated_strict(nlh, sizeof(*ifm), tb, IFLA_MAX,
					    ifla_policy, extack);
	if (err)
		return err;

	for (i = 0; i <= IFLA_MAX; i++) {
		if (!tb[i])
			continue;

		switch (i) {
		case IFLA_IFNAME:
		case IFLA_ALT_IFNAME:
		case IFLA_EXT_MASK:
		case IFLA_TARGET_NETNSID:
			break;
		default:
			NL_SET_ERR_MSG(extack, "Unsupported attribute in get link request");
			return -EINVAL;
		}
	}

	return 0;
}

static int rtnl_getlink(struct sk_buff *skb, struct nlmsghdr *nlh,
			struct netlink_ext_ack *extack)
{
	struct net *net = sock_net(skb->sk);
	struct net *tgt_net = net;
	struct ifinfomsg *ifm;
	struct nlattr *tb[IFLA_MAX+1];
	struct net_device *dev = NULL;
	struct sk_buff *nskb;
	int netnsid = -1;
	int err;
	u32 ext_filter_mask = 0;

	err = rtnl_valid_getlink_req(skb, nlh, tb, extack);
	if (err < 0)
		return err;

	err = rtnl_ensure_unique_netns(tb, extack, true);
	if (err < 0)
		return err;

	if (tb[IFLA_TARGET_NETNSID]) {
		netnsid = nla_get_s32(tb[IFLA_TARGET_NETNSID]);
		tgt_net = rtnl_get_net_ns_capable(NETLINK_CB(skb).sk, netnsid);
		if (IS_ERR(tgt_net))
			return PTR_ERR(tgt_net);
	}

	if (tb[IFLA_EXT_MASK])
		ext_filter_mask = nla_get_u32(tb[IFLA_EXT_MASK]);

	err = -EINVAL;
	ifm = nlmsg_data(nlh);
	if (ifm->ifi_index > 0)
		dev = __dev_get_by_index(tgt_net, ifm->ifi_index);
	else if (tb[IFLA_IFNAME] || tb[IFLA_ALT_IFNAME])
		dev = rtnl_dev_get(tgt_net, tb);
	else
		goto out;

	err = -ENODEV;
	if (dev == NULL)
		goto out;

	err = -ENOBUFS;
	nskb = nlmsg_new_large(if_nlmsg_size(dev, ext_filter_mask));
	if (nskb == NULL)
		goto out;

	/* Synchronize the carrier state so we don't report a state
	 * that we're not actually going to honour immediately; if
	 * the driver just did a carrier off->on transition, we can
	 * only TX if link watch work has run, but without this we'd
	 * already report carrier on, even if it doesn't work yet.
	 */
	linkwatch_sync_dev(dev);

	err = rtnl_fill_ifinfo(nskb, dev, net,
			       RTM_NEWLINK, NETLINK_CB(skb).portid,
			       nlh->nlmsg_seq, 0, 0, ext_filter_mask,
			       0, NULL, 0, netnsid, GFP_KERNEL);
	if (err < 0) {
		/* -EMSGSIZE implies BUG in if_nlmsg_size */
		WARN_ON(err == -EMSGSIZE);
		kfree_skb(nskb);
	} else
		err = rtnl_unicast(nskb, net, NETLINK_CB(skb).portid);
out:
	if (netnsid >= 0)
		put_net(tgt_net);

	return err;
}

static int rtnl_alt_ifname(int cmd, struct net_device *dev, struct nlattr *attr,
			   bool *changed, struct netlink_ext_ack *extack)
{
	char *alt_ifname;
	size_t size;
	int err;

	err = nla_validate(attr, attr->nla_len, IFLA_MAX, ifla_policy, extack);
	if (err)
		return err;

	if (cmd == RTM_NEWLINKPROP) {
		size = rtnl_prop_list_size(dev);
		size += nla_total_size(ALTIFNAMSIZ);
		if (size >= U16_MAX) {
			NL_SET_ERR_MSG(extack,
				       "effective property list too long");
			return -EINVAL;
		}
	}

	alt_ifname = nla_strdup(attr, GFP_KERNEL_ACCOUNT);
	if (!alt_ifname)
		return -ENOMEM;

	if (cmd == RTM_NEWLINKPROP) {
		err = netdev_name_node_alt_create(dev, alt_ifname);
		if (!err)
			alt_ifname = NULL;
	} else if (cmd == RTM_DELLINKPROP) {
		err = netdev_name_node_alt_destroy(dev, alt_ifname);
	} else {
		WARN_ON_ONCE(1);
		err = -EINVAL;
	}

	kfree(alt_ifname);
	if (!err)
		*changed = true;
	return err;
}

static int rtnl_linkprop(int cmd, struct sk_buff *skb, struct nlmsghdr *nlh,
			 struct netlink_ext_ack *extack)
{
	struct net *net = sock_net(skb->sk);
	struct nlattr *tb[IFLA_MAX + 1];
	struct net_device *dev;
	struct ifinfomsg *ifm;
	bool changed = false;
	struct nlattr *attr;
	int err, rem;

	err = nlmsg_parse(nlh, sizeof(*ifm), tb, IFLA_MAX, ifla_policy, extack);
	if (err)
		return err;

	err = rtnl_ensure_unique_netns(tb, extack, true);
	if (err)
		return err;

	ifm = nlmsg_data(nlh);
	if (ifm->ifi_index > 0)
		dev = __dev_get_by_index(net, ifm->ifi_index);
	else if (tb[IFLA_IFNAME] || tb[IFLA_ALT_IFNAME])
		dev = rtnl_dev_get(net, tb);
	else
		return -EINVAL;

	if (!dev)
		return -ENODEV;

	if (!tb[IFLA_PROP_LIST])
		return 0;

	nla_for_each_nested(attr, tb[IFLA_PROP_LIST], rem) {
		switch (nla_type(attr)) {
		case IFLA_ALT_IFNAME:
			err = rtnl_alt_ifname(cmd, dev, attr, &changed, extack);
			if (err)
				return err;
			break;
		}
	}

	if (changed)
		netdev_state_change(dev);
	return 0;
}

static int rtnl_newlinkprop(struct sk_buff *skb, struct nlmsghdr *nlh,
			    struct netlink_ext_ack *extack)
{
	return rtnl_linkprop(RTM_NEWLINKPROP, skb, nlh, extack);
}

static int rtnl_dellinkprop(struct sk_buff *skb, struct nlmsghdr *nlh,
			    struct netlink_ext_ack *extack)
{
	return rtnl_linkprop(RTM_DELLINKPROP, skb, nlh, extack);
}

static noinline_for_stack u32 rtnl_calcit(struct sk_buff *skb,
					  struct nlmsghdr *nlh)
{
	struct net *net = sock_net(skb->sk);
	size_t min_ifinfo_dump_size = 0;
	u32 ext_filter_mask = 0;
	struct net_device *dev;
	struct nlattr *nla;
	int hdrlen, rem;

	/* Same kernel<->userspace interface hack as in rtnl_dump_ifinfo. */
	hdrlen = nlmsg_len(nlh) < sizeof(struct ifinfomsg) ?
		 sizeof(struct rtgenmsg) : sizeof(struct ifinfomsg);

	if (nlh->nlmsg_len < nlmsg_msg_size(hdrlen))
		return NLMSG_GOODSIZE;

	nla_for_each_attr_type(nla, IFLA_EXT_MASK,
			       nlmsg_attrdata(nlh, hdrlen),
			       nlmsg_attrlen(nlh, hdrlen), rem) {
		if (nla_len(nla) == sizeof(u32))
			ext_filter_mask = nla_get_u32(nla);
	}

	if (!ext_filter_mask)
		return NLMSG_GOODSIZE;
	/*
	 * traverse the list of net devices and compute the minimum
	 * buffer size based upon the filter mask.
	 */
	rcu_read_lock();
	for_each_netdev_rcu(net, dev) {
		min_ifinfo_dump_size = max(min_ifinfo_dump_size,
					   if_nlmsg_size(dev, ext_filter_mask));
	}
	rcu_read_unlock();

	return nlmsg_total_size(min_ifinfo_dump_size);
}

static int rtnl_dump_all(struct sk_buff *skb, struct netlink_callback *cb)
{
	int idx;
	int s_idx = cb->family;
	int type = cb->nlh->nlmsg_type - RTM_BASE;
	int ret = 0;

	if (s_idx == 0)
		s_idx = 1;

	for (idx = 1; idx <= RTNL_FAMILY_MAX; idx++) {
		struct rtnl_link __rcu **tab;
		struct rtnl_link *link;
		rtnl_dumpit_func dumpit;

		if (idx < s_idx || idx == PF_PACKET)
			continue;

		if (type < 0 || type >= RTM_NR_MSGTYPES)
			continue;

		tab = rcu_dereference_rtnl(rtnl_msg_handlers[idx]);
		if (!tab)
			continue;

		link = rcu_dereference_rtnl(tab[type]);
		if (!link)
			continue;

		dumpit = link->dumpit;
		if (!dumpit)
			continue;

		if (idx > s_idx) {
			memset(&cb->args[0], 0, sizeof(cb->args));
			cb->prev_seq = 0;
			cb->seq = 0;
		}
		ret = dumpit(skb, cb);
		if (ret)
			break;
	}
	cb->family = idx;

	return skb->len ? : ret;
}

struct sk_buff *rtmsg_ifinfo_build_skb(int type, struct net_device *dev,
				       unsigned int change,
				       u32 event, gfp_t flags, int *new_nsid,
				       int new_ifindex, u32 portid,
				       const struct nlmsghdr *nlh)
{
	struct net *net = dev_net(dev);
	struct sk_buff *skb;
	int err = -ENOBUFS;
	u32 seq = 0;

	skb = nlmsg_new(if_nlmsg_size(dev, 0), flags);
	if (skb == NULL)
		goto errout;

	if (nlmsg_report(nlh))
		seq = nlmsg_seq(nlh);
	else
		portid = 0;

	err = rtnl_fill_ifinfo(skb, dev, dev_net(dev),
			       type, portid, seq, change, 0, 0, event,
			       new_nsid, new_ifindex, -1, flags);
	if (err < 0) {
		/* -EMSGSIZE implies BUG in if_nlmsg_size() */
		WARN_ON(err == -EMSGSIZE);
		kfree_skb(skb);
		goto errout;
	}
	return skb;
errout:
	rtnl_set_sk_err(net, RTNLGRP_LINK, err);
	return NULL;
}

void rtmsg_ifinfo_send(struct sk_buff *skb, struct net_device *dev, gfp_t flags,
		       u32 portid, const struct nlmsghdr *nlh)
{
	struct net *net = dev_net(dev);

	rtnl_notify(skb, net, portid, RTNLGRP_LINK, nlh, flags);
}

static void rtmsg_ifinfo_event(int type, struct net_device *dev,
			       unsigned int change, u32 event,
			       gfp_t flags, int *new_nsid, int new_ifindex,
			       u32 portid, const struct nlmsghdr *nlh)
{
	struct sk_buff *skb;

	if (dev->reg_state != NETREG_REGISTERED)
		return;

	skb = rtmsg_ifinfo_build_skb(type, dev, change, event, flags, new_nsid,
				     new_ifindex, portid, nlh);
	if (skb)
		rtmsg_ifinfo_send(skb, dev, flags, portid, nlh);
}

void rtmsg_ifinfo(int type, struct net_device *dev, unsigned int change,
		  gfp_t flags, u32 portid, const struct nlmsghdr *nlh)
{
	rtmsg_ifinfo_event(type, dev, change, rtnl_get_event(0), flags,
			   NULL, 0, portid, nlh);
}

void rtmsg_ifinfo_newnet(int type, struct net_device *dev, unsigned int change,
			 gfp_t flags, int *new_nsid, int new_ifindex)
{
	rtmsg_ifinfo_event(type, dev, change, rtnl_get_event(0), flags,
			   new_nsid, new_ifindex, 0, NULL);
}

static int nlmsg_populate_fdb_fill(struct sk_buff *skb,
				   struct net_device *dev,
				   u8 *addr, u16 vid, u32 pid, u32 seq,
				   int type, unsigned int flags,
				   int nlflags, u16 ndm_state)
{
	struct nlmsghdr *nlh;
	struct ndmsg *ndm;

	nlh = nlmsg_put(skb, pid, seq, type, sizeof(*ndm), nlflags);
	if (!nlh)
		return -EMSGSIZE;

	ndm = nlmsg_data(nlh);
	ndm->ndm_family  = AF_BRIDGE;
	ndm->ndm_pad1	 = 0;
	ndm->ndm_pad2    = 0;
	ndm->ndm_flags	 = flags;
	ndm->ndm_type	 = 0;
	ndm->ndm_ifindex = dev->ifindex;
	ndm->ndm_state   = ndm_state;

	if (nla_put(skb, NDA_LLADDR, dev->addr_len, addr))
		goto nla_put_failure;
	if (vid)
		if (nla_put(skb, NDA_VLAN, sizeof(u16), &vid))
			goto nla_put_failure;

	nlmsg_end(skb, nlh);
	return 0;

nla_put_failure:
	nlmsg_cancel(skb, nlh);
	return -EMSGSIZE;
}

static inline size_t rtnl_fdb_nlmsg_size(const struct net_device *dev)
{
	return NLMSG_ALIGN(sizeof(struct ndmsg)) +
	       nla_total_size(dev->addr_len) +	/* NDA_LLADDR */
	       nla_total_size(sizeof(u16)) +	/* NDA_VLAN */
	       0;
}

static void rtnl_fdb_notify(struct net_device *dev, u8 *addr, u16 vid, int type,
			    u16 ndm_state)
{
	struct net *net = dev_net(dev);
	struct sk_buff *skb;
	int err = -ENOBUFS;

	skb = nlmsg_new(rtnl_fdb_nlmsg_size(dev), GFP_ATOMIC);
	if (!skb)
		goto errout;

	err = nlmsg_populate_fdb_fill(skb, dev, addr, vid,
				      0, 0, type, NTF_SELF, 0, ndm_state);
	if (err < 0) {
		kfree_skb(skb);
		goto errout;
	}

	rtnl_notify(skb, net, 0, RTNLGRP_NEIGH, NULL, GFP_ATOMIC);
	return;
errout:
	rtnl_set_sk_err(net, RTNLGRP_NEIGH, err);
}

/*
 * ndo_dflt_fdb_add - default netdevice operation to add an FDB entry
 */
int ndo_dflt_fdb_add(struct ndmsg *ndm,
		     struct nlattr *tb[],
		     struct net_device *dev,
		     const unsigned char *addr, u16 vid,
		     u16 flags)
{
	int err = -EINVAL;

	/* If aging addresses are supported device will need to
	 * implement its own handler for this.
	 */
	if (ndm->ndm_state && !(ndm->ndm_state & NUD_PERMANENT)) {
		netdev_info(dev, "default FDB implementation only supports local addresses\n");
		return err;
	}

	if (tb[NDA_FLAGS_EXT]) {
		netdev_info(dev, "invalid flags given to default FDB implementation\n");
		return err;
	}

	if (vid) {
		netdev_info(dev, "vlans aren't supported yet for dev_uc|mc_add()\n");
		return err;
	}

	if (is_unicast_ether_addr(addr) || is_link_local_ether_addr(addr))
		err = dev_uc_add_excl(dev, addr);
	else if (is_multicast_ether_addr(addr))
		err = dev_mc_add_excl(dev, addr);

	/* Only return duplicate errors if NLM_F_EXCL is set */
	if (err == -EEXIST && !(flags & NLM_F_EXCL))
		err = 0;

	return err;
}
EXPORT_SYMBOL(ndo_dflt_fdb_add);

static int fdb_vid_parse(struct nlattr *vlan_attr, u16 *p_vid,
			 struct netlink_ext_ack *extack)
{
	u16 vid = 0;

	if (vlan_attr) {
		if (nla_len(vlan_attr) != sizeof(u16)) {
			NL_SET_ERR_MSG(extack, "invalid vlan attribute size");
			return -EINVAL;
		}

		vid = nla_get_u16(vlan_attr);

		if (!vid || vid >= VLAN_VID_MASK) {
			NL_SET_ERR_MSG(extack, "invalid vlan id");
			return -EINVAL;
		}
	}
	*p_vid = vid;
	return 0;
}

static int rtnl_fdb_add(struct sk_buff *skb, struct nlmsghdr *nlh,
			struct netlink_ext_ack *extack)
{
	struct net *net = sock_net(skb->sk);
	struct ndmsg *ndm;
	struct nlattr *tb[NDA_MAX+1];
	struct net_device *dev;
	u8 *addr;
	u16 vid;
	int err;

	err = nlmsg_parse_deprecated(nlh, sizeof(*ndm), tb, NDA_MAX, NULL,
				     extack);
	if (err < 0)
		return err;

	ndm = nlmsg_data(nlh);
	if (ndm->ndm_ifindex == 0) {
		NL_SET_ERR_MSG(extack, "invalid ifindex");
		return -EINVAL;
	}

	dev = __dev_get_by_index(net, ndm->ndm_ifindex);
	if (dev == NULL) {
		NL_SET_ERR_MSG(extack, "unknown ifindex");
		return -ENODEV;
	}

	if (!tb[NDA_LLADDR] || nla_len(tb[NDA_LLADDR]) != ETH_ALEN) {
		NL_SET_ERR_MSG(extack, "invalid address");
		return -EINVAL;
	}

	if (dev->type != ARPHRD_ETHER) {
		NL_SET_ERR_MSG(extack, "FDB add only supported for Ethernet devices");
		return -EINVAL;
	}

	addr = nla_data(tb[NDA_LLADDR]);

	err = fdb_vid_parse(tb[NDA_VLAN], &vid, extack);
	if (err)
		return err;

	err = -EOPNOTSUPP;

	/* Support fdb on master device the net/bridge default case */
	if ((!ndm->ndm_flags || ndm->ndm_flags & NTF_MASTER) &&
	    netif_is_bridge_port(dev)) {
		struct net_device *br_dev = netdev_master_upper_dev_get(dev);
		const struct net_device_ops *ops = br_dev->netdev_ops;
		bool notified = false;

		err = ops->ndo_fdb_add(ndm, tb, dev, addr, vid,
				       nlh->nlmsg_flags, &notified, extack);
		if (err)
			goto out;
		else
			ndm->ndm_flags &= ~NTF_MASTER;
	}

	/* Embedded bridge, macvlan, and any other device support */
	if ((ndm->ndm_flags & NTF_SELF)) {
		bool notified = false;

		if (dev->netdev_ops->ndo_fdb_add)
			err = dev->netdev_ops->ndo_fdb_add(ndm, tb, dev, addr,
							   vid,
							   nlh->nlmsg_flags,
							   &notified, extack);
		else
			err = ndo_dflt_fdb_add(ndm, tb, dev, addr, vid,
					       nlh->nlmsg_flags);

		if (!err && !notified) {
			rtnl_fdb_notify(dev, addr, vid, RTM_NEWNEIGH,
					ndm->ndm_state);
			ndm->ndm_flags &= ~NTF_SELF;
		}
	}
out:
	return err;
}

/*
 * ndo_dflt_fdb_del - default netdevice operation to delete an FDB entry
 */
int ndo_dflt_fdb_del(struct ndmsg *ndm,
		     struct nlattr *tb[],
		     struct net_device *dev,
		     const unsigned char *addr, u16 vid)
{
	int err = -EINVAL;

	/* If aging addresses are supported device will need to
	 * implement its own handler for this.
	 */
	if (!(ndm->ndm_state & NUD_PERMANENT)) {
		netdev_info(dev, "default FDB implementation only supports local addresses\n");
		return err;
	}

	if (is_unicast_ether_addr(addr) || is_link_local_ether_addr(addr))
		err = dev_uc_del(dev, addr);
	else if (is_multicast_ether_addr(addr))
		err = dev_mc_del(dev, addr);

	return err;
}
EXPORT_SYMBOL(ndo_dflt_fdb_del);

static int rtnl_fdb_del(struct sk_buff *skb, struct nlmsghdr *nlh,
			struct netlink_ext_ack *extack)
{
	bool del_bulk = !!(nlh->nlmsg_flags & NLM_F_BULK);
	struct net *net = sock_net(skb->sk);
	const struct net_device_ops *ops;
	struct ndmsg *ndm;
	struct nlattr *tb[NDA_MAX+1];
	struct net_device *dev;
	__u8 *addr = NULL;
	int err;
	u16 vid;

	if (!netlink_capable(skb, CAP_NET_ADMIN))
		return -EPERM;

	if (!del_bulk) {
		err = nlmsg_parse_deprecated(nlh, sizeof(*ndm), tb, NDA_MAX,
					     NULL, extack);
	} else {
		/* For bulk delete, the drivers will parse the message with
		 * policy.
		 */
		err = nlmsg_parse(nlh, sizeof(*ndm), tb, NDA_MAX, NULL, extack);
	}
	if (err < 0)
		return err;

	ndm = nlmsg_data(nlh);
	if (ndm->ndm_ifindex == 0) {
		NL_SET_ERR_MSG(extack, "invalid ifindex");
		return -EINVAL;
	}

	dev = __dev_get_by_index(net, ndm->ndm_ifindex);
	if (dev == NULL) {
		NL_SET_ERR_MSG(extack, "unknown ifindex");
		return -ENODEV;
	}

	if (!del_bulk) {
		if (!tb[NDA_LLADDR] || nla_len(tb[NDA_LLADDR]) != ETH_ALEN) {
			NL_SET_ERR_MSG(extack, "invalid address");
			return -EINVAL;
		}
		addr = nla_data(tb[NDA_LLADDR]);

		err = fdb_vid_parse(tb[NDA_VLAN], &vid, extack);
		if (err)
			return err;
	}

	if (dev->type != ARPHRD_ETHER) {
		NL_SET_ERR_MSG(extack, "FDB delete only supported for Ethernet devices");
		return -EINVAL;
	}

	err = -EOPNOTSUPP;

	/* Support fdb on master device the net/bridge default case */
	if ((!ndm->ndm_flags || ndm->ndm_flags & NTF_MASTER) &&
	    netif_is_bridge_port(dev)) {
		struct net_device *br_dev = netdev_master_upper_dev_get(dev);
		bool notified = false;

		ops = br_dev->netdev_ops;
		if (!del_bulk) {
			if (ops->ndo_fdb_del)
				err = ops->ndo_fdb_del(ndm, tb, dev, addr, vid,
						       &notified, extack);
		} else {
			if (ops->ndo_fdb_del_bulk)
				err = ops->ndo_fdb_del_bulk(nlh, dev, extack);
		}

		if (err)
			goto out;
		else
			ndm->ndm_flags &= ~NTF_MASTER;
	}

	/* Embedded bridge, macvlan, and any other device support */
	if (ndm->ndm_flags & NTF_SELF) {
		bool notified = false;

		ops = dev->netdev_ops;
		if (!del_bulk) {
			if (ops->ndo_fdb_del)
				err = ops->ndo_fdb_del(ndm, tb, dev, addr, vid,
						       &notified, extack);
			else
				err = ndo_dflt_fdb_del(ndm, tb, dev, addr, vid);
		} else {
			/* in case err was cleared by NTF_MASTER call */
			err = -EOPNOTSUPP;
			if (ops->ndo_fdb_del_bulk)
				err = ops->ndo_fdb_del_bulk(nlh, dev, extack);
		}

		if (!err) {
			if (!del_bulk && !notified)
				rtnl_fdb_notify(dev, addr, vid, RTM_DELNEIGH,
						ndm->ndm_state);
			ndm->ndm_flags &= ~NTF_SELF;
		}
	}
out:
	return err;
}

static int nlmsg_populate_fdb(struct sk_buff *skb,
			      struct netlink_callback *cb,
			      struct net_device *dev,
			      int *idx,
			      struct netdev_hw_addr_list *list)
{
	struct netdev_hw_addr *ha;
	int err;
	u32 portid, seq;

	portid = NETLINK_CB(cb->skb).portid;
	seq = cb->nlh->nlmsg_seq;

	list_for_each_entry(ha, &list->list, list) {
		if (*idx < cb->args[2])
			goto skip;

		err = nlmsg_populate_fdb_fill(skb, dev, ha->addr, 0,
					      portid, seq,
					      RTM_NEWNEIGH, NTF_SELF,
					      NLM_F_MULTI, NUD_PERMANENT);
		if (err < 0)
			return err;
skip:
		*idx += 1;
	}
	return 0;
}

/**
 * ndo_dflt_fdb_dump - default netdevice operation to dump an FDB table.
 * @skb: socket buffer to store message in
 * @cb: netlink callback
 * @dev: netdevice
 * @filter_dev: ignored
 * @idx: the number of FDB table entries dumped is added to *@idx
 *
 * Default netdevice operation to dump the existing unicast address list.
 * Returns number of addresses from list put in skb.
 */
int ndo_dflt_fdb_dump(struct sk_buff *skb,
		      struct netlink_callback *cb,
		      struct net_device *dev,
		      struct net_device *filter_dev,
		      int *idx)
{
	int err;

	if (dev->type != ARPHRD_ETHER)
		return -EINVAL;

	netif_addr_lock_bh(dev);
	err = nlmsg_populate_fdb(skb, cb, dev, idx, &dev->uc);
	if (err)
		goto out;
	err = nlmsg_populate_fdb(skb, cb, dev, idx, &dev->mc);
out:
	netif_addr_unlock_bh(dev);
	return err;
}
EXPORT_SYMBOL(ndo_dflt_fdb_dump);

static int valid_fdb_dump_strict(const struct nlmsghdr *nlh,
				 int *br_idx, int *brport_idx,
				 struct netlink_ext_ack *extack)
{
	struct nlattr *tb[NDA_MAX + 1];
	struct ndmsg *ndm;
	int err, i;

	if (nlh->nlmsg_len < nlmsg_msg_size(sizeof(*ndm))) {
		NL_SET_ERR_MSG(extack, "Invalid header for fdb dump request");
		return -EINVAL;
	}

	ndm = nlmsg_data(nlh);
	if (ndm->ndm_pad1  || ndm->ndm_pad2  || ndm->ndm_state ||
	    ndm->ndm_flags || ndm->ndm_type) {
		NL_SET_ERR_MSG(extack, "Invalid values in header for fdb dump request");
		return -EINVAL;
	}

	err = nlmsg_parse_deprecated_strict(nlh, sizeof(struct ndmsg), tb,
					    NDA_MAX, NULL, extack);
	if (err < 0)
		return err;

	*brport_idx = ndm->ndm_ifindex;
	for (i = 0; i <= NDA_MAX; ++i) {
		if (!tb[i])
			continue;

		switch (i) {
		case NDA_IFINDEX:
			if (nla_len(tb[i]) != sizeof(u32)) {
				NL_SET_ERR_MSG(extack, "Invalid IFINDEX attribute in fdb dump request");
				return -EINVAL;
			}
			*brport_idx = nla_get_u32(tb[NDA_IFINDEX]);
			break;
		case NDA_MASTER:
			if (nla_len(tb[i]) != sizeof(u32)) {
				NL_SET_ERR_MSG(extack, "Invalid MASTER attribute in fdb dump request");
				return -EINVAL;
			}
			*br_idx = nla_get_u32(tb[NDA_MASTER]);
			break;
		default:
			NL_SET_ERR_MSG(extack, "Unsupported attribute in fdb dump request");
			return -EINVAL;
		}
	}

	return 0;
}

static int valid_fdb_dump_legacy(const struct nlmsghdr *nlh,
				 int *br_idx, int *brport_idx,
				 struct netlink_ext_ack *extack)
{
	struct nlattr *tb[IFLA_MAX+1];
	int err;

	/* A hack to preserve kernel<->userspace interface.
	 * Before Linux v4.12 this code accepted ndmsg since iproute2 v3.3.0.
	 * However, ndmsg is shorter than ifinfomsg thus nlmsg_parse() bails.
	 * So, check for ndmsg with an optional u32 attribute (not used here).
	 * Fortunately these sizes don't conflict with the size of ifinfomsg
	 * with an optional attribute.
	 */
	if (nlmsg_len(nlh) != sizeof(struct ndmsg) &&
	    (nlmsg_len(nlh) != sizeof(struct ndmsg) +
	     nla_attr_size(sizeof(u32)))) {
		struct ifinfomsg *ifm;

		err = nlmsg_parse_deprecated(nlh, sizeof(struct ifinfomsg),
					     tb, IFLA_MAX, ifla_policy,
					     extack);
		if (err < 0) {
			return -EINVAL;
		} else if (err == 0) {
			if (tb[IFLA_MASTER])
				*br_idx = nla_get_u32(tb[IFLA_MASTER]);
		}

		ifm = nlmsg_data(nlh);
		*brport_idx = ifm->ifi_index;
	}
	return 0;
}

static int rtnl_fdb_dump(struct sk_buff *skb, struct netlink_callback *cb)
{
	struct net_device *dev;
	struct net_device *br_dev = NULL;
	const struct net_device_ops *ops = NULL;
	const struct net_device_ops *cops = NULL;
	struct net *net = sock_net(skb->sk);
	struct hlist_head *head;
	int brport_idx = 0;
	int br_idx = 0;
	int h, s_h;
	int idx = 0, s_idx;
	int err = 0;
	int fidx = 0;

	if (cb->strict_check)
		err = valid_fdb_dump_strict(cb->nlh, &br_idx, &brport_idx,
					    cb->extack);
	else
		err = valid_fdb_dump_legacy(cb->nlh, &br_idx, &brport_idx,
					    cb->extack);
	if (err < 0)
		return err;

	if (br_idx) {
		br_dev = __dev_get_by_index(net, br_idx);
		if (!br_dev)
			return -ENODEV;

		ops = br_dev->netdev_ops;
	}

	s_h = cb->args[0];
	s_idx = cb->args[1];

	for (h = s_h; h < NETDEV_HASHENTRIES; h++, s_idx = 0) {
		idx = 0;
		head = &net->dev_index_head[h];
		hlist_for_each_entry(dev, head, index_hlist) {

			if (brport_idx && (dev->ifindex != brport_idx))
				continue;

			if (!br_idx) { /* user did not specify a specific bridge */
				if (netif_is_bridge_port(dev)) {
					br_dev = netdev_master_upper_dev_get(dev);
					cops = br_dev->netdev_ops;
				}
			} else {
				if (dev != br_dev &&
				    !netif_is_bridge_port(dev))
					continue;

				if (br_dev != netdev_master_upper_dev_get(dev) &&
				    !netif_is_bridge_master(dev))
					continue;
				cops = ops;
			}

			if (idx < s_idx)
				goto cont;

			if (netif_is_bridge_port(dev)) {
				if (cops && cops->ndo_fdb_dump) {
					err = cops->ndo_fdb_dump(skb, cb,
								br_dev, dev,
								&fidx);
					if (err == -EMSGSIZE)
						goto out;
				}
			}

			if (dev->netdev_ops->ndo_fdb_dump)
				err = dev->netdev_ops->ndo_fdb_dump(skb, cb,
								    dev, NULL,
								    &fidx);
			else
				err = ndo_dflt_fdb_dump(skb, cb, dev, NULL,
							&fidx);
			if (err == -EMSGSIZE)
				goto out;

			cops = NULL;

			/* reset fdb offset to 0 for rest of the interfaces */
			cb->args[2] = 0;
			fidx = 0;
cont:
			idx++;
		}
	}

out:
	cb->args[0] = h;
	cb->args[1] = idx;
	cb->args[2] = fidx;

	return skb->len;
}

static int valid_fdb_get_strict(const struct nlmsghdr *nlh,
				struct nlattr **tb, u8 *ndm_flags,
				int *br_idx, int *brport_idx, u8 **addr,
				u16 *vid, struct netlink_ext_ack *extack)
{
	struct ndmsg *ndm;
	int err, i;

	if (nlh->nlmsg_len < nlmsg_msg_size(sizeof(*ndm))) {
		NL_SET_ERR_MSG(extack, "Invalid header for fdb get request");
		return -EINVAL;
	}

	ndm = nlmsg_data(nlh);
	if (ndm->ndm_pad1  || ndm->ndm_pad2  || ndm->ndm_state ||
	    ndm->ndm_type) {
		NL_SET_ERR_MSG(extack, "Invalid values in header for fdb get request");
		return -EINVAL;
	}

	if (ndm->ndm_flags & ~(NTF_MASTER | NTF_SELF)) {
		NL_SET_ERR_MSG(extack, "Invalid flags in header for fdb get request");
		return -EINVAL;
	}

	err = nlmsg_parse_deprecated_strict(nlh, sizeof(struct ndmsg), tb,
					    NDA_MAX, nda_policy, extack);
	if (err < 0)
		return err;

	*ndm_flags = ndm->ndm_flags;
	*brport_idx = ndm->ndm_ifindex;
	for (i = 0; i <= NDA_MAX; ++i) {
		if (!tb[i])
			continue;

		switch (i) {
		case NDA_MASTER:
			*br_idx = nla_get_u32(tb[i]);
			break;
		case NDA_LLADDR:
			if (nla_len(tb[i]) != ETH_ALEN) {
				NL_SET_ERR_MSG(extack, "Invalid address in fdb get request");
				return -EINVAL;
			}
			*addr = nla_data(tb[i]);
			break;
		case NDA_VLAN:
			err = fdb_vid_parse(tb[i], vid, extack);
			if (err)
				return err;
			break;
		case NDA_VNI:
			break;
		default:
			NL_SET_ERR_MSG(extack, "Unsupported attribute in fdb get request");
			return -EINVAL;
		}
	}

	return 0;
}

static int rtnl_fdb_get(struct sk_buff *in_skb, struct nlmsghdr *nlh,
			struct netlink_ext_ack *extack)
{
	struct net_device *dev = NULL, *br_dev = NULL;
	const struct net_device_ops *ops = NULL;
	struct net *net = sock_net(in_skb->sk);
	struct nlattr *tb[NDA_MAX + 1];
	struct sk_buff *skb;
	int brport_idx = 0;
	u8 ndm_flags = 0;
	int br_idx = 0;
	u8 *addr = NULL;
	u16 vid = 0;
	int err;

	err = valid_fdb_get_strict(nlh, tb, &ndm_flags, &br_idx,
				   &brport_idx, &addr, &vid, extack);
	if (err < 0)
		return err;

	if (!addr) {
		NL_SET_ERR_MSG(extack, "Missing lookup address for fdb get request");
		return -EINVAL;
	}

	if (brport_idx) {
		dev = __dev_get_by_index(net, brport_idx);
		if (!dev) {
			NL_SET_ERR_MSG(extack, "Unknown device ifindex");
			return -ENODEV;
		}
	}

	if (br_idx) {
		if (dev) {
			NL_SET_ERR_MSG(extack, "Master and device are mutually exclusive");
			return -EINVAL;
		}

		br_dev = __dev_get_by_index(net, br_idx);
		if (!br_dev) {
			NL_SET_ERR_MSG(extack, "Invalid master ifindex");
			return -EINVAL;
		}
		ops = br_dev->netdev_ops;
	}

	if (dev) {
		if (!ndm_flags || (ndm_flags & NTF_MASTER)) {
			if (!netif_is_bridge_port(dev)) {
				NL_SET_ERR_MSG(extack, "Device is not a bridge port");
				return -EINVAL;
			}
			br_dev = netdev_master_upper_dev_get(dev);
			if (!br_dev) {
				NL_SET_ERR_MSG(extack, "Master of device not found");
				return -EINVAL;
			}
			ops = br_dev->netdev_ops;
		} else {
			if (!(ndm_flags & NTF_SELF)) {
				NL_SET_ERR_MSG(extack, "Missing NTF_SELF");
				return -EINVAL;
			}
			ops = dev->netdev_ops;
		}
	}

	if (!br_dev && !dev) {
		NL_SET_ERR_MSG(extack, "No device specified");
		return -ENODEV;
	}

	if (!ops || !ops->ndo_fdb_get) {
		NL_SET_ERR_MSG(extack, "Fdb get operation not supported by device");
		return -EOPNOTSUPP;
	}

	skb = nlmsg_new(NLMSG_GOODSIZE, GFP_KERNEL);
	if (!skb)
		return -ENOBUFS;

	if (br_dev)
		dev = br_dev;
	err = ops->ndo_fdb_get(skb, tb, dev, addr, vid,
			       NETLINK_CB(in_skb).portid,
			       nlh->nlmsg_seq, extack);
	if (err)
		goto out;

	return rtnl_unicast(skb, net, NETLINK_CB(in_skb).portid);
out:
	kfree_skb(skb);
	return err;
}

static int brport_nla_put_flag(struct sk_buff *skb, u32 flags, u32 mask,
			       unsigned int attrnum, unsigned int flag)
{
	if (mask & flag)
		return nla_put_u8(skb, attrnum, !!(flags & flag));
	return 0;
}

int ndo_dflt_bridge_getlink(struct sk_buff *skb, u32 pid, u32 seq,
			    struct net_device *dev, u16 mode,
			    u32 flags, u32 mask, int nlflags,
			    u32 filter_mask,
			    int (*vlan_fill)(struct sk_buff *skb,
					     struct net_device *dev,
					     u32 filter_mask))
{
	struct nlmsghdr *nlh;
	struct ifinfomsg *ifm;
	struct nlattr *br_afspec;
	struct nlattr *protinfo;
	u8 operstate = netif_running(dev) ? dev->operstate : IF_OPER_DOWN;
	struct net_device *br_dev = netdev_master_upper_dev_get(dev);
	int err = 0;

	nlh = nlmsg_put(skb, pid, seq, RTM_NEWLINK, sizeof(*ifm), nlflags);
	if (nlh == NULL)
		return -EMSGSIZE;

	ifm = nlmsg_data(nlh);
	ifm->ifi_family = AF_BRIDGE;
	ifm->__ifi_pad = 0;
	ifm->ifi_type = dev->type;
	ifm->ifi_index = dev->ifindex;
	ifm->ifi_flags = dev_get_flags(dev);
	ifm->ifi_change = 0;


	if (nla_put_string(skb, IFLA_IFNAME, dev->name) ||
	    nla_put_u32(skb, IFLA_MTU, dev->mtu) ||
	    nla_put_u8(skb, IFLA_OPERSTATE, operstate) ||
	    (br_dev &&
	     nla_put_u32(skb, IFLA_MASTER, br_dev->ifindex)) ||
	    (dev->addr_len &&
	     nla_put(skb, IFLA_ADDRESS, dev->addr_len, dev->dev_addr)) ||
	    (dev->ifindex != dev_get_iflink(dev) &&
	     nla_put_u32(skb, IFLA_LINK, dev_get_iflink(dev))))
		goto nla_put_failure;

	br_afspec = nla_nest_start_noflag(skb, IFLA_AF_SPEC);
	if (!br_afspec)
		goto nla_put_failure;

	if (nla_put_u16(skb, IFLA_BRIDGE_FLAGS, BRIDGE_FLAGS_SELF)) {
		nla_nest_cancel(skb, br_afspec);
		goto nla_put_failure;
	}

	if (mode != BRIDGE_MODE_UNDEF) {
		if (nla_put_u16(skb, IFLA_BRIDGE_MODE, mode)) {
			nla_nest_cancel(skb, br_afspec);
			goto nla_put_failure;
		}
	}
	if (vlan_fill) {
		err = vlan_fill(skb, dev, filter_mask);
		if (err) {
			nla_nest_cancel(skb, br_afspec);
			goto nla_put_failure;
		}
	}
	nla_nest_end(skb, br_afspec);

	protinfo = nla_nest_start(skb, IFLA_PROTINFO);
	if (!protinfo)
		goto nla_put_failure;

	if (brport_nla_put_flag(skb, flags, mask,
				IFLA_BRPORT_MODE, BR_HAIRPIN_MODE) ||
	    brport_nla_put_flag(skb, flags, mask,
				IFLA_BRPORT_GUARD, BR_BPDU_GUARD) ||
	    brport_nla_put_flag(skb, flags, mask,
				IFLA_BRPORT_FAST_LEAVE,
				BR_MULTICAST_FAST_LEAVE) ||
	    brport_nla_put_flag(skb, flags, mask,
				IFLA_BRPORT_PROTECT, BR_ROOT_BLOCK) ||
	    brport_nla_put_flag(skb, flags, mask,
				IFLA_BRPORT_LEARNING, BR_LEARNING) ||
	    brport_nla_put_flag(skb, flags, mask,
				IFLA_BRPORT_LEARNING_SYNC, BR_LEARNING_SYNC) ||
	    brport_nla_put_flag(skb, flags, mask,
				IFLA_BRPORT_UNICAST_FLOOD, BR_FLOOD) ||
	    brport_nla_put_flag(skb, flags, mask,
				IFLA_BRPORT_PROXYARP, BR_PROXYARP) ||
	    brport_nla_put_flag(skb, flags, mask,
				IFLA_BRPORT_MCAST_FLOOD, BR_MCAST_FLOOD) ||
	    brport_nla_put_flag(skb, flags, mask,
				IFLA_BRPORT_BCAST_FLOOD, BR_BCAST_FLOOD)) {
		nla_nest_cancel(skb, protinfo);
		goto nla_put_failure;
	}

	nla_nest_end(skb, protinfo);

	nlmsg_end(skb, nlh);
	return 0;
nla_put_failure:
	nlmsg_cancel(skb, nlh);
	return err ? err : -EMSGSIZE;
}
EXPORT_SYMBOL_GPL(ndo_dflt_bridge_getlink);

static int valid_bridge_getlink_req(const struct nlmsghdr *nlh,
				    bool strict_check, u32 *filter_mask,
				    struct netlink_ext_ack *extack)
{
	struct nlattr *tb[IFLA_MAX+1];
	int err, i;

	if (strict_check) {
		struct ifinfomsg *ifm;

		if (nlh->nlmsg_len < nlmsg_msg_size(sizeof(*ifm))) {
			NL_SET_ERR_MSG(extack, "Invalid header for bridge link dump");
			return -EINVAL;
		}

		ifm = nlmsg_data(nlh);
		if (ifm->__ifi_pad || ifm->ifi_type || ifm->ifi_flags ||
		    ifm->ifi_change || ifm->ifi_index) {
			NL_SET_ERR_MSG(extack, "Invalid values in header for bridge link dump request");
			return -EINVAL;
		}

		err = nlmsg_parse_deprecated_strict(nlh,
						    sizeof(struct ifinfomsg),
						    tb, IFLA_MAX, ifla_policy,
						    extack);
	} else {
		err = nlmsg_parse_deprecated(nlh, sizeof(struct ifinfomsg),
					     tb, IFLA_MAX, ifla_policy,
					     extack);
	}
	if (err < 0)
		return err;

	/* new attributes should only be added with strict checking */
	for (i = 0; i <= IFLA_MAX; ++i) {
		if (!tb[i])
			continue;

		switch (i) {
		case IFLA_EXT_MASK:
			*filter_mask = nla_get_u32(tb[i]);
			break;
		default:
			if (strict_check) {
				NL_SET_ERR_MSG(extack, "Unsupported attribute in bridge link dump request");
				return -EINVAL;
			}
		}
	}

	return 0;
}

static int rtnl_bridge_getlink(struct sk_buff *skb, struct netlink_callback *cb)
{
	const struct nlmsghdr *nlh = cb->nlh;
	struct net *net = sock_net(skb->sk);
	struct net_device *dev;
	int idx = 0;
	u32 portid = NETLINK_CB(cb->skb).portid;
	u32 seq = nlh->nlmsg_seq;
	u32 filter_mask = 0;
	int err;

	err = valid_bridge_getlink_req(nlh, cb->strict_check, &filter_mask,
				       cb->extack);
	if (err < 0 && cb->strict_check)
		return err;

	rcu_read_lock();
	for_each_netdev_rcu(net, dev) {
		const struct net_device_ops *ops = dev->netdev_ops;
		struct net_device *br_dev = netdev_master_upper_dev_get(dev);

		if (br_dev && br_dev->netdev_ops->ndo_bridge_getlink) {
			if (idx >= cb->args[0]) {
				err = br_dev->netdev_ops->ndo_bridge_getlink(
						skb, portid, seq, dev,
						filter_mask, NLM_F_MULTI);
				if (err < 0 && err != -EOPNOTSUPP) {
					if (likely(skb->len))
						break;

					goto out_err;
				}
			}
			idx++;
		}

		if (ops->ndo_bridge_getlink) {
			if (idx >= cb->args[0]) {
				err = ops->ndo_bridge_getlink(skb, portid,
							      seq, dev,
							      filter_mask,
							      NLM_F_MULTI);
				if (err < 0 && err != -EOPNOTSUPP) {
					if (likely(skb->len))
						break;

					goto out_err;
				}
			}
			idx++;
		}
	}
	err = skb->len;
out_err:
	rcu_read_unlock();
	cb->args[0] = idx;

	return err;
}

static inline size_t bridge_nlmsg_size(void)
{
	return NLMSG_ALIGN(sizeof(struct ifinfomsg))
		+ nla_total_size(IFNAMSIZ)	/* IFLA_IFNAME */
		+ nla_total_size(MAX_ADDR_LEN)	/* IFLA_ADDRESS */
		+ nla_total_size(sizeof(u32))	/* IFLA_MASTER */
		+ nla_total_size(sizeof(u32))	/* IFLA_MTU */
		+ nla_total_size(sizeof(u32))	/* IFLA_LINK */
		+ nla_total_size(sizeof(u32))	/* IFLA_OPERSTATE */
		+ nla_total_size(sizeof(u8))	/* IFLA_PROTINFO */
		+ nla_total_size(sizeof(struct nlattr))	/* IFLA_AF_SPEC */
		+ nla_total_size(sizeof(u16))	/* IFLA_BRIDGE_FLAGS */
		+ nla_total_size(sizeof(u16));	/* IFLA_BRIDGE_MODE */
}

static int rtnl_bridge_notify(struct net_device *dev)
{
	struct net *net = dev_net(dev);
	struct sk_buff *skb;
	int err = -EOPNOTSUPP;

	if (!dev->netdev_ops->ndo_bridge_getlink)
		return 0;

	skb = nlmsg_new(bridge_nlmsg_size(), GFP_ATOMIC);
	if (!skb) {
		err = -ENOMEM;
		goto errout;
	}

	err = dev->netdev_ops->ndo_bridge_getlink(skb, 0, 0, dev, 0, 0);
	if (err < 0)
		goto errout;

	/* Notification info is only filled for bridge ports, not the bridge
	 * device itself. Therefore, a zero notification length is valid and
	 * should not result in an error.
	 */
	if (!skb->len)
		goto errout;

	rtnl_notify(skb, net, 0, RTNLGRP_LINK, NULL, GFP_ATOMIC);
	return 0;
errout:
	WARN_ON(err == -EMSGSIZE);
	kfree_skb(skb);
	if (err)
		rtnl_set_sk_err(net, RTNLGRP_LINK, err);
	return err;
}

static int rtnl_bridge_setlink(struct sk_buff *skb, struct nlmsghdr *nlh,
			       struct netlink_ext_ack *extack)
{
	struct net *net = sock_net(skb->sk);
	struct ifinfomsg *ifm;
	struct net_device *dev;
	struct nlattr *br_spec, *attr, *br_flags_attr = NULL;
	int rem, err = -EOPNOTSUPP;
	u16 flags = 0;

	if (nlmsg_len(nlh) < sizeof(*ifm))
		return -EINVAL;

	ifm = nlmsg_data(nlh);
	if (ifm->ifi_family != AF_BRIDGE)
		return -EPFNOSUPPORT;

	dev = __dev_get_by_index(net, ifm->ifi_index);
	if (!dev) {
		NL_SET_ERR_MSG(extack, "unknown ifindex");
		return -ENODEV;
	}

	br_spec = nlmsg_find_attr(nlh, sizeof(struct ifinfomsg), IFLA_AF_SPEC);
	if (br_spec) {
		nla_for_each_nested(attr, br_spec, rem) {
			if (nla_type(attr) == IFLA_BRIDGE_FLAGS && !br_flags_attr) {
				if (nla_len(attr) < sizeof(flags))
					return -EINVAL;

				br_flags_attr = attr;
				flags = nla_get_u16(attr);
			}

			if (nla_type(attr) == IFLA_BRIDGE_MODE) {
				if (nla_len(attr) < sizeof(u16))
					return -EINVAL;
			}
		}
	}

	if (!flags || (flags & BRIDGE_FLAGS_MASTER)) {
		struct net_device *br_dev = netdev_master_upper_dev_get(dev);

		if (!br_dev || !br_dev->netdev_ops->ndo_bridge_setlink) {
			err = -EOPNOTSUPP;
			goto out;
		}

		err = br_dev->netdev_ops->ndo_bridge_setlink(dev, nlh, flags,
							     extack);
		if (err)
			goto out;

		flags &= ~BRIDGE_FLAGS_MASTER;
	}

	if ((flags & BRIDGE_FLAGS_SELF)) {
		if (!dev->netdev_ops->ndo_bridge_setlink)
			err = -EOPNOTSUPP;
		else
			err = dev->netdev_ops->ndo_bridge_setlink(dev, nlh,
								  flags,
								  extack);
		if (!err) {
			flags &= ~BRIDGE_FLAGS_SELF;

			/* Generate event to notify upper layer of bridge
			 * change
			 */
			err = rtnl_bridge_notify(dev);
		}
	}

	if (br_flags_attr)
		memcpy(nla_data(br_flags_attr), &flags, sizeof(flags));
out:
	return err;
}

static int rtnl_bridge_dellink(struct sk_buff *skb, struct nlmsghdr *nlh,
			       struct netlink_ext_ack *extack)
{
	struct net *net = sock_net(skb->sk);
	struct ifinfomsg *ifm;
	struct net_device *dev;
	struct nlattr *br_spec, *attr = NULL;
	int rem, err = -EOPNOTSUPP;
	u16 flags = 0;
	bool have_flags = false;

	if (nlmsg_len(nlh) < sizeof(*ifm))
		return -EINVAL;

	ifm = nlmsg_data(nlh);
	if (ifm->ifi_family != AF_BRIDGE)
		return -EPFNOSUPPORT;

	dev = __dev_get_by_index(net, ifm->ifi_index);
	if (!dev) {
		NL_SET_ERR_MSG(extack, "unknown ifindex");
		return -ENODEV;
	}

	br_spec = nlmsg_find_attr(nlh, sizeof(struct ifinfomsg), IFLA_AF_SPEC);
	if (br_spec) {
		nla_for_each_nested_type(attr, IFLA_BRIDGE_FLAGS, br_spec,
					 rem) {
			if (nla_len(attr) < sizeof(flags))
				return -EINVAL;

			have_flags = true;
			flags = nla_get_u16(attr);
			break;
		}
	}

	if (!flags || (flags & BRIDGE_FLAGS_MASTER)) {
		struct net_device *br_dev = netdev_master_upper_dev_get(dev);

		if (!br_dev || !br_dev->netdev_ops->ndo_bridge_dellink) {
			err = -EOPNOTSUPP;
			goto out;
		}

		err = br_dev->netdev_ops->ndo_bridge_dellink(dev, nlh, flags);
		if (err)
			goto out;

		flags &= ~BRIDGE_FLAGS_MASTER;
	}

	if ((flags & BRIDGE_FLAGS_SELF)) {
		if (!dev->netdev_ops->ndo_bridge_dellink)
			err = -EOPNOTSUPP;
		else
			err = dev->netdev_ops->ndo_bridge_dellink(dev, nlh,
								  flags);

		if (!err) {
			flags &= ~BRIDGE_FLAGS_SELF;

			/* Generate event to notify upper layer of bridge
			 * change
			 */
			err = rtnl_bridge_notify(dev);
		}
	}

	if (have_flags)
		memcpy(nla_data(attr), &flags, sizeof(flags));
out:
	return err;
}

static bool stats_attr_valid(unsigned int mask, int attrid, int idxattr)
{
	return (mask & IFLA_STATS_FILTER_BIT(attrid)) &&
	       (!idxattr || idxattr == attrid);
}

static bool
rtnl_offload_xstats_have_ndo(const struct net_device *dev, int attr_id)
{
	return dev->netdev_ops &&
	       dev->netdev_ops->ndo_has_offload_stats &&
	       dev->netdev_ops->ndo_get_offload_stats &&
	       dev->netdev_ops->ndo_has_offload_stats(dev, attr_id);
}

static unsigned int
rtnl_offload_xstats_get_size_ndo(const struct net_device *dev, int attr_id)
{
	return rtnl_offload_xstats_have_ndo(dev, attr_id) ?
	       sizeof(struct rtnl_link_stats64) : 0;
}

static int
rtnl_offload_xstats_fill_ndo(struct net_device *dev, int attr_id,
			     struct sk_buff *skb)
{
	unsigned int size = rtnl_offload_xstats_get_size_ndo(dev, attr_id);
	struct nlattr *attr = NULL;
	void *attr_data;
	int err;

	if (!size)
		return -ENODATA;

	attr = nla_reserve_64bit(skb, attr_id, size,
				 IFLA_OFFLOAD_XSTATS_UNSPEC);
	if (!attr)
		return -EMSGSIZE;

	attr_data = nla_data(attr);
	memset(attr_data, 0, size);

	err = dev->netdev_ops->ndo_get_offload_stats(attr_id, dev, attr_data);
	if (err)
		return err;

	return 0;
}

static unsigned int
rtnl_offload_xstats_get_size_stats(const struct net_device *dev,
				   enum netdev_offload_xstats_type type)
{
	bool enabled = netdev_offload_xstats_enabled(dev, type);

	return enabled ? sizeof(struct rtnl_hw_stats64) : 0;
}

struct rtnl_offload_xstats_request_used {
	bool request;
	bool used;
};

static int
rtnl_offload_xstats_get_stats(struct net_device *dev,
			      enum netdev_offload_xstats_type type,
			      struct rtnl_offload_xstats_request_used *ru,
			      struct rtnl_hw_stats64 *stats,
			      struct netlink_ext_ack *extack)
{
	bool request;
	bool used;
	int err;

	request = netdev_offload_xstats_enabled(dev, type);
	if (!request) {
		used = false;
		goto out;
	}

	err = netdev_offload_xstats_get(dev, type, stats, &used, extack);
	if (err)
		return err;

out:
	if (ru) {
		ru->request = request;
		ru->used = used;
	}
	return 0;
}

static int
rtnl_offload_xstats_fill_hw_s_info_one(struct sk_buff *skb, int attr_id,
				       struct rtnl_offload_xstats_request_used *ru)
{
	struct nlattr *nest;

	nest = nla_nest_start(skb, attr_id);
	if (!nest)
		return -EMSGSIZE;

	if (nla_put_u8(skb, IFLA_OFFLOAD_XSTATS_HW_S_INFO_REQUEST, ru->request))
		goto nla_put_failure;

	if (nla_put_u8(skb, IFLA_OFFLOAD_XSTATS_HW_S_INFO_USED, ru->used))
		goto nla_put_failure;

	nla_nest_end(skb, nest);
	return 0;

nla_put_failure:
	nla_nest_cancel(skb, nest);
	return -EMSGSIZE;
}

static int
rtnl_offload_xstats_fill_hw_s_info(struct sk_buff *skb, struct net_device *dev,
				   struct netlink_ext_ack *extack)
{
	enum netdev_offload_xstats_type t_l3 = NETDEV_OFFLOAD_XSTATS_TYPE_L3;
	struct rtnl_offload_xstats_request_used ru_l3;
	struct nlattr *nest;
	int err;

	err = rtnl_offload_xstats_get_stats(dev, t_l3, &ru_l3, NULL, extack);
	if (err)
		return err;

	nest = nla_nest_start(skb, IFLA_OFFLOAD_XSTATS_HW_S_INFO);
	if (!nest)
		return -EMSGSIZE;

	if (rtnl_offload_xstats_fill_hw_s_info_one(skb,
						   IFLA_OFFLOAD_XSTATS_L3_STATS,
						   &ru_l3))
		goto nla_put_failure;

	nla_nest_end(skb, nest);
	return 0;

nla_put_failure:
	nla_nest_cancel(skb, nest);
	return -EMSGSIZE;
}

static int rtnl_offload_xstats_fill(struct sk_buff *skb, struct net_device *dev,
				    int *prividx, u32 off_filter_mask,
				    struct netlink_ext_ack *extack)
{
	enum netdev_offload_xstats_type t_l3 = NETDEV_OFFLOAD_XSTATS_TYPE_L3;
	int attr_id_hw_s_info = IFLA_OFFLOAD_XSTATS_HW_S_INFO;
	int attr_id_l3_stats = IFLA_OFFLOAD_XSTATS_L3_STATS;
	int attr_id_cpu_hit = IFLA_OFFLOAD_XSTATS_CPU_HIT;
	bool have_data = false;
	int err;

	if (*prividx <= attr_id_cpu_hit &&
	    (off_filter_mask &
	     IFLA_STATS_FILTER_BIT(attr_id_cpu_hit))) {
		err = rtnl_offload_xstats_fill_ndo(dev, attr_id_cpu_hit, skb);
		if (!err) {
			have_data = true;
		} else if (err != -ENODATA) {
			*prividx = attr_id_cpu_hit;
			return err;
		}
	}

	if (*prividx <= attr_id_hw_s_info &&
	    (off_filter_mask & IFLA_STATS_FILTER_BIT(attr_id_hw_s_info))) {
		*prividx = attr_id_hw_s_info;

		err = rtnl_offload_xstats_fill_hw_s_info(skb, dev, extack);
		if (err)
			return err;

		have_data = true;
		*prividx = 0;
	}

	if (*prividx <= attr_id_l3_stats &&
	    (off_filter_mask & IFLA_STATS_FILTER_BIT(attr_id_l3_stats))) {
		unsigned int size_l3;
		struct nlattr *attr;

		*prividx = attr_id_l3_stats;

		size_l3 = rtnl_offload_xstats_get_size_stats(dev, t_l3);
		if (!size_l3)
			goto skip_l3_stats;
		attr = nla_reserve_64bit(skb, attr_id_l3_stats, size_l3,
					 IFLA_OFFLOAD_XSTATS_UNSPEC);
		if (!attr)
			return -EMSGSIZE;

		err = rtnl_offload_xstats_get_stats(dev, t_l3, NULL,
						    nla_data(attr), extack);
		if (err)
			return err;

		have_data = true;
skip_l3_stats:
		*prividx = 0;
	}

	if (!have_data)
		return -ENODATA;

	*prividx = 0;
	return 0;
}

static unsigned int
rtnl_offload_xstats_get_size_hw_s_info_one(const struct net_device *dev,
					   enum netdev_offload_xstats_type type)
{
	return nla_total_size(0) +
		/* IFLA_OFFLOAD_XSTATS_HW_S_INFO_REQUEST */
		nla_total_size(sizeof(u8)) +
		/* IFLA_OFFLOAD_XSTATS_HW_S_INFO_USED */
		nla_total_size(sizeof(u8)) +
		0;
}

static unsigned int
rtnl_offload_xstats_get_size_hw_s_info(const struct net_device *dev)
{
	enum netdev_offload_xstats_type t_l3 = NETDEV_OFFLOAD_XSTATS_TYPE_L3;

	return nla_total_size(0) +
		/* IFLA_OFFLOAD_XSTATS_L3_STATS */
		rtnl_offload_xstats_get_size_hw_s_info_one(dev, t_l3) +
		0;
}

static int rtnl_offload_xstats_get_size(const struct net_device *dev,
					u32 off_filter_mask)
{
	enum netdev_offload_xstats_type t_l3 = NETDEV_OFFLOAD_XSTATS_TYPE_L3;
	int attr_id_cpu_hit = IFLA_OFFLOAD_XSTATS_CPU_HIT;
	int nla_size = 0;
	int size;

	if (off_filter_mask &
	    IFLA_STATS_FILTER_BIT(attr_id_cpu_hit)) {
		size = rtnl_offload_xstats_get_size_ndo(dev, attr_id_cpu_hit);
		nla_size += nla_total_size_64bit(size);
	}

	if (off_filter_mask &
	    IFLA_STATS_FILTER_BIT(IFLA_OFFLOAD_XSTATS_HW_S_INFO))
		nla_size += rtnl_offload_xstats_get_size_hw_s_info(dev);

	if (off_filter_mask &
	    IFLA_STATS_FILTER_BIT(IFLA_OFFLOAD_XSTATS_L3_STATS)) {
		size = rtnl_offload_xstats_get_size_stats(dev, t_l3);
		nla_size += nla_total_size_64bit(size);
	}

	if (nla_size != 0)
		nla_size += nla_total_size(0);

	return nla_size;
}

struct rtnl_stats_dump_filters {
	/* mask[0] filters outer attributes. Then individual nests have their
	 * filtering mask at the index of the nested attribute.
	 */
	u32 mask[IFLA_STATS_MAX + 1];
};

static int rtnl_fill_statsinfo(struct sk_buff *skb, struct net_device *dev,
			       int type, u32 pid, u32 seq, u32 change,
			       unsigned int flags,
			       const struct rtnl_stats_dump_filters *filters,
			       int *idxattr, int *prividx,
			       struct netlink_ext_ack *extack)
{
	unsigned int filter_mask = filters->mask[0];
	struct if_stats_msg *ifsm;
	struct nlmsghdr *nlh;
	struct nlattr *attr;
	int s_prividx = *prividx;
	int err;

	ASSERT_RTNL();

	nlh = nlmsg_put(skb, pid, seq, type, sizeof(*ifsm), flags);
	if (!nlh)
		return -EMSGSIZE;

	ifsm = nlmsg_data(nlh);
	ifsm->family = PF_UNSPEC;
	ifsm->pad1 = 0;
	ifsm->pad2 = 0;
	ifsm->ifindex = dev->ifindex;
	ifsm->filter_mask = filter_mask;

	if (stats_attr_valid(filter_mask, IFLA_STATS_LINK_64, *idxattr)) {
		struct rtnl_link_stats64 *sp;

		attr = nla_reserve_64bit(skb, IFLA_STATS_LINK_64,
					 sizeof(struct rtnl_link_stats64),
					 IFLA_STATS_UNSPEC);
		if (!attr) {
			err = -EMSGSIZE;
			goto nla_put_failure;
		}

		sp = nla_data(attr);
		dev_get_stats(dev, sp);
	}

	if (stats_attr_valid(filter_mask, IFLA_STATS_LINK_XSTATS, *idxattr)) {
		const struct rtnl_link_ops *ops = dev->rtnl_link_ops;

		if (ops && ops->fill_linkxstats) {
			*idxattr = IFLA_STATS_LINK_XSTATS;
			attr = nla_nest_start_noflag(skb,
						     IFLA_STATS_LINK_XSTATS);
			if (!attr) {
				err = -EMSGSIZE;
				goto nla_put_failure;
			}

			err = ops->fill_linkxstats(skb, dev, prividx, *idxattr);
			nla_nest_end(skb, attr);
			if (err)
				goto nla_put_failure;
			*idxattr = 0;
		}
	}

	if (stats_attr_valid(filter_mask, IFLA_STATS_LINK_XSTATS_SLAVE,
			     *idxattr)) {
		const struct rtnl_link_ops *ops = NULL;
		const struct net_device *master;

		master = netdev_master_upper_dev_get(dev);
		if (master)
			ops = master->rtnl_link_ops;
		if (ops && ops->fill_linkxstats) {
			*idxattr = IFLA_STATS_LINK_XSTATS_SLAVE;
			attr = nla_nest_start_noflag(skb,
						     IFLA_STATS_LINK_XSTATS_SLAVE);
			if (!attr) {
				err = -EMSGSIZE;
				goto nla_put_failure;
			}

			err = ops->fill_linkxstats(skb, dev, prividx, *idxattr);
			nla_nest_end(skb, attr);
			if (err)
				goto nla_put_failure;
			*idxattr = 0;
		}
	}

	if (stats_attr_valid(filter_mask, IFLA_STATS_LINK_OFFLOAD_XSTATS,
			     *idxattr)) {
		u32 off_filter_mask;

		off_filter_mask = filters->mask[IFLA_STATS_LINK_OFFLOAD_XSTATS];
		*idxattr = IFLA_STATS_LINK_OFFLOAD_XSTATS;
		attr = nla_nest_start_noflag(skb,
					     IFLA_STATS_LINK_OFFLOAD_XSTATS);
		if (!attr) {
			err = -EMSGSIZE;
			goto nla_put_failure;
		}

		err = rtnl_offload_xstats_fill(skb, dev, prividx,
					       off_filter_mask, extack);
		if (err == -ENODATA)
			nla_nest_cancel(skb, attr);
		else
			nla_nest_end(skb, attr);

		if (err && err != -ENODATA)
			goto nla_put_failure;
		*idxattr = 0;
	}

	if (stats_attr_valid(filter_mask, IFLA_STATS_AF_SPEC, *idxattr)) {
		struct rtnl_af_ops *af_ops;

		*idxattr = IFLA_STATS_AF_SPEC;
		attr = nla_nest_start_noflag(skb, IFLA_STATS_AF_SPEC);
		if (!attr) {
			err = -EMSGSIZE;
			goto nla_put_failure;
		}

		rcu_read_lock();
		list_for_each_entry_rcu(af_ops, &rtnl_af_ops, list) {
			if (af_ops->fill_stats_af) {
				struct nlattr *af;

				af = nla_nest_start_noflag(skb,
							   af_ops->family);
				if (!af) {
					rcu_read_unlock();
					err = -EMSGSIZE;
					goto nla_put_failure;
				}
				err = af_ops->fill_stats_af(skb, dev);

				if (err == -ENODATA) {
					nla_nest_cancel(skb, af);
				} else if (err < 0) {
					rcu_read_unlock();
					goto nla_put_failure;
				}

				nla_nest_end(skb, af);
			}
		}
		rcu_read_unlock();

		nla_nest_end(skb, attr);

		*idxattr = 0;
	}

	nlmsg_end(skb, nlh);

	return 0;

nla_put_failure:
	/* not a multi message or no progress mean a real error */
	if (!(flags & NLM_F_MULTI) || s_prividx == *prividx)
		nlmsg_cancel(skb, nlh);
	else
		nlmsg_end(skb, nlh);

	return err;
}

static size_t if_nlmsg_stats_size(const struct net_device *dev,
				  const struct rtnl_stats_dump_filters *filters)
{
	size_t size = NLMSG_ALIGN(sizeof(struct if_stats_msg));
	unsigned int filter_mask = filters->mask[0];

	if (stats_attr_valid(filter_mask, IFLA_STATS_LINK_64, 0))
		size += nla_total_size_64bit(sizeof(struct rtnl_link_stats64));

	if (stats_attr_valid(filter_mask, IFLA_STATS_LINK_XSTATS, 0)) {
		const struct rtnl_link_ops *ops = dev->rtnl_link_ops;
		int attr = IFLA_STATS_LINK_XSTATS;

		if (ops && ops->get_linkxstats_size) {
			size += nla_total_size(ops->get_linkxstats_size(dev,
									attr));
			/* for IFLA_STATS_LINK_XSTATS */
			size += nla_total_size(0);
		}
	}

	if (stats_attr_valid(filter_mask, IFLA_STATS_LINK_XSTATS_SLAVE, 0)) {
		struct net_device *_dev = (struct net_device *)dev;
		const struct rtnl_link_ops *ops = NULL;
		const struct net_device *master;

		/* netdev_master_upper_dev_get can't take const */
		master = netdev_master_upper_dev_get(_dev);
		if (master)
			ops = master->rtnl_link_ops;
		if (ops && ops->get_linkxstats_size) {
			int attr = IFLA_STATS_LINK_XSTATS_SLAVE;

			size += nla_total_size(ops->get_linkxstats_size(dev,
									attr));
			/* for IFLA_STATS_LINK_XSTATS_SLAVE */
			size += nla_total_size(0);
		}
	}

	if (stats_attr_valid(filter_mask, IFLA_STATS_LINK_OFFLOAD_XSTATS, 0)) {
		u32 off_filter_mask;

		off_filter_mask = filters->mask[IFLA_STATS_LINK_OFFLOAD_XSTATS];
		size += rtnl_offload_xstats_get_size(dev, off_filter_mask);
	}

	if (stats_attr_valid(filter_mask, IFLA_STATS_AF_SPEC, 0)) {
		struct rtnl_af_ops *af_ops;

		/* for IFLA_STATS_AF_SPEC */
		size += nla_total_size(0);

		rcu_read_lock();
		list_for_each_entry_rcu(af_ops, &rtnl_af_ops, list) {
			if (af_ops->get_stats_af_size) {
				size += nla_total_size(
					af_ops->get_stats_af_size(dev));

				/* for AF_* */
				size += nla_total_size(0);
			}
		}
		rcu_read_unlock();
	}

	return size;
}

#define RTNL_STATS_OFFLOAD_XSTATS_VALID ((1 << __IFLA_OFFLOAD_XSTATS_MAX) - 1)

static const struct nla_policy
rtnl_stats_get_policy_filters[IFLA_STATS_MAX + 1] = {
	[IFLA_STATS_LINK_OFFLOAD_XSTATS] =
		    NLA_POLICY_MASK(NLA_U32, RTNL_STATS_OFFLOAD_XSTATS_VALID),
};

static const struct nla_policy
rtnl_stats_get_policy[IFLA_STATS_GETSET_MAX + 1] = {
	[IFLA_STATS_GET_FILTERS] =
		    NLA_POLICY_NESTED(rtnl_stats_get_policy_filters),
};

static const struct nla_policy
ifla_stats_set_policy[IFLA_STATS_GETSET_MAX + 1] = {
	[IFLA_STATS_SET_OFFLOAD_XSTATS_L3_STATS] = NLA_POLICY_MAX(NLA_U8, 1),
};

static int rtnl_stats_get_parse_filters(struct nlattr *ifla_filters,
					struct rtnl_stats_dump_filters *filters,
					struct netlink_ext_ack *extack)
{
	struct nlattr *tb[IFLA_STATS_MAX + 1];
	int err;
	int at;

	err = nla_parse_nested(tb, IFLA_STATS_MAX, ifla_filters,
			       rtnl_stats_get_policy_filters, extack);
	if (err < 0)
		return err;

	for (at = 1; at <= IFLA_STATS_MAX; at++) {
		if (tb[at]) {
			if (!(filters->mask[0] & IFLA_STATS_FILTER_BIT(at))) {
				NL_SET_ERR_MSG(extack, "Filtered attribute not enabled in filter_mask");
				return -EINVAL;
			}
			filters->mask[at] = nla_get_u32(tb[at]);
		}
	}

	return 0;
}

static int rtnl_stats_get_parse(const struct nlmsghdr *nlh,
				u32 filter_mask,
				struct rtnl_stats_dump_filters *filters,
				struct netlink_ext_ack *extack)
{
	struct nlattr *tb[IFLA_STATS_GETSET_MAX + 1];
	int err;
	int i;

	filters->mask[0] = filter_mask;
	for (i = 1; i < ARRAY_SIZE(filters->mask); i++)
		filters->mask[i] = -1U;

	err = nlmsg_parse(nlh, sizeof(struct if_stats_msg), tb,
			  IFLA_STATS_GETSET_MAX, rtnl_stats_get_policy, extack);
	if (err < 0)
		return err;

	if (tb[IFLA_STATS_GET_FILTERS]) {
		err = rtnl_stats_get_parse_filters(tb[IFLA_STATS_GET_FILTERS],
						   filters, extack);
		if (err)
			return err;
	}

	return 0;
}

static int rtnl_valid_stats_req(const struct nlmsghdr *nlh, bool strict_check,
				bool is_dump, struct netlink_ext_ack *extack)
{
	struct if_stats_msg *ifsm;

	if (nlh->nlmsg_len < nlmsg_msg_size(sizeof(*ifsm))) {
		NL_SET_ERR_MSG(extack, "Invalid header for stats dump");
		return -EINVAL;
	}

	if (!strict_check)
		return 0;

	ifsm = nlmsg_data(nlh);

	/* only requests using strict checks can pass data to influence
	 * the dump. The legacy exception is filter_mask.
	 */
	if (ifsm->pad1 || ifsm->pad2 || (is_dump && ifsm->ifindex)) {
		NL_SET_ERR_MSG(extack, "Invalid values in header for stats dump request");
		return -EINVAL;
	}
	if (ifsm->filter_mask >= IFLA_STATS_FILTER_BIT(IFLA_STATS_MAX + 1)) {
		NL_SET_ERR_MSG(extack, "Invalid stats requested through filter mask");
		return -EINVAL;
	}

	return 0;
}

static int rtnl_stats_get(struct sk_buff *skb, struct nlmsghdr *nlh,
			  struct netlink_ext_ack *extack)
{
	struct rtnl_stats_dump_filters filters;
	struct net *net = sock_net(skb->sk);
	struct net_device *dev = NULL;
	int idxattr = 0, prividx = 0;
	struct if_stats_msg *ifsm;
	struct sk_buff *nskb;
	int err;

	err = rtnl_valid_stats_req(nlh, netlink_strict_get_check(skb),
				   false, extack);
	if (err)
		return err;

	ifsm = nlmsg_data(nlh);
	if (ifsm->ifindex > 0)
		dev = __dev_get_by_index(net, ifsm->ifindex);
	else
		return -EINVAL;

	if (!dev)
		return -ENODEV;

	if (!ifsm->filter_mask) {
		NL_SET_ERR_MSG(extack, "Filter mask must be set for stats get");
		return -EINVAL;
	}

	err = rtnl_stats_get_parse(nlh, ifsm->filter_mask, &filters, extack);
	if (err)
		return err;

	nskb = nlmsg_new(if_nlmsg_stats_size(dev, &filters), GFP_KERNEL);
	if (!nskb)
		return -ENOBUFS;

	err = rtnl_fill_statsinfo(nskb, dev, RTM_NEWSTATS,
				  NETLINK_CB(skb).portid, nlh->nlmsg_seq, 0,
				  0, &filters, &idxattr, &prividx, extack);
	if (err < 0) {
		/* -EMSGSIZE implies BUG in if_nlmsg_stats_size */
		WARN_ON(err == -EMSGSIZE);
		kfree_skb(nskb);
	} else {
		err = rtnl_unicast(nskb, net, NETLINK_CB(skb).portid);
	}

	return err;
}

static int rtnl_stats_dump(struct sk_buff *skb, struct netlink_callback *cb)
{
	struct netlink_ext_ack *extack = cb->extack;
	struct rtnl_stats_dump_filters filters;
	struct net *net = sock_net(skb->sk);
	unsigned int flags = NLM_F_MULTI;
	struct if_stats_msg *ifsm;
	struct {
		unsigned long ifindex;
		int idxattr;
		int prividx;
	} *ctx = (void *)cb->ctx;
	struct net_device *dev;
	int err;

	cb->seq = net->dev_base_seq;

	err = rtnl_valid_stats_req(cb->nlh, cb->strict_check, true, extack);
	if (err)
		return err;

	ifsm = nlmsg_data(cb->nlh);
	if (!ifsm->filter_mask) {
		NL_SET_ERR_MSG(extack, "Filter mask must be set for stats dump");
		return -EINVAL;
	}

	err = rtnl_stats_get_parse(cb->nlh, ifsm->filter_mask, &filters,
				   extack);
	if (err)
		return err;

	for_each_netdev_dump(net, dev, ctx->ifindex) {
		err = rtnl_fill_statsinfo(skb, dev, RTM_NEWSTATS,
					  NETLINK_CB(cb->skb).portid,
					  cb->nlh->nlmsg_seq, 0,
					  flags, &filters,
					  &ctx->idxattr, &ctx->prividx,
					  extack);
		/* If we ran out of room on the first message,
		 * we're in trouble.
		 */
		WARN_ON((err == -EMSGSIZE) && (skb->len == 0));

		if (err < 0)
			break;
		ctx->prividx = 0;
		ctx->idxattr = 0;
		nl_dump_check_consistent(cb, nlmsg_hdr(skb));
	}

	return err;
}

void rtnl_offload_xstats_notify(struct net_device *dev)
{
	struct rtnl_stats_dump_filters response_filters = {};
	struct net *net = dev_net(dev);
	int idxattr = 0, prividx = 0;
	struct sk_buff *skb;
	int err = -ENOBUFS;

	ASSERT_RTNL();

	response_filters.mask[0] |=
		IFLA_STATS_FILTER_BIT(IFLA_STATS_LINK_OFFLOAD_XSTATS);
	response_filters.mask[IFLA_STATS_LINK_OFFLOAD_XSTATS] |=
		IFLA_STATS_FILTER_BIT(IFLA_OFFLOAD_XSTATS_HW_S_INFO);

	skb = nlmsg_new(if_nlmsg_stats_size(dev, &response_filters),
			GFP_KERNEL);
	if (!skb)
		goto errout;

	err = rtnl_fill_statsinfo(skb, dev, RTM_NEWSTATS, 0, 0, 0, 0,
				  &response_filters, &idxattr, &prividx, NULL);
	if (err < 0) {
		kfree_skb(skb);
		goto errout;
	}

	rtnl_notify(skb, net, 0, RTNLGRP_STATS, NULL, GFP_KERNEL);
	return;

errout:
	rtnl_set_sk_err(net, RTNLGRP_STATS, err);
}
EXPORT_SYMBOL(rtnl_offload_xstats_notify);

static int rtnl_stats_set(struct sk_buff *skb, struct nlmsghdr *nlh,
			  struct netlink_ext_ack *extack)
{
	enum netdev_offload_xstats_type t_l3 = NETDEV_OFFLOAD_XSTATS_TYPE_L3;
	struct rtnl_stats_dump_filters response_filters = {};
	struct nlattr *tb[IFLA_STATS_GETSET_MAX + 1];
	struct net *net = sock_net(skb->sk);
	struct net_device *dev = NULL;
	struct if_stats_msg *ifsm;
	bool notify = false;
	int err;

	err = rtnl_valid_stats_req(nlh, netlink_strict_get_check(skb),
				   false, extack);
	if (err)
		return err;

	ifsm = nlmsg_data(nlh);
	if (ifsm->family != AF_UNSPEC) {
		NL_SET_ERR_MSG(extack, "Address family should be AF_UNSPEC");
		return -EINVAL;
	}

	if (ifsm->ifindex > 0)
		dev = __dev_get_by_index(net, ifsm->ifindex);
	else
		return -EINVAL;

	if (!dev)
		return -ENODEV;

	if (ifsm->filter_mask) {
		NL_SET_ERR_MSG(extack, "Filter mask must be 0 for stats set");
		return -EINVAL;
	}

	err = nlmsg_parse(nlh, sizeof(*ifsm), tb, IFLA_STATS_GETSET_MAX,
			  ifla_stats_set_policy, extack);
	if (err < 0)
		return err;

	if (tb[IFLA_STATS_SET_OFFLOAD_XSTATS_L3_STATS]) {
		u8 req = nla_get_u8(tb[IFLA_STATS_SET_OFFLOAD_XSTATS_L3_STATS]);

		if (req)
			err = netdev_offload_xstats_enable(dev, t_l3, extack);
		else
			err = netdev_offload_xstats_disable(dev, t_l3);

		if (!err)
			notify = true;
		else if (err != -EALREADY)
			return err;

		response_filters.mask[0] |=
			IFLA_STATS_FILTER_BIT(IFLA_STATS_LINK_OFFLOAD_XSTATS);
		response_filters.mask[IFLA_STATS_LINK_OFFLOAD_XSTATS] |=
			IFLA_STATS_FILTER_BIT(IFLA_OFFLOAD_XSTATS_HW_S_INFO);
	}

	if (notify)
		rtnl_offload_xstats_notify(dev);

	return 0;
}

static int rtnl_mdb_valid_dump_req(const struct nlmsghdr *nlh,
				   struct netlink_ext_ack *extack)
{
	struct br_port_msg *bpm;

	if (nlh->nlmsg_len < nlmsg_msg_size(sizeof(*bpm))) {
		NL_SET_ERR_MSG(extack, "Invalid header for mdb dump request");
		return -EINVAL;
	}

	bpm = nlmsg_data(nlh);
	if (bpm->ifindex) {
		NL_SET_ERR_MSG(extack, "Filtering by device index is not supported for mdb dump request");
		return -EINVAL;
	}
	if (nlmsg_attrlen(nlh, sizeof(*bpm))) {
		NL_SET_ERR_MSG(extack, "Invalid data after header in mdb dump request");
		return -EINVAL;
	}

	return 0;
}

struct rtnl_mdb_dump_ctx {
	long idx;
};

static int rtnl_mdb_dump(struct sk_buff *skb, struct netlink_callback *cb)
{
	struct rtnl_mdb_dump_ctx *ctx = (void *)cb->ctx;
	struct net *net = sock_net(skb->sk);
	struct net_device *dev;
	int idx, s_idx;
	int err;

	NL_ASSERT_CTX_FITS(struct rtnl_mdb_dump_ctx);

	if (cb->strict_check) {
		err = rtnl_mdb_valid_dump_req(cb->nlh, cb->extack);
		if (err)
			return err;
	}

	s_idx = ctx->idx;
	idx = 0;

	for_each_netdev(net, dev) {
		if (idx < s_idx)
			goto skip;
		if (!dev->netdev_ops->ndo_mdb_dump)
			goto skip;

		err = dev->netdev_ops->ndo_mdb_dump(dev, skb, cb);
		if (err == -EMSGSIZE)
			goto out;
		/* Moving on to next device, reset markers and sequence
		 * counters since they are all maintained per-device.
		 */
		memset(cb->ctx, 0, sizeof(cb->ctx));
		cb->prev_seq = 0;
		cb->seq = 0;
skip:
		idx++;
	}

out:
	ctx->idx = idx;
	return skb->len;
}

static int rtnl_validate_mdb_entry_get(const struct nlattr *attr,
				       struct netlink_ext_ack *extack)
{
	struct br_mdb_entry *entry = nla_data(attr);

	if (nla_len(attr) != sizeof(struct br_mdb_entry)) {
		NL_SET_ERR_MSG_ATTR(extack, attr, "Invalid attribute length");
		return -EINVAL;
	}

	if (entry->ifindex) {
		NL_SET_ERR_MSG(extack, "Entry ifindex cannot be specified");
		return -EINVAL;
	}

	if (entry->state) {
		NL_SET_ERR_MSG(extack, "Entry state cannot be specified");
		return -EINVAL;
	}

	if (entry->flags) {
		NL_SET_ERR_MSG(extack, "Entry flags cannot be specified");
		return -EINVAL;
	}

	if (entry->vid >= VLAN_VID_MASK) {
		NL_SET_ERR_MSG(extack, "Invalid entry VLAN id");
		return -EINVAL;
	}

	if (entry->addr.proto != htons(ETH_P_IP) &&
	    entry->addr.proto != htons(ETH_P_IPV6) &&
	    entry->addr.proto != 0) {
		NL_SET_ERR_MSG(extack, "Unknown entry protocol");
		return -EINVAL;
	}

	return 0;
}

static const struct nla_policy mdba_get_policy[MDBA_GET_ENTRY_MAX + 1] = {
	[MDBA_GET_ENTRY] = NLA_POLICY_VALIDATE_FN(NLA_BINARY,
						  rtnl_validate_mdb_entry_get,
						  sizeof(struct br_mdb_entry)),
	[MDBA_GET_ENTRY_ATTRS] = { .type = NLA_NESTED },
};

static int rtnl_mdb_get(struct sk_buff *in_skb, struct nlmsghdr *nlh,
			struct netlink_ext_ack *extack)
{
	struct nlattr *tb[MDBA_GET_ENTRY_MAX + 1];
	struct net *net = sock_net(in_skb->sk);
	struct br_port_msg *bpm;
	struct net_device *dev;
	int err;

	err = nlmsg_parse(nlh, sizeof(struct br_port_msg), tb,
			  MDBA_GET_ENTRY_MAX, mdba_get_policy, extack);
	if (err)
		return err;

	bpm = nlmsg_data(nlh);
	if (!bpm->ifindex) {
		NL_SET_ERR_MSG(extack, "Invalid ifindex");
		return -EINVAL;
	}

	dev = __dev_get_by_index(net, bpm->ifindex);
	if (!dev) {
		NL_SET_ERR_MSG(extack, "Device doesn't exist");
		return -ENODEV;
	}

	if (NL_REQ_ATTR_CHECK(extack, NULL, tb, MDBA_GET_ENTRY)) {
		NL_SET_ERR_MSG(extack, "Missing MDBA_GET_ENTRY attribute");
		return -EINVAL;
	}

	if (!dev->netdev_ops->ndo_mdb_get) {
		NL_SET_ERR_MSG(extack, "Device does not support MDB operations");
		return -EOPNOTSUPP;
	}

	return dev->netdev_ops->ndo_mdb_get(dev, tb, NETLINK_CB(in_skb).portid,
					    nlh->nlmsg_seq, extack);
}

static int rtnl_validate_mdb_entry(const struct nlattr *attr,
				   struct netlink_ext_ack *extack)
{
	struct br_mdb_entry *entry = nla_data(attr);

	if (nla_len(attr) != sizeof(struct br_mdb_entry)) {
		NL_SET_ERR_MSG_ATTR(extack, attr, "Invalid attribute length");
		return -EINVAL;
	}

	if (entry->ifindex == 0) {
		NL_SET_ERR_MSG(extack, "Zero entry ifindex is not allowed");
		return -EINVAL;
	}

	if (entry->addr.proto == htons(ETH_P_IP)) {
		if (!ipv4_is_multicast(entry->addr.u.ip4) &&
		    !ipv4_is_zeronet(entry->addr.u.ip4)) {
			NL_SET_ERR_MSG(extack, "IPv4 entry group address is not multicast or 0.0.0.0");
			return -EINVAL;
		}
		if (ipv4_is_local_multicast(entry->addr.u.ip4)) {
			NL_SET_ERR_MSG(extack, "IPv4 entry group address is local multicast");
			return -EINVAL;
		}
#if IS_ENABLED(CONFIG_IPV6)
	} else if (entry->addr.proto == htons(ETH_P_IPV6)) {
		if (ipv6_addr_is_ll_all_nodes(&entry->addr.u.ip6)) {
			NL_SET_ERR_MSG(extack, "IPv6 entry group address is link-local all nodes");
			return -EINVAL;
		}
#endif
	} else if (entry->addr.proto == 0) {
		/* L2 mdb */
		if (!is_multicast_ether_addr(entry->addr.u.mac_addr)) {
			NL_SET_ERR_MSG(extack, "L2 entry group is not multicast");
			return -EINVAL;
		}
	} else {
		NL_SET_ERR_MSG(extack, "Unknown entry protocol");
		return -EINVAL;
	}

	if (entry->state != MDB_PERMANENT && entry->state != MDB_TEMPORARY) {
		NL_SET_ERR_MSG(extack, "Unknown entry state");
		return -EINVAL;
	}
	if (entry->vid >= VLAN_VID_MASK) {
		NL_SET_ERR_MSG(extack, "Invalid entry VLAN id");
		return -EINVAL;
	}

	return 0;
}

static const struct nla_policy mdba_policy[MDBA_SET_ENTRY_MAX + 1] = {
	[MDBA_SET_ENTRY_UNSPEC] = { .strict_start_type = MDBA_SET_ENTRY_ATTRS + 1 },
	[MDBA_SET_ENTRY] = NLA_POLICY_VALIDATE_FN(NLA_BINARY,
						  rtnl_validate_mdb_entry,
						  sizeof(struct br_mdb_entry)),
	[MDBA_SET_ENTRY_ATTRS] = { .type = NLA_NESTED },
};

static int rtnl_mdb_add(struct sk_buff *skb, struct nlmsghdr *nlh,
			struct netlink_ext_ack *extack)
{
	struct nlattr *tb[MDBA_SET_ENTRY_MAX + 1];
	struct net *net = sock_net(skb->sk);
	struct br_port_msg *bpm;
	struct net_device *dev;
	int err;

	err = nlmsg_parse_deprecated(nlh, sizeof(*bpm), tb,
				     MDBA_SET_ENTRY_MAX, mdba_policy, extack);
	if (err)
		return err;

	bpm = nlmsg_data(nlh);
	if (!bpm->ifindex) {
		NL_SET_ERR_MSG(extack, "Invalid ifindex");
		return -EINVAL;
	}

	dev = __dev_get_by_index(net, bpm->ifindex);
	if (!dev) {
		NL_SET_ERR_MSG(extack, "Device doesn't exist");
		return -ENODEV;
	}

	if (NL_REQ_ATTR_CHECK(extack, NULL, tb, MDBA_SET_ENTRY)) {
		NL_SET_ERR_MSG(extack, "Missing MDBA_SET_ENTRY attribute");
		return -EINVAL;
	}

	if (!dev->netdev_ops->ndo_mdb_add) {
		NL_SET_ERR_MSG(extack, "Device does not support MDB operations");
		return -EOPNOTSUPP;
	}

	return dev->netdev_ops->ndo_mdb_add(dev, tb, nlh->nlmsg_flags, extack);
}

static int rtnl_validate_mdb_entry_del_bulk(const struct nlattr *attr,
					    struct netlink_ext_ack *extack)
{
	struct br_mdb_entry *entry = nla_data(attr);
	struct br_mdb_entry zero_entry = {};

	if (nla_len(attr) != sizeof(struct br_mdb_entry)) {
		NL_SET_ERR_MSG_ATTR(extack, attr, "Invalid attribute length");
		return -EINVAL;
	}

	if (entry->state != MDB_PERMANENT && entry->state != MDB_TEMPORARY) {
		NL_SET_ERR_MSG(extack, "Unknown entry state");
		return -EINVAL;
	}

	if (entry->flags) {
		NL_SET_ERR_MSG(extack, "Entry flags cannot be set");
		return -EINVAL;
	}

	if (entry->vid >= VLAN_N_VID - 1) {
		NL_SET_ERR_MSG(extack, "Invalid entry VLAN id");
		return -EINVAL;
	}

	if (memcmp(&entry->addr, &zero_entry.addr, sizeof(entry->addr))) {
		NL_SET_ERR_MSG(extack, "Entry address cannot be set");
		return -EINVAL;
	}

	return 0;
}

static const struct nla_policy mdba_del_bulk_policy[MDBA_SET_ENTRY_MAX + 1] = {
	[MDBA_SET_ENTRY] = NLA_POLICY_VALIDATE_FN(NLA_BINARY,
						  rtnl_validate_mdb_entry_del_bulk,
						  sizeof(struct br_mdb_entry)),
	[MDBA_SET_ENTRY_ATTRS] = { .type = NLA_NESTED },
};

static int rtnl_mdb_del(struct sk_buff *skb, struct nlmsghdr *nlh,
			struct netlink_ext_ack *extack)
{
	bool del_bulk = !!(nlh->nlmsg_flags & NLM_F_BULK);
	struct nlattr *tb[MDBA_SET_ENTRY_MAX + 1];
	struct net *net = sock_net(skb->sk);
	struct br_port_msg *bpm;
	struct net_device *dev;
	int err;

	if (!del_bulk)
		err = nlmsg_parse_deprecated(nlh, sizeof(*bpm), tb,
					     MDBA_SET_ENTRY_MAX, mdba_policy,
					     extack);
	else
		err = nlmsg_parse(nlh, sizeof(*bpm), tb, MDBA_SET_ENTRY_MAX,
				  mdba_del_bulk_policy, extack);
	if (err)
		return err;

	bpm = nlmsg_data(nlh);
	if (!bpm->ifindex) {
		NL_SET_ERR_MSG(extack, "Invalid ifindex");
		return -EINVAL;
	}

	dev = __dev_get_by_index(net, bpm->ifindex);
	if (!dev) {
		NL_SET_ERR_MSG(extack, "Device doesn't exist");
		return -ENODEV;
	}

	if (NL_REQ_ATTR_CHECK(extack, NULL, tb, MDBA_SET_ENTRY)) {
		NL_SET_ERR_MSG(extack, "Missing MDBA_SET_ENTRY attribute");
		return -EINVAL;
	}

	if (del_bulk) {
		if (!dev->netdev_ops->ndo_mdb_del_bulk) {
			NL_SET_ERR_MSG(extack, "Device does not support MDB bulk deletion");
			return -EOPNOTSUPP;
		}
		return dev->netdev_ops->ndo_mdb_del_bulk(dev, tb, extack);
	}

	if (!dev->netdev_ops->ndo_mdb_del) {
		NL_SET_ERR_MSG(extack, "Device does not support MDB operations");
		return -EOPNOTSUPP;
	}

	return dev->netdev_ops->ndo_mdb_del(dev, tb, extack);
}

/* Process one rtnetlink message. */

static int rtnl_dumpit(struct sk_buff *skb, struct netlink_callback *cb)
{
	const bool needs_lock = !(cb->flags & RTNL_FLAG_DUMP_UNLOCKED);
	rtnl_dumpit_func dumpit = cb->data;
	int err;

	/* Previous iteration have already finished, avoid calling->dumpit()
	 * again, it may not expect to be called after it reached the end.
	 */
	if (!dumpit)
		return 0;

	if (needs_lock)
		rtnl_lock();
	err = dumpit(skb, cb);
	if (needs_lock)
		rtnl_unlock();

	/* Old dump handlers used to send NLM_DONE as in a separate recvmsg().
	 * Some applications which parse netlink manually depend on this.
	 */
	if (cb->flags & RTNL_FLAG_DUMP_SPLIT_NLM_DONE) {
		if (err < 0 && err != -EMSGSIZE)
			return err;
		if (!err)
			cb->data = NULL;

		return skb->len;
	}
	return err;
}

static int rtnetlink_dump_start(struct sock *ssk, struct sk_buff *skb,
				const struct nlmsghdr *nlh,
				struct netlink_dump_control *control)
{
	if (control->flags & RTNL_FLAG_DUMP_SPLIT_NLM_DONE ||
	    !(control->flags & RTNL_FLAG_DUMP_UNLOCKED)) {
		WARN_ON(control->data);
		control->data = control->dump;
		control->dump = rtnl_dumpit;
	}

	return netlink_dump_start(ssk, skb, nlh, control);
}

static int rtnetlink_rcv_msg(struct sk_buff *skb, struct nlmsghdr *nlh,
			     struct netlink_ext_ack *extack)
{
	struct net *net = sock_net(skb->sk);
	struct rtnl_link *link;
	enum rtnl_kinds kind;
	struct module *owner;
	int err = -EOPNOTSUPP;
	rtnl_doit_func doit;
	unsigned int flags;
	int family;
	int type;

	type = nlh->nlmsg_type;
	if (type > RTM_MAX)
		return -EOPNOTSUPP;

	type -= RTM_BASE;

	/* All the messages must have at least 1 byte length */
	if (nlmsg_len(nlh) < sizeof(struct rtgenmsg))
		return 0;

	family = ((struct rtgenmsg *)nlmsg_data(nlh))->rtgen_family;
	kind = rtnl_msgtype_kind(type);

	if (kind != RTNL_KIND_GET && !netlink_net_capable(skb, CAP_NET_ADMIN))
		return -EPERM;

	rcu_read_lock();
	if (kind == RTNL_KIND_GET && (nlh->nlmsg_flags & NLM_F_DUMP)) {
		struct sock *rtnl;
		rtnl_dumpit_func dumpit;
		u32 min_dump_alloc = 0;

		link = rtnl_get_link(family, type);
		if (!link || !link->dumpit) {
			family = PF_UNSPEC;
			link = rtnl_get_link(family, type);
			if (!link || !link->dumpit)
				goto err_unlock;
		}
		owner = link->owner;
		dumpit = link->dumpit;
		flags = link->flags;

		if (type == RTM_GETLINK - RTM_BASE)
			min_dump_alloc = rtnl_calcit(skb, nlh);

		err = 0;
		/* need to do this before rcu_read_unlock() */
		if (!try_module_get(owner))
			err = -EPROTONOSUPPORT;

		rcu_read_unlock();

		rtnl = net->rtnl;
		if (err == 0) {
			struct netlink_dump_control c = {
				.dump		= dumpit,
				.min_dump_alloc	= min_dump_alloc,
				.module		= owner,
				.flags		= flags,
			};
			err = rtnetlink_dump_start(rtnl, skb, nlh, &c);
			/* netlink_dump_start() will keep a reference on
			 * module if dump is still in progress.
			 */
			module_put(owner);
		}
		return err;
	}

	link = rtnl_get_link(family, type);
	if (!link || !link->doit) {
		family = PF_UNSPEC;
		link = rtnl_get_link(PF_UNSPEC, type);
		if (!link || !link->doit)
			goto out_unlock;
	}

	owner = link->owner;
	if (!try_module_get(owner)) {
		err = -EPROTONOSUPPORT;
		goto out_unlock;
	}

	flags = link->flags;
	if (kind == RTNL_KIND_DEL && (nlh->nlmsg_flags & NLM_F_BULK) &&
	    !(flags & RTNL_FLAG_BULK_DEL_SUPPORTED)) {
		NL_SET_ERR_MSG(extack, "Bulk delete is not supported");
		module_put(owner);
		goto err_unlock;
	}

	if (flags & RTNL_FLAG_DOIT_UNLOCKED) {
		doit = link->doit;
		rcu_read_unlock();
		if (doit)
			err = doit(skb, nlh, extack);
		module_put(owner);
		return err;
	}
	rcu_read_unlock();

	rtnl_lock();
	link = rtnl_get_link(family, type);
	if (link && link->doit)
		err = link->doit(skb, nlh, extack);
	rtnl_unlock();

	module_put(owner);

	return err;

out_unlock:
	rcu_read_unlock();
	return err;

err_unlock:
	rcu_read_unlock();
	return -EOPNOTSUPP;
}

static void rtnetlink_rcv(struct sk_buff *skb)
{
	netlink_rcv_skb(skb, &rtnetlink_rcv_msg);
}

static int rtnetlink_bind(struct net *net, int group)
{
	switch (group) {
	case RTNLGRP_IPV4_MROUTE_R:
	case RTNLGRP_IPV6_MROUTE_R:
		if (!ns_capable(net->user_ns, CAP_NET_ADMIN))
			return -EPERM;
		break;
	}
	return 0;
}

static int rtnetlink_event(struct notifier_block *this, unsigned long event, void *ptr)
{
	struct net_device *dev = netdev_notifier_info_to_dev(ptr);

	switch (event) {
	case NETDEV_REBOOT:
	case NETDEV_CHANGEMTU:
	case NETDEV_CHANGEADDR:
	case NETDEV_CHANGENAME:
	case NETDEV_FEAT_CHANGE:
	case NETDEV_BONDING_FAILOVER:
	case NETDEV_POST_TYPE_CHANGE:
	case NETDEV_NOTIFY_PEERS:
	case NETDEV_CHANGEUPPER:
	case NETDEV_RESEND_IGMP:
	case NETDEV_CHANGEINFODATA:
	case NETDEV_CHANGELOWERSTATE:
	case NETDEV_CHANGE_TX_QUEUE_LEN:
		rtmsg_ifinfo_event(RTM_NEWLINK, dev, 0, rtnl_get_event(event),
				   GFP_KERNEL, NULL, 0, 0, NULL);
		break;
	default:
		break;
	}
	return NOTIFY_DONE;
}

static struct notifier_block rtnetlink_dev_notifier = {
	.notifier_call	= rtnetlink_event,
};


static int __net_init rtnetlink_net_init(struct net *net)
{
	struct sock *sk;
	struct netlink_kernel_cfg cfg = {
		.groups		= RTNLGRP_MAX,
		.input		= rtnetlink_rcv,
		.flags		= NL_CFG_F_NONROOT_RECV,
		.bind		= rtnetlink_bind,
	};

	sk = netlink_kernel_create(net, NETLINK_ROUTE, &cfg);
	if (!sk)
		return -ENOMEM;
	net->rtnl = sk;
	return 0;
}

static void __net_exit rtnetlink_net_exit(struct net *net)
{
	netlink_kernel_release(net->rtnl);
	net->rtnl = NULL;
}

static struct pernet_operations rtnetlink_net_ops = {
	.init = rtnetlink_net_init,
	.exit = rtnetlink_net_exit,
};

static const struct rtnl_msg_handler rtnetlink_rtnl_msg_handlers[] __initconst = {
	{.msgtype = RTM_NEWLINK, .doit = rtnl_newlink,
	 .flags = RTNL_FLAG_DOIT_PERNET},
	{.msgtype = RTM_DELLINK, .doit = rtnl_dellink,
	 .flags = RTNL_FLAG_DOIT_PERNET_WIP},
	{.msgtype = RTM_GETLINK, .doit = rtnl_getlink,
	 .dumpit = rtnl_dump_ifinfo, .flags = RTNL_FLAG_DUMP_SPLIT_NLM_DONE},
	{.msgtype = RTM_SETLINK, .doit = rtnl_setlink,
	 .flags = RTNL_FLAG_DOIT_PERNET_WIP},
	{.msgtype = RTM_GETADDR, .dumpit = rtnl_dump_all},
	{.msgtype = RTM_GETROUTE, .dumpit = rtnl_dump_all},
	{.msgtype = RTM_GETNETCONF, .dumpit = rtnl_dump_all},
	{.msgtype = RTM_GETSTATS, .doit = rtnl_stats_get,
	 .dumpit = rtnl_stats_dump},
	{.msgtype = RTM_SETSTATS, .doit = rtnl_stats_set},
	{.msgtype = RTM_NEWLINKPROP, .doit = rtnl_newlinkprop},
	{.msgtype = RTM_DELLINKPROP, .doit = rtnl_dellinkprop},
	{.protocol = PF_BRIDGE, .msgtype = RTM_GETLINK,
	 .dumpit = rtnl_bridge_getlink},
	{.protocol = PF_BRIDGE, .msgtype = RTM_DELLINK,
	 .doit = rtnl_bridge_dellink},
	{.protocol = PF_BRIDGE, .msgtype = RTM_SETLINK,
	 .doit = rtnl_bridge_setlink},
	{.protocol = PF_BRIDGE, .msgtype = RTM_NEWNEIGH, .doit = rtnl_fdb_add},
	{.protocol = PF_BRIDGE, .msgtype = RTM_DELNEIGH, .doit = rtnl_fdb_del,
	 .flags = RTNL_FLAG_BULK_DEL_SUPPORTED},
	{.protocol = PF_BRIDGE, .msgtype = RTM_GETNEIGH, .doit = rtnl_fdb_get,
	 .dumpit = rtnl_fdb_dump},
	{.protocol = PF_BRIDGE, .msgtype = RTM_NEWMDB, .doit = rtnl_mdb_add},
	{.protocol = PF_BRIDGE, .msgtype = RTM_DELMDB, .doit = rtnl_mdb_del,
	 .flags = RTNL_FLAG_BULK_DEL_SUPPORTED},
	{.protocol = PF_BRIDGE, .msgtype = RTM_GETMDB, .doit = rtnl_mdb_get,
	 .dumpit = rtnl_mdb_dump},
};

void __init rtnetlink_init(void)
{
	if (register_pernet_subsys(&rtnetlink_net_ops))
		panic("rtnetlink_init: cannot initialize rtnetlink\n");

	register_netdevice_notifier(&rtnetlink_dev_notifier);

	rtnl_register_many(rtnetlink_rtnl_msg_handlers);
}<|MERGE_RESOLUTION|>--- conflicted
+++ resolved
@@ -551,15 +551,9 @@
 static struct rtnl_link_ops *rtnl_link_ops_get(const char *kind, int *srcu_index)
 {
 	struct rtnl_link_ops *ops;
-<<<<<<< HEAD
 
 	rcu_read_lock();
 
-=======
-
-	rcu_read_lock();
-
->>>>>>> ac449007
 	list_for_each_entry_rcu(ops, &link_ops, list) {
 		if (!strcmp(ops->kind, kind)) {
 			*srcu_index = srcu_read_lock(&ops->srcu);
@@ -3752,10 +3746,7 @@
 static int rtnl_newlink_create(struct sk_buff *skb, struct ifinfomsg *ifm,
 			       const struct rtnl_link_ops *ops,
 			       struct net *tgt_net, struct net *link_net,
-<<<<<<< HEAD
-=======
 			       struct net *peer_net,
->>>>>>> ac449007
 			       const struct nlmsghdr *nlh,
 			       struct nlattr **tb, struct nlattr **data,
 			       struct netlink_ext_ack *extack)
@@ -3827,23 +3818,6 @@
 	goto out;
 }
 
-<<<<<<< HEAD
-static int rtnl_add_peer_net(struct rtnl_nets *rtnl_nets,
-			     const struct rtnl_link_ops *ops,
-			     struct nlattr *data[],
-			     struct netlink_ext_ack *extack)
-{
-	struct nlattr *tb[IFLA_MAX + 1];
-	struct net *net;
-	int err;
-
-	if (!data || !data[ops->peer_type])
-		return 0;
-
-	err = rtnl_nla_parse_ifinfomsg(tb, data[ops->peer_type], extack);
-	if (err < 0)
-		return err;
-=======
 static struct net *rtnl_get_peer_net(const struct rtnl_link_ops *ops,
 				     struct nlattr *data[],
 				     struct netlink_ext_ack *extack)
@@ -3857,37 +3831,20 @@
 	err = rtnl_nla_parse_ifinfomsg(tb, data[ops->peer_type], extack);
 	if (err < 0)
 		return ERR_PTR(err);
->>>>>>> ac449007
 
 	if (ops->validate) {
 		err = ops->validate(tb, NULL, extack);
 		if (err < 0)
-<<<<<<< HEAD
-			return err;
-	}
-
-	net = rtnl_link_get_net_ifla(tb);
-	if (IS_ERR(net))
-		return PTR_ERR(net);
-	if (net)
-		rtnl_nets_add(rtnl_nets, net);
-
-	return 0;
-=======
 			return ERR_PTR(err);
 	}
 
 	return rtnl_link_get_net_ifla(tb);
->>>>>>> ac449007
 }
 
 static int __rtnl_newlink(struct sk_buff *skb, struct nlmsghdr *nlh,
 			  const struct rtnl_link_ops *ops,
 			  struct net *tgt_net, struct net *link_net,
-<<<<<<< HEAD
-=======
 			  struct net *peer_net,
->>>>>>> ac449007
 			  struct rtnl_newlink_tbs *tbs,
 			  struct nlattr **data,
 			  struct netlink_ext_ack *extack)
@@ -3936,24 +3893,15 @@
 		return -EOPNOTSUPP;
 	}
 
-<<<<<<< HEAD
-	return rtnl_newlink_create(skb, ifm, ops, tgt_net, link_net, nlh, tb, data, extack);
-=======
 	return rtnl_newlink_create(skb, ifm, ops, tgt_net, link_net, peer_net, nlh,
 				   tb, data, extack);
->>>>>>> ac449007
 }
 
 static int rtnl_newlink(struct sk_buff *skb, struct nlmsghdr *nlh,
 			struct netlink_ext_ack *extack)
 {
-<<<<<<< HEAD
-	struct nlattr **tb, **linkinfo, **data = NULL;
-	struct net *tgt_net, *link_net = NULL;
-=======
 	struct net *tgt_net, *link_net = NULL, *peer_net = NULL;
 	struct nlattr **tb, **linkinfo, **data = NULL;
->>>>>>> ac449007
 	struct rtnl_link_ops *ops = NULL;
 	struct rtnl_newlink_tbs *tbs;
 	struct rtnl_nets rtnl_nets;
@@ -4023,17 +3971,11 @@
 		}
 
 		if (ops->peer_type) {
-<<<<<<< HEAD
-			ret = rtnl_add_peer_net(&rtnl_nets, ops, data, extack);
-			if (ret < 0)
-				goto put_ops;
-=======
 			peer_net = rtnl_get_peer_net(ops, data, extack);
 			if (IS_ERR(peer_net))
 				goto put_ops;
 			if (peer_net)
 				rtnl_nets_add(&rtnl_nets, peer_net);
->>>>>>> ac449007
 		}
 	}
 
@@ -4064,11 +4006,7 @@
 	}
 
 	rtnl_nets_lock(&rtnl_nets);
-<<<<<<< HEAD
-	ret = __rtnl_newlink(skb, nlh, ops, tgt_net, link_net, tbs, data, extack);
-=======
 	ret = __rtnl_newlink(skb, nlh, ops, tgt_net, link_net, peer_net, tbs, data, extack);
->>>>>>> ac449007
 	rtnl_nets_unlock(&rtnl_nets);
 
 put_net:
