--- conflicted
+++ resolved
@@ -158,11 +158,7 @@
 	if (chanctx_conf)
 		channel = chanctx_conf->def.chan;
 	else if (local->open_count > 0 &&
-<<<<<<< HEAD
-		 local->open_count == local->monitors &&
-=======
 		 local->open_count == local->virt_monitors &&
->>>>>>> e8a457b7
 		 sdata->vif.type == NL80211_IFTYPE_MONITOR)
 		channel = local->monitor_chanreq.oper.chan;
 	else
