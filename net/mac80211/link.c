// SPDX-License-Identifier: GPL-2.0-only
/*
 * MLO link handling
 *
 * Copyright (C) 2022-2024 Intel Corporation
 */
#include <linux/slab.h>
#include <linux/kernel.h>
#include <net/mac80211.h>
#include "ieee80211_i.h"
#include "driver-ops.h"
#include "key.h"
#include "debugfs_netdev.h"

void ieee80211_link_setup(struct ieee80211_link_data *link)
{
	if (link->sdata->vif.type == NL80211_IFTYPE_STATION)
		ieee80211_mgd_setup_link(link);
}

void ieee80211_link_init(struct ieee80211_sub_if_data *sdata,
			 int link_id,
			 struct ieee80211_link_data *link,
			 struct ieee80211_bss_conf *link_conf)
{
	bool deflink = link_id < 0;

	if (link_id < 0)
		link_id = 0;

	rcu_assign_pointer(sdata->vif.link_conf[link_id], link_conf);
	rcu_assign_pointer(sdata->link[link_id], link);

	link->sdata = sdata;
	link->link_id = link_id;
	link->conf = link_conf;
	link_conf->link_id = link_id;
	link_conf->vif = &sdata->vif;

	wiphy_work_init(&link->csa_finalize_work,
			ieee80211_csa_finalize_work);
	wiphy_work_init(&link->color_change_finalize_work,
			ieee80211_color_change_finalize_work);
	INIT_DELAYED_WORK(&link->color_collision_detect_work,
			  ieee80211_color_collision_detection_work);
	INIT_LIST_HEAD(&link->assigned_chanctx_list);
	INIT_LIST_HEAD(&link->reserved_chanctx_list);
	wiphy_delayed_work_init(&link->dfs_cac_timer_work,
				ieee80211_dfs_cac_timer_work);

	if (!deflink) {
		switch (sdata->vif.type) {
		case NL80211_IFTYPE_AP:
			ether_addr_copy(link_conf->addr,
					sdata->wdev.links[link_id].addr);
			link_conf->bssid = link_conf->addr;
			WARN_ON(!(sdata->wdev.valid_links & BIT(link_id)));
			break;
		case NL80211_IFTYPE_STATION:
			/* station sets the bssid in ieee80211_mgd_setup_link */
			break;
		default:
			WARN_ON(1);
		}

		ieee80211_link_debugfs_add(link);
	}
}

void ieee80211_link_stop(struct ieee80211_link_data *link)
{
	if (link->sdata->vif.type == NL80211_IFTYPE_STATION)
		ieee80211_mgd_stop_link(link);

	cancel_delayed_work_sync(&link->color_collision_detect_work);
	wiphy_work_cancel(link->sdata->local->hw.wiphy,
			  &link->csa_finalize_work);
	ieee80211_link_release_channel(link);
}

struct link_container {
	struct ieee80211_link_data data;
	struct ieee80211_bss_conf conf;
};

static void ieee80211_tear_down_links(struct ieee80211_sub_if_data *sdata,
				      struct link_container **links, u16 mask)
{
	struct ieee80211_link_data *link;
	LIST_HEAD(keys);
	unsigned int link_id;

	for (link_id = 0; link_id < IEEE80211_MLD_MAX_NUM_LINKS; link_id++) {
		if (!(mask & BIT(link_id)))
			continue;
		link = &links[link_id]->data;
		if (link_id == 0 && !link)
			link = &sdata->deflink;
		if (WARN_ON(!link))
			continue;
		ieee80211_remove_link_keys(link, &keys);
		ieee80211_link_debugfs_remove(link);
		ieee80211_link_stop(link);
	}

	synchronize_rcu();

	ieee80211_free_key_list(sdata->local, &keys);
}

static void ieee80211_free_links(struct ieee80211_sub_if_data *sdata,
				 struct link_container **links)
{
	unsigned int link_id;

	for (link_id = 0; link_id < IEEE80211_MLD_MAX_NUM_LINKS; link_id++)
		kfree(links[link_id]);
}

static int ieee80211_check_dup_link_addrs(struct ieee80211_sub_if_data *sdata)
{
	unsigned int i, j;

	for (i = 0; i < IEEE80211_MLD_MAX_NUM_LINKS; i++) {
		struct ieee80211_link_data *link1;

		link1 = sdata_dereference(sdata->link[i], sdata);
		if (!link1)
			continue;
		for (j = i + 1; j < IEEE80211_MLD_MAX_NUM_LINKS; j++) {
			struct ieee80211_link_data *link2;

			link2 = sdata_dereference(sdata->link[j], sdata);
			if (!link2)
				continue;

			if (ether_addr_equal(link1->conf->addr,
					     link2->conf->addr))
				return -EALREADY;
		}
	}

	return 0;
}

static void ieee80211_set_vif_links_bitmaps(struct ieee80211_sub_if_data *sdata,
					    u16 valid_links, u16 dormant_links)
{
	sdata->vif.valid_links = valid_links;
	sdata->vif.dormant_links = dormant_links;

	if (!valid_links ||
	    WARN((~valid_links & dormant_links) ||
		 !(valid_links & ~dormant_links),
		 "Invalid links: valid=0x%x, dormant=0x%x",
		 valid_links, dormant_links)) {
		sdata->vif.active_links = 0;
		sdata->vif.dormant_links = 0;
		return;
	}

	switch (sdata->vif.type) {
	case NL80211_IFTYPE_AP:
		/* in an AP all links are always active */
		sdata->vif.active_links = valid_links;

		/* AP links are not expected to be disabled */
		WARN_ON(dormant_links);
		break;
	case NL80211_IFTYPE_STATION:
		if (sdata->vif.active_links)
			break;
		sdata->vif.active_links = valid_links & ~dormant_links;
		WARN_ON(hweight16(sdata->vif.active_links) > 1);
		break;
	default:
		WARN_ON(1);
	}
}

static int ieee80211_vif_update_links(struct ieee80211_sub_if_data *sdata,
				      struct link_container **to_free,
				      u16 new_links, u16 dormant_links)
{
	u16 old_links = sdata->vif.valid_links;
	u16 old_active = sdata->vif.active_links;
	unsigned long add = new_links & ~old_links;
	unsigned long rem = old_links & ~new_links;
	unsigned int link_id;
	int ret;
	struct link_container *links[IEEE80211_MLD_MAX_NUM_LINKS] = {}, *link;
	struct ieee80211_bss_conf *old[IEEE80211_MLD_MAX_NUM_LINKS];
	struct ieee80211_link_data *old_data[IEEE80211_MLD_MAX_NUM_LINKS];
	bool use_deflink = old_links == 0; /* set for error case */

	lockdep_assert_wiphy(sdata->local->hw.wiphy);

	memset(to_free, 0, sizeof(links));

	if (old_links == new_links && dormant_links == sdata->vif.dormant_links)
		return 0;

	/* if there were no old links, need to clear the pointers to deflink */
	if (!old_links)
		rem |= BIT(0);

	/* allocate new link structures first */
	for_each_set_bit(link_id, &add, IEEE80211_MLD_MAX_NUM_LINKS) {
		link = kzalloc(sizeof(*link), GFP_KERNEL);
		if (!link) {
			ret = -ENOMEM;
			goto free;
		}
		links[link_id] = link;
	}

	/* keep track of the old pointers for the driver */
	BUILD_BUG_ON(sizeof(old) != sizeof(sdata->vif.link_conf));
	memcpy(old, sdata->vif.link_conf, sizeof(old));
	/* and for us in error cases */
	BUILD_BUG_ON(sizeof(old_data) != sizeof(sdata->link));
	memcpy(old_data, sdata->link, sizeof(old_data));

	/* grab old links to free later */
	for_each_set_bit(link_id, &rem, IEEE80211_MLD_MAX_NUM_LINKS) {
		if (rcu_access_pointer(sdata->link[link_id]) != &sdata->deflink) {
			/*
			 * we must have allocated the data through this path so
			 * we know we can free both at the same time
			 */
			to_free[link_id] = container_of(rcu_access_pointer(sdata->link[link_id]),
							typeof(*links[link_id]),
							data);
		}

		RCU_INIT_POINTER(sdata->link[link_id], NULL);
		RCU_INIT_POINTER(sdata->vif.link_conf[link_id], NULL);
	}

	if (!old_links)
		ieee80211_debugfs_recreate_netdev(sdata, true);

	/* link them into data structures */
	for_each_set_bit(link_id, &add, IEEE80211_MLD_MAX_NUM_LINKS) {
		WARN_ON(!use_deflink &&
			rcu_access_pointer(sdata->link[link_id]) == &sdata->deflink);

		link = links[link_id];
		ieee80211_link_init(sdata, link_id, &link->data, &link->conf);
		ieee80211_link_setup(&link->data);
	}

	if (new_links == 0)
		ieee80211_link_init(sdata, -1, &sdata->deflink,
				    &sdata->vif.bss_conf);

	ret = ieee80211_check_dup_link_addrs(sdata);
	if (!ret) {
		/* for keys we will not be able to undo this */
		ieee80211_tear_down_links(sdata, to_free, rem);

		ieee80211_set_vif_links_bitmaps(sdata, new_links, dormant_links);

		/* tell the driver */
		ret = drv_change_vif_links(sdata->local, sdata,
					   old_links & old_active,
					   new_links & sdata->vif.active_links,
					   old);
		if (!new_links)
			ieee80211_debugfs_recreate_netdev(sdata, false);
	}

	if (ret) {
		/* restore config */
		memcpy(sdata->link, old_data, sizeof(old_data));
		memcpy(sdata->vif.link_conf, old, sizeof(old));
		ieee80211_set_vif_links_bitmaps(sdata, old_links, dormant_links);
		/* and free (only) the newly allocated links */
		memset(to_free, 0, sizeof(links));
		goto free;
	}

	/* use deflink/bss_conf again if and only if there are no more links */
	use_deflink = new_links == 0;

	goto deinit;
free:
	/* if we failed during allocation, only free all */
	for (link_id = 0; link_id < IEEE80211_MLD_MAX_NUM_LINKS; link_id++) {
		kfree(links[link_id]);
		links[link_id] = NULL;
	}
deinit:
	if (use_deflink)
		ieee80211_link_init(sdata, -1, &sdata->deflink,
				    &sdata->vif.bss_conf);
	return ret;
}

int ieee80211_vif_set_links(struct ieee80211_sub_if_data *sdata,
			    u16 new_links, u16 dormant_links)
{
	struct link_container *links[IEEE80211_MLD_MAX_NUM_LINKS];
	int ret;

	ret = ieee80211_vif_update_links(sdata, links, new_links,
					 dormant_links);
	ieee80211_free_links(sdata, links);

	return ret;
}

static int _ieee80211_set_active_links(struct ieee80211_sub_if_data *sdata,
				       u16 active_links)
{
	struct ieee80211_bss_conf *link_confs[IEEE80211_MLD_MAX_NUM_LINKS];
	struct ieee80211_local *local = sdata->local;
	u16 old_active = sdata->vif.active_links;
	unsigned long rem = old_active & ~active_links;
	unsigned long add = active_links & ~old_active;
	struct sta_info *sta;
	unsigned int link_id;
	int ret, i;

	if (!ieee80211_sdata_running(sdata))
		return -ENETDOWN;

	if (sdata->vif.type != NL80211_IFTYPE_STATION)
		return -EINVAL;

	if (active_links & ~ieee80211_vif_usable_links(&sdata->vif))
		return -EINVAL;

	/* nothing to do */
	if (old_active == active_links)
		return 0;

	for (i = 0; i < IEEE80211_MLD_MAX_NUM_LINKS; i++)
		link_confs[i] = sdata_dereference(sdata->vif.link_conf[i],
						  sdata);

	if (add) {
		sdata->vif.active_links |= active_links;
		ret = drv_change_vif_links(local, sdata,
					   old_active,
					   sdata->vif.active_links,
					   link_confs);
		if (ret) {
			sdata->vif.active_links = old_active;
			return ret;
		}
	}

	for_each_set_bit(link_id, &rem, IEEE80211_MLD_MAX_NUM_LINKS) {
		struct ieee80211_link_data *link;

		link = sdata_dereference(sdata->link[link_id], sdata);

		ieee80211_teardown_tdls_peers(link);

		__ieee80211_link_release_channel(link, true);
	}

	list_for_each_entry(sta, &local->sta_list, list) {
		if (sdata != sta->sdata)
			continue;

		/* this is very temporary, but do it anyway */
		__ieee80211_sta_recalc_aggregates(sta,
						  old_active | active_links);

		ret = drv_change_sta_links(local, sdata, &sta->sta,
					   old_active,
					   old_active | active_links);
		WARN_ON_ONCE(ret);
	}

	ret = ieee80211_key_switch_links(sdata, rem, add);
	WARN_ON_ONCE(ret);

	list_for_each_entry(sta, &local->sta_list, list) {
		if (sdata != sta->sdata)
			continue;

		__ieee80211_sta_recalc_aggregates(sta, active_links);

		ret = drv_change_sta_links(local, sdata, &sta->sta,
					   old_active | active_links,
					   active_links);
		WARN_ON_ONCE(ret);

		/*
		 * Do it again, just in case - the driver might very
		 * well have called ieee80211_sta_recalc_aggregates()
		 * from there when filling in the new links, which
		 * would set it wrong since the vif's active links are
		 * not switched yet...
		 */
		__ieee80211_sta_recalc_aggregates(sta, active_links);
	}

	for_each_set_bit(link_id, &add, IEEE80211_MLD_MAX_NUM_LINKS) {
		struct ieee80211_link_data *link;

		link = sdata_dereference(sdata->link[link_id], sdata);

<<<<<<< HEAD
		ret = ieee80211_link_use_channel(link,
						 &link->conf->chanreq,
						 IEEE80211_CHANCTX_SHARED);
=======
		/*
		 * This call really should not fail. Unfortunately, it appears
		 * that this may happen occasionally with some drivers. Should
		 * it happen, we are stuck in a bad place as going backwards is
		 * not really feasible.
		 *
		 * So lets just tell link_use_channel that it must not fail to
		 * assign the channel context (from mac80211's perspective) and
		 * assume the driver is going to trigger a recovery flow if it
		 * had a failure.
		 * That really is not great nor guaranteed to work. But at least
		 * the internal mac80211 state remains consistent and there is
		 * a chance that we can recover.
		 */
		ret = _ieee80211_link_use_channel(link,
						  &link->conf->chanreq,
						  IEEE80211_CHANCTX_SHARED,
						  true);
>>>>>>> 0c383648
		WARN_ON_ONCE(ret);

		ieee80211_mgd_set_link_qos_params(link);
		ieee80211_link_info_change_notify(sdata, link,
						  BSS_CHANGED_ERP_CTS_PROT |
						  BSS_CHANGED_ERP_PREAMBLE |
						  BSS_CHANGED_ERP_SLOT |
						  BSS_CHANGED_HT |
						  BSS_CHANGED_BASIC_RATES |
						  BSS_CHANGED_BSSID |
						  BSS_CHANGED_CQM |
						  BSS_CHANGED_QOS |
						  BSS_CHANGED_TXPOWER |
						  BSS_CHANGED_BANDWIDTH |
						  BSS_CHANGED_TWT |
						  BSS_CHANGED_HE_OBSS_PD |
						  BSS_CHANGED_HE_BSS_COLOR);
	}

	old_active = sdata->vif.active_links;
	sdata->vif.active_links = active_links;

	if (rem) {
		ret = drv_change_vif_links(local, sdata, old_active,
					   active_links, link_confs);
		WARN_ON_ONCE(ret);
	}

	return 0;
}

int ieee80211_set_active_links(struct ieee80211_vif *vif, u16 active_links)
{
	struct ieee80211_sub_if_data *sdata = vif_to_sdata(vif);
	struct ieee80211_local *local = sdata->local;
	u16 old_active;
	int ret;

	lockdep_assert_wiphy(local->hw.wiphy);

	if (WARN_ON(!active_links))
		return -EINVAL;

<<<<<<< HEAD
	if (!drv_can_activate_links(local, sdata, active_links))
		return -EINVAL;

=======
>>>>>>> 0c383648
	old_active = sdata->vif.active_links;
	if (old_active == active_links)
		return 0;

	if (!drv_can_activate_links(local, sdata, active_links))
		return -EINVAL;

	if (old_active & active_links) {
		/*
		 * if there's at least one link that stays active across
		 * the change then switch to it (to those) first, and
		 * then enable the additional links
		 */
		ret = _ieee80211_set_active_links(sdata,
						  old_active & active_links);
		if (!ret)
			ret = _ieee80211_set_active_links(sdata, active_links);
	} else {
		/* otherwise switch directly */
		ret = _ieee80211_set_active_links(sdata, active_links);
	}

	return ret;
}
EXPORT_SYMBOL_GPL(ieee80211_set_active_links);

void ieee80211_set_active_links_async(struct ieee80211_vif *vif,
				      u16 active_links)
{
	struct ieee80211_sub_if_data *sdata = vif_to_sdata(vif);

	if (WARN_ON(!active_links))
		return;

	if (!ieee80211_sdata_running(sdata))
		return;

	if (sdata->vif.type != NL80211_IFTYPE_STATION)
		return;

	if (active_links & ~ieee80211_vif_usable_links(&sdata->vif))
		return;

	/* nothing to do */
	if (sdata->vif.active_links == active_links)
		return;

	sdata->desired_active_links = active_links;
	wiphy_work_queue(sdata->local->hw.wiphy, &sdata->activate_links_work);
}
EXPORT_SYMBOL_GPL(ieee80211_set_active_links_async);<|MERGE_RESOLUTION|>--- conflicted
+++ resolved
@@ -404,11 +404,6 @@
 
 		link = sdata_dereference(sdata->link[link_id], sdata);
 
-<<<<<<< HEAD
-		ret = ieee80211_link_use_channel(link,
-						 &link->conf->chanreq,
-						 IEEE80211_CHANCTX_SHARED);
-=======
 		/*
 		 * This call really should not fail. Unfortunately, it appears
 		 * that this may happen occasionally with some drivers. Should
@@ -427,7 +422,6 @@
 						  &link->conf->chanreq,
 						  IEEE80211_CHANCTX_SHARED,
 						  true);
->>>>>>> 0c383648
 		WARN_ON_ONCE(ret);
 
 		ieee80211_mgd_set_link_qos_params(link);
@@ -471,12 +465,6 @@
 	if (WARN_ON(!active_links))
 		return -EINVAL;
 
-<<<<<<< HEAD
-	if (!drv_can_activate_links(local, sdata, active_links))
-		return -EINVAL;
-
-=======
->>>>>>> 0c383648
 	old_active = sdata->vif.active_links;
 	if (old_active == active_links)
 		return 0;
