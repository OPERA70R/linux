// SPDX-License-Identifier: GPL-2.0-only
/*
 * Copyright 2002-2005, Instant802 Networks, Inc.
 * Copyright 2005-2006, Devicescape Software, Inc.
 * Copyright 2006-2007	Jiri Benc <jbenc@suse.cz>
 * Copyright 2007	Johannes Berg <johannes@sipsolutions.net>
 * Copyright 2013-2014  Intel Mobile Communications GmbH
 * Copyright (C) 2015-2017	Intel Deutschland GmbH
 * Copyright (C) 2018-2024 Intel Corporation
 *
 * element parsing for mac80211
 */

#include <net/mac80211.h>
#include <linux/netdevice.h>
#include <linux/export.h>
#include <linux/types.h>
#include <linux/slab.h>
#include <linux/skbuff.h>
#include <linux/etherdevice.h>
#include <linux/if_arp.h>
#include <linux/bitmap.h>
#include <linux/crc32.h>
#include <net/net_namespace.h>
#include <net/cfg80211.h>
#include <net/rtnetlink.h>
#include <kunit/visibility.h>

#include "ieee80211_i.h"
#include "driver-ops.h"
#include "rate.h"
#include "mesh.h"
#include "wme.h"
#include "led.h"
#include "wep.h"

struct ieee80211_elems_parse {
	/* must be first for kfree to work */
	struct ieee802_11_elems elems;

	/* The basic Multi-Link element in the original elements */
	const struct element *ml_basic_elem;

	/* The reconfiguration Multi-Link element in the original elements */
	const struct element *ml_reconf_elem;

	/* The EPCS Multi-Link element in the original elements */
	const struct element *ml_epcs_elem;

<<<<<<< HEAD
=======
	bool multi_link_inner;
	bool skip_vendor;

>>>>>>> e8a457b7
	/*
	 * scratch buffer that can be used for various element parsing related
	 * tasks, e.g., element de-fragmentation etc.
	 */
	size_t scratch_len;
	u8 *scratch_pos;
	u8 scratch[] __counted_by(scratch_len);
};

static void
ieee80211_parse_extension_element(u32 *crc,
				  const struct element *elem,
				  struct ieee80211_elems_parse *elems_parse,
				  struct ieee80211_elems_parse_params *params)
{
	struct ieee802_11_elems *elems = &elems_parse->elems;
	const void *data = elem->data + 1;
	bool calc_crc = false;
	u8 len;

	if (!elem->datalen)
		return;

	len = elem->datalen - 1;

	switch (elem->data[0]) {
	case WLAN_EID_EXT_HE_MU_EDCA:
		if (params->mode < IEEE80211_CONN_MODE_HE)
			break;
		calc_crc = true;
		if (len >= sizeof(*elems->mu_edca_param_set))
			elems->mu_edca_param_set = data;
		break;
	case WLAN_EID_EXT_HE_CAPABILITY:
		if (params->mode < IEEE80211_CONN_MODE_HE)
			break;
		if (ieee80211_he_capa_size_ok(data, len)) {
			elems->he_cap = data;
			elems->he_cap_len = len;
		}
		break;
	case WLAN_EID_EXT_HE_OPERATION:
		if (params->mode < IEEE80211_CONN_MODE_HE)
			break;
		calc_crc = true;
		if (len >= sizeof(*elems->he_operation) &&
		    len >= ieee80211_he_oper_size(data) - 1)
			elems->he_operation = data;
		break;
	case WLAN_EID_EXT_UORA:
		if (params->mode < IEEE80211_CONN_MODE_HE)
			break;
		if (len >= 1)
			elems->uora_element = data;
		break;
	case WLAN_EID_EXT_MAX_CHANNEL_SWITCH_TIME:
		if (len == 3)
			elems->max_channel_switch_time = data;
		break;
	case WLAN_EID_EXT_MULTIPLE_BSSID_CONFIGURATION:
		if (len >= sizeof(*elems->mbssid_config_ie))
			elems->mbssid_config_ie = data;
		break;
	case WLAN_EID_EXT_HE_SPR:
		if (params->mode < IEEE80211_CONN_MODE_HE)
			break;
		if (len >= sizeof(*elems->he_spr) &&
		    len >= ieee80211_he_spr_size(data) - 1)
			elems->he_spr = data;
		break;
	case WLAN_EID_EXT_HE_6GHZ_CAPA:
		if (params->mode < IEEE80211_CONN_MODE_HE)
			break;
		if (len >= sizeof(*elems->he_6ghz_capa))
			elems->he_6ghz_capa = data;
		break;
	case WLAN_EID_EXT_EHT_CAPABILITY:
		if (params->mode < IEEE80211_CONN_MODE_EHT)
			break;
		if (ieee80211_eht_capa_size_ok(elems->he_cap,
					       data, len,
					       params->from_ap)) {
			elems->eht_cap = data;
			elems->eht_cap_len = len;
		}
		break;
	case WLAN_EID_EXT_EHT_OPERATION:
		if (params->mode < IEEE80211_CONN_MODE_EHT)
			break;
		if (ieee80211_eht_oper_size_ok(data, len))
			elems->eht_operation = data;
		calc_crc = true;
		break;
	case WLAN_EID_EXT_EHT_MULTI_LINK:
		if (params->mode < IEEE80211_CONN_MODE_EHT)
			break;
		calc_crc = true;

		if (ieee80211_mle_size_ok(data, len)) {
			const struct ieee80211_multi_link_elem *mle =
				(void *)data;

			switch (le16_get_bits(mle->control,
					      IEEE80211_ML_CONTROL_TYPE)) {
			case IEEE80211_ML_CONTROL_TYPE_BASIC:
				if (elems_parse->multi_link_inner) {
					elems->parse_error |=
						IEEE80211_PARSE_ERR_DUP_NEST_ML_BASIC;
					break;
				}
				break;
			case IEEE80211_ML_CONTROL_TYPE_RECONF:
				elems_parse->ml_reconf_elem = elem;
				break;
			case IEEE80211_ML_CONTROL_TYPE_PRIO_ACCESS:
				elems_parse->ml_epcs_elem = elem;
				break;
			default:
				break;
			}
		}
		break;
	case WLAN_EID_EXT_BANDWIDTH_INDICATION:
		if (params->mode < IEEE80211_CONN_MODE_EHT)
			break;
		if (ieee80211_bandwidth_indication_size_ok(data, len))
			elems->bandwidth_indication = data;
		calc_crc = true;
		break;
	case WLAN_EID_EXT_TID_TO_LINK_MAPPING:
		if (params->mode < IEEE80211_CONN_MODE_EHT)
			break;
		calc_crc = true;
		if (ieee80211_tid_to_link_map_size_ok(data, len) &&
		    elems->ttlm_num < ARRAY_SIZE(elems->ttlm)) {
			elems->ttlm[elems->ttlm_num] = (void *)data;
			elems->ttlm_num++;
		}
		break;
	}

	if (crc && calc_crc)
		*crc = crc32_be(*crc, (void *)elem, elem->datalen + 2);
}

static void ieee80211_parse_tpe(struct ieee80211_parsed_tpe *tpe,
				const u8 *data, u8 len)
{
	const struct ieee80211_tx_pwr_env *env = (const void *)data;
	u8 count, interpret, category;
	u8 *out, N, *cnt_out = NULL, *N_out = NULL;

	if (!ieee80211_valid_tpe_element(data, len))
		return;

	count = u8_get_bits(env->info, IEEE80211_TX_PWR_ENV_INFO_COUNT);
	interpret = u8_get_bits(env->info, IEEE80211_TX_PWR_ENV_INFO_INTERPRET);
	category = u8_get_bits(env->info, IEEE80211_TX_PWR_ENV_INFO_CATEGORY);

	switch (interpret) {
	case IEEE80211_TPE_LOCAL_EIRP:
		out = tpe->max_local[category].power;
		cnt_out = &tpe->max_local[category].count;
		tpe->max_local[category].valid = true;
		break;
	case IEEE80211_TPE_REG_CLIENT_EIRP:
		out = tpe->max_reg_client[category].power;
		cnt_out = &tpe->max_reg_client[category].count;
		tpe->max_reg_client[category].valid = true;
		break;
	case IEEE80211_TPE_LOCAL_EIRP_PSD:
		out = tpe->psd_local[category].power;
		cnt_out = &tpe->psd_local[category].count;
		N_out = &tpe->psd_local[category].n;
		tpe->psd_local[category].valid = true;
		break;
	case IEEE80211_TPE_REG_CLIENT_EIRP_PSD:
		out = tpe->psd_reg_client[category].power;
		cnt_out = &tpe->psd_reg_client[category].count;
		N_out = &tpe->psd_reg_client[category].n;
		tpe->psd_reg_client[category].valid = true;
		break;
	}

	switch (interpret) {
	case IEEE80211_TPE_LOCAL_EIRP:
	case IEEE80211_TPE_REG_CLIENT_EIRP:
		/* count was validated <= 3, plus 320 MHz */
		BUILD_BUG_ON(IEEE80211_TPE_EIRP_ENTRIES_320MHZ < 5);
		memcpy(out, env->variable, count + 1);
		*cnt_out = count + 1;
		/* separately take 320 MHz if present */
		if (count == 3 && len > sizeof(*env) + count + 1) {
			out[4] = env->variable[4];
			*cnt_out = 5;
		}
		break;
	case IEEE80211_TPE_LOCAL_EIRP_PSD:
	case IEEE80211_TPE_REG_CLIENT_EIRP_PSD:
		if (!count) {
			memset(out, env->variable[0],
			       IEEE80211_TPE_PSD_ENTRIES_320MHZ);
			*cnt_out = IEEE80211_TPE_PSD_ENTRIES_320MHZ;
			break;
		}

		N = 1 << (count - 1);
		memcpy(out, env->variable, N);
		*cnt_out = N;
		*N_out = N;

		if (len > sizeof(*env) + N) {
			int K = u8_get_bits(env->variable[N],
					    IEEE80211_TX_PWR_ENV_EXT_COUNT);

			K = min(K, IEEE80211_TPE_PSD_ENTRIES_320MHZ - N);
			memcpy(out + N, env->variable + N + 1, K);
			(*cnt_out) += K;
		}
		break;
	}
}

static u32
_ieee802_11_parse_elems_full(struct ieee80211_elems_parse_params *params,
			     struct ieee80211_elems_parse *elems_parse,
			     const struct element *check_inherit)
{
	struct ieee802_11_elems *elems = &elems_parse->elems;
	const struct element *elem;
	bool calc_crc = params->filter != 0;
	DECLARE_BITMAP(seen_elems, 256);
	u32 crc = params->crc;

	bitmap_zero(seen_elems, 256);

	for_each_element(elem, params->start, params->len) {
		const struct element *subelem;
		u8 elem_parse_failed;
		u8 id = elem->id;
		u8 elen = elem->datalen;
		const u8 *pos = elem->data;

		if (check_inherit &&
		    !cfg80211_is_element_inherited(elem,
						   check_inherit))
			continue;

		switch (id) {
		case WLAN_EID_SSID:
		case WLAN_EID_SUPP_RATES:
		case WLAN_EID_FH_PARAMS:
		case WLAN_EID_DS_PARAMS:
		case WLAN_EID_CF_PARAMS:
		case WLAN_EID_TIM:
		case WLAN_EID_IBSS_PARAMS:
		case WLAN_EID_CHALLENGE:
		case WLAN_EID_RSN:
		case WLAN_EID_ERP_INFO:
		case WLAN_EID_EXT_SUPP_RATES:
		case WLAN_EID_HT_CAPABILITY:
		case WLAN_EID_HT_OPERATION:
		case WLAN_EID_VHT_CAPABILITY:
		case WLAN_EID_VHT_OPERATION:
		case WLAN_EID_MESH_ID:
		case WLAN_EID_MESH_CONFIG:
		case WLAN_EID_PEER_MGMT:
		case WLAN_EID_PREQ:
		case WLAN_EID_PREP:
		case WLAN_EID_PERR:
		case WLAN_EID_RANN:
		case WLAN_EID_CHANNEL_SWITCH:
		case WLAN_EID_EXT_CHANSWITCH_ANN:
		case WLAN_EID_COUNTRY:
		case WLAN_EID_PWR_CONSTRAINT:
		case WLAN_EID_TIMEOUT_INTERVAL:
		case WLAN_EID_SECONDARY_CHANNEL_OFFSET:
		case WLAN_EID_WIDE_BW_CHANNEL_SWITCH:
		case WLAN_EID_CHAN_SWITCH_PARAM:
		case WLAN_EID_EXT_CAPABILITY:
		case WLAN_EID_CHAN_SWITCH_TIMING:
		case WLAN_EID_LINK_ID:
		case WLAN_EID_BSS_MAX_IDLE_PERIOD:
		case WLAN_EID_RSNX:
		case WLAN_EID_S1G_BCN_COMPAT:
		case WLAN_EID_S1G_CAPABILITIES:
		case WLAN_EID_S1G_OPERATION:
		case WLAN_EID_AID_RESPONSE:
		case WLAN_EID_S1G_SHORT_BCN_INTERVAL:
		/*
		 * not listing WLAN_EID_CHANNEL_SWITCH_WRAPPER -- it seems possible
		 * that if the content gets bigger it might be needed more than once
		 */
			if (test_bit(id, seen_elems)) {
				elems->parse_error |=
					IEEE80211_PARSE_ERR_DUP_ELEM;
				continue;
			}
			break;
		}

		if (calc_crc && id < 64 && (params->filter & (1ULL << id)))
			crc = crc32_be(crc, pos - 2, elen + 2);

		elem_parse_failed = 0;

		switch (id) {
		case WLAN_EID_LINK_ID:
			if (elen + 2 < sizeof(struct ieee80211_tdls_lnkie)) {
				elem_parse_failed =
					IEEE80211_PARSE_ERR_BAD_ELEM_SIZE;
				break;
			}
			elems->lnk_id = (void *)(pos - 2);
			break;
		case WLAN_EID_CHAN_SWITCH_TIMING:
			if (elen < sizeof(struct ieee80211_ch_switch_timing)) {
				elem_parse_failed =
					IEEE80211_PARSE_ERR_BAD_ELEM_SIZE;
				break;
			}
			elems->ch_sw_timing = (void *)pos;
			break;
		case WLAN_EID_EXT_CAPABILITY:
			elems->ext_capab = pos;
			elems->ext_capab_len = elen;
			break;
		case WLAN_EID_SSID:
			elems->ssid = pos;
			elems->ssid_len = elen;
			break;
		case WLAN_EID_SUPP_RATES:
			elems->supp_rates = pos;
			elems->supp_rates_len = elen;
			break;
		case WLAN_EID_DS_PARAMS:
			if (elen >= 1)
				elems->ds_params = pos;
			else
				elem_parse_failed =
					IEEE80211_PARSE_ERR_BAD_ELEM_SIZE;
			break;
		case WLAN_EID_TIM:
			if (elen >= sizeof(struct ieee80211_tim_ie)) {
				elems->tim = (void *)pos;
				elems->tim_len = elen;
			} else
				elem_parse_failed =
					IEEE80211_PARSE_ERR_BAD_ELEM_SIZE;
			break;
		case WLAN_EID_VENDOR_SPECIFIC:
			if (elems_parse->skip_vendor)
				break;

			if (elen >= 4 && pos[0] == 0x00 && pos[1] == 0x50 &&
			    pos[2] == 0xf2) {
				/* Microsoft OUI (00:50:F2) */

				if (calc_crc)
					crc = crc32_be(crc, pos - 2, elen + 2);

				if (elen >= 5 && pos[3] == 2) {
					/* OUI Type 2 - WMM IE */
					if (pos[4] == 0) {
						elems->wmm_info = pos;
						elems->wmm_info_len = elen;
					} else if (pos[4] == 1) {
						elems->wmm_param = pos;
						elems->wmm_param_len = elen;
					}
				}
			}
			break;
		case WLAN_EID_RSN:
			elems->rsn = pos;
			elems->rsn_len = elen;
			break;
		case WLAN_EID_ERP_INFO:
			if (elen >= 1)
				elems->erp_info = pos;
			else
				elem_parse_failed =
					IEEE80211_PARSE_ERR_BAD_ELEM_SIZE;
			break;
		case WLAN_EID_EXT_SUPP_RATES:
			elems->ext_supp_rates = pos;
			elems->ext_supp_rates_len = elen;
			break;
		case WLAN_EID_HT_CAPABILITY:
			if (params->mode < IEEE80211_CONN_MODE_HT)
				break;
			if (elen >= sizeof(struct ieee80211_ht_cap))
				elems->ht_cap_elem = (void *)pos;
			else
				elem_parse_failed =
					IEEE80211_PARSE_ERR_BAD_ELEM_SIZE;
			break;
		case WLAN_EID_HT_OPERATION:
			if (params->mode < IEEE80211_CONN_MODE_HT)
				break;
			if (elen >= sizeof(struct ieee80211_ht_operation))
				elems->ht_operation = (void *)pos;
			else
				elem_parse_failed =
					IEEE80211_PARSE_ERR_BAD_ELEM_SIZE;
			break;
		case WLAN_EID_VHT_CAPABILITY:
			if (params->mode < IEEE80211_CONN_MODE_VHT)
				break;
			if (elen >= sizeof(struct ieee80211_vht_cap))
				elems->vht_cap_elem = (void *)pos;
			else
				elem_parse_failed =
					IEEE80211_PARSE_ERR_BAD_ELEM_SIZE;
			break;
		case WLAN_EID_VHT_OPERATION:
			if (params->mode < IEEE80211_CONN_MODE_VHT)
				break;
			if (elen >= sizeof(struct ieee80211_vht_operation)) {
				elems->vht_operation = (void *)pos;
				if (calc_crc)
					crc = crc32_be(crc, pos - 2, elen + 2);
				break;
			}
			elem_parse_failed =
				IEEE80211_PARSE_ERR_BAD_ELEM_SIZE;
			break;
		case WLAN_EID_OPMODE_NOTIF:
			if (params->mode < IEEE80211_CONN_MODE_VHT)
				break;
			if (elen > 0) {
				elems->opmode_notif = pos;
				if (calc_crc)
					crc = crc32_be(crc, pos - 2, elen + 2);
				break;
			}
			elem_parse_failed =
				IEEE80211_PARSE_ERR_BAD_ELEM_SIZE;
			break;
		case WLAN_EID_MESH_ID:
			elems->mesh_id = pos;
			elems->mesh_id_len = elen;
			break;
		case WLAN_EID_MESH_CONFIG:
			if (elen >= sizeof(struct ieee80211_meshconf_ie))
				elems->mesh_config = (void *)pos;
			else
				elem_parse_failed =
					IEEE80211_PARSE_ERR_BAD_ELEM_SIZE;
			break;
		case WLAN_EID_PEER_MGMT:
			elems->peering = pos;
			elems->peering_len = elen;
			break;
		case WLAN_EID_MESH_AWAKE_WINDOW:
			if (elen >= 2)
				elems->awake_window = (void *)pos;
			break;
		case WLAN_EID_PREQ:
			elems->preq = pos;
			elems->preq_len = elen;
			break;
		case WLAN_EID_PREP:
			elems->prep = pos;
			elems->prep_len = elen;
			break;
		case WLAN_EID_PERR:
			elems->perr = pos;
			elems->perr_len = elen;
			break;
		case WLAN_EID_RANN:
			if (elen >= sizeof(struct ieee80211_rann_ie))
				elems->rann = (void *)pos;
			else
				elem_parse_failed =
					IEEE80211_PARSE_ERR_BAD_ELEM_SIZE;
			break;
		case WLAN_EID_CHANNEL_SWITCH:
			if (elen != sizeof(struct ieee80211_channel_sw_ie)) {
				elem_parse_failed =
					IEEE80211_PARSE_ERR_BAD_ELEM_SIZE;
				break;
			}
			elems->ch_switch_ie = (void *)pos;
			break;
		case WLAN_EID_EXT_CHANSWITCH_ANN:
			if (elen != sizeof(struct ieee80211_ext_chansw_ie)) {
				elem_parse_failed =
					IEEE80211_PARSE_ERR_BAD_ELEM_SIZE;
				break;
			}
			elems->ext_chansw_ie = (void *)pos;
			break;
		case WLAN_EID_SECONDARY_CHANNEL_OFFSET:
			if (params->mode < IEEE80211_CONN_MODE_HT)
				break;
			if (elen != sizeof(struct ieee80211_sec_chan_offs_ie)) {
				elem_parse_failed =
					IEEE80211_PARSE_ERR_BAD_ELEM_SIZE;
				break;
			}
			elems->sec_chan_offs = (void *)pos;
			break;
		case WLAN_EID_CHAN_SWITCH_PARAM:
			if (elen <
			    sizeof(*elems->mesh_chansw_params_ie)) {
				elem_parse_failed =
					IEEE80211_PARSE_ERR_BAD_ELEM_SIZE;
				break;
			}
			elems->mesh_chansw_params_ie = (void *)pos;
			break;
		case WLAN_EID_WIDE_BW_CHANNEL_SWITCH:
			if (params->mode < IEEE80211_CONN_MODE_VHT)
				break;

			if (!params->action) {
				elem_parse_failed =
					IEEE80211_PARSE_ERR_UNEXPECTED_ELEM;
				break;
			}

			if (elen < sizeof(*elems->wide_bw_chansw_ie)) {
				elem_parse_failed =
					IEEE80211_PARSE_ERR_BAD_ELEM_SIZE;
				break;
			}
			elems->wide_bw_chansw_ie = (void *)pos;
			break;
		case WLAN_EID_CHANNEL_SWITCH_WRAPPER:
			if (params->mode < IEEE80211_CONN_MODE_VHT)
				break;
			if (params->action) {
				elem_parse_failed =
					IEEE80211_PARSE_ERR_UNEXPECTED_ELEM;
				break;
			}
			/*
			 * This is a bit tricky, but as we only care about
			 * a few elements, parse them out manually.
			 */
			subelem = cfg80211_find_elem(WLAN_EID_WIDE_BW_CHANNEL_SWITCH,
						     pos, elen);
			if (subelem) {
				if (subelem->datalen >= sizeof(*elems->wide_bw_chansw_ie))
					elems->wide_bw_chansw_ie =
						(void *)subelem->data;
				else
					elem_parse_failed =
						IEEE80211_PARSE_ERR_BAD_ELEM_SIZE;
			}

			if (params->mode < IEEE80211_CONN_MODE_EHT)
				break;

			subelem = cfg80211_find_ext_elem(WLAN_EID_EXT_BANDWIDTH_INDICATION,
							 pos, elen);
			if (subelem) {
				const void *edata = subelem->data + 1;
				u8 edatalen = subelem->datalen - 1;

				if (ieee80211_bandwidth_indication_size_ok(edata,
									   edatalen))
					elems->bandwidth_indication = edata;
				else
					elem_parse_failed =
						IEEE80211_PARSE_ERR_BAD_ELEM_SIZE;
			}

			subelem = cfg80211_find_ext_elem(WLAN_EID_TX_POWER_ENVELOPE,
							 pos, elen);
			if (subelem)
				ieee80211_parse_tpe(&elems->csa_tpe,
						    subelem->data + 1,
						    subelem->datalen - 1);
			break;
		case WLAN_EID_COUNTRY:
			elems->country_elem = pos;
			elems->country_elem_len = elen;
			break;
		case WLAN_EID_PWR_CONSTRAINT:
			if (elen != 1) {
				elem_parse_failed =
					IEEE80211_PARSE_ERR_BAD_ELEM_SIZE;
				break;
			}
			elems->pwr_constr_elem = pos;
			break;
		case WLAN_EID_CISCO_VENDOR_SPECIFIC:
			/* Lots of different options exist, but we only care
			 * about the Dynamic Transmit Power Control element.
			 * First check for the Cisco OUI, then for the DTPC
			 * tag (0x00).
			 */
			if (elen < 4) {
				elem_parse_failed =
					IEEE80211_PARSE_ERR_BAD_ELEM_SIZE;
				break;
			}

			if (pos[0] != 0x00 || pos[1] != 0x40 ||
			    pos[2] != 0x96 || pos[3] != 0x00)
				break;

			if (elen != 6) {
				elem_parse_failed =
					IEEE80211_PARSE_ERR_BAD_ELEM_SIZE;
				break;
			}

			if (calc_crc)
				crc = crc32_be(crc, pos - 2, elen + 2);

			elems->cisco_dtpc_elem = pos;
			break;
		case WLAN_EID_ADDBA_EXT:
			if (elen < sizeof(struct ieee80211_addba_ext_ie)) {
				elem_parse_failed =
					IEEE80211_PARSE_ERR_BAD_ELEM_SIZE;
				break;
			}
			elems->addba_ext_ie = (void *)pos;
			break;
		case WLAN_EID_TIMEOUT_INTERVAL:
			if (elen >= sizeof(struct ieee80211_timeout_interval_ie))
				elems->timeout_int = (void *)pos;
			else
				elem_parse_failed =
					IEEE80211_PARSE_ERR_BAD_ELEM_SIZE;
			break;
		case WLAN_EID_BSS_MAX_IDLE_PERIOD:
			if (elen >= sizeof(*elems->max_idle_period_ie))
				elems->max_idle_period_ie = (void *)pos;
			break;
		case WLAN_EID_RSNX:
			elems->rsnx = pos;
			elems->rsnx_len = elen;
			break;
		case WLAN_EID_TX_POWER_ENVELOPE:
			if (params->mode < IEEE80211_CONN_MODE_HE)
				break;
			ieee80211_parse_tpe(&elems->tpe, pos, elen);
			break;
		case WLAN_EID_EXTENSION:
			ieee80211_parse_extension_element(calc_crc ?
								&crc : NULL,
							  elem, elems_parse,
							  params);
			break;
		case WLAN_EID_S1G_CAPABILITIES:
			if (params->mode != IEEE80211_CONN_MODE_S1G)
				break;
			if (elen >= sizeof(*elems->s1g_capab))
				elems->s1g_capab = (void *)pos;
			else
				elem_parse_failed =
					IEEE80211_PARSE_ERR_BAD_ELEM_SIZE;
			break;
		case WLAN_EID_S1G_OPERATION:
			if (params->mode != IEEE80211_CONN_MODE_S1G)
				break;
			if (elen == sizeof(*elems->s1g_oper))
				elems->s1g_oper = (void *)pos;
			else
				elem_parse_failed =
					IEEE80211_PARSE_ERR_BAD_ELEM_SIZE;
			break;
		case WLAN_EID_S1G_BCN_COMPAT:
			if (params->mode != IEEE80211_CONN_MODE_S1G)
				break;
			if (elen == sizeof(*elems->s1g_bcn_compat))
				elems->s1g_bcn_compat = (void *)pos;
			else
				elem_parse_failed =
					IEEE80211_PARSE_ERR_BAD_ELEM_SIZE;
			break;
		case WLAN_EID_AID_RESPONSE:
			if (params->mode != IEEE80211_CONN_MODE_S1G)
				break;
			if (elen == sizeof(struct ieee80211_aid_response_ie))
				elems->aid_resp = (void *)pos;
			else
				elem_parse_failed =
					IEEE80211_PARSE_ERR_BAD_ELEM_SIZE;
			break;
		default:
			break;
		}

		if (elem_parse_failed)
			elems->parse_error |= elem_parse_failed;
		else
			__set_bit(id, seen_elems);
	}

	if (!for_each_element_completed(elem, params->start, params->len))
		elems->parse_error |= IEEE80211_PARSE_ERR_INVALID_END;

	return crc;
}

static size_t ieee802_11_find_bssid_profile(const u8 *start, size_t len,
					    struct ieee802_11_elems *elems,
					    struct cfg80211_bss *bss,
					    u8 *nontransmitted_profile)
{
	const struct element *elem, *sub;
	size_t profile_len = 0;
	bool found = false;

	if (!bss || !bss->transmitted_bss)
		return profile_len;

	for_each_element_id(elem, WLAN_EID_MULTIPLE_BSSID, start, len) {
		if (elem->datalen < 2)
			continue;
		if (elem->data[0] < 1 || elem->data[0] > 8)
			continue;

		for_each_element(sub, elem->data + 1, elem->datalen - 1) {
			u8 new_bssid[ETH_ALEN];
			const u8 *index;

			if (sub->id != 0 || sub->datalen < 4) {
				/* not a valid BSS profile */
				continue;
			}

			if (sub->data[0] != WLAN_EID_NON_TX_BSSID_CAP ||
			    sub->data[1] != 2) {
				/* The first element of the
				 * Nontransmitted BSSID Profile is not
				 * the Nontransmitted BSSID Capability
				 * element.
				 */
				continue;
			}

			memset(nontransmitted_profile, 0, len);
			profile_len = cfg80211_merge_profile(start, len,
							     elem,
							     sub,
							     nontransmitted_profile,
							     len);

			/* found a Nontransmitted BSSID Profile */
			index = cfg80211_find_ie(WLAN_EID_MULTI_BSSID_IDX,
						 nontransmitted_profile,
						 profile_len);
			if (!index || index[1] < 1 || index[2] == 0) {
				/* Invalid MBSSID Index element */
				continue;
			}

			cfg80211_gen_new_bssid(bss->transmitted_bss->bssid,
					       elem->data[0],
					       index[2],
					       new_bssid);
			if (ether_addr_equal(new_bssid, bss->bssid)) {
				found = true;
				elems->bssid_index_len = index[1];
				elems->bssid_index = (void *)&index[2];
				break;
			}
		}
	}

	return found ? profile_len : 0;
}

static void
ieee80211_mle_get_sta_prof(struct ieee80211_elems_parse *elems_parse,
			   u8 link_id)
{
	struct ieee802_11_elems *elems = &elems_parse->elems;
	const struct ieee80211_multi_link_elem *ml = elems->ml_basic;
	ssize_t ml_len = elems->ml_basic_len;
	const struct element *sub;

	for_each_mle_subelement(sub, (u8 *)ml, ml_len) {
		struct ieee80211_mle_per_sta_profile *prof = (void *)sub->data;
		ssize_t sta_prof_len;
		u16 control;

		if (sub->id != IEEE80211_MLE_SUBELEM_PER_STA_PROFILE)
			continue;

		if (!ieee80211_mle_basic_sta_prof_size_ok(sub->data,
							  sub->datalen))
			return;

		control = le16_to_cpu(prof->control);

		if (link_id != u16_get_bits(control,
					    IEEE80211_MLE_STA_CONTROL_LINK_ID))
			continue;

		if (!(control & IEEE80211_MLE_STA_CONTROL_COMPLETE_PROFILE))
			return;

		/* the sub element can be fragmented */
		sta_prof_len =
			cfg80211_defragment_element(sub,
						    (u8 *)ml, ml_len,
						    elems_parse->scratch_pos,
						    elems_parse->scratch +
							elems_parse->scratch_len -
							elems_parse->scratch_pos,
						    IEEE80211_MLE_SUBELEM_FRAGMENT);

		if (sta_prof_len < 0)
			return;

		elems->prof = (void *)elems_parse->scratch_pos;
		elems->sta_prof_len = sta_prof_len;
		elems_parse->scratch_pos += sta_prof_len;

		return;
	}
}

static const struct element *
ieee80211_prep_mle_link_parse(struct ieee80211_elems_parse *elems_parse,
			      struct ieee80211_elems_parse_params *params,
			      struct ieee80211_elems_parse_params *sub)
{
	struct ieee802_11_elems *elems = &elems_parse->elems;
	struct ieee80211_mle_per_sta_profile *prof;
	const struct element *tmp;
	ssize_t ml_len;
	const u8 *end;

	if (params->mode < IEEE80211_CONN_MODE_EHT)
		return NULL;

	for_each_element_extid(tmp, WLAN_EID_EXT_EHT_MULTI_LINK,
			       elems->ie_start, elems->total_len) {
		const struct ieee80211_multi_link_elem *mle =
			(void *)tmp->data + 1;

		if (!ieee80211_mle_size_ok(tmp->data + 1, tmp->datalen - 1))
			continue;

		if (le16_get_bits(mle->control, IEEE80211_ML_CONTROL_TYPE) !=
		    IEEE80211_ML_CONTROL_TYPE_BASIC)
			continue;

		elems_parse->ml_basic_elem = tmp;
		break;
	}

	ml_len = cfg80211_defragment_element(elems_parse->ml_basic_elem,
					     elems->ie_start,
					     elems->total_len,
					     elems_parse->scratch_pos,
					     elems_parse->scratch +
						elems_parse->scratch_len -
						elems_parse->scratch_pos,
					     WLAN_EID_FRAGMENT);

	if (ml_len < 0)
		return NULL;

	elems->ml_basic = (const void *)elems_parse->scratch_pos;
	elems->ml_basic_len = ml_len;
	elems_parse->scratch_pos += ml_len;

	if (params->link_id == -1)
		return NULL;

	ieee80211_mle_get_sta_prof(elems_parse, params->link_id);
	prof = elems->prof;

	if (!prof)
		return NULL;

	/* check if we have the 4 bytes for the fixed part in assoc response */
	if (elems->sta_prof_len < sizeof(*prof) + prof->sta_info_len - 1 + 4) {
		elems->prof = NULL;
		elems->sta_prof_len = 0;
		return NULL;
	}

	/*
	 * Skip the capability information and the status code that are expected
	 * as part of the station profile in association response frames. Note
	 * the -1 is because the 'sta_info_len' is accounted to as part of the
	 * per-STA profile, but not part of the 'u8 variable[]' portion.
	 */
	sub->start = prof->variable + prof->sta_info_len - 1 + 4;
	end = (const u8 *)prof + elems->sta_prof_len;
	sub->len = end - sub->start;

	sub->mode = params->mode;
	sub->action = params->action;
	sub->from_ap = params->from_ap;
	sub->link_id = -1;

	return cfg80211_find_ext_elem(WLAN_EID_EXT_NON_INHERITANCE,
				      sub->start, sub->len);
}

static void
ieee80211_mle_defrag_reconf(struct ieee80211_elems_parse *elems_parse)
{
	struct ieee802_11_elems *elems = &elems_parse->elems;
	ssize_t ml_len;

	ml_len = cfg80211_defragment_element(elems_parse->ml_reconf_elem,
					     elems->ie_start,
					     elems->total_len,
					     elems_parse->scratch_pos,
					     elems_parse->scratch +
						elems_parse->scratch_len -
						elems_parse->scratch_pos,
					     WLAN_EID_FRAGMENT);
	if (ml_len < 0)
		return;
	elems->ml_reconf = (void *)elems_parse->scratch_pos;
	elems->ml_reconf_len = ml_len;
	elems_parse->scratch_pos += ml_len;
}

static void
ieee80211_mle_defrag_epcs(struct ieee80211_elems_parse *elems_parse)
{
	struct ieee802_11_elems *elems = &elems_parse->elems;
	ssize_t ml_len;

	ml_len = cfg80211_defragment_element(elems_parse->ml_epcs_elem,
					     elems->ie_start,
					     elems->total_len,
					     elems_parse->scratch_pos,
					     elems_parse->scratch +
						elems_parse->scratch_len -
						elems_parse->scratch_pos,
					     WLAN_EID_FRAGMENT);
	if (ml_len < 0)
		return;
	elems->ml_epcs = (void *)elems_parse->scratch_pos;
	elems->ml_epcs_len = ml_len;
	elems_parse->scratch_pos += ml_len;
}

struct ieee802_11_elems *
ieee802_11_parse_elems_full(struct ieee80211_elems_parse_params *params)
{
	struct ieee80211_elems_parse_params sub = {};
	struct ieee80211_elems_parse *elems_parse;
	const struct element *non_inherit = NULL;
	struct ieee802_11_elems *elems;
	size_t scratch_len = 3 * params->len;
	bool multi_link_inner = false;

	BUILD_BUG_ON(offsetof(typeof(*elems_parse), elems) != 0);

	/* cannot parse for both a specific link and non-transmitted BSS */
	if (WARN_ON(params->link_id >= 0 && params->bss))
		return NULL;

	elems_parse = kzalloc(struct_size(elems_parse, scratch, scratch_len),
			      GFP_ATOMIC);
	if (!elems_parse)
		return NULL;

	elems_parse->scratch_len = scratch_len;
	elems_parse->scratch_pos = elems_parse->scratch;

	elems = &elems_parse->elems;
	elems->ie_start = params->start;
	elems->total_len = params->len;

	/* set all TPE entries to unlimited (but invalid) */
	ieee80211_clear_tpe(&elems->tpe);
	ieee80211_clear_tpe(&elems->csa_tpe);

	/*
	 * If we're looking for a non-transmitted BSS then we cannot at
	 * the same time be looking for a second link as the two can only
	 * appear in the same frame carrying info for different BSSes.
	 *
	 * In any case, we only look for one at a time, as encoded by
	 * the WARN_ON above.
	 */
	if (params->bss) {
		int nontx_len =
			ieee802_11_find_bssid_profile(params->start,
						      params->len,
						      elems, params->bss,
						      elems_parse->scratch_pos);
		sub.start = elems_parse->scratch_pos;
		sub.mode = params->mode;
		sub.len = nontx_len;
		sub.action = params->action;
		sub.link_id = params->link_id;

		/* consume the space used for non-transmitted profile */
		elems_parse->scratch_pos += nontx_len;

		non_inherit = cfg80211_find_ext_elem(WLAN_EID_EXT_NON_INHERITANCE,
						     sub.start, nontx_len);
	} else {
		/* must always parse to get elems_parse->ml_basic_elem */
		non_inherit = ieee80211_prep_mle_link_parse(elems_parse, params,
							    &sub);
		multi_link_inner = true;
	}

	elems_parse->skip_vendor =
		cfg80211_find_elem(WLAN_EID_VENDOR_SPECIFIC,
				   sub.start, sub.len);
	elems->crc = _ieee802_11_parse_elems_full(params, elems_parse,
						  non_inherit);

	/* Override with nontransmitted/per-STA profile if found */
	if (sub.len) {
		elems_parse->multi_link_inner = multi_link_inner;
		elems_parse->skip_vendor = false;
		_ieee802_11_parse_elems_full(&sub, elems_parse, NULL);
	}

	ieee80211_mle_defrag_reconf(elems_parse);

	ieee80211_mle_defrag_epcs(elems_parse);

	if (elems->tim && !elems->parse_error) {
		const struct ieee80211_tim_ie *tim_ie = elems->tim;

		elems->dtim_period = tim_ie->dtim_period;
		elems->dtim_count = tim_ie->dtim_count;
	}

	/* Override DTIM period and count if needed */
	if (elems->bssid_index &&
	    elems->bssid_index_len >=
	    offsetofend(struct ieee80211_bssid_index, dtim_period))
		elems->dtim_period = elems->bssid_index->dtim_period;

	if (elems->bssid_index &&
	    elems->bssid_index_len >=
	    offsetofend(struct ieee80211_bssid_index, dtim_count))
		elems->dtim_count = elems->bssid_index->dtim_count;

	return elems;
}
EXPORT_SYMBOL_IF_KUNIT(ieee802_11_parse_elems_full);

int ieee80211_parse_bitrates(enum nl80211_chan_width width,
			     const struct ieee80211_supported_band *sband,
			     const u8 *srates, int srates_len, u32 *rates)
{
	u32 rate_flags = ieee80211_chanwidth_rate_flags(width);
	struct ieee80211_rate *br;
	int brate, rate, i, j, count = 0;

	*rates = 0;

	for (i = 0; i < srates_len; i++) {
		rate = srates[i] & 0x7f;

		for (j = 0; j < sband->n_bitrates; j++) {
			br = &sband->bitrates[j];
			if ((rate_flags & br->flags) != rate_flags)
				continue;

			brate = DIV_ROUND_UP(br->bitrate, 5);
			if (brate == rate) {
				*rates |= BIT(j);
				count++;
				break;
			}
		}
	}
	return count;
}<|MERGE_RESOLUTION|>--- conflicted
+++ resolved
@@ -47,12 +47,9 @@
 	/* The EPCS Multi-Link element in the original elements */
 	const struct element *ml_epcs_elem;
 
-<<<<<<< HEAD
-=======
 	bool multi_link_inner;
 	bool skip_vendor;
 
->>>>>>> e8a457b7
 	/*
 	 * scratch buffer that can be used for various element parsing related
 	 * tasks, e.g., element de-fragmentation etc.
