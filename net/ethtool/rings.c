// SPDX-License-Identifier: GPL-2.0-only

#include <net/netdev_queues.h>

#include "netlink.h"
#include "common.h"

struct rings_req_info {
	struct ethnl_req_info		base;
};

struct rings_reply_data {
	struct ethnl_reply_data		base;
	struct ethtool_ringparam	ringparam;
	struct kernel_ethtool_ringparam	kernel_ringparam;
	u32				supported_ring_params;
};

#define RINGS_REPDATA(__reply_base) \
	container_of(__reply_base, struct rings_reply_data, base)

const struct nla_policy ethnl_rings_get_policy[] = {
	[ETHTOOL_A_RINGS_HEADER]		=
		NLA_POLICY_NESTED(ethnl_header_policy),
};

static int rings_prepare_data(const struct ethnl_req_info *req_base,
			      struct ethnl_reply_data *reply_base,
			      const struct genl_info *info)
{
	struct rings_reply_data *data = RINGS_REPDATA(reply_base);
	struct net_device *dev = reply_base->dev;
	int ret;

	if (!dev->ethtool_ops->get_ringparam)
		return -EOPNOTSUPP;

	data->supported_ring_params = dev->ethtool_ops->supported_ring_params;
	ret = ethnl_ops_begin(dev);
	if (ret < 0)
		return ret;

	data->kernel_ringparam.tcp_data_split = dev->cfg->hds_config;
	data->kernel_ringparam.hds_thresh = dev->cfg->hds_thresh;

	dev->ethtool_ops->get_ringparam(dev, &data->ringparam,
					&data->kernel_ringparam, info->extack);
	ethnl_ops_complete(dev);

	return 0;
}

static int rings_reply_size(const struct ethnl_req_info *req_base,
			    const struct ethnl_reply_data *reply_base)
{
	return nla_total_size(sizeof(u32)) +	/* _RINGS_RX_MAX */
	       nla_total_size(sizeof(u32)) +	/* _RINGS_RX_MINI_MAX */
	       nla_total_size(sizeof(u32)) +	/* _RINGS_RX_JUMBO_MAX */
	       nla_total_size(sizeof(u32)) +	/* _RINGS_TX_MAX */
	       nla_total_size(sizeof(u32)) +	/* _RINGS_RX */
	       nla_total_size(sizeof(u32)) +	/* _RINGS_RX_MINI */
	       nla_total_size(sizeof(u32)) +	/* _RINGS_RX_JUMBO */
	       nla_total_size(sizeof(u32)) +	/* _RINGS_TX */
	       nla_total_size(sizeof(u32)) +	/* _RINGS_RX_BUF_LEN */
	       nla_total_size(sizeof(u8))  +	/* _RINGS_TCP_DATA_SPLIT */
	       nla_total_size(sizeof(u32)  +	/* _RINGS_CQE_SIZE */
	       nla_total_size(sizeof(u8))  +	/* _RINGS_TX_PUSH */
	       nla_total_size(sizeof(u8))) +	/* _RINGS_RX_PUSH */
	       nla_total_size(sizeof(u32)) +	/* _RINGS_TX_PUSH_BUF_LEN */
	       nla_total_size(sizeof(u32)) +	/* _RINGS_TX_PUSH_BUF_LEN_MAX */
	       nla_total_size(sizeof(u32)) +	/* _RINGS_HDS_THRESH */
	       nla_total_size(sizeof(u32));	/* _RINGS_HDS_THRESH_MAX*/
}

static int rings_fill_reply(struct sk_buff *skb,
			    const struct ethnl_req_info *req_base,
			    const struct ethnl_reply_data *reply_base)
{
	const struct rings_reply_data *data = RINGS_REPDATA(reply_base);
	const struct kernel_ethtool_ringparam *kr = &data->kernel_ringparam;
	const struct ethtool_ringparam *ringparam = &data->ringparam;
	u32 supported_ring_params = data->supported_ring_params;

	WARN_ON(kr->tcp_data_split > ETHTOOL_TCP_DATA_SPLIT_ENABLED);

	if ((ringparam->rx_max_pending &&
	     (nla_put_u32(skb, ETHTOOL_A_RINGS_RX_MAX,
			  ringparam->rx_max_pending) ||
	      nla_put_u32(skb, ETHTOOL_A_RINGS_RX,
			  ringparam->rx_pending))) ||
	    (ringparam->rx_mini_max_pending &&
	     (nla_put_u32(skb, ETHTOOL_A_RINGS_RX_MINI_MAX,
			  ringparam->rx_mini_max_pending) ||
	      nla_put_u32(skb, ETHTOOL_A_RINGS_RX_MINI,
			  ringparam->rx_mini_pending))) ||
	    (ringparam->rx_jumbo_max_pending &&
	     (nla_put_u32(skb, ETHTOOL_A_RINGS_RX_JUMBO_MAX,
			  ringparam->rx_jumbo_max_pending) ||
	      nla_put_u32(skb, ETHTOOL_A_RINGS_RX_JUMBO,
			  ringparam->rx_jumbo_pending))) ||
	    (ringparam->tx_max_pending &&
	     (nla_put_u32(skb, ETHTOOL_A_RINGS_TX_MAX,
			  ringparam->tx_max_pending) ||
	      nla_put_u32(skb, ETHTOOL_A_RINGS_TX,
			  ringparam->tx_pending)))  ||
	    (kr->rx_buf_len &&
	     (nla_put_u32(skb, ETHTOOL_A_RINGS_RX_BUF_LEN, kr->rx_buf_len))) ||
	    (kr->tcp_data_split &&
	     (nla_put_u8(skb, ETHTOOL_A_RINGS_TCP_DATA_SPLIT,
			 kr->tcp_data_split))) ||
	    (kr->cqe_size &&
	     (nla_put_u32(skb, ETHTOOL_A_RINGS_CQE_SIZE, kr->cqe_size))) ||
	    nla_put_u8(skb, ETHTOOL_A_RINGS_TX_PUSH, !!kr->tx_push) ||
	    nla_put_u8(skb, ETHTOOL_A_RINGS_RX_PUSH, !!kr->rx_push) ||
	    ((supported_ring_params & ETHTOOL_RING_USE_TX_PUSH_BUF_LEN) &&
	     (nla_put_u32(skb, ETHTOOL_A_RINGS_TX_PUSH_BUF_LEN_MAX,
			  kr->tx_push_buf_max_len) ||
	      nla_put_u32(skb, ETHTOOL_A_RINGS_TX_PUSH_BUF_LEN,
			  kr->tx_push_buf_len))) ||
	    ((supported_ring_params & ETHTOOL_RING_USE_HDS_THRS) &&
	     (nla_put_u32(skb, ETHTOOL_A_RINGS_HDS_THRESH,
			  kr->hds_thresh) ||
	      nla_put_u32(skb, ETHTOOL_A_RINGS_HDS_THRESH_MAX,
			  kr->hds_thresh_max))))
		return -EMSGSIZE;

	return 0;
}

/* RINGS_SET */

const struct nla_policy ethnl_rings_set_policy[] = {
	[ETHTOOL_A_RINGS_HEADER]		=
		NLA_POLICY_NESTED(ethnl_header_policy),
	[ETHTOOL_A_RINGS_RX]			= { .type = NLA_U32 },
	[ETHTOOL_A_RINGS_RX_MINI]		= { .type = NLA_U32 },
	[ETHTOOL_A_RINGS_RX_JUMBO]		= { .type = NLA_U32 },
	[ETHTOOL_A_RINGS_TX]			= { .type = NLA_U32 },
	[ETHTOOL_A_RINGS_RX_BUF_LEN]            = NLA_POLICY_MIN(NLA_U32, 1),
	[ETHTOOL_A_RINGS_TCP_DATA_SPLIT]	=
		NLA_POLICY_MAX(NLA_U8, ETHTOOL_TCP_DATA_SPLIT_ENABLED),
	[ETHTOOL_A_RINGS_CQE_SIZE]		= NLA_POLICY_MIN(NLA_U32, 1),
	[ETHTOOL_A_RINGS_TX_PUSH]		= NLA_POLICY_MAX(NLA_U8, 1),
	[ETHTOOL_A_RINGS_RX_PUSH]		= NLA_POLICY_MAX(NLA_U8, 1),
	[ETHTOOL_A_RINGS_TX_PUSH_BUF_LEN]	= { .type = NLA_U32 },
	[ETHTOOL_A_RINGS_HDS_THRESH]		= { .type = NLA_U32 },
};

static int
ethnl_set_rings_validate(struct ethnl_req_info *req_info,
			 struct genl_info *info)
{
	const struct ethtool_ops *ops = req_info->dev->ethtool_ops;
	struct nlattr **tb = info->attrs;

	if (tb[ETHTOOL_A_RINGS_RX_BUF_LEN] &&
	    !(ops->supported_ring_params & ETHTOOL_RING_USE_RX_BUF_LEN)) {
		NL_SET_ERR_MSG_ATTR(info->extack,
				    tb[ETHTOOL_A_RINGS_RX_BUF_LEN],
				    "setting rx buf len not supported");
		return -EOPNOTSUPP;
	}

	if (tb[ETHTOOL_A_RINGS_TCP_DATA_SPLIT] &&
	    !(ops->supported_ring_params & ETHTOOL_RING_USE_TCP_DATA_SPLIT)) {
		NL_SET_ERR_MSG_ATTR(info->extack,
				    tb[ETHTOOL_A_RINGS_TCP_DATA_SPLIT],
				    "setting TCP data split is not supported");
		return -EOPNOTSUPP;
	}

	if (tb[ETHTOOL_A_RINGS_HDS_THRESH] &&
	    !(ops->supported_ring_params & ETHTOOL_RING_USE_HDS_THRS)) {
		NL_SET_ERR_MSG_ATTR(info->extack,
				    tb[ETHTOOL_A_RINGS_HDS_THRESH],
				    "setting hds-thresh is not supported");
		return -EOPNOTSUPP;
	}

	if (tb[ETHTOOL_A_RINGS_CQE_SIZE] &&
	    !(ops->supported_ring_params & ETHTOOL_RING_USE_CQE_SIZE)) {
		NL_SET_ERR_MSG_ATTR(info->extack,
				    tb[ETHTOOL_A_RINGS_CQE_SIZE],
				    "setting cqe size not supported");
		return -EOPNOTSUPP;
	}

	if (tb[ETHTOOL_A_RINGS_TX_PUSH] &&
	    !(ops->supported_ring_params & ETHTOOL_RING_USE_TX_PUSH)) {
		NL_SET_ERR_MSG_ATTR(info->extack,
				    tb[ETHTOOL_A_RINGS_TX_PUSH],
				    "setting tx push not supported");
		return -EOPNOTSUPP;
	}

	if (tb[ETHTOOL_A_RINGS_RX_PUSH] &&
	    !(ops->supported_ring_params & ETHTOOL_RING_USE_RX_PUSH)) {
		NL_SET_ERR_MSG_ATTR(info->extack,
				    tb[ETHTOOL_A_RINGS_RX_PUSH],
				    "setting rx push not supported");
		return -EOPNOTSUPP;
	}

	if (tb[ETHTOOL_A_RINGS_TX_PUSH_BUF_LEN] &&
	    !(ops->supported_ring_params & ETHTOOL_RING_USE_TX_PUSH_BUF_LEN)) {
		NL_SET_ERR_MSG_ATTR(info->extack,
				    tb[ETHTOOL_A_RINGS_TX_PUSH_BUF_LEN],
				    "setting tx push buf len is not supported");
		return -EOPNOTSUPP;
	}

	return ops->get_ringparam && ops->set_ringparam ? 1 : -EOPNOTSUPP;
}

static int
ethnl_set_rings(struct ethnl_req_info *req_info, struct genl_info *info)
{
	struct kernel_ethtool_ringparam kernel_ringparam;
	struct net_device *dev = req_info->dev;
	struct ethtool_ringparam ringparam;
	struct nlattr **tb = info->attrs;
	const struct nlattr *err_attr;
	bool mod = false;
	int ret;

<<<<<<< HEAD
	dev->ethtool_ops->get_ringparam(dev, &ringparam,
					&kernel_ringparam, info->extack);
	kernel_ringparam.tcp_data_split = dev->cfg->hds_config;
=======
	ethtool_ringparam_get_cfg(dev, &ringparam, &kernel_ringparam,
				  info->extack);
>>>>>>> e8a457b7

	ethnl_update_u32(&ringparam.rx_pending, tb[ETHTOOL_A_RINGS_RX], &mod);
	ethnl_update_u32(&ringparam.rx_mini_pending,
			 tb[ETHTOOL_A_RINGS_RX_MINI], &mod);
	ethnl_update_u32(&ringparam.rx_jumbo_pending,
			 tb[ETHTOOL_A_RINGS_RX_JUMBO], &mod);
	ethnl_update_u32(&ringparam.tx_pending, tb[ETHTOOL_A_RINGS_TX], &mod);
	ethnl_update_u32(&kernel_ringparam.rx_buf_len,
			 tb[ETHTOOL_A_RINGS_RX_BUF_LEN], &mod);
	ethnl_update_u8(&kernel_ringparam.tcp_data_split,
			tb[ETHTOOL_A_RINGS_TCP_DATA_SPLIT], &mod);
	ethnl_update_u32(&kernel_ringparam.cqe_size,
			 tb[ETHTOOL_A_RINGS_CQE_SIZE], &mod);
	ethnl_update_u8(&kernel_ringparam.tx_push,
			tb[ETHTOOL_A_RINGS_TX_PUSH], &mod);
	ethnl_update_u8(&kernel_ringparam.rx_push,
			tb[ETHTOOL_A_RINGS_RX_PUSH], &mod);
	ethnl_update_u32(&kernel_ringparam.tx_push_buf_len,
			 tb[ETHTOOL_A_RINGS_TX_PUSH_BUF_LEN], &mod);
	ethnl_update_u32(&kernel_ringparam.hds_thresh,
			 tb[ETHTOOL_A_RINGS_HDS_THRESH], &mod);
	if (!mod)
		return 0;

	if (kernel_ringparam.tcp_data_split == ETHTOOL_TCP_DATA_SPLIT_ENABLED &&
	    dev_xdp_sb_prog_count(dev)) {
		NL_SET_ERR_MSG_ATTR(info->extack,
				    tb[ETHTOOL_A_RINGS_TCP_DATA_SPLIT],
				    "tcp-data-split can not be enabled with single buffer XDP");
		return -EINVAL;
	}

	if (dev_get_min_mp_channel_count(dev)) {
		if (kernel_ringparam.tcp_data_split !=
		    ETHTOOL_TCP_DATA_SPLIT_ENABLED) {
			NL_SET_ERR_MSG(info->extack,
				       "can't disable tcp-data-split while device has memory provider enabled");
			return -EINVAL;
		} else if (kernel_ringparam.hds_thresh) {
			NL_SET_ERR_MSG(info->extack,
				       "can't set non-zero hds_thresh while device is memory provider enabled");
			return -EINVAL;
		}
	}

	/* ensure new ring parameters are within limits */
	if (ringparam.rx_pending > ringparam.rx_max_pending)
		err_attr = tb[ETHTOOL_A_RINGS_RX];
	else if (ringparam.rx_mini_pending > ringparam.rx_mini_max_pending)
		err_attr = tb[ETHTOOL_A_RINGS_RX_MINI];
	else if (ringparam.rx_jumbo_pending > ringparam.rx_jumbo_max_pending)
		err_attr = tb[ETHTOOL_A_RINGS_RX_JUMBO];
	else if (ringparam.tx_pending > ringparam.tx_max_pending)
		err_attr = tb[ETHTOOL_A_RINGS_TX];
	else if (kernel_ringparam.hds_thresh > kernel_ringparam.hds_thresh_max)
		err_attr = tb[ETHTOOL_A_RINGS_HDS_THRESH];
	else
		err_attr = NULL;
	if (err_attr) {
		NL_SET_ERR_MSG_ATTR(info->extack, err_attr,
				    "requested ring size exceeds maximum");
		return -EINVAL;
	}

	if (kernel_ringparam.tx_push_buf_len > kernel_ringparam.tx_push_buf_max_len) {
		NL_SET_ERR_MSG_ATTR_FMT(info->extack, tb[ETHTOOL_A_RINGS_TX_PUSH_BUF_LEN],
					"Requested TX push buffer exceeds the maximum of %u",
					kernel_ringparam.tx_push_buf_max_len);

		return -EINVAL;
	}

	dev->cfg_pending->hds_config = kernel_ringparam.tcp_data_split;
	dev->cfg_pending->hds_thresh = kernel_ringparam.hds_thresh;

	ret = dev->ethtool_ops->set_ringparam(dev, &ringparam,
					      &kernel_ringparam, info->extack);
	return ret < 0 ? ret : 1;
}

const struct ethnl_request_ops ethnl_rings_request_ops = {
	.request_cmd		= ETHTOOL_MSG_RINGS_GET,
	.reply_cmd		= ETHTOOL_MSG_RINGS_GET_REPLY,
	.hdr_attr		= ETHTOOL_A_RINGS_HEADER,
	.req_info_size		= sizeof(struct rings_req_info),
	.reply_data_size	= sizeof(struct rings_reply_data),

	.prepare_data		= rings_prepare_data,
	.reply_size		= rings_reply_size,
	.fill_reply		= rings_fill_reply,

	.set_validate		= ethnl_set_rings_validate,
	.set			= ethnl_set_rings,
	.set_ntf_cmd		= ETHTOOL_MSG_RINGS_NTF,
};<|MERGE_RESOLUTION|>--- conflicted
+++ resolved
@@ -223,14 +223,8 @@
 	bool mod = false;
 	int ret;
 
-<<<<<<< HEAD
-	dev->ethtool_ops->get_ringparam(dev, &ringparam,
-					&kernel_ringparam, info->extack);
-	kernel_ringparam.tcp_data_split = dev->cfg->hds_config;
-=======
 	ethtool_ringparam_get_cfg(dev, &ringparam, &kernel_ringparam,
 				  info->extack);
->>>>>>> e8a457b7
 
 	ethnl_update_u32(&ringparam.rx_pending, tb[ETHTOOL_A_RINGS_RX], &mod);
 	ethnl_update_u32(&ringparam.rx_mini_pending,
