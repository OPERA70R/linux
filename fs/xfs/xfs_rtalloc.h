--- conflicted
+++ resolved
@@ -34,9 +34,6 @@
 xfs_rtmount_inodes(
 	struct xfs_mount	*mp);	/* file system mount structure */
 
-void xfs_rt_resv_free(struct xfs_mount *mp);
-int xfs_rt_resv_init(struct xfs_mount *mp);
-
 /*
  * Grow the realtime area of the filesystem.
  */
@@ -65,11 +62,6 @@
 }
 # define xfs_rtmount_inodes(m)  (((mp)->m_sb.sb_rblocks == 0)? 0 : (-ENOSYS))
 # define xfs_rtunmount_inodes(m)
-<<<<<<< HEAD
-# define xfs_rt_resv_free(mp)				((void)0)
-# define xfs_rt_resv_init(mp)				(0)
-=======
->>>>>>> e8a457b7
 
 static inline int
 xfs_growfs_check_rtgeom(const struct xfs_mount *mp,
