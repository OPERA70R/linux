// SPDX-License-Identifier: GPL-2.0
/*
 * Copyright (c) 2000-2005 Silicon Graphics, Inc.
 * All Rights Reserved.
 */
#include "xfs.h"
#include "xfs_fs.h"
#include "xfs_shared.h"
#include "xfs_format.h"
#include "xfs_log_format.h"
#include "xfs_trans_resv.h"
#include "xfs_sb.h"
#include "xfs_mount.h"
#include "xfs_trans.h"
#include "xfs_error.h"
#include "xfs_alloc.h"
#include "xfs_fsops.h"
#include "xfs_trans_space.h"
#include "xfs_log.h"
#include "xfs_log_priv.h"
#include "xfs_ag.h"
#include "xfs_ag_resv.h"
#include "xfs_trace.h"
#include "xfs_rtalloc.h"
#include "xfs_rtrmap_btree.h"
#include "xfs_rtrefcount_btree.h"
<<<<<<< HEAD
=======
#include "xfs_metafile.h"
>>>>>>> e8a457b7

/*
 * Write new AG headers to disk. Non-transactional, but need to be
 * written and completed prior to the growfs transaction being logged.
 * To do this, we use a delayed write buffer list and wait for
 * submission and IO completion of the list as a whole. This allows the
 * IO subsystem to merge all the AG headers in a single AG into a single
 * IO and hide most of the latency of the IO from us.
 *
 * This also means that if we get an error whilst building the buffer
 * list to write, we can cancel the entire list without having written
 * anything.
 */
static int
xfs_resizefs_init_new_ags(
	struct xfs_trans	*tp,
	struct aghdr_init_data	*id,
	xfs_agnumber_t		oagcount,
	xfs_agnumber_t		nagcount,
	xfs_rfsblock_t		delta,
	struct xfs_perag	*last_pag,
	bool			*lastag_extended)
{
	struct xfs_mount	*mp = tp->t_mountp;
	xfs_rfsblock_t		nb = mp->m_sb.sb_dblocks + delta;
	int			error;

	*lastag_extended = false;

	INIT_LIST_HEAD(&id->buffer_list);
	for (id->agno = nagcount - 1;
	     id->agno >= oagcount;
	     id->agno--, delta -= id->agsize) {

		if (id->agno == nagcount - 1)
			id->agsize = nb - (id->agno *
					(xfs_rfsblock_t)mp->m_sb.sb_agblocks);
		else
			id->agsize = mp->m_sb.sb_agblocks;

		error = xfs_ag_init_headers(mp, id);
		if (error) {
			xfs_buf_delwri_cancel(&id->buffer_list);
			return error;
		}
	}

	error = xfs_buf_delwri_submit(&id->buffer_list);
	if (error)
		return error;

	if (delta) {
		*lastag_extended = true;
		error = xfs_ag_extend_space(last_pag, tp, delta);
	}
	return error;
}

/*
 * growfs operations
 */
static int
xfs_growfs_data_private(
	struct xfs_mount	*mp,		/* mount point for filesystem */
	struct xfs_growfs_data	*in)		/* growfs data input struct */
{
	xfs_agnumber_t		oagcount = mp->m_sb.sb_agcount;
	struct xfs_buf		*bp;
	int			error;
	xfs_agnumber_t		nagcount;
	xfs_agnumber_t		nagimax = 0;
	xfs_rfsblock_t		nb, nb_div, nb_mod;
	int64_t			delta;
	bool			lastag_extended = false;
	struct xfs_trans	*tp;
	struct aghdr_init_data	id = {};
	struct xfs_perag	*last_pag;

	nb = in->newblocks;
	error = xfs_sb_validate_fsb_count(&mp->m_sb, nb);
	if (error)
		return error;

	if (nb > mp->m_sb.sb_dblocks) {
		error = xfs_buf_read_uncached(mp->m_ddev_targp,
				XFS_FSB_TO_BB(mp, nb) - XFS_FSS_TO_BB(mp, 1),
				XFS_FSS_TO_BB(mp, 1), &bp, NULL);
		if (error)
			return error;
		xfs_buf_relse(bp);
	}

	/* Make sure the new fs size won't cause problems with the log. */
	error = xfs_growfs_check_rtgeom(mp, nb, mp->m_sb.sb_rblocks,
			mp->m_sb.sb_rextsize);
	if (error)
		return error;

	nb_div = nb;
	nb_mod = do_div(nb_div, mp->m_sb.sb_agblocks);
	if (nb_mod && nb_mod >= XFS_MIN_AG_BLOCKS)
		nb_div++;
	else if (nb_mod)
		nb = nb_div * mp->m_sb.sb_agblocks;

	if (nb_div > XFS_MAX_AGNUMBER + 1) {
		nb_div = XFS_MAX_AGNUMBER + 1;
		nb = nb_div * mp->m_sb.sb_agblocks;
	}
	nagcount = nb_div;
	delta = nb - mp->m_sb.sb_dblocks;
	/*
	 * Reject filesystems with a single AG because they are not
	 * supported, and reject a shrink operation that would cause a
	 * filesystem to become unsupported.
	 */
	if (delta < 0 && nagcount < 2)
		return -EINVAL;

	/* No work to do */
	if (delta == 0)
		return 0;

	/* TODO: shrinking the entire AGs hasn't yet completed */
	if (nagcount < oagcount)
		return -EINVAL;

	/* allocate the new per-ag structures */
	error = xfs_initialize_perag(mp, oagcount, nagcount, nb, &nagimax);
	if (error)
		return error;

	if (delta > 0)
		error = xfs_trans_alloc(mp, &M_RES(mp)->tr_growdata,
				XFS_GROWFS_SPACE_RES(mp), 0, XFS_TRANS_RESERVE,
				&tp);
	else
		error = xfs_trans_alloc(mp, &M_RES(mp)->tr_growdata, -delta, 0,
				0, &tp);
	if (error)
		goto out_free_unused_perag;

	last_pag = xfs_perag_get(mp, oagcount - 1);
	if (delta > 0) {
		error = xfs_resizefs_init_new_ags(tp, &id, oagcount, nagcount,
				delta, last_pag, &lastag_extended);
	} else {
		xfs_warn_experimental(mp, XFS_EXPERIMENTAL_SHRINK);
		error = xfs_ag_shrink_space(last_pag, &tp, -delta);
	}
	xfs_perag_put(last_pag);
	if (error)
		goto out_trans_cancel;

	/*
	 * Update changed superblock fields transactionally. These are not
	 * seen by the rest of the world until the transaction commit applies
	 * them atomically to the superblock.
	 */
	if (nagcount > oagcount)
		xfs_trans_mod_sb(tp, XFS_TRANS_SB_AGCOUNT, nagcount - oagcount);
	if (delta)
		xfs_trans_mod_sb(tp, XFS_TRANS_SB_DBLOCKS, delta);
	if (id.nfree)
		xfs_trans_mod_sb(tp, XFS_TRANS_SB_FDBLOCKS, id.nfree);

	/*
	 * Sync sb counters now to reflect the updated values. This is
	 * particularly important for shrink because the write verifier
	 * will fail if sb_fdblocks is ever larger than sb_dblocks.
	 */
	if (xfs_has_lazysbcount(mp))
		xfs_log_sb(tp);

	xfs_trans_set_sync(tp);
	error = xfs_trans_commit(tp);
	if (error)
		return error;

	/* New allocation groups fully initialized, so update mount struct */
	if (nagimax)
		mp->m_maxagi = nagimax;
	xfs_set_low_space_thresholds(mp);
	mp->m_alloc_set_aside = xfs_alloc_set_aside(mp);

	if (delta > 0) {
		/*
		 * If we expanded the last AG, free the per-AG reservation
		 * so we can reinitialize it with the new size.
		 */
		if (lastag_extended) {
			struct xfs_perag	*pag;

			pag = xfs_perag_get(mp, id.agno);
			xfs_ag_resv_free(pag);
			xfs_perag_put(pag);
		}
		/*
		 * Reserve AG metadata blocks. ENOSPC here does not mean there
		 * was a growfs failure, just that there still isn't space for
		 * new user data after the grow has been run.
		 */
		error = xfs_fs_reserve_ag_blocks(mp);
		if (error == -ENOSPC)
			error = 0;

		/* Compute new maxlevels for rt btrees. */
		xfs_rtrmapbt_compute_maxlevels(mp);
		xfs_rtrefcountbt_compute_maxlevels(mp);
	}

	return error;

out_trans_cancel:
	xfs_trans_cancel(tp);
out_free_unused_perag:
	if (nagcount > oagcount)
		xfs_free_perag_range(mp, oagcount, nagcount);
	return error;
}

static int
xfs_growfs_log_private(
	struct xfs_mount	*mp,	/* mount point for filesystem */
	struct xfs_growfs_log	*in)	/* growfs log input struct */
{
	xfs_extlen_t		nb;

	nb = in->newblocks;
	if (nb < XFS_MIN_LOG_BLOCKS || nb < XFS_B_TO_FSB(mp, XFS_MIN_LOG_BYTES))
		return -EINVAL;
	if (nb == mp->m_sb.sb_logblocks &&
	    in->isint == (mp->m_sb.sb_logstart != 0))
		return -EINVAL;
	/*
	 * Moving the log is hard, need new interfaces to sync
	 * the log first, hold off all activity while moving it.
	 * Can have shorter or longer log in the same space,
	 * or transform internal to external log or vice versa.
	 */
	return -ENOSYS;
}

static int
xfs_growfs_imaxpct(
	struct xfs_mount	*mp,
	__u32			imaxpct)
{
	struct xfs_trans	*tp;
	int			dpct;
	int			error;

	if (imaxpct > 100)
		return -EINVAL;

	error = xfs_trans_alloc(mp, &M_RES(mp)->tr_growdata,
			XFS_GROWFS_SPACE_RES(mp), 0, XFS_TRANS_RESERVE, &tp);
	if (error)
		return error;

	dpct = imaxpct - mp->m_sb.sb_imax_pct;
	xfs_trans_mod_sb(tp, XFS_TRANS_SB_IMAXPCT, dpct);
	xfs_trans_set_sync(tp);
	return xfs_trans_commit(tp);
}

/*
 * protected versions of growfs function acquire and release locks on the mount
 * point - exported through ioctls: XFS_IOC_FSGROWFSDATA, XFS_IOC_FSGROWFSLOG,
 * XFS_IOC_FSGROWFSRT
 */
int
xfs_growfs_data(
	struct xfs_mount	*mp,
	struct xfs_growfs_data	*in)
{
	int			error;

	if (!capable(CAP_SYS_ADMIN))
		return -EPERM;
	if (!mutex_trylock(&mp->m_growlock))
		return -EWOULDBLOCK;

	/* we can't grow the data section when an internal RT section exists */
	if (in->newblocks != mp->m_sb.sb_dblocks && mp->m_sb.sb_rtstart) {
		error = -EINVAL;
		goto out_unlock;
	}

	/* update imaxpct separately to the physical grow of the filesystem */
	if (in->imaxpct != mp->m_sb.sb_imax_pct) {
		error = xfs_growfs_imaxpct(mp, in->imaxpct);
		if (error)
			goto out_unlock;
	}

	if (in->newblocks != mp->m_sb.sb_dblocks) {
		error = xfs_growfs_data_private(mp, in);
		if (error)
			goto out_unlock;
	}

	/* Post growfs calculations needed to reflect new state in operations */
	if (mp->m_sb.sb_imax_pct) {
		uint64_t icount = mp->m_sb.sb_dblocks * mp->m_sb.sb_imax_pct;
		do_div(icount, 100);
		M_IGEO(mp)->maxicount = XFS_FSB_TO_INO(mp, icount);
	} else
		M_IGEO(mp)->maxicount = 0;

	/* Update secondary superblocks now the physical grow has completed */
	error = xfs_update_secondary_sbs(mp);

	/*
	 * Increment the generation unconditionally, after trying to update the
	 * secondary superblocks, as the new size is live already at this point.
	 */
	mp->m_generation++;
out_unlock:
	mutex_unlock(&mp->m_growlock);
	return error;
}

int
xfs_growfs_log(
	xfs_mount_t		*mp,
	struct xfs_growfs_log	*in)
{
	int error;

	if (!capable(CAP_SYS_ADMIN))
		return -EPERM;
	if (!mutex_trylock(&mp->m_growlock))
		return -EWOULDBLOCK;
	error = xfs_growfs_log_private(mp, in);
	mutex_unlock(&mp->m_growlock);
	return error;
}

/*
 * Reserve the requested number of blocks if available. Otherwise return
 * as many as possible to satisfy the request. The actual number
 * reserved are returned in outval.
 */
int
xfs_reserve_blocks(
	struct xfs_mount	*mp,
	enum xfs_free_counter	ctr,
	uint64_t		request)
{
	int64_t			lcounter, delta;
	int64_t			fdblks_delta = 0;
	int64_t			free;
	int			error = 0;

	ASSERT(ctr < XC_FREE_NR);

	/*
	 * With per-cpu counters, this becomes an interesting problem. we need
	 * to work out if we are freeing or allocation blocks first, then we can
	 * do the modification as necessary.
	 *
	 * We do this under the m_sb_lock so that if we are near ENOSPC, we will
	 * hold out any changes while we work out what to do. This means that
	 * the amount of free space can change while we do this, so we need to
	 * retry if we end up trying to reserve more space than is available.
	 */
	spin_lock(&mp->m_sb_lock);

	/*
	 * If our previous reservation was larger than the current value,
	 * then move any unused blocks back to the free pool. Modify the resblks
	 * counters directly since we shouldn't have any problems unreserving
	 * space.
	 */
	if (mp->m_free[ctr].res_total > request) {
		lcounter = mp->m_free[ctr].res_avail - request;
		if (lcounter > 0) {		/* release unused blocks */
			fdblks_delta = lcounter;
			mp->m_free[ctr].res_avail -= lcounter;
		}
		mp->m_free[ctr].res_total = request;
		if (fdblks_delta) {
			spin_unlock(&mp->m_sb_lock);
			xfs_add_freecounter(mp, ctr, fdblks_delta);
			spin_lock(&mp->m_sb_lock);
		}

		goto out;
	}

	/*
	 * If the request is larger than the current reservation, reserve the
	 * blocks before we update the reserve counters. Sample m_free and
	 * perform a partial reservation if the request exceeds free space.
	 *
	 * The code below estimates how many blocks it can request from
	 * fdblocks to stash in the reserve pool.  This is a classic TOCTOU
	 * race since fdblocks updates are not always coordinated via
	 * m_sb_lock.  Set the reserve size even if there's not enough free
	 * space to fill it because mod_fdblocks will refill an undersized
	 * reserve when it can.
	 */
	free = xfs_sum_freecounter_raw(mp, ctr) -
		xfs_freecounter_unavailable(mp, ctr);
	delta = request - mp->m_free[ctr].res_total;
	mp->m_free[ctr].res_total = request;
	if (delta > 0 && free > 0) {
		/*
		 * We'll either succeed in getting space from the free block
		 * count or we'll get an ENOSPC.  Don't set the reserved flag
		 * here - we don't want to reserve the extra reserve blocks
		 * from the reserve.
		 *
		 * The desired reserve size can change after we drop the lock.
		 * Use mod_fdblocks to put the space into the reserve or into
		 * fdblocks as appropriate.
		 */
		fdblks_delta = min(free, delta);
		spin_unlock(&mp->m_sb_lock);
		error = xfs_dec_freecounter(mp, ctr, fdblks_delta, 0);
		if (!error)
			xfs_add_freecounter(mp, ctr, fdblks_delta);
		spin_lock(&mp->m_sb_lock);
	}
out:
	spin_unlock(&mp->m_sb_lock);
	return error;
}

int
xfs_fs_goingdown(
	xfs_mount_t	*mp,
	uint32_t	inflags)
{
	switch (inflags) {
	case XFS_FSOP_GOING_FLAGS_DEFAULT: {
		if (!bdev_freeze(mp->m_super->s_bdev)) {
			xfs_force_shutdown(mp, SHUTDOWN_FORCE_UMOUNT);
			bdev_thaw(mp->m_super->s_bdev);
		}
		break;
	}
	case XFS_FSOP_GOING_FLAGS_LOGFLUSH:
		xfs_force_shutdown(mp, SHUTDOWN_FORCE_UMOUNT);
		break;
	case XFS_FSOP_GOING_FLAGS_NOLOGFLUSH:
		xfs_force_shutdown(mp,
				SHUTDOWN_FORCE_UMOUNT | SHUTDOWN_LOG_IO_ERROR);
		break;
	default:
		return -EINVAL;
	}

	return 0;
}

/*
 * Force a shutdown of the filesystem instantly while keeping the filesystem
 * consistent. We don't do an unmount here; just shutdown the shop, make sure
 * that absolutely nothing persistent happens to this filesystem after this
 * point.
 *
 * The shutdown state change is atomic, resulting in the first and only the
 * first shutdown call processing the shutdown. This means we only shutdown the
 * log once as it requires, and we don't spam the logs when multiple concurrent
 * shutdowns race to set the shutdown flags.
 */
void
xfs_do_force_shutdown(
	struct xfs_mount *mp,
	uint32_t	flags,
	char		*fname,
	int		lnnum)
{
	int		tag;
	const char	*why;


	if (xfs_set_shutdown(mp)) {
		xlog_shutdown_wait(mp->m_log);
		return;
	}
	if (mp->m_sb_bp)
		mp->m_sb_bp->b_flags |= XBF_DONE;

	if (flags & SHUTDOWN_FORCE_UMOUNT)
		xfs_alert(mp, "User initiated shutdown received.");

	if (xlog_force_shutdown(mp->m_log, flags)) {
		tag = XFS_PTAG_SHUTDOWN_LOGERROR;
		why = "Log I/O Error";
	} else if (flags & SHUTDOWN_CORRUPT_INCORE) {
		tag = XFS_PTAG_SHUTDOWN_CORRUPT;
		why = "Corruption of in-memory data";
	} else if (flags & SHUTDOWN_CORRUPT_ONDISK) {
		tag = XFS_PTAG_SHUTDOWN_CORRUPT;
		why = "Corruption of on-disk metadata";
	} else if (flags & SHUTDOWN_DEVICE_REMOVED) {
		tag = XFS_PTAG_SHUTDOWN_IOERROR;
		why = "Block device removal";
	} else {
		tag = XFS_PTAG_SHUTDOWN_IOERROR;
		why = "Metadata I/O Error";
	}

	trace_xfs_force_shutdown(mp, tag, flags, fname, lnnum);

	xfs_alert_tag(mp, tag,
"%s (0x%x) detected at %pS (%s:%d).  Shutting down filesystem.",
			why, flags, __return_address, fname, lnnum);
	xfs_alert(mp,
		"Please unmount the filesystem and rectify the problem(s)");
	if (xfs_error_level >= XFS_ERRLEVEL_HIGH)
		xfs_stack_trace();
}

/*
 * Reserve free space for per-AG metadata.
 */
int
xfs_fs_reserve_ag_blocks(
	struct xfs_mount	*mp)
{
	struct xfs_perag	*pag = NULL;
	int			error = 0;
	int			err2;

	mp->m_finobt_nores = false;
	while ((pag = xfs_perag_next(mp, pag))) {
		err2 = xfs_ag_resv_init(pag, NULL);
		if (err2 && !error)
			error = err2;
	}

	if (error && error != -ENOSPC) {
		xfs_warn(mp,
	"Error %d reserving per-AG metadata reserve pool.", error);
		xfs_force_shutdown(mp, SHUTDOWN_CORRUPT_INCORE);
		return error;
	}

<<<<<<< HEAD
	if (xfs_has_realtime(mp)) {
		err2 = xfs_rt_resv_init(mp);
		if (err2 && err2 != -ENOSPC) {
			xfs_warn(mp,
		"Error %d reserving realtime metadata reserve pool.", err2);
			xfs_force_shutdown(mp, SHUTDOWN_CORRUPT_INCORE);
		}

		if (err2 && !error)
=======
	err2 = xfs_metafile_resv_init(mp);
	if (err2 && err2 != -ENOSPC) {
		xfs_warn(mp,
	"Error %d reserving realtime metadata reserve pool.", err2);
		xfs_force_shutdown(mp, SHUTDOWN_CORRUPT_INCORE);

		if (!error)
>>>>>>> e8a457b7
			error = err2;
	}

	return error;
}

/*
 * Free space reserved for per-AG metadata.
 */
void
xfs_fs_unreserve_ag_blocks(
	struct xfs_mount	*mp)
{
	struct xfs_perag	*pag = NULL;

<<<<<<< HEAD
	if (xfs_has_realtime(mp))
		xfs_rt_resv_free(mp);

=======
	xfs_metafile_resv_free(mp);
>>>>>>> e8a457b7
	while ((pag = xfs_perag_next(mp, pag)))
		xfs_ag_resv_free(pag);
}<|MERGE_RESOLUTION|>--- conflicted
+++ resolved
@@ -24,10 +24,7 @@
 #include "xfs_rtalloc.h"
 #include "xfs_rtrmap_btree.h"
 #include "xfs_rtrefcount_btree.h"
-<<<<<<< HEAD
-=======
 #include "xfs_metafile.h"
->>>>>>> e8a457b7
 
 /*
  * Write new AG headers to disk. Non-transactional, but need to be
@@ -570,17 +567,6 @@
 		return error;
 	}
 
-<<<<<<< HEAD
-	if (xfs_has_realtime(mp)) {
-		err2 = xfs_rt_resv_init(mp);
-		if (err2 && err2 != -ENOSPC) {
-			xfs_warn(mp,
-		"Error %d reserving realtime metadata reserve pool.", err2);
-			xfs_force_shutdown(mp, SHUTDOWN_CORRUPT_INCORE);
-		}
-
-		if (err2 && !error)
-=======
 	err2 = xfs_metafile_resv_init(mp);
 	if (err2 && err2 != -ENOSPC) {
 		xfs_warn(mp,
@@ -588,7 +574,6 @@
 		xfs_force_shutdown(mp, SHUTDOWN_CORRUPT_INCORE);
 
 		if (!error)
->>>>>>> e8a457b7
 			error = err2;
 	}
 
@@ -604,13 +589,7 @@
 {
 	struct xfs_perag	*pag = NULL;
 
-<<<<<<< HEAD
-	if (xfs_has_realtime(mp))
-		xfs_rt_resv_free(mp);
-
-=======
 	xfs_metafile_resv_free(mp);
->>>>>>> e8a457b7
 	while ((pag = xfs_perag_next(mp, pag)))
 		xfs_ag_resv_free(pag);
 }