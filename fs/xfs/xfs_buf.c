// SPDX-License-Identifier: GPL-2.0
/*
 * Copyright (c) 2000-2006 Silicon Graphics, Inc.
 * All Rights Reserved.
 */
#include "xfs.h"
#include <linux/backing-dev.h>
#include <linux/dax.h>

#include "xfs_shared.h"
#include "xfs_format.h"
#include "xfs_log_format.h"
#include "xfs_trans_resv.h"
#include "xfs_mount.h"
#include "xfs_trace.h"
#include "xfs_log.h"
#include "xfs_log_recover.h"
#include "xfs_log_priv.h"
#include "xfs_trans.h"
#include "xfs_buf_item.h"
#include "xfs_errortag.h"
#include "xfs_error.h"
#include "xfs_ag.h"
#include "xfs_buf_mem.h"
#include "xfs_notify_failure.h"

struct kmem_cache *xfs_buf_cache;

/*
 * Locking orders
 *
 * xfs_buf_stale:
 *	b_sema (caller holds)
 *	  b_lock
 *	    lru_lock
 *
 * xfs_buf_rele:
 *	b_lock
 *	  lru_lock
 *
 * xfs_buftarg_drain_rele
 *	lru_lock
 *	  b_lock (trylock due to inversion)
 *
 * xfs_buftarg_isolate
 *	lru_lock
 *	  b_lock (trylock due to inversion)
 */

static void xfs_buf_submit(struct xfs_buf *bp);
static int xfs_buf_iowait(struct xfs_buf *bp);

static inline bool xfs_buf_is_uncached(struct xfs_buf *bp)
{
	return bp->b_rhash_key == XFS_BUF_DADDR_NULL;
}

/*
 * When we mark a buffer stale, we remove the buffer from the LRU and clear the
 * b_lru_ref count so that the buffer is freed immediately when the buffer
 * reference count falls to zero. If the buffer is already on the LRU, we need
 * to remove the reference that LRU holds on the buffer.
 *
 * This prevents build-up of stale buffers on the LRU.
 */
void
xfs_buf_stale(
	struct xfs_buf	*bp)
{
	ASSERT(xfs_buf_islocked(bp));

	bp->b_flags |= XBF_STALE;

	/*
	 * Clear the delwri status so that a delwri queue walker will not
	 * flush this buffer to disk now that it is stale. The delwri queue has
	 * a reference to the buffer, so this is safe to do.
	 */
	bp->b_flags &= ~_XBF_DELWRI_Q;

	spin_lock(&bp->b_lock);
	atomic_set(&bp->b_lru_ref, 0);
	if (!(bp->b_state & XFS_BSTATE_DISPOSE) &&
	    (list_lru_del_obj(&bp->b_target->bt_lru, &bp->b_lru)))
		bp->b_hold--;

	ASSERT(bp->b_hold >= 1);
	spin_unlock(&bp->b_lock);
}

static void
xfs_buf_free_callback(
	struct callback_head	*cb)
{
	struct xfs_buf		*bp = container_of(cb, struct xfs_buf, b_rcu);

	if (bp->b_maps != &bp->__b_map)
		kfree(bp->b_maps);
	kmem_cache_free(xfs_buf_cache, bp);
}

static void
xfs_buf_free(
	struct xfs_buf		*bp)
{
	unsigned int		size = BBTOB(bp->b_length);

	trace_xfs_buf_free(bp, _RET_IP_);

	ASSERT(list_empty(&bp->b_lru));

	if (!xfs_buftarg_is_mem(bp->b_target) && size >= PAGE_SIZE)
		mm_account_reclaimed_pages(howmany(size, PAGE_SHIFT));

	if (is_vmalloc_addr(bp->b_addr))
		vfree(bp->b_addr);
	else if (bp->b_flags & _XBF_KMEM)
		kfree(bp->b_addr);
	else
		folio_put(virt_to_folio(bp->b_addr));

	call_rcu(&bp->b_rcu, xfs_buf_free_callback);
}

static int
xfs_buf_alloc_kmem(
	struct xfs_buf		*bp,
	size_t			size,
	gfp_t			gfp_mask)
{
	ASSERT(is_power_of_2(size));
	ASSERT(size < PAGE_SIZE);

	bp->b_addr = kmalloc(size, gfp_mask | __GFP_NOFAIL);
	if (!bp->b_addr)
		return -ENOMEM;

	/*
	 * Slab guarantees that we get back naturally aligned allocations for
	 * power of two sizes.  Keep this check as the canary in the coal mine
	 * if anything changes in slab.
	 */
	if (WARN_ON_ONCE(!IS_ALIGNED((unsigned long)bp->b_addr, size))) {
		kfree(bp->b_addr);
		bp->b_addr = NULL;
		return -ENOMEM;
	}
	bp->b_flags |= _XBF_KMEM;
	trace_xfs_buf_backing_kmem(bp, _RET_IP_);
	return 0;
}

/*
 * Allocate backing memory for a buffer.
 *
 * For tmpfs-backed buffers used by in-memory btrees this directly maps the
 * tmpfs page cache folios.
 *
 * For real file system buffers there are three different kinds backing memory:
 *
 * The first type backs the buffer by a kmalloc allocation.  This is done for
 * less than PAGE_SIZE allocations to avoid wasting memory.
 *
 * The second type is a single folio buffer - this may be a high order folio or
 * just a single page sized folio, but either way they get treated the same way
 * by the rest of the code - the buffer memory spans a single contiguous memory
 * region that we don't have to map and unmap to access the data directly.
 *
 * The third type of buffer is the vmalloc()d buffer. This provides the buffer
 * with the required contiguous memory region but backed by discontiguous
 * physical pages.
 */
static int
xfs_buf_alloc_backing_mem(
	struct xfs_buf	*bp,
	xfs_buf_flags_t	flags)
{
	size_t		size = BBTOB(bp->b_length);
	gfp_t		gfp_mask = GFP_KERNEL | __GFP_NOLOCKDEP | __GFP_NOWARN;
	struct folio	*folio;

	if (xfs_buftarg_is_mem(bp->b_target))
		return xmbuf_map_backing_mem(bp);

	/* Assure zeroed buffer for non-read cases. */
	if (!(flags & XBF_READ))
		gfp_mask |= __GFP_ZERO;

	if (flags & XBF_READ_AHEAD)
		gfp_mask |= __GFP_NORETRY;

	/*
	 * For buffers smaller than PAGE_SIZE use a kmalloc allocation if that
	 * is properly aligned.  The slab allocator now guarantees an aligned
	 * allocation for all power of two sizes, which matches most of the
	 * smaller than PAGE_SIZE buffers used by XFS.
	 */
	if (size < PAGE_SIZE && is_power_of_2(size))
		return xfs_buf_alloc_kmem(bp, size, gfp_mask);

	/*
	 * Don't bother with the retry loop for single PAGE allocations: vmalloc
	 * won't do any better.
	 */
	if (size <= PAGE_SIZE)
		gfp_mask |= __GFP_NOFAIL;

	/*
	 * Optimistically attempt a single high order folio allocation for
	 * larger than PAGE_SIZE buffers.
	 *
	 * Allocating a high order folio makes the assumption that buffers are a
	 * power-of-2 size, matching the power-of-2 folios sizes available.
	 *
	 * The exception here are user xattr data buffers, which can be arbitrarily
	 * sized up to 64kB plus structure metadata, skip straight to the vmalloc
	 * path for them instead of wasting memory here.
	 */
	if (size > PAGE_SIZE) {
		if (!is_power_of_2(size))
			goto fallback;
		gfp_mask &= ~__GFP_DIRECT_RECLAIM;
		gfp_mask |= __GFP_NORETRY;
	}
	folio = folio_alloc(gfp_mask, get_order(size));
	if (!folio) {
		if (size <= PAGE_SIZE)
			return -ENOMEM;
		trace_xfs_buf_backing_fallback(bp, _RET_IP_);
		goto fallback;
	}
	bp->b_addr = folio_address(folio);
	trace_xfs_buf_backing_folio(bp, _RET_IP_);
	return 0;

fallback:
	for (;;) {
		bp->b_addr = __vmalloc(size, gfp_mask);
		if (bp->b_addr)
			break;
		if (flags & XBF_READ_AHEAD)
			return -ENOMEM;
		XFS_STATS_INC(bp->b_mount, xb_page_retries);
		memalloc_retry_wait(gfp_mask);
	}

	trace_xfs_buf_backing_vmalloc(bp, _RET_IP_);
	return 0;
}

static int
xfs_buf_alloc(
	struct xfs_buftarg	*target,
	struct xfs_buf_map	*map,
	int			nmaps,
	xfs_buf_flags_t		flags,
	struct xfs_buf		**bpp)
{
	struct xfs_buf		*bp;
	int			error;
	int			i;

	*bpp = NULL;
	bp = kmem_cache_zalloc(xfs_buf_cache,
			GFP_KERNEL | __GFP_NOLOCKDEP | __GFP_NOFAIL);

	/*
	 * We don't want certain flags to appear in b_flags unless they are
	 * specifically set by later operations on the buffer.
	 */
	flags &= ~(XBF_TRYLOCK | XBF_ASYNC | XBF_READ_AHEAD);

	/*
	 * A new buffer is held and locked by the owner.  This ensures that the
	 * buffer is owned by the caller and racing RCU lookups right after
	 * inserting into the hash table are safe (and will have to wait for
	 * the unlock to do anything non-trivial).
	 */
	bp->b_hold = 1;
	sema_init(&bp->b_sema, 0); /* held, no waiters */

	spin_lock_init(&bp->b_lock);
	atomic_set(&bp->b_lru_ref, 1);
	init_completion(&bp->b_iowait);
	INIT_LIST_HEAD(&bp->b_lru);
	INIT_LIST_HEAD(&bp->b_list);
	INIT_LIST_HEAD(&bp->b_li_list);
	bp->b_target = target;
	bp->b_mount = target->bt_mount;
	bp->b_flags = flags;
	bp->b_rhash_key = map[0].bm_bn;
	bp->b_length = 0;
	bp->b_map_count = nmaps;
	if (nmaps == 1)
		bp->b_maps = &bp->__b_map;
	else
		bp->b_maps = kcalloc(nmaps, sizeof(struct xfs_buf_map),
				GFP_KERNEL | __GFP_NOLOCKDEP | __GFP_NOFAIL);
	for (i = 0; i < nmaps; i++) {
		bp->b_maps[i].bm_bn = map[i].bm_bn;
		bp->b_maps[i].bm_len = map[i].bm_len;
		bp->b_length += map[i].bm_len;
	}

	atomic_set(&bp->b_pin_count, 0);
	init_waitqueue_head(&bp->b_waiters);

	XFS_STATS_INC(bp->b_mount, xb_create);
	trace_xfs_buf_init(bp, _RET_IP_);

<<<<<<< HEAD
	*bpp = bp;
	return 0;
}

static void
xfs_buf_free_callback(
	struct callback_head	*cb)
{
	struct xfs_buf		*bp = container_of(cb, struct xfs_buf, b_rcu);

	xfs_buf_free_maps(bp);
	kmem_cache_free(xfs_buf_cache, bp);
}

static void
xfs_buf_free(
	struct xfs_buf		*bp)
{
	unsigned int		size = BBTOB(bp->b_length);

	trace_xfs_buf_free(bp, _RET_IP_);

	ASSERT(list_empty(&bp->b_lru));

	if (!xfs_buftarg_is_mem(bp->b_target) && size >= PAGE_SIZE)
		mm_account_reclaimed_pages(howmany(size, PAGE_SHIFT));

	if (is_vmalloc_addr(bp->b_addr))
		vfree(bp->b_addr);
	else if (bp->b_flags & _XBF_KMEM)
		kfree(bp->b_addr);
	else
		folio_put(virt_to_folio(bp->b_addr));

	call_rcu(&bp->b_rcu, xfs_buf_free_callback);
}

static int
xfs_buf_alloc_kmem(
	struct xfs_buf		*bp,
	size_t			size,
	gfp_t			gfp_mask)
{
	ASSERT(is_power_of_2(size));
	ASSERT(size < PAGE_SIZE);

	bp->b_addr = kmalloc(size, gfp_mask | __GFP_NOFAIL);
	if (!bp->b_addr)
		return -ENOMEM;

	/*
	 * Slab guarantees that we get back naturally aligned allocations for
	 * power of two sizes.  Keep this check as the canary in the coal mine
	 * if anything changes in slab.
	 */
	if (WARN_ON_ONCE(!IS_ALIGNED((unsigned long)bp->b_addr, size))) {
		kfree(bp->b_addr);
		bp->b_addr = NULL;
		return -ENOMEM;
	}
	bp->b_flags |= _XBF_KMEM;
	trace_xfs_buf_backing_kmem(bp, _RET_IP_);
	return 0;
}

/*
 * Allocate backing memory for a buffer.
 *
 * For tmpfs-backed buffers used by in-memory btrees this directly maps the
 * tmpfs page cache folios.
 *
 * For real file system buffers there are three different kinds backing memory:
 *
 * The first type backs the buffer by a kmalloc allocation.  This is done for
 * less than PAGE_SIZE allocations to avoid wasting memory.
 *
 * The second type is a single folio buffer - this may be a high order folio or
 * just a single page sized folio, but either way they get treated the same way
 * by the rest of the code - the buffer memory spans a single contiguous memory
 * region that we don't have to map and unmap to access the data directly.
 *
 * The third type of buffer is the vmalloc()d buffer. This provides the buffer
 * with the required contiguous memory region but backed by discontiguous
 * physical pages.
 */
static int
xfs_buf_alloc_backing_mem(
	struct xfs_buf	*bp,
	xfs_buf_flags_t	flags)
{
	size_t		size = BBTOB(bp->b_length);
	gfp_t		gfp_mask = GFP_KERNEL | __GFP_NOLOCKDEP | __GFP_NOWARN;
	struct folio	*folio;

	if (xfs_buftarg_is_mem(bp->b_target))
		return xmbuf_map_backing_mem(bp);

	/* Assure zeroed buffer for non-read cases. */
	if (!(flags & XBF_READ))
		gfp_mask |= __GFP_ZERO;

	if (flags & XBF_READ_AHEAD)
		gfp_mask |= __GFP_NORETRY;

	/*
	 * For buffers smaller than PAGE_SIZE use a kmalloc allocation if that
	 * is properly aligned.  The slab allocator now guarantees an aligned
	 * allocation for all power of two sizes, which matches most of the
	 * smaller than PAGE_SIZE buffers used by XFS.
	 */
	if (size < PAGE_SIZE && is_power_of_2(size))
		return xfs_buf_alloc_kmem(bp, size, gfp_mask);

	/*
	 * Don't bother with the retry loop for single PAGE allocations: vmalloc
	 * won't do any better.
	 */
	if (size <= PAGE_SIZE)
		gfp_mask |= __GFP_NOFAIL;

	/*
	 * Optimistically attempt a single high order folio allocation for
	 * larger than PAGE_SIZE buffers.
	 *
	 * Allocating a high order folio makes the assumption that buffers are a
	 * power-of-2 size, matching the power-of-2 folios sizes available.
	 *
	 * The exception here are user xattr data buffers, which can be arbitrarily
	 * sized up to 64kB plus structure metadata, skip straight to the vmalloc
	 * path for them instead of wasting memory here.
	 */
	if (size > PAGE_SIZE) {
		if (!is_power_of_2(size))
			goto fallback;
		gfp_mask &= ~__GFP_DIRECT_RECLAIM;
		gfp_mask |= __GFP_NORETRY;
	}
	folio = folio_alloc(gfp_mask, get_order(size));
	if (!folio) {
		if (size <= PAGE_SIZE)
			return -ENOMEM;
		trace_xfs_buf_backing_fallback(bp, _RET_IP_);
		goto fallback;
	}
	bp->b_addr = folio_address(folio);
	trace_xfs_buf_backing_folio(bp, _RET_IP_);
	return 0;

fallback:
	for (;;) {
		bp->b_addr = __vmalloc(size, gfp_mask);
		if (bp->b_addr)
			break;
		if (flags & XBF_READ_AHEAD)
			return -ENOMEM;
		XFS_STATS_INC(bp->b_mount, xb_page_retries);
		memalloc_retry_wait(gfp_mask);
	}

	trace_xfs_buf_backing_vmalloc(bp, _RET_IP_);
=======
	error = xfs_buf_alloc_backing_mem(bp, flags);
	if (error) {
		xfs_buf_free(bp);
		return error;
	}

	*bpp = bp;
>>>>>>> b3f8f290
	return 0;
}

/*
 *	Finding and Reading Buffers
 */
static int
_xfs_buf_obj_cmp(
	struct rhashtable_compare_arg	*arg,
	const void			*obj)
{
	const struct xfs_buf_map	*map = arg->key;
	const struct xfs_buf		*bp = obj;

	/*
	 * The key hashing in the lookup path depends on the key being the
	 * first element of the compare_arg, make sure to assert this.
	 */
	BUILD_BUG_ON(offsetof(struct xfs_buf_map, bm_bn) != 0);

	if (bp->b_rhash_key != map->bm_bn)
		return 1;

	if (unlikely(bp->b_length != map->bm_len)) {
		/*
		 * found a block number match. If the range doesn't
		 * match, the only way this is allowed is if the buffer
		 * in the cache is stale and the transaction that made
		 * it stale has not yet committed. i.e. we are
		 * reallocating a busy extent. Skip this buffer and
		 * continue searching for an exact match.
		 *
		 * Note: If we're scanning for incore buffers to stale, don't
		 * complain if we find non-stale buffers.
		 */
		if (!(map->bm_flags & XBM_LIVESCAN))
			ASSERT(bp->b_flags & XBF_STALE);
		return 1;
	}
	return 0;
}

static const struct rhashtable_params xfs_buf_hash_params = {
	.min_size		= 32,	/* empty AGs have minimal footprint */
	.nelem_hint		= 16,
	.key_len		= sizeof(xfs_daddr_t),
	.key_offset		= offsetof(struct xfs_buf, b_rhash_key),
	.head_offset		= offsetof(struct xfs_buf, b_rhash_head),
	.automatic_shrinking	= true,
	.obj_cmpfn		= _xfs_buf_obj_cmp,
};

int
xfs_buf_cache_init(
	struct xfs_buf_cache	*bch)
{
	return rhashtable_init(&bch->bc_hash, &xfs_buf_hash_params);
}

void
xfs_buf_cache_destroy(
	struct xfs_buf_cache	*bch)
{
	rhashtable_destroy(&bch->bc_hash);
}

static int
xfs_buf_map_verify(
	struct xfs_buftarg	*btp,
	struct xfs_buf_map	*map)
{
	xfs_daddr_t		eofs;

	/* Check for IOs smaller than the sector size / not sector aligned */
	ASSERT(!(BBTOB(map->bm_len) < btp->bt_meta_sectorsize));
	ASSERT(!(BBTOB(map->bm_bn) & (xfs_off_t)btp->bt_meta_sectormask));

	/*
	 * Corrupted block numbers can get through to here, unfortunately, so we
	 * have to check that the buffer falls within the filesystem bounds.
	 */
	eofs = XFS_FSB_TO_BB(btp->bt_mount, btp->bt_mount->m_sb.sb_dblocks);
	if (map->bm_bn < 0 || map->bm_bn >= eofs) {
		xfs_alert(btp->bt_mount,
			  "%s: daddr 0x%llx out of range, EOFS 0x%llx",
			  __func__, map->bm_bn, eofs);
		WARN_ON(1);
		return -EFSCORRUPTED;
	}
	return 0;
}

static int
xfs_buf_find_lock(
	struct xfs_buf          *bp,
	xfs_buf_flags_t		flags)
{
	if (flags & XBF_TRYLOCK) {
		if (!xfs_buf_trylock(bp)) {
			XFS_STATS_INC(bp->b_mount, xb_busy_locked);
			return -EAGAIN;
		}
	} else {
		xfs_buf_lock(bp);
		XFS_STATS_INC(bp->b_mount, xb_get_locked_waited);
	}

	/*
	 * if the buffer is stale, clear all the external state associated with
	 * it. We need to keep flags such as how we allocated the buffer memory
	 * intact here.
	 */
	if (bp->b_flags & XBF_STALE) {
		if (flags & XBF_LIVESCAN) {
			xfs_buf_unlock(bp);
			return -ENOENT;
		}
		ASSERT((bp->b_flags & _XBF_DELWRI_Q) == 0);
		bp->b_flags &= _XBF_KMEM;
		bp->b_ops = NULL;
	}
	return 0;
}

static bool
xfs_buf_try_hold(
	struct xfs_buf		*bp)
{
	spin_lock(&bp->b_lock);
	if (bp->b_hold == 0) {
		spin_unlock(&bp->b_lock);
		return false;
	}
	bp->b_hold++;
	spin_unlock(&bp->b_lock);
	return true;
}

static inline int
xfs_buf_lookup(
	struct xfs_buf_cache	*bch,
	struct xfs_buf_map	*map,
	xfs_buf_flags_t		flags,
	struct xfs_buf		**bpp)
{
	struct xfs_buf          *bp;
	int			error;

	rcu_read_lock();
	bp = rhashtable_lookup(&bch->bc_hash, map, xfs_buf_hash_params);
	if (!bp || !xfs_buf_try_hold(bp)) {
		rcu_read_unlock();
		return -ENOENT;
	}
	rcu_read_unlock();

	error = xfs_buf_find_lock(bp, flags);
	if (error) {
		xfs_buf_rele(bp);
		return error;
	}

	trace_xfs_buf_find(bp, flags, _RET_IP_);
	*bpp = bp;
	return 0;
}

/*
 * Insert the new_bp into the hash table. This consumes the perag reference
 * taken for the lookup regardless of the result of the insert.
 */
static int
xfs_buf_find_insert(
	struct xfs_buftarg	*btp,
	struct xfs_buf_cache	*bch,
	struct xfs_perag	*pag,
	struct xfs_buf_map	*cmap,
	struct xfs_buf_map	*map,
	int			nmaps,
	xfs_buf_flags_t		flags,
	struct xfs_buf		**bpp)
{
	struct xfs_buf		*new_bp;
	struct xfs_buf		*bp;
	int			error;

	error = xfs_buf_alloc(btp, map, nmaps, flags, &new_bp);
	if (error)
		goto out_drop_pag;

<<<<<<< HEAD
	error = xfs_buf_alloc_backing_mem(new_bp, flags);
	if (error)
		goto out_free_buf;

=======
>>>>>>> b3f8f290
	/* The new buffer keeps the perag reference until it is freed. */
	new_bp->b_pag = pag;

	rcu_read_lock();
	bp = rhashtable_lookup_get_insert_fast(&bch->bc_hash,
			&new_bp->b_rhash_head, xfs_buf_hash_params);
	if (IS_ERR(bp)) {
		rcu_read_unlock();
		error = PTR_ERR(bp);
		goto out_free_buf;
	}
	if (bp && xfs_buf_try_hold(bp)) {
		/* found an existing buffer */
		rcu_read_unlock();
		error = xfs_buf_find_lock(bp, flags);
		if (error)
			xfs_buf_rele(bp);
		else
			*bpp = bp;
		goto out_free_buf;
	}
	rcu_read_unlock();

	*bpp = new_bp;
	return 0;

out_free_buf:
	xfs_buf_free(new_bp);
out_drop_pag:
	if (pag)
		xfs_perag_put(pag);
	return error;
}

static inline struct xfs_perag *
xfs_buftarg_get_pag(
	struct xfs_buftarg		*btp,
	const struct xfs_buf_map	*map)
{
	struct xfs_mount		*mp = btp->bt_mount;

	if (xfs_buftarg_is_mem(btp))
		return NULL;
	return xfs_perag_get(mp, xfs_daddr_to_agno(mp, map->bm_bn));
}

static inline struct xfs_buf_cache *
xfs_buftarg_buf_cache(
	struct xfs_buftarg		*btp,
	struct xfs_perag		*pag)
{
	if (pag)
		return &pag->pag_bcache;
	return btp->bt_cache;
}

/*
 * Assembles a buffer covering the specified range. The code is optimised for
 * cache hits, as metadata intensive workloads will see 3 orders of magnitude
 * more hits than misses.
 */
int
xfs_buf_get_map(
	struct xfs_buftarg	*btp,
	struct xfs_buf_map	*map,
	int			nmaps,
	xfs_buf_flags_t		flags,
	struct xfs_buf		**bpp)
{
	struct xfs_buf_cache	*bch;
	struct xfs_perag	*pag;
	struct xfs_buf		*bp = NULL;
	struct xfs_buf_map	cmap = { .bm_bn = map[0].bm_bn };
	int			error;
	int			i;

	if (flags & XBF_LIVESCAN)
		cmap.bm_flags |= XBM_LIVESCAN;
	for (i = 0; i < nmaps; i++)
		cmap.bm_len += map[i].bm_len;

	error = xfs_buf_map_verify(btp, &cmap);
	if (error)
		return error;

	pag = xfs_buftarg_get_pag(btp, &cmap);
	bch = xfs_buftarg_buf_cache(btp, pag);

	error = xfs_buf_lookup(bch, &cmap, flags, &bp);
	if (error && error != -ENOENT)
		goto out_put_perag;

	/* cache hits always outnumber misses by at least 10:1 */
	if (unlikely(!bp)) {
		XFS_STATS_INC(btp->bt_mount, xb_miss_locked);

		if (flags & XBF_INCORE)
			goto out_put_perag;

		/* xfs_buf_find_insert() consumes the perag reference. */
		error = xfs_buf_find_insert(btp, bch, pag, &cmap, map, nmaps,
				flags, &bp);
		if (error)
			return error;
	} else {
		XFS_STATS_INC(btp->bt_mount, xb_get_locked);
		if (pag)
			xfs_perag_put(pag);
	}

	/*
	 * Clear b_error if this is a lookup from a caller that doesn't expect
	 * valid data to be found in the buffer.
	 */
	if (!(flags & XBF_READ))
		xfs_buf_ioerror(bp, 0);

	XFS_STATS_INC(btp->bt_mount, xb_get);
	trace_xfs_buf_get(bp, flags, _RET_IP_);
	*bpp = bp;
	return 0;

out_put_perag:
	if (pag)
		xfs_perag_put(pag);
	return error;
}

int
_xfs_buf_read(
	struct xfs_buf		*bp)
{
	ASSERT(bp->b_maps[0].bm_bn != XFS_BUF_DADDR_NULL);

	bp->b_flags &= ~(XBF_WRITE | XBF_ASYNC | XBF_READ_AHEAD | XBF_DONE);
	bp->b_flags |= XBF_READ;
	xfs_buf_submit(bp);
	return xfs_buf_iowait(bp);
}

/*
 * Reverify a buffer found in cache without an attached ->b_ops.
 *
 * If the caller passed an ops structure and the buffer doesn't have ops
 * assigned, set the ops and use it to verify the contents. If verification
 * fails, clear XBF_DONE. We assume the buffer has no recorded errors and is
 * already in XBF_DONE state on entry.
 *
 * Under normal operations, every in-core buffer is verified on read I/O
 * completion. There are two scenarios that can lead to in-core buffers without
 * an assigned ->b_ops. The first is during log recovery of buffers on a V4
 * filesystem, though these buffers are purged at the end of recovery. The
 * other is online repair, which intentionally reads with a NULL buffer ops to
 * run several verifiers across an in-core buffer in order to establish buffer
 * type.  If repair can't establish that, the buffer will be left in memory
 * with NULL buffer ops.
 */
int
xfs_buf_reverify(
	struct xfs_buf		*bp,
	const struct xfs_buf_ops *ops)
{
	ASSERT(bp->b_flags & XBF_DONE);
	ASSERT(bp->b_error == 0);

	if (!ops || bp->b_ops)
		return 0;

	bp->b_ops = ops;
	bp->b_ops->verify_read(bp);
	if (bp->b_error)
		bp->b_flags &= ~XBF_DONE;
	return bp->b_error;
}

int
xfs_buf_read_map(
	struct xfs_buftarg	*target,
	struct xfs_buf_map	*map,
	int			nmaps,
	xfs_buf_flags_t		flags,
	struct xfs_buf		**bpp,
	const struct xfs_buf_ops *ops,
	xfs_failaddr_t		fa)
{
	struct xfs_buf		*bp;
	int			error;

	ASSERT(!(flags & (XBF_WRITE | XBF_ASYNC | XBF_READ_AHEAD)));

	flags |= XBF_READ;
	*bpp = NULL;

	error = xfs_buf_get_map(target, map, nmaps, flags, &bp);
	if (error)
		return error;

	trace_xfs_buf_read(bp, flags, _RET_IP_);

	if (!(bp->b_flags & XBF_DONE)) {
		/* Initiate the buffer read and wait. */
		XFS_STATS_INC(target->bt_mount, xb_get_read);
		bp->b_ops = ops;
		error = _xfs_buf_read(bp);
	} else {
		/* Buffer already read; all we need to do is check it. */
		error = xfs_buf_reverify(bp, ops);

		/* We do not want read in the flags */
		bp->b_flags &= ~XBF_READ;
		ASSERT(bp->b_ops != NULL || ops == NULL);
	}

	/*
	 * If we've had a read error, then the contents of the buffer are
	 * invalid and should not be used. To ensure that a followup read tries
	 * to pull the buffer from disk again, we clear the XBF_DONE flag and
	 * mark the buffer stale. This ensures that anyone who has a current
	 * reference to the buffer will interpret it's contents correctly and
	 * future cache lookups will also treat it as an empty, uninitialised
	 * buffer.
	 */
	if (error) {
		/*
		 * Check against log shutdown for error reporting because
		 * metadata writeback may require a read first and we need to
		 * report errors in metadata writeback until the log is shut
		 * down. High level transaction read functions already check
		 * against mount shutdown, anyway, so we only need to be
		 * concerned about low level IO interactions here.
		 */
		if (!xlog_is_shutdown(target->bt_mount->m_log))
			xfs_buf_ioerror_alert(bp, fa);

		bp->b_flags &= ~XBF_DONE;
		xfs_buf_stale(bp);
		xfs_buf_relse(bp);

		/* bad CRC means corrupted metadata */
		if (error == -EFSBADCRC)
			error = -EFSCORRUPTED;
		return error;
	}

	*bpp = bp;
	return 0;
}

/*
 *	If we are not low on memory then do the readahead in a deadlock
 *	safe manner.
 */
void
xfs_buf_readahead_map(
	struct xfs_buftarg	*target,
	struct xfs_buf_map	*map,
	int			nmaps,
	const struct xfs_buf_ops *ops)
{
	const xfs_buf_flags_t	flags = XBF_READ | XBF_ASYNC | XBF_READ_AHEAD;
	struct xfs_buf		*bp;

	/*
	 * Currently we don't have a good means or justification for performing
	 * xmbuf_map_page asynchronously, so we don't do readahead.
	 */
	if (xfs_buftarg_is_mem(target))
		return;

	if (xfs_buf_get_map(target, map, nmaps, flags | XBF_TRYLOCK, &bp))
		return;
	trace_xfs_buf_readahead(bp, 0, _RET_IP_);

	if (bp->b_flags & XBF_DONE) {
		xfs_buf_reverify(bp, ops);
		xfs_buf_relse(bp);
		return;
	}
	XFS_STATS_INC(target->bt_mount, xb_get_read);
	bp->b_ops = ops;
	bp->b_flags &= ~(XBF_WRITE | XBF_DONE);
	bp->b_flags |= flags;
	percpu_counter_inc(&target->bt_readahead_count);
	xfs_buf_submit(bp);
}

/*
 * Read an uncached buffer from disk. Allocates and returns a locked
 * buffer containing the disk contents or nothing. Uncached buffers always have
 * a cache index of XFS_BUF_DADDR_NULL so we can easily determine if the buffer
 * is cached or uncached during fault diagnosis.
 */
int
xfs_buf_read_uncached(
	struct xfs_buftarg	*target,
	xfs_daddr_t		daddr,
	size_t			numblks,
	struct xfs_buf		**bpp,
	const struct xfs_buf_ops *ops)
{
	struct xfs_buf		*bp;
	int			error;

	*bpp = NULL;

	error = xfs_buf_get_uncached(target, numblks, &bp);
	if (error)
		return error;

	/* set up the buffer for a read IO */
	ASSERT(bp->b_map_count == 1);
	bp->b_rhash_key = XFS_BUF_DADDR_NULL;
	bp->b_maps[0].bm_bn = daddr;
	bp->b_flags |= XBF_READ;
	bp->b_ops = ops;

	xfs_buf_submit(bp);
	error = xfs_buf_iowait(bp);
	if (error) {
		xfs_buf_relse(bp);
		return error;
	}

	*bpp = bp;
	return 0;
}

int
xfs_buf_get_uncached(
	struct xfs_buftarg	*target,
	size_t			numblks,
	struct xfs_buf		**bpp)
{
	int			error;
	DEFINE_SINGLE_BUF_MAP(map, XFS_BUF_DADDR_NULL, numblks);

<<<<<<< HEAD
	/* there are currently no valid flags for xfs_buf_get_uncached */
	ASSERT(flags == 0);

	*bpp = NULL;

	error = _xfs_buf_alloc(target, &map, 1, flags, &bp);
	if (error)
		return error;

	error = xfs_buf_alloc_backing_mem(bp, flags);
	if (error)
		goto fail_free_buf;

	trace_xfs_buf_get_uncached(bp, _RET_IP_);
	*bpp = bp;
	return 0;

fail_free_buf:
	xfs_buf_free(bp);
=======
	error = xfs_buf_alloc(target, &map, 1, 0, bpp);
	if (!error)
		trace_xfs_buf_get_uncached(*bpp, _RET_IP_);
>>>>>>> b3f8f290
	return error;
}

/*
 *	Increment reference count on buffer, to hold the buffer concurrently
 *	with another thread which may release (free) the buffer asynchronously.
 *	Must hold the buffer already to call this function.
 */
void
xfs_buf_hold(
	struct xfs_buf		*bp)
{
	trace_xfs_buf_hold(bp, _RET_IP_);

	spin_lock(&bp->b_lock);
	bp->b_hold++;
	spin_unlock(&bp->b_lock);
}

static void
xfs_buf_rele_uncached(
	struct xfs_buf		*bp)
{
	ASSERT(list_empty(&bp->b_lru));

	spin_lock(&bp->b_lock);
	if (--bp->b_hold) {
		spin_unlock(&bp->b_lock);
		return;
	}
	spin_unlock(&bp->b_lock);
	xfs_buf_free(bp);
}

static void
xfs_buf_rele_cached(
	struct xfs_buf		*bp)
{
	struct xfs_buftarg	*btp = bp->b_target;
	struct xfs_perag	*pag = bp->b_pag;
	struct xfs_buf_cache	*bch = xfs_buftarg_buf_cache(btp, pag);
	bool			freebuf = false;

	trace_xfs_buf_rele(bp, _RET_IP_);

	spin_lock(&bp->b_lock);
	ASSERT(bp->b_hold >= 1);
	if (bp->b_hold > 1) {
		bp->b_hold--;
		goto out_unlock;
	}

	/* we are asked to drop the last reference */
	if (atomic_read(&bp->b_lru_ref)) {
		/*
		 * If the buffer is added to the LRU, keep the reference to the
		 * buffer for the LRU and clear the (now stale) dispose list
		 * state flag, else drop the reference.
		 */
		if (list_lru_add_obj(&btp->bt_lru, &bp->b_lru))
			bp->b_state &= ~XFS_BSTATE_DISPOSE;
		else
			bp->b_hold--;
	} else {
		bp->b_hold--;
		/*
		 * most of the time buffers will already be removed from the
		 * LRU, so optimise that case by checking for the
		 * XFS_BSTATE_DISPOSE flag indicating the last list the buffer
		 * was on was the disposal list
		 */
		if (!(bp->b_state & XFS_BSTATE_DISPOSE)) {
			list_lru_del_obj(&btp->bt_lru, &bp->b_lru);
		} else {
			ASSERT(list_empty(&bp->b_lru));
		}

		ASSERT(!(bp->b_flags & _XBF_DELWRI_Q));
		rhashtable_remove_fast(&bch->bc_hash, &bp->b_rhash_head,
				xfs_buf_hash_params);
		if (pag)
			xfs_perag_put(pag);
		freebuf = true;
	}

out_unlock:
	spin_unlock(&bp->b_lock);

	if (freebuf)
		xfs_buf_free(bp);
}

/*
 * Release a hold on the specified buffer.
 */
void
xfs_buf_rele(
	struct xfs_buf		*bp)
{
	trace_xfs_buf_rele(bp, _RET_IP_);
	if (xfs_buf_is_uncached(bp))
		xfs_buf_rele_uncached(bp);
	else
		xfs_buf_rele_cached(bp);
}

/*
 *	Lock a buffer object, if it is not already locked.
 *
 *	If we come across a stale, pinned, locked buffer, we know that we are
 *	being asked to lock a buffer that has been reallocated. Because it is
 *	pinned, we know that the log has not been pushed to disk and hence it
 *	will still be locked.  Rather than continuing to have trylock attempts
 *	fail until someone else pushes the log, push it ourselves before
 *	returning.  This means that the xfsaild will not get stuck trying
 *	to push on stale inode buffers.
 */
int
xfs_buf_trylock(
	struct xfs_buf		*bp)
{
	int			locked;

	locked = down_trylock(&bp->b_sema) == 0;
	if (locked)
		trace_xfs_buf_trylock(bp, _RET_IP_);
	else
		trace_xfs_buf_trylock_fail(bp, _RET_IP_);
	return locked;
}

/*
 *	Lock a buffer object.
 *
 *	If we come across a stale, pinned, locked buffer, we know that we
 *	are being asked to lock a buffer that has been reallocated. Because
 *	it is pinned, we know that the log has not been pushed to disk and
 *	hence it will still be locked. Rather than sleeping until someone
 *	else pushes the log, push it ourselves before trying to get the lock.
 */
void
xfs_buf_lock(
	struct xfs_buf		*bp)
{
	trace_xfs_buf_lock(bp, _RET_IP_);

	if (atomic_read(&bp->b_pin_count) && (bp->b_flags & XBF_STALE))
		xfs_log_force(bp->b_mount, 0);
	down(&bp->b_sema);

	trace_xfs_buf_lock_done(bp, _RET_IP_);
}

void
xfs_buf_unlock(
	struct xfs_buf		*bp)
{
	ASSERT(xfs_buf_islocked(bp));

	up(&bp->b_sema);
	trace_xfs_buf_unlock(bp, _RET_IP_);
}

STATIC void
xfs_buf_wait_unpin(
	struct xfs_buf		*bp)
{
	DECLARE_WAITQUEUE	(wait, current);

	if (atomic_read(&bp->b_pin_count) == 0)
		return;

	add_wait_queue(&bp->b_waiters, &wait);
	for (;;) {
		set_current_state(TASK_UNINTERRUPTIBLE);
		if (atomic_read(&bp->b_pin_count) == 0)
			break;
		io_schedule();
	}
	remove_wait_queue(&bp->b_waiters, &wait);
	set_current_state(TASK_RUNNING);
}

static void
xfs_buf_ioerror_alert_ratelimited(
	struct xfs_buf		*bp)
{
	static unsigned long	lasttime;
	static struct xfs_buftarg *lasttarg;

	if (bp->b_target != lasttarg ||
	    time_after(jiffies, (lasttime + 5*HZ))) {
		lasttime = jiffies;
		xfs_buf_ioerror_alert(bp, __this_address);
	}
	lasttarg = bp->b_target;
}

/*
 * Account for this latest trip around the retry handler, and decide if
 * we've failed enough times to constitute a permanent failure.
 */
static bool
xfs_buf_ioerror_permanent(
	struct xfs_buf		*bp,
	struct xfs_error_cfg	*cfg)
{
	struct xfs_mount	*mp = bp->b_mount;

	if (cfg->max_retries != XFS_ERR_RETRY_FOREVER &&
	    ++bp->b_retries > cfg->max_retries)
		return true;
	if (cfg->retry_timeout != XFS_ERR_RETRY_FOREVER &&
	    time_after(jiffies, cfg->retry_timeout + bp->b_first_retry_time))
		return true;

	/* At unmount we may treat errors differently */
	if (xfs_is_unmounting(mp) && mp->m_fail_unmount)
		return true;

	return false;
}

/*
 * On a sync write or shutdown we just want to stale the buffer and let the
 * caller handle the error in bp->b_error appropriately.
 *
 * If the write was asynchronous then no one will be looking for the error.  If
 * this is the first failure of this type, clear the error state and write the
 * buffer out again. This means we always retry an async write failure at least
 * once, but we also need to set the buffer up to behave correctly now for
 * repeated failures.
 *
 * If we get repeated async write failures, then we take action according to the
 * error configuration we have been set up to use.
 *
 * Returns true if this function took care of error handling and the caller must
 * not touch the buffer again.  Return false if the caller should proceed with
 * normal I/O completion handling.
 */
static bool
xfs_buf_ioend_handle_error(
	struct xfs_buf		*bp)
{
	struct xfs_mount	*mp = bp->b_mount;
	struct xfs_error_cfg	*cfg;
	struct xfs_log_item	*lip;

	/*
	 * If we've already shutdown the journal because of I/O errors, there's
	 * no point in giving this a retry.
	 */
	if (xlog_is_shutdown(mp->m_log))
		goto out_stale;

	xfs_buf_ioerror_alert_ratelimited(bp);

	/*
	 * We're not going to bother about retrying this during recovery.
	 * One strike!
	 */
	if (bp->b_flags & _XBF_LOGRECOVERY) {
		xfs_force_shutdown(mp, SHUTDOWN_META_IO_ERROR);
		return false;
	}

	/*
	 * Synchronous writes will have callers process the error.
	 */
	if (!(bp->b_flags & XBF_ASYNC))
		goto out_stale;

	trace_xfs_buf_iodone_async(bp, _RET_IP_);

	cfg = xfs_error_get_cfg(mp, XFS_ERR_METADATA, bp->b_error);
	if (bp->b_last_error != bp->b_error ||
	    !(bp->b_flags & (XBF_STALE | XBF_WRITE_FAIL))) {
		bp->b_last_error = bp->b_error;
		if (cfg->retry_timeout != XFS_ERR_RETRY_FOREVER &&
		    !bp->b_first_retry_time)
			bp->b_first_retry_time = jiffies;
		goto resubmit;
	}

	/*
	 * Permanent error - we need to trigger a shutdown if we haven't already
	 * to indicate that inconsistency will result from this action.
	 */
	if (xfs_buf_ioerror_permanent(bp, cfg)) {
		xfs_force_shutdown(mp, SHUTDOWN_META_IO_ERROR);
		goto out_stale;
	}

	/* Still considered a transient error. Caller will schedule retries. */
	list_for_each_entry(lip, &bp->b_li_list, li_bio_list) {
		set_bit(XFS_LI_FAILED, &lip->li_flags);
		clear_bit(XFS_LI_FLUSHING, &lip->li_flags);
	}

	xfs_buf_ioerror(bp, 0);
	xfs_buf_relse(bp);
	return true;

resubmit:
	xfs_buf_ioerror(bp, 0);
	bp->b_flags |= (XBF_DONE | XBF_WRITE_FAIL);
	reinit_completion(&bp->b_iowait);
	xfs_buf_submit(bp);
	return true;
out_stale:
	xfs_buf_stale(bp);
	bp->b_flags |= XBF_DONE;
	bp->b_flags &= ~XBF_WRITE;
	trace_xfs_buf_error_relse(bp, _RET_IP_);
	return false;
}

/* returns false if the caller needs to resubmit the I/O, else true */
static bool
__xfs_buf_ioend(
	struct xfs_buf	*bp)
{
	trace_xfs_buf_iodone(bp, _RET_IP_);

	if (bp->b_flags & XBF_READ) {
		if (!bp->b_error && is_vmalloc_addr(bp->b_addr))
			invalidate_kernel_vmap_range(bp->b_addr,
				roundup(BBTOB(bp->b_length), PAGE_SIZE));
		if (!bp->b_error && bp->b_ops)
			bp->b_ops->verify_read(bp);
		if (!bp->b_error)
			bp->b_flags |= XBF_DONE;
		if (bp->b_flags & XBF_READ_AHEAD)
			percpu_counter_dec(&bp->b_target->bt_readahead_count);
	} else {
		if (!bp->b_error) {
			bp->b_flags &= ~XBF_WRITE_FAIL;
			bp->b_flags |= XBF_DONE;
		}

		if (unlikely(bp->b_error) && xfs_buf_ioend_handle_error(bp))
			return false;

		/* clear the retry state */
		bp->b_last_error = 0;
		bp->b_retries = 0;
		bp->b_first_retry_time = 0;

		/*
		 * Note that for things like remote attribute buffers, there may
		 * not be a buffer log item here, so processing the buffer log
		 * item must remain optional.
		 */
		if (bp->b_log_item)
			xfs_buf_item_done(bp);

		if (bp->b_iodone)
			bp->b_iodone(bp);
	}

	bp->b_flags &= ~(XBF_READ | XBF_WRITE | XBF_READ_AHEAD |
			 _XBF_LOGRECOVERY);
	return true;
}

static void
xfs_buf_ioend(
	struct xfs_buf	*bp)
{
	if (!__xfs_buf_ioend(bp))
		return;
	if (bp->b_flags & XBF_ASYNC)
		xfs_buf_relse(bp);
	else
		complete(&bp->b_iowait);
}

static void
xfs_buf_ioend_work(
	struct work_struct	*work)
{
	struct xfs_buf		*bp =
		container_of(work, struct xfs_buf, b_ioend_work);

	if (__xfs_buf_ioend(bp))
		xfs_buf_relse(bp);
}

void
__xfs_buf_ioerror(
	struct xfs_buf		*bp,
	int			error,
	xfs_failaddr_t		failaddr)
{
	ASSERT(error <= 0 && error >= -1000);
	bp->b_error = error;
	trace_xfs_buf_ioerror(bp, error, failaddr);
}

void
xfs_buf_ioerror_alert(
	struct xfs_buf		*bp,
	xfs_failaddr_t		func)
{
	xfs_buf_alert_ratelimited(bp, "XFS: metadata IO error",
		"metadata I/O error in \"%pS\" at daddr 0x%llx len %d error %d",
				  func, (uint64_t)xfs_buf_daddr(bp),
				  bp->b_length, -bp->b_error);
}

/*
 * To simulate an I/O failure, the buffer must be locked and held with at least
 * three references. The LRU reference is dropped by the stale call. The buf
 * item reference is dropped via ioend processing. The third reference is owned
 * by the caller and is dropped on I/O completion if the buffer is XBF_ASYNC.
 */
void
xfs_buf_ioend_fail(
	struct xfs_buf	*bp)
{
	bp->b_flags &= ~XBF_DONE;
	xfs_buf_stale(bp);
	xfs_buf_ioerror(bp, -EIO);
	xfs_buf_ioend(bp);
}

int
xfs_bwrite(
	struct xfs_buf		*bp)
{
	int			error;

	ASSERT(xfs_buf_islocked(bp));

	bp->b_flags |= XBF_WRITE;
	bp->b_flags &= ~(XBF_ASYNC | XBF_READ | _XBF_DELWRI_Q |
			 XBF_DONE);

	xfs_buf_submit(bp);
	error = xfs_buf_iowait(bp);
	if (error)
		xfs_force_shutdown(bp->b_mount, SHUTDOWN_META_IO_ERROR);
	return error;
}

static void
xfs_buf_bio_end_io(
	struct bio		*bio)
{
	struct xfs_buf		*bp = bio->bi_private;

	if (bio->bi_status)
		xfs_buf_ioerror(bp, blk_status_to_errno(bio->bi_status));
	else if ((bp->b_flags & XBF_WRITE) && (bp->b_flags & XBF_ASYNC) &&
		 XFS_TEST_ERROR(false, bp->b_mount, XFS_ERRTAG_BUF_IOERROR))
		xfs_buf_ioerror(bp, -EIO);

	if (bp->b_flags & XBF_ASYNC) {
		INIT_WORK(&bp->b_ioend_work, xfs_buf_ioend_work);
		queue_work(bp->b_mount->m_buf_workqueue, &bp->b_ioend_work);
	} else {
		complete(&bp->b_iowait);
	}

	bio_put(bio);
}

static inline blk_opf_t
xfs_buf_bio_op(
	struct xfs_buf		*bp)
{
	blk_opf_t		op;

	if (bp->b_flags & XBF_WRITE) {
		op = REQ_OP_WRITE;
	} else {
		op = REQ_OP_READ;
		if (bp->b_flags & XBF_READ_AHEAD)
			op |= REQ_RAHEAD;
	}

	return op | REQ_META;
}

static void
xfs_buf_submit_bio(
	struct xfs_buf		*bp)
{
	unsigned int		map = 0;
	struct blk_plug		plug;
	struct bio		*bio;

	if (is_vmalloc_addr(bp->b_addr)) {
		unsigned int	size = BBTOB(bp->b_length);
		unsigned int	alloc_size = roundup(size, PAGE_SIZE);
		void		*data = bp->b_addr;

		bio = bio_alloc(bp->b_target->bt_bdev, alloc_size >> PAGE_SHIFT,
				xfs_buf_bio_op(bp), GFP_NOIO);

		do {
			unsigned int	len = min(size, PAGE_SIZE);

			ASSERT(offset_in_page(data) == 0);
			__bio_add_page(bio, vmalloc_to_page(data), len, 0);
			data += len;
			size -= len;
		} while (size);

		flush_kernel_vmap_range(bp->b_addr, alloc_size);
	} else {
		/*
		 * Single folio or slab allocation.  Must be contiguous and thus
		 * only a single bvec is needed.
		 *
		 * This uses the page based bio add helper for now as that is
		 * the lowest common denominator between folios and slab
		 * allocations.  To be replaced with a better block layer
		 * helper soon (hopefully).
		 */
		bio = bio_alloc(bp->b_target->bt_bdev, 1, xfs_buf_bio_op(bp),
				GFP_NOIO);
		__bio_add_page(bio, virt_to_page(bp->b_addr),
				BBTOB(bp->b_length),
				offset_in_page(bp->b_addr));
	}

	bio->bi_private = bp;
	bio->bi_end_io = xfs_buf_bio_end_io;

	/*
	 * If there is more than one map segment, split out a new bio for each
	 * map except of the last one.  The last map is handled by the
	 * remainder of the original bio outside the loop.
	 */
	blk_start_plug(&plug);
	for (map = 0; map < bp->b_map_count - 1; map++) {
		struct bio	*split;

		split = bio_split(bio, bp->b_maps[map].bm_len, GFP_NOFS,
				&fs_bio_set);
		split->bi_iter.bi_sector = bp->b_maps[map].bm_bn;
		bio_chain(split, bio);
		submit_bio(split);
	}
	bio->bi_iter.bi_sector = bp->b_maps[map].bm_bn;
	submit_bio(bio);
	blk_finish_plug(&plug);
}

/*
 * Wait for I/O completion of a sync buffer and return the I/O error code.
 */
static int
xfs_buf_iowait(
	struct xfs_buf	*bp)
{
	ASSERT(!(bp->b_flags & XBF_ASYNC));

	do {
		trace_xfs_buf_iowait(bp, _RET_IP_);
		wait_for_completion(&bp->b_iowait);
		trace_xfs_buf_iowait_done(bp, _RET_IP_);
	} while (!__xfs_buf_ioend(bp));

	return bp->b_error;
}

/*
 * Run the write verifier callback function if it exists. If this fails, mark
 * the buffer with an error and do not dispatch the I/O.
 */
static bool
xfs_buf_verify_write(
	struct xfs_buf		*bp)
{
	if (bp->b_ops) {
		bp->b_ops->verify_write(bp);
		if (bp->b_error)
			return false;
	} else if (bp->b_rhash_key != XFS_BUF_DADDR_NULL) {
		/*
		 * Non-crc filesystems don't attach verifiers during log
		 * recovery, so don't warn for such filesystems.
		 */
		if (xfs_has_crc(bp->b_mount)) {
			xfs_warn(bp->b_mount,
				"%s: no buf ops on daddr 0x%llx len %d",
				__func__, xfs_buf_daddr(bp),
				bp->b_length);
			xfs_hex_dump(bp->b_addr, XFS_CORRUPTION_DUMP_LEN);
			dump_stack();
		}
	}

	return true;
}

/*
 * Buffer I/O submission path, read or write. Asynchronous submission transfers
 * the buffer lock ownership and the current reference to the IO. It is not
 * safe to reference the buffer after a call to this function unless the caller
 * holds an additional reference itself.
 */
static void
xfs_buf_submit(
	struct xfs_buf	*bp)
{
	trace_xfs_buf_submit(bp, _RET_IP_);

	ASSERT(!(bp->b_flags & _XBF_DELWRI_Q));

	/*
	 * On log shutdown we stale and complete the buffer immediately. We can
	 * be called to read the superblock before the log has been set up, so
	 * be careful checking the log state.
	 *
	 * Checking the mount shutdown state here can result in the log tail
	 * moving inappropriately on disk as the log may not yet be shut down.
	 * i.e. failing this buffer on mount shutdown can remove it from the AIL
	 * and move the tail of the log forwards without having written this
	 * buffer to disk. This corrupts the log tail state in memory, and
	 * because the log may not be shut down yet, it can then be propagated
	 * to disk before the log is shutdown. Hence we check log shutdown
	 * state here rather than mount state to avoid corrupting the log tail
	 * on shutdown.
	 */
	if (bp->b_mount->m_log && xlog_is_shutdown(bp->b_mount->m_log)) {
		xfs_buf_ioend_fail(bp);
		return;
	}

	if (bp->b_flags & XBF_WRITE)
		xfs_buf_wait_unpin(bp);

	/*
	 * Make sure we capture only current IO errors rather than stale errors
	 * left over from previous use of the buffer (e.g. failed readahead).
	 */
	bp->b_error = 0;

	if ((bp->b_flags & XBF_WRITE) && !xfs_buf_verify_write(bp)) {
		xfs_force_shutdown(bp->b_mount, SHUTDOWN_CORRUPT_INCORE);
		xfs_buf_ioend(bp);
		return;
	}

	/* In-memory targets are directly mapped, no I/O required. */
	if (xfs_buftarg_is_mem(bp->b_target)) {
		xfs_buf_ioend(bp);
		return;
	}

	xfs_buf_submit_bio(bp);
}

/*
 * Log a message about and stale a buffer that a caller has decided is corrupt.
 *
 * This function should be called for the kinds of metadata corruption that
 * cannot be detect from a verifier, such as incorrect inter-block relationship
 * data.  Do /not/ call this function from a verifier function.
 *
 * The buffer must be XBF_DONE prior to the call.  Afterwards, the buffer will
 * be marked stale, but b_error will not be set.  The caller is responsible for
 * releasing the buffer or fixing it.
 */
void
__xfs_buf_mark_corrupt(
	struct xfs_buf		*bp,
	xfs_failaddr_t		fa)
{
	ASSERT(bp->b_flags & XBF_DONE);

	xfs_buf_corruption_error(bp, fa);
	xfs_buf_stale(bp);
}

/*
 *	Handling of buffer targets (buftargs).
 */

/*
 * Wait for any bufs with callbacks that have been submitted but have not yet
 * returned. These buffers will have an elevated hold count, so wait on those
 * while freeing all the buffers only held by the LRU.
 */
static enum lru_status
xfs_buftarg_drain_rele(
	struct list_head	*item,
	struct list_lru_one	*lru,
	void			*arg)

{
	struct xfs_buf		*bp = container_of(item, struct xfs_buf, b_lru);
	struct list_head	*dispose = arg;

	if (!spin_trylock(&bp->b_lock))
		return LRU_SKIP;
	if (bp->b_hold > 1) {
		/* need to wait, so skip it this pass */
		spin_unlock(&bp->b_lock);
		trace_xfs_buf_drain_buftarg(bp, _RET_IP_);
		return LRU_SKIP;
	}

	/*
	 * clear the LRU reference count so the buffer doesn't get
	 * ignored in xfs_buf_rele().
	 */
	atomic_set(&bp->b_lru_ref, 0);
	bp->b_state |= XFS_BSTATE_DISPOSE;
	list_lru_isolate_move(lru, item, dispose);
	spin_unlock(&bp->b_lock);
	return LRU_REMOVED;
}

/*
 * Wait for outstanding I/O on the buftarg to complete.
 */
void
xfs_buftarg_wait(
	struct xfs_buftarg	*btp)
{
	/*
	 * First wait for all in-flight readahead buffers to be released.  This is
	 * critical as new buffers do not make the LRU until they are released.
	 *
	 * Next, flush the buffer workqueue to ensure all completion processing
	 * has finished. Just waiting on buffer locks is not sufficient for
	 * async IO as the reference count held over IO is not released until
	 * after the buffer lock is dropped. Hence we need to ensure here that
	 * all reference counts have been dropped before we start walking the
	 * LRU list.
	 */
	while (percpu_counter_sum(&btp->bt_readahead_count))
		delay(100);
	flush_workqueue(btp->bt_mount->m_buf_workqueue);
}

void
xfs_buftarg_drain(
	struct xfs_buftarg	*btp)
{
	LIST_HEAD(dispose);
	int			loop = 0;
	bool			write_fail = false;

	xfs_buftarg_wait(btp);

	/* loop until there is nothing left on the lru list. */
	while (list_lru_count(&btp->bt_lru)) {
		list_lru_walk(&btp->bt_lru, xfs_buftarg_drain_rele,
			      &dispose, LONG_MAX);

		while (!list_empty(&dispose)) {
			struct xfs_buf *bp;
			bp = list_first_entry(&dispose, struct xfs_buf, b_lru);
			list_del_init(&bp->b_lru);
			if (bp->b_flags & XBF_WRITE_FAIL) {
				write_fail = true;
				xfs_buf_alert_ratelimited(bp,
					"XFS: Corruption Alert",
"Corruption Alert: Buffer at daddr 0x%llx had permanent write failures!",
					(long long)xfs_buf_daddr(bp));
			}
			xfs_buf_rele(bp);
		}
		if (loop++ != 0)
			delay(100);
	}

	/*
	 * If one or more failed buffers were freed, that means dirty metadata
	 * was thrown away. This should only ever happen after I/O completion
	 * handling has elevated I/O error(s) to permanent failures and shuts
	 * down the journal.
	 */
	if (write_fail) {
		ASSERT(xlog_is_shutdown(btp->bt_mount->m_log));
		xfs_alert(btp->bt_mount,
	      "Please run xfs_repair to determine the extent of the problem.");
	}
}

static enum lru_status
xfs_buftarg_isolate(
	struct list_head	*item,
	struct list_lru_one	*lru,
	void			*arg)
{
	struct xfs_buf		*bp = container_of(item, struct xfs_buf, b_lru);
	struct list_head	*dispose = arg;

	/*
	 * we are inverting the lru lock/bp->b_lock here, so use a trylock.
	 * If we fail to get the lock, just skip it.
	 */
	if (!spin_trylock(&bp->b_lock))
		return LRU_SKIP;
	/*
	 * Decrement the b_lru_ref count unless the value is already
	 * zero. If the value is already zero, we need to reclaim the
	 * buffer, otherwise it gets another trip through the LRU.
	 */
	if (atomic_add_unless(&bp->b_lru_ref, -1, 0)) {
		spin_unlock(&bp->b_lock);
		return LRU_ROTATE;
	}

	bp->b_state |= XFS_BSTATE_DISPOSE;
	list_lru_isolate_move(lru, item, dispose);
	spin_unlock(&bp->b_lock);
	return LRU_REMOVED;
}

static unsigned long
xfs_buftarg_shrink_scan(
	struct shrinker		*shrink,
	struct shrink_control	*sc)
{
	struct xfs_buftarg	*btp = shrink->private_data;
	LIST_HEAD(dispose);
	unsigned long		freed;

	freed = list_lru_shrink_walk(&btp->bt_lru, sc,
				     xfs_buftarg_isolate, &dispose);

	while (!list_empty(&dispose)) {
		struct xfs_buf *bp;
		bp = list_first_entry(&dispose, struct xfs_buf, b_lru);
		list_del_init(&bp->b_lru);
		xfs_buf_rele(bp);
	}

	return freed;
}

static unsigned long
xfs_buftarg_shrink_count(
	struct shrinker		*shrink,
	struct shrink_control	*sc)
{
	struct xfs_buftarg	*btp = shrink->private_data;
	return list_lru_shrink_count(&btp->bt_lru, sc);
}

void
xfs_destroy_buftarg(
	struct xfs_buftarg	*btp)
{
	shrinker_free(btp->bt_shrinker);
	ASSERT(percpu_counter_sum(&btp->bt_readahead_count) == 0);
	percpu_counter_destroy(&btp->bt_readahead_count);
	list_lru_destroy(&btp->bt_lru);
}

void
xfs_free_buftarg(
	struct xfs_buftarg	*btp)
{
	xfs_destroy_buftarg(btp);
	fs_put_dax(btp->bt_daxdev, btp->bt_mount);
	/* the main block device is closed by kill_block_super */
	if (btp->bt_bdev != btp->bt_mount->m_super->s_bdev)
		bdev_fput(btp->bt_bdev_file);
	kfree(btp);
}

int
xfs_setsize_buftarg(
	struct xfs_buftarg	*btp,
	unsigned int		sectorsize)
{
	/* Set up metadata sector size info */
	btp->bt_meta_sectorsize = sectorsize;
	btp->bt_meta_sectormask = sectorsize - 1;

	if (set_blocksize(btp->bt_bdev_file, sectorsize)) {
		xfs_warn(btp->bt_mount,
			"Cannot set_blocksize to %u on device %pg",
			sectorsize, btp->bt_bdev);
		return -EINVAL;
	}

	return 0;
}

int
xfs_init_buftarg(
	struct xfs_buftarg		*btp,
	size_t				logical_sectorsize,
	const char			*descr)
{
	/* Set up device logical sector size mask */
	btp->bt_logical_sectorsize = logical_sectorsize;
	btp->bt_logical_sectormask = logical_sectorsize - 1;

	/*
	 * Buffer IO error rate limiting. Limit it to no more than 10 messages
	 * per 30 seconds so as to not spam logs too much on repeated errors.
	 */
	ratelimit_state_init(&btp->bt_ioerror_rl, 30 * HZ,
			     DEFAULT_RATELIMIT_BURST);

	if (list_lru_init(&btp->bt_lru))
		return -ENOMEM;
	if (percpu_counter_init(&btp->bt_readahead_count, 0, GFP_KERNEL))
		goto out_destroy_lru;

	btp->bt_shrinker =
		shrinker_alloc(SHRINKER_NUMA_AWARE, "xfs-buf:%s", descr);
	if (!btp->bt_shrinker)
		goto out_destroy_io_count;
	btp->bt_shrinker->count_objects = xfs_buftarg_shrink_count;
	btp->bt_shrinker->scan_objects = xfs_buftarg_shrink_scan;
	btp->bt_shrinker->private_data = btp;
	shrinker_register(btp->bt_shrinker);
	return 0;

out_destroy_io_count:
	percpu_counter_destroy(&btp->bt_readahead_count);
out_destroy_lru:
	list_lru_destroy(&btp->bt_lru);
	return -ENOMEM;
}

struct xfs_buftarg *
xfs_alloc_buftarg(
	struct xfs_mount	*mp,
	struct file		*bdev_file)
{
	struct xfs_buftarg	*btp;
	const struct dax_holder_operations *ops = NULL;

#if defined(CONFIG_FS_DAX) && defined(CONFIG_MEMORY_FAILURE)
	ops = &xfs_dax_holder_operations;
#endif
	btp = kzalloc(sizeof(*btp), GFP_KERNEL | __GFP_NOFAIL);

	btp->bt_mount = mp;
	btp->bt_bdev_file = bdev_file;
	btp->bt_bdev = file_bdev(bdev_file);
	btp->bt_dev = btp->bt_bdev->bd_dev;
	btp->bt_daxdev = fs_dax_get_by_bdev(btp->bt_bdev, &btp->bt_dax_part_off,
					    mp, ops);

	if (bdev_can_atomic_write(btp->bt_bdev)) {
		btp->bt_bdev_awu_min = bdev_atomic_write_unit_min_bytes(
						btp->bt_bdev);
		btp->bt_bdev_awu_max = bdev_atomic_write_unit_max_bytes(
						btp->bt_bdev);
	}

	/*
	 * When allocating the buftargs we have not yet read the super block and
	 * thus don't know the file system sector size yet.
	 */
	if (xfs_setsize_buftarg(btp, bdev_logical_block_size(btp->bt_bdev)))
		goto error_free;
	if (xfs_init_buftarg(btp, bdev_logical_block_size(btp->bt_bdev),
			mp->m_super->s_id))
		goto error_free;

	return btp;

error_free:
	kfree(btp);
	return NULL;
}

static inline void
xfs_buf_list_del(
	struct xfs_buf		*bp)
{
	list_del_init(&bp->b_list);
	wake_up_var(&bp->b_list);
}

/*
 * Cancel a delayed write list.
 *
 * Remove each buffer from the list, clear the delwri queue flag and drop the
 * associated buffer reference.
 */
void
xfs_buf_delwri_cancel(
	struct list_head	*list)
{
	struct xfs_buf		*bp;

	while (!list_empty(list)) {
		bp = list_first_entry(list, struct xfs_buf, b_list);

		xfs_buf_lock(bp);
		bp->b_flags &= ~_XBF_DELWRI_Q;
		xfs_buf_list_del(bp);
		xfs_buf_relse(bp);
	}
}

/*
 * Add a buffer to the delayed write list.
 *
 * This queues a buffer for writeout if it hasn't already been.  Note that
 * neither this routine nor the buffer list submission functions perform
 * any internal synchronization.  It is expected that the lists are thread-local
 * to the callers.
 *
 * Returns true if we queued up the buffer, or false if it already had
 * been on the buffer list.
 */
bool
xfs_buf_delwri_queue(
	struct xfs_buf		*bp,
	struct list_head	*list)
{
	ASSERT(xfs_buf_islocked(bp));
	ASSERT(!(bp->b_flags & XBF_READ));

	/*
	 * If the buffer is already marked delwri it already is queued up
	 * by someone else for imediate writeout.  Just ignore it in that
	 * case.
	 */
	if (bp->b_flags & _XBF_DELWRI_Q) {
		trace_xfs_buf_delwri_queued(bp, _RET_IP_);
		return false;
	}

	trace_xfs_buf_delwri_queue(bp, _RET_IP_);

	/*
	 * If a buffer gets written out synchronously or marked stale while it
	 * is on a delwri list we lazily remove it. To do this, the other party
	 * clears the  _XBF_DELWRI_Q flag but otherwise leaves the buffer alone.
	 * It remains referenced and on the list.  In a rare corner case it
	 * might get readded to a delwri list after the synchronous writeout, in
	 * which case we need just need to re-add the flag here.
	 */
	bp->b_flags |= _XBF_DELWRI_Q;
	if (list_empty(&bp->b_list)) {
		xfs_buf_hold(bp);
		list_add_tail(&bp->b_list, list);
	}

	return true;
}

/*
 * Queue a buffer to this delwri list as part of a data integrity operation.
 * If the buffer is on any other delwri list, we'll wait for that to clear
 * so that the caller can submit the buffer for IO and wait for the result.
 * Callers must ensure the buffer is not already on the list.
 */
void
xfs_buf_delwri_queue_here(
	struct xfs_buf		*bp,
	struct list_head	*buffer_list)
{
	/*
	 * We need this buffer to end up on the /caller's/ delwri list, not any
	 * old list.  This can happen if the buffer is marked stale (which
	 * clears DELWRI_Q) after the AIL queues the buffer to its list but
	 * before the AIL has a chance to submit the list.
	 */
	while (!list_empty(&bp->b_list)) {
		xfs_buf_unlock(bp);
		wait_var_event(&bp->b_list, list_empty(&bp->b_list));
		xfs_buf_lock(bp);
	}

	ASSERT(!(bp->b_flags & _XBF_DELWRI_Q));

	xfs_buf_delwri_queue(bp, buffer_list);
}

/*
 * Compare function is more complex than it needs to be because
 * the return value is only 32 bits and we are doing comparisons
 * on 64 bit values
 */
static int
xfs_buf_cmp(
	void			*priv,
	const struct list_head	*a,
	const struct list_head	*b)
{
	struct xfs_buf	*ap = container_of(a, struct xfs_buf, b_list);
	struct xfs_buf	*bp = container_of(b, struct xfs_buf, b_list);
	xfs_daddr_t		diff;

	diff = ap->b_maps[0].bm_bn - bp->b_maps[0].bm_bn;
	if (diff < 0)
		return -1;
	if (diff > 0)
		return 1;
	return 0;
}

static bool
xfs_buf_delwri_submit_prep(
	struct xfs_buf		*bp)
{
	/*
	 * Someone else might have written the buffer synchronously or marked it
	 * stale in the meantime.  In that case only the _XBF_DELWRI_Q flag got
	 * cleared, and we have to drop the reference and remove it from the
	 * list here.
	 */
	if (!(bp->b_flags & _XBF_DELWRI_Q)) {
		xfs_buf_list_del(bp);
		xfs_buf_relse(bp);
		return false;
	}

	trace_xfs_buf_delwri_split(bp, _RET_IP_);
	bp->b_flags &= ~_XBF_DELWRI_Q;
	bp->b_flags |= XBF_WRITE;
	return true;
}

/*
 * Write out a buffer list asynchronously.
 *
 * This will take the @buffer_list, write all non-locked and non-pinned buffers
 * out and not wait for I/O completion on any of the buffers.  This interface
 * is only safely useable for callers that can track I/O completion by higher
 * level means, e.g. AIL pushing as the @buffer_list is consumed in this
 * function.
 *
 * Note: this function will skip buffers it would block on, and in doing so
 * leaves them on @buffer_list so they can be retried on a later pass. As such,
 * it is up to the caller to ensure that the buffer list is fully submitted or
 * cancelled appropriately when they are finished with the list. Failure to
 * cancel or resubmit the list until it is empty will result in leaked buffers
 * at unmount time.
 */
int
xfs_buf_delwri_submit_nowait(
	struct list_head	*buffer_list)
{
	struct xfs_buf		*bp, *n;
	int			pinned = 0;
	struct blk_plug		plug;

	list_sort(NULL, buffer_list, xfs_buf_cmp);

	blk_start_plug(&plug);
	list_for_each_entry_safe(bp, n, buffer_list, b_list) {
		if (!xfs_buf_trylock(bp))
			continue;
		if (xfs_buf_ispinned(bp)) {
			xfs_buf_unlock(bp);
			pinned++;
			continue;
		}
		if (!xfs_buf_delwri_submit_prep(bp))
			continue;
		bp->b_flags |= XBF_ASYNC;
		xfs_buf_list_del(bp);
		xfs_buf_submit(bp);
	}
	blk_finish_plug(&plug);

	return pinned;
}

/*
 * Write out a buffer list synchronously.
 *
 * This will take the @buffer_list, write all buffers out and wait for I/O
 * completion on all of the buffers. @buffer_list is consumed by the function,
 * so callers must have some other way of tracking buffers if they require such
 * functionality.
 */
int
xfs_buf_delwri_submit(
	struct list_head	*buffer_list)
{
	LIST_HEAD		(wait_list);
	int			error = 0, error2;
	struct xfs_buf		*bp, *n;
	struct blk_plug		plug;

	list_sort(NULL, buffer_list, xfs_buf_cmp);

	blk_start_plug(&plug);
	list_for_each_entry_safe(bp, n, buffer_list, b_list) {
		xfs_buf_lock(bp);
		if (!xfs_buf_delwri_submit_prep(bp))
			continue;
		bp->b_flags &= ~XBF_ASYNC;
		list_move_tail(&bp->b_list, &wait_list);
		xfs_buf_submit(bp);
	}
	blk_finish_plug(&plug);

	/* Wait for IO to complete. */
	while (!list_empty(&wait_list)) {
		bp = list_first_entry(&wait_list, struct xfs_buf, b_list);

		xfs_buf_list_del(bp);

		/*
		 * Wait on the locked buffer, check for errors and unlock and
		 * release the delwri queue reference.
		 */
		error2 = xfs_buf_iowait(bp);
		xfs_buf_relse(bp);
		if (!error)
			error = error2;
	}

	return error;
}

/*
 * Push a single buffer on a delwri queue.
 *
 * The purpose of this function is to submit a single buffer of a delwri queue
 * and return with the buffer still on the original queue.
 *
 * The buffer locking and queue management logic between _delwri_pushbuf() and
 * _delwri_queue() guarantee that the buffer cannot be queued to another list
 * before returning.
 */
int
xfs_buf_delwri_pushbuf(
	struct xfs_buf		*bp,
	struct list_head	*buffer_list)
{
	int			error;

	ASSERT(bp->b_flags & _XBF_DELWRI_Q);

	trace_xfs_buf_delwri_pushbuf(bp, _RET_IP_);

	xfs_buf_lock(bp);
	bp->b_flags &= ~(_XBF_DELWRI_Q | XBF_ASYNC);
	bp->b_flags |= XBF_WRITE;
	xfs_buf_submit(bp);

	/*
	 * The buffer is now locked, under I/O but still on the original delwri
	 * queue. Wait for I/O completion, restore the DELWRI_Q flag and
	 * return with the buffer unlocked and still on the original queue.
	 */
	error = xfs_buf_iowait(bp);
	bp->b_flags |= _XBF_DELWRI_Q;
	xfs_buf_unlock(bp);

	return error;
}

void xfs_buf_set_ref(struct xfs_buf *bp, int lru_ref)
{
	/*
	 * Set the lru reference count to 0 based on the error injection tag.
	 * This allows userspace to disrupt buffer caching for debug/testing
	 * purposes.
	 */
	if (XFS_TEST_ERROR(false, bp->b_mount, XFS_ERRTAG_BUF_LRU_REF))
		lru_ref = 0;

	atomic_set(&bp->b_lru_ref, lru_ref);
}

/*
 * Verify an on-disk magic value against the magic value specified in the
 * verifier structure. The verifier magic is in disk byte order so the caller is
 * expected to pass the value directly from disk.
 */
bool
xfs_verify_magic(
	struct xfs_buf		*bp,
	__be32			dmagic)
{
	struct xfs_mount	*mp = bp->b_mount;
	int			idx;

	idx = xfs_has_crc(mp);
	if (WARN_ON(!bp->b_ops || !bp->b_ops->magic[idx]))
		return false;
	return dmagic == bp->b_ops->magic[idx];
}
/*
 * Verify an on-disk magic value against the magic value specified in the
 * verifier structure. The verifier magic is in disk byte order so the caller is
 * expected to pass the value directly from disk.
 */
bool
xfs_verify_magic16(
	struct xfs_buf		*bp,
	__be16			dmagic)
{
	struct xfs_mount	*mp = bp->b_mount;
	int			idx;

	idx = xfs_has_crc(mp);
	if (WARN_ON(!bp->b_ops || !bp->b_ops->magic16[idx]))
		return false;
	return dmagic == bp->b_ops->magic16[idx];
}<|MERGE_RESOLUTION|>--- conflicted
+++ resolved
@@ -308,168 +308,6 @@
 	XFS_STATS_INC(bp->b_mount, xb_create);
 	trace_xfs_buf_init(bp, _RET_IP_);
 
-<<<<<<< HEAD
-	*bpp = bp;
-	return 0;
-}
-
-static void
-xfs_buf_free_callback(
-	struct callback_head	*cb)
-{
-	struct xfs_buf		*bp = container_of(cb, struct xfs_buf, b_rcu);
-
-	xfs_buf_free_maps(bp);
-	kmem_cache_free(xfs_buf_cache, bp);
-}
-
-static void
-xfs_buf_free(
-	struct xfs_buf		*bp)
-{
-	unsigned int		size = BBTOB(bp->b_length);
-
-	trace_xfs_buf_free(bp, _RET_IP_);
-
-	ASSERT(list_empty(&bp->b_lru));
-
-	if (!xfs_buftarg_is_mem(bp->b_target) && size >= PAGE_SIZE)
-		mm_account_reclaimed_pages(howmany(size, PAGE_SHIFT));
-
-	if (is_vmalloc_addr(bp->b_addr))
-		vfree(bp->b_addr);
-	else if (bp->b_flags & _XBF_KMEM)
-		kfree(bp->b_addr);
-	else
-		folio_put(virt_to_folio(bp->b_addr));
-
-	call_rcu(&bp->b_rcu, xfs_buf_free_callback);
-}
-
-static int
-xfs_buf_alloc_kmem(
-	struct xfs_buf		*bp,
-	size_t			size,
-	gfp_t			gfp_mask)
-{
-	ASSERT(is_power_of_2(size));
-	ASSERT(size < PAGE_SIZE);
-
-	bp->b_addr = kmalloc(size, gfp_mask | __GFP_NOFAIL);
-	if (!bp->b_addr)
-		return -ENOMEM;
-
-	/*
-	 * Slab guarantees that we get back naturally aligned allocations for
-	 * power of two sizes.  Keep this check as the canary in the coal mine
-	 * if anything changes in slab.
-	 */
-	if (WARN_ON_ONCE(!IS_ALIGNED((unsigned long)bp->b_addr, size))) {
-		kfree(bp->b_addr);
-		bp->b_addr = NULL;
-		return -ENOMEM;
-	}
-	bp->b_flags |= _XBF_KMEM;
-	trace_xfs_buf_backing_kmem(bp, _RET_IP_);
-	return 0;
-}
-
-/*
- * Allocate backing memory for a buffer.
- *
- * For tmpfs-backed buffers used by in-memory btrees this directly maps the
- * tmpfs page cache folios.
- *
- * For real file system buffers there are three different kinds backing memory:
- *
- * The first type backs the buffer by a kmalloc allocation.  This is done for
- * less than PAGE_SIZE allocations to avoid wasting memory.
- *
- * The second type is a single folio buffer - this may be a high order folio or
- * just a single page sized folio, but either way they get treated the same way
- * by the rest of the code - the buffer memory spans a single contiguous memory
- * region that we don't have to map and unmap to access the data directly.
- *
- * The third type of buffer is the vmalloc()d buffer. This provides the buffer
- * with the required contiguous memory region but backed by discontiguous
- * physical pages.
- */
-static int
-xfs_buf_alloc_backing_mem(
-	struct xfs_buf	*bp,
-	xfs_buf_flags_t	flags)
-{
-	size_t		size = BBTOB(bp->b_length);
-	gfp_t		gfp_mask = GFP_KERNEL | __GFP_NOLOCKDEP | __GFP_NOWARN;
-	struct folio	*folio;
-
-	if (xfs_buftarg_is_mem(bp->b_target))
-		return xmbuf_map_backing_mem(bp);
-
-	/* Assure zeroed buffer for non-read cases. */
-	if (!(flags & XBF_READ))
-		gfp_mask |= __GFP_ZERO;
-
-	if (flags & XBF_READ_AHEAD)
-		gfp_mask |= __GFP_NORETRY;
-
-	/*
-	 * For buffers smaller than PAGE_SIZE use a kmalloc allocation if that
-	 * is properly aligned.  The slab allocator now guarantees an aligned
-	 * allocation for all power of two sizes, which matches most of the
-	 * smaller than PAGE_SIZE buffers used by XFS.
-	 */
-	if (size < PAGE_SIZE && is_power_of_2(size))
-		return xfs_buf_alloc_kmem(bp, size, gfp_mask);
-
-	/*
-	 * Don't bother with the retry loop for single PAGE allocations: vmalloc
-	 * won't do any better.
-	 */
-	if (size <= PAGE_SIZE)
-		gfp_mask |= __GFP_NOFAIL;
-
-	/*
-	 * Optimistically attempt a single high order folio allocation for
-	 * larger than PAGE_SIZE buffers.
-	 *
-	 * Allocating a high order folio makes the assumption that buffers are a
-	 * power-of-2 size, matching the power-of-2 folios sizes available.
-	 *
-	 * The exception here are user xattr data buffers, which can be arbitrarily
-	 * sized up to 64kB plus structure metadata, skip straight to the vmalloc
-	 * path for them instead of wasting memory here.
-	 */
-	if (size > PAGE_SIZE) {
-		if (!is_power_of_2(size))
-			goto fallback;
-		gfp_mask &= ~__GFP_DIRECT_RECLAIM;
-		gfp_mask |= __GFP_NORETRY;
-	}
-	folio = folio_alloc(gfp_mask, get_order(size));
-	if (!folio) {
-		if (size <= PAGE_SIZE)
-			return -ENOMEM;
-		trace_xfs_buf_backing_fallback(bp, _RET_IP_);
-		goto fallback;
-	}
-	bp->b_addr = folio_address(folio);
-	trace_xfs_buf_backing_folio(bp, _RET_IP_);
-	return 0;
-
-fallback:
-	for (;;) {
-		bp->b_addr = __vmalloc(size, gfp_mask);
-		if (bp->b_addr)
-			break;
-		if (flags & XBF_READ_AHEAD)
-			return -ENOMEM;
-		XFS_STATS_INC(bp->b_mount, xb_page_retries);
-		memalloc_retry_wait(gfp_mask);
-	}
-
-	trace_xfs_buf_backing_vmalloc(bp, _RET_IP_);
-=======
 	error = xfs_buf_alloc_backing_mem(bp, flags);
 	if (error) {
 		xfs_buf_free(bp);
@@ -477,7 +315,6 @@
 	}
 
 	*bpp = bp;
->>>>>>> b3f8f290
 	return 0;
 }
 
@@ -668,13 +505,6 @@
 	if (error)
 		goto out_drop_pag;
 
-<<<<<<< HEAD
-	error = xfs_buf_alloc_backing_mem(new_bp, flags);
-	if (error)
-		goto out_free_buf;
-
-=======
->>>>>>> b3f8f290
 	/* The new buffer keeps the perag reference until it is freed. */
 	new_bp->b_pag = pag;
 
@@ -1011,31 +841,9 @@
 	int			error;
 	DEFINE_SINGLE_BUF_MAP(map, XFS_BUF_DADDR_NULL, numblks);
 
-<<<<<<< HEAD
-	/* there are currently no valid flags for xfs_buf_get_uncached */
-	ASSERT(flags == 0);
-
-	*bpp = NULL;
-
-	error = _xfs_buf_alloc(target, &map, 1, flags, &bp);
-	if (error)
-		return error;
-
-	error = xfs_buf_alloc_backing_mem(bp, flags);
-	if (error)
-		goto fail_free_buf;
-
-	trace_xfs_buf_get_uncached(bp, _RET_IP_);
-	*bpp = bp;
-	return 0;
-
-fail_free_buf:
-	xfs_buf_free(bp);
-=======
 	error = xfs_buf_alloc(target, &map, 1, 0, bpp);
 	if (!error)
 		trace_xfs_buf_get_uncached(*bpp, _RET_IP_);
->>>>>>> b3f8f290
 	return error;
 }
 
