// SPDX-License-Identifier: GPL-2.0
/*
 * Copyright (c) 2000-2005 Silicon Graphics, Inc.
 * All Rights Reserved.
 */
#include "xfs.h"
#include "xfs_fs.h"
#include "xfs_shared.h"
#include "xfs_format.h"
#include "xfs_log_format.h"
#include "xfs_trans_resv.h"
#include "xfs_bit.h"
#include "xfs_mount.h"
#include "xfs_inode.h"
#include "xfs_alloc.h"
#include "xfs_bmap.h"
#include "xfs_bmap_btree.h"
#include "xfs_bmap_util.h"
#include "xfs_trans.h"
#include "xfs_trans_space.h"
#include "xfs_icache.h"
#include "xfs_rtalloc.h"
#include "xfs_sb.h"
#include "xfs_rtbitmap.h"
#include "xfs_rtrmap_btree.h"
#include "xfs_quota.h"
#include "xfs_log_priv.h"
#include "xfs_health.h"
#include "xfs_da_format.h"
#include "xfs_metafile.h"
#include "xfs_rtgroup.h"
#include "xfs_error.h"
#include "xfs_trace.h"
#include "xfs_rtrefcount_btree.h"
#include "xfs_reflink.h"
<<<<<<< HEAD
=======
#include "xfs_zone_alloc.h"
>>>>>>> e8a457b7

/*
 * Return whether there are any free extents in the size range given
 * by low and high, for the bitmap block bbno.
 */
STATIC int
xfs_rtany_summary(
	struct xfs_rtalloc_args	*args,
	int			low,	/* low log2 extent size */
	int			high,	/* high log2 extent size */
	xfs_fileoff_t		bbno,	/* bitmap block number */
	int			*maxlog) /* out: max log2 extent size free */
{
	uint8_t			*rsum_cache = args->rtg->rtg_rsum_cache;
	int			error;
	int			log;	/* loop counter, log2 of ext. size */
	xfs_suminfo_t		sum;	/* summary data */

	/* There are no extents at levels >= rsum_cache[bbno]. */
	if (rsum_cache) {
		high = min(high, rsum_cache[bbno] - 1);
		if (low > high) {
			*maxlog = -1;
			return 0;
		}
	}

	/*
	 * Loop over logs of extent sizes.
	 */
	for (log = high; log >= low; log--) {
		/*
		 * Get one summary datum.
		 */
		error = xfs_rtget_summary(args, log, bbno, &sum);
		if (error) {
			return error;
		}
		/*
		 * If there are any, return success.
		 */
		if (sum) {
			*maxlog = log;
			goto out;
		}
	}
	/*
	 * Found nothing, return failure.
	 */
	*maxlog = -1;
out:
	/* There were no extents at levels > log. */
	if (rsum_cache && log + 1 < rsum_cache[bbno])
		rsum_cache[bbno] = log + 1;
	return 0;
}

/*
 * Copy and transform the summary file, given the old and new
 * parameters in the mount structures.
 */
STATIC int
xfs_rtcopy_summary(
	struct xfs_rtalloc_args	*oargs,
	struct xfs_rtalloc_args	*nargs)
{
	xfs_fileoff_t		bbno;	/* bitmap block number */
	int			error;
	int			log;	/* summary level number (log length) */
	xfs_suminfo_t		sum;	/* summary data */

	for (log = oargs->mp->m_rsumlevels - 1; log >= 0; log--) {
		for (bbno = oargs->mp->m_sb.sb_rbmblocks - 1;
		     (xfs_srtblock_t)bbno >= 0;
		     bbno--) {
			error = xfs_rtget_summary(oargs, log, bbno, &sum);
			if (error)
				goto out;
			if (sum == 0)
				continue;
			error = xfs_rtmodify_summary(oargs, log, bbno, -sum);
			if (error)
				goto out;
			error = xfs_rtmodify_summary(nargs, log, bbno, sum);
			if (error)
				goto out;
			ASSERT(sum > 0);
		}
	}
	error = 0;
out:
	xfs_rtbuf_cache_relse(oargs);
	return 0;
}
/*
 * Mark an extent specified by start and len allocated.
 * Updates all the summary information as well as the bitmap.
 */
STATIC int
xfs_rtallocate_range(
	struct xfs_rtalloc_args	*args,
	xfs_rtxnum_t		start,	/* start rtext to allocate */
	xfs_rtxlen_t		len)	/* in/out: summary block number */
{
	struct xfs_mount	*mp = args->mp;
	xfs_rtxnum_t		end;	/* end of the allocated rtext */
	int			error;
	xfs_rtxnum_t		postblock = 0; /* first rtext allocated > end */
	xfs_rtxnum_t		preblock = 0; /* first rtext allocated < start */

	end = start + len - 1;
	/*
	 * Assume we're allocating out of the middle of a free extent.
	 * We need to find the beginning and end of the extent so we can
	 * properly update the summary.
	 */
	error = xfs_rtfind_back(args, start, &preblock);
	if (error)
		return error;

	/*
	 * Find the next allocated block (end of free extent).
	 */
	error = xfs_rtfind_forw(args, end, args->rtg->rtg_extents - 1,
			&postblock);
	if (error)
		return error;

	/*
	 * Decrement the summary information corresponding to the entire
	 * (old) free extent.
	 */
	error = xfs_rtmodify_summary(args,
			xfs_highbit64(postblock + 1 - preblock),
			xfs_rtx_to_rbmblock(mp, preblock), -1);
	if (error)
		return error;

	/*
	 * If there are blocks not being allocated at the front of the
	 * old extent, add summary data for them to be free.
	 */
	if (preblock < start) {
		error = xfs_rtmodify_summary(args,
				xfs_highbit64(start - preblock),
				xfs_rtx_to_rbmblock(mp, preblock), 1);
		if (error)
			return error;
	}

	/*
	 * If there are blocks not being allocated at the end of the
	 * old extent, add summary data for them to be free.
	 */
	if (postblock > end) {
		error = xfs_rtmodify_summary(args,
				xfs_highbit64(postblock - end),
				xfs_rtx_to_rbmblock(mp, end + 1), 1);
		if (error)
			return error;
	}

	/*
	 * Modify the bitmap to mark this extent allocated.
	 */
	return xfs_rtmodify_range(args, start, len, 0);
}

/* Reduce @rtxlen until it is a multiple of @prod. */
static inline xfs_rtxlen_t
xfs_rtalloc_align_len(
	xfs_rtxlen_t	rtxlen,
	xfs_rtxlen_t	prod)
{
	if (unlikely(prod > 1))
		return rounddown(rtxlen, prod);
	return rtxlen;
}

/*
 * Make sure we don't run off the end of the rt volume.  Be careful that
 * adjusting maxlen downwards doesn't cause us to fail the alignment checks.
 */
static inline xfs_rtxlen_t
xfs_rtallocate_clamp_len(
	struct xfs_rtgroup	*rtg,
	xfs_rtxnum_t		startrtx,
	xfs_rtxlen_t		rtxlen,
	xfs_rtxlen_t		prod)
{
	xfs_rtxlen_t		ret;

	ret = min(rtg->rtg_extents, startrtx + rtxlen) - startrtx;
	return xfs_rtalloc_align_len(ret, prod);
}

/*
 * Attempt to allocate an extent minlen<=len<=maxlen starting from
 * bitmap block bbno.  If we don't get maxlen then use prod to trim
 * the length, if given.  Returns error; returns starting block in *rtx.
 * The lengths are all in rtextents.
 */
STATIC int
xfs_rtallocate_extent_block(
	struct xfs_rtalloc_args	*args,
	xfs_fileoff_t		bbno,	/* bitmap block number */
	xfs_rtxlen_t		minlen,	/* minimum length to allocate */
	xfs_rtxlen_t		maxlen,	/* maximum length to allocate */
	xfs_rtxlen_t		*len,	/* out: actual length allocated */
	xfs_rtxnum_t		*nextp,	/* out: next rtext to try */
	xfs_rtxlen_t		prod,	/* extent product factor */
	xfs_rtxnum_t		*rtx)	/* out: start rtext allocated */
{
	struct xfs_mount	*mp = args->mp;
	xfs_rtxnum_t		besti = -1; /* best rtext found so far */
	xfs_rtxnum_t		end;	/* last rtext in chunk */
	xfs_rtxnum_t		i;	/* current rtext trying */
	xfs_rtxnum_t		next;	/* next rtext to try */
	xfs_rtxlen_t		scanlen; /* number of free rtx to look for */
	xfs_rtxlen_t		bestlen = 0; /* best length found so far */
	int			stat;	/* status from internal calls */
	int			error;

	/*
	 * Loop over all the extents starting in this bitmap block up to the
	 * end of the rt volume, looking for one that's long enough.
	 */
	end = min(args->rtg->rtg_extents, xfs_rbmblock_to_rtx(mp, bbno + 1)) -
		1;
	for (i = xfs_rbmblock_to_rtx(mp, bbno); i <= end; i++) {
		/* Make sure we don't scan off the end of the rt volume. */
		scanlen = xfs_rtallocate_clamp_len(args->rtg, i, maxlen, prod);
		if (scanlen < minlen)
			break;

		/*
		 * See if there's a free extent of scanlen starting at i.
		 * If it's not so then next will contain the first non-free.
		 */
		error = xfs_rtcheck_range(args, i, scanlen, 1, &next, &stat);
		if (error)
			return error;
		if (stat) {
			/*
			 * i to scanlen is all free, allocate and return that.
			 */
			*len = scanlen;
			*rtx = i;
			return 0;
		}

		/*
		 * In the case where we have a variable-sized allocation
		 * request, figure out how big this free piece is,
		 * and if it's big enough for the minimum, and the best
		 * so far, remember it.
		 */
		if (minlen < maxlen) {
			xfs_rtxnum_t	thislen;	/* this extent size */

			thislen = next - i;
			if (thislen >= minlen && thislen > bestlen) {
				besti = i;
				bestlen = thislen;
			}
		}
		/*
		 * If not done yet, find the start of the next free space.
		 */
		if (next >= end)
			break;
		error = xfs_rtfind_forw(args, next, end, &i);
		if (error)
			return error;
	}

	/* Searched the whole thing & didn't find a maxlen free extent. */
	if (besti == -1)
		goto nospace;

	/*
	 * Ensure bestlen is a multiple of prod, but don't return a too-short
	 * extent.
	 */
	bestlen = xfs_rtalloc_align_len(bestlen, prod);
	if (bestlen < minlen)
		goto nospace;

	/*
	 * Pick besti for bestlen & return that.
	 */
	*len = bestlen;
	*rtx = besti;
	return 0;
nospace:
	/* Allocation failed.  Set *nextp to the next block to try. */
	*nextp = next;
	return -ENOSPC;
}

/*
 * Allocate an extent of length minlen<=len<=maxlen, starting at block
 * bno.  If we don't get maxlen then use prod to trim the length, if given.
 * Returns error; returns starting block in *rtx.
 * The lengths are all in rtextents.
 */
STATIC int
xfs_rtallocate_extent_exact(
	struct xfs_rtalloc_args	*args,
	xfs_rtxnum_t		start,	/* starting rtext number to allocate */
	xfs_rtxlen_t		minlen,	/* minimum length to allocate */
	xfs_rtxlen_t		maxlen,	/* maximum length to allocate */
	xfs_rtxlen_t		*len,	/* out: actual length allocated */
	xfs_rtxlen_t		prod,	/* extent product factor */
	xfs_rtxnum_t		*rtx)	/* out: start rtext allocated */
{
	xfs_rtxnum_t		next;	/* next rtext to try (dummy) */
	xfs_rtxlen_t		alloclen; /* candidate length */
	xfs_rtxlen_t		scanlen; /* number of free rtx to look for */
	int			isfree;	/* extent is free */
	int			error;

	ASSERT(minlen % prod == 0);
	ASSERT(maxlen % prod == 0);

	/* Make sure we don't run off the end of the rt volume. */
	scanlen = xfs_rtallocate_clamp_len(args->rtg, start, maxlen, prod);
	if (scanlen < minlen)
		return -ENOSPC;

	/* Check if the range in question (for scanlen) is free. */
	error = xfs_rtcheck_range(args, start, scanlen, 1, &next, &isfree);
	if (error)
		return error;

	if (isfree) {
		/* start to scanlen is all free; allocate it. */
		*len = scanlen;
		*rtx = start;
		return 0;
	}

	/*
	 * If not, allocate what there is, if it's at least minlen.
	 */
	alloclen = next - start;
	if (alloclen < minlen)
		return -ENOSPC;

	/* Ensure alloclen is a multiple of prod. */
	alloclen = xfs_rtalloc_align_len(alloclen, prod);
	if (alloclen < minlen)
		return -ENOSPC;

	*len = alloclen;
	*rtx = start;
	return 0;
}

/*
 * Allocate an extent of length minlen<=len<=maxlen, starting as near
 * to start as possible.  If we don't get maxlen then use prod to trim
 * the length, if given.  The lengths are all in rtextents.
 */
STATIC int
xfs_rtallocate_extent_near(
	struct xfs_rtalloc_args	*args,
	xfs_rtxnum_t		start,	/* starting rtext number to allocate */
	xfs_rtxlen_t		minlen,	/* minimum length to allocate */
	xfs_rtxlen_t		maxlen,	/* maximum length to allocate */
	xfs_rtxlen_t		*len,	/* out: actual length allocated */
	xfs_rtxlen_t		prod,	/* extent product factor */
	xfs_rtxnum_t		*rtx)	/* out: start rtext allocated */
{
	struct xfs_mount	*mp = args->mp;
	int			maxlog;	/* max useful extent from summary */
	xfs_fileoff_t		bbno;	/* bitmap block number */
	int			error;
	int			i;	/* bitmap block offset (loop control) */
	int			j;	/* secondary loop control */
	int			log2len; /* log2 of minlen */
	xfs_rtxnum_t		n;	/* next rtext to try */

	ASSERT(minlen % prod == 0);
	ASSERT(maxlen % prod == 0);

	/*
	 * If the block number given is off the end, silently set it to the last
	 * block.
	 */
	start = min(start, args->rtg->rtg_extents - 1);

	/*
	 * Try the exact allocation first.
	 */
	error = xfs_rtallocate_extent_exact(args, start, minlen, maxlen, len,
			prod, rtx);
	if (error != -ENOSPC)
		return error;

	bbno = xfs_rtx_to_rbmblock(mp, start);
	i = 0;
	j = -1;
	ASSERT(minlen != 0);
	log2len = xfs_highbit32(minlen);
	/*
	 * Loop over all bitmap blocks (bbno + i is current block).
	 */
	for (;;) {
		/*
		 * Get summary information of extents of all useful levels
		 * starting in this bitmap block.
		 */
		error = xfs_rtany_summary(args, log2len, mp->m_rsumlevels - 1,
				bbno + i, &maxlog);
		if (error)
			return error;

		/*
		 * If there are any useful extents starting here, try
		 * allocating one.
		 */
		if (maxlog >= 0) {
			xfs_extlen_t maxavail =
				min_t(xfs_rtblock_t, maxlen,
				      (1ULL << (maxlog + 1)) - 1);
			/*
			 * On the positive side of the starting location.
			 */
			if (i >= 0) {
				/*
				 * Try to allocate an extent starting in
				 * this block.
				 */
				error = xfs_rtallocate_extent_block(args,
						bbno + i, minlen, maxavail, len,
						&n, prod, rtx);
				if (error != -ENOSPC)
					return error;
			}
			/*
			 * On the negative side of the starting location.
			 */
			else {		/* i < 0 */
				int	maxblocks;

				/*
				 * Loop backwards to find the end of the extent
				 * we found in the realtime summary.
				 *
				 * maxblocks is the maximum possible number of
				 * bitmap blocks from the start of the extent
				 * to the end of the extent.
				 */
				if (maxlog == 0)
					maxblocks = 0;
				else if (maxlog < mp->m_blkbit_log)
					maxblocks = 1;
				else
					maxblocks = 2 << (maxlog - mp->m_blkbit_log);

				/*
				 * We need to check bbno + i + maxblocks down to
				 * bbno + i. We already checked bbno down to
				 * bbno + j + 1, so we don't need to check those
				 * again.
				 */
				j = min(i + maxblocks, j);
				for (; j >= i; j--) {
					error = xfs_rtallocate_extent_block(args,
							bbno + j, minlen,
							maxavail, len, &n, prod,
							rtx);
					if (error != -ENOSPC)
						return error;
				}
			}
		}
		/*
		 * Loop control.  If we were on the positive side, and there's
		 * still more blocks on the negative side, go there.
		 */
		if (i > 0 && (int)bbno - i >= 0)
			i = -i;
		/*
		 * If positive, and no more negative, but there are more
		 * positive, go there.
		 */
		else if (i > 0 && (int)bbno + i < mp->m_sb.sb_rbmblocks - 1)
			i++;
		/*
		 * If negative or 0 (just started), and there are positive
		 * blocks to go, go there.  The 0 case moves to block 1.
		 */
		else if (i <= 0 && (int)bbno - i < mp->m_sb.sb_rbmblocks - 1)
			i = 1 - i;
		/*
		 * If negative or 0 and there are more negative blocks,
		 * go there.
		 */
		else if (i <= 0 && (int)bbno + i > 0)
			i--;
		/*
		 * Must be done.  Return failure.
		 */
		else
			break;
	}
	return -ENOSPC;
}

static int
xfs_rtalloc_sumlevel(
	struct xfs_rtalloc_args	*args,
	int			l,	/* level number */
	xfs_rtxlen_t		minlen,	/* minimum length to allocate */
	xfs_rtxlen_t		maxlen,	/* maximum length to allocate */
	xfs_rtxlen_t		prod,	/* extent product factor */
	xfs_rtxlen_t		*len,	/* out: actual length allocated */
	xfs_rtxnum_t		*rtx)	/* out: start rtext allocated */
{
	xfs_fileoff_t		i;	/* bitmap block number */
	int			error;

	for (i = 0; i < args->mp->m_sb.sb_rbmblocks; i++) {
		xfs_suminfo_t	sum;	/* summary information for extents */
		xfs_rtxnum_t	n;	/* next rtext to be tried */

		error = xfs_rtget_summary(args, l, i, &sum);
		if (error)
			return error;

		/*
		 * Nothing there, on to the next block.
		 */
		if (!sum)
			continue;

		/*
		 * Try allocating the extent.
		 */
		error = xfs_rtallocate_extent_block(args, i, minlen, maxlen,
				len, &n, prod, rtx);
		if (error != -ENOSPC)
			return error;

		/*
		 * If the "next block to try" returned from the allocator is
		 * beyond the next bitmap block, skip to that bitmap block.
		 */
		if (xfs_rtx_to_rbmblock(args->mp, n) > i + 1)
			i = xfs_rtx_to_rbmblock(args->mp, n) - 1;
	}

	return -ENOSPC;
}

/*
 * Allocate an extent of length minlen<=len<=maxlen, with no position
 * specified.  If we don't get maxlen then use prod to trim
 * the length, if given.  The lengths are all in rtextents.
 */
static int
xfs_rtallocate_extent_size(
	struct xfs_rtalloc_args	*args,
	xfs_rtxlen_t		minlen,	/* minimum length to allocate */
	xfs_rtxlen_t		maxlen,	/* maximum length to allocate */
	xfs_rtxlen_t		*len,	/* out: actual length allocated */
	xfs_rtxlen_t		prod,	/* extent product factor */
	xfs_rtxnum_t		*rtx)	/* out: start rtext allocated */
{
	int			error;
	int			l;	/* level number (loop control) */

	ASSERT(minlen % prod == 0);
	ASSERT(maxlen % prod == 0);
	ASSERT(maxlen != 0);

	/*
	 * Loop over all the levels starting with maxlen.
	 *
	 * At each level, look at all the bitmap blocks, to see if there are
	 * extents starting there that are long enough (>= maxlen).
	 *
	 * Note, only on the initial level can the allocation fail if the
	 * summary says there's an extent.
	 */
	for (l = xfs_highbit32(maxlen); l < args->mp->m_rsumlevels; l++) {
		error = xfs_rtalloc_sumlevel(args, l, minlen, maxlen, prod, len,
				rtx);
		if (error != -ENOSPC)
			return error;
	}

	/*
	 * Didn't find any maxlen blocks.  Try smaller ones, unless we are
	 * looking for a fixed size extent.
	 */
	if (minlen > --maxlen)
		return -ENOSPC;
	ASSERT(minlen != 0);
	ASSERT(maxlen != 0);

	/*
	 * Loop over sizes, from maxlen down to minlen.
	 *
	 * This time, when we do the allocations, allow smaller ones to succeed,
	 * but make sure the specified minlen/maxlen are in the possible range
	 * for this summary level.
	 */
	for (l = xfs_highbit32(maxlen); l >= xfs_highbit32(minlen); l--) {
		error = xfs_rtalloc_sumlevel(args, l,
				max_t(xfs_rtxlen_t, minlen, 1 << l),
				min_t(xfs_rtxlen_t, maxlen, (1 << (l + 1)) - 1),
				prod, len, rtx);
		if (error != -ENOSPC)
			return error;
	}

	return -ENOSPC;
}

static void
xfs_rtunmount_rtg(
	struct xfs_rtgroup	*rtg)
{
	int			i;

	for (i = 0; i < XFS_RTGI_MAX; i++)
		xfs_rtginode_irele(&rtg->rtg_inodes[i]);
	if (!xfs_has_zoned(rtg_mount(rtg)))
		kvfree(rtg->rtg_rsum_cache);
}

static int
xfs_alloc_rsum_cache(
	struct xfs_rtgroup	*rtg,
	xfs_extlen_t		rbmblocks)
{
	/*
	 * The rsum cache is initialized to the maximum value, which is
	 * trivially an upper bound on the maximum level with any free extents.
	 */
	rtg->rtg_rsum_cache = kvmalloc(rbmblocks, GFP_KERNEL);
	if (!rtg->rtg_rsum_cache)
		return -ENOMEM;
	memset(rtg->rtg_rsum_cache, -1, rbmblocks);
	return 0;
}

/*
 * If we changed the rt extent size (meaning there was no rt volume previously)
 * and the root directory had EXTSZINHERIT and RTINHERIT set, it's possible
 * that the extent size hint on the root directory is no longer congruent with
 * the new rt extent size.  Log the rootdir inode to fix this.
 */
static int
xfs_growfs_rt_fixup_extsize(
	struct xfs_mount	*mp)
{
	struct xfs_inode	*ip = mp->m_rootip;
	struct xfs_trans	*tp;
	int			error = 0;

	xfs_ilock(ip, XFS_IOLOCK_EXCL);
	if (!(ip->i_diflags & XFS_DIFLAG_RTINHERIT) ||
	    !(ip->i_diflags & XFS_DIFLAG_EXTSZINHERIT))
		goto out_iolock;

	error = xfs_trans_alloc_inode(ip, &M_RES(mp)->tr_ichange, 0, 0, false,
			&tp);
	if (error)
		goto out_iolock;

	xfs_trans_log_inode(tp, ip, XFS_ILOG_CORE);
	error = xfs_trans_commit(tp);
	xfs_iunlock(ip, XFS_ILOCK_EXCL);

out_iolock:
	xfs_iunlock(ip, XFS_IOLOCK_EXCL);
	return error;
}

/* Ensure that the rtgroup metadata inode is loaded, creating it if neeeded. */
static int
xfs_rtginode_ensure(
	struct xfs_rtgroup	*rtg,
	enum xfs_rtg_inodes	type)
{
	struct xfs_trans	*tp;
	int			error;

	if (rtg->rtg_inodes[type])
		return 0;

	error = xfs_trans_alloc_empty(rtg_mount(rtg), &tp);
	if (error)
		return error;
	error = xfs_rtginode_load(rtg, type, tp);
	xfs_trans_cancel(tp);

	if (error != -ENOENT)
		return 0;
	return xfs_rtginode_create(rtg, type, true);
}

static struct xfs_mount *
xfs_growfs_rt_alloc_fake_mount(
	const struct xfs_mount	*mp,
	xfs_rfsblock_t		rblocks,
	xfs_agblock_t		rextsize)
{
	struct xfs_mount	*nmp;

	nmp = kmemdup(mp, sizeof(*mp), GFP_KERNEL);
	if (!nmp)
		return NULL;
	xfs_mount_sb_set_rextsize(nmp, &nmp->m_sb, rextsize);
	nmp->m_sb.sb_rblocks = rblocks;
	nmp->m_sb.sb_rextents = xfs_blen_to_rtbxlen(nmp, nmp->m_sb.sb_rblocks);
	nmp->m_sb.sb_rbmblocks = xfs_rtbitmap_blockcount(nmp);
	nmp->m_sb.sb_rextslog = xfs_compute_rextslog(nmp->m_sb.sb_rextents);
	if (xfs_has_rtgroups(nmp))
		nmp->m_sb.sb_rgcount = howmany_64(nmp->m_sb.sb_rextents,
						  nmp->m_sb.sb_rgextents);
	else
		nmp->m_sb.sb_rgcount = 1;
	nmp->m_rsumblocks = xfs_rtsummary_blockcount(nmp, &nmp->m_rsumlevels);

	if (rblocks > 0)
		nmp->m_features |= XFS_FEAT_REALTIME;

	/* recompute growfsrt reservation from new rsumsize */
	xfs_trans_resv_calc(nmp, &nmp->m_resv);
	return nmp;
}

/* Free all the new space and return the number of extents actually freed. */
static int
xfs_growfs_rt_free_new(
	struct xfs_rtgroup	*rtg,
	struct xfs_rtalloc_args	*nargs,
	xfs_rtbxlen_t		*freed_rtx)
{
	struct xfs_mount	*mp = rtg_mount(rtg);
	xfs_rgnumber_t		rgno = rtg_rgno(rtg);
	xfs_rtxnum_t		start_rtx = 0, end_rtx;

	if (rgno < mp->m_sb.sb_rgcount)
		start_rtx = xfs_rtgroup_extents(mp, rgno);
	end_rtx = xfs_rtgroup_extents(nargs->mp, rgno);

	/*
	 * Compute the first new extent that we want to free, being careful to
	 * skip past a realtime superblock at the start of the realtime volume.
	 */
	if (xfs_has_rtsb(nargs->mp) && rgno == 0 && start_rtx == 0)
		start_rtx++;
	*freed_rtx = end_rtx - start_rtx;
	return xfs_rtfree_range(nargs, start_rtx, *freed_rtx);
}

static xfs_rfsblock_t
xfs_growfs_rt_nrblocks(
	struct xfs_rtgroup	*rtg,
	xfs_rfsblock_t		nrblocks,
	xfs_agblock_t		rextsize,
	xfs_fileoff_t		bmbno)
{
	struct xfs_mount	*mp = rtg_mount(rtg);
	xfs_rfsblock_t		step;

	step = (bmbno + 1) * mp->m_rtx_per_rbmblock * rextsize;
	if (xfs_has_rtgroups(mp)) {
		xfs_rfsblock_t	rgblocks = mp->m_sb.sb_rgextents * rextsize;

		step = min(rgblocks, step) + rgblocks * rtg_rgno(rtg);
	}

	return min(nrblocks, step);
}

/*
 * If the post-grow filesystem will have an rtsb; we're initializing the first
 * rtgroup; and the filesystem didn't have a realtime section, write the rtsb
 * now, and attach the rtsb buffer to the real mount.
 */
static int
xfs_growfs_rt_init_rtsb(
	const struct xfs_rtalloc_args	*nargs,
	const struct xfs_rtgroup	*rtg,
	const struct xfs_rtalloc_args	*args)
{
	struct xfs_mount		*mp = args->mp;
	struct xfs_buf			*rtsb_bp;
	int				error;

	if (!xfs_has_rtsb(nargs->mp))
		return 0;
	if (rtg_rgno(rtg) > 0)
		return 0;
	if (mp->m_sb.sb_rblocks)
		return 0;

	error = xfs_buf_get_uncached(mp->m_rtdev_targp, XFS_FSB_TO_BB(mp, 1),
			&rtsb_bp);
	if (error)
		return error;

	rtsb_bp->b_maps[0].bm_bn = XFS_RTSB_DADDR;
	rtsb_bp->b_ops = &xfs_rtsb_buf_ops;

	xfs_update_rtsb(rtsb_bp, mp->m_sb_bp);
	mp->m_rtsb_bp = rtsb_bp;
	error = xfs_bwrite(rtsb_bp);
	xfs_buf_unlock(rtsb_bp);
	if (error)
		return error;

	/* Initialize the rtrmap to reflect the rtsb. */
	if (rtg_rmap(args->rtg) != NULL)
		error = xfs_rtrmapbt_init_rtsb(nargs->mp, args->rtg, args->tp);

<<<<<<< HEAD
=======
	return error;
}

static void
xfs_growfs_rt_sb_fields(
	struct xfs_trans	*tp,
	const struct xfs_mount	*nmp)
{
	struct xfs_mount	*mp = tp->t_mountp;

	if (nmp->m_sb.sb_rextsize != mp->m_sb.sb_rextsize)
		xfs_trans_mod_sb(tp, XFS_TRANS_SB_REXTSIZE,
			nmp->m_sb.sb_rextsize - mp->m_sb.sb_rextsize);
	if (nmp->m_sb.sb_rbmblocks != mp->m_sb.sb_rbmblocks)
		xfs_trans_mod_sb(tp, XFS_TRANS_SB_RBMBLOCKS,
			nmp->m_sb.sb_rbmblocks - mp->m_sb.sb_rbmblocks);
	if (nmp->m_sb.sb_rblocks != mp->m_sb.sb_rblocks)
		xfs_trans_mod_sb(tp, XFS_TRANS_SB_RBLOCKS,
			nmp->m_sb.sb_rblocks - mp->m_sb.sb_rblocks);
	if (nmp->m_sb.sb_rextents != mp->m_sb.sb_rextents)
		xfs_trans_mod_sb(tp, XFS_TRANS_SB_REXTENTS,
			nmp->m_sb.sb_rextents - mp->m_sb.sb_rextents);
	if (nmp->m_sb.sb_rextslog != mp->m_sb.sb_rextslog)
		xfs_trans_mod_sb(tp, XFS_TRANS_SB_REXTSLOG,
			nmp->m_sb.sb_rextslog - mp->m_sb.sb_rextslog);
	if (nmp->m_sb.sb_rgcount != mp->m_sb.sb_rgcount)
		xfs_trans_mod_sb(tp, XFS_TRANS_SB_RGCOUNT,
			nmp->m_sb.sb_rgcount - mp->m_sb.sb_rgcount);
}

static int
xfs_growfs_rt_zoned(
	struct xfs_rtgroup	*rtg,
	xfs_rfsblock_t		nrblocks)
{
	struct xfs_mount	*mp = rtg_mount(rtg);
	struct xfs_mount	*nmp;
	struct xfs_trans	*tp;
	xfs_rtbxlen_t		freed_rtx;
	int			error;

	/*
	 * Calculate new sb and mount fields for this round.  Also ensure the
	 * rtg_extents value is uptodate as the rtbitmap code relies on it.
	 */
	nmp = xfs_growfs_rt_alloc_fake_mount(mp, nrblocks,
			mp->m_sb.sb_rextsize);
	if (!nmp)
		return -ENOMEM;
	freed_rtx = nmp->m_sb.sb_rextents - mp->m_sb.sb_rextents;

	xfs_rtgroup_calc_geometry(nmp, rtg, rtg_rgno(rtg),
			nmp->m_sb.sb_rgcount, nmp->m_sb.sb_rextents);

	error = xfs_trans_alloc(mp, &M_RES(nmp)->tr_growrtfree, 0, 0, 0, &tp);
	if (error)
		goto out_free;

	xfs_rtgroup_lock(rtg, XFS_RTGLOCK_RMAP);
	xfs_rtgroup_trans_join(tp, rtg, XFS_RTGLOCK_RMAP);

	xfs_growfs_rt_sb_fields(tp, nmp);
	xfs_trans_mod_sb(tp, XFS_TRANS_SB_FREXTENTS, freed_rtx);

	error = xfs_trans_commit(tp);
	if (error)
		goto out_free;

	/*
	 * Ensure the mount RT feature flag is now set, and compute new
	 * maxlevels for rt btrees.
	 */
	mp->m_features |= XFS_FEAT_REALTIME;
	xfs_rtrmapbt_compute_maxlevels(mp);
	xfs_rtrefcountbt_compute_maxlevels(mp);
	xfs_zoned_add_available(mp, freed_rtx);
out_free:
	kfree(nmp);
>>>>>>> e8a457b7
	return error;
}

static int
xfs_growfs_rt_bmblock(
	struct xfs_rtgroup	*rtg,
	xfs_rfsblock_t		nrblocks,
	xfs_agblock_t		rextsize,
	xfs_fileoff_t		bmbno)
{
	struct xfs_mount	*mp = rtg_mount(rtg);
	struct xfs_inode	*rbmip = rtg_bitmap(rtg);
	struct xfs_inode	*rsumip = rtg_summary(rtg);
	struct xfs_rtalloc_args	args = {
		.mp		= mp,
		.rtg		= rtg,
	};
	struct xfs_rtalloc_args	nargs = {
		.rtg		= rtg,
	};
	struct xfs_mount	*nmp;
	xfs_rtbxlen_t		freed_rtx;
	int			error;

	/*
	 * Calculate new sb and mount fields for this round.  Also ensure the
	 * rtg_extents value is uptodate as the rtbitmap code relies on it.
	 */
	nmp = nargs.mp = xfs_growfs_rt_alloc_fake_mount(mp,
			xfs_growfs_rt_nrblocks(rtg, nrblocks, rextsize, bmbno),
			rextsize);
	if (!nmp)
		return -ENOMEM;

	xfs_rtgroup_calc_geometry(nmp, rtg, rtg_rgno(rtg),
			nmp->m_sb.sb_rgcount, nmp->m_sb.sb_rextents);

	/*
	 * Recompute the growfsrt reservation from the new rsumsize, so that the
	 * transaction below use the new, potentially larger value.
	 * */
	xfs_trans_resv_calc(nmp, &nmp->m_resv);
	error = xfs_trans_alloc(mp, &M_RES(nmp)->tr_growrtfree, 0, 0, 0,
			&args.tp);
	if (error)
		goto out_free;
	nargs.tp = args.tp;

	xfs_rtgroup_lock(args.rtg, XFS_RTGLOCK_BITMAP | XFS_RTGLOCK_RMAP);
	xfs_rtgroup_trans_join(args.tp, args.rtg,
			XFS_RTGLOCK_BITMAP | XFS_RTGLOCK_RMAP);

	/*
	 * Update the bitmap inode's size ondisk and incore.  We need to update
	 * the incore size so that inode inactivation won't punch what it thinks
	 * are "posteof" blocks.
	 */
	rbmip->i_disk_size = nmp->m_sb.sb_rbmblocks * nmp->m_sb.sb_blocksize;
	i_size_write(VFS_I(rbmip), rbmip->i_disk_size);
	xfs_trans_log_inode(args.tp, rbmip, XFS_ILOG_CORE);

	/*
	 * Update the summary inode's size.  We need to update the incore size
	 * so that inode inactivation won't punch what it thinks are "posteof"
	 * blocks.
	 */
	rsumip->i_disk_size = nmp->m_rsumblocks * nmp->m_sb.sb_blocksize;
	i_size_write(VFS_I(rsumip), rsumip->i_disk_size);
	xfs_trans_log_inode(args.tp, rsumip, XFS_ILOG_CORE);

	/*
	 * Copy summary data from old to new sizes when the real size (not
	 * block-aligned) changes.
	 */
	if (mp->m_sb.sb_rbmblocks != nmp->m_sb.sb_rbmblocks ||
	    mp->m_rsumlevels != nmp->m_rsumlevels) {
		error = xfs_rtcopy_summary(&args, &nargs);
		if (error)
			goto out_cancel;
	}

	error = xfs_growfs_rt_init_rtsb(&nargs, rtg, &args);
	if (error)
		goto out_cancel;

	/*
	 * Update superblock fields.
	 */
	xfs_growfs_rt_sb_fields(args.tp, nmp);

	/*
	 * Free the new extent.
	 */
	error = xfs_growfs_rt_free_new(rtg, &nargs, &freed_rtx);
	xfs_rtbuf_cache_relse(&nargs);
	if (error)
		goto out_cancel;

	/*
	 * Mark more blocks free in the superblock.
	 */
	xfs_trans_mod_sb(args.tp, XFS_TRANS_SB_FREXTENTS, freed_rtx);

	/*
	 * Update the calculated values in the real mount structure.
	 */
	mp->m_rsumlevels = nmp->m_rsumlevels;
	mp->m_rsumblocks = nmp->m_rsumblocks;

	/*
	 * Recompute the growfsrt reservation from the new rsumsize.
	 */
	xfs_trans_resv_calc(mp, &mp->m_resv);

	error = xfs_trans_commit(args.tp);
	if (error)
		goto out_free;

	/*
	 * Ensure the mount RT feature flag is now set, and compute new
	 * maxlevels for rt btrees.
	 */
	mp->m_features |= XFS_FEAT_REALTIME;
	xfs_rtrmapbt_compute_maxlevels(mp);
	xfs_rtrefcountbt_compute_maxlevels(mp);

	kfree(nmp);
	return 0;

out_cancel:
	xfs_trans_cancel(args.tp);
out_free:
	kfree(nmp);
	return error;
}

static xfs_rtxnum_t
xfs_last_rtgroup_extents(
	struct xfs_mount	*mp)
{
	return mp->m_sb.sb_rextents -
		((xfs_rtxnum_t)(mp->m_sb.sb_rgcount - 1) *
		 mp->m_sb.sb_rgextents);
}

/*
 * Calculate the last rbmblock currently used.
 *
 * This also deals with the case where there were no rtextents before.
 */
static xfs_fileoff_t
xfs_last_rt_bmblock(
	struct xfs_rtgroup	*rtg)
{
	struct xfs_mount	*mp = rtg_mount(rtg);
	xfs_rgnumber_t		rgno = rtg_rgno(rtg);
	xfs_fileoff_t		bmbno = 0;

	ASSERT(!mp->m_sb.sb_rgcount || rgno >= mp->m_sb.sb_rgcount - 1);

	if (mp->m_sb.sb_rgcount && rgno == mp->m_sb.sb_rgcount - 1) {
		xfs_rtxnum_t	nrext = xfs_last_rtgroup_extents(mp);

		/* Also fill up the previous block if not entirely full. */
		bmbno = xfs_rtbitmap_blockcount_len(mp, nrext);
		if (xfs_rtx_to_rbmword(mp, nrext) != 0)
			bmbno--;
	}

	return bmbno;
}

/*
 * Allocate space to the bitmap and summary files, as necessary.
 */
static int
xfs_growfs_rt_alloc_blocks(
	struct xfs_rtgroup	*rtg,
	xfs_rfsblock_t		nrblocks,
	xfs_agblock_t		rextsize,
	xfs_extlen_t		*nrbmblocks)
{
	struct xfs_mount	*mp = rtg_mount(rtg);
	struct xfs_inode	*rbmip = rtg_bitmap(rtg);
	struct xfs_inode	*rsumip = rtg_summary(rtg);
	xfs_extlen_t		orbmblocks = 0;
	xfs_extlen_t		orsumblocks = 0;
	struct xfs_mount	*nmp;
	int			error = 0;

	nmp = xfs_growfs_rt_alloc_fake_mount(mp, nrblocks, rextsize);
	if (!nmp)
		return -ENOMEM;
	*nrbmblocks = nmp->m_sb.sb_rbmblocks;

	if (xfs_has_rtgroups(mp)) {
		/*
		 * For file systems with the rtgroups feature, the RT bitmap and
		 * summary are always fully allocated, which means that we never
		 * need to grow the existing files.
		 *
		 * But we have to be careful to only fill the bitmap until the
		 * end of the actually used range.
		 */
		if (rtg_rgno(rtg) == nmp->m_sb.sb_rgcount - 1)
			*nrbmblocks = xfs_rtbitmap_blockcount_len(nmp,
					xfs_last_rtgroup_extents(nmp));

		if (mp->m_sb.sb_rgcount &&
		    rtg_rgno(rtg) == mp->m_sb.sb_rgcount - 1)
			goto out_free;
	} else {
		/*
		 * Get the old block counts for bitmap and summary inodes.
		 * These can't change since other growfs callers are locked out.
		 */
		orbmblocks = XFS_B_TO_FSB(mp, rbmip->i_disk_size);
		orsumblocks = XFS_B_TO_FSB(mp, rsumip->i_disk_size);
	}

	error = xfs_rtfile_initialize_blocks(rtg, XFS_RTGI_BITMAP, orbmblocks,
			nmp->m_sb.sb_rbmblocks, NULL);
	if (error)
		goto out_free;
	error = xfs_rtfile_initialize_blocks(rtg, XFS_RTGI_SUMMARY, orsumblocks,
			nmp->m_rsumblocks, NULL);
out_free:
	kfree(nmp);
	return error;
}

static int
xfs_growfs_rtg(
	struct xfs_mount	*mp,
	xfs_rgnumber_t		rgno,
	xfs_rfsblock_t		nrblocks,
	xfs_agblock_t		rextsize)
{
	uint8_t			*old_rsum_cache = NULL;
	xfs_extlen_t		bmblocks;
	xfs_fileoff_t		bmbno;
	struct xfs_rtgroup	*rtg;
	unsigned int		i;
	int			error;

	rtg = xfs_rtgroup_grab(mp, rgno);
	if (!rtg)
		return -EINVAL;

	for (i = 0; i < XFS_RTGI_MAX; i++) {
		error = xfs_rtginode_ensure(rtg, i);
		if (error)
			goto out_rele;
	}

	if (xfs_has_zoned(mp)) {
		error = xfs_growfs_rt_zoned(rtg, nrblocks);
		goto out_rele;
	}

	error = xfs_growfs_rt_alloc_blocks(rtg, nrblocks, rextsize, &bmblocks);
	if (error)
		goto out_rele;

	if (bmblocks != rtg_mount(rtg)->m_sb.sb_rbmblocks) {
		old_rsum_cache = rtg->rtg_rsum_cache;
		error = xfs_alloc_rsum_cache(rtg, bmblocks);
		if (error)
			goto out_rele;
	}

	for (bmbno = xfs_last_rt_bmblock(rtg); bmbno < bmblocks; bmbno++) {
		error = xfs_growfs_rt_bmblock(rtg, nrblocks, rextsize, bmbno);
		if (error)
			goto out_error;
	}

	kvfree(old_rsum_cache);
	goto out_rele;

out_error:
	/*
	 * Reset rtg_extents to the old value if adding more blocks failed.
	 */
	xfs_rtgroup_calc_geometry(mp, rtg, rtg_rgno(rtg), mp->m_sb.sb_rgcount,
			mp->m_sb.sb_rextents);
	if (old_rsum_cache) {
		kvfree(rtg->rtg_rsum_cache);
		rtg->rtg_rsum_cache = old_rsum_cache;
	}
out_rele:
	xfs_rtgroup_rele(rtg);
	return error;
}

int
xfs_growfs_check_rtgeom(
	const struct xfs_mount	*mp,
	xfs_rfsblock_t		dblocks,
	xfs_rfsblock_t		rblocks,
	xfs_extlen_t		rextsize)
{
	xfs_extlen_t		min_logfsbs;
	struct xfs_mount	*nmp;

	nmp = xfs_growfs_rt_alloc_fake_mount(mp, rblocks, rextsize);
	if (!nmp)
		return -ENOMEM;
	nmp->m_sb.sb_dblocks = dblocks;

	xfs_rtrmapbt_compute_maxlevels(nmp);
	xfs_rtrefcountbt_compute_maxlevels(nmp);
	xfs_trans_resv_calc(nmp, M_RES(nmp));

	/*
	 * New summary size can't be more than half the size of the log.  This
	 * prevents us from getting a log overflow, since we'll log basically
	 * the whole summary file at once.
	 */
	min_logfsbs = min_t(xfs_extlen_t, xfs_log_calc_minimum_size(nmp),
			nmp->m_rsumblocks * 2);

	kfree(nmp);

	if (min_logfsbs > mp->m_sb.sb_logblocks)
		return -EINVAL;
<<<<<<< HEAD
=======

	if (xfs_has_zoned(mp)) {
		uint32_t	gblocks = mp->m_groups[XG_TYPE_RTG].blocks;
		uint32_t	rem;

		if (rextsize != 1)
			return -EINVAL;
		div_u64_rem(mp->m_sb.sb_rblocks, gblocks, &rem);
		if (rem) {
			xfs_warn(mp,
"new RT volume size (%lld) not aligned to RT group size (%d)",
				mp->m_sb.sb_rblocks, gblocks);
			return -EINVAL;
		}
	}

>>>>>>> e8a457b7
	return 0;
}

/*
 * Compute the new number of rt groups and ensure that /rtgroups exists.
 *
 * Changing the rtgroup size is not allowed (even if the rt volume hasn't yet
 * been initialized) because the userspace ABI doesn't support it.
 */
static int
xfs_growfs_rt_prep_groups(
	struct xfs_mount	*mp,
	xfs_rfsblock_t		rblocks,
	xfs_extlen_t		rextsize,
	xfs_rgnumber_t		*new_rgcount)
{
	int			error;

	*new_rgcount = howmany_64(rblocks, mp->m_sb.sb_rgextents * rextsize);
	if (*new_rgcount > XFS_MAX_RGNUMBER)
		return -EINVAL;

	/* Make sure the /rtgroups dir has been created */
	if (!mp->m_rtdirip) {
		struct xfs_trans	*tp;

		error = xfs_trans_alloc_empty(mp, &tp);
		if (error)
			return error;
		error = xfs_rtginode_load_parent(tp);
		xfs_trans_cancel(tp);

		if (error == -ENOENT)
			error = xfs_rtginode_mkdir_parent(mp);
		if (error)
			return error;
	}

	return 0;
}

static bool
xfs_grow_last_rtg(
	struct xfs_mount	*mp)
{
	if (!xfs_has_rtgroups(mp))
		return true;
	if (mp->m_sb.sb_rgcount == 0)
		return false;
	return xfs_rtgroup_extents(mp, mp->m_sb.sb_rgcount - 1) <=
			mp->m_sb.sb_rgextents;
}

/*
 * Read in the last block of the RT device to make sure it is accessible.
 */
static int
xfs_rt_check_size(
	struct xfs_mount	*mp,
	xfs_rfsblock_t		last_block)
{
	xfs_daddr_t		daddr = XFS_FSB_TO_BB(mp, last_block);
	struct xfs_buf		*bp;
	int			error;

	if (XFS_BB_TO_FSB(mp, daddr) != last_block) {
		xfs_warn(mp, "RT device size overflow: %llu != %llu",
			XFS_BB_TO_FSB(mp, daddr), last_block);
		return -EFBIG;
	}

	error = xfs_buf_read_uncached(mp->m_rtdev_targp,
			XFS_FSB_TO_BB(mp, mp->m_sb.sb_rtstart) + daddr,
			XFS_FSB_TO_BB(mp, 1), &bp, NULL);
	if (error)
		xfs_warn(mp, "cannot read last RT device sector (%lld)",
				last_block);
	else
		xfs_buf_relse(bp);
	return error;
}

/*
 * Grow the realtime area of the filesystem.
 */
int
xfs_growfs_rt(
	struct xfs_mount	*mp,
	struct xfs_growfs_rt	*in)
{
	xfs_rgnumber_t		old_rgcount = mp->m_sb.sb_rgcount;
	xfs_rgnumber_t		new_rgcount = 1;
	xfs_rgnumber_t		rgno;
	xfs_agblock_t		old_rextsize = mp->m_sb.sb_rextsize;
	int			error;

	if (!capable(CAP_SYS_ADMIN))
		return -EPERM;

	/* Needs to have been mounted with an rt device. */
	if (!XFS_IS_REALTIME_MOUNT(mp))
		return -EINVAL;

	if (!mutex_trylock(&mp->m_growlock))
		return -EWOULDBLOCK;

	/* Shrink not supported. */
	error = -EINVAL;
	if (in->newblocks <= mp->m_sb.sb_rblocks)
		goto out_unlock;
	/* Can only change rt extent size when adding rt volume. */
	if (mp->m_sb.sb_rblocks > 0 && in->extsize != mp->m_sb.sb_rextsize)
		goto out_unlock;

	/* Range check the extent size. */
	if (XFS_FSB_TO_B(mp, in->extsize) > XFS_MAX_RTEXTSIZE ||
	    XFS_FSB_TO_B(mp, in->extsize) < XFS_MIN_RTEXTSIZE)
		goto out_unlock;

	/* Check for features supported only on rtgroups filesystems. */
	error = -EOPNOTSUPP;
	if (!xfs_has_rtgroups(mp)) {
		if (xfs_has_rmapbt(mp))
			goto out_unlock;
		if (xfs_has_quota(mp))
			goto out_unlock;
		if (xfs_has_reflink(mp))
			goto out_unlock;
	} else if (xfs_has_reflink(mp) &&
		   !xfs_reflink_supports_rextsize(mp, in->extsize))
		goto out_unlock;

	error = xfs_sb_validate_fsb_count(&mp->m_sb, in->newblocks);
	if (error)
		goto out_unlock;

	error = xfs_rt_check_size(mp, in->newblocks - 1);
	if (error)
		goto out_unlock;

	/*
	 * Calculate new parameters.  These are the final values to be reached.
	 */
	error = -EINVAL;
	if (in->newblocks < in->extsize)
		goto out_unlock;

	/* Make sure the new fs size won't cause problems with the log. */
	error = xfs_growfs_check_rtgeom(mp, mp->m_sb.sb_dblocks, in->newblocks,
			in->extsize);
	if (error)
		goto out_unlock;

	if (xfs_has_rtgroups(mp)) {
		error = xfs_growfs_rt_prep_groups(mp, in->newblocks,
				in->extsize, &new_rgcount);
		if (error)
			goto out_unlock;
	}

	if (xfs_grow_last_rtg(mp)) {
		error = xfs_growfs_rtg(mp, old_rgcount - 1, in->newblocks,
				in->extsize);
		if (error)
			goto out_unlock;
	}

	for (rgno = old_rgcount; rgno < new_rgcount; rgno++) {
		xfs_rtbxlen_t	rextents = div_u64(in->newblocks, in->extsize);

		error = xfs_rtgroup_alloc(mp, rgno, new_rgcount, rextents);
		if (error)
			goto out_unlock;

		error = xfs_growfs_rtg(mp, rgno, in->newblocks, in->extsize);
		if (error) {
			struct xfs_rtgroup	*rtg;

			rtg = xfs_rtgroup_grab(mp, rgno);
			if (!WARN_ON_ONCE(!rtg)) {
				xfs_rtunmount_rtg(rtg);
				xfs_rtgroup_rele(rtg);
				xfs_rtgroup_free(mp, rgno);
			}
			break;
		}
	}

	if (!error && old_rextsize != in->extsize)
		error = xfs_growfs_rt_fixup_extsize(mp);

	/*
	 * Update secondary superblocks now the physical grow has completed.
	 *
	 * Also do this in case of an error as we might have already
	 * successfully updated one or more RTGs and incremented sb_rgcount.
	 */
	if (!xfs_is_shutdown(mp)) {
		int error2 = xfs_update_secondary_sbs(mp);

		if (!error)
			error = error2;

		/* Reset the rt metadata btree space reservations. */
<<<<<<< HEAD
		xfs_rt_resv_free(mp);
		error2 = xfs_rt_resv_init(mp);
=======
		error2 = xfs_metafile_resv_init(mp);
>>>>>>> e8a457b7
		if (error2 && error2 != -ENOSPC)
			error = error2;
	}

out_unlock:
	mutex_unlock(&mp->m_growlock);
	return error;
}

/* Read the realtime superblock and attach it to the mount. */
int
xfs_rtmount_readsb(
	struct xfs_mount	*mp)
{
	struct xfs_buf		*bp;
	int			error;

	if (!xfs_has_rtsb(mp))
		return 0;
	if (mp->m_sb.sb_rblocks == 0)
		return 0;
	if (mp->m_rtdev_targp == NULL) {
		xfs_warn(mp,
	"Filesystem has a realtime volume, use rtdev=device option");
		return -ENODEV;
	}

	/* m_blkbb_log is not set up yet */
	error = xfs_buf_read_uncached(mp->m_rtdev_targp, XFS_RTSB_DADDR,
			mp->m_sb.sb_blocksize >> BBSHIFT, &bp,
			&xfs_rtsb_buf_ops);
	if (error) {
		xfs_warn(mp, "rt sb validate failed with error %d.", error);
		/* bad CRC means corrupted metadata */
		if (error == -EFSBADCRC)
			error = -EFSCORRUPTED;
		return error;
	}

	mp->m_rtsb_bp = bp;
	xfs_buf_unlock(bp);
	return 0;
}

/* Detach the realtime superblock from the mount and free it. */
void
xfs_rtmount_freesb(
	struct xfs_mount	*mp)
{
	struct xfs_buf		*bp = mp->m_rtsb_bp;

	if (!bp)
		return;

	xfs_buf_lock(bp);
	mp->m_rtsb_bp = NULL;
	xfs_buf_relse(bp);
}

/*
 * Initialize realtime fields in the mount structure.
 */
int				/* error */
xfs_rtmount_init(
	struct xfs_mount	*mp)	/* file system mount structure */
{
	if (mp->m_sb.sb_rblocks == 0)
		return 0;
	if (mp->m_rtdev_targp == NULL) {
		xfs_warn(mp,
	"Filesystem has a realtime volume, use rtdev=device option");
		return -ENODEV;
	}

	mp->m_rsumblocks = xfs_rtsummary_blockcount(mp, &mp->m_rsumlevels);

	return xfs_rt_check_size(mp, mp->m_sb.sb_rblocks - 1);
}

static int
xfs_rtalloc_count_frextent(
	struct xfs_rtgroup		*rtg,
	struct xfs_trans		*tp,
	const struct xfs_rtalloc_rec	*rec,
	void				*priv)
{
	uint64_t			*valp = priv;

	*valp += rec->ar_extcount;
	return 0;
}

/*
 * Reinitialize the number of free realtime extents from the realtime bitmap.
 * Callers must ensure that there is no other activity in the filesystem.
 */
int
xfs_rtalloc_reinit_frextents(
	struct xfs_mount	*mp)
{
	uint64_t		val = 0;
	int			error;

	struct xfs_rtgroup	*rtg = NULL;

	while ((rtg = xfs_rtgroup_next(mp, rtg))) {
		xfs_rtgroup_lock(rtg, XFS_RTGLOCK_BITMAP_SHARED);
		error = xfs_rtalloc_query_all(rtg, NULL,
				xfs_rtalloc_count_frextent, &val);
		xfs_rtgroup_unlock(rtg, XFS_RTGLOCK_BITMAP_SHARED);
		if (error) {
			xfs_rtgroup_rele(rtg);
			return error;
		}
	}

	spin_lock(&mp->m_sb_lock);
	mp->m_sb.sb_frextents = val;
	spin_unlock(&mp->m_sb_lock);
	xfs_set_freecounter(mp, XC_FREE_RTEXTENTS, mp->m_sb.sb_frextents);
	return 0;
}

/* Free space reservations for rt metadata inodes. */
void
xfs_rt_resv_free(
	struct xfs_mount	*mp)
{
	struct xfs_rtgroup	*rtg = NULL;
	unsigned int		i;

	while ((rtg = xfs_rtgroup_next(mp, rtg))) {
		for (i = 0; i < XFS_RTGI_MAX; i++)
			xfs_metafile_resv_free(rtg->rtg_inodes[i]);
	}
}

/* Reserve space for rt metadata inodes' space expansion. */
int
xfs_rt_resv_init(
	struct xfs_mount	*mp)
{
	struct xfs_rtgroup	*rtg = NULL;
	xfs_filblks_t		ask;
	int			error = 0;

	while ((rtg = xfs_rtgroup_next(mp, rtg))) {
		int		err2;

		ask = xfs_rtrmapbt_calc_reserves(mp);
		err2 = xfs_metafile_resv_init(rtg_rmap(rtg), ask);
		if (err2 && !error)
			error = err2;

		ask = xfs_rtrefcountbt_calc_reserves(mp);
		err2 = xfs_metafile_resv_init(rtg_refcount(rtg), ask);
		if (err2 && !error)
			error = err2;
	}

	return error;
}

/*
 * Read in the bmbt of an rt metadata inode so that we never have to load them
 * at runtime.  This enables the use of shared ILOCKs for rtbitmap scans.  Use
 * an empty transaction to avoid deadlocking on loops in the bmbt.
 */
static inline int
xfs_rtmount_iread_extents(
	struct xfs_trans	*tp,
	struct xfs_inode	*ip)
{
	int			error;

	xfs_ilock(ip, XFS_ILOCK_EXCL);

	error = xfs_iread_extents(tp, ip, XFS_DATA_FORK);
	if (error)
		goto out_unlock;

	if (xfs_inode_has_attr_fork(ip)) {
		error = xfs_iread_extents(tp, ip, XFS_ATTR_FORK);
		if (error)
			goto out_unlock;
	}

out_unlock:
	xfs_iunlock(ip, XFS_ILOCK_EXCL);
	return error;
}

static int
xfs_rtmount_rtg(
	struct xfs_mount	*mp,
	struct xfs_trans	*tp,
	struct xfs_rtgroup	*rtg)
{
	int			error, i;

	for (i = 0; i < XFS_RTGI_MAX; i++) {
		error = xfs_rtginode_load(rtg, i, tp);
		if (error)
			return error;

		if (rtg->rtg_inodes[i]) {
			error = xfs_rtmount_iread_extents(tp,
					rtg->rtg_inodes[i]);
			if (error)
				return error;
		}
	}

	if (xfs_has_zoned(mp))
		return 0;
	return xfs_alloc_rsum_cache(rtg, mp->m_sb.sb_rbmblocks);
}

/*
 * Get the bitmap and summary inodes and the summary cache into the mount
 * structure at mount time.
 */
int
xfs_rtmount_inodes(
	struct xfs_mount	*mp)
{
	struct xfs_trans	*tp;
	struct xfs_rtgroup	*rtg = NULL;
	int			error;

	error = xfs_trans_alloc_empty(mp, &tp);
	if (error)
		return error;

	if (xfs_has_rtgroups(mp) && mp->m_sb.sb_rgcount > 0) {
		error = xfs_rtginode_load_parent(tp);
		if (error)
			goto out_cancel;
	}

	while ((rtg = xfs_rtgroup_next(mp, rtg))) {
		error = xfs_rtmount_rtg(mp, tp, rtg);
		if (error) {
			xfs_rtgroup_rele(rtg);
			xfs_rtunmount_inodes(mp);
			break;
		}
	}

out_cancel:
	xfs_trans_cancel(tp);
	return error;
}

void
xfs_rtunmount_inodes(
	struct xfs_mount	*mp)
{
	struct xfs_rtgroup	*rtg = NULL;

	while ((rtg = xfs_rtgroup_next(mp, rtg)))
		xfs_rtunmount_rtg(rtg);
	xfs_rtginode_irele(&mp->m_rtdirip);
}

/*
 * Pick an extent for allocation at the start of a new realtime file.
 * Use the sequence number stored in the atime field of the bitmap inode.
 * Translate this to a fraction of the rtextents, and return the product
 * of rtextents and the fraction.
 * The fraction sequence is 0, 1/2, 1/4, 3/4, 1/8, ..., 7/8, 1/16, ...
 */
static xfs_rtxnum_t
xfs_rtpick_extent(
	struct xfs_rtgroup	*rtg,
	struct xfs_trans	*tp,
	xfs_rtxlen_t		len)		/* allocation length (rtextents) */
{
	struct xfs_mount	*mp = rtg_mount(rtg);
	struct xfs_inode	*rbmip = rtg_bitmap(rtg);
	xfs_rtxnum_t		b = 0;		/* result rtext */
	int			log2;		/* log of sequence number */
	uint64_t		resid;		/* residual after log removed */
	uint64_t		seq;		/* sequence number of file creation */
	struct timespec64	ts;		/* timespec in inode */

	xfs_assert_ilocked(rbmip, XFS_ILOCK_EXCL);

	ts = inode_get_atime(VFS_I(rbmip));
	if (!(rbmip->i_diflags & XFS_DIFLAG_NEWRTBM)) {
		rbmip->i_diflags |= XFS_DIFLAG_NEWRTBM;
		seq = 0;
	} else {
		seq = ts.tv_sec;
	}
	log2 = xfs_highbit64(seq);
	if (log2 != -1) {
		resid = seq - (1ULL << log2);
		b = (mp->m_sb.sb_rextents * ((resid << 1) + 1ULL)) >>
		    (log2 + 1);
		if (b >= mp->m_sb.sb_rextents)
			div64_u64_rem(b, mp->m_sb.sb_rextents, &b);
		if (b + len > mp->m_sb.sb_rextents)
			b = mp->m_sb.sb_rextents - len;
	}
	ts.tv_sec = seq + 1;
	inode_set_atime_to_ts(VFS_I(rbmip), ts);
	xfs_trans_log_inode(tp, rbmip, XFS_ILOG_CORE);
	return b;
}

static void
xfs_rtalloc_align_minmax(
	xfs_rtxlen_t		*raminlen,
	xfs_rtxlen_t		*ramaxlen,
	xfs_rtxlen_t		*prod)
{
	xfs_rtxlen_t		newmaxlen = *ramaxlen;
	xfs_rtxlen_t		newminlen = *raminlen;
	xfs_rtxlen_t		slack;

	slack = newmaxlen % *prod;
	if (slack)
		newmaxlen -= slack;
	slack = newminlen % *prod;
	if (slack)
		newminlen += *prod - slack;

	/*
	 * If adjusting for extent size hint alignment produces an invalid
	 * min/max len combination, go ahead without it.
	 */
	if (newmaxlen < newminlen) {
		*prod = 1;
		return;
	}
	*ramaxlen = newmaxlen;
	*raminlen = newminlen;
}

/* Given a free extent, find any part of it that isn't busy, if possible. */
STATIC bool
xfs_rtalloc_check_busy(
	struct xfs_rtalloc_args	*args,
	xfs_rtxnum_t		start,
	xfs_rtxlen_t		minlen_rtx,
	xfs_rtxlen_t		maxlen_rtx,
	xfs_rtxlen_t		len_rtx,
	xfs_rtxlen_t		prod,
	xfs_rtxnum_t		rtx,
	xfs_rtxlen_t		*reslen,
	xfs_rtxnum_t		*resrtx,
	unsigned		*busy_gen)
{
	struct xfs_rtgroup	*rtg = args->rtg;
	struct xfs_mount	*mp = rtg_mount(rtg);
	xfs_agblock_t		rgbno = xfs_rtx_to_rgbno(rtg, rtx);
	xfs_rgblock_t		min_rgbno = xfs_rtx_to_rgbno(rtg, start);
	xfs_extlen_t		minlen = xfs_rtxlen_to_extlen(mp, minlen_rtx);
	xfs_extlen_t		len = xfs_rtxlen_to_extlen(mp, len_rtx);
	xfs_extlen_t		diff;
	bool			busy;

	busy = xfs_extent_busy_trim(rtg_group(rtg), minlen,
			xfs_rtxlen_to_extlen(mp, maxlen_rtx), &rgbno, &len,
			busy_gen);

	/*
	 * If we have a largish extent that happens to start before min_rgbno,
	 * see if we can shift it into range...
	 */
	if (rgbno < min_rgbno && rgbno + len > min_rgbno) {
		diff = min_rgbno - rgbno;
		if (len > diff) {
			rgbno += diff;
			len -= diff;
		}
	}

	if (prod > 1 && len >= minlen) {
		xfs_rgblock_t	aligned_rgbno = roundup(rgbno, prod);

		diff = aligned_rgbno - rgbno;

		*resrtx = xfs_rgbno_to_rtx(mp, aligned_rgbno);
		*reslen = xfs_extlen_to_rtxlen(mp,
				diff >= len ? 0 : len - diff);
	} else {
		*resrtx = xfs_rgbno_to_rtx(mp, rgbno);
		*reslen = xfs_extlen_to_rtxlen(mp, len);
	}

	return busy;
}

/*
 * Adjust the given free extent so that it isn't busy, or flush the log and
 * wait for the space to become unbusy.  Only needed for rtgroups.
 */
STATIC int
xfs_rtallocate_adjust_for_busy(
	struct xfs_rtalloc_args	*args,
	xfs_rtxnum_t		start,
	xfs_rtxlen_t		minlen,
	xfs_rtxlen_t		maxlen,
	xfs_rtxlen_t		*len,
	xfs_rtxlen_t		prod,
	xfs_rtxnum_t		*rtx)
{
	xfs_rtxnum_t		resrtx;
	xfs_rtxlen_t		reslen;
	unsigned		busy_gen;
	bool			busy;
	int			error;

again:
	busy = xfs_rtalloc_check_busy(args, start, minlen, maxlen, *len, prod,
			*rtx, &reslen, &resrtx, &busy_gen);
	if (!busy)
		return 0;

	if (reslen < minlen || (start != 0 && resrtx != *rtx)) {
		/*
		 * Enough of the extent was busy that we cannot satisfy the
		 * allocation, or this is a near allocation and the start of
		 * the extent is busy.  Flush the log and wait for the busy
		 * situation to resolve.
		 */
		trace_xfs_rtalloc_extent_busy(args->rtg, start, minlen, maxlen,
				*len, prod, *rtx, busy_gen);

		error = xfs_extent_busy_flush(args->tp, rtg_group(args->rtg),
				busy_gen, 0);
		if (error)
			return error;

		goto again;
	}

	/* Some of the free space wasn't busy, hand that back to the caller. */
	trace_xfs_rtalloc_extent_busy_trim(args->rtg, *rtx, *len, resrtx,
			reslen);
	*len = reslen;
	*rtx = resrtx;

	return 0;
}

static int
xfs_rtallocate_rtg(
	struct xfs_trans	*tp,
	xfs_rgnumber_t		rgno,
	xfs_rtblock_t		bno_hint,
	xfs_rtxlen_t		minlen,
	xfs_rtxlen_t		maxlen,
	xfs_rtxlen_t		prod,
	bool			wasdel,
	bool			initial_user_data,
	bool			*rtlocked,
	xfs_rtblock_t		*bno,
	xfs_extlen_t		*blen)
{
	struct xfs_rtalloc_args	args = {
		.mp		= tp->t_mountp,
		.tp		= tp,
	};
	xfs_rtxnum_t		start = 0;
	xfs_rtxnum_t		rtx;
	xfs_rtxlen_t		len = 0;
	int			error = 0;

	args.rtg = xfs_rtgroup_grab(args.mp, rgno);
	if (!args.rtg)
		return -ENOSPC;

	/*
	 * We need to lock out modifications to both the RT bitmap and summary
	 * inodes for finding free space in xfs_rtallocate_extent_{near,size}
	 * and join the bitmap and summary inodes for the actual allocation
	 * down in xfs_rtallocate_range.
	 *
	 * For RTG-enabled file system we don't want to join the inodes to the
	 * transaction until we are committed to allocate to allocate from this
	 * RTG so that only one inode of each type is locked at a time.
	 *
	 * But for pre-RTG file systems we need to already to join the bitmap
	 * inode to the transaction for xfs_rtpick_extent, which bumps the
	 * sequence number in it, so we'll have to join the inode to the
	 * transaction early here.
	 *
	 * This is all a bit messy, but at least the mess is contained in
	 * this function.
	 */
	if (!*rtlocked) {
		xfs_rtgroup_lock(args.rtg, XFS_RTGLOCK_BITMAP);
		if (!xfs_has_rtgroups(args.mp))
			xfs_rtgroup_trans_join(tp, args.rtg,
					XFS_RTGLOCK_BITMAP);
		*rtlocked = true;
	}

	/*
	 * For an allocation to an empty file at offset 0, pick an extent that
	 * will space things out in the rt area.
	 */
	if (bno_hint != NULLFSBLOCK)
		start = xfs_rtb_to_rtx(args.mp, bno_hint);
	else if (!xfs_has_rtgroups(args.mp) && initial_user_data)
		start = xfs_rtpick_extent(args.rtg, tp, maxlen);

	if (start) {
		error = xfs_rtallocate_extent_near(&args, start, minlen, maxlen,
				&len, prod, &rtx);
		/*
		 * If we can't allocate near a specific rt extent, try again
		 * without locality criteria.
		 */
		if (error == -ENOSPC) {
			xfs_rtbuf_cache_relse(&args);
			error = 0;
		}
	}

	if (!error) {
		error = xfs_rtallocate_extent_size(&args, minlen, maxlen, &len,
				prod, &rtx);
	}

	if (error) {
		if (xfs_has_rtgroups(args.mp))
			goto out_unlock;
		goto out_release;
	}

	if (xfs_has_rtgroups(args.mp)) {
		error = xfs_rtallocate_adjust_for_busy(&args, start, minlen,
				maxlen, &len, prod, &rtx);
		if (error)
			goto out_unlock;

		xfs_rtgroup_trans_join(tp, args.rtg, XFS_RTGLOCK_BITMAP);
	}

	error = xfs_rtallocate_range(&args, rtx, len);
	if (error)
		goto out_release;

	xfs_trans_mod_sb(tp, wasdel ?
			XFS_TRANS_SB_RES_FREXTENTS : XFS_TRANS_SB_FREXTENTS,
			-(long)len);
	*bno = xfs_rtx_to_rtb(args.rtg, rtx);
	*blen = xfs_rtxlen_to_extlen(args.mp, len);

out_release:
	xfs_rtgroup_rele(args.rtg);
	xfs_rtbuf_cache_relse(&args);
	return error;
out_unlock:
	xfs_rtgroup_unlock(args.rtg, XFS_RTGLOCK_BITMAP);
	*rtlocked = false;
	goto out_release;
}

int
xfs_rtallocate_rtgs(
	struct xfs_trans	*tp,
	xfs_fsblock_t		bno_hint,
	xfs_rtxlen_t		minlen,
	xfs_rtxlen_t		maxlen,
	xfs_rtxlen_t		prod,
	bool			wasdel,
	bool			initial_user_data,
	xfs_rtblock_t		*bno,
	xfs_extlen_t		*blen)
{
	struct xfs_mount	*mp = tp->t_mountp;
	xfs_rgnumber_t		start_rgno, rgno;
	int			error;

	/*
	 * For now this just blindly iterates over the RTGs for an initial
	 * allocation.  We could try to keep an in-memory rtg_longest member
	 * to avoid the locking when just looking for big enough free space,
	 * but for now this keeps things simple.
	 */
	if (bno_hint != NULLFSBLOCK)
		start_rgno = xfs_rtb_to_rgno(mp, bno_hint);
	else
		start_rgno = (atomic_inc_return(&mp->m_rtgrotor) - 1) %
				mp->m_sb.sb_rgcount;

	rgno = start_rgno;
	do {
		bool		rtlocked = false;

		error = xfs_rtallocate_rtg(tp, rgno, bno_hint, minlen, maxlen,
				prod, wasdel, initial_user_data, &rtlocked,
				bno, blen);
		if (error != -ENOSPC)
			return error;
		ASSERT(!rtlocked);

		if (++rgno == mp->m_sb.sb_rgcount)
			rgno = 0;
		bno_hint = NULLFSBLOCK;
	} while (rgno != start_rgno);

	return -ENOSPC;
}

static int
xfs_rtallocate_align(
	struct xfs_bmalloca	*ap,
	xfs_rtxlen_t		*ralen,
	xfs_rtxlen_t		*raminlen,
	xfs_rtxlen_t		*prod,
	bool			*noalign)
{
	struct xfs_mount	*mp = ap->ip->i_mount;
	xfs_fileoff_t		orig_offset = ap->offset;
	xfs_extlen_t		minlen = mp->m_sb.sb_rextsize;
	xfs_extlen_t            align;	/* minimum allocation alignment */
	xfs_extlen_t		mod;	/* product factor for allocators */
	int			error;

	if (*noalign) {
		align = mp->m_sb.sb_rextsize;
	} else {
		if (ap->flags & XFS_BMAPI_COWFORK)
			align = xfs_get_cowextsz_hint(ap->ip);
		else
			align = xfs_get_extsz_hint(ap->ip);
		if (!align)
			align = 1;
		if (align == mp->m_sb.sb_rextsize)
			*noalign = true;
	}

	error = xfs_bmap_extsize_align(mp, &ap->got, &ap->prev, align, 1,
			ap->eof, 0, ap->conv, &ap->offset, &ap->length);
	if (error)
		return error;
	ASSERT(ap->length);
	ASSERT(xfs_extlen_to_rtxmod(mp, ap->length) == 0);

	/*
	 * If we shifted the file offset downward to satisfy an extent size
	 * hint, increase minlen by that amount so that the allocator won't
	 * give us an allocation that's too short to cover at least one of the
	 * blocks that the caller asked for.
	 */
	if (ap->offset != orig_offset)
		minlen += orig_offset - ap->offset;

	/*
	 * Set ralen to be the actual requested length in rtextents.
	 *
	 * If the old value was close enough to XFS_BMBT_MAX_EXTLEN that
	 * we rounded up to it, cut it back so it's valid again.
	 * Note that if it's a really large request (bigger than
	 * XFS_BMBT_MAX_EXTLEN), we don't hear about that number, and can't
	 * adjust the starting point to match it.
	 */
	*ralen = xfs_extlen_to_rtxlen(mp, min(ap->length, XFS_MAX_BMBT_EXTLEN));
	*raminlen = max_t(xfs_rtxlen_t, 1, xfs_extlen_to_rtxlen(mp, minlen));
	ASSERT(*raminlen > 0);
	ASSERT(*raminlen <= *ralen);

	/*
	 * Only bother calculating a real prod factor if offset & length are
	 * perfectly aligned, otherwise it will just get us in trouble.
	 */
	div_u64_rem(ap->offset, align, &mod);
	if (mod || ap->length % align)
		*prod = 1;
	else
		*prod = xfs_extlen_to_rtxlen(mp, align);

	if (*prod > 1)
		xfs_rtalloc_align_minmax(raminlen, ralen, prod);
	return 0;
}

int
xfs_bmap_rtalloc(
	struct xfs_bmalloca	*ap)
{
	xfs_fileoff_t		orig_offset = ap->offset;
	xfs_rtxlen_t		prod = 0;  /* product factor for allocators */
	xfs_rtxlen_t		ralen = 0; /* realtime allocation length */
	xfs_rtblock_t		bno_hint = NULLRTBLOCK;
	xfs_extlen_t		orig_length = ap->length;
	xfs_rtxlen_t		raminlen;
	bool			rtlocked = false;
	bool			noalign = false;
	bool			initial_user_data =
		ap->datatype & XFS_ALLOC_INITIAL_USER_DATA;
	int			error;

	ASSERT(!xfs_has_zoned(ap->tp->t_mountp));

retry:
	error = xfs_rtallocate_align(ap, &ralen, &raminlen, &prod, &noalign);
	if (error)
		return error;

	if (xfs_bmap_adjacent(ap))
		bno_hint = ap->blkno;

	if (xfs_has_rtgroups(ap->ip->i_mount)) {
		error = xfs_rtallocate_rtgs(ap->tp, bno_hint, raminlen, ralen,
				prod, ap->wasdel, initial_user_data,
				&ap->blkno, &ap->length);
	} else {
		error = xfs_rtallocate_rtg(ap->tp, 0, bno_hint, raminlen, ralen,
				prod, ap->wasdel, initial_user_data,
				&rtlocked, &ap->blkno, &ap->length);
	}

	if (error == -ENOSPC) {
		if (!noalign) {
			/*
			 * We previously enlarged the request length to try to
			 * satisfy an extent size hint.  The allocator didn't
			 * return anything, so reset the parameters to the
			 * original values and try again without alignment
			 * criteria.
			 */
			ap->offset = orig_offset;
			ap->length = orig_length;
			noalign = true;
			goto retry;
		}

		ap->blkno = NULLFSBLOCK;
		ap->length = 0;
		return 0;
	}
	if (error)
		return error;

	xfs_bmap_alloc_account(ap);
	return 0;
}<|MERGE_RESOLUTION|>--- conflicted
+++ resolved
@@ -33,10 +33,7 @@
 #include "xfs_trace.h"
 #include "xfs_rtrefcount_btree.h"
 #include "xfs_reflink.h"
-<<<<<<< HEAD
-=======
 #include "xfs_zone_alloc.h"
->>>>>>> e8a457b7
 
 /*
  * Return whether there are any free extents in the size range given
@@ -860,8 +857,6 @@
 	if (rtg_rmap(args->rtg) != NULL)
 		error = xfs_rtrmapbt_init_rtsb(nargs->mp, args->rtg, args->tp);
 
-<<<<<<< HEAD
-=======
 	return error;
 }
 
@@ -940,7 +935,6 @@
 	xfs_zoned_add_available(mp, freed_rtx);
 out_free:
 	kfree(nmp);
->>>>>>> e8a457b7
 	return error;
 }
 
@@ -1267,8 +1261,6 @@
 
 	if (min_logfsbs > mp->m_sb.sb_logblocks)
 		return -EINVAL;
-<<<<<<< HEAD
-=======
 
 	if (xfs_has_zoned(mp)) {
 		uint32_t	gblocks = mp->m_groups[XG_TYPE_RTG].blocks;
@@ -1285,7 +1277,6 @@
 		}
 	}
 
->>>>>>> e8a457b7
 	return 0;
 }
 
@@ -1490,12 +1481,7 @@
 			error = error2;
 
 		/* Reset the rt metadata btree space reservations. */
-<<<<<<< HEAD
-		xfs_rt_resv_free(mp);
-		error2 = xfs_rt_resv_init(mp);
-=======
 		error2 = xfs_metafile_resv_init(mp);
->>>>>>> e8a457b7
 		if (error2 && error2 != -ENOSPC)
 			error = error2;
 	}
@@ -1617,46 +1603,6 @@
 	spin_unlock(&mp->m_sb_lock);
 	xfs_set_freecounter(mp, XC_FREE_RTEXTENTS, mp->m_sb.sb_frextents);
 	return 0;
-}
-
-/* Free space reservations for rt metadata inodes. */
-void
-xfs_rt_resv_free(
-	struct xfs_mount	*mp)
-{
-	struct xfs_rtgroup	*rtg = NULL;
-	unsigned int		i;
-
-	while ((rtg = xfs_rtgroup_next(mp, rtg))) {
-		for (i = 0; i < XFS_RTGI_MAX; i++)
-			xfs_metafile_resv_free(rtg->rtg_inodes[i]);
-	}
-}
-
-/* Reserve space for rt metadata inodes' space expansion. */
-int
-xfs_rt_resv_init(
-	struct xfs_mount	*mp)
-{
-	struct xfs_rtgroup	*rtg = NULL;
-	xfs_filblks_t		ask;
-	int			error = 0;
-
-	while ((rtg = xfs_rtgroup_next(mp, rtg))) {
-		int		err2;
-
-		ask = xfs_rtrmapbt_calc_reserves(mp);
-		err2 = xfs_metafile_resv_init(rtg_rmap(rtg), ask);
-		if (err2 && !error)
-			error = err2;
-
-		ask = xfs_rtrefcountbt_calc_reserves(mp);
-		err2 = xfs_metafile_resv_init(rtg_refcount(rtg), ask);
-		if (err2 && !error)
-			error = err2;
-	}
-
-	return error;
 }
 
 /*
