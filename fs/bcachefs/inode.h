/* SPDX-License-Identifier: GPL-2.0 */
#ifndef _BCACHEFS_INODE_H
#define _BCACHEFS_INODE_H

#include "bkey.h"
#include "bkey_methods.h"
#include "opts.h"
#include "snapshot.h"

extern const char * const bch2_inode_opts[];

int bch2_inode_validate(struct bch_fs *, struct bkey_s_c,
			struct bkey_validate_context);
int bch2_inode_v2_validate(struct bch_fs *, struct bkey_s_c,
			   struct bkey_validate_context);
int bch2_inode_v3_validate(struct bch_fs *, struct bkey_s_c,
			   struct bkey_validate_context);
void bch2_inode_to_text(struct printbuf *, struct bch_fs *, struct bkey_s_c);

int __bch2_inode_has_child_snapshots(struct btree_trans *, struct bpos);

static inline int bch2_inode_has_child_snapshots(struct btree_trans *trans, struct bpos pos)
{
	return bch2_snapshot_is_leaf(trans->c, pos.snapshot) <= 0
		? __bch2_inode_has_child_snapshots(trans, pos)
		: 0;
}

int bch2_trigger_inode(struct btree_trans *, enum btree_id, unsigned,
		       struct bkey_s_c, struct bkey_s,
		       enum btree_iter_update_trigger_flags);

#define bch2_bkey_ops_inode ((struct bkey_ops) {	\
	.key_validate	= bch2_inode_validate,		\
	.val_to_text	= bch2_inode_to_text,		\
	.trigger	= bch2_trigger_inode,		\
	.min_val_size	= 16,				\
})

#define bch2_bkey_ops_inode_v2 ((struct bkey_ops) {	\
	.key_validate	= bch2_inode_v2_validate,	\
	.val_to_text	= bch2_inode_to_text,		\
	.trigger	= bch2_trigger_inode,		\
	.min_val_size	= 32,				\
})

#define bch2_bkey_ops_inode_v3 ((struct bkey_ops) {	\
	.key_validate	= bch2_inode_v3_validate,	\
	.val_to_text	= bch2_inode_to_text,		\
	.trigger	= bch2_trigger_inode,		\
	.min_val_size	= 48,				\
})

static inline bool bkey_is_inode(const struct bkey *k)
{
	return  k->type == KEY_TYPE_inode ||
		k->type == KEY_TYPE_inode_v2 ||
		k->type == KEY_TYPE_inode_v3;
}

int bch2_inode_generation_validate(struct bch_fs *, struct bkey_s_c,
				   struct bkey_validate_context);
void bch2_inode_generation_to_text(struct printbuf *, struct bch_fs *, struct bkey_s_c);

#define bch2_bkey_ops_inode_generation ((struct bkey_ops) {	\
	.key_validate	= bch2_inode_generation_validate,	\
	.val_to_text	= bch2_inode_generation_to_text,	\
	.min_val_size	= 8,					\
})

int bch2_inode_alloc_cursor_validate(struct bch_fs *, struct bkey_s_c,
				     struct bkey_validate_context);
void bch2_inode_alloc_cursor_to_text(struct printbuf *, struct bch_fs *, struct bkey_s_c);

#define bch2_bkey_ops_inode_alloc_cursor ((struct bkey_ops) {	\
	.key_validate	= bch2_inode_alloc_cursor_validate,	\
	.val_to_text	= bch2_inode_alloc_cursor_to_text,	\
	.min_val_size	= 16,					\
})

#if 0
typedef struct {
	u64			lo;
	u32			hi;
} __packed __aligned(4) u96;
#endif
typedef u64 u96;

struct bch_inode_unpacked {
	u64			bi_inum;
	u32			bi_snapshot;
	u64			bi_journal_seq;
	__le64			bi_hash_seed;
	u64			bi_size;
	u64			bi_sectors;
	u64			bi_version;
	u32			bi_flags;
	u16			bi_mode;

#define x(_name, _bits)	u##_bits _name;
	BCH_INODE_FIELDS_v3()
#undef  x
};
BITMASK(INODE_STR_HASH,	struct bch_inode_unpacked, bi_flags, 20, 24);

struct bkey_inode_buf {
	struct bkey_i_inode_v3	inode;

#define x(_name, _bits)		+ 8 + _bits / 8
	u8		_pad[0 + BCH_INODE_FIELDS_v3()];
#undef  x
};

void bch2_inode_pack(struct bkey_inode_buf *, const struct bch_inode_unpacked *);
int bch2_inode_unpack(struct bkey_s_c, struct bch_inode_unpacked *);
struct bkey_i *bch2_inode_to_v3(struct btree_trans *, struct bkey_i *);

void bch2_inode_unpacked_to_text(struct printbuf *, struct bch_inode_unpacked *);

int __bch2_inode_peek(struct btree_trans *, struct btree_iter *,
		      struct bch_inode_unpacked *, subvol_inum, unsigned, bool);

static inline int bch2_inode_peek_nowarn(struct btree_trans *trans,
					 struct btree_iter *iter,
					 struct bch_inode_unpacked *inode,
					 subvol_inum inum, unsigned flags)
{
	return __bch2_inode_peek(trans, iter, inode, inum, flags, false);
}

static inline int bch2_inode_peek(struct btree_trans *trans,
				  struct btree_iter *iter,
				  struct bch_inode_unpacked *inode,
				  subvol_inum inum, unsigned flags)
{
	return __bch2_inode_peek(trans, iter, inode, inum, flags, true);
	int ret = bch2_inode_peek_nowarn(trans, iter, inode, inum, flags);
	return ret;
}

int bch2_inode_write_flags(struct btree_trans *, struct btree_iter *,
		     struct bch_inode_unpacked *, enum btree_iter_update_trigger_flags);

static inline int bch2_inode_write(struct btree_trans *trans,
		     struct btree_iter *iter,
		     struct bch_inode_unpacked *inode)
{
	return bch2_inode_write_flags(trans, iter, inode, 0);
}

int __bch2_fsck_write_inode(struct btree_trans *, struct bch_inode_unpacked *);
int bch2_fsck_write_inode(struct btree_trans *, struct bch_inode_unpacked *);

void bch2_inode_init_early(struct bch_fs *,
			   struct bch_inode_unpacked *);
void bch2_inode_init_late(struct bch_inode_unpacked *, u64,
			  uid_t, gid_t, umode_t, dev_t,
			  struct bch_inode_unpacked *);
void bch2_inode_init(struct bch_fs *, struct bch_inode_unpacked *,
		     uid_t, gid_t, umode_t, dev_t,
		     struct bch_inode_unpacked *);

int bch2_inode_create(struct btree_trans *, struct btree_iter *,
		      struct bch_inode_unpacked *, u32, u64);

int bch2_inode_rm(struct bch_fs *, subvol_inum);

int bch2_inode_find_by_inum_nowarn_trans(struct btree_trans *,
				  subvol_inum,
				  struct bch_inode_unpacked *);
int bch2_inode_find_by_inum_trans(struct btree_trans *, subvol_inum,
				  struct bch_inode_unpacked *);
int bch2_inode_find_by_inum(struct bch_fs *, subvol_inum,
			    struct bch_inode_unpacked *);

#define inode_opt_get(_c, _inode, _name)			\
	((_inode)->bi_##_name ? (_inode)->bi_##_name - 1 : (_c)->opts._name)

static inline void bch2_inode_opt_set(struct bch_inode_unpacked *inode,
				      enum inode_opt_id id, u64 v)
{
	switch (id) {
#define x(_name, ...)							\
	case Inode_opt_##_name:						\
		inode->bi_##_name = v;					\
		break;
	BCH_INODE_OPTS()
#undef x
	default:
		BUG();
	}
}

static inline u64 bch2_inode_opt_get(struct bch_inode_unpacked *inode,
				     enum inode_opt_id id)
{
	switch (id) {
#define x(_name, ...)							\
	case Inode_opt_##_name:						\
		return inode->bi_##_name;
	BCH_INODE_OPTS()
#undef x
	default:
		BUG();
	}
}

static inline u8 mode_to_type(umode_t mode)
{
	return (mode >> 12) & 15;
}

static inline u8 inode_d_type(struct bch_inode_unpacked *inode)
{
	return inode->bi_subvol ? DT_SUBVOL : mode_to_type(inode->bi_mode);
}

static inline u32 bch2_inode_flags(struct bkey_s_c k)
{
	switch (k.k->type) {
	case KEY_TYPE_inode:
		return le32_to_cpu(bkey_s_c_to_inode(k).v->bi_flags);
	case KEY_TYPE_inode_v2:
		return le64_to_cpu(bkey_s_c_to_inode_v2(k).v->bi_flags);
	case KEY_TYPE_inode_v3:
		return le64_to_cpu(bkey_s_c_to_inode_v3(k).v->bi_flags);
	default:
		return 0;
	}
}

static inline unsigned bkey_inode_mode(struct bkey_s_c k)
{
	switch (k.k->type) {
	case KEY_TYPE_inode:
		return le16_to_cpu(bkey_s_c_to_inode(k).v->bi_mode);
	case KEY_TYPE_inode_v2:
		return le16_to_cpu(bkey_s_c_to_inode_v2(k).v->bi_mode);
	case KEY_TYPE_inode_v3:
		return INODEv3_MODE(bkey_s_c_to_inode_v3(k).v);
	default:
		return 0;
	}
}

/* i_nlink: */

static inline unsigned nlink_bias(umode_t mode)
{
	return S_ISDIR(mode) ? 2 : 1;
}

static inline unsigned bch2_inode_nlink_get(struct bch_inode_unpacked *bi)
{
	return bi->bi_flags & BCH_INODE_unlinked
		  ? 0
		  : bi->bi_nlink + nlink_bias(bi->bi_mode);
}

static inline void bch2_inode_nlink_set(struct bch_inode_unpacked *bi,
					unsigned nlink)
{
	if (nlink) {
		bi->bi_nlink = nlink - nlink_bias(bi->bi_mode);
		bi->bi_flags &= ~BCH_INODE_unlinked;
	} else {
		bi->bi_nlink = 0;
		bi->bi_flags |= BCH_INODE_unlinked;
	}
}

int bch2_inode_nlink_inc(struct bch_inode_unpacked *);
void bch2_inode_nlink_dec(struct btree_trans *, struct bch_inode_unpacked *);

static inline bool bch2_inode_should_have_single_bp(struct bch_inode_unpacked *inode)
{
	bool inode_has_bp = inode->bi_dir || inode->bi_dir_offset;

	return S_ISDIR(inode->bi_mode) ||
		(!inode->bi_nlink && inode_has_bp);
}

struct bch_opts bch2_inode_opts_to_opts(struct bch_inode_unpacked *);
void bch2_inode_opts_get(struct bch_io_opts *, struct bch_fs *,
			 struct bch_inode_unpacked *);
int bch2_inum_opts_get(struct btree_trans*, subvol_inum, struct bch_io_opts *);

<<<<<<< HEAD
=======
#include "rebalance.h"

>>>>>>> cdbc9346
static inline struct bch_extent_rebalance
bch2_inode_rebalance_opts_get(struct bch_fs *c, struct bch_inode_unpacked *inode)
{
	struct bch_io_opts io_opts;
	bch2_inode_opts_get(&io_opts, c, inode);
<<<<<<< HEAD
	return io_opts_to_rebalance_opts(&io_opts);
=======
	return io_opts_to_rebalance_opts(c, &io_opts);
>>>>>>> cdbc9346
}

int bch2_inode_rm_snapshot(struct btree_trans *, u64, u32);
int bch2_delete_dead_inodes(struct bch_fs *);

#endif /* _BCACHEFS_INODE_H */<|MERGE_RESOLUTION|>--- conflicted
+++ resolved
@@ -285,21 +285,14 @@
 			 struct bch_inode_unpacked *);
 int bch2_inum_opts_get(struct btree_trans*, subvol_inum, struct bch_io_opts *);
 
-<<<<<<< HEAD
-=======
 #include "rebalance.h"
 
->>>>>>> cdbc9346
 static inline struct bch_extent_rebalance
 bch2_inode_rebalance_opts_get(struct bch_fs *c, struct bch_inode_unpacked *inode)
 {
 	struct bch_io_opts io_opts;
 	bch2_inode_opts_get(&io_opts, c, inode);
-<<<<<<< HEAD
-	return io_opts_to_rebalance_opts(&io_opts);
-=======
 	return io_opts_to_rebalance_opts(c, &io_opts);
->>>>>>> cdbc9346
 }
 
 int bch2_inode_rm_snapshot(struct btree_trans *, u64, u32);
