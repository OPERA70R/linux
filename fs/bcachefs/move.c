// SPDX-License-Identifier: GPL-2.0

#include "bcachefs.h"
#include "alloc_background.h"
#include "alloc_foreground.h"
#include "backpointers.h"
#include "bkey_buf.h"
#include "btree_gc.h"
#include "btree_io.h"
#include "btree_update.h"
#include "btree_update_interior.h"
#include "btree_write_buffer.h"
#include "compress.h"
#include "disk_groups.h"
#include "ec.h"
#include "errcode.h"
#include "error.h"
#include "inode.h"
#include "io_read.h"
#include "io_write.h"
#include "journal_reclaim.h"
#include "keylist.h"
#include "move.h"
#include "rebalance.h"
#include "reflink.h"
#include "replicas.h"
#include "snapshot.h"
#include "super-io.h"
#include "trace.h"

#include <linux/ioprio.h>
#include <linux/kthread.h>

const char * const bch2_data_ops_strs[] = {
#define x(t, n, ...) [n] = #t,
	BCH_DATA_OPS()
#undef x
	NULL
};

static void trace_move_extent2(struct bch_fs *c, struct bkey_s_c k,
			       struct bch_io_opts *io_opts,
			       struct data_update_opts *data_opts)
{
	if (trace_move_extent_enabled()) {
		struct printbuf buf = PRINTBUF;

		bch2_bkey_val_to_text(&buf, c, k);
		prt_newline(&buf);
		bch2_data_update_opts_to_text(&buf, c, io_opts, data_opts);
		trace_move_extent(c, buf.buf);
		printbuf_exit(&buf);
	}
}

static void trace_move_extent_read2(struct bch_fs *c, struct bkey_s_c k)
{
	if (trace_move_extent_read_enabled()) {
		struct printbuf buf = PRINTBUF;

		bch2_bkey_val_to_text(&buf, c, k);
		trace_move_extent_read(c, buf.buf);
		printbuf_exit(&buf);
	}
}

struct moving_io {
	struct list_head		read_list;
	struct list_head		io_list;
	struct move_bucket_in_flight	*b;
	struct closure			cl;
	bool				read_completed;

	unsigned			read_sectors;
	unsigned			write_sectors;

	struct data_update		write;
};

static void move_free(struct moving_io *io)
{
	struct moving_context *ctxt = io->write.ctxt;

	if (io->b)
		atomic_dec(&io->b->count);

	mutex_lock(&ctxt->lock);
	list_del(&io->io_list);
	wake_up(&ctxt->wait);
	mutex_unlock(&ctxt->lock);

	bch2_data_update_exit(&io->write);
	kfree(io);
}

static void move_write_done(struct bch_write_op *op)
{
	struct moving_io *io = container_of(op, struct moving_io, write.op);
	struct moving_context *ctxt = io->write.ctxt;

	if (io->write.op.error)
		ctxt->write_error = true;

	atomic_sub(io->write_sectors, &io->write.ctxt->write_sectors);
	atomic_dec(&io->write.ctxt->write_ios);
	move_free(io);
	closure_put(&ctxt->cl);
}

static void move_write(struct moving_io *io)
{
	if (unlikely(io->write.rbio.bio.bi_status || io->write.rbio.hole)) {
		move_free(io);
		return;
	}

	if (trace_move_extent_write_enabled()) {
		struct bch_fs *c = io->write.op.c;
		struct printbuf buf = PRINTBUF;

		bch2_bkey_val_to_text(&buf, c, bkey_i_to_s_c(io->write.k.k));
		trace_move_extent_write(c, buf.buf);
		printbuf_exit(&buf);
	}

	closure_get(&io->write.ctxt->cl);
	atomic_add(io->write_sectors, &io->write.ctxt->write_sectors);
	atomic_inc(&io->write.ctxt->write_ios);

	bch2_data_update_read_done(&io->write);
}

struct moving_io *bch2_moving_ctxt_next_pending_write(struct moving_context *ctxt)
{
	struct moving_io *io =
		list_first_entry_or_null(&ctxt->reads, struct moving_io, read_list);

	return io && io->read_completed ? io : NULL;
}

static void move_read_endio(struct bio *bio)
{
	struct moving_io *io = container_of(bio, struct moving_io, write.rbio.bio);
	struct moving_context *ctxt = io->write.ctxt;

	atomic_sub(io->read_sectors, &ctxt->read_sectors);
	atomic_dec(&ctxt->read_ios);
	io->read_completed = true;

	wake_up(&ctxt->wait);
	closure_put(&ctxt->cl);
}

void bch2_moving_ctxt_do_pending_writes(struct moving_context *ctxt)
{
	struct moving_io *io;

	while ((io = bch2_moving_ctxt_next_pending_write(ctxt))) {
		bch2_trans_unlock_long(ctxt->trans);
		list_del(&io->read_list);
		move_write(io);
	}
}

void bch2_move_ctxt_wait_for_io(struct moving_context *ctxt)
{
	unsigned sectors_pending = atomic_read(&ctxt->write_sectors);

	move_ctxt_wait_event(ctxt,
		!atomic_read(&ctxt->write_sectors) ||
		atomic_read(&ctxt->write_sectors) != sectors_pending);
}

void bch2_moving_ctxt_flush_all(struct moving_context *ctxt)
{
	move_ctxt_wait_event(ctxt, list_empty(&ctxt->reads));
	bch2_trans_unlock_long(ctxt->trans);
	closure_sync(&ctxt->cl);
}

void bch2_moving_ctxt_exit(struct moving_context *ctxt)
{
	struct bch_fs *c = ctxt->trans->c;

	bch2_moving_ctxt_flush_all(ctxt);

	EBUG_ON(atomic_read(&ctxt->write_sectors));
	EBUG_ON(atomic_read(&ctxt->write_ios));
	EBUG_ON(atomic_read(&ctxt->read_sectors));
	EBUG_ON(atomic_read(&ctxt->read_ios));

	mutex_lock(&c->moving_context_lock);
	list_del(&ctxt->list);
	mutex_unlock(&c->moving_context_lock);

	/*
	 * Generally, releasing a transaction within a transaction restart means
	 * an unhandled transaction restart: but this can happen legitimately
	 * within the move code, e.g. when bch2_move_ratelimit() tells us to
	 * exit before we've retried
	 */
	bch2_trans_begin(ctxt->trans);
	bch2_trans_put(ctxt->trans);
	memset(ctxt, 0, sizeof(*ctxt));
}

void bch2_moving_ctxt_init(struct moving_context *ctxt,
			   struct bch_fs *c,
			   struct bch_ratelimit *rate,
			   struct bch_move_stats *stats,
			   struct write_point_specifier wp,
			   bool wait_on_copygc)
{
	memset(ctxt, 0, sizeof(*ctxt));

	ctxt->trans	= bch2_trans_get(c);
	ctxt->fn	= (void *) _RET_IP_;
	ctxt->rate	= rate;
	ctxt->stats	= stats;
	ctxt->wp	= wp;
	ctxt->wait_on_copygc = wait_on_copygc;

	closure_init_stack(&ctxt->cl);

	mutex_init(&ctxt->lock);
	INIT_LIST_HEAD(&ctxt->reads);
	INIT_LIST_HEAD(&ctxt->ios);
	init_waitqueue_head(&ctxt->wait);

	mutex_lock(&c->moving_context_lock);
	list_add(&ctxt->list, &c->moving_context_list);
	mutex_unlock(&c->moving_context_lock);
}

void bch2_move_stats_exit(struct bch_move_stats *stats, struct bch_fs *c)
{
	trace_move_data(c, stats);
}

void bch2_move_stats_init(struct bch_move_stats *stats, const char *name)
{
	memset(stats, 0, sizeof(*stats));
	stats->data_type = BCH_DATA_user;
	scnprintf(stats->name, sizeof(stats->name), "%s", name);
}

int bch2_move_extent(struct moving_context *ctxt,
		     struct move_bucket_in_flight *bucket_in_flight,
		     struct btree_iter *iter,
		     struct bkey_s_c k,
		     struct bch_io_opts io_opts,
		     struct data_update_opts data_opts)
{
	struct btree_trans *trans = ctxt->trans;
	struct bch_fs *c = trans->c;
	int ret = -ENOMEM;

	trace_move_extent2(c, k, &io_opts, &data_opts);

	if (ctxt->stats)
		ctxt->stats->pos = BBPOS(iter->btree_id, iter->pos);

	bch2_data_update_opts_normalize(k, &data_opts);

	if (!data_opts.rewrite_ptrs &&
	    !data_opts.extra_replicas) {
		if (data_opts.kill_ptrs)
			return bch2_extent_drop_ptrs(trans, iter, k, &io_opts, &data_opts);
		return 0;
	}

	/*
	 * Before memory allocations & taking nocow locks in
	 * bch2_data_update_init():
	 */
	bch2_trans_unlock(trans);

	struct moving_io *io = kzalloc(sizeof(struct moving_io), GFP_KERNEL);
	if (!io)
		goto err;

	INIT_LIST_HEAD(&io->io_list);
	io->write.ctxt		= ctxt;
	io->read_sectors	= k.k->size;
	io->write_sectors	= k.k->size;

<<<<<<< HEAD
	bio_init(&io->write.op.wbio.bio, NULL, io->bi_inline_vecs, pages, 0);
	io->write.op.wbio.bio.bi_ioprio =
		     IOPRIO_PRIO_VALUE(IOPRIO_CLASS_IDLE, 0);

	if (bch2_bio_alloc_pages(&io->write.op.wbio.bio, sectors << 9,
				 GFP_KERNEL))
		goto err_free;

	io->rbio.c		= c;
	io->rbio.opts		= io_opts;
	bio_init(&io->rbio.bio, NULL, io->bi_inline_vecs, pages, 0);
	io->rbio.bio.bi_vcnt = pages;
	io->rbio.bio.bi_ioprio = IOPRIO_PRIO_VALUE(IOPRIO_CLASS_IDLE, 0);
	io->rbio.bio.bi_iter.bi_size = sectors << 9;

	io->rbio.bio.bi_opf		= REQ_OP_READ;
	io->rbio.bio.bi_iter.bi_sector	= bkey_start_offset(k.k);
	io->rbio.bio.bi_end_io		= move_read_endio;

=======
>>>>>>> 11fe16cf
	ret = bch2_data_update_init(trans, iter, ctxt, &io->write, ctxt->wp,
				    io_opts, data_opts, iter->btree_id, k);
	if (ret)
		goto err_free;

	io->write.rbio.bio.bi_end_io = move_read_endio;
	bio_set_prio(&io->write.rbio.bio, IOPRIO_PRIO_VALUE(IOPRIO_CLASS_IDLE, 0));

	io->write.op.end_io = move_write_done;

	if (ctxt->rate)
		bch2_ratelimit_increment(ctxt->rate, k.k->size);

	if (ctxt->stats) {
		atomic64_inc(&ctxt->stats->keys_moved);
		atomic64_add(k.k->size, &ctxt->stats->sectors_moved);
	}

	if (bucket_in_flight) {
		io->b = bucket_in_flight;
		atomic_inc(&io->b->count);
	}

	this_cpu_add(c->counters[BCH_COUNTER_io_move], k.k->size);
	this_cpu_add(c->counters[BCH_COUNTER_move_extent_read], k.k->size);
	trace_move_extent_read2(c, k);

	mutex_lock(&ctxt->lock);
	atomic_add(io->read_sectors, &ctxt->read_sectors);
	atomic_inc(&ctxt->read_ios);

	list_add_tail(&io->read_list, &ctxt->reads);
	list_add_tail(&io->io_list, &ctxt->ios);
	mutex_unlock(&ctxt->lock);

	/*
	 * dropped by move_read_endio() - guards against use after free of
	 * ctxt when doing wakeup
	 */
	closure_get(&ctxt->cl);
	bch2_read_extent(trans, &io->write.rbio,
			 bkey_start_pos(k.k),
			 iter->btree_id, k, 0,
			 BCH_READ_data_update|
			 BCH_READ_last_fragment);
	return 0;
err_free:
	kfree(io);
err:
	if (bch2_err_matches(ret, BCH_ERR_data_update_done))
		return 0;

	if (bch2_err_matches(ret, EROFS) ||
	    bch2_err_matches(ret, BCH_ERR_transaction_restart))
		return ret;

	count_event(c, move_extent_start_fail);

	if (trace_move_extent_start_fail_enabled()) {
		struct printbuf buf = PRINTBUF;

		bch2_bkey_val_to_text(&buf, c, k);
		prt_str(&buf, ": ");
		prt_str(&buf, bch2_err_str(ret));
		trace_move_extent_start_fail(c, buf.buf);
		printbuf_exit(&buf);
	}
	return ret;
}

static struct bch_io_opts *bch2_move_get_io_opts(struct btree_trans *trans,
			  struct per_snapshot_io_opts *io_opts,
			  struct bpos extent_pos, /* extent_iter, extent_k may be in reflink btree */
			  struct btree_iter *extent_iter,
			  struct bkey_s_c extent_k)
{
	struct bch_fs *c = trans->c;
	u32 restart_count = trans->restart_count;
	struct bch_io_opts *opts_ret = &io_opts->fs_io_opts;
	int ret = 0;

	if (extent_k.k->type == KEY_TYPE_reflink_v)
		goto out;

	if (io_opts->cur_inum != extent_pos.inode) {
		io_opts->d.nr = 0;

		ret = for_each_btree_key(trans, iter, BTREE_ID_inodes, POS(0, extent_pos.inode),
					 BTREE_ITER_all_snapshots, k, ({
			if (k.k->p.offset != extent_pos.inode)
				break;

			if (!bkey_is_inode(k.k))
				continue;

			struct bch_inode_unpacked inode;
			_ret3 = bch2_inode_unpack(k, &inode);
			if (_ret3)
				break;

			struct snapshot_io_opts_entry e = { .snapshot = k.k->p.snapshot };
			bch2_inode_opts_get(&e.io_opts, trans->c, &inode);

			darray_push(&io_opts->d, e);
		}));
		io_opts->cur_inum = extent_pos.inode;
	}

	ret = ret ?: trans_was_restarted(trans, restart_count);
	if (ret)
		return ERR_PTR(ret);

	if (extent_k.k->p.snapshot)
		darray_for_each(io_opts->d, i)
			if (bch2_snapshot_is_ancestor(c, extent_k.k->p.snapshot, i->snapshot)) {
				opts_ret = &i->io_opts;
				break;
			}
out:
	ret = bch2_get_update_rebalance_opts(trans, opts_ret, extent_iter, extent_k);
	if (ret)
		return ERR_PTR(ret);
	return opts_ret;
}

int bch2_move_get_io_opts_one(struct btree_trans *trans,
			      struct bch_io_opts *io_opts,
			      struct btree_iter *extent_iter,
			      struct bkey_s_c extent_k)
{
	struct bch_fs *c = trans->c;

	*io_opts = bch2_opts_to_inode_opts(c->opts);

	/* reflink btree? */
	if (!extent_k.k->p.inode)
		goto out;

	struct btree_iter inode_iter;
	struct bkey_s_c inode_k = bch2_bkey_get_iter(trans, &inode_iter, BTREE_ID_inodes,
			       SPOS(0, extent_k.k->p.inode, extent_k.k->p.snapshot),
			       BTREE_ITER_cached);
	int ret = bkey_err(inode_k);
	if (bch2_err_matches(ret, BCH_ERR_transaction_restart))
		return ret;

	if (!ret && bkey_is_inode(inode_k.k)) {
		struct bch_inode_unpacked inode;
		bch2_inode_unpack(inode_k, &inode);
		bch2_inode_opts_get(io_opts, c, &inode);
	}
	bch2_trans_iter_exit(trans, &inode_iter);
out:
	return bch2_get_update_rebalance_opts(trans, io_opts, extent_iter, extent_k);
}

int bch2_move_ratelimit(struct moving_context *ctxt)
{
	struct bch_fs *c = ctxt->trans->c;
	bool is_kthread = current->flags & PF_KTHREAD;
	u64 delay;

	if (ctxt->wait_on_copygc && c->copygc_running) {
		bch2_moving_ctxt_flush_all(ctxt);
		wait_event_killable(c->copygc_running_wq,
				    !c->copygc_running ||
				    (is_kthread && kthread_should_stop()));
	}

	do {
		delay = ctxt->rate ? bch2_ratelimit_delay(ctxt->rate) : 0;

		if (is_kthread && kthread_should_stop())
			return 1;

		if (delay)
			move_ctxt_wait_event_timeout(ctxt,
					freezing(current) ||
					(is_kthread && kthread_should_stop()),
					delay);

		if (unlikely(freezing(current))) {
			bch2_moving_ctxt_flush_all(ctxt);
			try_to_freeze();
		}
	} while (delay);

	/*
	 * XXX: these limits really ought to be per device, SSDs and hard drives
	 * will want different limits
	 */
	move_ctxt_wait_event(ctxt,
		atomic_read(&ctxt->write_sectors) < c->opts.move_bytes_in_flight >> 9 &&
		atomic_read(&ctxt->read_sectors) < c->opts.move_bytes_in_flight >> 9 &&
		atomic_read(&ctxt->write_ios) < c->opts.move_ios_in_flight &&
		atomic_read(&ctxt->read_ios) < c->opts.move_ios_in_flight);

	return 0;
}

static int bch2_move_data_btree(struct moving_context *ctxt,
				struct bpos start,
				struct bpos end,
				move_pred_fn pred, void *arg,
				enum btree_id btree_id)
{
	struct btree_trans *trans = ctxt->trans;
	struct bch_fs *c = trans->c;
	struct per_snapshot_io_opts snapshot_io_opts;
	struct bch_io_opts *io_opts;
	struct bkey_buf sk;
	struct btree_iter iter, reflink_iter = {};
	struct bkey_s_c k;
	struct data_update_opts data_opts;
	/*
	 * If we're moving a single file, also process reflinked data it points
	 * to (this includes propagating changed io_opts from the inode to the
	 * extent):
	 */
	bool walk_indirect = start.inode == end.inode;
	int ret = 0, ret2;

	per_snapshot_io_opts_init(&snapshot_io_opts, c);
	bch2_bkey_buf_init(&sk);

	if (ctxt->stats) {
		ctxt->stats->data_type	= BCH_DATA_user;
		ctxt->stats->pos	= BBPOS(btree_id, start);
	}

	bch2_trans_begin(trans);
	bch2_trans_iter_init(trans, &iter, btree_id, start,
			     BTREE_ITER_prefetch|
			     BTREE_ITER_all_snapshots);

	if (ctxt->rate)
		bch2_ratelimit_reset(ctxt->rate);

	while (!bch2_move_ratelimit(ctxt)) {
		struct btree_iter *extent_iter = &iter;

		bch2_trans_begin(trans);

		k = bch2_btree_iter_peek(&iter);
		if (!k.k)
			break;

		ret = bkey_err(k);
		if (bch2_err_matches(ret, BCH_ERR_transaction_restart))
			continue;
		if (ret)
			break;

		if (bkey_ge(bkey_start_pos(k.k), end))
			break;

		if (ctxt->stats)
			ctxt->stats->pos = BBPOS(iter.btree_id, iter.pos);

		if (walk_indirect &&
		    k.k->type == KEY_TYPE_reflink_p &&
		    REFLINK_P_MAY_UPDATE_OPTIONS(bkey_s_c_to_reflink_p(k).v)) {
			struct bkey_s_c_reflink_p p = bkey_s_c_to_reflink_p(k);
			s64 offset_into_extent	= iter.pos.offset - bkey_start_offset(k.k);

			bch2_trans_iter_exit(trans, &reflink_iter);
			k = bch2_lookup_indirect_extent(trans, &reflink_iter, &offset_into_extent, p, true, 0);
			ret = bkey_err(k);
			if (bch2_err_matches(ret, BCH_ERR_transaction_restart))
				continue;
			if (ret)
				break;

			if (bkey_deleted(k.k))
				goto next_nondata;

			/*
			 * XXX: reflink pointers may point to multiple indirect
			 * extents, so don't advance past the entire reflink
			 * pointer - need to fixup iter->k
			 */
			extent_iter = &reflink_iter;
		}

		if (!bkey_extent_is_direct_data(k.k))
			goto next_nondata;

		io_opts = bch2_move_get_io_opts(trans, &snapshot_io_opts,
						iter.pos, extent_iter, k);
		ret = PTR_ERR_OR_ZERO(io_opts);
		if (ret)
			continue;

		memset(&data_opts, 0, sizeof(data_opts));
		if (!pred(c, arg, k, io_opts, &data_opts))
			goto next;

		/*
		 * The iterator gets unlocked by __bch2_read_extent - need to
		 * save a copy of @k elsewhere:
		 */
		bch2_bkey_buf_reassemble(&sk, c, k);
		k = bkey_i_to_s_c(sk.k);

		ret2 = bch2_move_extent(ctxt, NULL, extent_iter, k, *io_opts, data_opts);
		if (ret2) {
			if (bch2_err_matches(ret2, BCH_ERR_transaction_restart))
				continue;

			if (bch2_err_matches(ret2, ENOMEM)) {
				/* memory allocation failure, wait for some IO to finish */
				bch2_move_ctxt_wait_for_io(ctxt);
				continue;
			}

			/* XXX signal failure */
			goto next;
		}
next:
		if (ctxt->stats)
			atomic64_add(k.k->size, &ctxt->stats->sectors_seen);
next_nondata:
		bch2_btree_iter_advance(&iter);
	}

	bch2_trans_iter_exit(trans, &reflink_iter);
	bch2_trans_iter_exit(trans, &iter);
	bch2_bkey_buf_exit(&sk, c);
	per_snapshot_io_opts_exit(&snapshot_io_opts);

	return ret;
}

int __bch2_move_data(struct moving_context *ctxt,
		     struct bbpos start,
		     struct bbpos end,
		     move_pred_fn pred, void *arg)
{
	struct bch_fs *c = ctxt->trans->c;
	enum btree_id id;
	int ret = 0;

	for (id = start.btree;
	     id <= min_t(unsigned, end.btree, btree_id_nr_alive(c) - 1);
	     id++) {
		ctxt->stats->pos = BBPOS(id, POS_MIN);

		if (!btree_type_has_ptrs(id) ||
		    !bch2_btree_id_root(c, id)->b)
			continue;

		ret = bch2_move_data_btree(ctxt,
				       id == start.btree ? start.pos : POS_MIN,
				       id == end.btree   ? end.pos   : POS_MAX,
				       pred, arg, id);
		if (ret)
			break;
	}

	return ret;
}

int bch2_move_data(struct bch_fs *c,
		   struct bbpos start,
		   struct bbpos end,
		   struct bch_ratelimit *rate,
		   struct bch_move_stats *stats,
		   struct write_point_specifier wp,
		   bool wait_on_copygc,
		   move_pred_fn pred, void *arg)
{

	struct moving_context ctxt;
	int ret;

	bch2_moving_ctxt_init(&ctxt, c, rate, stats, wp, wait_on_copygc);
	ret = __bch2_move_data(&ctxt, start, end, pred, arg);
	bch2_moving_ctxt_exit(&ctxt);

	return ret;
}

int bch2_evacuate_bucket(struct moving_context *ctxt,
			   struct move_bucket_in_flight *bucket_in_flight,
			   struct bpos bucket, int gen,
			   struct data_update_opts _data_opts)
{
	struct btree_trans *trans = ctxt->trans;
	struct bch_fs *c = trans->c;
	bool is_kthread = current->flags & PF_KTHREAD;
	struct bch_io_opts io_opts = bch2_opts_to_inode_opts(c->opts);
	struct btree_iter iter = {}, bp_iter = {};
	struct bkey_buf sk;
	struct bkey_s_c k;
	struct data_update_opts data_opts;
	unsigned sectors_moved = 0;
	struct bkey_buf last_flushed;
	int ret = 0;

	struct bch_dev *ca = bch2_dev_tryget(c, bucket.inode);
	if (!ca)
		return 0;

	trace_bucket_evacuate(c, &bucket);

	bch2_bkey_buf_init(&last_flushed);
	bkey_init(&last_flushed.k->k);
	bch2_bkey_buf_init(&sk);

	/*
	 * We're not run in a context that handles transaction restarts:
	 */
	bch2_trans_begin(trans);

	bch2_trans_iter_init(trans, &bp_iter, BTREE_ID_backpointers,
			     bucket_pos_to_bp_start(ca, bucket), 0);

	bch_err_msg(c, ret, "looking up alloc key");
	if (ret)
		goto err;

	ret = bch2_btree_write_buffer_tryflush(trans);
	bch_err_msg(c, ret, "flushing btree write buffer");
	if (ret)
		goto err;

	while (!(ret = bch2_move_ratelimit(ctxt))) {
		if (is_kthread && kthread_should_stop())
			break;

		bch2_trans_begin(trans);

		k = bch2_btree_iter_peek(&bp_iter);
		ret = bkey_err(k);
		if (bch2_err_matches(ret, BCH_ERR_transaction_restart))
			continue;
		if (ret)
			goto err;

		if (!k.k || bkey_gt(k.k->p, bucket_pos_to_bp_end(ca, bucket)))
			break;

		if (k.k->type != KEY_TYPE_backpointer)
			goto next;

		struct bkey_s_c_backpointer bp = bkey_s_c_to_backpointer(k);

		if (!bp.v->level) {
			k = bch2_backpointer_get_key(trans, bp, &iter, 0, &last_flushed);
			ret = bkey_err(k);
			if (bch2_err_matches(ret, BCH_ERR_transaction_restart))
				continue;
			if (ret)
				goto err;
			if (!k.k)
				goto next;

			bch2_bkey_buf_reassemble(&sk, c, k);
			k = bkey_i_to_s_c(sk.k);

			ret = bch2_move_get_io_opts_one(trans, &io_opts, &iter, k);
			if (ret) {
				bch2_trans_iter_exit(trans, &iter);
				continue;
			}

			data_opts = _data_opts;
			data_opts.target	= io_opts.background_target;
			data_opts.rewrite_ptrs = 0;

			unsigned sectors = bp.v->bucket_len; /* move_extent will drop locks */
			unsigned i = 0;
			const union bch_extent_entry *entry;
			struct extent_ptr_decoded p;
			bkey_for_each_ptr_decode(k.k, bch2_bkey_ptrs_c(k), p, entry) {
				if (p.ptr.dev == bucket.inode) {
					if (p.ptr.cached) {
						bch2_trans_iter_exit(trans, &iter);
						goto next;
					}
					data_opts.rewrite_ptrs |= 1U << i;
					break;
				}
				i++;
			}

			ret = bch2_move_extent(ctxt, bucket_in_flight,
					       &iter, k, io_opts, data_opts);
			bch2_trans_iter_exit(trans, &iter);

			if (bch2_err_matches(ret, BCH_ERR_transaction_restart))
				continue;
			if (ret == -ENOMEM) {
				/* memory allocation failure, wait for some IO to finish */
				bch2_move_ctxt_wait_for_io(ctxt);
				continue;
			}
			if (ret)
				goto err;

			if (ctxt->stats)
				atomic64_add(sectors, &ctxt->stats->sectors_seen);
			sectors_moved += sectors;
		} else {
			struct btree *b;

			b = bch2_backpointer_get_node(trans, bp, &iter, &last_flushed);
			ret = PTR_ERR_OR_ZERO(b);
			if (ret == -BCH_ERR_backpointer_to_overwritten_btree_node)
				goto next;
			if (bch2_err_matches(ret, BCH_ERR_transaction_restart))
				continue;
			if (ret)
				goto err;
			if (!b)
				goto next;

			unsigned sectors = btree_ptr_sectors_written(bkey_i_to_s_c(&b->key));

			ret = bch2_btree_node_rewrite(trans, &iter, b, 0);
			bch2_trans_iter_exit(trans, &iter);

			if (bch2_err_matches(ret, BCH_ERR_transaction_restart))
				continue;
			if (ret)
				goto err;

			if (ctxt->rate)
				bch2_ratelimit_increment(ctxt->rate, sectors);
			if (ctxt->stats) {
				atomic64_add(sectors, &ctxt->stats->sectors_seen);
				atomic64_add(sectors, &ctxt->stats->sectors_moved);
			}
			sectors_moved += btree_sectors(c);
		}
next:
		bch2_btree_iter_advance(&bp_iter);
	}

	trace_evacuate_bucket(c, &bucket, sectors_moved, ca->mi.bucket_size, ret);
err:
	bch2_trans_iter_exit(trans, &bp_iter);
	bch2_dev_put(ca);
	bch2_bkey_buf_exit(&sk, c);
	bch2_bkey_buf_exit(&last_flushed, c);
	return ret;
}

typedef bool (*move_btree_pred)(struct bch_fs *, void *,
				struct btree *, struct bch_io_opts *,
				struct data_update_opts *);

static int bch2_move_btree(struct bch_fs *c,
			   struct bbpos start,
			   struct bbpos end,
			   move_btree_pred pred, void *arg,
			   struct bch_move_stats *stats)
{
	bool kthread = (current->flags & PF_KTHREAD) != 0;
	struct bch_io_opts io_opts = bch2_opts_to_inode_opts(c->opts);
	struct moving_context ctxt;
	struct btree_trans *trans;
	struct btree_iter iter;
	struct btree *b;
	enum btree_id btree;
	struct data_update_opts data_opts;
	int ret = 0;

	bch2_moving_ctxt_init(&ctxt, c, NULL, stats,
			      writepoint_ptr(&c->btree_write_point),
			      true);
	trans = ctxt.trans;

	stats->data_type = BCH_DATA_btree;

	for (btree = start.btree;
	     btree <= min_t(unsigned, end.btree, btree_id_nr_alive(c) - 1);
	     btree ++) {
		stats->pos = BBPOS(btree, POS_MIN);

		if (!bch2_btree_id_root(c, btree)->b)
			continue;

		bch2_trans_node_iter_init(trans, &iter, btree, POS_MIN, 0, 0,
					  BTREE_ITER_prefetch);
retry:
		ret = 0;
		while (bch2_trans_begin(trans),
		       (b = bch2_btree_iter_peek_node(&iter)) &&
		       !(ret = PTR_ERR_OR_ZERO(b))) {
			if (kthread && kthread_should_stop())
				break;

			if ((cmp_int(btree, end.btree) ?:
			     bpos_cmp(b->key.k.p, end.pos)) > 0)
				break;

			stats->pos = BBPOS(iter.btree_id, iter.pos);

			if (!pred(c, arg, b, &io_opts, &data_opts))
				goto next;

			ret = bch2_btree_node_rewrite(trans, &iter, b, 0) ?: ret;
			if (bch2_err_matches(ret, BCH_ERR_transaction_restart))
				continue;
			if (ret)
				break;
next:
			bch2_btree_iter_next_node(&iter);
		}
		if (bch2_err_matches(ret, BCH_ERR_transaction_restart))
			goto retry;

		bch2_trans_iter_exit(trans, &iter);

		if (kthread && kthread_should_stop())
			break;
	}

	bch_err_fn(c, ret);
	bch2_moving_ctxt_exit(&ctxt);
	bch2_btree_interior_updates_flush(c);

	return ret;
}

static bool rereplicate_pred(struct bch_fs *c, void *arg,
			     struct bkey_s_c k,
			     struct bch_io_opts *io_opts,
			     struct data_update_opts *data_opts)
{
	unsigned nr_good = bch2_bkey_durability(c, k);
	unsigned replicas = bkey_is_btree_ptr(k.k)
		? c->opts.metadata_replicas
		: io_opts->data_replicas;

	rcu_read_lock();
	struct bkey_ptrs_c ptrs = bch2_bkey_ptrs_c(k);
	unsigned i = 0;
	bkey_for_each_ptr(ptrs, ptr) {
		struct bch_dev *ca = bch2_dev_rcu(c, ptr->dev);
		if (!ptr->cached &&
		    (!ca || !ca->mi.durability))
			data_opts->kill_ptrs |= BIT(i);
		i++;
	}
	rcu_read_unlock();

	if (!data_opts->kill_ptrs &&
	    (!nr_good || nr_good >= replicas))
		return false;

	data_opts->target		= 0;
	data_opts->extra_replicas	= replicas - nr_good;
	data_opts->btree_insert_flags	= 0;
	return true;
}

static bool migrate_pred(struct bch_fs *c, void *arg,
			 struct bkey_s_c k,
			 struct bch_io_opts *io_opts,
			 struct data_update_opts *data_opts)
{
	struct bkey_ptrs_c ptrs = bch2_bkey_ptrs_c(k);
	struct bch_ioctl_data *op = arg;
	unsigned i = 0;

	data_opts->rewrite_ptrs		= 0;
	data_opts->target		= 0;
	data_opts->extra_replicas	= 0;
	data_opts->btree_insert_flags	= 0;

	bkey_for_each_ptr(ptrs, ptr) {
		if (ptr->dev == op->migrate.dev)
			data_opts->rewrite_ptrs |= 1U << i;
		i++;
	}

	return data_opts->rewrite_ptrs != 0;
}

static bool rereplicate_btree_pred(struct bch_fs *c, void *arg,
				   struct btree *b,
				   struct bch_io_opts *io_opts,
				   struct data_update_opts *data_opts)
{
	return rereplicate_pred(c, arg, bkey_i_to_s_c(&b->key), io_opts, data_opts);
}

static bool migrate_btree_pred(struct bch_fs *c, void *arg,
			       struct btree *b,
			       struct bch_io_opts *io_opts,
			       struct data_update_opts *data_opts)
{
	return migrate_pred(c, arg, bkey_i_to_s_c(&b->key), io_opts, data_opts);
}

/*
 * Ancient versions of bcachefs produced packed formats which could represent
 * keys that the in memory format cannot represent; this checks for those
 * formats so we can get rid of them.
 */
static bool bformat_needs_redo(struct bkey_format *f)
{
	for (unsigned i = 0; i < f->nr_fields; i++)
		if (bch2_bkey_format_field_overflows(f, i))
			return true;

	return false;
}

static bool rewrite_old_nodes_pred(struct bch_fs *c, void *arg,
				   struct btree *b,
				   struct bch_io_opts *io_opts,
				   struct data_update_opts *data_opts)
{
	if (b->version_ondisk != c->sb.version ||
	    btree_node_need_rewrite(b) ||
	    bformat_needs_redo(&b->format)) {
		data_opts->target		= 0;
		data_opts->extra_replicas	= 0;
		data_opts->btree_insert_flags	= 0;
		return true;
	}

	return false;
}

int bch2_scan_old_btree_nodes(struct bch_fs *c, struct bch_move_stats *stats)
{
	int ret;

	ret = bch2_move_btree(c,
			      BBPOS_MIN,
			      BBPOS_MAX,
			      rewrite_old_nodes_pred, c, stats);
	if (!ret) {
		mutex_lock(&c->sb_lock);
		c->disk_sb.sb->compat[0] |= cpu_to_le64(1ULL << BCH_COMPAT_extents_above_btree_updates_done);
		c->disk_sb.sb->compat[0] |= cpu_to_le64(1ULL << BCH_COMPAT_bformat_overflow_done);
		c->disk_sb.sb->version_min = c->disk_sb.sb->version;
		bch2_write_super(c);
		mutex_unlock(&c->sb_lock);
	}

	bch_err_fn(c, ret);
	return ret;
}

static bool drop_extra_replicas_pred(struct bch_fs *c, void *arg,
			     struct bkey_s_c k,
			     struct bch_io_opts *io_opts,
			     struct data_update_opts *data_opts)
{
	unsigned durability = bch2_bkey_durability(c, k);
	unsigned replicas = bkey_is_btree_ptr(k.k)
		? c->opts.metadata_replicas
		: io_opts->data_replicas;
	const union bch_extent_entry *entry;
	struct extent_ptr_decoded p;
	unsigned i = 0;

	rcu_read_lock();
	bkey_for_each_ptr_decode(k.k, bch2_bkey_ptrs_c(k), p, entry) {
		unsigned d = bch2_extent_ptr_durability(c, &p);

		if (d && durability - d >= replicas) {
			data_opts->kill_ptrs |= BIT(i);
			durability -= d;
		}

		i++;
	}
	rcu_read_unlock();

	return data_opts->kill_ptrs != 0;
}

static bool drop_extra_replicas_btree_pred(struct bch_fs *c, void *arg,
				   struct btree *b,
				   struct bch_io_opts *io_opts,
				   struct data_update_opts *data_opts)
{
	return drop_extra_replicas_pred(c, arg, bkey_i_to_s_c(&b->key), io_opts, data_opts);
}

int bch2_data_job(struct bch_fs *c,
		  struct bch_move_stats *stats,
		  struct bch_ioctl_data op)
{
	struct bbpos start	= BBPOS(op.start_btree, op.start_pos);
	struct bbpos end	= BBPOS(op.end_btree, op.end_pos);
	int ret = 0;

	if (op.op >= BCH_DATA_OP_NR)
		return -EINVAL;

	bch2_move_stats_init(stats, bch2_data_ops_strs[op.op]);

	switch (op.op) {
	case BCH_DATA_OP_rereplicate:
		stats->data_type = BCH_DATA_journal;
		ret = bch2_journal_flush_device_pins(&c->journal, -1);
		ret = bch2_move_btree(c, start, end,
				      rereplicate_btree_pred, c, stats) ?: ret;
		ret = bch2_move_data(c, start, end,
				     NULL,
				     stats,
				     writepoint_hashed((unsigned long) current),
				     true,
				     rereplicate_pred, c) ?: ret;
		ret = bch2_replicas_gc2(c) ?: ret;
		break;
	case BCH_DATA_OP_migrate:
		if (op.migrate.dev >= c->sb.nr_devices)
			return -EINVAL;

		stats->data_type = BCH_DATA_journal;
		ret = bch2_journal_flush_device_pins(&c->journal, op.migrate.dev);
		ret = bch2_move_btree(c, start, end,
				      migrate_btree_pred, &op, stats) ?: ret;
		ret = bch2_move_data(c, start, end,
				     NULL,
				     stats,
				     writepoint_hashed((unsigned long) current),
				     true,
				     migrate_pred, &op) ?: ret;
		ret = bch2_replicas_gc2(c) ?: ret;
		break;
	case BCH_DATA_OP_rewrite_old_nodes:
		ret = bch2_scan_old_btree_nodes(c, stats);
		break;
	case BCH_DATA_OP_drop_extra_replicas:
		ret = bch2_move_btree(c, start, end,
				drop_extra_replicas_btree_pred, c, stats) ?: ret;
		ret = bch2_move_data(c, start, end, NULL, stats,
				writepoint_hashed((unsigned long) current),
				true,
				drop_extra_replicas_pred, c) ?: ret;
		ret = bch2_replicas_gc2(c) ?: ret;
		break;
	default:
		ret = -EINVAL;
	}

	bch2_move_stats_exit(stats, c);
	return ret;
}

void bch2_move_stats_to_text(struct printbuf *out, struct bch_move_stats *stats)
{
	prt_printf(out, "%s: data type==", stats->name);
	bch2_prt_data_type(out, stats->data_type);
	prt_str(out, " pos=");
	bch2_bbpos_to_text(out, stats->pos);
	prt_newline(out);
	printbuf_indent_add(out, 2);

	prt_printf(out, "keys moved:  %llu\n",	atomic64_read(&stats->keys_moved));
	prt_printf(out, "keys raced:  %llu\n",	atomic64_read(&stats->keys_raced));
	prt_printf(out, "bytes seen:  ");
	prt_human_readable_u64(out, atomic64_read(&stats->sectors_seen) << 9);
	prt_newline(out);

	prt_printf(out, "bytes moved: ");
	prt_human_readable_u64(out, atomic64_read(&stats->sectors_moved) << 9);
	prt_newline(out);

	prt_printf(out, "bytes raced: ");
	prt_human_readable_u64(out, atomic64_read(&stats->sectors_raced) << 9);
	prt_newline(out);

	printbuf_indent_sub(out, 2);
}

static void bch2_moving_ctxt_to_text(struct printbuf *out, struct bch_fs *c, struct moving_context *ctxt)
{
	struct moving_io *io;

	bch2_move_stats_to_text(out, ctxt->stats);
	printbuf_indent_add(out, 2);

	prt_printf(out, "reads: ios %u/%u sectors %u/%u\n",
		   atomic_read(&ctxt->read_ios),
		   c->opts.move_ios_in_flight,
		   atomic_read(&ctxt->read_sectors),
		   c->opts.move_bytes_in_flight >> 9);

	prt_printf(out, "writes: ios %u/%u sectors %u/%u\n",
		   atomic_read(&ctxt->write_ios),
		   c->opts.move_ios_in_flight,
		   atomic_read(&ctxt->write_sectors),
		   c->opts.move_bytes_in_flight >> 9);

	printbuf_indent_add(out, 2);

	mutex_lock(&ctxt->lock);
	list_for_each_entry(io, &ctxt->ios, io_list)
		bch2_data_update_inflight_to_text(out, &io->write);
	mutex_unlock(&ctxt->lock);

	printbuf_indent_sub(out, 4);
}

void bch2_fs_moving_ctxts_to_text(struct printbuf *out, struct bch_fs *c)
{
	struct moving_context *ctxt;

	mutex_lock(&c->moving_context_lock);
	list_for_each_entry(ctxt, &c->moving_context_list, list)
		bch2_moving_ctxt_to_text(out, c, ctxt);
	mutex_unlock(&c->moving_context_lock);
}

void bch2_fs_move_init(struct bch_fs *c)
{
	INIT_LIST_HEAD(&c->moving_context_list);
	mutex_init(&c->moving_context_lock);
}<|MERGE_RESOLUTION|>--- conflicted
+++ resolved
@@ -284,35 +284,13 @@
 	io->read_sectors	= k.k->size;
 	io->write_sectors	= k.k->size;
 
-<<<<<<< HEAD
-	bio_init(&io->write.op.wbio.bio, NULL, io->bi_inline_vecs, pages, 0);
-	io->write.op.wbio.bio.bi_ioprio =
-		     IOPRIO_PRIO_VALUE(IOPRIO_CLASS_IDLE, 0);
-
-	if (bch2_bio_alloc_pages(&io->write.op.wbio.bio, sectors << 9,
-				 GFP_KERNEL))
-		goto err_free;
-
-	io->rbio.c		= c;
-	io->rbio.opts		= io_opts;
-	bio_init(&io->rbio.bio, NULL, io->bi_inline_vecs, pages, 0);
-	io->rbio.bio.bi_vcnt = pages;
-	io->rbio.bio.bi_ioprio = IOPRIO_PRIO_VALUE(IOPRIO_CLASS_IDLE, 0);
-	io->rbio.bio.bi_iter.bi_size = sectors << 9;
-
-	io->rbio.bio.bi_opf		= REQ_OP_READ;
-	io->rbio.bio.bi_iter.bi_sector	= bkey_start_offset(k.k);
-	io->rbio.bio.bi_end_io		= move_read_endio;
-
-=======
->>>>>>> 11fe16cf
 	ret = bch2_data_update_init(trans, iter, ctxt, &io->write, ctxt->wp,
 				    io_opts, data_opts, iter->btree_id, k);
 	if (ret)
 		goto err_free;
 
 	io->write.rbio.bio.bi_end_io = move_read_endio;
-	bio_set_prio(&io->write.rbio.bio, IOPRIO_PRIO_VALUE(IOPRIO_CLASS_IDLE, 0));
+	io->write.rbio.bio.bi_ioprio = IOPRIO_PRIO_VALUE(IOPRIO_CLASS_IDLE, 0);
 
 	io->write.op.end_io = move_write_done;
 
