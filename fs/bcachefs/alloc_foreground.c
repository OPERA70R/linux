// SPDX-License-Identifier: GPL-2.0
/*
 * Copyright 2012 Google, Inc.
 *
 * Foreground allocator code: allocate buckets from freelist, and allocate in
 * sector granularity from writepoints.
 *
 * bch2_bucket_alloc() allocates a single bucket from a specific device.
 *
 * bch2_bucket_alloc_set() allocates one or more buckets from different devices
 * in a given filesystem.
 */

#include "bcachefs.h"
#include "alloc_background.h"
#include "alloc_foreground.h"
#include "backpointers.h"
#include "btree_iter.h"
#include "btree_update.h"
#include "btree_gc.h"
#include "buckets.h"
#include "buckets_waiting_for_journal.h"
#include "clock.h"
#include "debug.h"
#include "disk_groups.h"
#include "ec.h"
#include "error.h"
#include "io_write.h"
#include "journal.h"
#include "movinggc.h"
#include "nocow_locking.h"
#include "trace.h"

#include <linux/math64.h>
#include <linux/rculist.h>
#include <linux/rcupdate.h>

static void bch2_trans_mutex_lock_norelock(struct btree_trans *trans,
					   struct mutex *lock)
{
	if (!mutex_trylock(lock)) {
		bch2_trans_unlock(trans);
		mutex_lock(lock);
	}
}

const char * const bch2_watermarks[] = {
#define x(t) #t,
	BCH_WATERMARKS()
#undef x
	NULL
};

/*
 * Open buckets represent a bucket that's currently being allocated from.  They
 * serve two purposes:
 *
 *  - They track buckets that have been partially allocated, allowing for
 *    sub-bucket sized allocations - they're used by the sector allocator below
 *
 *  - They provide a reference to the buckets they own that mark and sweep GC
 *    can find, until the new allocation has a pointer to it inserted into the
 *    btree
 *
 * When allocating some space with the sector allocator, the allocation comes
 * with a reference to an open bucket - the caller is required to put that
 * reference _after_ doing the index update that makes its allocation reachable.
 */

void bch2_reset_alloc_cursors(struct bch_fs *c)
{
	rcu_read_lock();
	for_each_member_device_rcu(c, ca, NULL)
		memset(ca->alloc_cursor, 0, sizeof(ca->alloc_cursor));
	rcu_read_unlock();
}

static void bch2_open_bucket_hash_add(struct bch_fs *c, struct open_bucket *ob)
{
	open_bucket_idx_t idx = ob - c->open_buckets;
	open_bucket_idx_t *slot = open_bucket_hashslot(c, ob->dev, ob->bucket);

	ob->hash = *slot;
	*slot = idx;
}

static void bch2_open_bucket_hash_remove(struct bch_fs *c, struct open_bucket *ob)
{
	open_bucket_idx_t idx = ob - c->open_buckets;
	open_bucket_idx_t *slot = open_bucket_hashslot(c, ob->dev, ob->bucket);

	while (*slot != idx) {
		BUG_ON(!*slot);
		slot = &c->open_buckets[*slot].hash;
	}

	*slot = ob->hash;
	ob->hash = 0;
}

void __bch2_open_bucket_put(struct bch_fs *c, struct open_bucket *ob)
{
	struct bch_dev *ca = ob_dev(c, ob);

	if (ob->ec) {
		ec_stripe_new_put(c, ob->ec, STRIPE_REF_io);
		return;
	}

	spin_lock(&ob->lock);
	ob->valid = false;
	ob->data_type = 0;
	spin_unlock(&ob->lock);

	spin_lock(&c->freelist_lock);
	bch2_open_bucket_hash_remove(c, ob);

	ob->freelist = c->open_buckets_freelist;
	c->open_buckets_freelist = ob - c->open_buckets;

	c->open_buckets_nr_free++;
	ca->nr_open_buckets--;
	spin_unlock(&c->freelist_lock);

	closure_wake_up(&c->open_buckets_wait);
}

void bch2_open_bucket_write_error(struct bch_fs *c,
				  struct open_buckets *obs,
				  unsigned dev)
{
	struct open_bucket *ob;
	unsigned i;

	open_bucket_for_each(c, obs, ob, i)
		if (ob->dev == dev && ob->ec)
			bch2_ec_bucket_cancel(c, ob);
}

static struct open_bucket *bch2_open_bucket_alloc(struct bch_fs *c)
{
	struct open_bucket *ob;

	BUG_ON(!c->open_buckets_freelist || !c->open_buckets_nr_free);

	ob = c->open_buckets + c->open_buckets_freelist;
	c->open_buckets_freelist = ob->freelist;
	atomic_set(&ob->pin, 1);
	ob->data_type = 0;

	c->open_buckets_nr_free--;
	return ob;
}

static inline bool is_superblock_bucket(struct bch_fs *c, struct bch_dev *ca, u64 b)
{
	if (c->curr_recovery_pass > BCH_RECOVERY_PASS_trans_mark_dev_sbs)
		return false;

	return bch2_is_superblock_bucket(ca, b);
}

static void open_bucket_free_unused(struct bch_fs *c, struct open_bucket *ob)
{
	BUG_ON(c->open_buckets_partial_nr >=
	       ARRAY_SIZE(c->open_buckets_partial));

	spin_lock(&c->freelist_lock);
	rcu_read_lock();
	bch2_dev_rcu(c, ob->dev)->nr_partial_buckets++;
	rcu_read_unlock();

	ob->on_partial_list = true;
	c->open_buckets_partial[c->open_buckets_partial_nr++] =
		ob - c->open_buckets;
	spin_unlock(&c->freelist_lock);

	closure_wake_up(&c->open_buckets_wait);
	closure_wake_up(&c->freelist_wait);
}

static inline unsigned open_buckets_reserved(enum bch_watermark watermark)
{
	switch (watermark) {
	case BCH_WATERMARK_interior_updates:
		return 0;
	case BCH_WATERMARK_reclaim:
		return OPEN_BUCKETS_COUNT / 6;
	case BCH_WATERMARK_btree:
	case BCH_WATERMARK_btree_copygc:
		return OPEN_BUCKETS_COUNT / 4;
	case BCH_WATERMARK_copygc:
		return OPEN_BUCKETS_COUNT / 3;
	default:
		return OPEN_BUCKETS_COUNT / 2;
	}
}

static inline bool may_alloc_bucket(struct bch_fs *c,
				    struct bpos bucket,
				    struct bucket_alloc_state *s)
{
	if (bch2_bucket_is_open(c, bucket.inode, bucket.offset)) {
		s->skipped_open++;
		return false;
	}

<<<<<<< HEAD
	if (bch2_bucket_needs_journal_commit(&c->buckets_waiting_for_journal,
			c->journal.flushed_seq_ondisk, bucket.inode, bucket.offset)) {
=======
	u64 journal_seq_ready =
		bch2_bucket_journal_seq_ready(&c->buckets_waiting_for_journal,
					      bucket.inode, bucket.offset);
	if (journal_seq_ready > c->journal.flushed_seq_ondisk) {
		if (journal_seq_ready > c->journal.flushing_seq)
			s->need_journal_commit++;
>>>>>>> cdbc9346
		s->skipped_need_journal_commit++;
		return false;
	}

	if (bch2_bucket_nocow_is_locked(&c->nocow_locks, bucket)) {
		s->skipped_nocow++;
		return false;
	}

	return true;
}

static struct open_bucket *__try_alloc_bucket(struct bch_fs *c, struct bch_dev *ca,
					      u64 bucket, u8 gen,
					      enum bch_watermark watermark,
					      struct bucket_alloc_state *s,
					      struct closure *cl)
{
	if (unlikely(is_superblock_bucket(c, ca, bucket)))
		return NULL;

	if (unlikely(ca->buckets_nouse && test_bit(bucket, ca->buckets_nouse))) {
		s->skipped_nouse++;
		return NULL;
	}

	spin_lock(&c->freelist_lock);

	if (unlikely(c->open_buckets_nr_free <= open_buckets_reserved(watermark))) {
		if (cl)
			closure_wait(&c->open_buckets_wait, cl);

		track_event_change(&c->times[BCH_TIME_blocked_allocate_open_bucket], true);
		spin_unlock(&c->freelist_lock);
		return ERR_PTR(-BCH_ERR_open_buckets_empty);
	}

	/* Recheck under lock: */
	if (bch2_bucket_is_open(c, ca->dev_idx, bucket)) {
		spin_unlock(&c->freelist_lock);
		s->skipped_open++;
		return NULL;
	}

	struct open_bucket *ob = bch2_open_bucket_alloc(c);

	spin_lock(&ob->lock);
	ob->valid	= true;
	ob->sectors_free = ca->mi.bucket_size;
	ob->dev		= ca->dev_idx;
	ob->gen		= gen;
	ob->bucket	= bucket;
	spin_unlock(&ob->lock);

	ca->nr_open_buckets++;
	bch2_open_bucket_hash_add(c, ob);

	track_event_change(&c->times[BCH_TIME_blocked_allocate_open_bucket], false);
	track_event_change(&c->times[BCH_TIME_blocked_allocate], false);

	spin_unlock(&c->freelist_lock);
	return ob;
}

static struct open_bucket *try_alloc_bucket(struct btree_trans *trans, struct bch_dev *ca,
					    enum bch_watermark watermark,
					    struct bucket_alloc_state *s,
					    struct btree_iter *freespace_iter,
					    struct closure *cl)
{
	struct bch_fs *c = trans->c;
	u64 b = freespace_iter->pos.offset & ~(~0ULL << 56);

	if (!may_alloc_bucket(c, POS(ca->dev_idx, b), s))
		return NULL;

	u8 gen;
	int ret = bch2_check_discard_freespace_key(trans, freespace_iter, &gen, true);
	if (ret < 0)
		return ERR_PTR(ret);
	if (ret)
		return NULL;

	return __try_alloc_bucket(c, ca, b, gen, watermark, s, cl);
}

/*
 * This path is for before the freespace btree is initialized:
 */
static noinline struct open_bucket *
bch2_bucket_alloc_early(struct btree_trans *trans,
			struct bch_dev *ca,
			enum bch_watermark watermark,
			struct bucket_alloc_state *s,
			struct closure *cl)
{
	struct bch_fs *c = trans->c;
	struct btree_iter iter, citer;
	struct bkey_s_c k, ck;
	struct open_bucket *ob = NULL;
	u64 first_bucket = ca->mi.first_bucket;
	u64 *dev_alloc_cursor = &ca->alloc_cursor[s->btree_bitmap];
	u64 alloc_start = max(first_bucket, *dev_alloc_cursor);
	u64 alloc_cursor = alloc_start;
	int ret;

	/*
	 * Scan with an uncached iterator to avoid polluting the key cache. An
	 * uncached iter will return a cached key if one exists, but if not
	 * there is no other underlying protection for the associated key cache
	 * slot. To avoid racing bucket allocations, look up the cached key slot
	 * of any likely allocation candidate before attempting to proceed with
	 * the allocation. This provides proper exclusion on the associated
	 * bucket.
	 */
again:
	for_each_btree_key_norestart(trans, iter, BTREE_ID_alloc, POS(ca->dev_idx, alloc_cursor),
			   BTREE_ITER_slots, k, ret) {
		u64 bucket = k.k->p.offset;

		if (bkey_ge(k.k->p, POS(ca->dev_idx, ca->mi.nbuckets)))
			break;

		if (s->btree_bitmap != BTREE_BITMAP_ANY &&
		    s->btree_bitmap != bch2_dev_btree_bitmap_marked_sectors(ca,
				bucket_to_sector(ca, bucket), ca->mi.bucket_size)) {
			if (s->btree_bitmap == BTREE_BITMAP_YES &&
			    bucket_to_sector(ca, bucket) > 64ULL << ca->mi.btree_bitmap_shift)
				break;

			bucket = sector_to_bucket(ca,
					round_up(bucket_to_sector(ca, bucket) + 1,
						 1ULL << ca->mi.btree_bitmap_shift));
			bch2_btree_iter_set_pos(&iter, POS(ca->dev_idx, bucket));
			s->buckets_seen++;
			s->skipped_mi_btree_bitmap++;
			continue;
		}

		struct bch_alloc_v4 a_convert;
		const struct bch_alloc_v4 *a = bch2_alloc_to_v4(k, &a_convert);
		if (a->data_type != BCH_DATA_free)
			continue;

		/* now check the cached key to serialize concurrent allocs of the bucket */
		ck = bch2_bkey_get_iter(trans, &citer, BTREE_ID_alloc, k.k->p, BTREE_ITER_cached);
		ret = bkey_err(ck);
		if (ret)
			break;

		a = bch2_alloc_to_v4(ck, &a_convert);
		if (a->data_type != BCH_DATA_free)
			goto next;

		s->buckets_seen++;

		ob = may_alloc_bucket(c, k.k->p, s)
			? __try_alloc_bucket(c, ca, k.k->p.offset, a->gen,
					     watermark, s, cl)
			: NULL;
next:
		bch2_set_btree_iter_dontneed(&citer);
		bch2_trans_iter_exit(trans, &citer);
		if (ob)
			break;
	}
	bch2_trans_iter_exit(trans, &iter);

	alloc_cursor = iter.pos.offset;

	if (!ob && ret)
		ob = ERR_PTR(ret);

	if (!ob && alloc_start > first_bucket) {
		alloc_cursor = alloc_start = first_bucket;
		goto again;
	}

	*dev_alloc_cursor = alloc_cursor;

	return ob;
}

static struct open_bucket *bch2_bucket_alloc_freelist(struct btree_trans *trans,
						   struct bch_dev *ca,
						   enum bch_watermark watermark,
						   struct bucket_alloc_state *s,
						   struct closure *cl)
{
	struct btree_iter iter;
	struct bkey_s_c k;
	struct open_bucket *ob = NULL;
	u64 *dev_alloc_cursor = &ca->alloc_cursor[s->btree_bitmap];
	u64 alloc_start = max_t(u64, ca->mi.first_bucket, READ_ONCE(*dev_alloc_cursor));
	u64 alloc_cursor = alloc_start;
	int ret;
again:
	for_each_btree_key_max_norestart(trans, iter, BTREE_ID_freespace,
					 POS(ca->dev_idx, alloc_cursor),
					 POS(ca->dev_idx, U64_MAX),
					 0, k, ret) {
		/*
		 * peek normally dosen't trim extents - they can span iter.pos,
		 * which is not what we want here:
		 */
		iter.k.size = iter.k.p.offset - iter.pos.offset;

		while (iter.k.size) {
			s->buckets_seen++;

			u64 bucket = iter.pos.offset & ~(~0ULL << 56);
			if (s->btree_bitmap != BTREE_BITMAP_ANY &&
			    s->btree_bitmap != bch2_dev_btree_bitmap_marked_sectors(ca,
					bucket_to_sector(ca, bucket), ca->mi.bucket_size)) {
				if (s->btree_bitmap == BTREE_BITMAP_YES &&
				    bucket_to_sector(ca, bucket) > 64ULL << ca->mi.btree_bitmap_shift)
					goto fail;

				bucket = sector_to_bucket(ca,
						round_up(bucket_to_sector(ca, bucket + 1),
							 1ULL << ca->mi.btree_bitmap_shift));
				alloc_cursor = bucket|(iter.pos.offset & (~0ULL << 56));

				bch2_btree_iter_set_pos(&iter, POS(ca->dev_idx, alloc_cursor));
				s->skipped_mi_btree_bitmap++;
				goto next;
			}

			ob = try_alloc_bucket(trans, ca, watermark, s, &iter, cl);
			if (ob) {
				if (!IS_ERR(ob))
					*dev_alloc_cursor = iter.pos.offset;
				bch2_set_btree_iter_dontneed(&iter);
				break;
			}

			iter.k.size--;
			iter.pos.offset++;
		}
next:
		if (ob || ret)
			break;
	}
fail:
	bch2_trans_iter_exit(trans, &iter);

	BUG_ON(ob && ret);

	if (ret)
		ob = ERR_PTR(ret);

	if (!ob && alloc_start > ca->mi.first_bucket) {
		alloc_cursor = alloc_start = ca->mi.first_bucket;
		goto again;
	}

	return ob;
}

static noinline void trace_bucket_alloc2(struct bch_fs *c, struct bch_dev *ca,
					 enum bch_watermark watermark,
					 enum bch_data_type data_type,
					 struct closure *cl,
					 struct bch_dev_usage *usage,
					 struct bucket_alloc_state *s,
					 struct open_bucket *ob)
{
	struct printbuf buf = PRINTBUF;

	printbuf_tabstop_push(&buf, 24);

	prt_printf(&buf, "dev\t%s (%u)\n",	ca->name, ca->dev_idx);
	prt_printf(&buf, "watermark\t%s\n",	bch2_watermarks[watermark]);
	prt_printf(&buf, "data type\t%s\n",	__bch2_data_types[data_type]);
	prt_printf(&buf, "blocking\t%u\n",	cl != NULL);
	prt_printf(&buf, "free\t%llu\n",	usage->d[BCH_DATA_free].buckets);
	prt_printf(&buf, "avail\t%llu\n",	dev_buckets_free(ca, *usage, watermark));
	prt_printf(&buf, "copygc_wait\t%lu/%lli\n",
		   bch2_copygc_wait_amount(c),
		   c->copygc_wait - atomic64_read(&c->io_clock[WRITE].now));
	prt_printf(&buf, "seen\t%llu\n",	s->buckets_seen);
	prt_printf(&buf, "open\t%llu\n",	s->skipped_open);
	prt_printf(&buf, "need journal commit\t%llu\n", s->skipped_need_journal_commit);
	prt_printf(&buf, "nocow\t%llu\n",	s->skipped_nocow);
	prt_printf(&buf, "nouse\t%llu\n",	s->skipped_nouse);
	prt_printf(&buf, "mi_btree_bitmap\t%llu\n", s->skipped_mi_btree_bitmap);

	if (!IS_ERR(ob)) {
		prt_printf(&buf, "allocated\t%llu\n", ob->bucket);
		trace_bucket_alloc(c, buf.buf);
	} else {
		prt_printf(&buf, "err\t%s\n", bch2_err_str(PTR_ERR(ob)));
		trace_bucket_alloc_fail(c, buf.buf);
	}

	printbuf_exit(&buf);
}

/**
 * bch2_bucket_alloc_trans - allocate a single bucket from a specific device
 * @trans:	transaction object
 * @ca:		device to allocate from
 * @watermark:	how important is this allocation?
 * @data_type:	BCH_DATA_journal, btree, user...
 * @cl:		if not NULL, closure to be used to wait if buckets not available
 * @nowait:	if true, do not wait for buckets to become available
 * @usage:	for secondarily also returning the current device usage
 *
 * Returns:	an open_bucket on success, or an ERR_PTR() on failure.
 */
static struct open_bucket *bch2_bucket_alloc_trans(struct btree_trans *trans,
				      struct bch_dev *ca,
				      enum bch_watermark watermark,
				      enum bch_data_type data_type,
				      struct closure *cl,
				      bool nowait,
				      struct bch_dev_usage *usage)
{
	struct bch_fs *c = trans->c;
	struct open_bucket *ob = NULL;
	bool freespace = READ_ONCE(ca->mi.freespace_initialized);
	u64 avail;
	struct bucket_alloc_state s = {
		.btree_bitmap = data_type == BCH_DATA_btree,
	};
	bool waiting = nowait;
again:
	bch2_dev_usage_read_fast(ca, usage);
	avail = dev_buckets_free(ca, *usage, watermark);

	if (usage->d[BCH_DATA_need_discard].buckets > avail)
		bch2_dev_do_discards(ca);

	if (usage->d[BCH_DATA_need_gc_gens].buckets > avail)
		bch2_gc_gens_async(c);

	if (should_invalidate_buckets(ca, *usage))
		bch2_dev_do_invalidates(ca);

	if (!avail) {
		if (watermark > BCH_WATERMARK_normal &&
		    c->curr_recovery_pass <= BCH_RECOVERY_PASS_check_allocations)
			goto alloc;

		if (cl && !waiting) {
			closure_wait(&c->freelist_wait, cl);
			waiting = true;
			goto again;
		}

		track_event_change(&c->times[BCH_TIME_blocked_allocate], true);

		ob = ERR_PTR(-BCH_ERR_freelist_empty);
		goto err;
	}

	if (waiting)
		closure_wake_up(&c->freelist_wait);
alloc:
	ob = likely(freespace)
		? bch2_bucket_alloc_freelist(trans, ca, watermark, &s, cl)
		: bch2_bucket_alloc_early(trans, ca, watermark, &s, cl);

	if (s.need_journal_commit * 2 > avail)
		bch2_journal_flush_async(&c->journal, NULL);

	if (!ob && s.btree_bitmap != BTREE_BITMAP_ANY) {
		s.btree_bitmap = BTREE_BITMAP_ANY;
		goto alloc;
	}

	if (!ob && freespace && c->curr_recovery_pass <= BCH_RECOVERY_PASS_check_alloc_info) {
		freespace = false;
		goto alloc;
	}
err:
	if (!ob)
		ob = ERR_PTR(-BCH_ERR_no_buckets_found);

	if (!IS_ERR(ob))
		ob->data_type = data_type;

	if (!IS_ERR(ob))
		count_event(c, bucket_alloc);
	else if (!bch2_err_matches(PTR_ERR(ob), BCH_ERR_transaction_restart))
		count_event(c, bucket_alloc_fail);

	if (!IS_ERR(ob)
	    ? trace_bucket_alloc_enabled()
	    : trace_bucket_alloc_fail_enabled())
		trace_bucket_alloc2(c, ca, watermark, data_type, cl, usage, &s, ob);

	return ob;
}

struct open_bucket *bch2_bucket_alloc(struct bch_fs *c, struct bch_dev *ca,
				      enum bch_watermark watermark,
				      enum bch_data_type data_type,
				      struct closure *cl)
{
	struct bch_dev_usage usage;
	struct open_bucket *ob;

	bch2_trans_do(c,
		      PTR_ERR_OR_ZERO(ob = bch2_bucket_alloc_trans(trans, ca, watermark,
							data_type, cl, false, &usage)));
	return ob;
}

static int __dev_stripe_cmp(struct dev_stripe_state *stripe,
			    unsigned l, unsigned r)
{
	return ((stripe->next_alloc[l] > stripe->next_alloc[r]) -
		(stripe->next_alloc[l] < stripe->next_alloc[r]));
}

#define dev_stripe_cmp(l, r) __dev_stripe_cmp(stripe, l, r)

struct dev_alloc_list bch2_dev_alloc_list(struct bch_fs *c,
					  struct dev_stripe_state *stripe,
					  struct bch_devs_mask *devs)
{
	struct dev_alloc_list ret = { .nr = 0 };
	unsigned i;

	for_each_set_bit(i, devs->d, BCH_SB_MEMBERS_MAX)
		ret.data[ret.nr++] = i;

	bubble_sort(ret.data, ret.nr, dev_stripe_cmp);
	return ret;
}

static inline void bch2_dev_stripe_increment_inlined(struct bch_dev *ca,
			       struct dev_stripe_state *stripe,
			       struct bch_dev_usage *usage)
{
	u64 *v = stripe->next_alloc + ca->dev_idx;
	u64 free_space = dev_buckets_available(ca, BCH_WATERMARK_normal);
	u64 free_space_inv = free_space
		? div64_u64(1ULL << 48, free_space)
		: 1ULL << 48;
	u64 scale = *v / 4;

	if (*v + free_space_inv >= *v)
		*v += free_space_inv;
	else
		*v = U64_MAX;

	for (v = stripe->next_alloc;
	     v < stripe->next_alloc + ARRAY_SIZE(stripe->next_alloc); v++)
		*v = *v < scale ? 0 : *v - scale;
}

void bch2_dev_stripe_increment(struct bch_dev *ca,
			       struct dev_stripe_state *stripe)
{
	struct bch_dev_usage usage;

	bch2_dev_usage_read_fast(ca, &usage);
	bch2_dev_stripe_increment_inlined(ca, stripe, &usage);
}

static int add_new_bucket(struct bch_fs *c,
			   struct open_buckets *ptrs,
			   struct bch_devs_mask *devs_may_alloc,
			   unsigned nr_replicas,
			   unsigned *nr_effective,
			   bool *have_cache,
			   struct open_bucket *ob)
{
	unsigned durability = ob_dev(c, ob)->mi.durability;

	BUG_ON(*nr_effective >= nr_replicas);

	__clear_bit(ob->dev, devs_may_alloc->d);
	*nr_effective	+= durability;
	*have_cache	|= !durability;

	ob_push(c, ptrs, ob);

	if (*nr_effective >= nr_replicas)
		return 1;
	if (ob->ec)
		return 1;
	return 0;
}

int bch2_bucket_alloc_set_trans(struct btree_trans *trans,
		      struct open_buckets *ptrs,
		      struct dev_stripe_state *stripe,
		      struct bch_devs_mask *devs_may_alloc,
		      unsigned nr_replicas,
		      unsigned *nr_effective,
		      bool *have_cache,
		      enum bch_write_flags flags,
		      enum bch_data_type data_type,
		      enum bch_watermark watermark,
		      struct closure *cl)
{
	struct bch_fs *c = trans->c;
	int ret = -BCH_ERR_insufficient_devices;

	BUG_ON(*nr_effective >= nr_replicas);

	struct dev_alloc_list devs_sorted = bch2_dev_alloc_list(c, stripe, devs_may_alloc);
	darray_for_each(devs_sorted, i) {
		struct bch_dev *ca = bch2_dev_tryget_noerror(c, *i);
		if (!ca)
			continue;

		if (!ca->mi.durability && *have_cache) {
			bch2_dev_put(ca);
			continue;
		}

		struct bch_dev_usage usage;
		struct open_bucket *ob = bch2_bucket_alloc_trans(trans, ca, watermark, data_type,
						     cl, flags & BCH_WRITE_ALLOC_NOWAIT, &usage);
		if (!IS_ERR(ob))
			bch2_dev_stripe_increment_inlined(ca, stripe, &usage);
		bch2_dev_put(ca);

		if (IS_ERR(ob)) {
			ret = PTR_ERR(ob);
			if (bch2_err_matches(ret, BCH_ERR_transaction_restart) || cl)
				break;
			continue;
		}

		if (add_new_bucket(c, ptrs, devs_may_alloc,
				   nr_replicas, nr_effective,
				   have_cache, ob)) {
			ret = 0;
			break;
		}
	}

	return ret;
}

/* Allocate from stripes: */

/*
 * if we can't allocate a new stripe because there are already too many
 * partially filled stripes, force allocating from an existing stripe even when
 * it's to a device we don't want:
 */

static int bucket_alloc_from_stripe(struct btree_trans *trans,
			 struct open_buckets *ptrs,
			 struct write_point *wp,
			 struct bch_devs_mask *devs_may_alloc,
			 u16 target,
			 unsigned nr_replicas,
			 unsigned *nr_effective,
			 bool *have_cache,
			 enum bch_watermark watermark,
			 enum bch_write_flags flags,
			 struct closure *cl)
{
	struct bch_fs *c = trans->c;
	int ret = 0;

	if (nr_replicas < 2)
		return 0;

	if (ec_open_bucket(c, ptrs))
		return 0;

	struct ec_stripe_head *h =
		bch2_ec_stripe_head_get(trans, target, 0, nr_replicas - 1, watermark, cl);
	if (IS_ERR(h))
		return PTR_ERR(h);
	if (!h)
		return 0;

	struct dev_alloc_list devs_sorted = bch2_dev_alloc_list(c, &wp->stripe, devs_may_alloc);
	darray_for_each(devs_sorted, i)
		for (unsigned ec_idx = 0; ec_idx < h->s->nr_data; ec_idx++) {
			if (!h->s->blocks[ec_idx])
				continue;

			struct open_bucket *ob = c->open_buckets + h->s->blocks[ec_idx];
			if (ob->dev == *i && !test_and_set_bit(ec_idx, h->s->blocks_allocated)) {
				ob->ec_idx	= ec_idx;
				ob->ec		= h->s;
				ec_stripe_new_get(h->s, STRIPE_REF_io);

				ret = add_new_bucket(c, ptrs, devs_may_alloc,
						     nr_replicas, nr_effective,
						     have_cache, ob);
				goto out;
			}
		}
out:
	bch2_ec_stripe_head_put(c, h);
	return ret;
}

/* Sector allocator */

static bool want_bucket(struct bch_fs *c,
			struct write_point *wp,
			struct bch_devs_mask *devs_may_alloc,
			bool *have_cache, bool ec,
			struct open_bucket *ob)
{
	struct bch_dev *ca = ob_dev(c, ob);

	if (!test_bit(ob->dev, devs_may_alloc->d))
		return false;

	if (ob->data_type != wp->data_type)
		return false;

	if (!ca->mi.durability &&
	    (wp->data_type == BCH_DATA_btree || ec || *have_cache))
		return false;

	if (ec != (ob->ec != NULL))
		return false;

	return true;
}

static int bucket_alloc_set_writepoint(struct bch_fs *c,
				       struct open_buckets *ptrs,
				       struct write_point *wp,
				       struct bch_devs_mask *devs_may_alloc,
				       unsigned nr_replicas,
				       unsigned *nr_effective,
				       bool *have_cache,
				       bool ec)
{
	struct open_buckets ptrs_skip = { .nr = 0 };
	struct open_bucket *ob;
	unsigned i;
	int ret = 0;

	open_bucket_for_each(c, &wp->ptrs, ob, i) {
		if (!ret && want_bucket(c, wp, devs_may_alloc,
					have_cache, ec, ob))
			ret = add_new_bucket(c, ptrs, devs_may_alloc,
				       nr_replicas, nr_effective,
				       have_cache, ob);
		else
			ob_push(c, &ptrs_skip, ob);
	}
	wp->ptrs = ptrs_skip;

	return ret;
}

static int bucket_alloc_set_partial(struct bch_fs *c,
				    struct open_buckets *ptrs,
				    struct write_point *wp,
				    struct bch_devs_mask *devs_may_alloc,
				    unsigned nr_replicas,
				    unsigned *nr_effective,
				    bool *have_cache, bool ec,
				    enum bch_watermark watermark)
{
	int i, ret = 0;

	if (!c->open_buckets_partial_nr)
		return 0;

	spin_lock(&c->freelist_lock);

	if (!c->open_buckets_partial_nr)
		goto unlock;

	for (i = c->open_buckets_partial_nr - 1; i >= 0; --i) {
		struct open_bucket *ob = c->open_buckets + c->open_buckets_partial[i];

		if (want_bucket(c, wp, devs_may_alloc, have_cache, ec, ob)) {
			struct bch_dev *ca = ob_dev(c, ob);
			struct bch_dev_usage usage;
			u64 avail;

			bch2_dev_usage_read_fast(ca, &usage);
			avail = dev_buckets_free(ca, usage, watermark) + ca->nr_partial_buckets;
			if (!avail)
				continue;

			array_remove_item(c->open_buckets_partial,
					  c->open_buckets_partial_nr,
					  i);
			ob->on_partial_list = false;

			rcu_read_lock();
			bch2_dev_rcu(c, ob->dev)->nr_partial_buckets--;
			rcu_read_unlock();

			ret = add_new_bucket(c, ptrs, devs_may_alloc,
					     nr_replicas, nr_effective,
					     have_cache, ob);
			if (ret)
				break;
		}
	}
unlock:
	spin_unlock(&c->freelist_lock);
	return ret;
}

static int __open_bucket_add_buckets(struct btree_trans *trans,
			struct open_buckets *ptrs,
			struct write_point *wp,
			struct bch_devs_list *devs_have,
			u16 target,
			bool erasure_code,
			unsigned nr_replicas,
			unsigned *nr_effective,
			bool *have_cache,
			enum bch_watermark watermark,
			enum bch_write_flags flags,
			struct closure *_cl)
{
	struct bch_fs *c = trans->c;
	struct bch_devs_mask devs;
	struct open_bucket *ob;
	struct closure *cl = NULL;
	unsigned i;
	int ret;

	devs = target_rw_devs(c, wp->data_type, target);

	/* Don't allocate from devices we already have pointers to: */
	darray_for_each(*devs_have, i)
		__clear_bit(*i, devs.d);

	open_bucket_for_each(c, ptrs, ob, i)
		__clear_bit(ob->dev, devs.d);

	ret = bucket_alloc_set_writepoint(c, ptrs, wp, &devs,
				 nr_replicas, nr_effective,
				 have_cache, erasure_code);
	if (ret)
		return ret;

	ret = bucket_alloc_set_partial(c, ptrs, wp, &devs,
				 nr_replicas, nr_effective,
				 have_cache, erasure_code, watermark);
	if (ret)
		return ret;

	if (erasure_code) {
		ret = bucket_alloc_from_stripe(trans, ptrs, wp, &devs,
					 target,
					 nr_replicas, nr_effective,
					 have_cache,
					 watermark, flags, _cl);
	} else {
retry_blocking:
		/*
		 * Try nonblocking first, so that if one device is full we'll try from
		 * other devices:
		 */
		ret = bch2_bucket_alloc_set_trans(trans, ptrs, &wp->stripe, &devs,
					nr_replicas, nr_effective, have_cache,
					flags, wp->data_type, watermark, cl);
		if (ret &&
		    !bch2_err_matches(ret, BCH_ERR_transaction_restart) &&
		    !bch2_err_matches(ret, BCH_ERR_insufficient_devices) &&
		    !cl && _cl) {
			cl = _cl;
			goto retry_blocking;
		}
	}

	return ret;
}

static int open_bucket_add_buckets(struct btree_trans *trans,
			struct open_buckets *ptrs,
			struct write_point *wp,
			struct bch_devs_list *devs_have,
			u16 target,
			unsigned erasure_code,
			unsigned nr_replicas,
			unsigned *nr_effective,
			bool *have_cache,
			enum bch_watermark watermark,
			enum bch_write_flags flags,
			struct closure *cl)
{
	int ret;

	if (erasure_code && !ec_open_bucket(trans->c, ptrs)) {
		ret = __open_bucket_add_buckets(trans, ptrs, wp,
				devs_have, target, erasure_code,
				nr_replicas, nr_effective, have_cache,
				watermark, flags, cl);
		if (bch2_err_matches(ret, BCH_ERR_transaction_restart) ||
		    bch2_err_matches(ret, BCH_ERR_operation_blocked) ||
		    bch2_err_matches(ret, BCH_ERR_freelist_empty) ||
		    bch2_err_matches(ret, BCH_ERR_open_buckets_empty))
			return ret;
		if (*nr_effective >= nr_replicas)
			return 0;
	}

	ret = __open_bucket_add_buckets(trans, ptrs, wp,
			devs_have, target, false,
			nr_replicas, nr_effective, have_cache,
			watermark, flags, cl);
	return ret < 0 ? ret : 0;
}

/**
 * should_drop_bucket - check if this is open_bucket should go away
 * @ob:		open_bucket to predicate on
 * @c:		filesystem handle
 * @ca:		if set, we're killing buckets for a particular device
 * @ec:		if true, we're shutting down erasure coding and killing all ec
 *		open_buckets
 *		otherwise, return true
 * Returns: true if we should kill this open_bucket
 *
 * We're killing open_buckets because we're shutting down a device, erasure
 * coding, or the entire filesystem - check if this open_bucket matches:
 */
static bool should_drop_bucket(struct open_bucket *ob, struct bch_fs *c,
			       struct bch_dev *ca, bool ec)
{
	if (ec) {
		return ob->ec != NULL;
	} else if (ca) {
		bool drop = ob->dev == ca->dev_idx;
		struct open_bucket *ob2;
		unsigned i;

		if (!drop && ob->ec) {
			unsigned nr_blocks;

			mutex_lock(&ob->ec->lock);
			nr_blocks = bkey_i_to_stripe(&ob->ec->new_stripe.key)->v.nr_blocks;

			for (i = 0; i < nr_blocks; i++) {
				if (!ob->ec->blocks[i])
					continue;

				ob2 = c->open_buckets + ob->ec->blocks[i];
				drop |= ob2->dev == ca->dev_idx;
			}
			mutex_unlock(&ob->ec->lock);
		}

		return drop;
	} else {
		return true;
	}
}

static void bch2_writepoint_stop(struct bch_fs *c, struct bch_dev *ca,
				 bool ec, struct write_point *wp)
{
	struct open_buckets ptrs = { .nr = 0 };
	struct open_bucket *ob;
	unsigned i;

	mutex_lock(&wp->lock);
	open_bucket_for_each(c, &wp->ptrs, ob, i)
		if (should_drop_bucket(ob, c, ca, ec))
			bch2_open_bucket_put(c, ob);
		else
			ob_push(c, &ptrs, ob);
	wp->ptrs = ptrs;
	mutex_unlock(&wp->lock);
}

void bch2_open_buckets_stop(struct bch_fs *c, struct bch_dev *ca,
			    bool ec)
{
	unsigned i;

	/* Next, close write points that point to this device... */
	for (i = 0; i < ARRAY_SIZE(c->write_points); i++)
		bch2_writepoint_stop(c, ca, ec, &c->write_points[i]);

	bch2_writepoint_stop(c, ca, ec, &c->copygc_write_point);
	bch2_writepoint_stop(c, ca, ec, &c->rebalance_write_point);
	bch2_writepoint_stop(c, ca, ec, &c->btree_write_point);

	mutex_lock(&c->btree_reserve_cache_lock);
	while (c->btree_reserve_cache_nr) {
		struct btree_alloc *a =
			&c->btree_reserve_cache[--c->btree_reserve_cache_nr];

		bch2_open_buckets_put(c, &a->ob);
	}
	mutex_unlock(&c->btree_reserve_cache_lock);

	spin_lock(&c->freelist_lock);
	i = 0;
	while (i < c->open_buckets_partial_nr) {
		struct open_bucket *ob =
			c->open_buckets + c->open_buckets_partial[i];

		if (should_drop_bucket(ob, c, ca, ec)) {
			--c->open_buckets_partial_nr;
			swap(c->open_buckets_partial[i],
			     c->open_buckets_partial[c->open_buckets_partial_nr]);

			ob->on_partial_list = false;

			rcu_read_lock();
			bch2_dev_rcu(c, ob->dev)->nr_partial_buckets--;
			rcu_read_unlock();

			spin_unlock(&c->freelist_lock);
			bch2_open_bucket_put(c, ob);
			spin_lock(&c->freelist_lock);
		} else {
			i++;
		}
	}
	spin_unlock(&c->freelist_lock);

	bch2_ec_stop_dev(c, ca);
}

static inline struct hlist_head *writepoint_hash(struct bch_fs *c,
						 unsigned long write_point)
{
	unsigned hash =
		hash_long(write_point, ilog2(ARRAY_SIZE(c->write_points_hash)));

	return &c->write_points_hash[hash];
}

static struct write_point *__writepoint_find(struct hlist_head *head,
					     unsigned long write_point)
{
	struct write_point *wp;

	rcu_read_lock();
	hlist_for_each_entry_rcu(wp, head, node)
		if (wp->write_point == write_point)
			goto out;
	wp = NULL;
out:
	rcu_read_unlock();
	return wp;
}

static inline bool too_many_writepoints(struct bch_fs *c, unsigned factor)
{
	u64 stranded	= c->write_points_nr * c->bucket_size_max;
	u64 free	= bch2_fs_usage_read_short(c).free;

	return stranded * factor > free;
}

static bool try_increase_writepoints(struct bch_fs *c)
{
	struct write_point *wp;

	if (c->write_points_nr == ARRAY_SIZE(c->write_points) ||
	    too_many_writepoints(c, 32))
		return false;

	wp = c->write_points + c->write_points_nr++;
	hlist_add_head_rcu(&wp->node, writepoint_hash(c, wp->write_point));
	return true;
}

static bool try_decrease_writepoints(struct btree_trans *trans, unsigned old_nr)
{
	struct bch_fs *c = trans->c;
	struct write_point *wp;
	struct open_bucket *ob;
	unsigned i;

	mutex_lock(&c->write_points_hash_lock);
	if (c->write_points_nr < old_nr) {
		mutex_unlock(&c->write_points_hash_lock);
		return true;
	}

	if (c->write_points_nr == 1 ||
	    !too_many_writepoints(c, 8)) {
		mutex_unlock(&c->write_points_hash_lock);
		return false;
	}

	wp = c->write_points + --c->write_points_nr;

	hlist_del_rcu(&wp->node);
	mutex_unlock(&c->write_points_hash_lock);

	bch2_trans_mutex_lock_norelock(trans, &wp->lock);
	open_bucket_for_each(c, &wp->ptrs, ob, i)
		open_bucket_free_unused(c, ob);
	wp->ptrs.nr = 0;
	mutex_unlock(&wp->lock);
	return true;
}

static struct write_point *writepoint_find(struct btree_trans *trans,
					   unsigned long write_point)
{
	struct bch_fs *c = trans->c;
	struct write_point *wp, *oldest;
	struct hlist_head *head;

	if (!(write_point & 1UL)) {
		wp = (struct write_point *) write_point;
		bch2_trans_mutex_lock_norelock(trans, &wp->lock);
		return wp;
	}

	head = writepoint_hash(c, write_point);
restart_find:
	wp = __writepoint_find(head, write_point);
	if (wp) {
lock_wp:
		bch2_trans_mutex_lock_norelock(trans, &wp->lock);
		if (wp->write_point == write_point)
			goto out;
		mutex_unlock(&wp->lock);
		goto restart_find;
	}
restart_find_oldest:
	oldest = NULL;
	for (wp = c->write_points;
	     wp < c->write_points + c->write_points_nr; wp++)
		if (!oldest || time_before64(wp->last_used, oldest->last_used))
			oldest = wp;

	bch2_trans_mutex_lock_norelock(trans, &oldest->lock);
	bch2_trans_mutex_lock_norelock(trans, &c->write_points_hash_lock);
	if (oldest >= c->write_points + c->write_points_nr ||
	    try_increase_writepoints(c)) {
		mutex_unlock(&c->write_points_hash_lock);
		mutex_unlock(&oldest->lock);
		goto restart_find_oldest;
	}

	wp = __writepoint_find(head, write_point);
	if (wp && wp != oldest) {
		mutex_unlock(&c->write_points_hash_lock);
		mutex_unlock(&oldest->lock);
		goto lock_wp;
	}

	wp = oldest;
	hlist_del_rcu(&wp->node);
	wp->write_point = write_point;
	hlist_add_head_rcu(&wp->node, head);
	mutex_unlock(&c->write_points_hash_lock);
out:
	wp->last_used = local_clock();
	return wp;
}

static noinline void
deallocate_extra_replicas(struct bch_fs *c,
			  struct open_buckets *ptrs,
			  struct open_buckets *ptrs_no_use,
			  unsigned extra_replicas)
{
	struct open_buckets ptrs2 = { 0 };
	struct open_bucket *ob;
	unsigned i;

	open_bucket_for_each(c, ptrs, ob, i) {
		unsigned d = ob_dev(c, ob)->mi.durability;

		if (d && d <= extra_replicas) {
			extra_replicas -= d;
			ob_push(c, ptrs_no_use, ob);
		} else {
			ob_push(c, &ptrs2, ob);
		}
	}

	*ptrs = ptrs2;
}

/*
 * Get us an open_bucket we can allocate from, return with it locked:
 */
int bch2_alloc_sectors_start_trans(struct btree_trans *trans,
			     unsigned target,
			     unsigned erasure_code,
			     struct write_point_specifier write_point,
			     struct bch_devs_list *devs_have,
			     unsigned nr_replicas,
			     unsigned nr_replicas_required,
			     enum bch_watermark watermark,
			     enum bch_write_flags flags,
			     struct closure *cl,
			     struct write_point **wp_ret)
{
	struct bch_fs *c = trans->c;
	struct write_point *wp;
	struct open_bucket *ob;
	struct open_buckets ptrs;
	unsigned nr_effective, write_points_nr;
	bool have_cache;
	int ret;
	int i;

	if (!IS_ENABLED(CONFIG_BCACHEFS_ERASURE_CODING))
		erasure_code = false;

	BUG_ON(!nr_replicas || !nr_replicas_required);
retry:
	ptrs.nr		= 0;
	nr_effective	= 0;
	write_points_nr = c->write_points_nr;
	have_cache	= false;

	*wp_ret = wp = writepoint_find(trans, write_point.v);

	ret = bch2_trans_relock(trans);
	if (ret)
		goto err;

	/* metadata may not allocate on cache devices: */
	if (wp->data_type != BCH_DATA_user)
		have_cache = true;

	if (target && !(flags & BCH_WRITE_ONLY_SPECIFIED_DEVS)) {
		ret = open_bucket_add_buckets(trans, &ptrs, wp, devs_have,
					      target, erasure_code,
					      nr_replicas, &nr_effective,
					      &have_cache, watermark,
					      flags, NULL);
		if (!ret ||
		    bch2_err_matches(ret, BCH_ERR_transaction_restart))
			goto alloc_done;

		/* Don't retry from all devices if we're out of open buckets: */
		if (bch2_err_matches(ret, BCH_ERR_open_buckets_empty)) {
			int ret2 = open_bucket_add_buckets(trans, &ptrs, wp, devs_have,
					      target, erasure_code,
					      nr_replicas, &nr_effective,
					      &have_cache, watermark,
					      flags, cl);
			if (!ret2 ||
			    bch2_err_matches(ret2, BCH_ERR_transaction_restart) ||
			    bch2_err_matches(ret2, BCH_ERR_open_buckets_empty)) {
				ret = ret2;
				goto alloc_done;
			}
		}

		/*
		 * Only try to allocate cache (durability = 0 devices) from the
		 * specified target:
		 */
		have_cache = true;

		ret = open_bucket_add_buckets(trans, &ptrs, wp, devs_have,
					      0, erasure_code,
					      nr_replicas, &nr_effective,
					      &have_cache, watermark,
					      flags, cl);
	} else {
		ret = open_bucket_add_buckets(trans, &ptrs, wp, devs_have,
					      target, erasure_code,
					      nr_replicas, &nr_effective,
					      &have_cache, watermark,
					      flags, cl);
	}
alloc_done:
	BUG_ON(!ret && nr_effective < nr_replicas);

	if (erasure_code && !ec_open_bucket(c, &ptrs))
		pr_debug("failed to get ec bucket: ret %u", ret);

	if (ret == -BCH_ERR_insufficient_devices &&
	    nr_effective >= nr_replicas_required)
		ret = 0;

	if (ret)
		goto err;

	if (nr_effective > nr_replicas)
		deallocate_extra_replicas(c, &ptrs, &wp->ptrs, nr_effective - nr_replicas);

	/* Free buckets we didn't use: */
	open_bucket_for_each(c, &wp->ptrs, ob, i)
		open_bucket_free_unused(c, ob);

	wp->ptrs = ptrs;

	wp->sectors_free = UINT_MAX;

	open_bucket_for_each(c, &wp->ptrs, ob, i)
		wp->sectors_free = min(wp->sectors_free, ob->sectors_free);

	BUG_ON(!wp->sectors_free || wp->sectors_free == UINT_MAX);

	return 0;
err:
	open_bucket_for_each(c, &wp->ptrs, ob, i)
		if (ptrs.nr < ARRAY_SIZE(ptrs.v))
			ob_push(c, &ptrs, ob);
		else
			open_bucket_free_unused(c, ob);
	wp->ptrs = ptrs;

	mutex_unlock(&wp->lock);

	if (bch2_err_matches(ret, BCH_ERR_freelist_empty) &&
	    try_decrease_writepoints(trans, write_points_nr))
		goto retry;

	if (cl && bch2_err_matches(ret, BCH_ERR_open_buckets_empty))
		ret = -BCH_ERR_bucket_alloc_blocked;

	if (cl && !(flags & BCH_WRITE_ALLOC_NOWAIT) &&
	    bch2_err_matches(ret, BCH_ERR_freelist_empty))
		ret = -BCH_ERR_bucket_alloc_blocked;

	return ret;
}

struct bch_extent_ptr bch2_ob_ptr(struct bch_fs *c, struct open_bucket *ob)
{
	struct bch_dev *ca = ob_dev(c, ob);

	return (struct bch_extent_ptr) {
		.type	= 1 << BCH_EXTENT_ENTRY_ptr,
		.gen	= ob->gen,
		.dev	= ob->dev,
		.offset	= bucket_to_sector(ca, ob->bucket) +
			ca->mi.bucket_size -
			ob->sectors_free,
	};
}

void bch2_alloc_sectors_append_ptrs(struct bch_fs *c, struct write_point *wp,
				    struct bkey_i *k, unsigned sectors,
				    bool cached)
{
	bch2_alloc_sectors_append_ptrs_inlined(c, wp, k, sectors, cached);
}

/*
 * Append pointers to the space we just allocated to @k, and mark @sectors space
 * as allocated out of @ob
 */
void bch2_alloc_sectors_done(struct bch_fs *c, struct write_point *wp)
{
	bch2_alloc_sectors_done_inlined(c, wp);
}

static inline void writepoint_init(struct write_point *wp,
				   enum bch_data_type type)
{
	mutex_init(&wp->lock);
	wp->data_type = type;

	INIT_WORK(&wp->index_update_work, bch2_write_point_do_index_updates);
	INIT_LIST_HEAD(&wp->writes);
	spin_lock_init(&wp->writes_lock);
}

void bch2_fs_allocator_foreground_init(struct bch_fs *c)
{
	struct open_bucket *ob;
	struct write_point *wp;

	mutex_init(&c->write_points_hash_lock);
	c->write_points_nr = ARRAY_SIZE(c->write_points);

	/* open bucket 0 is a sentinal NULL: */
	spin_lock_init(&c->open_buckets[0].lock);

	for (ob = c->open_buckets + 1;
	     ob < c->open_buckets + ARRAY_SIZE(c->open_buckets); ob++) {
		spin_lock_init(&ob->lock);
		c->open_buckets_nr_free++;

		ob->freelist = c->open_buckets_freelist;
		c->open_buckets_freelist = ob - c->open_buckets;
	}

	writepoint_init(&c->btree_write_point,		BCH_DATA_btree);
	writepoint_init(&c->rebalance_write_point,	BCH_DATA_user);
	writepoint_init(&c->copygc_write_point,		BCH_DATA_user);

	for (wp = c->write_points;
	     wp < c->write_points + c->write_points_nr; wp++) {
		writepoint_init(wp, BCH_DATA_user);

		wp->last_used	= local_clock();
		wp->write_point	= (unsigned long) wp;
		hlist_add_head_rcu(&wp->node,
				   writepoint_hash(c, wp->write_point));
	}
}

void bch2_open_bucket_to_text(struct printbuf *out, struct bch_fs *c, struct open_bucket *ob)
{
	struct bch_dev *ca = ob_dev(c, ob);
	unsigned data_type = ob->data_type;
	barrier(); /* READ_ONCE() doesn't work on bitfields */

	prt_printf(out, "%zu ref %u ",
		   ob - c->open_buckets,
		   atomic_read(&ob->pin));
	bch2_prt_data_type(out, data_type);
	prt_printf(out, " %u:%llu gen %u allocated %u/%u",
		   ob->dev, ob->bucket, ob->gen,
		   ca->mi.bucket_size - ob->sectors_free, ca->mi.bucket_size);
	if (ob->ec)
		prt_printf(out, " ec idx %llu", ob->ec->idx);
	if (ob->on_partial_list)
		prt_str(out, " partial");
	prt_newline(out);
}

void bch2_open_buckets_to_text(struct printbuf *out, struct bch_fs *c,
			       struct bch_dev *ca)
{
	struct open_bucket *ob;

	out->atomic++;

	for (ob = c->open_buckets;
	     ob < c->open_buckets + ARRAY_SIZE(c->open_buckets);
	     ob++) {
		spin_lock(&ob->lock);
		if (ob->valid && (!ca || ob->dev == ca->dev_idx))
			bch2_open_bucket_to_text(out, c, ob);
		spin_unlock(&ob->lock);
	}

	--out->atomic;
}

void bch2_open_buckets_partial_to_text(struct printbuf *out, struct bch_fs *c)
{
	unsigned i;

	out->atomic++;
	spin_lock(&c->freelist_lock);

	for (i = 0; i < c->open_buckets_partial_nr; i++)
		bch2_open_bucket_to_text(out, c,
				c->open_buckets + c->open_buckets_partial[i]);

	spin_unlock(&c->freelist_lock);
	--out->atomic;
}

static const char * const bch2_write_point_states[] = {
#define x(n)	#n,
	WRITE_POINT_STATES()
#undef x
	NULL
};

static void bch2_write_point_to_text(struct printbuf *out, struct bch_fs *c,
				     struct write_point *wp)
{
	struct open_bucket *ob;
	unsigned i;

	prt_printf(out, "%lu: ", wp->write_point);
	prt_human_readable_u64(out, wp->sectors_allocated);

	prt_printf(out, " last wrote: ");
	bch2_pr_time_units(out, sched_clock() - wp->last_used);

	for (i = 0; i < WRITE_POINT_STATE_NR; i++) {
		prt_printf(out, " %s: ", bch2_write_point_states[i]);
		bch2_pr_time_units(out, wp->time[i]);
	}

	prt_newline(out);

	printbuf_indent_add(out, 2);
	open_bucket_for_each(c, &wp->ptrs, ob, i)
		bch2_open_bucket_to_text(out, c, ob);
	printbuf_indent_sub(out, 2);
}

void bch2_write_points_to_text(struct printbuf *out, struct bch_fs *c)
{
	struct write_point *wp;

	prt_str(out, "Foreground write points\n");
	for (wp = c->write_points;
	     wp < c->write_points + ARRAY_SIZE(c->write_points);
	     wp++)
		bch2_write_point_to_text(out, c, wp);

	prt_str(out, "Copygc write point\n");
	bch2_write_point_to_text(out, c, &c->copygc_write_point);

	prt_str(out, "Rebalance write point\n");
	bch2_write_point_to_text(out, c, &c->rebalance_write_point);

	prt_str(out, "Btree write point\n");
	bch2_write_point_to_text(out, c, &c->btree_write_point);
}

void bch2_fs_alloc_debug_to_text(struct printbuf *out, struct bch_fs *c)
{
	unsigned nr[BCH_DATA_NR];

	memset(nr, 0, sizeof(nr));

	for (unsigned i = 0; i < ARRAY_SIZE(c->open_buckets); i++)
		nr[c->open_buckets[i].data_type]++;

	printbuf_tabstops_reset(out);
	printbuf_tabstop_push(out, 24);

	prt_printf(out, "capacity\t%llu\n",		c->capacity);
	prt_printf(out, "reserved\t%llu\n",		c->reserved);
	prt_printf(out, "hidden\t%llu\n",		percpu_u64_get(&c->usage->hidden));
	prt_printf(out, "btree\t%llu\n",		percpu_u64_get(&c->usage->btree));
	prt_printf(out, "data\t%llu\n",			percpu_u64_get(&c->usage->data));
	prt_printf(out, "cached\t%llu\n",		percpu_u64_get(&c->usage->cached));
	prt_printf(out, "reserved\t%llu\n",		percpu_u64_get(&c->usage->reserved));
	prt_printf(out, "online_reserved\t%llu\n",	percpu_u64_get(c->online_reserved));
	prt_printf(out, "nr_inodes\t%llu\n",		percpu_u64_get(&c->usage->nr_inodes));

	prt_newline(out);
	prt_printf(out, "freelist_wait\t%s\n",			c->freelist_wait.list.first ? "waiting" : "empty");
	prt_printf(out, "open buckets allocated\t%i\n",		OPEN_BUCKETS_COUNT - c->open_buckets_nr_free);
	prt_printf(out, "open buckets total\t%u\n",		OPEN_BUCKETS_COUNT);
	prt_printf(out, "open_buckets_wait\t%s\n",		c->open_buckets_wait.list.first ? "waiting" : "empty");
	prt_printf(out, "open_buckets_btree\t%u\n",		nr[BCH_DATA_btree]);
	prt_printf(out, "open_buckets_user\t%u\n",		nr[BCH_DATA_user]);
	prt_printf(out, "btree reserve cache\t%u\n",		c->btree_reserve_cache_nr);
}

void bch2_dev_alloc_debug_to_text(struct printbuf *out, struct bch_dev *ca)
{
	struct bch_fs *c = ca->fs;
	struct bch_dev_usage stats = bch2_dev_usage_read(ca);
	unsigned nr[BCH_DATA_NR];

	memset(nr, 0, sizeof(nr));

	for (unsigned i = 0; i < ARRAY_SIZE(c->open_buckets); i++)
		nr[c->open_buckets[i].data_type]++;

	bch2_dev_usage_to_text(out, ca, &stats);

	prt_newline(out);

	prt_printf(out, "reserves:\n");
	for (unsigned i = 0; i < BCH_WATERMARK_NR; i++)
		prt_printf(out, "%s\t%llu\r\n", bch2_watermarks[i], bch2_dev_buckets_reserved(ca, i));

	prt_newline(out);

	printbuf_tabstops_reset(out);
	printbuf_tabstop_push(out, 12);
	printbuf_tabstop_push(out, 16);

	prt_printf(out, "open buckets\t%i\r\n",	ca->nr_open_buckets);
	prt_printf(out, "buckets to invalidate\t%llu\r\n",	should_invalidate_buckets(ca, stats));
}

static noinline void bch2_print_allocator_stuck(struct bch_fs *c)
{
	struct printbuf buf = PRINTBUF;

	prt_printf(&buf, "Allocator stuck? Waited for %u seconds\n",
		   c->opts.allocator_stuck_timeout);

	prt_printf(&buf, "Allocator debug:\n");
	printbuf_indent_add(&buf, 2);
	bch2_fs_alloc_debug_to_text(&buf, c);
	printbuf_indent_sub(&buf, 2);
	prt_newline(&buf);

	for_each_online_member(c, ca) {
		prt_printf(&buf, "Dev %u:\n", ca->dev_idx);
		printbuf_indent_add(&buf, 2);
		bch2_dev_alloc_debug_to_text(&buf, ca);
		printbuf_indent_sub(&buf, 2);
		prt_newline(&buf);
	}

	prt_printf(&buf, "Copygc debug:\n");
	printbuf_indent_add(&buf, 2);
	bch2_copygc_wait_to_text(&buf, c);
	printbuf_indent_sub(&buf, 2);
	prt_newline(&buf);

	prt_printf(&buf, "Journal debug:\n");
	printbuf_indent_add(&buf, 2);
	bch2_journal_debug_to_text(&buf, &c->journal);
	printbuf_indent_sub(&buf, 2);

	bch2_print_string_as_lines(KERN_ERR, buf.buf);
	printbuf_exit(&buf);
}

static inline unsigned allocator_wait_timeout(struct bch_fs *c)
{
	if (c->allocator_last_stuck &&
	    time_after(c->allocator_last_stuck + HZ * 60 * 2, jiffies))
		return 0;

	return c->opts.allocator_stuck_timeout * HZ;
}

void __bch2_wait_on_allocator(struct bch_fs *c, struct closure *cl)
{
	unsigned t = allocator_wait_timeout(c);

	if (t && closure_sync_timeout(cl, t)) {
		c->allocator_last_stuck = jiffies;
		bch2_print_allocator_stuck(c);
	}

	closure_sync(cl);
}<|MERGE_RESOLUTION|>--- conflicted
+++ resolved
@@ -205,17 +205,12 @@
 		return false;
 	}
 
-<<<<<<< HEAD
-	if (bch2_bucket_needs_journal_commit(&c->buckets_waiting_for_journal,
-			c->journal.flushed_seq_ondisk, bucket.inode, bucket.offset)) {
-=======
 	u64 journal_seq_ready =
 		bch2_bucket_journal_seq_ready(&c->buckets_waiting_for_journal,
 					      bucket.inode, bucket.offset);
 	if (journal_seq_ready > c->journal.flushed_seq_ondisk) {
 		if (journal_seq_ready > c->journal.flushing_seq)
 			s->need_journal_commit++;
->>>>>>> cdbc9346
 		s->skipped_need_journal_commit++;
 		return false;
 	}
