--- conflicted
+++ resolved
@@ -133,10 +133,7 @@
 	if (err)
 		return NULL;
 
-<<<<<<< HEAD
-=======
 	label->lsmid = shim.id;
->>>>>>> e8a457b7
 	label->label = shim.context;
 	label->len = shim.len;
 	return label;
@@ -149,11 +146,7 @@
 	if (label) {
 		shim.context = label->label;
 		shim.len = label->len;
-<<<<<<< HEAD
-		shim.id = LSM_ID_UNDEF;
-=======
 		shim.id = label->lsmid;
->>>>>>> e8a457b7
 		security_release_secctx(&shim);
 	}
 }
