// SPDX-License-Identifier: GPL-2.0-only

#include <linux/fs.h>
#include <linux/module.h>
#include <linux/namei.h>
#include <linux/fs_context.h>
#include <linux/fs_parser.h>
#include <linux/posix_acl_xattr.h>
#include <linux/seq_file.h>
#include <linux/xattr.h>
#include "overlayfs.h"
#include "params.h"

static bool ovl_redirect_dir_def = IS_ENABLED(CONFIG_OVERLAY_FS_REDIRECT_DIR);
module_param_named(redirect_dir, ovl_redirect_dir_def, bool, 0644);
MODULE_PARM_DESC(redirect_dir,
		 "Default to on or off for the redirect_dir feature");

static bool ovl_redirect_always_follow =
	IS_ENABLED(CONFIG_OVERLAY_FS_REDIRECT_ALWAYS_FOLLOW);
module_param_named(redirect_always_follow, ovl_redirect_always_follow,
		   bool, 0644);
MODULE_PARM_DESC(redirect_always_follow,
		 "Follow redirects even if redirect_dir feature is turned off");

static bool ovl_xino_auto_def = IS_ENABLED(CONFIG_OVERLAY_FS_XINO_AUTO);
module_param_named(xino_auto, ovl_xino_auto_def, bool, 0644);
MODULE_PARM_DESC(xino_auto,
		 "Auto enable xino feature");

static bool ovl_index_def = IS_ENABLED(CONFIG_OVERLAY_FS_INDEX);
module_param_named(index, ovl_index_def, bool, 0644);
MODULE_PARM_DESC(index,
		 "Default to on or off for the inodes index feature");

static bool ovl_nfs_export_def = IS_ENABLED(CONFIG_OVERLAY_FS_NFS_EXPORT);
module_param_named(nfs_export, ovl_nfs_export_def, bool, 0644);
MODULE_PARM_DESC(nfs_export,
		 "Default to on or off for the NFS export feature");

static bool ovl_metacopy_def = IS_ENABLED(CONFIG_OVERLAY_FS_METACOPY);
module_param_named(metacopy, ovl_metacopy_def, bool, 0644);
MODULE_PARM_DESC(metacopy,
		 "Default to on or off for the metadata only copy up feature");

enum {
	Opt_lowerdir,
	Opt_upperdir,
	Opt_workdir,
	Opt_default_permissions,
	Opt_redirect_dir,
	Opt_index,
	Opt_uuid,
	Opt_nfs_export,
	Opt_userxattr,
	Opt_xino,
	Opt_metacopy,
	Opt_verity,
	Opt_volatile,
};

static const struct constant_table ovl_parameter_bool[] = {
	{ "on",		true  },
	{ "off",	false },
	{}
};

static const struct constant_table ovl_parameter_uuid[] = {
	{ "off",	OVL_UUID_OFF  },
	{ "null",	OVL_UUID_NULL },
	{ "auto",	OVL_UUID_AUTO },
	{ "on",		OVL_UUID_ON   },
	{}
};

static const char *ovl_uuid_mode(struct ovl_config *config)
{
	return ovl_parameter_uuid[config->uuid].name;
}

static int ovl_uuid_def(void)
{
	return OVL_UUID_AUTO;
}

static const struct constant_table ovl_parameter_xino[] = {
	{ "off",	OVL_XINO_OFF  },
	{ "auto",	OVL_XINO_AUTO },
	{ "on",		OVL_XINO_ON   },
	{}
};

const char *ovl_xino_mode(struct ovl_config *config)
{
	return ovl_parameter_xino[config->xino].name;
}

static int ovl_xino_def(void)
{
	return ovl_xino_auto_def ? OVL_XINO_AUTO : OVL_XINO_OFF;
}

const struct constant_table ovl_parameter_redirect_dir[] = {
	{ "off",	OVL_REDIRECT_OFF      },
	{ "follow",	OVL_REDIRECT_FOLLOW   },
	{ "nofollow",	OVL_REDIRECT_NOFOLLOW },
	{ "on",		OVL_REDIRECT_ON       },
	{}
};

static const char *ovl_redirect_mode(struct ovl_config *config)
{
	return ovl_parameter_redirect_dir[config->redirect_mode].name;
}

static int ovl_redirect_mode_def(void)
{
	return ovl_redirect_dir_def	  ? OVL_REDIRECT_ON :
	       ovl_redirect_always_follow ? OVL_REDIRECT_FOLLOW :
					    OVL_REDIRECT_NOFOLLOW;
}

static const struct constant_table ovl_parameter_verity[] = {
	{ "off",	OVL_VERITY_OFF     },
	{ "on",		OVL_VERITY_ON      },
	{ "require",	OVL_VERITY_REQUIRE },
	{}
};

static const char *ovl_verity_mode(struct ovl_config *config)
{
	return ovl_parameter_verity[config->verity_mode].name;
}

static int ovl_verity_mode_def(void)
{
	return OVL_VERITY_OFF;
}

#define fsparam_string_empty(NAME, OPT) \
	__fsparam(fs_param_is_string, NAME, OPT, fs_param_can_be_empty, NULL)

const struct fs_parameter_spec ovl_parameter_spec[] = {
	fsparam_string_empty("lowerdir",    Opt_lowerdir),
	fsparam_string("upperdir",          Opt_upperdir),
	fsparam_string("workdir",           Opt_workdir),
	fsparam_flag("default_permissions", Opt_default_permissions),
	fsparam_enum("redirect_dir",        Opt_redirect_dir, ovl_parameter_redirect_dir),
	fsparam_enum("index",               Opt_index, ovl_parameter_bool),
	fsparam_enum("uuid",                Opt_uuid, ovl_parameter_uuid),
	fsparam_enum("nfs_export",          Opt_nfs_export, ovl_parameter_bool),
	fsparam_flag("userxattr",           Opt_userxattr),
	fsparam_enum("xino",                Opt_xino, ovl_parameter_xino),
	fsparam_enum("metacopy",            Opt_metacopy, ovl_parameter_bool),
	fsparam_enum("verity",              Opt_verity, ovl_parameter_verity),
	fsparam_flag("volatile",            Opt_volatile),
	{}
};

static char *ovl_next_opt(char **s)
{
	char *sbegin = *s;
	char *p;

	if (sbegin == NULL)
		return NULL;

	for (p = sbegin; *p; p++) {
		if (*p == '\\') {
			p++;
			if (!*p)
				break;
		} else if (*p == ',') {
			*p = '\0';
			*s = p + 1;
			return sbegin;
		}
	}
	*s = NULL;
	return sbegin;
}

static int ovl_parse_monolithic(struct fs_context *fc, void *data)
{
	return vfs_parse_monolithic_sep(fc, data, ovl_next_opt);
}

static ssize_t ovl_parse_param_split_lowerdirs(char *str)
{
	ssize_t nr_layers = 1, nr_colons = 0;
	char *s, *d;

	for (s = d = str;; s++, d++) {
		if (*s == '\\') {
			/* keep esc chars in split lowerdir */
			*d++ = *s++;
		} else if (*s == ':') {
			bool next_colon = (*(s + 1) == ':');

			nr_colons++;
			if (nr_colons == 2 && next_colon) {
				pr_err("only single ':' or double '::' sequences of unescaped colons in lowerdir mount option allowed.\n");
				return -EINVAL;
			}
			/* count layers, not colons */
			if (!next_colon)
				nr_layers++;

			*d = '\0';
			continue;
		}

		*d = *s;
		if (!*s) {
			/* trailing colons */
			if (nr_colons) {
				pr_err("unescaped trailing colons in lowerdir mount option.\n");
				return -EINVAL;
			}
			break;
		}
		nr_colons = 0;
	}

	return nr_layers;
}

static int ovl_mount_dir_noesc(const char *name, struct path *path)
{
	int err = -EINVAL;

	if (!*name) {
		pr_err("empty lowerdir\n");
		goto out;
	}
	err = kern_path(name, LOOKUP_FOLLOW, path);
	if (err) {
		pr_err("failed to resolve '%s': %i\n", name, err);
		goto out;
	}
	err = -EINVAL;
	if (ovl_dentry_weird(path->dentry)) {
		pr_err("filesystem on '%s' not supported\n", name);
		goto out_put;
	}
	if (!d_is_dir(path->dentry)) {
		pr_err("'%s' not a directory\n", name);
		goto out_put;
	}
	return 0;

out_put:
	path_put_init(path);
out:
	return err;
}

static void ovl_unescape(char *s)
{
	char *d = s;

	for (;; s++, d++) {
		if (*s == '\\')
			s++;
		*d = *s;
		if (!*s)
			break;
	}
}

static int ovl_mount_dir(const char *name, struct path *path, bool upper)
{
	int err = -ENOMEM;
	char *tmp = kstrdup(name, GFP_KERNEL);

	if (tmp) {
		ovl_unescape(tmp);
		err = ovl_mount_dir_noesc(tmp, path);

		if (!err && upper && path->dentry->d_flags & DCACHE_OP_REAL) {
			pr_err("filesystem on '%s' not supported as upperdir\n",
			       tmp);
			path_put_init(path);
			err = -EINVAL;
		}
		kfree(tmp);
	}
	return err;
}

static int ovl_parse_param_upperdir(const char *name, struct fs_context *fc,
				    bool workdir)
{
	int err;
	struct ovl_fs *ofs = fc->s_fs_info;
	struct ovl_config *config = &ofs->config;
	struct ovl_fs_context *ctx = fc->fs_private;
	struct path path;
	char *dup;

	err = ovl_mount_dir(name, &path, true);
	if (err)
		return err;

	/*
	 * Check whether upper path is read-only here to report failures
	 * early. Don't forget to recheck when the superblock is created
	 * as the mount attributes could change.
	 */
	if (__mnt_is_readonly(path.mnt)) {
		path_put(&path);
		return -EINVAL;
	}

	dup = kstrdup(name, GFP_KERNEL);
	if (!dup) {
		path_put(&path);
		return -ENOMEM;
	}

	if (workdir) {
		kfree(config->workdir);
		config->workdir = dup;
		path_put(&ctx->work);
		ctx->work = path;
	} else {
		kfree(config->upperdir);
		config->upperdir = dup;
		path_put(&ctx->upper);
		ctx->upper = path;
	}
	return 0;
}

static void ovl_parse_param_drop_lowerdir(struct ovl_fs_context *ctx)
{
	for (size_t nr = 0; nr < ctx->nr; nr++) {
		path_put(&ctx->lower[nr].path);
		kfree(ctx->lower[nr].name);
		ctx->lower[nr].name = NULL;
	}
	ctx->nr = 0;
	ctx->nr_data = 0;
}

/*
 * Parse lowerdir= mount option:
 *
 * (1) lowerdir=/lower1:/lower2:/lower3::/data1::/data2
 *     Set "/lower1", "/lower2", and "/lower3" as lower layers and
 *     "/data1" and "/data2" as data lower layers. Any existing lower
 *     layers are replaced.
 */
static int ovl_parse_param_lowerdir(const char *name, struct fs_context *fc)
{
	int err;
	struct ovl_fs_context *ctx = fc->fs_private;
	struct ovl_fs_context_layer *l;
	char *dup = NULL, *dup_iter;
	ssize_t nr_lower = 0, nr = 0, nr_data = 0;
	bool append = false, data_layer = false;

	/*
	 * Ensure we're backwards compatible with mount(2)
	 * by allowing relative paths.
	 */

	/* drop all existing lower layers */
	if (!*name) {
		ovl_parse_param_drop_lowerdir(ctx);
		return 0;
	}

	if (*name == ':') {
		pr_err("cannot append lower layer");
		return -EINVAL;
	}

	dup = kstrdup(name, GFP_KERNEL);
	if (!dup)
		return -ENOMEM;

	err = -EINVAL;
	nr_lower = ovl_parse_param_split_lowerdirs(dup);
	if (nr_lower < 0)
		goto out_err;

	if ((nr_lower > OVL_MAX_STACK) ||
	    (append && (size_add(ctx->nr, nr_lower) > OVL_MAX_STACK))) {
		pr_err("too many lower directories, limit is %d\n", OVL_MAX_STACK);
		goto out_err;
	}

	if (!append)
		ovl_parse_param_drop_lowerdir(ctx);

	/*
	 * (1) append
	 *
	 * We want nr <= nr_lower <= capacity We know nr > 0 and nr <=
	 * capacity. If nr == 0 this wouldn't be append. If nr +
	 * nr_lower is <= capacity then nr <= nr_lower <= capacity
	 * already holds. If nr + nr_lower exceeds capacity, we realloc.
	 *
	 * (2) replace
	 *
	 * Ensure we're backwards compatible with mount(2) which allows
	 * "lowerdir=/a:/b:/c,lowerdir=/d:/e:/f" causing the last
	 * specified lowerdir mount option to win.
	 *
	 * We want nr <= nr_lower <= capacity We know either (i) nr == 0
	 * or (ii) nr > 0. We also know nr_lower > 0. The capacity
	 * could've been changed multiple times already so we only know
	 * nr <= capacity. If nr + nr_lower > capacity we realloc,
	 * otherwise nr <= nr_lower <= capacity holds already.
	 */
	nr_lower += ctx->nr;
	if (nr_lower > ctx->capacity) {
		err = -ENOMEM;
		l = krealloc_array(ctx->lower, nr_lower, sizeof(*ctx->lower),
				   GFP_KERNEL_ACCOUNT);
		if (!l)
			goto out_err;

		ctx->lower = l;
		ctx->capacity = nr_lower;
	}

	/*
	 *   (3) By (1) and (2) we know nr <= nr_lower <= capacity.
	 *   (4) If ctx->nr == 0 => replace
	 *       We have verified above that the lowerdir mount option
	 *       isn't an append, i.e., the lowerdir mount option
	 *       doesn't start with ":" or "::".
	 * (4.1) The lowerdir mount options only contains regular lower
	 *       layers ":".
	 *       => Nothing to verify.
	 * (4.2) The lowerdir mount options contains regular ":" and
	 *       data "::" layers.
	 *       => We need to verify that data lower layers "::" aren't
	 *          followed by regular ":" lower layers
	 *   (5) If ctx->nr > 0 => append
	 *       We know that there's at least one regular layer
	 *       otherwise we would've failed when parsing the previous
	 *       lowerdir mount option.
	 * (5.1) The lowerdir mount option is a regular layer ":" append
	 *       => We need to verify that no data layers have been
	 *          specified before.
	 * (5.2) The lowerdir mount option is a data layer "::" append
	 *       We know that there's at least one regular layer or
	 *       other data layers. => There's nothing to verify.
	 */
	dup_iter = dup;
	for (nr = ctx->nr; nr < nr_lower; nr++) {
		l = &ctx->lower[nr];
		memset(l, 0, sizeof(*l));

		err = ovl_mount_dir(dup_iter, &l->path, false);
		if (err)
			goto out_put;

		err = -ENOMEM;
		l->name = kstrdup(dup_iter, GFP_KERNEL_ACCOUNT);
		if (!l->name)
			goto out_put;

		if (data_layer)
			nr_data++;

		/* Calling strchr() again would overrun. */
		if ((nr + 1) == nr_lower)
			break;

		err = -EINVAL;
		dup_iter = strchr(dup_iter, '\0') + 1;
		if (*dup_iter) {
			/*
			 * This is a regular layer so we require that
			 * there are no data layers.
			 */
			if ((ctx->nr_data + nr_data) > 0) {
				pr_err("regular lower layers cannot follow data lower layers");
				goto out_put;
			}

			data_layer = false;
			continue;
		}

		/* This is a data lower layer. */
		data_layer = true;
		dup_iter++;
	}
	ctx->nr = nr_lower;
	ctx->nr_data += nr_data;
	kfree(dup);
	return 0;

out_put:
	/*
	 * We know nr >= ctx->nr < nr_lower. If we failed somewhere
	 * we want to undo until nr == ctx->nr. This is correct for
	 * both ctx->nr == 0 and ctx->nr > 0.
	 */
	for (; nr >= ctx->nr; nr--) {
		l = &ctx->lower[nr];
		kfree(l->name);
		l->name = NULL;
		path_put(&l->path);

		/* don't overflow */
		if (nr == 0)
			break;
	}

out_err:
	kfree(dup);

	/* Intentionally don't realloc to a smaller size. */
	return err;
}

static int ovl_parse_param(struct fs_context *fc, struct fs_parameter *param)
{
	int err = 0;
	struct fs_parse_result result;
	struct ovl_fs *ofs = fc->s_fs_info;
	struct ovl_config *config = &ofs->config;
	struct ovl_fs_context *ctx = fc->fs_private;
	int opt;

	if (fc->purpose == FS_CONTEXT_FOR_RECONFIGURE) {
		/*
		 * On remount overlayfs has always ignored all mount
		 * options no matter if malformed or not so for
		 * backwards compatibility we do the same here.
		 */
		if (fc->oldapi)
			return 0;

		/*
		 * Give us the freedom to allow changing mount options
		 * with the new mount api in the future. So instead of
		 * silently ignoring everything we report a proper
		 * error. This is only visible for users of the new
		 * mount api.
		 */
		return invalfc(fc, "No changes allowed in reconfigure");
	}

	opt = fs_parse(fc, ovl_parameter_spec, param, &result);
	if (opt < 0)
		return opt;

	switch (opt) {
	case Opt_lowerdir:
		err = ovl_parse_param_lowerdir(param->string, fc);
		break;
	case Opt_upperdir:
		fallthrough;
	case Opt_workdir:
		err = ovl_parse_param_upperdir(param->string, fc,
					       (Opt_workdir == opt));
		break;
	case Opt_default_permissions:
		config->default_permissions = true;
		break;
	case Opt_redirect_dir:
		config->redirect_mode = result.uint_32;
		if (config->redirect_mode == OVL_REDIRECT_OFF) {
			config->redirect_mode = ovl_redirect_always_follow ?
						OVL_REDIRECT_FOLLOW :
						OVL_REDIRECT_NOFOLLOW;
		}
		ctx->set.redirect = true;
		break;
	case Opt_index:
		config->index = result.uint_32;
		ctx->set.index = true;
		break;
	case Opt_uuid:
		config->uuid = result.uint_32;
		break;
	case Opt_nfs_export:
		config->nfs_export = result.uint_32;
		ctx->set.nfs_export = true;
		break;
	case Opt_xino:
		config->xino = result.uint_32;
		break;
	case Opt_metacopy:
		config->metacopy = result.uint_32;
		ctx->set.metacopy = true;
		break;
	case Opt_verity:
		config->verity_mode = result.uint_32;
		break;
	case Opt_volatile:
		config->ovl_volatile = true;
		break;
	case Opt_userxattr:
		config->userxattr = true;
		break;
	default:
		pr_err("unrecognized mount option \"%s\" or missing value\n",
		       param->key);
		return -EINVAL;
	}

	return err;
}

static int ovl_get_tree(struct fs_context *fc)
{
	return get_tree_nodev(fc, ovl_fill_super);
}

static inline void ovl_fs_context_free(struct ovl_fs_context *ctx)
{
	ovl_parse_param_drop_lowerdir(ctx);
	path_put(&ctx->upper);
	path_put(&ctx->work);
	kfree(ctx->lower);
	kfree(ctx);
}

static void ovl_free(struct fs_context *fc)
{
	struct ovl_fs *ofs = fc->s_fs_info;
	struct ovl_fs_context *ctx = fc->fs_private;

	/*
	 * ofs is stored in the fs_context when it is initialized.
	 * ofs is transferred to the superblock on a successful mount,
	 * but if an error occurs before the transfer we have to free
	 * it here.
	 */
	if (ofs)
		ovl_free_fs(ofs);

	if (ctx)
		ovl_fs_context_free(ctx);
}

static int ovl_reconfigure(struct fs_context *fc)
{
	struct super_block *sb = fc->root->d_sb;
	struct ovl_fs *ofs = OVL_FS(sb);
	struct super_block *upper_sb;
	int ret = 0;

	if (!(fc->sb_flags & SB_RDONLY) && ovl_force_readonly(ofs))
		return -EROFS;

	if (fc->sb_flags & SB_RDONLY && !sb_rdonly(sb)) {
		upper_sb = ovl_upper_mnt(ofs)->mnt_sb;
		if (ovl_should_sync(ofs)) {
			down_read(&upper_sb->s_umount);
			ret = sync_filesystem(upper_sb);
			up_read(&upper_sb->s_umount);
		}
	}

	return ret;
}

static const struct fs_context_operations ovl_context_ops = {
	.parse_monolithic = ovl_parse_monolithic,
	.parse_param = ovl_parse_param,
	.get_tree    = ovl_get_tree,
	.reconfigure = ovl_reconfigure,
	.free        = ovl_free,
};

/*
 * This is called during fsopen() and will record the user namespace of
 * the caller in fc->user_ns since we've raised FS_USERNS_MOUNT. We'll
 * need it when we actually create the superblock to verify that the
 * process creating the superblock is in the same user namespace as
 * process that called fsopen().
 */
int ovl_init_fs_context(struct fs_context *fc)
{
	struct ovl_fs_context *ctx;
	struct ovl_fs *ofs;

	ctx = kzalloc(sizeof(*ctx), GFP_KERNEL_ACCOUNT);
	if (!ctx)
		return -ENOMEM;

	/*
	 * By default we allocate for three lower layers. It's likely
	 * that it'll cover most users.
	 */
	ctx->lower = kmalloc_array(3, sizeof(*ctx->lower), GFP_KERNEL_ACCOUNT);
	if (!ctx->lower)
		goto out_err;
	ctx->capacity = 3;

	ofs = kzalloc(sizeof(struct ovl_fs), GFP_KERNEL);
	if (!ofs)
		goto out_err;

	ofs->config.redirect_mode	= ovl_redirect_mode_def();
	ofs->config.index		= ovl_index_def;
	ofs->config.uuid		= ovl_uuid_def();
	ofs->config.nfs_export		= ovl_nfs_export_def;
	ofs->config.xino		= ovl_xino_def();
	ofs->config.metacopy		= ovl_metacopy_def;

	fc->s_fs_info		= ofs;
	fc->fs_private		= ctx;
	fc->ops			= &ovl_context_ops;
	return 0;

out_err:
	ovl_fs_context_free(ctx);
	return -ENOMEM;

}

void ovl_free_fs(struct ovl_fs *ofs)
{
	struct vfsmount **mounts;
	unsigned i;

	iput(ofs->workbasedir_trap);
	iput(ofs->indexdir_trap);
	iput(ofs->workdir_trap);
	dput(ofs->whiteout);
	dput(ofs->indexdir);
	dput(ofs->workdir);
	if (ofs->workdir_locked)
		ovl_inuse_unlock(ofs->workbasedir);
	dput(ofs->workbasedir);
	if (ofs->upperdir_locked)
		ovl_inuse_unlock(ovl_upper_mnt(ofs)->mnt_root);

	/* Reuse ofs->config.lowerdirs as a vfsmount array before freeing it */
	mounts = (struct vfsmount **) ofs->config.lowerdirs;
	for (i = 0; i < ofs->numlayer; i++) {
		iput(ofs->layers[i].trap);
		kfree(ofs->config.lowerdirs[i]);
		mounts[i] = ofs->layers[i].mnt;
	}
	kern_unmount_array(mounts, ofs->numlayer);
	kfree(ofs->layers);
	for (i = 0; i < ofs->numfs; i++)
		free_anon_bdev(ofs->fs[i].pseudo_dev);
	kfree(ofs->fs);

	kfree(ofs->config.lowerdirs);
	kfree(ofs->config.upperdir);
	kfree(ofs->config.workdir);
	if (ofs->creator_cred)
		put_cred(ofs->creator_cred);
	kfree(ofs);
}

int ovl_fs_params_verify(const struct ovl_fs_context *ctx,
			 struct ovl_config *config)
{
	struct ovl_opt_set set = ctx->set;

	if (ctx->nr_data > 0 && !config->metacopy) {
		pr_err("lower data-only dirs require metacopy support.\n");
		return -EINVAL;
	}

	/* Workdir/index are useless in non-upper mount */
	if (!config->upperdir) {
		if (config->workdir) {
			pr_info("option \"workdir=%s\" is useless in a non-upper mount, ignore\n",
				config->workdir);
			kfree(config->workdir);
			config->workdir = NULL;
		}
		if (config->index && set.index) {
			pr_info("option \"index=on\" is useless in a non-upper mount, ignore\n");
			set.index = false;
		}
		config->index = false;
	}

	if (!config->upperdir && config->ovl_volatile) {
		pr_info("option \"volatile\" is meaningless in a non-upper mount, ignoring it.\n");
		config->ovl_volatile = false;
	}

	if (!config->upperdir && config->uuid == OVL_UUID_ON) {
		pr_info("option \"uuid=on\" requires an upper fs, falling back to uuid=null.\n");
		config->uuid = OVL_UUID_NULL;
	}

	/* Resolve verity -> metacopy dependency */
	if (config->verity_mode && !config->metacopy) {
		/* Don't allow explicit specified conflicting combinations */
		if (set.metacopy) {
			pr_err("conflicting options: metacopy=off,verity=%s\n",
			       ovl_verity_mode(config));
			return -EINVAL;
		}
		/* Otherwise automatically enable metacopy. */
		config->metacopy = true;
	}

	/*
	 * This is to make the logic below simpler.  It doesn't make any other
	 * difference, since redirect_dir=on is only used for upper.
	 */
	if (!config->upperdir && config->redirect_mode == OVL_REDIRECT_FOLLOW)
		config->redirect_mode = OVL_REDIRECT_ON;

	/* Resolve verity -> metacopy -> redirect_dir dependency */
	if (config->metacopy && config->redirect_mode != OVL_REDIRECT_ON) {
		if (set.metacopy && set.redirect) {
			pr_err("conflicting options: metacopy=on,redirect_dir=%s\n",
			       ovl_redirect_mode(config));
			return -EINVAL;
		}
		if (config->verity_mode && set.redirect) {
			pr_err("conflicting options: verity=%s,redirect_dir=%s\n",
			       ovl_verity_mode(config), ovl_redirect_mode(config));
			return -EINVAL;
		}
		if (set.redirect) {
			/*
			 * There was an explicit redirect_dir=... that resulted
			 * in this conflict.
			 */
			pr_info("disabling metacopy due to redirect_dir=%s\n",
				ovl_redirect_mode(config));
			config->metacopy = false;
		} else {
			/* Automatically enable redirect otherwise. */
			config->redirect_mode = OVL_REDIRECT_ON;
		}
	}

	/* Resolve nfs_export -> index dependency */
	if (config->nfs_export && !config->index) {
		if (!config->upperdir &&
		    config->redirect_mode != OVL_REDIRECT_NOFOLLOW) {
			pr_info("NFS export requires \"redirect_dir=nofollow\" on non-upper mount, falling back to nfs_export=off.\n");
			config->nfs_export = false;
		} else if (set.nfs_export && set.index) {
			pr_err("conflicting options: nfs_export=on,index=off\n");
			return -EINVAL;
		} else if (set.index) {
			/*
			 * There was an explicit index=off that resulted
			 * in this conflict.
			 */
			pr_info("disabling nfs_export due to index=off\n");
			config->nfs_export = false;
		} else {
			/* Automatically enable index otherwise. */
			config->index = true;
		}
	}

	/* Resolve nfs_export -> !metacopy && !verity dependency */
	if (config->nfs_export && config->metacopy) {
		if (set.nfs_export && set.metacopy) {
			pr_err("conflicting options: nfs_export=on,metacopy=on\n");
			return -EINVAL;
		}
		if (set.metacopy) {
			/*
			 * There was an explicit metacopy=on that resulted
			 * in this conflict.
			 */
			pr_info("disabling nfs_export due to metacopy=on\n");
			config->nfs_export = false;
		} else if (config->verity_mode) {
			/*
			 * There was an explicit verity=.. that resulted
			 * in this conflict.
			 */
			pr_info("disabling nfs_export due to verity=%s\n",
				ovl_verity_mode(config));
			config->nfs_export = false;
		} else {
			/*
			 * There was an explicit nfs_export=on that resulted
			 * in this conflict.
			 */
			pr_info("disabling metacopy due to nfs_export=on\n");
			config->metacopy = false;
		}
	}


	/* Resolve userxattr -> !redirect && !metacopy && !verity dependency */
	if (config->userxattr) {
		if (set.redirect &&
		    config->redirect_mode != OVL_REDIRECT_NOFOLLOW) {
			pr_err("conflicting options: userxattr,redirect_dir=%s\n",
			       ovl_redirect_mode(config));
			return -EINVAL;
		}
		if (config->metacopy && set.metacopy) {
			pr_err("conflicting options: userxattr,metacopy=on\n");
			return -EINVAL;
		}
		if (config->verity_mode) {
			pr_err("conflicting options: userxattr,verity=%s\n",
			       ovl_verity_mode(config));
			return -EINVAL;
		}
		/*
		 * Silently disable default setting of redirect and metacopy.
		 * This shall be the default in the future as well: these
		 * options must be explicitly enabled if used together with
		 * userxattr.
		 */
		config->redirect_mode = OVL_REDIRECT_NOFOLLOW;
		config->metacopy = false;
	}

	return 0;
}

/**
 * ovl_show_options
 * @m: the seq_file handle
 * @dentry: The dentry to query
 *
 * Prints the mount options for a given superblock.
 * Returns zero; does not fail.
 */
int ovl_show_options(struct seq_file *m, struct dentry *dentry)
{
	struct super_block *sb = dentry->d_sb;
	struct ovl_fs *ofs = OVL_FS(sb);
	size_t nr, nr_merged_lower = ofs->numlayer - ofs->numdatalayer;
<<<<<<< HEAD
	char **lowerdatadirs = &ofs->config.lowerdirs[nr_merged_lower];

	/* lowerdirs[] starts from offset 1 */
	seq_printf(m, ",lowerdir=%s", ofs->config.lowerdirs[1]);
	/* dump regular lower layers */
	for (nr = 2; nr < nr_merged_lower; nr++)
		seq_printf(m, ":%s", ofs->config.lowerdirs[nr]);
	/* dump data lower layers */
	for (nr = 0; nr < ofs->numdatalayer; nr++)
		seq_printf(m, "::%s", lowerdatadirs[nr]);
=======

	/*
	 * lowerdirs[] starts from offset 1, then
	 * >= 0 regular lower layers prefixed with : and
	 * >= 0 data-only lower layers prefixed with ::
	 *
	 * we need to escase comma and space like seq_show_option() does and
	 * we also need to escape the colon separator from lowerdir paths.
	 */
	seq_puts(m, ",lowerdir=");
	for (nr = 1; nr < ofs->numlayer; nr++) {
		if (nr > 1)
			seq_putc(m, ':');
		if (nr >= nr_merged_lower)
			seq_putc(m, ':');
		seq_escape(m, ofs->config.lowerdirs[nr], ":, \t\n\\");
	}
>>>>>>> 740329d7
	if (ofs->config.upperdir) {
		seq_show_option(m, "upperdir", ofs->config.upperdir);
		seq_show_option(m, "workdir", ofs->config.workdir);
	}
	if (ofs->config.default_permissions)
		seq_puts(m, ",default_permissions");
	if (ofs->config.redirect_mode != ovl_redirect_mode_def())
		seq_printf(m, ",redirect_dir=%s",
			   ovl_redirect_mode(&ofs->config));
	if (ofs->config.index != ovl_index_def)
		seq_printf(m, ",index=%s", ofs->config.index ? "on" : "off");
	if (ofs->config.uuid != ovl_uuid_def())
		seq_printf(m, ",uuid=%s", ovl_uuid_mode(&ofs->config));
	if (ofs->config.nfs_export != ovl_nfs_export_def)
		seq_printf(m, ",nfs_export=%s", ofs->config.nfs_export ?
						"on" : "off");
	if (ofs->config.xino != ovl_xino_def() && !ovl_same_fs(ofs))
		seq_printf(m, ",xino=%s", ovl_xino_mode(&ofs->config));
	if (ofs->config.metacopy != ovl_metacopy_def)
		seq_printf(m, ",metacopy=%s",
			   ofs->config.metacopy ? "on" : "off");
	if (ofs->config.ovl_volatile)
		seq_puts(m, ",volatile");
	if (ofs->config.userxattr)
		seq_puts(m, ",userxattr");
	if (ofs->config.verity_mode != ovl_verity_mode_def())
		seq_printf(m, ",verity=%s",
			   ovl_verity_mode(&ofs->config));
	return 0;
}<|MERGE_RESOLUTION|>--- conflicted
+++ resolved
@@ -934,18 +934,6 @@
 	struct super_block *sb = dentry->d_sb;
 	struct ovl_fs *ofs = OVL_FS(sb);
 	size_t nr, nr_merged_lower = ofs->numlayer - ofs->numdatalayer;
-<<<<<<< HEAD
-	char **lowerdatadirs = &ofs->config.lowerdirs[nr_merged_lower];
-
-	/* lowerdirs[] starts from offset 1 */
-	seq_printf(m, ",lowerdir=%s", ofs->config.lowerdirs[1]);
-	/* dump regular lower layers */
-	for (nr = 2; nr < nr_merged_lower; nr++)
-		seq_printf(m, ":%s", ofs->config.lowerdirs[nr]);
-	/* dump data lower layers */
-	for (nr = 0; nr < ofs->numdatalayer; nr++)
-		seq_printf(m, "::%s", lowerdatadirs[nr]);
-=======
 
 	/*
 	 * lowerdirs[] starts from offset 1, then
@@ -963,7 +951,6 @@
 			seq_putc(m, ':');
 		seq_escape(m, ofs->config.lowerdirs[nr], ":, \t\n\\");
 	}
->>>>>>> 740329d7
 	if (ofs->config.upperdir) {
 		seq_show_option(m, "upperdir", ofs->config.upperdir);
 		seq_show_option(m, "workdir", ofs->config.workdir);
