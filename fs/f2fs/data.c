// SPDX-License-Identifier: GPL-2.0
/*
 * fs/f2fs/data.c
 *
 * Copyright (c) 2012 Samsung Electronics Co., Ltd.
 *             http://www.samsung.com/
 */
#include <linux/fs.h>
#include <linux/f2fs_fs.h>
#include <linux/sched/mm.h>
#include <linux/mpage.h>
#include <linux/writeback.h>
#include <linux/pagevec.h>
#include <linux/blkdev.h>
#include <linux/bio.h>
#include <linux/blk-crypto.h>
#include <linux/swap.h>
#include <linux/prefetch.h>
#include <linux/uio.h>
#include <linux/sched/signal.h>
#include <linux/fiemap.h>
#include <linux/iomap.h>

#include "f2fs.h"
#include "node.h"
#include "segment.h"
#include "iostat.h"
#include <trace/events/f2fs.h>

#define NUM_PREALLOC_POST_READ_CTXS	128

static struct kmem_cache *bio_post_read_ctx_cache;
static struct kmem_cache *bio_entry_slab;
static mempool_t *bio_post_read_ctx_pool;
static struct bio_set f2fs_bioset;

#define	F2FS_BIO_POOL_SIZE	NR_CURSEG_TYPE

int __init f2fs_init_bioset(void)
{
	return bioset_init(&f2fs_bioset, F2FS_BIO_POOL_SIZE,
					0, BIOSET_NEED_BVECS);
}

void f2fs_destroy_bioset(void)
{
	bioset_exit(&f2fs_bioset);
}

bool f2fs_is_cp_guaranteed(struct page *page)
{
	struct address_space *mapping = page->mapping;
	struct inode *inode;
	struct f2fs_sb_info *sbi;

	if (!mapping)
		return false;

	inode = mapping->host;
	sbi = F2FS_I_SB(inode);

	if (inode->i_ino == F2FS_META_INO(sbi) ||
			inode->i_ino == F2FS_NODE_INO(sbi) ||
			S_ISDIR(inode->i_mode))
		return true;

	if ((S_ISREG(inode->i_mode) && IS_NOQUOTA(inode)) ||
			page_private_gcing(page))
		return true;
	return false;
}

static enum count_type __read_io_type(struct folio *folio)
{
	struct address_space *mapping = folio->mapping;

	if (mapping) {
		struct inode *inode = mapping->host;
		struct f2fs_sb_info *sbi = F2FS_I_SB(inode);

		if (inode->i_ino == F2FS_META_INO(sbi))
			return F2FS_RD_META;

		if (inode->i_ino == F2FS_NODE_INO(sbi))
			return F2FS_RD_NODE;
	}
	return F2FS_RD_DATA;
}

/* postprocessing steps for read bios */
enum bio_post_read_step {
#ifdef CONFIG_FS_ENCRYPTION
	STEP_DECRYPT	= BIT(0),
#else
	STEP_DECRYPT	= 0,	/* compile out the decryption-related code */
#endif
#ifdef CONFIG_F2FS_FS_COMPRESSION
	STEP_DECOMPRESS	= BIT(1),
#else
	STEP_DECOMPRESS	= 0,	/* compile out the decompression-related code */
#endif
#ifdef CONFIG_FS_VERITY
	STEP_VERITY	= BIT(2),
#else
	STEP_VERITY	= 0,	/* compile out the verity-related code */
#endif
};

struct bio_post_read_ctx {
	struct bio *bio;
	struct f2fs_sb_info *sbi;
	struct work_struct work;
	unsigned int enabled_steps;
	/*
	 * decompression_attempted keeps track of whether
	 * f2fs_end_read_compressed_page() has been called on the pages in the
	 * bio that belong to a compressed cluster yet.
	 */
	bool decompression_attempted;
	block_t fs_blkaddr;
};

/*
 * Update and unlock a bio's pages, and free the bio.
 *
 * This marks pages up-to-date only if there was no error in the bio (I/O error,
 * decryption error, or verity error), as indicated by bio->bi_status.
 *
 * "Compressed pages" (pagecache pages backed by a compressed cluster on-disk)
 * aren't marked up-to-date here, as decompression is done on a per-compression-
 * cluster basis rather than a per-bio basis.  Instead, we only must do two
 * things for each compressed page here: call f2fs_end_read_compressed_page()
 * with failed=true if an error occurred before it would have normally gotten
 * called (i.e., I/O error or decryption error, but *not* verity error), and
 * release the bio's reference to the decompress_io_ctx of the page's cluster.
 */
static void f2fs_finish_read_bio(struct bio *bio, bool in_task)
{
	struct folio_iter fi;
	struct bio_post_read_ctx *ctx = bio->bi_private;

	bio_for_each_folio_all(fi, bio) {
		struct folio *folio = fi.folio;

		if (f2fs_is_compressed_page(&folio->page)) {
			if (ctx && !ctx->decompression_attempted)
				f2fs_end_read_compressed_page(&folio->page, true, 0,
							in_task);
			f2fs_put_page_dic(&folio->page, in_task);
			continue;
		}

		dec_page_count(F2FS_F_SB(folio), __read_io_type(folio));
		folio_end_read(folio, bio->bi_status == 0);
	}

	if (ctx)
		mempool_free(ctx, bio_post_read_ctx_pool);
	bio_put(bio);
}

static void f2fs_verify_bio(struct work_struct *work)
{
	struct bio_post_read_ctx *ctx =
		container_of(work, struct bio_post_read_ctx, work);
	struct bio *bio = ctx->bio;
	bool may_have_compressed_pages = (ctx->enabled_steps & STEP_DECOMPRESS);

	/*
	 * fsverity_verify_bio() may call readahead() again, and while verity
	 * will be disabled for this, decryption and/or decompression may still
	 * be needed, resulting in another bio_post_read_ctx being allocated.
	 * So to prevent deadlocks we need to release the current ctx to the
	 * mempool first.  This assumes that verity is the last post-read step.
	 */
	mempool_free(ctx, bio_post_read_ctx_pool);
	bio->bi_private = NULL;

	/*
	 * Verify the bio's pages with fs-verity.  Exclude compressed pages,
	 * as those were handled separately by f2fs_end_read_compressed_page().
	 */
	if (may_have_compressed_pages) {
		struct bio_vec *bv;
		struct bvec_iter_all iter_all;

		bio_for_each_segment_all(bv, bio, iter_all) {
			struct page *page = bv->bv_page;

			if (!f2fs_is_compressed_page(page) &&
			    !fsverity_verify_page(page)) {
				bio->bi_status = BLK_STS_IOERR;
				break;
			}
		}
	} else {
		fsverity_verify_bio(bio);
	}

	f2fs_finish_read_bio(bio, true);
}

/*
 * If the bio's data needs to be verified with fs-verity, then enqueue the
 * verity work for the bio.  Otherwise finish the bio now.
 *
 * Note that to avoid deadlocks, the verity work can't be done on the
 * decryption/decompression workqueue.  This is because verifying the data pages
 * can involve reading verity metadata pages from the file, and these verity
 * metadata pages may be encrypted and/or compressed.
 */
static void f2fs_verify_and_finish_bio(struct bio *bio, bool in_task)
{
	struct bio_post_read_ctx *ctx = bio->bi_private;

	if (ctx && (ctx->enabled_steps & STEP_VERITY)) {
		INIT_WORK(&ctx->work, f2fs_verify_bio);
		fsverity_enqueue_verify_work(&ctx->work);
	} else {
		f2fs_finish_read_bio(bio, in_task);
	}
}

/*
 * Handle STEP_DECOMPRESS by decompressing any compressed clusters whose last
 * remaining page was read by @ctx->bio.
 *
 * Note that a bio may span clusters (even a mix of compressed and uncompressed
 * clusters) or be for just part of a cluster.  STEP_DECOMPRESS just indicates
 * that the bio includes at least one compressed page.  The actual decompression
 * is done on a per-cluster basis, not a per-bio basis.
 */
static void f2fs_handle_step_decompress(struct bio_post_read_ctx *ctx,
		bool in_task)
{
	struct bio_vec *bv;
	struct bvec_iter_all iter_all;
	bool all_compressed = true;
	block_t blkaddr = ctx->fs_blkaddr;

	bio_for_each_segment_all(bv, ctx->bio, iter_all) {
		struct page *page = bv->bv_page;

		if (f2fs_is_compressed_page(page))
			f2fs_end_read_compressed_page(page, false, blkaddr,
						      in_task);
		else
			all_compressed = false;

		blkaddr++;
	}

	ctx->decompression_attempted = true;

	/*
	 * Optimization: if all the bio's pages are compressed, then scheduling
	 * the per-bio verity work is unnecessary, as verity will be fully
	 * handled at the compression cluster level.
	 */
	if (all_compressed)
		ctx->enabled_steps &= ~STEP_VERITY;
}

static void f2fs_post_read_work(struct work_struct *work)
{
	struct bio_post_read_ctx *ctx =
		container_of(work, struct bio_post_read_ctx, work);
	struct bio *bio = ctx->bio;

	if ((ctx->enabled_steps & STEP_DECRYPT) && !fscrypt_decrypt_bio(bio)) {
		f2fs_finish_read_bio(bio, true);
		return;
	}

	if (ctx->enabled_steps & STEP_DECOMPRESS)
		f2fs_handle_step_decompress(ctx, true);

	f2fs_verify_and_finish_bio(bio, true);
}

static void f2fs_read_end_io(struct bio *bio)
{
	struct f2fs_sb_info *sbi = F2FS_P_SB(bio_first_page_all(bio));
	struct bio_post_read_ctx *ctx;
	bool intask = in_task();

	iostat_update_and_unbind_ctx(bio);
	ctx = bio->bi_private;

	if (time_to_inject(sbi, FAULT_READ_IO))
		bio->bi_status = BLK_STS_IOERR;

	if (bio->bi_status) {
		f2fs_finish_read_bio(bio, intask);
		return;
	}

	if (ctx) {
		unsigned int enabled_steps = ctx->enabled_steps &
					(STEP_DECRYPT | STEP_DECOMPRESS);

		/*
		 * If we have only decompression step between decompression and
		 * decrypt, we don't need post processing for this.
		 */
		if (enabled_steps == STEP_DECOMPRESS &&
				!f2fs_low_mem_mode(sbi)) {
			f2fs_handle_step_decompress(ctx, intask);
		} else if (enabled_steps) {
			INIT_WORK(&ctx->work, f2fs_post_read_work);
			queue_work(ctx->sbi->post_read_wq, &ctx->work);
			return;
		}
	}

	f2fs_verify_and_finish_bio(bio, intask);
}

static void f2fs_write_end_io(struct bio *bio)
{
	struct f2fs_sb_info *sbi;
	struct folio_iter fi;

	iostat_update_and_unbind_ctx(bio);
	sbi = bio->bi_private;

	if (time_to_inject(sbi, FAULT_WRITE_IO))
		bio->bi_status = BLK_STS_IOERR;

	bio_for_each_folio_all(fi, bio) {
		struct folio *folio = fi.folio;
		enum count_type type;

		if (fscrypt_is_bounce_folio(folio)) {
			struct folio *io_folio = folio;

			folio = fscrypt_pagecache_folio(io_folio);
			fscrypt_free_bounce_page(&io_folio->page);
		}

#ifdef CONFIG_F2FS_FS_COMPRESSION
		if (f2fs_is_compressed_page(&folio->page)) {
			f2fs_compress_write_end_io(bio, &folio->page);
			continue;
		}
#endif

		type = WB_DATA_TYPE(&folio->page, false);

		if (unlikely(bio->bi_status)) {
			mapping_set_error(folio->mapping, -EIO);
			if (type == F2FS_WB_CP_DATA)
				f2fs_stop_checkpoint(sbi, true,
						STOP_CP_REASON_WRITE_FAIL);
		}

		f2fs_bug_on(sbi, folio->mapping == NODE_MAPPING(sbi) &&
				folio->index != nid_of_node(&folio->page));

		dec_page_count(sbi, type);
		if (f2fs_in_warm_node_list(sbi, folio))
			f2fs_del_fsync_node_entry(sbi, &folio->page);
		clear_page_private_gcing(&folio->page);
		folio_end_writeback(folio);
	}
	if (!get_pages(sbi, F2FS_WB_CP_DATA) &&
				wq_has_sleeper(&sbi->cp_wait))
		wake_up(&sbi->cp_wait);

	bio_put(bio);
}

#ifdef CONFIG_BLK_DEV_ZONED
static void f2fs_zone_write_end_io(struct bio *bio)
{
	struct f2fs_bio_info *io = (struct f2fs_bio_info *)bio->bi_private;

	bio->bi_private = io->bi_private;
	complete(&io->zone_wait);
	f2fs_write_end_io(bio);
}
#endif

struct block_device *f2fs_target_device(struct f2fs_sb_info *sbi,
		block_t blk_addr, sector_t *sector)
{
	struct block_device *bdev = sbi->sb->s_bdev;
	int i;

	if (f2fs_is_multi_device(sbi)) {
		for (i = 0; i < sbi->s_ndevs; i++) {
			if (FDEV(i).start_blk <= blk_addr &&
			    FDEV(i).end_blk >= blk_addr) {
				blk_addr -= FDEV(i).start_blk;
				bdev = FDEV(i).bdev;
				break;
			}
		}
	}

	if (sector)
		*sector = SECTOR_FROM_BLOCK(blk_addr);
	return bdev;
}

int f2fs_target_device_index(struct f2fs_sb_info *sbi, block_t blkaddr)
{
	int i;

	if (!f2fs_is_multi_device(sbi))
		return 0;

	for (i = 0; i < sbi->s_ndevs; i++)
		if (FDEV(i).start_blk <= blkaddr && FDEV(i).end_blk >= blkaddr)
			return i;
	return 0;
}

static blk_opf_t f2fs_io_flags(struct f2fs_io_info *fio)
{
	unsigned int temp_mask = GENMASK(NR_TEMP_TYPE - 1, 0);
	struct folio *fio_folio = page_folio(fio->page);
	unsigned int fua_flag, meta_flag, io_flag;
	blk_opf_t op_flags = 0;

	if (fio->op != REQ_OP_WRITE)
		return 0;
	if (fio->type == DATA)
		io_flag = fio->sbi->data_io_flag;
	else if (fio->type == NODE)
		io_flag = fio->sbi->node_io_flag;
	else
		return 0;

	fua_flag = io_flag & temp_mask;
	meta_flag = (io_flag >> NR_TEMP_TYPE) & temp_mask;

	/*
	 * data/node io flag bits per temp:
	 *      REQ_META     |      REQ_FUA      |
	 *    5 |    4 |   3 |    2 |    1 |   0 |
	 * Cold | Warm | Hot | Cold | Warm | Hot |
	 */
	if (BIT(fio->temp) & meta_flag)
		op_flags |= REQ_META;
	if (BIT(fio->temp) & fua_flag)
		op_flags |= REQ_FUA;

	if (fio->type == DATA &&
	    F2FS_I(fio_folio->mapping->host)->ioprio_hint == F2FS_IOPRIO_WRITE)
		op_flags |= REQ_PRIO;

	return op_flags;
}

static struct bio *__bio_alloc(struct f2fs_io_info *fio, int npages)
{
	struct f2fs_sb_info *sbi = fio->sbi;
	struct block_device *bdev;
	sector_t sector;
	struct bio *bio;

	bdev = f2fs_target_device(sbi, fio->new_blkaddr, &sector);
	bio = bio_alloc_bioset(bdev, npages,
				fio->op | fio->op_flags | f2fs_io_flags(fio),
				GFP_NOIO, &f2fs_bioset);
	bio->bi_iter.bi_sector = sector;
	if (is_read_io(fio->op)) {
		bio->bi_end_io = f2fs_read_end_io;
		bio->bi_private = NULL;
	} else {
		bio->bi_end_io = f2fs_write_end_io;
		bio->bi_private = sbi;
		bio->bi_write_hint = f2fs_io_type_to_rw_hint(sbi,
						fio->type, fio->temp);
	}
	iostat_alloc_and_bind_ctx(sbi, bio, NULL);

	if (fio->io_wbc)
		wbc_init_bio(fio->io_wbc, bio);

	return bio;
}

static void f2fs_set_bio_crypt_ctx(struct bio *bio, const struct inode *inode,
				  pgoff_t first_idx,
				  const struct f2fs_io_info *fio,
				  gfp_t gfp_mask)
{
	/*
	 * The f2fs garbage collector sets ->encrypted_page when it wants to
	 * read/write raw data without encryption.
	 */
	if (!fio || !fio->encrypted_page)
		fscrypt_set_bio_crypt_ctx(bio, inode, first_idx, gfp_mask);
}

static bool f2fs_crypt_mergeable_bio(struct bio *bio, const struct inode *inode,
				     pgoff_t next_idx,
				     const struct f2fs_io_info *fio)
{
	/*
	 * The f2fs garbage collector sets ->encrypted_page when it wants to
	 * read/write raw data without encryption.
	 */
	if (fio && fio->encrypted_page)
		return !bio_has_crypt_ctx(bio);

	return fscrypt_mergeable_bio(bio, inode, next_idx);
}

void f2fs_submit_read_bio(struct f2fs_sb_info *sbi, struct bio *bio,
				 enum page_type type)
{
	WARN_ON_ONCE(!is_read_io(bio_op(bio)));
	trace_f2fs_submit_read_bio(sbi->sb, type, bio);

	iostat_update_submit_ctx(bio, type);
	submit_bio(bio);
}

static void f2fs_submit_write_bio(struct f2fs_sb_info *sbi, struct bio *bio,
				  enum page_type type)
{
	WARN_ON_ONCE(is_read_io(bio_op(bio)));
	trace_f2fs_submit_write_bio(sbi->sb, type, bio);
	iostat_update_submit_ctx(bio, type);
	submit_bio(bio);
}

static void __submit_merged_bio(struct f2fs_bio_info *io)
{
	struct f2fs_io_info *fio = &io->fio;

	if (!io->bio)
		return;

	if (is_read_io(fio->op)) {
		trace_f2fs_prepare_read_bio(io->sbi->sb, fio->type, io->bio);
		f2fs_submit_read_bio(io->sbi, io->bio, fio->type);
	} else {
		trace_f2fs_prepare_write_bio(io->sbi->sb, fio->type, io->bio);
		f2fs_submit_write_bio(io->sbi, io->bio, fio->type);
	}
	io->bio = NULL;
}

static bool __has_merged_page(struct bio *bio, struct inode *inode,
						struct page *page, nid_t ino)
{
	struct bio_vec *bvec;
	struct bvec_iter_all iter_all;

	if (!bio)
		return false;

	if (!inode && !page && !ino)
		return true;

	bio_for_each_segment_all(bvec, bio, iter_all) {
		struct page *target = bvec->bv_page;

		if (fscrypt_is_bounce_page(target)) {
			target = fscrypt_pagecache_page(target);
			if (IS_ERR(target))
				continue;
		}
		if (f2fs_is_compressed_page(target)) {
			target = f2fs_compress_control_page(target);
			if (IS_ERR(target))
				continue;
		}

		if (inode && inode == target->mapping->host)
			return true;
		if (page && page == target)
			return true;
		if (ino && ino == ino_of_node(target))
			return true;
	}

	return false;
}

int f2fs_init_write_merge_io(struct f2fs_sb_info *sbi)
{
	int i;

	for (i = 0; i < NR_PAGE_TYPE; i++) {
		int n = (i == META) ? 1 : NR_TEMP_TYPE;
		int j;

		sbi->write_io[i] = f2fs_kmalloc(sbi,
				array_size(n, sizeof(struct f2fs_bio_info)),
				GFP_KERNEL);
		if (!sbi->write_io[i])
			return -ENOMEM;

		for (j = HOT; j < n; j++) {
			struct f2fs_bio_info *io = &sbi->write_io[i][j];

			init_f2fs_rwsem(&io->io_rwsem);
			io->sbi = sbi;
			io->bio = NULL;
			io->last_block_in_bio = 0;
			spin_lock_init(&io->io_lock);
			INIT_LIST_HEAD(&io->io_list);
			INIT_LIST_HEAD(&io->bio_list);
			init_f2fs_rwsem(&io->bio_list_lock);
#ifdef CONFIG_BLK_DEV_ZONED
			init_completion(&io->zone_wait);
			io->zone_pending_bio = NULL;
			io->bi_private = NULL;
#endif
		}
	}

	return 0;
}

static void __f2fs_submit_merged_write(struct f2fs_sb_info *sbi,
				enum page_type type, enum temp_type temp)
{
	enum page_type btype = PAGE_TYPE_OF_BIO(type);
	struct f2fs_bio_info *io = sbi->write_io[btype] + temp;

	f2fs_down_write(&io->io_rwsem);

	if (!io->bio)
		goto unlock_out;

	/* change META to META_FLUSH in the checkpoint procedure */
	if (type >= META_FLUSH) {
		io->fio.type = META_FLUSH;
		io->bio->bi_opf |= REQ_META | REQ_PRIO | REQ_SYNC;
		if (!test_opt(sbi, NOBARRIER))
			io->bio->bi_opf |= REQ_PREFLUSH | REQ_FUA;
	}
	__submit_merged_bio(io);
unlock_out:
	f2fs_up_write(&io->io_rwsem);
}

static void __submit_merged_write_cond(struct f2fs_sb_info *sbi,
				struct inode *inode, struct page *page,
				nid_t ino, enum page_type type, bool force)
{
	enum temp_type temp;
	bool ret = true;

	for (temp = HOT; temp < NR_TEMP_TYPE; temp++) {
		if (!force)	{
			enum page_type btype = PAGE_TYPE_OF_BIO(type);
			struct f2fs_bio_info *io = sbi->write_io[btype] + temp;

			f2fs_down_read(&io->io_rwsem);
			ret = __has_merged_page(io->bio, inode, page, ino);
			f2fs_up_read(&io->io_rwsem);
		}
		if (ret)
			__f2fs_submit_merged_write(sbi, type, temp);

		/* TODO: use HOT temp only for meta pages now. */
		if (type >= META)
			break;
	}
}

void f2fs_submit_merged_write(struct f2fs_sb_info *sbi, enum page_type type)
{
	__submit_merged_write_cond(sbi, NULL, NULL, 0, type, true);
}

void f2fs_submit_merged_write_cond(struct f2fs_sb_info *sbi,
				struct inode *inode, struct page *page,
				nid_t ino, enum page_type type)
{
	__submit_merged_write_cond(sbi, inode, page, ino, type, false);
}

void f2fs_flush_merged_writes(struct f2fs_sb_info *sbi)
{
	f2fs_submit_merged_write(sbi, DATA);
	f2fs_submit_merged_write(sbi, NODE);
	f2fs_submit_merged_write(sbi, META);
}

/*
 * Fill the locked page with data located in the block address.
 * A caller needs to unlock the page on failure.
 */
int f2fs_submit_page_bio(struct f2fs_io_info *fio)
{
	struct bio *bio;
	struct folio *fio_folio = page_folio(fio->page);
	struct folio *data_folio = fio->encrypted_page ?
			page_folio(fio->encrypted_page) : fio_folio;

	if (!f2fs_is_valid_blkaddr(fio->sbi, fio->new_blkaddr,
			fio->is_por ? META_POR : (__is_meta_io(fio) ?
			META_GENERIC : DATA_GENERIC_ENHANCE)))
		return -EFSCORRUPTED;

	trace_f2fs_submit_folio_bio(data_folio, fio);

	/* Allocate a new bio */
	bio = __bio_alloc(fio, 1);

	f2fs_set_bio_crypt_ctx(bio, fio_folio->mapping->host,
			fio_folio->index, fio, GFP_NOIO);
	bio_add_folio_nofail(bio, data_folio, folio_size(data_folio), 0);

	if (fio->io_wbc && !is_read_io(fio->op))
		wbc_account_cgroup_owner(fio->io_wbc, fio_folio, PAGE_SIZE);

	inc_page_count(fio->sbi, is_read_io(fio->op) ?
			__read_io_type(data_folio) : WB_DATA_TYPE(fio->page, false));

	if (is_read_io(bio_op(bio)))
		f2fs_submit_read_bio(fio->sbi, bio, fio->type);
	else
		f2fs_submit_write_bio(fio->sbi, bio, fio->type);
	return 0;
}

static bool page_is_mergeable(struct f2fs_sb_info *sbi, struct bio *bio,
				block_t last_blkaddr, block_t cur_blkaddr)
{
	if (unlikely(sbi->max_io_bytes &&
			bio->bi_iter.bi_size >= sbi->max_io_bytes))
		return false;
	if (last_blkaddr + 1 != cur_blkaddr)
		return false;
	return bio->bi_bdev == f2fs_target_device(sbi, cur_blkaddr, NULL);
}

static bool io_type_is_mergeable(struct f2fs_bio_info *io,
						struct f2fs_io_info *fio)
{
	if (io->fio.op != fio->op)
		return false;
	return io->fio.op_flags == fio->op_flags;
}

static bool io_is_mergeable(struct f2fs_sb_info *sbi, struct bio *bio,
					struct f2fs_bio_info *io,
					struct f2fs_io_info *fio,
					block_t last_blkaddr,
					block_t cur_blkaddr)
{
	if (!page_is_mergeable(sbi, bio, last_blkaddr, cur_blkaddr))
		return false;
	return io_type_is_mergeable(io, fio);
}

static void add_bio_entry(struct f2fs_sb_info *sbi, struct bio *bio,
				struct page *page, enum temp_type temp)
{
	struct f2fs_bio_info *io = sbi->write_io[DATA] + temp;
	struct bio_entry *be;

	be = f2fs_kmem_cache_alloc(bio_entry_slab, GFP_NOFS, true, NULL);
	be->bio = bio;
	bio_get(bio);

	if (bio_add_page(bio, page, PAGE_SIZE, 0) != PAGE_SIZE)
		f2fs_bug_on(sbi, 1);

	f2fs_down_write(&io->bio_list_lock);
	list_add_tail(&be->list, &io->bio_list);
	f2fs_up_write(&io->bio_list_lock);
}

static void del_bio_entry(struct bio_entry *be)
{
	list_del(&be->list);
	kmem_cache_free(bio_entry_slab, be);
}

static int add_ipu_page(struct f2fs_io_info *fio, struct bio **bio,
							struct page *page)
{
	struct f2fs_sb_info *sbi = fio->sbi;
	enum temp_type temp;
	bool found = false;
	int ret = -EAGAIN;

	for (temp = HOT; temp < NR_TEMP_TYPE && !found; temp++) {
		struct f2fs_bio_info *io = sbi->write_io[DATA] + temp;
		struct list_head *head = &io->bio_list;
		struct bio_entry *be;

		f2fs_down_write(&io->bio_list_lock);
		list_for_each_entry(be, head, list) {
			if (be->bio != *bio)
				continue;

			found = true;

			f2fs_bug_on(sbi, !page_is_mergeable(sbi, *bio,
							    *fio->last_block,
							    fio->new_blkaddr));
			if (f2fs_crypt_mergeable_bio(*bio,
					fio->page->mapping->host,
					page_folio(fio->page)->index, fio) &&
			    bio_add_page(*bio, page, PAGE_SIZE, 0) ==
					PAGE_SIZE) {
				ret = 0;
				break;
			}

			/* page can't be merged into bio; submit the bio */
			del_bio_entry(be);
			f2fs_submit_write_bio(sbi, *bio, DATA);
			break;
		}
		f2fs_up_write(&io->bio_list_lock);
	}

	if (ret) {
		bio_put(*bio);
		*bio = NULL;
	}

	return ret;
}

void f2fs_submit_merged_ipu_write(struct f2fs_sb_info *sbi,
					struct bio **bio, struct page *page)
{
	enum temp_type temp;
	bool found = false;
	struct bio *target = bio ? *bio : NULL;

	f2fs_bug_on(sbi, !target && !page);

	for (temp = HOT; temp < NR_TEMP_TYPE && !found; temp++) {
		struct f2fs_bio_info *io = sbi->write_io[DATA] + temp;
		struct list_head *head = &io->bio_list;
		struct bio_entry *be;

		if (list_empty(head))
			continue;

		f2fs_down_read(&io->bio_list_lock);
		list_for_each_entry(be, head, list) {
			if (target)
				found = (target == be->bio);
			else
				found = __has_merged_page(be->bio, NULL,
								page, 0);
			if (found)
				break;
		}
		f2fs_up_read(&io->bio_list_lock);

		if (!found)
			continue;

		found = false;

		f2fs_down_write(&io->bio_list_lock);
		list_for_each_entry(be, head, list) {
			if (target)
				found = (target == be->bio);
			else
				found = __has_merged_page(be->bio, NULL,
								page, 0);
			if (found) {
				target = be->bio;
				del_bio_entry(be);
				break;
			}
		}
		f2fs_up_write(&io->bio_list_lock);
	}

	if (found)
		f2fs_submit_write_bio(sbi, target, DATA);
	if (bio && *bio) {
		bio_put(*bio);
		*bio = NULL;
	}
}

int f2fs_merge_page_bio(struct f2fs_io_info *fio)
{
	struct bio *bio = *fio->bio;
	struct page *page = fio->encrypted_page ?
			fio->encrypted_page : fio->page;
	struct folio *folio = page_folio(fio->page);

	if (!f2fs_is_valid_blkaddr(fio->sbi, fio->new_blkaddr,
			__is_meta_io(fio) ? META_GENERIC : DATA_GENERIC))
		return -EFSCORRUPTED;

	trace_f2fs_submit_folio_bio(page_folio(page), fio);

	if (bio && !page_is_mergeable(fio->sbi, bio, *fio->last_block,
						fio->new_blkaddr))
		f2fs_submit_merged_ipu_write(fio->sbi, &bio, NULL);
alloc_new:
	if (!bio) {
		bio = __bio_alloc(fio, BIO_MAX_VECS);
		f2fs_set_bio_crypt_ctx(bio, folio->mapping->host,
				folio->index, fio, GFP_NOIO);

		add_bio_entry(fio->sbi, bio, page, fio->temp);
	} else {
		if (add_ipu_page(fio, &bio, page))
			goto alloc_new;
	}

	if (fio->io_wbc)
		wbc_account_cgroup_owner(fio->io_wbc, folio, folio_size(folio));

	inc_page_count(fio->sbi, WB_DATA_TYPE(page, false));

	*fio->last_block = fio->new_blkaddr;
	*fio->bio = bio;

	return 0;
}

#ifdef CONFIG_BLK_DEV_ZONED
static bool is_end_zone_blkaddr(struct f2fs_sb_info *sbi, block_t blkaddr)
{
	struct block_device *bdev = sbi->sb->s_bdev;
	int devi = 0;

	if (f2fs_is_multi_device(sbi)) {
		devi = f2fs_target_device_index(sbi, blkaddr);
		if (blkaddr < FDEV(devi).start_blk ||
		    blkaddr > FDEV(devi).end_blk) {
			f2fs_err(sbi, "Invalid block %x", blkaddr);
			return false;
		}
		blkaddr -= FDEV(devi).start_blk;
		bdev = FDEV(devi).bdev;
	}
	return bdev_is_zoned(bdev) &&
		f2fs_blkz_is_seq(sbi, devi, blkaddr) &&
		(blkaddr % sbi->blocks_per_blkz == sbi->blocks_per_blkz - 1);
}
#endif

void f2fs_submit_page_write(struct f2fs_io_info *fio)
{
	struct f2fs_sb_info *sbi = fio->sbi;
	enum page_type btype = PAGE_TYPE_OF_BIO(fio->type);
	struct f2fs_bio_info *io = sbi->write_io[btype] + fio->temp;
	struct page *bio_page;
	enum count_type type;

	f2fs_bug_on(sbi, is_read_io(fio->op));

	f2fs_down_write(&io->io_rwsem);
next:
#ifdef CONFIG_BLK_DEV_ZONED
	if (f2fs_sb_has_blkzoned(sbi) && btype < META && io->zone_pending_bio) {
		wait_for_completion_io(&io->zone_wait);
		bio_put(io->zone_pending_bio);
		io->zone_pending_bio = NULL;
		io->bi_private = NULL;
	}
#endif

	if (fio->in_list) {
		spin_lock(&io->io_lock);
		if (list_empty(&io->io_list)) {
			spin_unlock(&io->io_lock);
			goto out;
		}
		fio = list_first_entry(&io->io_list,
						struct f2fs_io_info, list);
		list_del(&fio->list);
		spin_unlock(&io->io_lock);
	}

	verify_fio_blkaddr(fio);

	if (fio->encrypted_page)
		bio_page = fio->encrypted_page;
	else if (fio->compressed_page)
		bio_page = fio->compressed_page;
	else
		bio_page = fio->page;

	/* set submitted = true as a return value */
	fio->submitted = 1;

	type = WB_DATA_TYPE(bio_page, fio->compressed_page);
	inc_page_count(sbi, type);

	if (io->bio &&
	    (!io_is_mergeable(sbi, io->bio, io, fio, io->last_block_in_bio,
			      fio->new_blkaddr) ||
	     !f2fs_crypt_mergeable_bio(io->bio, fio->page->mapping->host,
				page_folio(bio_page)->index, fio)))
		__submit_merged_bio(io);
alloc_new:
	if (io->bio == NULL) {
		io->bio = __bio_alloc(fio, BIO_MAX_VECS);
		f2fs_set_bio_crypt_ctx(io->bio, fio->page->mapping->host,
				page_folio(bio_page)->index, fio, GFP_NOIO);
		io->fio = *fio;
	}

	if (bio_add_page(io->bio, bio_page, PAGE_SIZE, 0) < PAGE_SIZE) {
		__submit_merged_bio(io);
		goto alloc_new;
	}

	if (fio->io_wbc)
		wbc_account_cgroup_owner(fio->io_wbc, page_folio(fio->page),
					 PAGE_SIZE);

	io->last_block_in_bio = fio->new_blkaddr;

	trace_f2fs_submit_folio_write(page_folio(fio->page), fio);
#ifdef CONFIG_BLK_DEV_ZONED
	if (f2fs_sb_has_blkzoned(sbi) && btype < META &&
			is_end_zone_blkaddr(sbi, fio->new_blkaddr)) {
		bio_get(io->bio);
		reinit_completion(&io->zone_wait);
		io->bi_private = io->bio->bi_private;
		io->bio->bi_private = io;
		io->bio->bi_end_io = f2fs_zone_write_end_io;
		io->zone_pending_bio = io->bio;
		__submit_merged_bio(io);
	}
#endif
	if (fio->in_list)
		goto next;
out:
	if (is_sbi_flag_set(sbi, SBI_IS_SHUTDOWN) ||
				!f2fs_is_checkpoint_ready(sbi))
		__submit_merged_bio(io);
	f2fs_up_write(&io->io_rwsem);
}

static struct bio *f2fs_grab_read_bio(struct inode *inode, block_t blkaddr,
				      unsigned nr_pages, blk_opf_t op_flag,
				      pgoff_t first_idx, bool for_write)
{
	struct f2fs_sb_info *sbi = F2FS_I_SB(inode);
	struct bio *bio;
	struct bio_post_read_ctx *ctx = NULL;
	unsigned int post_read_steps = 0;
	sector_t sector;
	struct block_device *bdev = f2fs_target_device(sbi, blkaddr, &sector);

	bio = bio_alloc_bioset(bdev, bio_max_segs(nr_pages),
			       REQ_OP_READ | op_flag,
			       for_write ? GFP_NOIO : GFP_KERNEL, &f2fs_bioset);
	bio->bi_iter.bi_sector = sector;
	f2fs_set_bio_crypt_ctx(bio, inode, first_idx, NULL, GFP_NOFS);
	bio->bi_end_io = f2fs_read_end_io;

	if (fscrypt_inode_uses_fs_layer_crypto(inode))
		post_read_steps |= STEP_DECRYPT;

	if (f2fs_need_verity(inode, first_idx))
		post_read_steps |= STEP_VERITY;

	/*
	 * STEP_DECOMPRESS is handled specially, since a compressed file might
	 * contain both compressed and uncompressed clusters.  We'll allocate a
	 * bio_post_read_ctx if the file is compressed, but the caller is
	 * responsible for enabling STEP_DECOMPRESS if it's actually needed.
	 */

	if (post_read_steps || f2fs_compressed_file(inode)) {
		/* Due to the mempool, this never fails. */
		ctx = mempool_alloc(bio_post_read_ctx_pool, GFP_NOFS);
		ctx->bio = bio;
		ctx->sbi = sbi;
		ctx->enabled_steps = post_read_steps;
		ctx->fs_blkaddr = blkaddr;
		ctx->decompression_attempted = false;
		bio->bi_private = ctx;
	}
	iostat_alloc_and_bind_ctx(sbi, bio, ctx);

	return bio;
}

/* This can handle encryption stuffs */
static int f2fs_submit_page_read(struct inode *inode, struct folio *folio,
				 block_t blkaddr, blk_opf_t op_flags,
				 bool for_write)
{
	struct f2fs_sb_info *sbi = F2FS_I_SB(inode);
	struct bio *bio;

	bio = f2fs_grab_read_bio(inode, blkaddr, 1, op_flags,
					folio->index, for_write);
	if (IS_ERR(bio))
		return PTR_ERR(bio);

	/* wait for GCed page writeback via META_MAPPING */
	f2fs_wait_on_block_writeback(inode, blkaddr);

	if (!bio_add_folio(bio, folio, PAGE_SIZE, 0)) {
		iostat_update_and_unbind_ctx(bio);
		if (bio->bi_private)
			mempool_free(bio->bi_private, bio_post_read_ctx_pool);
		bio_put(bio);
		return -EFAULT;
	}
	inc_page_count(sbi, F2FS_RD_DATA);
	f2fs_update_iostat(sbi, NULL, FS_DATA_READ_IO, F2FS_BLKSIZE);
	f2fs_submit_read_bio(sbi, bio, DATA);
	return 0;
}

static void __set_data_blkaddr(struct dnode_of_data *dn, block_t blkaddr)
{
	__le32 *addr = get_dnode_addr(dn->inode, dn->node_page);

	dn->data_blkaddr = blkaddr;
	addr[dn->ofs_in_node] = cpu_to_le32(dn->data_blkaddr);
}

/*
 * Lock ordering for the change of data block address:
 * ->data_page
 *  ->node_page
 *    update block addresses in the node page
 */
void f2fs_set_data_blkaddr(struct dnode_of_data *dn, block_t blkaddr)
{
	f2fs_wait_on_page_writeback(dn->node_page, NODE, true, true);
	__set_data_blkaddr(dn, blkaddr);
	if (set_page_dirty(dn->node_page))
		dn->node_changed = true;
}

void f2fs_update_data_blkaddr(struct dnode_of_data *dn, block_t blkaddr)
{
	f2fs_set_data_blkaddr(dn, blkaddr);
	f2fs_update_read_extent_cache(dn);
}

/* dn->ofs_in_node will be returned with up-to-date last block pointer */
int f2fs_reserve_new_blocks(struct dnode_of_data *dn, blkcnt_t count)
{
	struct f2fs_sb_info *sbi = F2FS_I_SB(dn->inode);
	int err;

	if (!count)
		return 0;

	if (unlikely(is_inode_flag_set(dn->inode, FI_NO_ALLOC)))
		return -EPERM;
	err = inc_valid_block_count(sbi, dn->inode, &count, true);
	if (unlikely(err))
		return err;

	trace_f2fs_reserve_new_blocks(dn->inode, dn->nid,
						dn->ofs_in_node, count);

	f2fs_wait_on_page_writeback(dn->node_page, NODE, true, true);

	for (; count > 0; dn->ofs_in_node++) {
		block_t blkaddr = f2fs_data_blkaddr(dn);

		if (blkaddr == NULL_ADDR) {
			__set_data_blkaddr(dn, NEW_ADDR);
			count--;
		}
	}

	if (set_page_dirty(dn->node_page))
		dn->node_changed = true;
	return 0;
}

/* Should keep dn->ofs_in_node unchanged */
int f2fs_reserve_new_block(struct dnode_of_data *dn)
{
	unsigned int ofs_in_node = dn->ofs_in_node;
	int ret;

	ret = f2fs_reserve_new_blocks(dn, 1);
	dn->ofs_in_node = ofs_in_node;
	return ret;
}

int f2fs_reserve_block(struct dnode_of_data *dn, pgoff_t index)
{
	bool need_put = dn->inode_page ? false : true;
	int err;

	err = f2fs_get_dnode_of_data(dn, index, ALLOC_NODE);
	if (err)
		return err;

	if (dn->data_blkaddr == NULL_ADDR)
		err = f2fs_reserve_new_block(dn);
	if (err || need_put)
		f2fs_put_dnode(dn);
	return err;
}

struct folio *f2fs_get_read_data_folio(struct inode *inode, pgoff_t index,
		blk_opf_t op_flags, bool for_write, pgoff_t *next_pgofs)
{
	struct address_space *mapping = inode->i_mapping;
	struct dnode_of_data dn;
	struct folio *folio;
	int err;

	folio = f2fs_grab_cache_folio(mapping, index, for_write);
	if (IS_ERR(folio))
		return folio;

	if (f2fs_lookup_read_extent_cache_block(inode, index,
						&dn.data_blkaddr)) {
		if (!f2fs_is_valid_blkaddr(F2FS_I_SB(inode), dn.data_blkaddr,
						DATA_GENERIC_ENHANCE_READ)) {
			err = -EFSCORRUPTED;
			goto put_err;
		}
		goto got_it;
	}

	set_new_dnode(&dn, inode, NULL, NULL, 0);
	err = f2fs_get_dnode_of_data(&dn, index, LOOKUP_NODE);
	if (err) {
		if (err == -ENOENT && next_pgofs)
			*next_pgofs = f2fs_get_next_page_offset(&dn, index);
		goto put_err;
	}
	f2fs_put_dnode(&dn);

	if (unlikely(dn.data_blkaddr == NULL_ADDR)) {
		err = -ENOENT;
		if (next_pgofs)
			*next_pgofs = index + 1;
		goto put_err;
	}
	if (dn.data_blkaddr != NEW_ADDR &&
			!f2fs_is_valid_blkaddr(F2FS_I_SB(inode),
						dn.data_blkaddr,
						DATA_GENERIC_ENHANCE)) {
		err = -EFSCORRUPTED;
		goto put_err;
	}
got_it:
	if (folio_test_uptodate(folio)) {
		folio_unlock(folio);
		return folio;
	}

	/*
	 * A new dentry page is allocated but not able to be written, since its
	 * new inode page couldn't be allocated due to -ENOSPC.
	 * In such the case, its blkaddr can be remained as NEW_ADDR.
	 * see, f2fs_add_link -> f2fs_get_new_data_page ->
	 * f2fs_init_inode_metadata.
	 */
	if (dn.data_blkaddr == NEW_ADDR) {
		folio_zero_segment(folio, 0, folio_size(folio));
		if (!folio_test_uptodate(folio))
			folio_mark_uptodate(folio);
		folio_unlock(folio);
		return folio;
	}

	err = f2fs_submit_page_read(inode, folio, dn.data_blkaddr,
						op_flags, for_write);
	if (err)
		goto put_err;
	return folio;

put_err:
	f2fs_folio_put(folio, true);
	return ERR_PTR(err);
}

struct folio *f2fs_find_data_folio(struct inode *inode, pgoff_t index,
					pgoff_t *next_pgofs)
{
	struct address_space *mapping = inode->i_mapping;
	struct folio *folio;

<<<<<<< HEAD
	page = find_get_page_flags(mapping, index, FGP_ACCESSED);
	if (page && PageUptodate(page))
		return page;
	f2fs_put_page(page, 0);
=======
	folio = __filemap_get_folio(mapping, index, FGP_ACCESSED, 0);
	if (IS_ERR(folio))
		goto read;
	if (folio_test_uptodate(folio))
		return folio;
	f2fs_folio_put(folio, false);
>>>>>>> e8a457b7

read:
	folio = f2fs_get_read_data_folio(inode, index, 0, false, next_pgofs);
	if (IS_ERR(folio))
		return folio;

	if (folio_test_uptodate(folio))
		return folio;

	folio_wait_locked(folio);
	if (unlikely(!folio_test_uptodate(folio))) {
		f2fs_folio_put(folio, false);
		return ERR_PTR(-EIO);
	}
	return folio;
}

/*
 * If it tries to access a hole, return an error.
 * Because, the callers, functions in dir.c and GC, should be able to know
 * whether this page exists or not.
 */
struct folio *f2fs_get_lock_data_folio(struct inode *inode, pgoff_t index,
							bool for_write)
{
	struct address_space *mapping = inode->i_mapping;
	struct folio *folio;

	folio = f2fs_get_read_data_folio(inode, index, 0, for_write, NULL);
	if (IS_ERR(folio))
		return folio;

	/* wait for read completion */
	folio_lock(folio);
	if (unlikely(folio->mapping != mapping || !folio_test_uptodate(folio))) {
		f2fs_folio_put(folio, true);
		return ERR_PTR(-EIO);
	}
	return folio;
}

/*
 * Caller ensures that this data page is never allocated.
 * A new zero-filled data page is allocated in the page cache.
 *
 * Also, caller should grab and release a rwsem by calling f2fs_lock_op() and
 * f2fs_unlock_op().
 * Note that, ipage is set only by make_empty_dir, and if any error occur,
 * ipage should be released by this function.
 */
struct page *f2fs_get_new_data_page(struct inode *inode,
		struct page *ipage, pgoff_t index, bool new_i_size)
{
	struct address_space *mapping = inode->i_mapping;
	struct page *page;
	struct dnode_of_data dn;
	int err;

	page = f2fs_grab_cache_page(mapping, index, true);
	if (!page) {
		/*
		 * before exiting, we should make sure ipage will be released
		 * if any error occur.
		 */
		f2fs_put_page(ipage, 1);
		return ERR_PTR(-ENOMEM);
	}

	set_new_dnode(&dn, inode, ipage, NULL, 0);
	err = f2fs_reserve_block(&dn, index);
	if (err) {
		f2fs_put_page(page, 1);
		return ERR_PTR(err);
	}
	if (!ipage)
		f2fs_put_dnode(&dn);

	if (PageUptodate(page))
		goto got_it;

	if (dn.data_blkaddr == NEW_ADDR) {
		zero_user_segment(page, 0, PAGE_SIZE);
		if (!PageUptodate(page))
			SetPageUptodate(page);
	} else {
		f2fs_put_page(page, 1);

		/* if ipage exists, blkaddr should be NEW_ADDR */
		f2fs_bug_on(F2FS_I_SB(inode), ipage);
		page = f2fs_get_lock_data_page(inode, index, true);
		if (IS_ERR(page))
			return page;
	}
got_it:
	if (new_i_size && i_size_read(inode) <
				((loff_t)(index + 1) << PAGE_SHIFT))
		f2fs_i_size_write(inode, ((loff_t)(index + 1) << PAGE_SHIFT));
	return page;
}

static int __allocate_data_block(struct dnode_of_data *dn, int seg_type)
{
	struct f2fs_sb_info *sbi = F2FS_I_SB(dn->inode);
	struct f2fs_summary sum;
	struct node_info ni;
	block_t old_blkaddr;
	blkcnt_t count = 1;
	int err;

	if (unlikely(is_inode_flag_set(dn->inode, FI_NO_ALLOC)))
		return -EPERM;

	err = f2fs_get_node_info(sbi, dn->nid, &ni, false);
	if (err)
		return err;

	dn->data_blkaddr = f2fs_data_blkaddr(dn);
	if (dn->data_blkaddr == NULL_ADDR) {
		err = inc_valid_block_count(sbi, dn->inode, &count, true);
		if (unlikely(err))
			return err;
	}

	set_summary(&sum, dn->nid, dn->ofs_in_node, ni.version);
	old_blkaddr = dn->data_blkaddr;
	err = f2fs_allocate_data_block(sbi, NULL, old_blkaddr,
				&dn->data_blkaddr, &sum, seg_type, NULL);
	if (err)
		return err;

	if (GET_SEGNO(sbi, old_blkaddr) != NULL_SEGNO)
		f2fs_invalidate_internal_cache(sbi, old_blkaddr, 1);

	f2fs_update_data_blkaddr(dn, dn->data_blkaddr);
	return 0;
}

static void f2fs_map_lock(struct f2fs_sb_info *sbi, int flag)
{
	if (flag == F2FS_GET_BLOCK_PRE_AIO)
		f2fs_down_read(&sbi->node_change);
	else
		f2fs_lock_op(sbi);
}

static void f2fs_map_unlock(struct f2fs_sb_info *sbi, int flag)
{
	if (flag == F2FS_GET_BLOCK_PRE_AIO)
		f2fs_up_read(&sbi->node_change);
	else
		f2fs_unlock_op(sbi);
}

int f2fs_get_block_locked(struct dnode_of_data *dn, pgoff_t index)
{
	struct f2fs_sb_info *sbi = F2FS_I_SB(dn->inode);
	int err = 0;

	f2fs_map_lock(sbi, F2FS_GET_BLOCK_PRE_AIO);
	if (!f2fs_lookup_read_extent_cache_block(dn->inode, index,
						&dn->data_blkaddr))
		err = f2fs_reserve_block(dn, index);
	f2fs_map_unlock(sbi, F2FS_GET_BLOCK_PRE_AIO);

	return err;
}

static int f2fs_map_no_dnode(struct inode *inode,
		struct f2fs_map_blocks *map, struct dnode_of_data *dn,
		pgoff_t pgoff)
{
	struct f2fs_sb_info *sbi = F2FS_I_SB(inode);

	/*
	 * There is one exceptional case that read_node_page() may return
	 * -ENOENT due to filesystem has been shutdown or cp_error, return
	 * -EIO in that case.
	 */
	if (map->m_may_create &&
	    (is_sbi_flag_set(sbi, SBI_IS_SHUTDOWN) || f2fs_cp_error(sbi)))
		return -EIO;

	if (map->m_next_pgofs)
		*map->m_next_pgofs = f2fs_get_next_page_offset(dn, pgoff);
	if (map->m_next_extent)
		*map->m_next_extent = f2fs_get_next_page_offset(dn, pgoff);
	return 0;
}

static bool f2fs_map_blocks_cached(struct inode *inode,
		struct f2fs_map_blocks *map, int flag)
{
	struct f2fs_sb_info *sbi = F2FS_I_SB(inode);
	unsigned int maxblocks = map->m_len;
	pgoff_t pgoff = (pgoff_t)map->m_lblk;
	struct extent_info ei = {};

	if (!f2fs_lookup_read_extent_cache(inode, pgoff, &ei))
		return false;

	map->m_pblk = ei.blk + pgoff - ei.fofs;
	map->m_len = min((pgoff_t)maxblocks, ei.fofs + ei.len - pgoff);
	map->m_flags = F2FS_MAP_MAPPED;
	if (map->m_next_extent)
		*map->m_next_extent = pgoff + map->m_len;

	/* for hardware encryption, but to avoid potential issue in future */
	if (flag == F2FS_GET_BLOCK_DIO)
		f2fs_wait_on_block_writeback_range(inode,
					map->m_pblk, map->m_len);

	if (f2fs_allow_multi_device_dio(sbi, flag)) {
		int bidx = f2fs_target_device_index(sbi, map->m_pblk);
		struct f2fs_dev_info *dev = &sbi->devs[bidx];

		map->m_bdev = dev->bdev;
		map->m_pblk -= dev->start_blk;
		map->m_len = min(map->m_len, dev->end_blk + 1 - map->m_pblk);
	} else {
		map->m_bdev = inode->i_sb->s_bdev;
	}
	return true;
}

static bool map_is_mergeable(struct f2fs_sb_info *sbi,
				struct f2fs_map_blocks *map,
				block_t blkaddr, int flag, int bidx,
				int ofs)
{
	if (map->m_multidev_dio && map->m_bdev != FDEV(bidx).bdev)
		return false;
	if (map->m_pblk != NEW_ADDR && blkaddr == (map->m_pblk + ofs))
		return true;
	if (map->m_pblk == NEW_ADDR && blkaddr == NEW_ADDR)
		return true;
	if (flag == F2FS_GET_BLOCK_PRE_DIO)
		return true;
	if (flag == F2FS_GET_BLOCK_DIO &&
		map->m_pblk == NULL_ADDR && blkaddr == NULL_ADDR)
		return true;
	return false;
}

/*
 * f2fs_map_blocks() tries to find or build mapping relationship which
 * maps continuous logical blocks to physical blocks, and return such
 * info via f2fs_map_blocks structure.
 */
int f2fs_map_blocks(struct inode *inode, struct f2fs_map_blocks *map, int flag)
{
	unsigned int maxblocks = map->m_len;
	struct dnode_of_data dn;
	struct f2fs_sb_info *sbi = F2FS_I_SB(inode);
	int mode = map->m_may_create ? ALLOC_NODE : LOOKUP_NODE;
	pgoff_t pgofs, end_offset, end;
	int err = 0, ofs = 1;
	unsigned int ofs_in_node, last_ofs_in_node;
	blkcnt_t prealloc;
	block_t blkaddr;
	unsigned int start_pgofs;
	int bidx = 0;
	bool is_hole;

	if (!maxblocks)
		return 0;

	if (!map->m_may_create && f2fs_map_blocks_cached(inode, map, flag))
		goto out;

	map->m_bdev = inode->i_sb->s_bdev;
	map->m_multidev_dio =
		f2fs_allow_multi_device_dio(F2FS_I_SB(inode), flag);

	map->m_len = 0;
	map->m_flags = 0;

	/* it only supports block size == page size */
	pgofs =	(pgoff_t)map->m_lblk;
	end = pgofs + maxblocks;

next_dnode:
	if (map->m_may_create)
		f2fs_map_lock(sbi, flag);

	/* When reading holes, we need its node page */
	set_new_dnode(&dn, inode, NULL, NULL, 0);
	err = f2fs_get_dnode_of_data(&dn, pgofs, mode);
	if (err) {
		if (flag == F2FS_GET_BLOCK_BMAP)
			map->m_pblk = 0;
		if (err == -ENOENT)
			err = f2fs_map_no_dnode(inode, map, &dn, pgofs);
		goto unlock_out;
	}

	start_pgofs = pgofs;
	prealloc = 0;
	last_ofs_in_node = ofs_in_node = dn.ofs_in_node;
	end_offset = ADDRS_PER_PAGE(dn.node_page, inode);

next_block:
	blkaddr = f2fs_data_blkaddr(&dn);
	is_hole = !__is_valid_data_blkaddr(blkaddr);
	if (!is_hole &&
	    !f2fs_is_valid_blkaddr(sbi, blkaddr, DATA_GENERIC_ENHANCE)) {
		err = -EFSCORRUPTED;
		goto sync_out;
	}

	/* use out-place-update for direct IO under LFS mode */
	if (map->m_may_create && (is_hole ||
		(flag == F2FS_GET_BLOCK_DIO && f2fs_lfs_mode(sbi) &&
		!f2fs_is_pinned_file(inode)))) {
		if (unlikely(f2fs_cp_error(sbi))) {
			err = -EIO;
			goto sync_out;
		}

		switch (flag) {
		case F2FS_GET_BLOCK_PRE_AIO:
			if (blkaddr == NULL_ADDR) {
				prealloc++;
				last_ofs_in_node = dn.ofs_in_node;
			}
			break;
		case F2FS_GET_BLOCK_PRE_DIO:
		case F2FS_GET_BLOCK_DIO:
			err = __allocate_data_block(&dn, map->m_seg_type);
			if (err)
				goto sync_out;
			if (flag == F2FS_GET_BLOCK_PRE_DIO)
				file_need_truncate(inode);
			set_inode_flag(inode, FI_APPEND_WRITE);
			break;
		default:
			WARN_ON_ONCE(1);
			err = -EIO;
			goto sync_out;
		}

		blkaddr = dn.data_blkaddr;
		if (is_hole)
			map->m_flags |= F2FS_MAP_NEW;
	} else if (is_hole) {
		if (f2fs_compressed_file(inode) &&
		    f2fs_sanity_check_cluster(&dn)) {
			err = -EFSCORRUPTED;
			f2fs_handle_error(sbi,
					ERROR_CORRUPTED_CLUSTER);
			goto sync_out;
		}

		switch (flag) {
		case F2FS_GET_BLOCK_PRECACHE:
			goto sync_out;
		case F2FS_GET_BLOCK_BMAP:
			map->m_pblk = 0;
			goto sync_out;
		case F2FS_GET_BLOCK_FIEMAP:
			if (blkaddr == NULL_ADDR) {
				if (map->m_next_pgofs)
					*map->m_next_pgofs = pgofs + 1;
				goto sync_out;
			}
			break;
		case F2FS_GET_BLOCK_DIO:
			if (map->m_next_pgofs)
				*map->m_next_pgofs = pgofs + 1;
			break;
		default:
			/* for defragment case */
			if (map->m_next_pgofs)
				*map->m_next_pgofs = pgofs + 1;
			goto sync_out;
		}
	}

	if (flag == F2FS_GET_BLOCK_PRE_AIO)
		goto skip;

	if (map->m_multidev_dio)
		bidx = f2fs_target_device_index(sbi, blkaddr);

	if (map->m_len == 0) {
		/* reserved delalloc block should be mapped for fiemap. */
		if (blkaddr == NEW_ADDR)
			map->m_flags |= F2FS_MAP_DELALLOC;
		/* DIO READ and hole case, should not map the blocks. */
		if (!(flag == F2FS_GET_BLOCK_DIO && is_hole && !map->m_may_create))
			map->m_flags |= F2FS_MAP_MAPPED;

		map->m_pblk = blkaddr;
		map->m_len = 1;

		if (map->m_multidev_dio)
			map->m_bdev = FDEV(bidx).bdev;
	} else if (map_is_mergeable(sbi, map, blkaddr, flag, bidx, ofs)) {
		ofs++;
		map->m_len++;
	} else {
		goto sync_out;
	}

skip:
	dn.ofs_in_node++;
	pgofs++;

	/* preallocate blocks in batch for one dnode page */
	if (flag == F2FS_GET_BLOCK_PRE_AIO &&
			(pgofs == end || dn.ofs_in_node == end_offset)) {

		dn.ofs_in_node = ofs_in_node;
		err = f2fs_reserve_new_blocks(&dn, prealloc);
		if (err)
			goto sync_out;

		map->m_len += dn.ofs_in_node - ofs_in_node;
		if (prealloc && dn.ofs_in_node != last_ofs_in_node + 1) {
			err = -ENOSPC;
			goto sync_out;
		}
		dn.ofs_in_node = end_offset;
	}

	if (flag == F2FS_GET_BLOCK_DIO && f2fs_lfs_mode(sbi) &&
	    map->m_may_create) {
		/* the next block to be allocated may not be contiguous. */
		if (GET_SEGOFF_FROM_SEG0(sbi, blkaddr) % BLKS_PER_SEC(sbi) ==
		    CAP_BLKS_PER_SEC(sbi) - 1)
			goto sync_out;
	}

	if (pgofs >= end)
		goto sync_out;
	else if (dn.ofs_in_node < end_offset)
		goto next_block;

	if (flag == F2FS_GET_BLOCK_PRECACHE) {
		if (map->m_flags & F2FS_MAP_MAPPED) {
			unsigned int ofs = start_pgofs - map->m_lblk;

			f2fs_update_read_extent_cache_range(&dn,
				start_pgofs, map->m_pblk + ofs,
				map->m_len - ofs);
		}
	}

	f2fs_put_dnode(&dn);

	if (map->m_may_create) {
		f2fs_map_unlock(sbi, flag);
		f2fs_balance_fs(sbi, dn.node_changed);
	}
	goto next_dnode;

sync_out:

	if (flag == F2FS_GET_BLOCK_DIO && map->m_flags & F2FS_MAP_MAPPED) {
		/*
		 * for hardware encryption, but to avoid potential issue
		 * in future
		 */
		f2fs_wait_on_block_writeback_range(inode,
						map->m_pblk, map->m_len);

		if (map->m_multidev_dio) {
			block_t blk_addr = map->m_pblk;

			bidx = f2fs_target_device_index(sbi, map->m_pblk);

			map->m_bdev = FDEV(bidx).bdev;
			map->m_pblk -= FDEV(bidx).start_blk;

			if (map->m_may_create)
				f2fs_update_device_state(sbi, inode->i_ino,
							blk_addr, map->m_len);

			f2fs_bug_on(sbi, blk_addr + map->m_len >
						FDEV(bidx).end_blk + 1);
		}
	}

	if (flag == F2FS_GET_BLOCK_PRECACHE) {
		if (map->m_flags & F2FS_MAP_MAPPED) {
			unsigned int ofs = start_pgofs - map->m_lblk;

			f2fs_update_read_extent_cache_range(&dn,
				start_pgofs, map->m_pblk + ofs,
				map->m_len - ofs);
		}
		if (map->m_next_extent)
			*map->m_next_extent = pgofs + 1;
	}
	f2fs_put_dnode(&dn);
unlock_out:
	if (map->m_may_create) {
		f2fs_map_unlock(sbi, flag);
		f2fs_balance_fs(sbi, dn.node_changed);
	}
out:
	trace_f2fs_map_blocks(inode, map, flag, err);
	return err;
}

bool f2fs_overwrite_io(struct inode *inode, loff_t pos, size_t len)
{
	struct f2fs_map_blocks map;
	block_t last_lblk;
	int err;

	if (pos + len > i_size_read(inode))
		return false;

	map.m_lblk = F2FS_BYTES_TO_BLK(pos);
	map.m_next_pgofs = NULL;
	map.m_next_extent = NULL;
	map.m_seg_type = NO_CHECK_TYPE;
	map.m_may_create = false;
	last_lblk = F2FS_BLK_ALIGN(pos + len);

	while (map.m_lblk < last_lblk) {
		map.m_len = last_lblk - map.m_lblk;
		err = f2fs_map_blocks(inode, &map, F2FS_GET_BLOCK_DEFAULT);
		if (err || map.m_len == 0)
			return false;
		map.m_lblk += map.m_len;
	}
	return true;
}

static int f2fs_xattr_fiemap(struct inode *inode,
				struct fiemap_extent_info *fieinfo)
{
	struct f2fs_sb_info *sbi = F2FS_I_SB(inode);
	struct page *page;
	struct node_info ni;
	__u64 phys = 0, len;
	__u32 flags;
	nid_t xnid = F2FS_I(inode)->i_xattr_nid;
	int err = 0;

	if (f2fs_has_inline_xattr(inode)) {
		int offset;

		page = f2fs_grab_cache_page(NODE_MAPPING(sbi),
						inode->i_ino, false);
		if (!page)
			return -ENOMEM;

		err = f2fs_get_node_info(sbi, inode->i_ino, &ni, false);
		if (err) {
			f2fs_put_page(page, 1);
			return err;
		}

		phys = F2FS_BLK_TO_BYTES(ni.blk_addr);
		offset = offsetof(struct f2fs_inode, i_addr) +
					sizeof(__le32) * (DEF_ADDRS_PER_INODE -
					get_inline_xattr_addrs(inode));

		phys += offset;
		len = inline_xattr_size(inode);

		f2fs_put_page(page, 1);

		flags = FIEMAP_EXTENT_DATA_INLINE | FIEMAP_EXTENT_NOT_ALIGNED;

		if (!xnid)
			flags |= FIEMAP_EXTENT_LAST;

		err = fiemap_fill_next_extent(fieinfo, 0, phys, len, flags);
		trace_f2fs_fiemap(inode, 0, phys, len, flags, err);
		if (err)
			return err;
	}

	if (xnid) {
		page = f2fs_grab_cache_page(NODE_MAPPING(sbi), xnid, false);
		if (!page)
			return -ENOMEM;

		err = f2fs_get_node_info(sbi, xnid, &ni, false);
		if (err) {
			f2fs_put_page(page, 1);
			return err;
		}

		phys = F2FS_BLK_TO_BYTES(ni.blk_addr);
		len = inode->i_sb->s_blocksize;

		f2fs_put_page(page, 1);

		flags = FIEMAP_EXTENT_LAST;
	}

	if (phys) {
		err = fiemap_fill_next_extent(fieinfo, 0, phys, len, flags);
		trace_f2fs_fiemap(inode, 0, phys, len, flags, err);
	}

	return (err < 0 ? err : 0);
}

int f2fs_fiemap(struct inode *inode, struct fiemap_extent_info *fieinfo,
		u64 start, u64 len)
{
	struct f2fs_map_blocks map;
	sector_t start_blk, last_blk, blk_len, max_len;
	pgoff_t next_pgofs;
	u64 logical = 0, phys = 0, size = 0;
	u32 flags = 0;
	int ret = 0;
	bool compr_cluster = false, compr_appended;
	unsigned int cluster_size = F2FS_I(inode)->i_cluster_size;
	unsigned int count_in_cluster = 0;
	loff_t maxbytes;

	if (fieinfo->fi_flags & FIEMAP_FLAG_CACHE) {
		ret = f2fs_precache_extents(inode);
		if (ret)
			return ret;
	}

	ret = fiemap_prep(inode, fieinfo, start, &len, FIEMAP_FLAG_XATTR);
	if (ret)
		return ret;

	inode_lock_shared(inode);

	maxbytes = F2FS_BLK_TO_BYTES(max_file_blocks(inode));
	if (start > maxbytes) {
		ret = -EFBIG;
		goto out;
	}

	if (len > maxbytes || (maxbytes - len) < start)
		len = maxbytes - start;

	if (fieinfo->fi_flags & FIEMAP_FLAG_XATTR) {
		ret = f2fs_xattr_fiemap(inode, fieinfo);
		goto out;
	}

	if (f2fs_has_inline_data(inode) || f2fs_has_inline_dentry(inode)) {
		ret = f2fs_inline_data_fiemap(inode, fieinfo, start, len);
		if (ret != -EAGAIN)
			goto out;
	}

	start_blk = F2FS_BYTES_TO_BLK(start);
	last_blk = F2FS_BYTES_TO_BLK(start + len - 1);
	blk_len = last_blk - start_blk + 1;
	max_len = F2FS_BYTES_TO_BLK(maxbytes) - start_blk;

next:
	memset(&map, 0, sizeof(map));
	map.m_lblk = start_blk;
	map.m_len = blk_len;
	map.m_next_pgofs = &next_pgofs;
	map.m_seg_type = NO_CHECK_TYPE;

	if (compr_cluster) {
		map.m_lblk += 1;
		map.m_len = cluster_size - count_in_cluster;
	}

	ret = f2fs_map_blocks(inode, &map, F2FS_GET_BLOCK_FIEMAP);
	if (ret)
		goto out;

	/* HOLE */
	if (!compr_cluster && !(map.m_flags & F2FS_MAP_FLAGS)) {
		start_blk = next_pgofs;

		if (F2FS_BLK_TO_BYTES(start_blk) < maxbytes)
			goto prep_next;

		flags |= FIEMAP_EXTENT_LAST;
	}

	/*
	 * current extent may cross boundary of inquiry, increase len to
	 * requery.
	 */
	if (!compr_cluster && (map.m_flags & F2FS_MAP_MAPPED) &&
				map.m_lblk + map.m_len - 1 == last_blk &&
				blk_len != max_len) {
		blk_len = max_len;
		goto next;
	}

	compr_appended = false;
	/* In a case of compressed cluster, append this to the last extent */
	if (compr_cluster && ((map.m_flags & F2FS_MAP_DELALLOC) ||
			!(map.m_flags & F2FS_MAP_FLAGS))) {
		compr_appended = true;
		goto skip_fill;
	}

	if (size) {
		flags |= FIEMAP_EXTENT_MERGED;
		if (IS_ENCRYPTED(inode))
			flags |= FIEMAP_EXTENT_DATA_ENCRYPTED;

		ret = fiemap_fill_next_extent(fieinfo, logical,
				phys, size, flags);
		trace_f2fs_fiemap(inode, logical, phys, size, flags, ret);
		if (ret)
			goto out;
		size = 0;
	}

	if (start_blk > last_blk)
		goto out;

skip_fill:
	if (map.m_pblk == COMPRESS_ADDR) {
		compr_cluster = true;
		count_in_cluster = 1;
	} else if (compr_appended) {
		unsigned int appended_blks = cluster_size -
						count_in_cluster + 1;
		size += F2FS_BLK_TO_BYTES(appended_blks);
		start_blk += appended_blks;
		compr_cluster = false;
	} else {
		logical = F2FS_BLK_TO_BYTES(start_blk);
		phys = __is_valid_data_blkaddr(map.m_pblk) ?
			F2FS_BLK_TO_BYTES(map.m_pblk) : 0;
		size = F2FS_BLK_TO_BYTES(map.m_len);
		flags = 0;

		if (compr_cluster) {
			flags = FIEMAP_EXTENT_ENCODED;
			count_in_cluster += map.m_len;
			if (count_in_cluster == cluster_size) {
				compr_cluster = false;
				size += F2FS_BLKSIZE;
			}
		} else if (map.m_flags & F2FS_MAP_DELALLOC) {
			flags = FIEMAP_EXTENT_UNWRITTEN;
		}

		start_blk += F2FS_BYTES_TO_BLK(size);
	}

prep_next:
	cond_resched();
	if (fatal_signal_pending(current))
		ret = -EINTR;
	else
		goto next;
out:
	if (ret == 1)
		ret = 0;

	inode_unlock_shared(inode);
	return ret;
}

static inline loff_t f2fs_readpage_limit(struct inode *inode)
{
	if (IS_ENABLED(CONFIG_FS_VERITY) && IS_VERITY(inode))
		return F2FS_BLK_TO_BYTES(max_file_blocks(inode));

	return i_size_read(inode);
}

static inline blk_opf_t f2fs_ra_op_flags(struct readahead_control *rac)
{
	return rac ? REQ_RAHEAD : 0;
}

static int f2fs_read_single_page(struct inode *inode, struct folio *folio,
					unsigned nr_pages,
					struct f2fs_map_blocks *map,
					struct bio **bio_ret,
					sector_t *last_block_in_bio,
					struct readahead_control *rac)
{
	struct bio *bio = *bio_ret;
	const unsigned int blocksize = F2FS_BLKSIZE;
	sector_t block_in_file;
	sector_t last_block;
	sector_t last_block_in_file;
	sector_t block_nr;
	pgoff_t index = folio_index(folio);
	int ret = 0;

	block_in_file = (sector_t)index;
	last_block = block_in_file + nr_pages;
	last_block_in_file = F2FS_BYTES_TO_BLK(f2fs_readpage_limit(inode) +
							blocksize - 1);
	if (last_block > last_block_in_file)
		last_block = last_block_in_file;

	/* just zeroing out page which is beyond EOF */
	if (block_in_file >= last_block)
		goto zero_out;
	/*
	 * Map blocks using the previous result first.
	 */
	if ((map->m_flags & F2FS_MAP_MAPPED) &&
			block_in_file > map->m_lblk &&
			block_in_file < (map->m_lblk + map->m_len))
		goto got_it;

	/*
	 * Then do more f2fs_map_blocks() calls until we are
	 * done with this page.
	 */
	map->m_lblk = block_in_file;
	map->m_len = last_block - block_in_file;

	ret = f2fs_map_blocks(inode, map, F2FS_GET_BLOCK_DEFAULT);
	if (ret)
		goto out;
got_it:
	if ((map->m_flags & F2FS_MAP_MAPPED)) {
		block_nr = map->m_pblk + block_in_file - map->m_lblk;
		folio_set_mappedtodisk(folio);

		if (!f2fs_is_valid_blkaddr(F2FS_I_SB(inode), block_nr,
						DATA_GENERIC_ENHANCE_READ)) {
			ret = -EFSCORRUPTED;
			goto out;
		}
	} else {
zero_out:
		folio_zero_segment(folio, 0, folio_size(folio));
		if (f2fs_need_verity(inode, index) &&
		    !fsverity_verify_folio(folio)) {
			ret = -EIO;
			goto out;
		}
		if (!folio_test_uptodate(folio))
			folio_mark_uptodate(folio);
		folio_unlock(folio);
		goto out;
	}

	/*
	 * This page will go to BIO.  Do we need to send this
	 * BIO off first?
	 */
	if (bio && (!page_is_mergeable(F2FS_I_SB(inode), bio,
				       *last_block_in_bio, block_nr) ||
		    !f2fs_crypt_mergeable_bio(bio, inode, index, NULL))) {
submit_and_realloc:
		f2fs_submit_read_bio(F2FS_I_SB(inode), bio, DATA);
		bio = NULL;
	}
	if (bio == NULL) {
		bio = f2fs_grab_read_bio(inode, block_nr, nr_pages,
				f2fs_ra_op_flags(rac), index,
				false);
		if (IS_ERR(bio)) {
			ret = PTR_ERR(bio);
			bio = NULL;
			goto out;
		}
	}

	/*
	 * If the page is under writeback, we need to wait for
	 * its completion to see the correct decrypted data.
	 */
	f2fs_wait_on_block_writeback(inode, block_nr);

	if (!bio_add_folio(bio, folio, blocksize, 0))
		goto submit_and_realloc;

	inc_page_count(F2FS_I_SB(inode), F2FS_RD_DATA);
	f2fs_update_iostat(F2FS_I_SB(inode), NULL, FS_DATA_READ_IO,
							F2FS_BLKSIZE);
	*last_block_in_bio = block_nr;
out:
	*bio_ret = bio;
	return ret;
}

#ifdef CONFIG_F2FS_FS_COMPRESSION
int f2fs_read_multi_pages(struct compress_ctx *cc, struct bio **bio_ret,
				unsigned nr_pages, sector_t *last_block_in_bio,
				struct readahead_control *rac, bool for_write)
{
	struct dnode_of_data dn;
	struct inode *inode = cc->inode;
	struct f2fs_sb_info *sbi = F2FS_I_SB(inode);
	struct bio *bio = *bio_ret;
	unsigned int start_idx = cc->cluster_idx << cc->log_cluster_size;
	sector_t last_block_in_file;
	const unsigned int blocksize = F2FS_BLKSIZE;
	struct decompress_io_ctx *dic = NULL;
	struct extent_info ei = {};
	bool from_dnode = true;
	int i;
	int ret = 0;

	if (unlikely(f2fs_cp_error(sbi))) {
		ret = -EIO;
		from_dnode = false;
		goto out_put_dnode;
	}

	f2fs_bug_on(sbi, f2fs_cluster_is_empty(cc));

	last_block_in_file = F2FS_BYTES_TO_BLK(f2fs_readpage_limit(inode) +
							blocksize - 1);

	/* get rid of pages beyond EOF */
	for (i = 0; i < cc->cluster_size; i++) {
		struct page *page = cc->rpages[i];
		struct folio *folio;

		if (!page)
			continue;

		folio = page_folio(page);
		if ((sector_t)folio->index >= last_block_in_file) {
			folio_zero_segment(folio, 0, folio_size(folio));
			if (!folio_test_uptodate(folio))
				folio_mark_uptodate(folio);
		} else if (!folio_test_uptodate(folio)) {
			continue;
		}
		folio_unlock(folio);
		if (for_write)
			folio_put(folio);
		cc->rpages[i] = NULL;
		cc->nr_rpages--;
	}

	/* we are done since all pages are beyond EOF */
	if (f2fs_cluster_is_empty(cc))
		goto out;

	if (f2fs_lookup_read_extent_cache(inode, start_idx, &ei))
		from_dnode = false;

	if (!from_dnode)
		goto skip_reading_dnode;

	set_new_dnode(&dn, inode, NULL, NULL, 0);
	ret = f2fs_get_dnode_of_data(&dn, start_idx, LOOKUP_NODE);
	if (ret)
		goto out;

	f2fs_bug_on(sbi, dn.data_blkaddr != COMPRESS_ADDR);

skip_reading_dnode:
	for (i = 1; i < cc->cluster_size; i++) {
		block_t blkaddr;

		blkaddr = from_dnode ? data_blkaddr(dn.inode, dn.node_page,
					dn.ofs_in_node + i) :
					ei.blk + i - 1;

		if (!__is_valid_data_blkaddr(blkaddr))
			break;

		if (!f2fs_is_valid_blkaddr(sbi, blkaddr, DATA_GENERIC)) {
			ret = -EFAULT;
			goto out_put_dnode;
		}
		cc->nr_cpages++;

		if (!from_dnode && i >= ei.c_len)
			break;
	}

	/* nothing to decompress */
	if (cc->nr_cpages == 0) {
		ret = 0;
		goto out_put_dnode;
	}

	dic = f2fs_alloc_dic(cc);
	if (IS_ERR(dic)) {
		ret = PTR_ERR(dic);
		goto out_put_dnode;
	}

	for (i = 0; i < cc->nr_cpages; i++) {
		struct folio *folio = page_folio(dic->cpages[i]);
		block_t blkaddr;
		struct bio_post_read_ctx *ctx;

		blkaddr = from_dnode ? data_blkaddr(dn.inode, dn.node_page,
					dn.ofs_in_node + i + 1) :
					ei.blk + i;

		f2fs_wait_on_block_writeback(inode, blkaddr);

		if (f2fs_load_compressed_page(sbi, folio_page(folio, 0),
								blkaddr)) {
			if (atomic_dec_and_test(&dic->remaining_pages)) {
				f2fs_decompress_cluster(dic, true);
				break;
			}
			continue;
		}

		if (bio && (!page_is_mergeable(sbi, bio,
					*last_block_in_bio, blkaddr) ||
		    !f2fs_crypt_mergeable_bio(bio, inode, folio->index, NULL))) {
submit_and_realloc:
			f2fs_submit_read_bio(sbi, bio, DATA);
			bio = NULL;
		}

		if (!bio) {
			bio = f2fs_grab_read_bio(inode, blkaddr, nr_pages,
					f2fs_ra_op_flags(rac),
					folio->index, for_write);
			if (IS_ERR(bio)) {
				ret = PTR_ERR(bio);
				f2fs_decompress_end_io(dic, ret, true);
				f2fs_put_dnode(&dn);
				*bio_ret = NULL;
				return ret;
			}
		}

		if (!bio_add_folio(bio, folio, blocksize, 0))
			goto submit_and_realloc;

		ctx = get_post_read_ctx(bio);
		ctx->enabled_steps |= STEP_DECOMPRESS;
		refcount_inc(&dic->refcnt);

		inc_page_count(sbi, F2FS_RD_DATA);
		f2fs_update_iostat(sbi, inode, FS_DATA_READ_IO, F2FS_BLKSIZE);
		*last_block_in_bio = blkaddr;
	}

	if (from_dnode)
		f2fs_put_dnode(&dn);

	*bio_ret = bio;
	return 0;

out_put_dnode:
	if (from_dnode)
		f2fs_put_dnode(&dn);
out:
	for (i = 0; i < cc->cluster_size; i++) {
		if (cc->rpages[i]) {
			ClearPageUptodate(cc->rpages[i]);
			unlock_page(cc->rpages[i]);
		}
	}
	*bio_ret = bio;
	return ret;
}
#endif

/*
 * This function was originally taken from fs/mpage.c, and customized for f2fs.
 * Major change was from block_size == page_size in f2fs by default.
 */
static int f2fs_mpage_readpages(struct inode *inode,
		struct readahead_control *rac, struct folio *folio)
{
	struct bio *bio = NULL;
	sector_t last_block_in_bio = 0;
	struct f2fs_map_blocks map;
#ifdef CONFIG_F2FS_FS_COMPRESSION
	struct compress_ctx cc = {
		.inode = inode,
		.log_cluster_size = F2FS_I(inode)->i_log_cluster_size,
		.cluster_size = F2FS_I(inode)->i_cluster_size,
		.cluster_idx = NULL_CLUSTER,
		.rpages = NULL,
		.cpages = NULL,
		.nr_rpages = 0,
		.nr_cpages = 0,
	};
	pgoff_t nc_cluster_idx = NULL_CLUSTER;
	pgoff_t index;
#endif
	unsigned nr_pages = rac ? readahead_count(rac) : 1;
	unsigned max_nr_pages = nr_pages;
	int ret = 0;

	map.m_pblk = 0;
	map.m_lblk = 0;
	map.m_len = 0;
	map.m_flags = 0;
	map.m_next_pgofs = NULL;
	map.m_next_extent = NULL;
	map.m_seg_type = NO_CHECK_TYPE;
	map.m_may_create = false;

	for (; nr_pages; nr_pages--) {
		if (rac) {
			folio = readahead_folio(rac);
			prefetchw(&folio->flags);
		}

#ifdef CONFIG_F2FS_FS_COMPRESSION
		index = folio_index(folio);

		if (!f2fs_compressed_file(inode))
			goto read_single_page;

		/* there are remained compressed pages, submit them */
		if (!f2fs_cluster_can_merge_page(&cc, index)) {
			ret = f2fs_read_multi_pages(&cc, &bio,
						max_nr_pages,
						&last_block_in_bio,
						rac, false);
			f2fs_destroy_compress_ctx(&cc, false);
			if (ret)
				goto set_error_page;
		}
		if (cc.cluster_idx == NULL_CLUSTER) {
			if (nc_cluster_idx == index >> cc.log_cluster_size)
				goto read_single_page;

			ret = f2fs_is_compressed_cluster(inode, index);
			if (ret < 0)
				goto set_error_page;
			else if (!ret) {
				nc_cluster_idx =
					index >> cc.log_cluster_size;
				goto read_single_page;
			}

			nc_cluster_idx = NULL_CLUSTER;
		}
		ret = f2fs_init_compress_ctx(&cc);
		if (ret)
			goto set_error_page;

		f2fs_compress_ctx_add_page(&cc, folio);

		goto next_page;
read_single_page:
#endif

		ret = f2fs_read_single_page(inode, folio, max_nr_pages, &map,
					&bio, &last_block_in_bio, rac);
		if (ret) {
#ifdef CONFIG_F2FS_FS_COMPRESSION
set_error_page:
#endif
			folio_zero_segment(folio, 0, folio_size(folio));
			folio_unlock(folio);
		}
#ifdef CONFIG_F2FS_FS_COMPRESSION
next_page:
#endif

#ifdef CONFIG_F2FS_FS_COMPRESSION
		if (f2fs_compressed_file(inode)) {
			/* last page */
			if (nr_pages == 1 && !f2fs_cluster_is_empty(&cc)) {
				ret = f2fs_read_multi_pages(&cc, &bio,
							max_nr_pages,
							&last_block_in_bio,
							rac, false);
				f2fs_destroy_compress_ctx(&cc, false);
			}
		}
#endif
	}
	if (bio)
		f2fs_submit_read_bio(F2FS_I_SB(inode), bio, DATA);
	return ret;
}

static int f2fs_read_data_folio(struct file *file, struct folio *folio)
{
	struct inode *inode = folio->mapping->host;
	int ret = -EAGAIN;

	trace_f2fs_readpage(folio, DATA);

	if (!f2fs_is_compress_backend_ready(inode)) {
		folio_unlock(folio);
		return -EOPNOTSUPP;
	}

	/* If the file has inline data, try to read it directly */
	if (f2fs_has_inline_data(inode))
		ret = f2fs_read_inline_data(inode, folio);
	if (ret == -EAGAIN)
		ret = f2fs_mpage_readpages(inode, NULL, folio);
	return ret;
}

static void f2fs_readahead(struct readahead_control *rac)
{
	struct inode *inode = rac->mapping->host;

	trace_f2fs_readpages(inode, readahead_index(rac), readahead_count(rac));

	if (!f2fs_is_compress_backend_ready(inode))
		return;

	/* If the file has inline data, skip readahead */
	if (f2fs_has_inline_data(inode))
		return;

	f2fs_mpage_readpages(inode, rac, NULL);
}

int f2fs_encrypt_one_page(struct f2fs_io_info *fio)
{
	struct inode *inode = fio->page->mapping->host;
	struct page *mpage, *page;
	gfp_t gfp_flags = GFP_NOFS;

	if (!f2fs_encrypted_file(inode))
		return 0;

	page = fio->compressed_page ? fio->compressed_page : fio->page;

	if (fscrypt_inode_uses_inline_crypto(inode))
		return 0;

retry_encrypt:
	fio->encrypted_page = fscrypt_encrypt_pagecache_blocks(page_folio(page),
					PAGE_SIZE, 0, gfp_flags);
	if (IS_ERR(fio->encrypted_page)) {
		/* flush pending IOs and wait for a while in the ENOMEM case */
		if (PTR_ERR(fio->encrypted_page) == -ENOMEM) {
			f2fs_flush_merged_writes(fio->sbi);
			memalloc_retry_wait(GFP_NOFS);
			gfp_flags |= __GFP_NOFAIL;
			goto retry_encrypt;
		}
		return PTR_ERR(fio->encrypted_page);
	}

	mpage = find_lock_page(META_MAPPING(fio->sbi), fio->old_blkaddr);
	if (mpage) {
		if (PageUptodate(mpage))
			memcpy(page_address(mpage),
				page_address(fio->encrypted_page), PAGE_SIZE);
		f2fs_put_page(mpage, 1);
	}
	return 0;
}

static inline bool check_inplace_update_policy(struct inode *inode,
				struct f2fs_io_info *fio)
{
	struct f2fs_sb_info *sbi = F2FS_I_SB(inode);

	if (IS_F2FS_IPU_HONOR_OPU_WRITE(sbi) &&
	    is_inode_flag_set(inode, FI_OPU_WRITE))
		return false;
	if (IS_F2FS_IPU_FORCE(sbi))
		return true;
	if (IS_F2FS_IPU_SSR(sbi) && f2fs_need_SSR(sbi))
		return true;
	if (IS_F2FS_IPU_UTIL(sbi) && utilization(sbi) > SM_I(sbi)->min_ipu_util)
		return true;
	if (IS_F2FS_IPU_SSR_UTIL(sbi) && f2fs_need_SSR(sbi) &&
	    utilization(sbi) > SM_I(sbi)->min_ipu_util)
		return true;

	/*
	 * IPU for rewrite async pages
	 */
	if (IS_F2FS_IPU_ASYNC(sbi) && fio && fio->op == REQ_OP_WRITE &&
	    !(fio->op_flags & REQ_SYNC) && !IS_ENCRYPTED(inode))
		return true;

	/* this is only set during fdatasync */
	if (IS_F2FS_IPU_FSYNC(sbi) && is_inode_flag_set(inode, FI_NEED_IPU))
		return true;

	if (unlikely(fio && is_sbi_flag_set(sbi, SBI_CP_DISABLED) &&
			!f2fs_is_checkpointed_data(sbi, fio->old_blkaddr)))
		return true;

	return false;
}

bool f2fs_should_update_inplace(struct inode *inode, struct f2fs_io_info *fio)
{
	/* swap file is migrating in aligned write mode */
	if (is_inode_flag_set(inode, FI_ALIGNED_WRITE))
		return false;

	if (f2fs_is_pinned_file(inode))
		return true;

	/* if this is cold file, we should overwrite to avoid fragmentation */
	if (file_is_cold(inode) && !is_inode_flag_set(inode, FI_OPU_WRITE))
		return true;

	return check_inplace_update_policy(inode, fio);
}

bool f2fs_should_update_outplace(struct inode *inode, struct f2fs_io_info *fio)
{
	struct f2fs_sb_info *sbi = F2FS_I_SB(inode);

	/* The below cases were checked when setting it. */
	if (f2fs_is_pinned_file(inode))
		return false;
	if (fio && is_sbi_flag_set(sbi, SBI_NEED_FSCK))
		return true;
	if (f2fs_lfs_mode(sbi))
		return true;
	if (S_ISDIR(inode->i_mode))
		return true;
	if (IS_NOQUOTA(inode))
		return true;
	if (f2fs_used_in_atomic_write(inode))
		return true;
	/* rewrite low ratio compress data w/ OPU mode to avoid fragmentation */
	if (f2fs_compressed_file(inode) &&
		F2FS_OPTION(sbi).compress_mode == COMPR_MODE_USER &&
		is_inode_flag_set(inode, FI_ENABLE_COMPRESS))
		return true;

	/* swap file is migrating in aligned write mode */
	if (is_inode_flag_set(inode, FI_ALIGNED_WRITE))
		return true;

	if (is_inode_flag_set(inode, FI_OPU_WRITE))
		return true;

	if (fio) {
		if (page_private_gcing(fio->page))
			return true;
		if (unlikely(is_sbi_flag_set(sbi, SBI_CP_DISABLED) &&
			f2fs_is_checkpointed_data(sbi, fio->old_blkaddr)))
			return true;
	}
	return false;
}

static inline bool need_inplace_update(struct f2fs_io_info *fio)
{
	struct inode *inode = fio->page->mapping->host;

	if (f2fs_should_update_outplace(inode, fio))
		return false;

	return f2fs_should_update_inplace(inode, fio);
}

int f2fs_do_write_data_page(struct f2fs_io_info *fio)
{
	struct folio *folio = page_folio(fio->page);
	struct inode *inode = folio->mapping->host;
	struct dnode_of_data dn;
	struct node_info ni;
	bool ipu_force = false;
	bool atomic_commit;
	int err = 0;

	/* Use COW inode to make dnode_of_data for atomic write */
	atomic_commit = f2fs_is_atomic_file(inode) &&
				page_private_atomic(folio_page(folio, 0));
	if (atomic_commit)
		set_new_dnode(&dn, F2FS_I(inode)->cow_inode, NULL, NULL, 0);
	else
		set_new_dnode(&dn, inode, NULL, NULL, 0);

	if (need_inplace_update(fio) &&
	    f2fs_lookup_read_extent_cache_block(inode, folio->index,
						&fio->old_blkaddr)) {
		if (!f2fs_is_valid_blkaddr(fio->sbi, fio->old_blkaddr,
						DATA_GENERIC_ENHANCE))
			return -EFSCORRUPTED;

		ipu_force = true;
		fio->need_lock = LOCK_DONE;
		goto got_it;
	}

	/* Deadlock due to between page->lock and f2fs_lock_op */
	if (fio->need_lock == LOCK_REQ && !f2fs_trylock_op(fio->sbi))
		return -EAGAIN;

	err = f2fs_get_dnode_of_data(&dn, folio->index, LOOKUP_NODE);
	if (err)
		goto out;

	fio->old_blkaddr = dn.data_blkaddr;

	/* This page is already truncated */
	if (fio->old_blkaddr == NULL_ADDR) {
		folio_clear_uptodate(folio);
		clear_page_private_gcing(folio_page(folio, 0));
		goto out_writepage;
	}
got_it:
	if (__is_valid_data_blkaddr(fio->old_blkaddr) &&
		!f2fs_is_valid_blkaddr(fio->sbi, fio->old_blkaddr,
						DATA_GENERIC_ENHANCE)) {
		err = -EFSCORRUPTED;
		goto out_writepage;
	}

	/* wait for GCed page writeback via META_MAPPING */
	if (fio->meta_gc)
		f2fs_wait_on_block_writeback(inode, fio->old_blkaddr);

	/*
	 * If current allocation needs SSR,
	 * it had better in-place writes for updated data.
	 */
	if (ipu_force ||
		(__is_valid_data_blkaddr(fio->old_blkaddr) &&
					need_inplace_update(fio))) {
		err = f2fs_encrypt_one_page(fio);
		if (err)
			goto out_writepage;

		folio_start_writeback(folio);
		f2fs_put_dnode(&dn);
		if (fio->need_lock == LOCK_REQ)
			f2fs_unlock_op(fio->sbi);
		err = f2fs_inplace_write_data(fio);
		if (err) {
			if (fscrypt_inode_uses_fs_layer_crypto(inode))
				fscrypt_finalize_bounce_page(&fio->encrypted_page);
			folio_end_writeback(folio);
		} else {
			set_inode_flag(inode, FI_UPDATE_WRITE);
		}
		trace_f2fs_do_write_data_page(folio, IPU);
		return err;
	}

	if (fio->need_lock == LOCK_RETRY) {
		if (!f2fs_trylock_op(fio->sbi)) {
			err = -EAGAIN;
			goto out_writepage;
		}
		fio->need_lock = LOCK_REQ;
	}

	err = f2fs_get_node_info(fio->sbi, dn.nid, &ni, false);
	if (err)
		goto out_writepage;

	fio->version = ni.version;

	err = f2fs_encrypt_one_page(fio);
	if (err)
		goto out_writepage;

	folio_start_writeback(folio);

	if (fio->compr_blocks && fio->old_blkaddr == COMPRESS_ADDR)
		f2fs_i_compr_blocks_update(inode, fio->compr_blocks - 1, false);

	/* LFS mode write path */
	f2fs_outplace_write_data(&dn, fio);
	trace_f2fs_do_write_data_page(folio, OPU);
	set_inode_flag(inode, FI_APPEND_WRITE);
	if (atomic_commit)
		clear_page_private_atomic(folio_page(folio, 0));
out_writepage:
	f2fs_put_dnode(&dn);
out:
	if (fio->need_lock == LOCK_REQ)
		f2fs_unlock_op(fio->sbi);
	return err;
}

int f2fs_write_single_data_page(struct folio *folio, int *submitted,
				struct bio **bio,
				sector_t *last_block,
				struct writeback_control *wbc,
				enum iostat_type io_type,
				int compr_blocks,
				bool allow_balance)
{
	struct inode *inode = folio->mapping->host;
	struct page *page = folio_page(folio, 0);
	struct f2fs_sb_info *sbi = F2FS_I_SB(inode);
	loff_t i_size = i_size_read(inode);
	const pgoff_t end_index = ((unsigned long long)i_size)
							>> PAGE_SHIFT;
	loff_t psize = (loff_t)(folio->index + 1) << PAGE_SHIFT;
	unsigned offset = 0;
	bool need_balance_fs = false;
	bool quota_inode = IS_NOQUOTA(inode);
	int err = 0;
	struct f2fs_io_info fio = {
		.sbi = sbi,
		.ino = inode->i_ino,
		.type = DATA,
		.op = REQ_OP_WRITE,
		.op_flags = wbc_to_write_flags(wbc),
		.old_blkaddr = NULL_ADDR,
		.page = page,
		.encrypted_page = NULL,
		.submitted = 0,
		.compr_blocks = compr_blocks,
		.need_lock = compr_blocks ? LOCK_DONE : LOCK_RETRY,
		.meta_gc = f2fs_meta_inode_gc_required(inode) ? 1 : 0,
		.io_type = io_type,
		.io_wbc = wbc,
		.bio = bio,
		.last_block = last_block,
	};

	trace_f2fs_writepage(folio, DATA);

	/* we should bypass data pages to proceed the kworker jobs */
	if (unlikely(f2fs_cp_error(sbi))) {
		mapping_set_error(folio->mapping, -EIO);
		/*
		 * don't drop any dirty dentry pages for keeping lastest
		 * directory structure.
		 */
		if (S_ISDIR(inode->i_mode) &&
				!is_sbi_flag_set(sbi, SBI_IS_CLOSE))
			goto redirty_out;

		/* keep data pages in remount-ro mode */
		if (F2FS_OPTION(sbi).errors == MOUNT_ERRORS_READONLY)
			goto redirty_out;
		goto out;
	}

	if (unlikely(is_sbi_flag_set(sbi, SBI_POR_DOING)))
		goto redirty_out;

	if (folio->index < end_index ||
			f2fs_verity_in_progress(inode) ||
			compr_blocks)
		goto write;

	/*
	 * If the offset is out-of-range of file size,
	 * this page does not have to be written to disk.
	 */
	offset = i_size & (PAGE_SIZE - 1);
	if ((folio->index >= end_index + 1) || !offset)
		goto out;

	folio_zero_segment(folio, offset, folio_size(folio));
write:
	/* Dentry/quota blocks are controlled by checkpoint */
	if (S_ISDIR(inode->i_mode) || quota_inode) {
		/*
		 * We need to wait for node_write to avoid block allocation during
		 * checkpoint. This can only happen to quota writes which can cause
		 * the below discard race condition.
		 */
		if (quota_inode)
			f2fs_down_read(&sbi->node_write);

		fio.need_lock = LOCK_DONE;
		err = f2fs_do_write_data_page(&fio);

		if (quota_inode)
			f2fs_up_read(&sbi->node_write);

		goto done;
	}

	if (!wbc->for_reclaim)
		need_balance_fs = true;
	else if (has_not_enough_free_secs(sbi, 0, 0))
		goto redirty_out;
	else
		set_inode_flag(inode, FI_HOT_DATA);

	err = -EAGAIN;
	if (f2fs_has_inline_data(inode)) {
		err = f2fs_write_inline_data(inode, folio);
		if (!err)
			goto out;
	}

	if (err == -EAGAIN) {
		err = f2fs_do_write_data_page(&fio);
		if (err == -EAGAIN) {
			f2fs_bug_on(sbi, compr_blocks);
			fio.need_lock = LOCK_REQ;
			err = f2fs_do_write_data_page(&fio);
		}
	}

	if (err) {
		file_set_keep_isize(inode);
	} else {
		spin_lock(&F2FS_I(inode)->i_size_lock);
		if (F2FS_I(inode)->last_disk_size < psize)
			F2FS_I(inode)->last_disk_size = psize;
		spin_unlock(&F2FS_I(inode)->i_size_lock);
	}

done:
	if (err && err != -ENOENT)
		goto redirty_out;

out:
	inode_dec_dirty_pages(inode);
	if (err) {
		folio_clear_uptodate(folio);
		clear_page_private_gcing(page);
	}

	if (wbc->for_reclaim) {
		f2fs_submit_merged_write_cond(sbi, NULL, page, 0, DATA);
		clear_inode_flag(inode, FI_HOT_DATA);
		f2fs_remove_dirty_inode(inode);
		submitted = NULL;
	}
	folio_unlock(folio);
	if (!S_ISDIR(inode->i_mode) && !IS_NOQUOTA(inode) &&
			!F2FS_I(inode)->wb_task && allow_balance)
		f2fs_balance_fs(sbi, need_balance_fs);

	if (unlikely(f2fs_cp_error(sbi))) {
		f2fs_submit_merged_write(sbi, DATA);
		if (bio && *bio)
			f2fs_submit_merged_ipu_write(sbi, bio, NULL);
		submitted = NULL;
	}

	if (submitted)
		*submitted = fio.submitted;

	return 0;

redirty_out:
	folio_redirty_for_writepage(wbc, folio);
	/*
	 * pageout() in MM translates EAGAIN, so calls handle_write_error()
	 * -> mapping_set_error() -> set_bit(AS_EIO, ...).
	 * file_write_and_wait_range() will see EIO error, which is critical
	 * to return value of fsync() followed by atomic_write failure to user.
	 */
	if (!err || wbc->for_reclaim)
		return AOP_WRITEPAGE_ACTIVATE;
	folio_unlock(folio);
	return err;
}

/*
 * This function was copied from write_cache_pages from mm/page-writeback.c.
 * The major change is making write step of cold data page separately from
 * warm/hot data page.
 */
static int f2fs_write_cache_pages(struct address_space *mapping,
					struct writeback_control *wbc,
					enum iostat_type io_type)
{
	int ret = 0;
	int done = 0, retry = 0;
	struct page *pages_local[F2FS_ONSTACK_PAGES];
	struct page **pages = pages_local;
	struct folio_batch fbatch;
	struct f2fs_sb_info *sbi = F2FS_M_SB(mapping);
	struct bio *bio = NULL;
	sector_t last_block;
#ifdef CONFIG_F2FS_FS_COMPRESSION
	struct inode *inode = mapping->host;
	struct compress_ctx cc = {
		.inode = inode,
		.log_cluster_size = F2FS_I(inode)->i_log_cluster_size,
		.cluster_size = F2FS_I(inode)->i_cluster_size,
		.cluster_idx = NULL_CLUSTER,
		.rpages = NULL,
		.nr_rpages = 0,
		.cpages = NULL,
		.valid_nr_cpages = 0,
		.rbuf = NULL,
		.cbuf = NULL,
		.rlen = PAGE_SIZE * F2FS_I(inode)->i_cluster_size,
		.private = NULL,
	};
#endif
	int nr_folios, p, idx;
	int nr_pages;
	unsigned int max_pages = F2FS_ONSTACK_PAGES;
	pgoff_t index;
	pgoff_t end;		/* Inclusive */
	pgoff_t done_index;
	int range_whole = 0;
	xa_mark_t tag;
	int nwritten = 0;
	int submitted = 0;
	int i;

#ifdef CONFIG_F2FS_FS_COMPRESSION
	if (f2fs_compressed_file(inode) &&
		1 << cc.log_cluster_size > F2FS_ONSTACK_PAGES) {
		pages = f2fs_kzalloc(sbi, sizeof(struct page *) <<
				cc.log_cluster_size, GFP_NOFS | __GFP_NOFAIL);
		max_pages = 1 << cc.log_cluster_size;
	}
#endif

	folio_batch_init(&fbatch);

	if (get_dirty_pages(mapping->host) <=
				SM_I(F2FS_M_SB(mapping))->min_hot_blocks)
		set_inode_flag(mapping->host, FI_HOT_DATA);
	else
		clear_inode_flag(mapping->host, FI_HOT_DATA);

	if (wbc->range_cyclic) {
		index = mapping->writeback_index; /* prev offset */
		end = -1;
	} else {
		index = wbc->range_start >> PAGE_SHIFT;
		end = wbc->range_end >> PAGE_SHIFT;
		if (wbc->range_start == 0 && wbc->range_end == LLONG_MAX)
			range_whole = 1;
	}
	if (wbc->sync_mode == WB_SYNC_ALL || wbc->tagged_writepages)
		tag = PAGECACHE_TAG_TOWRITE;
	else
		tag = PAGECACHE_TAG_DIRTY;
retry:
	retry = 0;
	if (wbc->sync_mode == WB_SYNC_ALL || wbc->tagged_writepages)
		tag_pages_for_writeback(mapping, index, end);
	done_index = index;
	while (!done && !retry && (index <= end)) {
		nr_pages = 0;
again:
		nr_folios = filemap_get_folios_tag(mapping, &index, end,
				tag, &fbatch);
		if (nr_folios == 0) {
			if (nr_pages)
				goto write;
			break;
		}

		for (i = 0; i < nr_folios; i++) {
			struct folio *folio = fbatch.folios[i];

			idx = 0;
			p = folio_nr_pages(folio);
add_more:
			pages[nr_pages] = folio_page(folio, idx);
			folio_get(folio);
			if (++nr_pages == max_pages) {
				index = folio->index + idx + 1;
				folio_batch_release(&fbatch);
				goto write;
			}
			if (++idx < p)
				goto add_more;
		}
		folio_batch_release(&fbatch);
		goto again;
write:
		for (i = 0; i < nr_pages; i++) {
			struct page *page = pages[i];
			struct folio *folio = page_folio(page);
			bool need_readd;
readd:
			need_readd = false;
#ifdef CONFIG_F2FS_FS_COMPRESSION
			if (f2fs_compressed_file(inode)) {
				void *fsdata = NULL;
				struct page *pagep;
				int ret2;

				ret = f2fs_init_compress_ctx(&cc);
				if (ret) {
					done = 1;
					break;
				}

				if (!f2fs_cluster_can_merge_page(&cc,
								folio->index)) {
					ret = f2fs_write_multi_pages(&cc,
						&submitted, wbc, io_type);
					if (!ret)
						need_readd = true;
					goto result;
				}

				if (unlikely(f2fs_cp_error(sbi)))
					goto lock_folio;

				if (!f2fs_cluster_is_empty(&cc))
					goto lock_folio;

				if (f2fs_all_cluster_page_ready(&cc,
					pages, i, nr_pages, true))
					goto lock_folio;

				ret2 = f2fs_prepare_compress_overwrite(
							inode, &pagep,
							folio->index, &fsdata);
				if (ret2 < 0) {
					ret = ret2;
					done = 1;
					break;
				} else if (ret2 &&
					(!f2fs_compress_write_end(inode,
						fsdata, folio->index, 1) ||
					 !f2fs_all_cluster_page_ready(&cc,
						pages, i, nr_pages,
						false))) {
					retry = 1;
					break;
				}
			}
#endif
			/* give a priority to WB_SYNC threads */
			if (atomic_read(&sbi->wb_sync_req[DATA]) &&
					wbc->sync_mode == WB_SYNC_NONE) {
				done = 1;
				break;
			}
#ifdef CONFIG_F2FS_FS_COMPRESSION
lock_folio:
#endif
			done_index = folio->index;
retry_write:
			folio_lock(folio);

			if (unlikely(folio->mapping != mapping)) {
continue_unlock:
				folio_unlock(folio);
				continue;
			}

			if (!folio_test_dirty(folio)) {
				/* someone wrote it for us */
				goto continue_unlock;
			}

			if (folio_test_writeback(folio)) {
				if (wbc->sync_mode == WB_SYNC_NONE)
					goto continue_unlock;
				f2fs_wait_on_page_writeback(&folio->page, DATA, true, true);
			}

			if (!folio_clear_dirty_for_io(folio))
				goto continue_unlock;

#ifdef CONFIG_F2FS_FS_COMPRESSION
			if (f2fs_compressed_file(inode)) {
				folio_get(folio);
				f2fs_compress_ctx_add_page(&cc, folio);
				continue;
			}
#endif
			submitted = 0;
			ret = f2fs_write_single_data_page(folio,
					&submitted, &bio, &last_block,
					wbc, io_type, 0, true);
			if (ret == AOP_WRITEPAGE_ACTIVATE)
				folio_unlock(folio);
#ifdef CONFIG_F2FS_FS_COMPRESSION
result:
#endif
			nwritten += submitted;
			wbc->nr_to_write -= submitted;

			if (unlikely(ret)) {
				/*
				 * keep nr_to_write, since vfs uses this to
				 * get # of written pages.
				 */
				if (ret == AOP_WRITEPAGE_ACTIVATE) {
					ret = 0;
					goto next;
				} else if (ret == -EAGAIN) {
					ret = 0;
					if (wbc->sync_mode == WB_SYNC_ALL) {
						f2fs_io_schedule_timeout(
							DEFAULT_IO_TIMEOUT);
						goto retry_write;
					}
					goto next;
				}
				done_index = folio_next_index(folio);
				done = 1;
				break;
			}

			if (wbc->nr_to_write <= 0 &&
					wbc->sync_mode == WB_SYNC_NONE) {
				done = 1;
				break;
			}
next:
			if (need_readd)
				goto readd;
		}
		release_pages(pages, nr_pages);
		cond_resched();
	}
#ifdef CONFIG_F2FS_FS_COMPRESSION
	/* flush remained pages in compress cluster */
	if (f2fs_compressed_file(inode) && !f2fs_cluster_is_empty(&cc)) {
		ret = f2fs_write_multi_pages(&cc, &submitted, wbc, io_type);
		nwritten += submitted;
		wbc->nr_to_write -= submitted;
		if (ret) {
			done = 1;
			retry = 0;
		}
	}
	if (f2fs_compressed_file(inode))
		f2fs_destroy_compress_ctx(&cc, false);
#endif
	if (retry) {
		index = 0;
		end = -1;
		goto retry;
	}
	if (wbc->range_cyclic && !done)
		done_index = 0;
	if (wbc->range_cyclic || (range_whole && wbc->nr_to_write > 0))
		mapping->writeback_index = done_index;

	if (nwritten)
		f2fs_submit_merged_write_cond(F2FS_M_SB(mapping), mapping->host,
								NULL, 0, DATA);
	/* submit cached bio of IPU write */
	if (bio)
		f2fs_submit_merged_ipu_write(sbi, &bio, NULL);

#ifdef CONFIG_F2FS_FS_COMPRESSION
	if (pages != pages_local)
		kfree(pages);
#endif

	return ret;
}

static inline bool __should_serialize_io(struct inode *inode,
					struct writeback_control *wbc)
{
	/* to avoid deadlock in path of data flush */
	if (F2FS_I(inode)->wb_task)
		return false;

	if (!S_ISREG(inode->i_mode))
		return false;
	if (IS_NOQUOTA(inode))
		return false;

	if (f2fs_need_compress_data(inode))
		return true;
	if (wbc->sync_mode != WB_SYNC_ALL)
		return true;
	if (get_dirty_pages(inode) >= SM_I(F2FS_I_SB(inode))->min_seq_blocks)
		return true;
	return false;
}

static int __f2fs_write_data_pages(struct address_space *mapping,
						struct writeback_control *wbc,
						enum iostat_type io_type)
{
	struct inode *inode = mapping->host;
	struct f2fs_sb_info *sbi = F2FS_I_SB(inode);
	struct blk_plug plug;
	int ret;
	bool locked = false;

	/* skip writing if there is no dirty page in this inode */
	if (!get_dirty_pages(inode) && wbc->sync_mode == WB_SYNC_NONE)
		return 0;

	/* during POR, we don't need to trigger writepage at all. */
	if (unlikely(is_sbi_flag_set(sbi, SBI_POR_DOING)))
		goto skip_write;

	if ((S_ISDIR(inode->i_mode) || IS_NOQUOTA(inode)) &&
			wbc->sync_mode == WB_SYNC_NONE &&
			get_dirty_pages(inode) < nr_pages_to_skip(sbi, DATA) &&
			f2fs_available_free_memory(sbi, DIRTY_DENTS))
		goto skip_write;

	/* skip writing in file defragment preparing stage */
	if (is_inode_flag_set(inode, FI_SKIP_WRITES))
		goto skip_write;

	trace_f2fs_writepages(mapping->host, wbc, DATA);

	/* to avoid spliting IOs due to mixed WB_SYNC_ALL and WB_SYNC_NONE */
	if (wbc->sync_mode == WB_SYNC_ALL)
		atomic_inc(&sbi->wb_sync_req[DATA]);
	else if (atomic_read(&sbi->wb_sync_req[DATA])) {
		/* to avoid potential deadlock */
		if (current->plug)
			blk_finish_plug(current->plug);
		goto skip_write;
	}

	if (__should_serialize_io(inode, wbc)) {
		mutex_lock(&sbi->writepages);
		locked = true;
	}

	blk_start_plug(&plug);
	ret = f2fs_write_cache_pages(mapping, wbc, io_type);
	blk_finish_plug(&plug);

	if (locked)
		mutex_unlock(&sbi->writepages);

	if (wbc->sync_mode == WB_SYNC_ALL)
		atomic_dec(&sbi->wb_sync_req[DATA]);
	/*
	 * if some pages were truncated, we cannot guarantee its mapping->host
	 * to detect pending bios.
	 */

	f2fs_remove_dirty_inode(inode);
	return ret;

skip_write:
	wbc->pages_skipped += get_dirty_pages(inode);
	trace_f2fs_writepages(mapping->host, wbc, DATA);
	return 0;
}

static int f2fs_write_data_pages(struct address_space *mapping,
			    struct writeback_control *wbc)
{
	struct inode *inode = mapping->host;

	return __f2fs_write_data_pages(mapping, wbc,
			F2FS_I(inode)->cp_task == current ?
			FS_CP_DATA_IO : FS_DATA_IO);
}

void f2fs_write_failed(struct inode *inode, loff_t to)
{
	loff_t i_size = i_size_read(inode);

	if (IS_NOQUOTA(inode))
		return;

	/* In the fs-verity case, f2fs_end_enable_verity() does the truncate */
	if (to > i_size && !f2fs_verity_in_progress(inode)) {
		f2fs_down_write(&F2FS_I(inode)->i_gc_rwsem[WRITE]);
		filemap_invalidate_lock(inode->i_mapping);

		truncate_pagecache(inode, i_size);
		f2fs_truncate_blocks(inode, i_size, true);

		filemap_invalidate_unlock(inode->i_mapping);
		f2fs_up_write(&F2FS_I(inode)->i_gc_rwsem[WRITE]);
	}
}

static int prepare_write_begin(struct f2fs_sb_info *sbi,
			struct folio *folio, loff_t pos, unsigned int len,
			block_t *blk_addr, bool *node_changed)
{
	struct inode *inode = folio->mapping->host;
	pgoff_t index = folio->index;
	struct dnode_of_data dn;
	struct page *ipage;
	bool locked = false;
	int flag = F2FS_GET_BLOCK_PRE_AIO;
	int err = 0;

	/*
	 * If a whole page is being written and we already preallocated all the
	 * blocks, then there is no need to get a block address now.
	 */
	if (len == PAGE_SIZE && is_inode_flag_set(inode, FI_PREALLOCATED_ALL))
		return 0;

	/* f2fs_lock_op avoids race between write CP and convert_inline_page */
	if (f2fs_has_inline_data(inode)) {
		if (pos + len > MAX_INLINE_DATA(inode))
			flag = F2FS_GET_BLOCK_DEFAULT;
		f2fs_map_lock(sbi, flag);
		locked = true;
	} else if ((pos & PAGE_MASK) >= i_size_read(inode)) {
		f2fs_map_lock(sbi, flag);
		locked = true;
	}

restart:
	/* check inline_data */
	ipage = f2fs_get_inode_page(sbi, inode->i_ino);
	if (IS_ERR(ipage)) {
		err = PTR_ERR(ipage);
		goto unlock_out;
	}

	set_new_dnode(&dn, inode, ipage, ipage, 0);

	if (f2fs_has_inline_data(inode)) {
		if (pos + len <= MAX_INLINE_DATA(inode)) {
			f2fs_do_read_inline_data(folio, ipage);
			set_inode_flag(inode, FI_DATA_EXIST);
			if (inode->i_nlink)
				set_page_private_inline(ipage);
			goto out;
		}
		err = f2fs_convert_inline_page(&dn, folio_page(folio, 0));
		if (err || dn.data_blkaddr != NULL_ADDR)
			goto out;
	}

	if (!f2fs_lookup_read_extent_cache_block(inode, index,
						 &dn.data_blkaddr)) {
		if (IS_DEVICE_ALIASING(inode)) {
			err = -ENODATA;
			goto out;
		}

		if (locked) {
			err = f2fs_reserve_block(&dn, index);
			goto out;
		}

		/* hole case */
		err = f2fs_get_dnode_of_data(&dn, index, LOOKUP_NODE);
		if (!err && dn.data_blkaddr != NULL_ADDR)
			goto out;
		f2fs_put_dnode(&dn);
		f2fs_map_lock(sbi, F2FS_GET_BLOCK_PRE_AIO);
		WARN_ON(flag != F2FS_GET_BLOCK_PRE_AIO);
		locked = true;
		goto restart;
	}
out:
	if (!err) {
		/* convert_inline_page can make node_changed */
		*blk_addr = dn.data_blkaddr;
		*node_changed = dn.node_changed;
	}
	f2fs_put_dnode(&dn);
unlock_out:
	if (locked)
		f2fs_map_unlock(sbi, flag);
	return err;
}

static int __find_data_block(struct inode *inode, pgoff_t index,
				block_t *blk_addr)
{
	struct dnode_of_data dn;
	struct page *ipage;
	int err = 0;

	ipage = f2fs_get_inode_page(F2FS_I_SB(inode), inode->i_ino);
	if (IS_ERR(ipage))
		return PTR_ERR(ipage);

	set_new_dnode(&dn, inode, ipage, ipage, 0);

	if (!f2fs_lookup_read_extent_cache_block(inode, index,
						 &dn.data_blkaddr)) {
		/* hole case */
		err = f2fs_get_dnode_of_data(&dn, index, LOOKUP_NODE);
		if (err) {
			dn.data_blkaddr = NULL_ADDR;
			err = 0;
		}
	}
	*blk_addr = dn.data_blkaddr;
	f2fs_put_dnode(&dn);
	return err;
}

static int __reserve_data_block(struct inode *inode, pgoff_t index,
				block_t *blk_addr, bool *node_changed)
{
	struct f2fs_sb_info *sbi = F2FS_I_SB(inode);
	struct dnode_of_data dn;
	struct page *ipage;
	int err = 0;

	f2fs_map_lock(sbi, F2FS_GET_BLOCK_PRE_AIO);

	ipage = f2fs_get_inode_page(sbi, inode->i_ino);
	if (IS_ERR(ipage)) {
		err = PTR_ERR(ipage);
		goto unlock_out;
	}
	set_new_dnode(&dn, inode, ipage, ipage, 0);

	if (!f2fs_lookup_read_extent_cache_block(dn.inode, index,
						&dn.data_blkaddr))
		err = f2fs_reserve_block(&dn, index);

	*blk_addr = dn.data_blkaddr;
	*node_changed = dn.node_changed;
	f2fs_put_dnode(&dn);

unlock_out:
	f2fs_map_unlock(sbi, F2FS_GET_BLOCK_PRE_AIO);
	return err;
}

static int prepare_atomic_write_begin(struct f2fs_sb_info *sbi,
			struct folio *folio, loff_t pos, unsigned int len,
			block_t *blk_addr, bool *node_changed, bool *use_cow)
{
	struct inode *inode = folio->mapping->host;
	struct inode *cow_inode = F2FS_I(inode)->cow_inode;
	pgoff_t index = folio->index;
	int err = 0;
	block_t ori_blk_addr = NULL_ADDR;

	/* If pos is beyond the end of file, reserve a new block in COW inode */
	if ((pos & PAGE_MASK) >= i_size_read(inode))
		goto reserve_block;

	/* Look for the block in COW inode first */
	err = __find_data_block(cow_inode, index, blk_addr);
	if (err) {
		return err;
	} else if (*blk_addr != NULL_ADDR) {
		*use_cow = true;
		return 0;
	}

	if (is_inode_flag_set(inode, FI_ATOMIC_REPLACE))
		goto reserve_block;

	/* Look for the block in the original inode */
	err = __find_data_block(inode, index, &ori_blk_addr);
	if (err)
		return err;

reserve_block:
	/* Finally, we should reserve a new block in COW inode for the update */
	err = __reserve_data_block(cow_inode, index, blk_addr, node_changed);
	if (err)
		return err;
	inc_atomic_write_cnt(inode);

	if (ori_blk_addr != NULL_ADDR)
		*blk_addr = ori_blk_addr;
	return 0;
}

static int f2fs_write_begin(struct file *file, struct address_space *mapping,
		loff_t pos, unsigned len, struct folio **foliop, void **fsdata)
{
	struct inode *inode = mapping->host;
	struct f2fs_sb_info *sbi = F2FS_I_SB(inode);
	struct folio *folio;
	pgoff_t index = pos >> PAGE_SHIFT;
	bool need_balance = false;
	bool use_cow = false;
	block_t blkaddr = NULL_ADDR;
	int err = 0;

	trace_f2fs_write_begin(inode, pos, len);

	if (!f2fs_is_checkpoint_ready(sbi)) {
		err = -ENOSPC;
		goto fail;
	}

	/*
	 * We should check this at this moment to avoid deadlock on inode page
	 * and #0 page. The locking rule for inline_data conversion should be:
	 * folio_lock(folio #0) -> folio_lock(inode_page)
	 */
	if (index != 0) {
		err = f2fs_convert_inline_inode(inode);
		if (err)
			goto fail;
	}

#ifdef CONFIG_F2FS_FS_COMPRESSION
	if (f2fs_compressed_file(inode)) {
		int ret;
		struct page *page;

		*fsdata = NULL;

		if (len == PAGE_SIZE && !(f2fs_is_atomic_file(inode)))
			goto repeat;

		ret = f2fs_prepare_compress_overwrite(inode, &page,
							index, fsdata);
		if (ret < 0) {
			err = ret;
			goto fail;
		} else if (ret) {
			*foliop = page_folio(page);
			return 0;
		}
	}
#endif

repeat:
	/*
	 * Do not use FGP_STABLE to avoid deadlock.
	 * Will wait that below with our IO control.
	 */
	folio = __filemap_get_folio(mapping, index,
				FGP_LOCK | FGP_WRITE | FGP_CREAT, GFP_NOFS);
	if (IS_ERR(folio)) {
		err = PTR_ERR(folio);
		goto fail;
	}

	/* TODO: cluster can be compressed due to race with .writepage */

	*foliop = folio;

	if (f2fs_is_atomic_file(inode))
		err = prepare_atomic_write_begin(sbi, folio, pos, len,
					&blkaddr, &need_balance, &use_cow);
	else
		err = prepare_write_begin(sbi, folio, pos, len,
					&blkaddr, &need_balance);
	if (err)
		goto put_folio;

	if (need_balance && !IS_NOQUOTA(inode) &&
			has_not_enough_free_secs(sbi, 0, 0)) {
		folio_unlock(folio);
		f2fs_balance_fs(sbi, true);
		folio_lock(folio);
		if (folio->mapping != mapping) {
			/* The folio got truncated from under us */
			folio_unlock(folio);
			folio_put(folio);
			goto repeat;
		}
	}

	f2fs_wait_on_page_writeback(&folio->page, DATA, false, true);

	if (len == folio_size(folio) || folio_test_uptodate(folio))
		return 0;

	if (!(pos & (PAGE_SIZE - 1)) && (pos + len) >= i_size_read(inode) &&
	    !f2fs_verity_in_progress(inode)) {
		folio_zero_segment(folio, len, folio_size(folio));
		return 0;
	}

	if (blkaddr == NEW_ADDR) {
		folio_zero_segment(folio, 0, folio_size(folio));
		folio_mark_uptodate(folio);
	} else {
		if (!f2fs_is_valid_blkaddr(sbi, blkaddr,
				DATA_GENERIC_ENHANCE_READ)) {
			err = -EFSCORRUPTED;
			goto put_folio;
		}
		err = f2fs_submit_page_read(use_cow ?
				F2FS_I(inode)->cow_inode : inode,
				folio, blkaddr, 0, true);
		if (err)
			goto put_folio;

		folio_lock(folio);
		if (unlikely(folio->mapping != mapping)) {
			folio_unlock(folio);
			folio_put(folio);
			goto repeat;
		}
		if (unlikely(!folio_test_uptodate(folio))) {
			err = -EIO;
			goto put_folio;
		}
	}
	return 0;

put_folio:
	folio_unlock(folio);
	folio_put(folio);
fail:
	f2fs_write_failed(inode, pos + len);
	return err;
}

static int f2fs_write_end(struct file *file,
			struct address_space *mapping,
			loff_t pos, unsigned len, unsigned copied,
			struct folio *folio, void *fsdata)
{
	struct inode *inode = folio->mapping->host;

	trace_f2fs_write_end(inode, pos, len, copied);

	/*
	 * This should be come from len == PAGE_SIZE, and we expect copied
	 * should be PAGE_SIZE. Otherwise, we treat it with zero copied and
	 * let generic_perform_write() try to copy data again through copied=0.
	 */
	if (!folio_test_uptodate(folio)) {
		if (unlikely(copied != len))
			copied = 0;
		else
			folio_mark_uptodate(folio);
	}

#ifdef CONFIG_F2FS_FS_COMPRESSION
	/* overwrite compressed file */
	if (f2fs_compressed_file(inode) && fsdata) {
		f2fs_compress_write_end(inode, fsdata, folio->index, copied);
		f2fs_update_time(F2FS_I_SB(inode), REQ_TIME);

		if (pos + copied > i_size_read(inode) &&
				!f2fs_verity_in_progress(inode))
			f2fs_i_size_write(inode, pos + copied);
		return copied;
	}
#endif

	if (!copied)
		goto unlock_out;

	folio_mark_dirty(folio);

	if (f2fs_is_atomic_file(inode))
		set_page_private_atomic(folio_page(folio, 0));

	if (pos + copied > i_size_read(inode) &&
	    !f2fs_verity_in_progress(inode)) {
		f2fs_i_size_write(inode, pos + copied);
		if (f2fs_is_atomic_file(inode))
			f2fs_i_size_write(F2FS_I(inode)->cow_inode,
					pos + copied);
	}
unlock_out:
	folio_unlock(folio);
	folio_put(folio);
	f2fs_update_time(F2FS_I_SB(inode), REQ_TIME);
	return copied;
}

void f2fs_invalidate_folio(struct folio *folio, size_t offset, size_t length)
{
	struct inode *inode = folio->mapping->host;
	struct f2fs_sb_info *sbi = F2FS_I_SB(inode);

	if (inode->i_ino >= F2FS_ROOT_INO(sbi) &&
				(offset || length != folio_size(folio)))
		return;

	if (folio_test_dirty(folio)) {
		if (inode->i_ino == F2FS_META_INO(sbi)) {
			dec_page_count(sbi, F2FS_DIRTY_META);
		} else if (inode->i_ino == F2FS_NODE_INO(sbi)) {
			dec_page_count(sbi, F2FS_DIRTY_NODES);
		} else {
			inode_dec_dirty_pages(inode);
			f2fs_remove_dirty_inode(inode);
		}
	}
	clear_page_private_all(&folio->page);
}

bool f2fs_release_folio(struct folio *folio, gfp_t wait)
{
	/* If this is dirty folio, keep private data */
	if (folio_test_dirty(folio))
		return false;

	clear_page_private_all(&folio->page);
	return true;
}

static bool f2fs_dirty_data_folio(struct address_space *mapping,
		struct folio *folio)
{
	struct inode *inode = mapping->host;

	trace_f2fs_set_page_dirty(folio, DATA);

	if (!folio_test_uptodate(folio))
		folio_mark_uptodate(folio);
	BUG_ON(folio_test_swapcache(folio));

	if (filemap_dirty_folio(mapping, folio)) {
		f2fs_update_dirty_folio(inode, folio);
		return true;
	}
	return false;
}


static sector_t f2fs_bmap_compress(struct inode *inode, sector_t block)
{
#ifdef CONFIG_F2FS_FS_COMPRESSION
	struct dnode_of_data dn;
	sector_t start_idx, blknr = 0;
	int ret;

	start_idx = round_down(block, F2FS_I(inode)->i_cluster_size);

	set_new_dnode(&dn, inode, NULL, NULL, 0);
	ret = f2fs_get_dnode_of_data(&dn, start_idx, LOOKUP_NODE);
	if (ret)
		return 0;

	if (dn.data_blkaddr != COMPRESS_ADDR) {
		dn.ofs_in_node += block - start_idx;
		blknr = f2fs_data_blkaddr(&dn);
		if (!__is_valid_data_blkaddr(blknr))
			blknr = 0;
	}

	f2fs_put_dnode(&dn);
	return blknr;
#else
	return 0;
#endif
}


static sector_t f2fs_bmap(struct address_space *mapping, sector_t block)
{
	struct inode *inode = mapping->host;
	sector_t blknr = 0;

	if (f2fs_has_inline_data(inode))
		goto out;

	/* make sure allocating whole blocks */
	if (mapping_tagged(mapping, PAGECACHE_TAG_DIRTY))
		filemap_write_and_wait(mapping);

	/* Block number less than F2FS MAX BLOCKS */
	if (unlikely(block >= max_file_blocks(inode)))
		goto out;

	if (f2fs_compressed_file(inode)) {
		blknr = f2fs_bmap_compress(inode, block);
	} else {
		struct f2fs_map_blocks map;

		memset(&map, 0, sizeof(map));
		map.m_lblk = block;
		map.m_len = 1;
		map.m_next_pgofs = NULL;
		map.m_seg_type = NO_CHECK_TYPE;

		if (!f2fs_map_blocks(inode, &map, F2FS_GET_BLOCK_BMAP))
			blknr = map.m_pblk;
	}
out:
	trace_f2fs_bmap(inode, block, blknr);
	return blknr;
}

#ifdef CONFIG_SWAP
static int f2fs_migrate_blocks(struct inode *inode, block_t start_blk,
							unsigned int blkcnt)
{
	struct f2fs_sb_info *sbi = F2FS_I_SB(inode);
	unsigned int blkofs;
	unsigned int blk_per_sec = BLKS_PER_SEC(sbi);
	unsigned int end_blk = start_blk + blkcnt - 1;
	unsigned int secidx = start_blk / blk_per_sec;
	unsigned int end_sec;
	int ret = 0;

	if (!blkcnt)
		return 0;
	end_sec = end_blk / blk_per_sec;

	f2fs_down_write(&F2FS_I(inode)->i_gc_rwsem[WRITE]);
	filemap_invalidate_lock(inode->i_mapping);

	set_inode_flag(inode, FI_ALIGNED_WRITE);
	set_inode_flag(inode, FI_OPU_WRITE);

	for (; secidx <= end_sec; secidx++) {
		unsigned int blkofs_end = secidx == end_sec ?
				end_blk % blk_per_sec : blk_per_sec - 1;

		f2fs_down_write(&sbi->pin_sem);

		ret = f2fs_allocate_pinning_section(sbi);
		if (ret) {
			f2fs_up_write(&sbi->pin_sem);
			break;
		}

		set_inode_flag(inode, FI_SKIP_WRITES);

		for (blkofs = 0; blkofs <= blkofs_end; blkofs++) {
			struct page *page;
			unsigned int blkidx = secidx * blk_per_sec + blkofs;

			page = f2fs_get_lock_data_page(inode, blkidx, true);
			if (IS_ERR(page)) {
				f2fs_up_write(&sbi->pin_sem);
				ret = PTR_ERR(page);
				goto done;
			}

			set_page_dirty(page);
			f2fs_put_page(page, 1);
		}

		clear_inode_flag(inode, FI_SKIP_WRITES);

		ret = filemap_fdatawrite(inode->i_mapping);

		f2fs_up_write(&sbi->pin_sem);

		if (ret)
			break;
	}

done:
	clear_inode_flag(inode, FI_SKIP_WRITES);
	clear_inode_flag(inode, FI_OPU_WRITE);
	clear_inode_flag(inode, FI_ALIGNED_WRITE);

	filemap_invalidate_unlock(inode->i_mapping);
	f2fs_up_write(&F2FS_I(inode)->i_gc_rwsem[WRITE]);

	return ret;
}

static int check_swap_activate(struct swap_info_struct *sis,
				struct file *swap_file, sector_t *span)
{
	struct address_space *mapping = swap_file->f_mapping;
	struct inode *inode = mapping->host;
	struct f2fs_sb_info *sbi = F2FS_I_SB(inode);
	block_t cur_lblock;
	block_t last_lblock;
	block_t pblock;
	block_t lowest_pblock = -1;
	block_t highest_pblock = 0;
	int nr_extents = 0;
	unsigned int nr_pblocks;
	unsigned int blks_per_sec = BLKS_PER_SEC(sbi);
	unsigned int not_aligned = 0;
	int ret = 0;

	/*
	 * Map all the blocks into the extent list.  This code doesn't try
	 * to be very smart.
	 */
	cur_lblock = 0;
	last_lblock = F2FS_BYTES_TO_BLK(i_size_read(inode));

	while (cur_lblock < last_lblock && cur_lblock < sis->max) {
		struct f2fs_map_blocks map;
retry:
		cond_resched();

		memset(&map, 0, sizeof(map));
		map.m_lblk = cur_lblock;
		map.m_len = last_lblock - cur_lblock;
		map.m_next_pgofs = NULL;
		map.m_next_extent = NULL;
		map.m_seg_type = NO_CHECK_TYPE;
		map.m_may_create = false;

		ret = f2fs_map_blocks(inode, &map, F2FS_GET_BLOCK_FIEMAP);
		if (ret)
			goto out;

		/* hole */
		if (!(map.m_flags & F2FS_MAP_FLAGS)) {
			f2fs_err(sbi, "Swapfile has holes");
			ret = -EINVAL;
			goto out;
		}

		pblock = map.m_pblk;
		nr_pblocks = map.m_len;

		if ((pblock - SM_I(sbi)->main_blkaddr) % blks_per_sec ||
				nr_pblocks % blks_per_sec ||
				!f2fs_valid_pinned_area(sbi, pblock)) {
			bool last_extent = false;

			not_aligned++;

			nr_pblocks = roundup(nr_pblocks, blks_per_sec);
			if (cur_lblock + nr_pblocks > sis->max)
				nr_pblocks -= blks_per_sec;

			/* this extent is last one */
			if (!nr_pblocks) {
				nr_pblocks = last_lblock - cur_lblock;
				last_extent = true;
			}

			ret = f2fs_migrate_blocks(inode, cur_lblock,
							nr_pblocks);
			if (ret) {
				if (ret == -ENOENT)
					ret = -EINVAL;
				goto out;
			}

			if (!last_extent)
				goto retry;
		}

		if (cur_lblock + nr_pblocks >= sis->max)
			nr_pblocks = sis->max - cur_lblock;

		if (cur_lblock) {	/* exclude the header page */
			if (pblock < lowest_pblock)
				lowest_pblock = pblock;
			if (pblock + nr_pblocks - 1 > highest_pblock)
				highest_pblock = pblock + nr_pblocks - 1;
		}

		/*
		 * We found a PAGE_SIZE-length, PAGE_SIZE-aligned run of blocks
		 */
		ret = add_swap_extent(sis, cur_lblock, nr_pblocks, pblock);
		if (ret < 0)
			goto out;
		nr_extents += ret;
		cur_lblock += nr_pblocks;
	}
	ret = nr_extents;
	*span = 1 + highest_pblock - lowest_pblock;
	if (cur_lblock == 0)
		cur_lblock = 1;	/* force Empty message */
	sis->max = cur_lblock;
	sis->pages = cur_lblock - 1;
out:
	if (not_aligned)
		f2fs_warn(sbi, "Swapfile (%u) is not align to section: 1) creat(), 2) ioctl(F2FS_IOC_SET_PIN_FILE), 3) fallocate(%lu * N)",
			  not_aligned, blks_per_sec * F2FS_BLKSIZE);
	return ret;
}

static int f2fs_swap_activate(struct swap_info_struct *sis, struct file *file,
				sector_t *span)
{
	struct inode *inode = file_inode(file);
	struct f2fs_sb_info *sbi = F2FS_I_SB(inode);
	int ret;

	if (!S_ISREG(inode->i_mode))
		return -EINVAL;

	if (f2fs_readonly(sbi->sb))
		return -EROFS;

	if (f2fs_lfs_mode(sbi) && !f2fs_sb_has_blkzoned(sbi)) {
		f2fs_err(sbi, "Swapfile not supported in LFS mode");
		return -EINVAL;
	}

	ret = f2fs_convert_inline_inode(inode);
	if (ret)
		return ret;

	if (!f2fs_disable_compressed_file(inode))
		return -EINVAL;

	ret = filemap_fdatawrite(inode->i_mapping);
	if (ret < 0)
		return ret;

	f2fs_precache_extents(inode);

	ret = check_swap_activate(sis, file, span);
	if (ret < 0)
		return ret;

	stat_inc_swapfile_inode(inode);
	set_inode_flag(inode, FI_PIN_FILE);
	f2fs_update_time(sbi, REQ_TIME);
	return ret;
}

static void f2fs_swap_deactivate(struct file *file)
{
	struct inode *inode = file_inode(file);

	stat_dec_swapfile_inode(inode);
	clear_inode_flag(inode, FI_PIN_FILE);
}
#else
static int f2fs_swap_activate(struct swap_info_struct *sis, struct file *file,
				sector_t *span)
{
	return -EOPNOTSUPP;
}

static void f2fs_swap_deactivate(struct file *file)
{
}
#endif

const struct address_space_operations f2fs_dblock_aops = {
	.read_folio	= f2fs_read_data_folio,
	.readahead	= f2fs_readahead,
	.writepages	= f2fs_write_data_pages,
	.write_begin	= f2fs_write_begin,
	.write_end	= f2fs_write_end,
	.dirty_folio	= f2fs_dirty_data_folio,
	.migrate_folio	= filemap_migrate_folio,
	.invalidate_folio = f2fs_invalidate_folio,
	.release_folio	= f2fs_release_folio,
	.bmap		= f2fs_bmap,
	.swap_activate  = f2fs_swap_activate,
	.swap_deactivate = f2fs_swap_deactivate,
};

void f2fs_clear_page_cache_dirty_tag(struct folio *folio)
{
	struct address_space *mapping = folio->mapping;
	unsigned long flags;

	xa_lock_irqsave(&mapping->i_pages, flags);
	__xa_clear_mark(&mapping->i_pages, folio->index,
						PAGECACHE_TAG_DIRTY);
	xa_unlock_irqrestore(&mapping->i_pages, flags);
}

int __init f2fs_init_post_read_processing(void)
{
	bio_post_read_ctx_cache =
		kmem_cache_create("f2fs_bio_post_read_ctx",
				  sizeof(struct bio_post_read_ctx), 0, 0, NULL);
	if (!bio_post_read_ctx_cache)
		goto fail;
	bio_post_read_ctx_pool =
		mempool_create_slab_pool(NUM_PREALLOC_POST_READ_CTXS,
					 bio_post_read_ctx_cache);
	if (!bio_post_read_ctx_pool)
		goto fail_free_cache;
	return 0;

fail_free_cache:
	kmem_cache_destroy(bio_post_read_ctx_cache);
fail:
	return -ENOMEM;
}

void f2fs_destroy_post_read_processing(void)
{
	mempool_destroy(bio_post_read_ctx_pool);
	kmem_cache_destroy(bio_post_read_ctx_cache);
}

int f2fs_init_post_read_wq(struct f2fs_sb_info *sbi)
{
	if (!f2fs_sb_has_encrypt(sbi) &&
		!f2fs_sb_has_verity(sbi) &&
		!f2fs_sb_has_compression(sbi))
		return 0;

	sbi->post_read_wq = alloc_workqueue("f2fs_post_read_wq",
						 WQ_UNBOUND | WQ_HIGHPRI,
						 num_online_cpus());
	return sbi->post_read_wq ? 0 : -ENOMEM;
}

void f2fs_destroy_post_read_wq(struct f2fs_sb_info *sbi)
{
	if (sbi->post_read_wq)
		destroy_workqueue(sbi->post_read_wq);
}

int __init f2fs_init_bio_entry_cache(void)
{
	bio_entry_slab = f2fs_kmem_cache_create("f2fs_bio_entry_slab",
			sizeof(struct bio_entry));
	return bio_entry_slab ? 0 : -ENOMEM;
}

void f2fs_destroy_bio_entry_cache(void)
{
	kmem_cache_destroy(bio_entry_slab);
}

static int f2fs_iomap_begin(struct inode *inode, loff_t offset, loff_t length,
			    unsigned int flags, struct iomap *iomap,
			    struct iomap *srcmap)
{
	struct f2fs_map_blocks map = {};
	pgoff_t next_pgofs = 0;
	int err;

	map.m_lblk = F2FS_BYTES_TO_BLK(offset);
	map.m_len = F2FS_BYTES_TO_BLK(offset + length - 1) - map.m_lblk + 1;
	map.m_next_pgofs = &next_pgofs;
	map.m_seg_type = f2fs_rw_hint_to_seg_type(F2FS_I_SB(inode),
						inode->i_write_hint);

	/*
	 * If the blocks being overwritten are already allocated,
	 * f2fs_map_lock and f2fs_balance_fs are not necessary.
	 */
	if ((flags & IOMAP_WRITE) &&
		!f2fs_overwrite_io(inode, offset, length))
		map.m_may_create = true;

	err = f2fs_map_blocks(inode, &map, F2FS_GET_BLOCK_DIO);
	if (err)
		return err;

	iomap->offset = F2FS_BLK_TO_BYTES(map.m_lblk);

	/*
	 * When inline encryption is enabled, sometimes I/O to an encrypted file
	 * has to be broken up to guarantee DUN contiguity.  Handle this by
	 * limiting the length of the mapping returned.
	 */
	map.m_len = fscrypt_limit_io_blocks(inode, map.m_lblk, map.m_len);

	/*
	 * We should never see delalloc or compressed extents here based on
	 * prior flushing and checks.
	 */
	if (WARN_ON_ONCE(map.m_pblk == COMPRESS_ADDR))
		return -EINVAL;

	if (map.m_flags & F2FS_MAP_MAPPED) {
		if (WARN_ON_ONCE(map.m_pblk == NEW_ADDR))
			return -EINVAL;

		iomap->length = F2FS_BLK_TO_BYTES(map.m_len);
		iomap->type = IOMAP_MAPPED;
		iomap->flags |= IOMAP_F_MERGED;
		iomap->bdev = map.m_bdev;
		iomap->addr = F2FS_BLK_TO_BYTES(map.m_pblk);
	} else {
		if (flags & IOMAP_WRITE)
			return -ENOTBLK;

		if (map.m_pblk == NULL_ADDR) {
			iomap->length = F2FS_BLK_TO_BYTES(next_pgofs) -
							iomap->offset;
			iomap->type = IOMAP_HOLE;
		} else if (map.m_pblk == NEW_ADDR) {
			iomap->length = F2FS_BLK_TO_BYTES(map.m_len);
			iomap->type = IOMAP_UNWRITTEN;
		} else {
			f2fs_bug_on(F2FS_I_SB(inode), 1);
		}
		iomap->addr = IOMAP_NULL_ADDR;
	}

	if (map.m_flags & F2FS_MAP_NEW)
		iomap->flags |= IOMAP_F_NEW;
	if ((inode->i_state & I_DIRTY_DATASYNC) ||
	    offset + length > i_size_read(inode))
		iomap->flags |= IOMAP_F_DIRTY;

	return 0;
}

const struct iomap_ops f2fs_iomap_ops = {
	.iomap_begin	= f2fs_iomap_begin,
};<|MERGE_RESOLUTION|>--- conflicted
+++ resolved
@@ -1285,19 +1285,12 @@
 	struct address_space *mapping = inode->i_mapping;
 	struct folio *folio;
 
-<<<<<<< HEAD
-	page = find_get_page_flags(mapping, index, FGP_ACCESSED);
-	if (page && PageUptodate(page))
-		return page;
-	f2fs_put_page(page, 0);
-=======
 	folio = __filemap_get_folio(mapping, index, FGP_ACCESSED, 0);
 	if (IS_ERR(folio))
 		goto read;
 	if (folio_test_uptodate(folio))
 		return folio;
 	f2fs_folio_put(folio, false);
->>>>>>> e8a457b7
 
 read:
 	folio = f2fs_get_read_data_folio(inode, index, 0, false, next_pgofs);
