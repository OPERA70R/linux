// SPDX-License-Identifier: LGPL-2.1
/*
 *
 *   Copyright (C) International Business Machines  Corp., 2009, 2013
 *                 Etersoft, 2012
 *   Author(s): Steve French (sfrench@us.ibm.com)
 *              Pavel Shilovsky (pshilovsky@samba.org) 2012
 *
 *   Contains the routines for constructing the SMB2 PDUs themselves
 *
 */

 /* SMB2 PDU handling routines here - except for leftovers (eg session setup) */
 /* Note that there are handle based routines which must be		      */
 /* treated slightly differently for reconnection purposes since we never     */
 /* want to reuse a stale file handle and only the caller knows the file info */

#include <linux/fs.h>
#include <linux/kernel.h>
#include <linux/vfs.h>
#include <linux/task_io_accounting_ops.h>
#include <linux/uaccess.h>
#include <linux/uuid.h>
#include <linux/pagemap.h>
#include <linux/xattr.h>
#include "cifsglob.h"
#include "cifsacl.h"
#include "cifsproto.h"
#include "smb2proto.h"
#include "cifs_unicode.h"
#include "cifs_debug.h"
#include "ntlmssp.h"
#include "smb2status.h"
#include "smb2glob.h"
#include "cifspdu.h"
#include "cifs_spnego.h"
#include "smbdirect.h"
#include "trace.h"
#ifdef CONFIG_CIFS_DFS_UPCALL
#include "dfs_cache.h"
#endif
#include "cached_dir.h"

/*
 *  The following table defines the expected "StructureSize" of SMB2 requests
 *  in order by SMB2 command.  This is similar to "wct" in SMB/CIFS requests.
 *
 *  Note that commands are defined in smb2pdu.h in le16 but the array below is
 *  indexed by command in host byte order.
 */
static const int smb2_req_struct_sizes[NUMBER_OF_SMB2_COMMANDS] = {
	/* SMB2_NEGOTIATE */ 36,
	/* SMB2_SESSION_SETUP */ 25,
	/* SMB2_LOGOFF */ 4,
	/* SMB2_TREE_CONNECT */	9,
	/* SMB2_TREE_DISCONNECT */ 4,
	/* SMB2_CREATE */ 57,
	/* SMB2_CLOSE */ 24,
	/* SMB2_FLUSH */ 24,
	/* SMB2_READ */	49,
	/* SMB2_WRITE */ 49,
	/* SMB2_LOCK */	48,
	/* SMB2_IOCTL */ 57,
	/* SMB2_CANCEL */ 4,
	/* SMB2_ECHO */ 4,
	/* SMB2_QUERY_DIRECTORY */ 33,
	/* SMB2_CHANGE_NOTIFY */ 32,
	/* SMB2_QUERY_INFO */ 41,
	/* SMB2_SET_INFO */ 33,
	/* SMB2_OPLOCK_BREAK */ 24 /* BB this is 36 for LEASE_BREAK variant */
};

int smb3_encryption_required(const struct cifs_tcon *tcon)
{
	if (!tcon || !tcon->ses)
		return 0;
	if ((tcon->ses->session_flags & SMB2_SESSION_FLAG_ENCRYPT_DATA) ||
	    (tcon->share_flags & SHI1005_FLAGS_ENCRYPT_DATA))
		return 1;
	if (tcon->seal &&
	    (tcon->ses->server->capabilities & SMB2_GLOBAL_CAP_ENCRYPTION))
		return 1;
	return 0;
}

static void
smb2_hdr_assemble(struct smb2_hdr *shdr, __le16 smb2_cmd,
		  const struct cifs_tcon *tcon,
		  struct TCP_Server_Info *server)
{
	struct smb3_hdr_req *smb3_hdr;

	shdr->ProtocolId = SMB2_PROTO_NUMBER;
	shdr->StructureSize = cpu_to_le16(64);
	shdr->Command = smb2_cmd;

	if (server) {
		/* After reconnect SMB3 must set ChannelSequence on subsequent reqs */
		if (server->dialect >= SMB30_PROT_ID) {
			smb3_hdr = (struct smb3_hdr_req *)shdr;
			/*
			 * if primary channel is not set yet, use default
			 * channel for chan sequence num
			 */
			if (SERVER_IS_CHAN(server))
				smb3_hdr->ChannelSequence =
					cpu_to_le16(server->primary_server->channel_sequence_num);
			else
				smb3_hdr->ChannelSequence =
					cpu_to_le16(server->channel_sequence_num);
		}
		spin_lock(&server->req_lock);
		/* Request up to 10 credits but don't go over the limit. */
		if (server->credits >= server->max_credits)
			shdr->CreditRequest = cpu_to_le16(0);
		else
			shdr->CreditRequest = cpu_to_le16(
				min_t(int, server->max_credits -
						server->credits, 10));
		spin_unlock(&server->req_lock);
	} else {
		shdr->CreditRequest = cpu_to_le16(2);
	}
	shdr->Id.SyncId.ProcessId = cpu_to_le32((__u16)current->tgid);

	if (!tcon)
		goto out;

	/* GLOBAL_CAP_LARGE_MTU will only be set if dialect > SMB2.02 */
	/* See sections 2.2.4 and 3.2.4.1.5 of MS-SMB2 */
	if (server && (server->capabilities & SMB2_GLOBAL_CAP_LARGE_MTU))
		shdr->CreditCharge = cpu_to_le16(1);
	/* else CreditCharge MBZ */

	shdr->Id.SyncId.TreeId = cpu_to_le32(tcon->tid);
	/* Uid is not converted */
	if (tcon->ses)
		shdr->SessionId = cpu_to_le64(tcon->ses->Suid);

	/*
	 * If we would set SMB2_FLAGS_DFS_OPERATIONS on open we also would have
	 * to pass the path on the Open SMB prefixed by \\server\share.
	 * Not sure when we would need to do the augmented path (if ever) and
	 * setting this flag breaks the SMB2 open operation since it is
	 * illegal to send an empty path name (without \\server\share prefix)
	 * when the DFS flag is set in the SMB open header. We could
	 * consider setting the flag on all operations other than open
	 * but it is safer to net set it for now.
	 */
/*	if (tcon->share_flags & SHI1005_FLAGS_DFS)
		shdr->Flags |= SMB2_FLAGS_DFS_OPERATIONS; */

	if (server && server->sign && !smb3_encryption_required(tcon))
		shdr->Flags |= SMB2_FLAGS_SIGNED;
out:
	return;
}

static int
smb2_reconnect(__le16 smb2_command, struct cifs_tcon *tcon,
	       struct TCP_Server_Info *server, bool from_reconnect)
{
	int rc = 0;
	struct nls_table *nls_codepage = NULL;
	struct cifs_ses *ses;
	int xid;
	struct TCP_Server_Info *pserver;
	unsigned int chan_index;

	/*
	 * SMB2s NegProt, SessSetup, Logoff do not have tcon yet so
	 * check for tcp and smb session status done differently
	 * for those three - in the calling routine.
	 */
	if (tcon == NULL)
		return 0;

	/*
	 * Need to also skip SMB2_IOCTL because it is used for checking nested dfs links in
	 * cifs_tree_connect().
	 */
	if (smb2_command == SMB2_TREE_CONNECT || smb2_command == SMB2_IOCTL)
		return 0;

	spin_lock(&tcon->tc_lock);
	if (tcon->status == TID_EXITING) {
		/*
		 * only tree disconnect allowed when disconnecting ...
		 */
		if (smb2_command != SMB2_TREE_DISCONNECT) {
			spin_unlock(&tcon->tc_lock);
			cifs_dbg(FYI, "can not send cmd %d while umounting\n",
				 smb2_command);
			return -ENODEV;
		}
	}
	spin_unlock(&tcon->tc_lock);

	ses = tcon->ses;
	if (!ses)
		return -EIO;
	spin_lock(&ses->ses_lock);
	if (ses->ses_status == SES_EXITING) {
		spin_unlock(&ses->ses_lock);
		return -EIO;
	}
	spin_unlock(&ses->ses_lock);
	if (!ses->server || !server)
		return -EIO;

	spin_lock(&server->srv_lock);
	if (server->tcpStatus == CifsNeedReconnect) {
		/*
		 * Return to caller for TREE_DISCONNECT and LOGOFF and CLOSE
		 * here since they are implicitly done when session drops.
		 */
		switch (smb2_command) {
		/*
		 * BB Should we keep oplock break and add flush to exceptions?
		 */
		case SMB2_TREE_DISCONNECT:
		case SMB2_CANCEL:
		case SMB2_CLOSE:
		case SMB2_OPLOCK_BREAK:
			spin_unlock(&server->srv_lock);
			return -EAGAIN;
		}
	}

	/* if server is marked for termination, cifsd will cleanup */
	if (server->terminate) {
		spin_unlock(&server->srv_lock);
		return -EHOSTDOWN;
	}
	spin_unlock(&server->srv_lock);

again:
	rc = cifs_wait_for_server_reconnect(server, tcon->retry);
	if (rc)
		return rc;

	spin_lock(&ses->chan_lock);
	if (!cifs_chan_needs_reconnect(ses, server) && !tcon->need_reconnect) {
		spin_unlock(&ses->chan_lock);
		return 0;
	}
	spin_unlock(&ses->chan_lock);
	cifs_dbg(FYI, "sess reconnect mask: 0x%lx, tcon reconnect: %d",
		 tcon->ses->chans_need_reconnect,
		 tcon->need_reconnect);

	mutex_lock(&ses->session_mutex);
	/*
	 * if this is called by delayed work, and the channel has been disabled
	 * in parallel, the delayed work can continue to execute in parallel
	 * there's a chance that this channel may not exist anymore
	 */
	spin_lock(&server->srv_lock);
	if (server->tcpStatus == CifsExiting) {
		spin_unlock(&server->srv_lock);
		mutex_unlock(&ses->session_mutex);
		rc = -EHOSTDOWN;
		goto out;
	}

	/*
	 * Recheck after acquire mutex. If another thread is negotiating
	 * and the server never sends an answer the socket will be closed
	 * and tcpStatus set to reconnect.
	 */
	if (server->tcpStatus == CifsNeedReconnect) {
		spin_unlock(&server->srv_lock);
		mutex_unlock(&ses->session_mutex);

		if (tcon->retry)
			goto again;

		rc = -EHOSTDOWN;
		goto out;
	}
	spin_unlock(&server->srv_lock);

	nls_codepage = ses->local_nls;

	/*
	 * need to prevent multiple threads trying to simultaneously
	 * reconnect the same SMB session
	 */
	spin_lock(&ses->ses_lock);
	spin_lock(&ses->chan_lock);
	if (!cifs_chan_needs_reconnect(ses, server) &&
	    ses->ses_status == SES_GOOD) {
		spin_unlock(&ses->chan_lock);
		spin_unlock(&ses->ses_lock);
		/* this means that we only need to tree connect */
		if (tcon->need_reconnect)
			goto skip_sess_setup;

		mutex_unlock(&ses->session_mutex);
		goto out;
	}
	spin_unlock(&ses->chan_lock);
	spin_unlock(&ses->ses_lock);

	rc = cifs_negotiate_protocol(0, ses, server);
	if (!rc) {
		/*
		 * if server stopped supporting multichannel
		 * and the first channel reconnected, disable all the others.
		 */
		if (ses->chan_count > 1 &&
		    !(server->capabilities & SMB2_GLOBAL_CAP_MULTI_CHANNEL)) {
			if (SERVER_IS_CHAN(server)) {
				cifs_dbg(VFS, "server %s does not support " \
					 "multichannel anymore. skipping secondary channel\n",
					 ses->server->hostname);

				spin_lock(&ses->chan_lock);
				chan_index = cifs_ses_get_chan_index(ses, server);
				if (chan_index == CIFS_INVAL_CHAN_INDEX) {
					spin_unlock(&ses->chan_lock);
					goto skip_terminate;
				}

				ses->chans[chan_index].server = NULL;
				spin_unlock(&ses->chan_lock);

				/*
				 * the above reference of server by channel
				 * needs to be dropped without holding chan_lock
				 * as cifs_put_tcp_session takes a higher lock
				 * i.e. cifs_tcp_ses_lock
				 */
<<<<<<< HEAD
				cifs_put_tcp_session(server, 1);
=======
				cifs_put_tcp_session(server, from_reconnect);
>>>>>>> 8e2f79f4

				server->terminate = true;
				cifs_signal_cifsd_for_reconnect(server, false);

				/* mark primary server as needing reconnect */
				pserver = server->primary_server;
				cifs_signal_cifsd_for_reconnect(pserver, false);

skip_terminate:
				mutex_unlock(&ses->session_mutex);
				rc = -EHOSTDOWN;
				goto out;
			} else {
				cifs_server_dbg(VFS, "does not support " \
					 "multichannel anymore. disabling all other channels\n");
				cifs_disable_secondary_channels(ses);
			}
		}

		rc = cifs_setup_session(0, ses, server, nls_codepage);
		if ((rc == -EACCES) && !tcon->retry) {
			mutex_unlock(&ses->session_mutex);
			rc = -EHOSTDOWN;
			goto failed;
		} else if (rc) {
			mutex_unlock(&ses->session_mutex);
			goto out;
		}
	} else {
		mutex_unlock(&ses->session_mutex);
		goto out;
	}

skip_sess_setup:
	if (!tcon->need_reconnect) {
		mutex_unlock(&ses->session_mutex);
		goto out;
	}
	cifs_mark_open_files_invalid(tcon);
	if (tcon->use_persistent)
		tcon->need_reopen_files = true;

	rc = cifs_tree_connect(0, tcon, nls_codepage);

	cifs_dbg(FYI, "reconnect tcon rc = %d\n", rc);
	if (rc) {
		/* If sess reconnected but tcon didn't, something strange ... */
		mutex_unlock(&ses->session_mutex);
		cifs_dbg(VFS, "reconnect tcon failed rc = %d\n", rc);
		goto out;
	}

	if (!rc &&
	    (server->capabilities & SMB2_GLOBAL_CAP_MULTI_CHANNEL)) {
		mutex_unlock(&ses->session_mutex);

		/*
		 * query server network interfaces, in case they change
		 */
		xid = get_xid();
		rc = SMB3_request_interfaces(xid, tcon, false);
		free_xid(xid);

		if (rc)
			cifs_dbg(FYI, "%s: failed to query server interfaces: %d\n",
				 __func__, rc);

		if (ses->chan_max > ses->chan_count &&
		    !SERVER_IS_CHAN(server)) {
			if (ses->chan_count == 1)
				cifs_server_dbg(VFS, "supports multichannel now\n");

			cifs_try_adding_channels(ses);
		}
	} else {
		mutex_unlock(&ses->session_mutex);
	}

	if (smb2_command != SMB2_INTERNAL_CMD)
		if (mod_delayed_work(cifsiod_wq, &server->reconnect, 0))
			cifs_put_tcp_session(server, false);

	atomic_inc(&tconInfoReconnectCount);
out:
	/*
	 * Check if handle based operation so we know whether we can continue
	 * or not without returning to caller to reset file handle.
	 */
	/*
	 * BB Is flush done by server on drop of tcp session? Should we special
	 * case it and skip above?
	 */
	switch (smb2_command) {
	case SMB2_FLUSH:
	case SMB2_READ:
	case SMB2_WRITE:
	case SMB2_LOCK:
	case SMB2_QUERY_DIRECTORY:
	case SMB2_CHANGE_NOTIFY:
	case SMB2_QUERY_INFO:
	case SMB2_SET_INFO:
		rc = -EAGAIN;
	}
failed:
	return rc;
}

static void
fill_small_buf(__le16 smb2_command, struct cifs_tcon *tcon,
	       struct TCP_Server_Info *server,
	       void *buf,
	       unsigned int *total_len)
{
	struct smb2_pdu *spdu = buf;
	/* lookup word count ie StructureSize from table */
	__u16 parmsize = smb2_req_struct_sizes[le16_to_cpu(smb2_command)];

	/*
	 * smaller than SMALL_BUFFER_SIZE but bigger than fixed area of
	 * largest operations (Create)
	 */
	memset(buf, 0, 256);

	smb2_hdr_assemble(&spdu->hdr, smb2_command, tcon, server);
	spdu->StructureSize2 = cpu_to_le16(parmsize);

	*total_len = parmsize + sizeof(struct smb2_hdr);
}

/*
 * Allocate and return pointer to an SMB request hdr, and set basic
 * SMB information in the SMB header. If the return code is zero, this
 * function must have filled in request_buf pointer.
 */
static int __smb2_plain_req_init(__le16 smb2_command, struct cifs_tcon *tcon,
				 struct TCP_Server_Info *server,
				 void **request_buf, unsigned int *total_len)
{
	/* BB eventually switch this to SMB2 specific small buf size */
	if (smb2_command == SMB2_SET_INFO)
		*request_buf = cifs_buf_get();
	else
		*request_buf = cifs_small_buf_get();
	if (*request_buf == NULL) {
		/* BB should we add a retry in here if not a writepage? */
		return -ENOMEM;
	}

	fill_small_buf(smb2_command, tcon, server,
		       (struct smb2_hdr *)(*request_buf),
		       total_len);

	if (tcon != NULL) {
		uint16_t com_code = le16_to_cpu(smb2_command);
		cifs_stats_inc(&tcon->stats.smb2_stats.smb2_com_sent[com_code]);
		cifs_stats_inc(&tcon->num_smbs_sent);
	}

	return 0;
}

static int smb2_plain_req_init(__le16 smb2_command, struct cifs_tcon *tcon,
			       struct TCP_Server_Info *server,
			       void **request_buf, unsigned int *total_len)
{
	int rc;

	rc = smb2_reconnect(smb2_command, tcon, server, false);
	if (rc)
		return rc;

	return __smb2_plain_req_init(smb2_command, tcon, server, request_buf,
				     total_len);
}

static int smb2_ioctl_req_init(u32 opcode, struct cifs_tcon *tcon,
			       struct TCP_Server_Info *server,
			       void **request_buf, unsigned int *total_len)
{
	/* Skip reconnect only for FSCTL_VALIDATE_NEGOTIATE_INFO IOCTLs */
	if (opcode == FSCTL_VALIDATE_NEGOTIATE_INFO) {
		return __smb2_plain_req_init(SMB2_IOCTL, tcon, server,
					     request_buf, total_len);
	}
	return smb2_plain_req_init(SMB2_IOCTL, tcon, server,
				   request_buf, total_len);
}

/* For explanation of negotiate contexts see MS-SMB2 section 2.2.3.1 */

static void
build_preauth_ctxt(struct smb2_preauth_neg_context *pneg_ctxt)
{
	pneg_ctxt->ContextType = SMB2_PREAUTH_INTEGRITY_CAPABILITIES;
	pneg_ctxt->DataLength = cpu_to_le16(38);
	pneg_ctxt->HashAlgorithmCount = cpu_to_le16(1);
	pneg_ctxt->SaltLength = cpu_to_le16(SMB311_SALT_SIZE);
	get_random_bytes(pneg_ctxt->Salt, SMB311_SALT_SIZE);
	pneg_ctxt->HashAlgorithms = SMB2_PREAUTH_INTEGRITY_SHA512;
}

static void
build_compression_ctxt(struct smb2_compression_capabilities_context *pneg_ctxt)
{
	pneg_ctxt->ContextType = SMB2_COMPRESSION_CAPABILITIES;
	pneg_ctxt->DataLength =
		cpu_to_le16(sizeof(struct smb2_compression_capabilities_context)
			  - sizeof(struct smb2_neg_context));
	pneg_ctxt->CompressionAlgorithmCount = cpu_to_le16(3);
	pneg_ctxt->CompressionAlgorithms[0] = SMB3_COMPRESS_LZ77;
	pneg_ctxt->CompressionAlgorithms[1] = SMB3_COMPRESS_LZ77_HUFF;
	pneg_ctxt->CompressionAlgorithms[2] = SMB3_COMPRESS_LZNT1;
}

static unsigned int
build_signing_ctxt(struct smb2_signing_capabilities *pneg_ctxt)
{
	unsigned int ctxt_len = sizeof(struct smb2_signing_capabilities);
	unsigned short num_algs = 1; /* number of signing algorithms sent */

	pneg_ctxt->ContextType = SMB2_SIGNING_CAPABILITIES;
	/*
	 * Context Data length must be rounded to multiple of 8 for some servers
	 */
	pneg_ctxt->DataLength = cpu_to_le16(ALIGN(sizeof(struct smb2_signing_capabilities) -
					    sizeof(struct smb2_neg_context) +
					    (num_algs * sizeof(u16)), 8));
	pneg_ctxt->SigningAlgorithmCount = cpu_to_le16(num_algs);
	pneg_ctxt->SigningAlgorithms[0] = cpu_to_le16(SIGNING_ALG_AES_CMAC);

	ctxt_len += sizeof(__le16) * num_algs;
	ctxt_len = ALIGN(ctxt_len, 8);
	return ctxt_len;
	/* TBD add SIGNING_ALG_AES_GMAC and/or SIGNING_ALG_HMAC_SHA256 */
}

static void
build_encrypt_ctxt(struct smb2_encryption_neg_context *pneg_ctxt)
{
	pneg_ctxt->ContextType = SMB2_ENCRYPTION_CAPABILITIES;
	if (require_gcm_256) {
		pneg_ctxt->DataLength = cpu_to_le16(4); /* Cipher Count + 1 cipher */
		pneg_ctxt->CipherCount = cpu_to_le16(1);
		pneg_ctxt->Ciphers[0] = SMB2_ENCRYPTION_AES256_GCM;
	} else if (enable_gcm_256) {
		pneg_ctxt->DataLength = cpu_to_le16(8); /* Cipher Count + 3 ciphers */
		pneg_ctxt->CipherCount = cpu_to_le16(3);
		pneg_ctxt->Ciphers[0] = SMB2_ENCRYPTION_AES128_GCM;
		pneg_ctxt->Ciphers[1] = SMB2_ENCRYPTION_AES256_GCM;
		pneg_ctxt->Ciphers[2] = SMB2_ENCRYPTION_AES128_CCM;
	} else {
		pneg_ctxt->DataLength = cpu_to_le16(6); /* Cipher Count + 2 ciphers */
		pneg_ctxt->CipherCount = cpu_to_le16(2);
		pneg_ctxt->Ciphers[0] = SMB2_ENCRYPTION_AES128_GCM;
		pneg_ctxt->Ciphers[1] = SMB2_ENCRYPTION_AES128_CCM;
	}
}

static unsigned int
build_netname_ctxt(struct smb2_netname_neg_context *pneg_ctxt, char *hostname)
{
	struct nls_table *cp = load_nls_default();

	pneg_ctxt->ContextType = SMB2_NETNAME_NEGOTIATE_CONTEXT_ID;

	/* copy up to max of first 100 bytes of server name to NetName field */
	pneg_ctxt->DataLength = cpu_to_le16(2 * cifs_strtoUTF16(pneg_ctxt->NetName, hostname, 100, cp));
	/* context size is DataLength + minimal smb2_neg_context */
	return ALIGN(le16_to_cpu(pneg_ctxt->DataLength) + sizeof(struct smb2_neg_context), 8);
}

static void
build_posix_ctxt(struct smb2_posix_neg_context *pneg_ctxt)
{
	pneg_ctxt->ContextType = SMB2_POSIX_EXTENSIONS_AVAILABLE;
	pneg_ctxt->DataLength = cpu_to_le16(POSIX_CTXT_DATA_LEN);
	/* SMB2_CREATE_TAG_POSIX is "0x93AD25509CB411E7B42383DE968BCD7C" */
	pneg_ctxt->Name[0] = 0x93;
	pneg_ctxt->Name[1] = 0xAD;
	pneg_ctxt->Name[2] = 0x25;
	pneg_ctxt->Name[3] = 0x50;
	pneg_ctxt->Name[4] = 0x9C;
	pneg_ctxt->Name[5] = 0xB4;
	pneg_ctxt->Name[6] = 0x11;
	pneg_ctxt->Name[7] = 0xE7;
	pneg_ctxt->Name[8] = 0xB4;
	pneg_ctxt->Name[9] = 0x23;
	pneg_ctxt->Name[10] = 0x83;
	pneg_ctxt->Name[11] = 0xDE;
	pneg_ctxt->Name[12] = 0x96;
	pneg_ctxt->Name[13] = 0x8B;
	pneg_ctxt->Name[14] = 0xCD;
	pneg_ctxt->Name[15] = 0x7C;
}

static void
assemble_neg_contexts(struct smb2_negotiate_req *req,
		      struct TCP_Server_Info *server, unsigned int *total_len)
{
	unsigned int ctxt_len, neg_context_count;
	struct TCP_Server_Info *pserver;
	char *pneg_ctxt;
	char *hostname;

	if (*total_len > 200) {
		/* In case length corrupted don't want to overrun smb buffer */
		cifs_server_dbg(VFS, "Bad frame length assembling neg contexts\n");
		return;
	}

	/*
	 * round up total_len of fixed part of SMB3 negotiate request to 8
	 * byte boundary before adding negotiate contexts
	 */
	*total_len = ALIGN(*total_len, 8);

	pneg_ctxt = (*total_len) + (char *)req;
	req->NegotiateContextOffset = cpu_to_le32(*total_len);

	build_preauth_ctxt((struct smb2_preauth_neg_context *)pneg_ctxt);
	ctxt_len = ALIGN(sizeof(struct smb2_preauth_neg_context), 8);
	*total_len += ctxt_len;
	pneg_ctxt += ctxt_len;

	build_encrypt_ctxt((struct smb2_encryption_neg_context *)pneg_ctxt);
	ctxt_len = ALIGN(sizeof(struct smb2_encryption_neg_context), 8);
	*total_len += ctxt_len;
	pneg_ctxt += ctxt_len;

	/*
	 * secondary channels don't have the hostname field populated
	 * use the hostname field in the primary channel instead
	 */
	pserver = SERVER_IS_CHAN(server) ? server->primary_server : server;
	cifs_server_lock(pserver);
	hostname = pserver->hostname;
	if (hostname && (hostname[0] != 0)) {
		ctxt_len = build_netname_ctxt((struct smb2_netname_neg_context *)pneg_ctxt,
					      hostname);
		*total_len += ctxt_len;
		pneg_ctxt += ctxt_len;
		neg_context_count = 3;
	} else
		neg_context_count = 2;
	cifs_server_unlock(pserver);

	build_posix_ctxt((struct smb2_posix_neg_context *)pneg_ctxt);
	*total_len += sizeof(struct smb2_posix_neg_context);
	pneg_ctxt += sizeof(struct smb2_posix_neg_context);
	neg_context_count++;

	if (server->compress_algorithm) {
		build_compression_ctxt((struct smb2_compression_capabilities_context *)
				pneg_ctxt);
		ctxt_len = ALIGN(sizeof(struct smb2_compression_capabilities_context), 8);
		*total_len += ctxt_len;
		pneg_ctxt += ctxt_len;
		neg_context_count++;
	}

	if (enable_negotiate_signing) {
		ctxt_len = build_signing_ctxt((struct smb2_signing_capabilities *)
				pneg_ctxt);
		*total_len += ctxt_len;
		pneg_ctxt += ctxt_len;
		neg_context_count++;
	}

	/* check for and add transport_capabilities and signing capabilities */
	req->NegotiateContextCount = cpu_to_le16(neg_context_count);

}

/* If invalid preauth context warn but use what we requested, SHA-512 */
static void decode_preauth_context(struct smb2_preauth_neg_context *ctxt)
{
	unsigned int len = le16_to_cpu(ctxt->DataLength);

	/*
	 * Caller checked that DataLength remains within SMB boundary. We still
	 * need to confirm that one HashAlgorithms member is accounted for.
	 */
	if (len < MIN_PREAUTH_CTXT_DATA_LEN) {
		pr_warn_once("server sent bad preauth context\n");
		return;
	} else if (len < MIN_PREAUTH_CTXT_DATA_LEN + le16_to_cpu(ctxt->SaltLength)) {
		pr_warn_once("server sent invalid SaltLength\n");
		return;
	}
	if (le16_to_cpu(ctxt->HashAlgorithmCount) != 1)
		pr_warn_once("Invalid SMB3 hash algorithm count\n");
	if (ctxt->HashAlgorithms != SMB2_PREAUTH_INTEGRITY_SHA512)
		pr_warn_once("unknown SMB3 hash algorithm\n");
}

static void decode_compress_ctx(struct TCP_Server_Info *server,
			 struct smb2_compression_capabilities_context *ctxt)
{
	unsigned int len = le16_to_cpu(ctxt->DataLength);

	/*
	 * Caller checked that DataLength remains within SMB boundary. We still
	 * need to confirm that one CompressionAlgorithms member is accounted
	 * for.
	 */
	if (len < 10) {
		pr_warn_once("server sent bad compression cntxt\n");
		return;
	}
	if (le16_to_cpu(ctxt->CompressionAlgorithmCount) != 1) {
		pr_warn_once("Invalid SMB3 compress algorithm count\n");
		return;
	}
	if (le16_to_cpu(ctxt->CompressionAlgorithms[0]) > 3) {
		pr_warn_once("unknown compression algorithm\n");
		return;
	}
	server->compress_algorithm = ctxt->CompressionAlgorithms[0];
}

static int decode_encrypt_ctx(struct TCP_Server_Info *server,
			      struct smb2_encryption_neg_context *ctxt)
{
	unsigned int len = le16_to_cpu(ctxt->DataLength);

	cifs_dbg(FYI, "decode SMB3.11 encryption neg context of len %d\n", len);
	/*
	 * Caller checked that DataLength remains within SMB boundary. We still
	 * need to confirm that one Cipher flexible array member is accounted
	 * for.
	 */
	if (len < MIN_ENCRYPT_CTXT_DATA_LEN) {
		pr_warn_once("server sent bad crypto ctxt len\n");
		return -EINVAL;
	}

	if (le16_to_cpu(ctxt->CipherCount) != 1) {
		pr_warn_once("Invalid SMB3.11 cipher count\n");
		return -EINVAL;
	}
	cifs_dbg(FYI, "SMB311 cipher type:%d\n", le16_to_cpu(ctxt->Ciphers[0]));
	if (require_gcm_256) {
		if (ctxt->Ciphers[0] != SMB2_ENCRYPTION_AES256_GCM) {
			cifs_dbg(VFS, "Server does not support requested encryption type (AES256 GCM)\n");
			return -EOPNOTSUPP;
		}
	} else if (ctxt->Ciphers[0] == 0) {
		/*
		 * e.g. if server only supported AES256_CCM (very unlikely)
		 * or server supported no encryption types or had all disabled.
		 * Since GLOBAL_CAP_ENCRYPTION will be not set, in the case
		 * in which mount requested encryption ("seal") checks later
		 * on during tree connection will return proper rc, but if
		 * seal not requested by client, since server is allowed to
		 * return 0 to indicate no supported cipher, we can't fail here
		 */
		server->cipher_type = 0;
		server->capabilities &= ~SMB2_GLOBAL_CAP_ENCRYPTION;
		pr_warn_once("Server does not support requested encryption types\n");
		return 0;
	} else if ((ctxt->Ciphers[0] != SMB2_ENCRYPTION_AES128_CCM) &&
		   (ctxt->Ciphers[0] != SMB2_ENCRYPTION_AES128_GCM) &&
		   (ctxt->Ciphers[0] != SMB2_ENCRYPTION_AES256_GCM)) {
		/* server returned a cipher we didn't ask for */
		pr_warn_once("Invalid SMB3.11 cipher returned\n");
		return -EINVAL;
	}
	server->cipher_type = ctxt->Ciphers[0];
	server->capabilities |= SMB2_GLOBAL_CAP_ENCRYPTION;
	return 0;
}

static void decode_signing_ctx(struct TCP_Server_Info *server,
			       struct smb2_signing_capabilities *pctxt)
{
	unsigned int len = le16_to_cpu(pctxt->DataLength);

	/*
	 * Caller checked that DataLength remains within SMB boundary. We still
	 * need to confirm that one SigningAlgorithms flexible array member is
	 * accounted for.
	 */
	if ((len < 4) || (len > 16)) {
		pr_warn_once("server sent bad signing negcontext\n");
		return;
	}
	if (le16_to_cpu(pctxt->SigningAlgorithmCount) != 1) {
		pr_warn_once("Invalid signing algorithm count\n");
		return;
	}
	if (le16_to_cpu(pctxt->SigningAlgorithms[0]) > 2) {
		pr_warn_once("unknown signing algorithm\n");
		return;
	}

	server->signing_negotiated = true;
	server->signing_algorithm = le16_to_cpu(pctxt->SigningAlgorithms[0]);
	cifs_dbg(FYI, "signing algorithm %d chosen\n",
		     server->signing_algorithm);
}


static int smb311_decode_neg_context(struct smb2_negotiate_rsp *rsp,
				     struct TCP_Server_Info *server,
				     unsigned int len_of_smb)
{
	struct smb2_neg_context *pctx;
	unsigned int offset = le32_to_cpu(rsp->NegotiateContextOffset);
	unsigned int ctxt_cnt = le16_to_cpu(rsp->NegotiateContextCount);
	unsigned int len_of_ctxts, i;
	int rc = 0;

	cifs_dbg(FYI, "decoding %d negotiate contexts\n", ctxt_cnt);
	if (len_of_smb <= offset) {
		cifs_server_dbg(VFS, "Invalid response: negotiate context offset\n");
		return -EINVAL;
	}

	len_of_ctxts = len_of_smb - offset;

	for (i = 0; i < ctxt_cnt; i++) {
		int clen;
		/* check that offset is not beyond end of SMB */
		if (len_of_ctxts < sizeof(struct smb2_neg_context))
			break;

		pctx = (struct smb2_neg_context *)(offset + (char *)rsp);
		clen = sizeof(struct smb2_neg_context)
			+ le16_to_cpu(pctx->DataLength);
		/*
		 * 2.2.4 SMB2 NEGOTIATE Response
		 * Subsequent negotiate contexts MUST appear at the first 8-byte
		 * aligned offset following the previous negotiate context.
		 */
		if (i + 1 != ctxt_cnt)
			clen = ALIGN(clen, 8);
		if (clen > len_of_ctxts)
			break;

		if (pctx->ContextType == SMB2_PREAUTH_INTEGRITY_CAPABILITIES)
			decode_preauth_context(
				(struct smb2_preauth_neg_context *)pctx);
		else if (pctx->ContextType == SMB2_ENCRYPTION_CAPABILITIES)
			rc = decode_encrypt_ctx(server,
				(struct smb2_encryption_neg_context *)pctx);
		else if (pctx->ContextType == SMB2_COMPRESSION_CAPABILITIES)
			decode_compress_ctx(server,
				(struct smb2_compression_capabilities_context *)pctx);
		else if (pctx->ContextType == SMB2_POSIX_EXTENSIONS_AVAILABLE)
			server->posix_ext_supported = true;
		else if (pctx->ContextType == SMB2_SIGNING_CAPABILITIES)
			decode_signing_ctx(server,
				(struct smb2_signing_capabilities *)pctx);
		else
			cifs_server_dbg(VFS, "unknown negcontext of type %d ignored\n",
				le16_to_cpu(pctx->ContextType));
		if (rc)
			break;

		offset += clen;
		len_of_ctxts -= clen;
	}
	return rc;
}

static struct create_posix *
create_posix_buf(umode_t mode)
{
	struct create_posix *buf;

	buf = kzalloc(sizeof(struct create_posix),
			GFP_KERNEL);
	if (!buf)
		return NULL;

	buf->ccontext.DataOffset =
		cpu_to_le16(offsetof(struct create_posix, Mode));
	buf->ccontext.DataLength = cpu_to_le32(4);
	buf->ccontext.NameOffset =
		cpu_to_le16(offsetof(struct create_posix, Name));
	buf->ccontext.NameLength = cpu_to_le16(16);

	/* SMB2_CREATE_TAG_POSIX is "0x93AD25509CB411E7B42383DE968BCD7C" */
	buf->Name[0] = 0x93;
	buf->Name[1] = 0xAD;
	buf->Name[2] = 0x25;
	buf->Name[3] = 0x50;
	buf->Name[4] = 0x9C;
	buf->Name[5] = 0xB4;
	buf->Name[6] = 0x11;
	buf->Name[7] = 0xE7;
	buf->Name[8] = 0xB4;
	buf->Name[9] = 0x23;
	buf->Name[10] = 0x83;
	buf->Name[11] = 0xDE;
	buf->Name[12] = 0x96;
	buf->Name[13] = 0x8B;
	buf->Name[14] = 0xCD;
	buf->Name[15] = 0x7C;
	buf->Mode = cpu_to_le32(mode);
	cifs_dbg(FYI, "mode on posix create 0%o\n", mode);
	return buf;
}

static int
add_posix_context(struct kvec *iov, unsigned int *num_iovec, umode_t mode)
{
	unsigned int num = *num_iovec;

	iov[num].iov_base = create_posix_buf(mode);
	if (mode == ACL_NO_MODE)
		cifs_dbg(FYI, "%s: no mode\n", __func__);
	if (iov[num].iov_base == NULL)
		return -ENOMEM;
	iov[num].iov_len = sizeof(struct create_posix);
	*num_iovec = num + 1;
	return 0;
}


/*
 *
 *	SMB2 Worker functions follow:
 *
 *	The general structure of the worker functions is:
 *	1) Call smb2_init (assembles SMB2 header)
 *	2) Initialize SMB2 command specific fields in fixed length area of SMB
 *	3) Call smb_sendrcv2 (sends request on socket and waits for response)
 *	4) Decode SMB2 command specific fields in the fixed length area
 *	5) Decode variable length data area (if any for this SMB2 command type)
 *	6) Call free smb buffer
 *	7) return
 *
 */

int
SMB2_negotiate(const unsigned int xid,
	       struct cifs_ses *ses,
	       struct TCP_Server_Info *server)
{
	struct smb_rqst rqst;
	struct smb2_negotiate_req *req;
	struct smb2_negotiate_rsp *rsp;
	struct kvec iov[1];
	struct kvec rsp_iov;
	int rc;
	int resp_buftype;
	int blob_offset, blob_length;
	char *security_blob;
	int flags = CIFS_NEG_OP;
	unsigned int total_len;

	cifs_dbg(FYI, "Negotiate protocol\n");

	if (!server) {
		WARN(1, "%s: server is NULL!\n", __func__);
		return -EIO;
	}

	rc = smb2_plain_req_init(SMB2_NEGOTIATE, NULL, server,
				 (void **) &req, &total_len);
	if (rc)
		return rc;

	req->hdr.SessionId = 0;

	memset(server->preauth_sha_hash, 0, SMB2_PREAUTH_HASH_SIZE);
	memset(ses->preauth_sha_hash, 0, SMB2_PREAUTH_HASH_SIZE);

	if (strcmp(server->vals->version_string,
		   SMB3ANY_VERSION_STRING) == 0) {
		req->Dialects[0] = cpu_to_le16(SMB30_PROT_ID);
		req->Dialects[1] = cpu_to_le16(SMB302_PROT_ID);
		req->Dialects[2] = cpu_to_le16(SMB311_PROT_ID);
		req->DialectCount = cpu_to_le16(3);
		total_len += 6;
	} else if (strcmp(server->vals->version_string,
		   SMBDEFAULT_VERSION_STRING) == 0) {
		req->Dialects[0] = cpu_to_le16(SMB21_PROT_ID);
		req->Dialects[1] = cpu_to_le16(SMB30_PROT_ID);
		req->Dialects[2] = cpu_to_le16(SMB302_PROT_ID);
		req->Dialects[3] = cpu_to_le16(SMB311_PROT_ID);
		req->DialectCount = cpu_to_le16(4);
		total_len += 8;
	} else {
		/* otherwise send specific dialect */
		req->Dialects[0] = cpu_to_le16(server->vals->protocol_id);
		req->DialectCount = cpu_to_le16(1);
		total_len += 2;
	}

	/* only one of SMB2 signing flags may be set in SMB2 request */
	if (ses->sign)
		req->SecurityMode = cpu_to_le16(SMB2_NEGOTIATE_SIGNING_REQUIRED);
	else if (global_secflags & CIFSSEC_MAY_SIGN)
		req->SecurityMode = cpu_to_le16(SMB2_NEGOTIATE_SIGNING_ENABLED);
	else
		req->SecurityMode = 0;

	req->Capabilities = cpu_to_le32(server->vals->req_capabilities);
	if (ses->chan_max > 1)
		req->Capabilities |= cpu_to_le32(SMB2_GLOBAL_CAP_MULTI_CHANNEL);

	/* ClientGUID must be zero for SMB2.02 dialect */
	if (server->vals->protocol_id == SMB20_PROT_ID)
		memset(req->ClientGUID, 0, SMB2_CLIENT_GUID_SIZE);
	else {
		memcpy(req->ClientGUID, server->client_guid,
			SMB2_CLIENT_GUID_SIZE);
		if ((server->vals->protocol_id == SMB311_PROT_ID) ||
		    (strcmp(server->vals->version_string,
		     SMB3ANY_VERSION_STRING) == 0) ||
		    (strcmp(server->vals->version_string,
		     SMBDEFAULT_VERSION_STRING) == 0))
			assemble_neg_contexts(req, server, &total_len);
	}
	iov[0].iov_base = (char *)req;
	iov[0].iov_len = total_len;

	memset(&rqst, 0, sizeof(struct smb_rqst));
	rqst.rq_iov = iov;
	rqst.rq_nvec = 1;

	rc = cifs_send_recv(xid, ses, server,
			    &rqst, &resp_buftype, flags, &rsp_iov);
	cifs_small_buf_release(req);
	rsp = (struct smb2_negotiate_rsp *)rsp_iov.iov_base;
	/*
	 * No tcon so can't do
	 * cifs_stats_inc(&tcon->stats.smb2_stats.smb2_com_fail[SMB2...]);
	 */
	if (rc == -EOPNOTSUPP) {
		cifs_server_dbg(VFS, "Dialect not supported by server. Consider  specifying vers=1.0 or vers=2.0 on mount for accessing older servers\n");
		goto neg_exit;
	} else if (rc != 0)
		goto neg_exit;

	rc = -EIO;
	if (strcmp(server->vals->version_string,
		   SMB3ANY_VERSION_STRING) == 0) {
		if (rsp->DialectRevision == cpu_to_le16(SMB20_PROT_ID)) {
			cifs_server_dbg(VFS,
				"SMB2 dialect returned but not requested\n");
			goto neg_exit;
		} else if (rsp->DialectRevision == cpu_to_le16(SMB21_PROT_ID)) {
			cifs_server_dbg(VFS,
				"SMB2.1 dialect returned but not requested\n");
			goto neg_exit;
		} else if (rsp->DialectRevision == cpu_to_le16(SMB311_PROT_ID)) {
			/* ops set to 3.0 by default for default so update */
			server->ops = &smb311_operations;
			server->vals = &smb311_values;
		}
	} else if (strcmp(server->vals->version_string,
		   SMBDEFAULT_VERSION_STRING) == 0) {
		if (rsp->DialectRevision == cpu_to_le16(SMB20_PROT_ID)) {
			cifs_server_dbg(VFS,
				"SMB2 dialect returned but not requested\n");
			goto neg_exit;
		} else if (rsp->DialectRevision == cpu_to_le16(SMB21_PROT_ID)) {
			/* ops set to 3.0 by default for default so update */
			server->ops = &smb21_operations;
			server->vals = &smb21_values;
		} else if (rsp->DialectRevision == cpu_to_le16(SMB311_PROT_ID)) {
			server->ops = &smb311_operations;
			server->vals = &smb311_values;
		}
	} else if (le16_to_cpu(rsp->DialectRevision) !=
				server->vals->protocol_id) {
		/* if requested single dialect ensure returned dialect matched */
		cifs_server_dbg(VFS, "Invalid 0x%x dialect returned: not requested\n",
				le16_to_cpu(rsp->DialectRevision));
		goto neg_exit;
	}

	cifs_dbg(FYI, "mode 0x%x\n", rsp->SecurityMode);

	if (rsp->DialectRevision == cpu_to_le16(SMB20_PROT_ID))
		cifs_dbg(FYI, "negotiated smb2.0 dialect\n");
	else if (rsp->DialectRevision == cpu_to_le16(SMB21_PROT_ID))
		cifs_dbg(FYI, "negotiated smb2.1 dialect\n");
	else if (rsp->DialectRevision == cpu_to_le16(SMB30_PROT_ID))
		cifs_dbg(FYI, "negotiated smb3.0 dialect\n");
	else if (rsp->DialectRevision == cpu_to_le16(SMB302_PROT_ID))
		cifs_dbg(FYI, "negotiated smb3.02 dialect\n");
	else if (rsp->DialectRevision == cpu_to_le16(SMB311_PROT_ID))
		cifs_dbg(FYI, "negotiated smb3.1.1 dialect\n");
	else {
		cifs_server_dbg(VFS, "Invalid dialect returned by server 0x%x\n",
				le16_to_cpu(rsp->DialectRevision));
		goto neg_exit;
	}

	rc = 0;
	server->dialect = le16_to_cpu(rsp->DialectRevision);

	/*
	 * Keep a copy of the hash after negprot. This hash will be
	 * the starting hash value for all sessions made from this
	 * server.
	 */
	memcpy(server->preauth_sha_hash, ses->preauth_sha_hash,
	       SMB2_PREAUTH_HASH_SIZE);

	/* SMB2 only has an extended negflavor */
	server->negflavor = CIFS_NEGFLAVOR_EXTENDED;
	/* set it to the maximum buffer size value we can send with 1 credit */
	server->maxBuf = min_t(unsigned int, le32_to_cpu(rsp->MaxTransactSize),
			       SMB2_MAX_BUFFER_SIZE);
	server->max_read = le32_to_cpu(rsp->MaxReadSize);
	server->max_write = le32_to_cpu(rsp->MaxWriteSize);
	server->sec_mode = le16_to_cpu(rsp->SecurityMode);
	if ((server->sec_mode & SMB2_SEC_MODE_FLAGS_ALL) != server->sec_mode)
		cifs_dbg(FYI, "Server returned unexpected security mode 0x%x\n",
				server->sec_mode);
	server->capabilities = le32_to_cpu(rsp->Capabilities);
	/* Internal types */
	server->capabilities |= SMB2_NT_FIND | SMB2_LARGE_FILES;

	/*
	 * SMB3.0 supports only 1 cipher and doesn't have a encryption neg context
	 * Set the cipher type manually.
	 */
	if (server->dialect == SMB30_PROT_ID && (server->capabilities & SMB2_GLOBAL_CAP_ENCRYPTION))
		server->cipher_type = SMB2_ENCRYPTION_AES128_CCM;

	security_blob = smb2_get_data_area_len(&blob_offset, &blob_length,
					       (struct smb2_hdr *)rsp);
	/*
	 * See MS-SMB2 section 2.2.4: if no blob, client picks default which
	 * for us will be
	 *	ses->sectype = RawNTLMSSP;
	 * but for time being this is our only auth choice so doesn't matter.
	 * We just found a server which sets blob length to zero expecting raw.
	 */
	if (blob_length == 0) {
		cifs_dbg(FYI, "missing security blob on negprot\n");
		server->sec_ntlmssp = true;
	}

	rc = cifs_enable_signing(server, ses->sign);
	if (rc)
		goto neg_exit;
	if (blob_length) {
		rc = decode_negTokenInit(security_blob, blob_length, server);
		if (rc == 1)
			rc = 0;
		else if (rc == 0)
			rc = -EIO;
	}

	if (rsp->DialectRevision == cpu_to_le16(SMB311_PROT_ID)) {
		if (rsp->NegotiateContextCount)
			rc = smb311_decode_neg_context(rsp, server,
						       rsp_iov.iov_len);
		else
			cifs_server_dbg(VFS, "Missing expected negotiate contexts\n");
	}
neg_exit:
	free_rsp_buf(resp_buftype, rsp);
	return rc;
}

int smb3_validate_negotiate(const unsigned int xid, struct cifs_tcon *tcon)
{
	int rc;
	struct validate_negotiate_info_req *pneg_inbuf;
	struct validate_negotiate_info_rsp *pneg_rsp = NULL;
	u32 rsplen;
	u32 inbuflen; /* max of 4 dialects */
	struct TCP_Server_Info *server = tcon->ses->server;

	cifs_dbg(FYI, "validate negotiate\n");

	/* In SMB3.11 preauth integrity supersedes validate negotiate */
	if (server->dialect == SMB311_PROT_ID)
		return 0;

	/*
	 * validation ioctl must be signed, so no point sending this if we
	 * can not sign it (ie are not known user).  Even if signing is not
	 * required (enabled but not negotiated), in those cases we selectively
	 * sign just this, the first and only signed request on a connection.
	 * Having validation of negotiate info  helps reduce attack vectors.
	 */
	if (tcon->ses->session_flags & SMB2_SESSION_FLAG_IS_GUEST)
		return 0; /* validation requires signing */

	if (tcon->ses->user_name == NULL) {
		cifs_dbg(FYI, "Can't validate negotiate: null user mount\n");
		return 0; /* validation requires signing */
	}

	if (tcon->ses->session_flags & SMB2_SESSION_FLAG_IS_NULL)
		cifs_tcon_dbg(VFS, "Unexpected null user (anonymous) auth flag sent by server\n");

	pneg_inbuf = kmalloc(sizeof(*pneg_inbuf), GFP_NOFS);
	if (!pneg_inbuf)
		return -ENOMEM;

	pneg_inbuf->Capabilities =
			cpu_to_le32(server->vals->req_capabilities);
	if (tcon->ses->chan_max > 1)
		pneg_inbuf->Capabilities |= cpu_to_le32(SMB2_GLOBAL_CAP_MULTI_CHANNEL);

	memcpy(pneg_inbuf->Guid, server->client_guid,
					SMB2_CLIENT_GUID_SIZE);

	if (tcon->ses->sign)
		pneg_inbuf->SecurityMode =
			cpu_to_le16(SMB2_NEGOTIATE_SIGNING_REQUIRED);
	else if (global_secflags & CIFSSEC_MAY_SIGN)
		pneg_inbuf->SecurityMode =
			cpu_to_le16(SMB2_NEGOTIATE_SIGNING_ENABLED);
	else
		pneg_inbuf->SecurityMode = 0;


	if (strcmp(server->vals->version_string,
		SMB3ANY_VERSION_STRING) == 0) {
		pneg_inbuf->Dialects[0] = cpu_to_le16(SMB30_PROT_ID);
		pneg_inbuf->Dialects[1] = cpu_to_le16(SMB302_PROT_ID);
		pneg_inbuf->Dialects[2] = cpu_to_le16(SMB311_PROT_ID);
		pneg_inbuf->DialectCount = cpu_to_le16(3);
		/* SMB 2.1 not included so subtract one dialect from len */
		inbuflen = sizeof(*pneg_inbuf) -
				(sizeof(pneg_inbuf->Dialects[0]));
	} else if (strcmp(server->vals->version_string,
		SMBDEFAULT_VERSION_STRING) == 0) {
		pneg_inbuf->Dialects[0] = cpu_to_le16(SMB21_PROT_ID);
		pneg_inbuf->Dialects[1] = cpu_to_le16(SMB30_PROT_ID);
		pneg_inbuf->Dialects[2] = cpu_to_le16(SMB302_PROT_ID);
		pneg_inbuf->Dialects[3] = cpu_to_le16(SMB311_PROT_ID);
		pneg_inbuf->DialectCount = cpu_to_le16(4);
		/* structure is big enough for 4 dialects */
		inbuflen = sizeof(*pneg_inbuf);
	} else {
		/* otherwise specific dialect was requested */
		pneg_inbuf->Dialects[0] =
			cpu_to_le16(server->vals->protocol_id);
		pneg_inbuf->DialectCount = cpu_to_le16(1);
		/* structure is big enough for 4 dialects, sending only 1 */
		inbuflen = sizeof(*pneg_inbuf) -
				sizeof(pneg_inbuf->Dialects[0]) * 3;
	}

	rc = SMB2_ioctl(xid, tcon, NO_FILE_ID, NO_FILE_ID,
		FSCTL_VALIDATE_NEGOTIATE_INFO,
		(char *)pneg_inbuf, inbuflen, CIFSMaxBufSize,
		(char **)&pneg_rsp, &rsplen);
	if (rc == -EOPNOTSUPP) {
		/*
		 * Old Windows versions or Netapp SMB server can return
		 * not supported error. Client should accept it.
		 */
		cifs_tcon_dbg(VFS, "Server does not support validate negotiate\n");
		rc = 0;
		goto out_free_inbuf;
	} else if (rc != 0) {
		cifs_tcon_dbg(VFS, "validate protocol negotiate failed: %d\n",
			      rc);
		rc = -EIO;
		goto out_free_inbuf;
	}

	rc = -EIO;
	if (rsplen != sizeof(*pneg_rsp)) {
		cifs_tcon_dbg(VFS, "Invalid protocol negotiate response size: %d\n",
			      rsplen);

		/* relax check since Mac returns max bufsize allowed on ioctl */
		if (rsplen > CIFSMaxBufSize || rsplen < sizeof(*pneg_rsp))
			goto out_free_rsp;
	}

	/* check validate negotiate info response matches what we got earlier */
	if (pneg_rsp->Dialect != cpu_to_le16(server->dialect))
		goto vneg_out;

	if (pneg_rsp->SecurityMode != cpu_to_le16(server->sec_mode))
		goto vneg_out;

	/* do not validate server guid because not saved at negprot time yet */

	if ((le32_to_cpu(pneg_rsp->Capabilities) | SMB2_NT_FIND |
	      SMB2_LARGE_FILES) != server->capabilities)
		goto vneg_out;

	/* validate negotiate successful */
	rc = 0;
	cifs_dbg(FYI, "validate negotiate info successful\n");
	goto out_free_rsp;

vneg_out:
	cifs_tcon_dbg(VFS, "protocol revalidation - security settings mismatch\n");
out_free_rsp:
	kfree(pneg_rsp);
out_free_inbuf:
	kfree(pneg_inbuf);
	return rc;
}

enum securityEnum
smb2_select_sectype(struct TCP_Server_Info *server, enum securityEnum requested)
{
	switch (requested) {
	case Kerberos:
	case RawNTLMSSP:
		return requested;
	case NTLMv2:
		return RawNTLMSSP;
	case Unspecified:
		if (server->sec_ntlmssp &&
			(global_secflags & CIFSSEC_MAY_NTLMSSP))
			return RawNTLMSSP;
		if ((server->sec_kerberos || server->sec_mskerberos) &&
			(global_secflags & CIFSSEC_MAY_KRB5))
			return Kerberos;
		fallthrough;
	default:
		return Unspecified;
	}
}

struct SMB2_sess_data {
	unsigned int xid;
	struct cifs_ses *ses;
	struct TCP_Server_Info *server;
	struct nls_table *nls_cp;
	void (*func)(struct SMB2_sess_data *);
	int result;
	u64 previous_session;

	/* we will send the SMB in three pieces:
	 * a fixed length beginning part, an optional
	 * SPNEGO blob (which can be zero length), and a
	 * last part which will include the strings
	 * and rest of bcc area. This allows us to avoid
	 * a large buffer 17K allocation
	 */
	int buf0_type;
	struct kvec iov[2];
};

static int
SMB2_sess_alloc_buffer(struct SMB2_sess_data *sess_data)
{
	int rc;
	struct cifs_ses *ses = sess_data->ses;
	struct TCP_Server_Info *server = sess_data->server;
	struct smb2_sess_setup_req *req;
	unsigned int total_len;
	bool is_binding = false;

	rc = smb2_plain_req_init(SMB2_SESSION_SETUP, NULL, server,
				 (void **) &req,
				 &total_len);
	if (rc)
		return rc;

	spin_lock(&ses->ses_lock);
	is_binding = (ses->ses_status == SES_GOOD);
	spin_unlock(&ses->ses_lock);

	if (is_binding) {
		req->hdr.SessionId = cpu_to_le64(ses->Suid);
		req->hdr.Flags |= SMB2_FLAGS_SIGNED;
		req->PreviousSessionId = 0;
		req->Flags = SMB2_SESSION_REQ_FLAG_BINDING;
		cifs_dbg(FYI, "Binding to sess id: %llx\n", ses->Suid);
	} else {
		/* First session, not a reauthenticate */
		req->hdr.SessionId = 0;
		/*
		 * if reconnect, we need to send previous sess id
		 * otherwise it is 0
		 */
		req->PreviousSessionId = cpu_to_le64(sess_data->previous_session);
		req->Flags = 0; /* MBZ */
		cifs_dbg(FYI, "Fresh session. Previous: %llx\n",
			 sess_data->previous_session);
	}

	/* enough to enable echos and oplocks and one max size write */
	if (server->credits >= server->max_credits)
		req->hdr.CreditRequest = cpu_to_le16(0);
	else
		req->hdr.CreditRequest = cpu_to_le16(
			min_t(int, server->max_credits -
			      server->credits, 130));

	/* only one of SMB2 signing flags may be set in SMB2 request */
	if (server->sign)
		req->SecurityMode = SMB2_NEGOTIATE_SIGNING_REQUIRED;
	else if (global_secflags & CIFSSEC_MAY_SIGN) /* one flag unlike MUST_ */
		req->SecurityMode = SMB2_NEGOTIATE_SIGNING_ENABLED;
	else
		req->SecurityMode = 0;

#ifdef CONFIG_CIFS_DFS_UPCALL
	req->Capabilities = cpu_to_le32(SMB2_GLOBAL_CAP_DFS);
#else
	req->Capabilities = 0;
#endif /* DFS_UPCALL */

	req->Channel = 0; /* MBZ */

	sess_data->iov[0].iov_base = (char *)req;
	/* 1 for pad */
	sess_data->iov[0].iov_len = total_len - 1;
	/*
	 * This variable will be used to clear the buffer
	 * allocated above in case of any error in the calling function.
	 */
	sess_data->buf0_type = CIFS_SMALL_BUFFER;

	return 0;
}

static void
SMB2_sess_free_buffer(struct SMB2_sess_data *sess_data)
{
	struct kvec *iov = sess_data->iov;

	/* iov[1] is already freed by caller */
	if (sess_data->buf0_type != CIFS_NO_BUFFER && iov[0].iov_base)
		memzero_explicit(iov[0].iov_base, iov[0].iov_len);

	free_rsp_buf(sess_data->buf0_type, iov[0].iov_base);
	sess_data->buf0_type = CIFS_NO_BUFFER;
}

static int
SMB2_sess_sendreceive(struct SMB2_sess_data *sess_data)
{
	int rc;
	struct smb_rqst rqst;
	struct smb2_sess_setup_req *req = sess_data->iov[0].iov_base;
	struct kvec rsp_iov = { NULL, 0 };

	/* Testing shows that buffer offset must be at location of Buffer[0] */
	req->SecurityBufferOffset =
		cpu_to_le16(sizeof(struct smb2_sess_setup_req));
	req->SecurityBufferLength = cpu_to_le16(sess_data->iov[1].iov_len);

	memset(&rqst, 0, sizeof(struct smb_rqst));
	rqst.rq_iov = sess_data->iov;
	rqst.rq_nvec = 2;

	/* BB add code to build os and lm fields */
	rc = cifs_send_recv(sess_data->xid, sess_data->ses,
			    sess_data->server,
			    &rqst,
			    &sess_data->buf0_type,
			    CIFS_LOG_ERROR | CIFS_SESS_OP, &rsp_iov);
	cifs_small_buf_release(sess_data->iov[0].iov_base);
	memcpy(&sess_data->iov[0], &rsp_iov, sizeof(struct kvec));

	return rc;
}

static int
SMB2_sess_establish_session(struct SMB2_sess_data *sess_data)
{
	int rc = 0;
	struct cifs_ses *ses = sess_data->ses;
	struct TCP_Server_Info *server = sess_data->server;

	cifs_server_lock(server);
	if (server->ops->generate_signingkey) {
		rc = server->ops->generate_signingkey(ses, server);
		if (rc) {
			cifs_dbg(FYI,
				"SMB3 session key generation failed\n");
			cifs_server_unlock(server);
			return rc;
		}
	}
	if (!server->session_estab) {
		server->sequence_number = 0x2;
		server->session_estab = true;
	}
	cifs_server_unlock(server);

	cifs_dbg(FYI, "SMB2/3 session established successfully\n");
	return rc;
}

#ifdef CONFIG_CIFS_UPCALL
static void
SMB2_auth_kerberos(struct SMB2_sess_data *sess_data)
{
	int rc;
	struct cifs_ses *ses = sess_data->ses;
	struct TCP_Server_Info *server = sess_data->server;
	struct cifs_spnego_msg *msg;
	struct key *spnego_key = NULL;
	struct smb2_sess_setup_rsp *rsp = NULL;
	bool is_binding = false;

	rc = SMB2_sess_alloc_buffer(sess_data);
	if (rc)
		goto out;

	spnego_key = cifs_get_spnego_key(ses, server);
	if (IS_ERR(spnego_key)) {
		rc = PTR_ERR(spnego_key);
		if (rc == -ENOKEY)
			cifs_dbg(VFS, "Verify user has a krb5 ticket and keyutils is installed\n");
		spnego_key = NULL;
		goto out;
	}

	msg = spnego_key->payload.data[0];
	/*
	 * check version field to make sure that cifs.upcall is
	 * sending us a response in an expected form
	 */
	if (msg->version != CIFS_SPNEGO_UPCALL_VERSION) {
		cifs_dbg(VFS, "bad cifs.upcall version. Expected %d got %d\n",
			 CIFS_SPNEGO_UPCALL_VERSION, msg->version);
		rc = -EKEYREJECTED;
		goto out_put_spnego_key;
	}

	spin_lock(&ses->ses_lock);
	is_binding = (ses->ses_status == SES_GOOD);
	spin_unlock(&ses->ses_lock);

	/* keep session key if binding */
	if (!is_binding) {
		kfree_sensitive(ses->auth_key.response);
		ses->auth_key.response = kmemdup(msg->data, msg->sesskey_len,
						 GFP_KERNEL);
		if (!ses->auth_key.response) {
			cifs_dbg(VFS, "Kerberos can't allocate (%u bytes) memory\n",
				 msg->sesskey_len);
			rc = -ENOMEM;
			goto out_put_spnego_key;
		}
		ses->auth_key.len = msg->sesskey_len;
	}

	sess_data->iov[1].iov_base = msg->data + msg->sesskey_len;
	sess_data->iov[1].iov_len = msg->secblob_len;

	rc = SMB2_sess_sendreceive(sess_data);
	if (rc)
		goto out_put_spnego_key;

	rsp = (struct smb2_sess_setup_rsp *)sess_data->iov[0].iov_base;
	/* keep session id and flags if binding */
	if (!is_binding) {
		ses->Suid = le64_to_cpu(rsp->hdr.SessionId);
		ses->session_flags = le16_to_cpu(rsp->SessionFlags);
	}

	rc = SMB2_sess_establish_session(sess_data);
out_put_spnego_key:
	key_invalidate(spnego_key);
	key_put(spnego_key);
	if (rc) {
		kfree_sensitive(ses->auth_key.response);
		ses->auth_key.response = NULL;
		ses->auth_key.len = 0;
	}
out:
	sess_data->result = rc;
	sess_data->func = NULL;
	SMB2_sess_free_buffer(sess_data);
}
#else
static void
SMB2_auth_kerberos(struct SMB2_sess_data *sess_data)
{
	cifs_dbg(VFS, "Kerberos negotiated but upcall support disabled!\n");
	sess_data->result = -EOPNOTSUPP;
	sess_data->func = NULL;
}
#endif

static void
SMB2_sess_auth_rawntlmssp_authenticate(struct SMB2_sess_data *sess_data);

static void
SMB2_sess_auth_rawntlmssp_negotiate(struct SMB2_sess_data *sess_data)
{
	int rc;
	struct cifs_ses *ses = sess_data->ses;
	struct TCP_Server_Info *server = sess_data->server;
	struct smb2_sess_setup_rsp *rsp = NULL;
	unsigned char *ntlmssp_blob = NULL;
	bool use_spnego = false; /* else use raw ntlmssp */
	u16 blob_length = 0;
	bool is_binding = false;

	/*
	 * If memory allocation is successful, caller of this function
	 * frees it.
	 */
	ses->ntlmssp = kmalloc(sizeof(struct ntlmssp_auth), GFP_KERNEL);
	if (!ses->ntlmssp) {
		rc = -ENOMEM;
		goto out_err;
	}
	ses->ntlmssp->sesskey_per_smbsess = true;

	rc = SMB2_sess_alloc_buffer(sess_data);
	if (rc)
		goto out_err;

	rc = build_ntlmssp_smb3_negotiate_blob(&ntlmssp_blob,
					  &blob_length, ses, server,
					  sess_data->nls_cp);
	if (rc)
		goto out;

	if (use_spnego) {
		/* BB eventually need to add this */
		cifs_dbg(VFS, "spnego not supported for SMB2 yet\n");
		rc = -EOPNOTSUPP;
		goto out;
	}
	sess_data->iov[1].iov_base = ntlmssp_blob;
	sess_data->iov[1].iov_len = blob_length;

	rc = SMB2_sess_sendreceive(sess_data);
	rsp = (struct smb2_sess_setup_rsp *)sess_data->iov[0].iov_base;

	/* If true, rc here is expected and not an error */
	if (sess_data->buf0_type != CIFS_NO_BUFFER &&
		rsp->hdr.Status == STATUS_MORE_PROCESSING_REQUIRED)
		rc = 0;

	if (rc)
		goto out;

	if (offsetof(struct smb2_sess_setup_rsp, Buffer) !=
			le16_to_cpu(rsp->SecurityBufferOffset)) {
		cifs_dbg(VFS, "Invalid security buffer offset %d\n",
			le16_to_cpu(rsp->SecurityBufferOffset));
		rc = -EIO;
		goto out;
	}
	rc = decode_ntlmssp_challenge(rsp->Buffer,
			le16_to_cpu(rsp->SecurityBufferLength), ses);
	if (rc)
		goto out;

	cifs_dbg(FYI, "rawntlmssp session setup challenge phase\n");

	spin_lock(&ses->ses_lock);
	is_binding = (ses->ses_status == SES_GOOD);
	spin_unlock(&ses->ses_lock);

	/* keep existing ses id and flags if binding */
	if (!is_binding) {
		ses->Suid = le64_to_cpu(rsp->hdr.SessionId);
		ses->session_flags = le16_to_cpu(rsp->SessionFlags);
	}

out:
	kfree_sensitive(ntlmssp_blob);
	SMB2_sess_free_buffer(sess_data);
	if (!rc) {
		sess_data->result = 0;
		sess_data->func = SMB2_sess_auth_rawntlmssp_authenticate;
		return;
	}
out_err:
	kfree_sensitive(ses->ntlmssp);
	ses->ntlmssp = NULL;
	sess_data->result = rc;
	sess_data->func = NULL;
}

static void
SMB2_sess_auth_rawntlmssp_authenticate(struct SMB2_sess_data *sess_data)
{
	int rc;
	struct cifs_ses *ses = sess_data->ses;
	struct TCP_Server_Info *server = sess_data->server;
	struct smb2_sess_setup_req *req;
	struct smb2_sess_setup_rsp *rsp = NULL;
	unsigned char *ntlmssp_blob = NULL;
	bool use_spnego = false; /* else use raw ntlmssp */
	u16 blob_length = 0;
	bool is_binding = false;

	rc = SMB2_sess_alloc_buffer(sess_data);
	if (rc)
		goto out;

	req = (struct smb2_sess_setup_req *) sess_data->iov[0].iov_base;
	req->hdr.SessionId = cpu_to_le64(ses->Suid);

	rc = build_ntlmssp_auth_blob(&ntlmssp_blob, &blob_length,
				     ses, server,
				     sess_data->nls_cp);
	if (rc) {
		cifs_dbg(FYI, "build_ntlmssp_auth_blob failed %d\n", rc);
		goto out;
	}

	if (use_spnego) {
		/* BB eventually need to add this */
		cifs_dbg(VFS, "spnego not supported for SMB2 yet\n");
		rc = -EOPNOTSUPP;
		goto out;
	}
	sess_data->iov[1].iov_base = ntlmssp_blob;
	sess_data->iov[1].iov_len = blob_length;

	rc = SMB2_sess_sendreceive(sess_data);
	if (rc)
		goto out;

	rsp = (struct smb2_sess_setup_rsp *)sess_data->iov[0].iov_base;

	spin_lock(&ses->ses_lock);
	is_binding = (ses->ses_status == SES_GOOD);
	spin_unlock(&ses->ses_lock);

	/* keep existing ses id and flags if binding */
	if (!is_binding) {
		ses->Suid = le64_to_cpu(rsp->hdr.SessionId);
		ses->session_flags = le16_to_cpu(rsp->SessionFlags);
	}

	rc = SMB2_sess_establish_session(sess_data);
#ifdef CONFIG_CIFS_DEBUG_DUMP_KEYS
	if (ses->server->dialect < SMB30_PROT_ID) {
		cifs_dbg(VFS, "%s: dumping generated SMB2 session keys\n", __func__);
		/*
		 * The session id is opaque in terms of endianness, so we can't
		 * print it as a long long. we dump it as we got it on the wire
		 */
		cifs_dbg(VFS, "Session Id    %*ph\n", (int)sizeof(ses->Suid),
			 &ses->Suid);
		cifs_dbg(VFS, "Session Key   %*ph\n",
			 SMB2_NTLMV2_SESSKEY_SIZE, ses->auth_key.response);
		cifs_dbg(VFS, "Signing Key   %*ph\n",
			 SMB3_SIGN_KEY_SIZE, ses->auth_key.response);
	}
#endif
out:
	kfree_sensitive(ntlmssp_blob);
	SMB2_sess_free_buffer(sess_data);
	kfree_sensitive(ses->ntlmssp);
	ses->ntlmssp = NULL;
	sess_data->result = rc;
	sess_data->func = NULL;
}

static int
SMB2_select_sec(struct SMB2_sess_data *sess_data)
{
	int type;
	struct cifs_ses *ses = sess_data->ses;
	struct TCP_Server_Info *server = sess_data->server;

	type = smb2_select_sectype(server, ses->sectype);
	cifs_dbg(FYI, "sess setup type %d\n", type);
	if (type == Unspecified) {
		cifs_dbg(VFS, "Unable to select appropriate authentication method!\n");
		return -EINVAL;
	}

	switch (type) {
	case Kerberos:
		sess_data->func = SMB2_auth_kerberos;
		break;
	case RawNTLMSSP:
		sess_data->func = SMB2_sess_auth_rawntlmssp_negotiate;
		break;
	default:
		cifs_dbg(VFS, "secType %d not supported!\n", type);
		return -EOPNOTSUPP;
	}

	return 0;
}

int
SMB2_sess_setup(const unsigned int xid, struct cifs_ses *ses,
		struct TCP_Server_Info *server,
		const struct nls_table *nls_cp)
{
	int rc = 0;
	struct SMB2_sess_data *sess_data;

	cifs_dbg(FYI, "Session Setup\n");

	if (!server) {
		WARN(1, "%s: server is NULL!\n", __func__);
		return -EIO;
	}

	sess_data = kzalloc(sizeof(struct SMB2_sess_data), GFP_KERNEL);
	if (!sess_data)
		return -ENOMEM;

	sess_data->xid = xid;
	sess_data->ses = ses;
	sess_data->server = server;
	sess_data->buf0_type = CIFS_NO_BUFFER;
	sess_data->nls_cp = (struct nls_table *) nls_cp;
	sess_data->previous_session = ses->Suid;

	rc = SMB2_select_sec(sess_data);
	if (rc)
		goto out;

	/*
	 * Initialize the session hash with the server one.
	 */
	memcpy(ses->preauth_sha_hash, server->preauth_sha_hash,
	       SMB2_PREAUTH_HASH_SIZE);

	while (sess_data->func)
		sess_data->func(sess_data);

	if ((ses->session_flags & SMB2_SESSION_FLAG_IS_GUEST) && (ses->sign))
		cifs_server_dbg(VFS, "signing requested but authenticated as guest\n");
	rc = sess_data->result;
out:
	kfree_sensitive(sess_data);
	return rc;
}

int
SMB2_logoff(const unsigned int xid, struct cifs_ses *ses)
{
	struct smb_rqst rqst;
	struct smb2_logoff_req *req; /* response is also trivial struct */
	int rc = 0;
	struct TCP_Server_Info *server;
	int flags = 0;
	unsigned int total_len;
	struct kvec iov[1];
	struct kvec rsp_iov;
	int resp_buf_type;

	cifs_dbg(FYI, "disconnect session %p\n", ses);

	if (ses && (ses->server))
		server = ses->server;
	else
		return -EIO;

	/* no need to send SMB logoff if uid already closed due to reconnect */
	spin_lock(&ses->chan_lock);
	if (CIFS_ALL_CHANS_NEED_RECONNECT(ses)) {
		spin_unlock(&ses->chan_lock);
		goto smb2_session_already_dead;
	}
	spin_unlock(&ses->chan_lock);

	rc = smb2_plain_req_init(SMB2_LOGOFF, NULL, ses->server,
				 (void **) &req, &total_len);
	if (rc)
		return rc;

	 /* since no tcon, smb2_init can not do this, so do here */
	req->hdr.SessionId = cpu_to_le64(ses->Suid);

	if (ses->session_flags & SMB2_SESSION_FLAG_ENCRYPT_DATA)
		flags |= CIFS_TRANSFORM_REQ;
	else if (server->sign)
		req->hdr.Flags |= SMB2_FLAGS_SIGNED;

	flags |= CIFS_NO_RSP_BUF;

	iov[0].iov_base = (char *)req;
	iov[0].iov_len = total_len;

	memset(&rqst, 0, sizeof(struct smb_rqst));
	rqst.rq_iov = iov;
	rqst.rq_nvec = 1;

	rc = cifs_send_recv(xid, ses, ses->server,
			    &rqst, &resp_buf_type, flags, &rsp_iov);
	cifs_small_buf_release(req);
	/*
	 * No tcon so can't do
	 * cifs_stats_inc(&tcon->stats.smb2_stats.smb2_com_fail[SMB2...]);
	 */

smb2_session_already_dead:
	return rc;
}

static inline void cifs_stats_fail_inc(struct cifs_tcon *tcon, uint16_t code)
{
	cifs_stats_inc(&tcon->stats.smb2_stats.smb2_com_failed[code]);
}

#define MAX_SHARENAME_LENGTH (255 /* server */ + 80 /* share */ + 1 /* NULL */)

/* These are similar values to what Windows uses */
static inline void init_copy_chunk_defaults(struct cifs_tcon *tcon)
{
	tcon->max_chunks = 256;
	tcon->max_bytes_chunk = 1048576;
	tcon->max_bytes_copy = 16777216;
}

int
SMB2_tcon(const unsigned int xid, struct cifs_ses *ses, const char *tree,
	  struct cifs_tcon *tcon, const struct nls_table *cp)
{
	struct smb_rqst rqst;
	struct smb2_tree_connect_req *req;
	struct smb2_tree_connect_rsp *rsp = NULL;
	struct kvec iov[2];
	struct kvec rsp_iov = { NULL, 0 };
	int rc = 0;
	int resp_buftype;
	int unc_path_len;
	__le16 *unc_path = NULL;
	int flags = 0;
	unsigned int total_len;
	struct TCP_Server_Info *server;

	/* always use master channel */
	server = ses->server;

	cifs_dbg(FYI, "TCON\n");

	if (!server || !tree)
		return -EIO;

	unc_path = kmalloc(MAX_SHARENAME_LENGTH * 2, GFP_KERNEL);
	if (unc_path == NULL)
		return -ENOMEM;

	unc_path_len = cifs_strtoUTF16(unc_path, tree, strlen(tree), cp);
	if (unc_path_len <= 0) {
		kfree(unc_path);
		return -EINVAL;
	}
	unc_path_len *= 2;

	/* SMB2 TREE_CONNECT request must be called with TreeId == 0 */
	tcon->tid = 0;
	atomic_set(&tcon->num_remote_opens, 0);
	rc = smb2_plain_req_init(SMB2_TREE_CONNECT, tcon, server,
				 (void **) &req, &total_len);
	if (rc) {
		kfree(unc_path);
		return rc;
	}

	if (smb3_encryption_required(tcon))
		flags |= CIFS_TRANSFORM_REQ;

	iov[0].iov_base = (char *)req;
	/* 1 for pad */
	iov[0].iov_len = total_len - 1;

	/* Testing shows that buffer offset must be at location of Buffer[0] */
	req->PathOffset = cpu_to_le16(sizeof(struct smb2_tree_connect_req));
	req->PathLength = cpu_to_le16(unc_path_len);
	iov[1].iov_base = unc_path;
	iov[1].iov_len = unc_path_len;

	/*
	 * 3.11 tcon req must be signed if not encrypted. See MS-SMB2 3.2.4.1.1
	 * unless it is guest or anonymous user. See MS-SMB2 3.2.5.3.1
	 * (Samba servers don't always set the flag so also check if null user)
	 */
	if ((server->dialect == SMB311_PROT_ID) &&
	    !smb3_encryption_required(tcon) &&
	    !(ses->session_flags &
		    (SMB2_SESSION_FLAG_IS_GUEST|SMB2_SESSION_FLAG_IS_NULL)) &&
	    ((ses->user_name != NULL) || (ses->sectype == Kerberos)))
		req->hdr.Flags |= SMB2_FLAGS_SIGNED;

	memset(&rqst, 0, sizeof(struct smb_rqst));
	rqst.rq_iov = iov;
	rqst.rq_nvec = 2;

	/* Need 64 for max size write so ask for more in case not there yet */
	if (server->credits >= server->max_credits)
		req->hdr.CreditRequest = cpu_to_le16(0);
	else
		req->hdr.CreditRequest = cpu_to_le16(
			min_t(int, server->max_credits -
			      server->credits, 64));

	rc = cifs_send_recv(xid, ses, server,
			    &rqst, &resp_buftype, flags, &rsp_iov);
	cifs_small_buf_release(req);
	rsp = (struct smb2_tree_connect_rsp *)rsp_iov.iov_base;
	trace_smb3_tcon(xid, tcon->tid, ses->Suid, tree, rc);
	if ((rc != 0) || (rsp == NULL)) {
		cifs_stats_fail_inc(tcon, SMB2_TREE_CONNECT_HE);
		tcon->need_reconnect = true;
		goto tcon_error_exit;
	}

	switch (rsp->ShareType) {
	case SMB2_SHARE_TYPE_DISK:
		cifs_dbg(FYI, "connection to disk share\n");
		break;
	case SMB2_SHARE_TYPE_PIPE:
		tcon->pipe = true;
		cifs_dbg(FYI, "connection to pipe share\n");
		break;
	case SMB2_SHARE_TYPE_PRINT:
		tcon->print = true;
		cifs_dbg(FYI, "connection to printer\n");
		break;
	default:
		cifs_server_dbg(VFS, "unknown share type %d\n", rsp->ShareType);
		rc = -EOPNOTSUPP;
		goto tcon_error_exit;
	}

	tcon->share_flags = le32_to_cpu(rsp->ShareFlags);
	tcon->capabilities = rsp->Capabilities; /* we keep caps little endian */
	tcon->maximal_access = le32_to_cpu(rsp->MaximalAccess);
	tcon->tid = le32_to_cpu(rsp->hdr.Id.SyncId.TreeId);
	strscpy(tcon->tree_name, tree, sizeof(tcon->tree_name));

	if ((rsp->Capabilities & SMB2_SHARE_CAP_DFS) &&
	    ((tcon->share_flags & SHI1005_FLAGS_DFS) == 0))
		cifs_tcon_dbg(VFS, "DFS capability contradicts DFS flag\n");

	if (tcon->seal &&
	    !(server->capabilities & SMB2_GLOBAL_CAP_ENCRYPTION))
		cifs_tcon_dbg(VFS, "Encryption is requested but not supported\n");

	init_copy_chunk_defaults(tcon);
	if (server->ops->validate_negotiate)
		rc = server->ops->validate_negotiate(xid, tcon);
	if (rc == 0) /* See MS-SMB2 2.2.10 and 3.2.5.5 */
		if (tcon->share_flags & SMB2_SHAREFLAG_ISOLATED_TRANSPORT)
			server->nosharesock = true;
tcon_exit:

	free_rsp_buf(resp_buftype, rsp);
	kfree(unc_path);
	return rc;

tcon_error_exit:
	if (rsp && rsp->hdr.Status == STATUS_BAD_NETWORK_NAME)
		cifs_tcon_dbg(VFS, "BAD_NETWORK_NAME: %s\n", tree);
	goto tcon_exit;
}

int
SMB2_tdis(const unsigned int xid, struct cifs_tcon *tcon)
{
	struct smb_rqst rqst;
	struct smb2_tree_disconnect_req *req; /* response is trivial */
	int rc = 0;
	struct cifs_ses *ses = tcon->ses;
	int flags = 0;
	unsigned int total_len;
	struct kvec iov[1];
	struct kvec rsp_iov;
	int resp_buf_type;

	cifs_dbg(FYI, "Tree Disconnect\n");

	if (!ses || !(ses->server))
		return -EIO;

	trace_smb3_tdis_enter(xid, tcon->tid, ses->Suid, tcon->tree_name);
	spin_lock(&ses->chan_lock);
	if ((tcon->need_reconnect) ||
	    (CIFS_ALL_CHANS_NEED_RECONNECT(tcon->ses))) {
		spin_unlock(&ses->chan_lock);
		return 0;
	}
	spin_unlock(&ses->chan_lock);

	invalidate_all_cached_dirs(tcon);

	rc = smb2_plain_req_init(SMB2_TREE_DISCONNECT, tcon, ses->server,
				 (void **) &req,
				 &total_len);
	if (rc)
		return rc;

	if (smb3_encryption_required(tcon))
		flags |= CIFS_TRANSFORM_REQ;

	flags |= CIFS_NO_RSP_BUF;

	iov[0].iov_base = (char *)req;
	iov[0].iov_len = total_len;

	memset(&rqst, 0, sizeof(struct smb_rqst));
	rqst.rq_iov = iov;
	rqst.rq_nvec = 1;

	rc = cifs_send_recv(xid, ses, ses->server,
			    &rqst, &resp_buf_type, flags, &rsp_iov);
	cifs_small_buf_release(req);
	if (rc) {
		cifs_stats_fail_inc(tcon, SMB2_TREE_DISCONNECT_HE);
		trace_smb3_tdis_err(xid, tcon->tid, ses->Suid, rc);
	}
	trace_smb3_tdis_done(xid, tcon->tid, ses->Suid);

	return rc;
}


static struct create_durable *
create_durable_buf(void)
{
	struct create_durable *buf;

	buf = kzalloc(sizeof(struct create_durable), GFP_KERNEL);
	if (!buf)
		return NULL;

	buf->ccontext.DataOffset = cpu_to_le16(offsetof
					(struct create_durable, Data));
	buf->ccontext.DataLength = cpu_to_le32(16);
	buf->ccontext.NameOffset = cpu_to_le16(offsetof
				(struct create_durable, Name));
	buf->ccontext.NameLength = cpu_to_le16(4);
	/* SMB2_CREATE_DURABLE_HANDLE_REQUEST is "DHnQ" */
	buf->Name[0] = 'D';
	buf->Name[1] = 'H';
	buf->Name[2] = 'n';
	buf->Name[3] = 'Q';
	return buf;
}

static struct create_durable *
create_reconnect_durable_buf(struct cifs_fid *fid)
{
	struct create_durable *buf;

	buf = kzalloc(sizeof(struct create_durable), GFP_KERNEL);
	if (!buf)
		return NULL;

	buf->ccontext.DataOffset = cpu_to_le16(offsetof
					(struct create_durable, Data));
	buf->ccontext.DataLength = cpu_to_le32(16);
	buf->ccontext.NameOffset = cpu_to_le16(offsetof
				(struct create_durable, Name));
	buf->ccontext.NameLength = cpu_to_le16(4);
	buf->Data.Fid.PersistentFileId = fid->persistent_fid;
	buf->Data.Fid.VolatileFileId = fid->volatile_fid;
	/* SMB2_CREATE_DURABLE_HANDLE_RECONNECT is "DHnC" */
	buf->Name[0] = 'D';
	buf->Name[1] = 'H';
	buf->Name[2] = 'n';
	buf->Name[3] = 'C';
	return buf;
}

static void
parse_query_id_ctxt(struct create_context *cc, struct smb2_file_all_info *buf)
{
	struct create_disk_id_rsp *pdisk_id = (struct create_disk_id_rsp *)cc;

	cifs_dbg(FYI, "parse query id context 0x%llx 0x%llx\n",
		pdisk_id->DiskFileId, pdisk_id->VolumeId);
	buf->IndexNumber = pdisk_id->DiskFileId;
}

static void
parse_posix_ctxt(struct create_context *cc, struct smb2_file_all_info *info,
		 struct create_posix_rsp *posix)
{
	int sid_len;
	u8 *beg = (u8 *)cc + le16_to_cpu(cc->DataOffset);
	u8 *end = beg + le32_to_cpu(cc->DataLength);
	u8 *sid;

	memset(posix, 0, sizeof(*posix));

	posix->nlink = le32_to_cpu(*(__le32 *)(beg + 0));
	posix->reparse_tag = le32_to_cpu(*(__le32 *)(beg + 4));
	posix->mode = le32_to_cpu(*(__le32 *)(beg + 8));

	sid = beg + 12;
	sid_len = posix_info_sid_size(sid, end);
	if (sid_len < 0) {
		cifs_dbg(VFS, "bad owner sid in posix create response\n");
		return;
	}
	memcpy(&posix->owner, sid, sid_len);

	sid = sid + sid_len;
	sid_len = posix_info_sid_size(sid, end);
	if (sid_len < 0) {
		cifs_dbg(VFS, "bad group sid in posix create response\n");
		return;
	}
	memcpy(&posix->group, sid, sid_len);

	cifs_dbg(FYI, "nlink=%d mode=%o reparse_tag=%x\n",
		 posix->nlink, posix->mode, posix->reparse_tag);
}

int smb2_parse_contexts(struct TCP_Server_Info *server,
			struct kvec *rsp_iov,
			unsigned int *epoch,
			char *lease_key, __u8 *oplock,
			struct smb2_file_all_info *buf,
			struct create_posix_rsp *posix)
{
	struct smb2_create_rsp *rsp = rsp_iov->iov_base;
	struct create_context *cc;
	size_t rem, off, len;
	size_t doff, dlen;
	size_t noff, nlen;
	char *name;
	static const char smb3_create_tag_posix[] = {
		0x93, 0xAD, 0x25, 0x50, 0x9C,
		0xB4, 0x11, 0xE7, 0xB4, 0x23, 0x83,
		0xDE, 0x96, 0x8B, 0xCD, 0x7C
	};

	*oplock = 0;

	off = le32_to_cpu(rsp->CreateContextsOffset);
	rem = le32_to_cpu(rsp->CreateContextsLength);
	if (check_add_overflow(off, rem, &len) || len > rsp_iov->iov_len)
		return -EINVAL;
	cc = (struct create_context *)((u8 *)rsp + off);

	/* Initialize inode number to 0 in case no valid data in qfid context */
	if (buf)
		buf->IndexNumber = 0;

	while (rem >= sizeof(*cc)) {
		doff = le16_to_cpu(cc->DataOffset);
		dlen = le32_to_cpu(cc->DataLength);
		if (check_add_overflow(doff, dlen, &len) || len > rem)
			return -EINVAL;

		noff = le16_to_cpu(cc->NameOffset);
		nlen = le16_to_cpu(cc->NameLength);
		if (noff + nlen >= doff)
			return -EINVAL;

		name = (char *)cc + noff;
		switch (nlen) {
		case 4:
			if (!strncmp(name, SMB2_CREATE_REQUEST_LEASE, 4)) {
				*oplock = server->ops->parse_lease_buf(cc, epoch,
								       lease_key);
			} else if (buf &&
				   !strncmp(name, SMB2_CREATE_QUERY_ON_DISK_ID, 4)) {
				parse_query_id_ctxt(cc, buf);
			}
			break;
		case 16:
			if (posix && !memcmp(name, smb3_create_tag_posix, 16))
				parse_posix_ctxt(cc, buf, posix);
			break;
		default:
			cifs_dbg(FYI, "%s: unhandled context (nlen=%zu dlen=%zu)\n",
				 __func__, nlen, dlen);
			if (IS_ENABLED(CONFIG_CIFS_DEBUG2))
				cifs_dump_mem("context data: ", cc, dlen);
			break;
		}

		off = le32_to_cpu(cc->Next);
		if (!off)
			break;
		if (check_sub_overflow(rem, off, &rem))
			return -EINVAL;
		cc = (struct create_context *)((u8 *)cc + off);
	}

	if (rsp->OplockLevel != SMB2_OPLOCK_LEVEL_LEASE)
		*oplock = rsp->OplockLevel;

	return 0;
}

static int
add_lease_context(struct TCP_Server_Info *server,
		  struct smb2_create_req *req,
		  struct kvec *iov,
		  unsigned int *num_iovec, u8 *lease_key, __u8 *oplock)
{
	unsigned int num = *num_iovec;

	iov[num].iov_base = server->ops->create_lease_buf(lease_key, *oplock);
	if (iov[num].iov_base == NULL)
		return -ENOMEM;
	iov[num].iov_len = server->vals->create_lease_size;
	req->RequestedOplockLevel = SMB2_OPLOCK_LEVEL_LEASE;
	*num_iovec = num + 1;
	return 0;
}

static struct create_durable_v2 *
create_durable_v2_buf(struct cifs_open_parms *oparms)
{
	struct cifs_fid *pfid = oparms->fid;
	struct create_durable_v2 *buf;

	buf = kzalloc(sizeof(struct create_durable_v2), GFP_KERNEL);
	if (!buf)
		return NULL;

	buf->ccontext.DataOffset = cpu_to_le16(offsetof
					(struct create_durable_v2, dcontext));
	buf->ccontext.DataLength = cpu_to_le32(sizeof(struct durable_context_v2));
	buf->ccontext.NameOffset = cpu_to_le16(offsetof
				(struct create_durable_v2, Name));
	buf->ccontext.NameLength = cpu_to_le16(4);

	/*
	 * NB: Handle timeout defaults to 0, which allows server to choose
	 * (most servers default to 120 seconds) and most clients default to 0.
	 * This can be overridden at mount ("handletimeout=") if the user wants
	 * a different persistent (or resilient) handle timeout for all opens
	 * on a particular SMB3 mount.
	 */
	buf->dcontext.Timeout = cpu_to_le32(oparms->tcon->handle_timeout);
	buf->dcontext.Flags = cpu_to_le32(SMB2_DHANDLE_FLAG_PERSISTENT);
	generate_random_uuid(buf->dcontext.CreateGuid);
	memcpy(pfid->create_guid, buf->dcontext.CreateGuid, 16);

	/* SMB2_CREATE_DURABLE_HANDLE_REQUEST is "DH2Q" */
	buf->Name[0] = 'D';
	buf->Name[1] = 'H';
	buf->Name[2] = '2';
	buf->Name[3] = 'Q';
	return buf;
}

static struct create_durable_handle_reconnect_v2 *
create_reconnect_durable_v2_buf(struct cifs_fid *fid)
{
	struct create_durable_handle_reconnect_v2 *buf;

	buf = kzalloc(sizeof(struct create_durable_handle_reconnect_v2),
			GFP_KERNEL);
	if (!buf)
		return NULL;

	buf->ccontext.DataOffset =
		cpu_to_le16(offsetof(struct create_durable_handle_reconnect_v2,
				     dcontext));
	buf->ccontext.DataLength =
		cpu_to_le32(sizeof(struct durable_reconnect_context_v2));
	buf->ccontext.NameOffset =
		cpu_to_le16(offsetof(struct create_durable_handle_reconnect_v2,
			    Name));
	buf->ccontext.NameLength = cpu_to_le16(4);

	buf->dcontext.Fid.PersistentFileId = fid->persistent_fid;
	buf->dcontext.Fid.VolatileFileId = fid->volatile_fid;
	buf->dcontext.Flags = cpu_to_le32(SMB2_DHANDLE_FLAG_PERSISTENT);
	memcpy(buf->dcontext.CreateGuid, fid->create_guid, 16);

	/* SMB2_CREATE_DURABLE_HANDLE_RECONNECT_V2 is "DH2C" */
	buf->Name[0] = 'D';
	buf->Name[1] = 'H';
	buf->Name[2] = '2';
	buf->Name[3] = 'C';
	return buf;
}

static int
add_durable_v2_context(struct kvec *iov, unsigned int *num_iovec,
		    struct cifs_open_parms *oparms)
{
	unsigned int num = *num_iovec;

	iov[num].iov_base = create_durable_v2_buf(oparms);
	if (iov[num].iov_base == NULL)
		return -ENOMEM;
	iov[num].iov_len = sizeof(struct create_durable_v2);
	*num_iovec = num + 1;
	return 0;
}

static int
add_durable_reconnect_v2_context(struct kvec *iov, unsigned int *num_iovec,
		    struct cifs_open_parms *oparms)
{
	unsigned int num = *num_iovec;

	/* indicate that we don't need to relock the file */
	oparms->reconnect = false;

	iov[num].iov_base = create_reconnect_durable_v2_buf(oparms->fid);
	if (iov[num].iov_base == NULL)
		return -ENOMEM;
	iov[num].iov_len = sizeof(struct create_durable_handle_reconnect_v2);
	*num_iovec = num + 1;
	return 0;
}

static int
add_durable_context(struct kvec *iov, unsigned int *num_iovec,
		    struct cifs_open_parms *oparms, bool use_persistent)
{
	unsigned int num = *num_iovec;

	if (use_persistent) {
		if (oparms->reconnect)
			return add_durable_reconnect_v2_context(iov, num_iovec,
								oparms);
		else
			return add_durable_v2_context(iov, num_iovec, oparms);
	}

	if (oparms->reconnect) {
		iov[num].iov_base = create_reconnect_durable_buf(oparms->fid);
		/* indicate that we don't need to relock the file */
		oparms->reconnect = false;
	} else
		iov[num].iov_base = create_durable_buf();
	if (iov[num].iov_base == NULL)
		return -ENOMEM;
	iov[num].iov_len = sizeof(struct create_durable);
	*num_iovec = num + 1;
	return 0;
}

/* See MS-SMB2 2.2.13.2.7 */
static struct crt_twarp_ctxt *
create_twarp_buf(__u64 timewarp)
{
	struct crt_twarp_ctxt *buf;

	buf = kzalloc(sizeof(struct crt_twarp_ctxt), GFP_KERNEL);
	if (!buf)
		return NULL;

	buf->ccontext.DataOffset = cpu_to_le16(offsetof
					(struct crt_twarp_ctxt, Timestamp));
	buf->ccontext.DataLength = cpu_to_le32(8);
	buf->ccontext.NameOffset = cpu_to_le16(offsetof
				(struct crt_twarp_ctxt, Name));
	buf->ccontext.NameLength = cpu_to_le16(4);
	/* SMB2_CREATE_TIMEWARP_TOKEN is "TWrp" */
	buf->Name[0] = 'T';
	buf->Name[1] = 'W';
	buf->Name[2] = 'r';
	buf->Name[3] = 'p';
	buf->Timestamp = cpu_to_le64(timewarp);
	return buf;
}

/* See MS-SMB2 2.2.13.2.7 */
static int
add_twarp_context(struct kvec *iov, unsigned int *num_iovec, __u64 timewarp)
{
	unsigned int num = *num_iovec;

	iov[num].iov_base = create_twarp_buf(timewarp);
	if (iov[num].iov_base == NULL)
		return -ENOMEM;
	iov[num].iov_len = sizeof(struct crt_twarp_ctxt);
	*num_iovec = num + 1;
	return 0;
}

/* See http://technet.microsoft.com/en-us/library/hh509017(v=ws.10).aspx */
static void setup_owner_group_sids(char *buf)
{
	struct owner_group_sids *sids = (struct owner_group_sids *)buf;

	/* Populate the user ownership fields S-1-5-88-1 */
	sids->owner.Revision = 1;
	sids->owner.NumAuth = 3;
	sids->owner.Authority[5] = 5;
	sids->owner.SubAuthorities[0] = cpu_to_le32(88);
	sids->owner.SubAuthorities[1] = cpu_to_le32(1);
	sids->owner.SubAuthorities[2] = cpu_to_le32(current_fsuid().val);

	/* Populate the group ownership fields S-1-5-88-2 */
	sids->group.Revision = 1;
	sids->group.NumAuth = 3;
	sids->group.Authority[5] = 5;
	sids->group.SubAuthorities[0] = cpu_to_le32(88);
	sids->group.SubAuthorities[1] = cpu_to_le32(2);
	sids->group.SubAuthorities[2] = cpu_to_le32(current_fsgid().val);

	cifs_dbg(FYI, "owner S-1-5-88-1-%d, group S-1-5-88-2-%d\n", current_fsuid().val, current_fsgid().val);
}

/* See MS-SMB2 2.2.13.2.2 and MS-DTYP 2.4.6 */
static struct crt_sd_ctxt *
create_sd_buf(umode_t mode, bool set_owner, unsigned int *len)
{
	struct crt_sd_ctxt *buf;
	__u8 *ptr, *aclptr;
	unsigned int acelen, acl_size, ace_count;
	unsigned int owner_offset = 0;
	unsigned int group_offset = 0;
	struct smb3_acl acl = {};

	*len = round_up(sizeof(struct crt_sd_ctxt) + (sizeof(struct cifs_ace) * 4), 8);

	if (set_owner) {
		/* sizeof(struct owner_group_sids) is already multiple of 8 so no need to round */
		*len += sizeof(struct owner_group_sids);
	}

	buf = kzalloc(*len, GFP_KERNEL);
	if (buf == NULL)
		return buf;

	ptr = (__u8 *)&buf[1];
	if (set_owner) {
		/* offset fields are from beginning of security descriptor not of create context */
		owner_offset = ptr - (__u8 *)&buf->sd;
		buf->sd.OffsetOwner = cpu_to_le32(owner_offset);
		group_offset = owner_offset + offsetof(struct owner_group_sids, group);
		buf->sd.OffsetGroup = cpu_to_le32(group_offset);

		setup_owner_group_sids(ptr);
		ptr += sizeof(struct owner_group_sids);
	} else {
		buf->sd.OffsetOwner = 0;
		buf->sd.OffsetGroup = 0;
	}

	buf->ccontext.DataOffset = cpu_to_le16(offsetof(struct crt_sd_ctxt, sd));
	buf->ccontext.NameOffset = cpu_to_le16(offsetof(struct crt_sd_ctxt, Name));
	buf->ccontext.NameLength = cpu_to_le16(4);
	/* SMB2_CREATE_SD_BUFFER_TOKEN is "SecD" */
	buf->Name[0] = 'S';
	buf->Name[1] = 'e';
	buf->Name[2] = 'c';
	buf->Name[3] = 'D';
	buf->sd.Revision = 1;  /* Must be one see MS-DTYP 2.4.6 */

	/*
	 * ACL is "self relative" ie ACL is stored in contiguous block of memory
	 * and "DP" ie the DACL is present
	 */
	buf->sd.Control = cpu_to_le16(ACL_CONTROL_SR | ACL_CONTROL_DP);

	/* offset owner, group and Sbz1 and SACL are all zero */
	buf->sd.OffsetDacl = cpu_to_le32(ptr - (__u8 *)&buf->sd);
	/* Ship the ACL for now. we will copy it into buf later. */
	aclptr = ptr;
	ptr += sizeof(struct smb3_acl);

	/* create one ACE to hold the mode embedded in reserved special SID */
	acelen = setup_special_mode_ACE((struct cifs_ace *)ptr, (__u64)mode);
	ptr += acelen;
	acl_size = acelen + sizeof(struct smb3_acl);
	ace_count = 1;

	if (set_owner) {
		/* we do not need to reallocate buffer to add the two more ACEs. plenty of space */
		acelen = setup_special_user_owner_ACE((struct cifs_ace *)ptr);
		ptr += acelen;
		acl_size += acelen;
		ace_count += 1;
	}

	/* and one more ACE to allow access for authenticated users */
	acelen = setup_authusers_ACE((struct cifs_ace *)ptr);
	ptr += acelen;
	acl_size += acelen;
	ace_count += 1;

	acl.AclRevision = ACL_REVISION; /* See 2.4.4.1 of MS-DTYP */
	acl.AclSize = cpu_to_le16(acl_size);
	acl.AceCount = cpu_to_le16(ace_count);
	/* acl.Sbz1 and Sbz2 MBZ so are not set here, but initialized above */
	memcpy(aclptr, &acl, sizeof(struct smb3_acl));

	buf->ccontext.DataLength = cpu_to_le32(ptr - (__u8 *)&buf->sd);
	*len = round_up((unsigned int)(ptr - (__u8 *)buf), 8);

	return buf;
}

static int
add_sd_context(struct kvec *iov, unsigned int *num_iovec, umode_t mode, bool set_owner)
{
	unsigned int num = *num_iovec;
	unsigned int len = 0;

	iov[num].iov_base = create_sd_buf(mode, set_owner, &len);
	if (iov[num].iov_base == NULL)
		return -ENOMEM;
	iov[num].iov_len = len;
	*num_iovec = num + 1;
	return 0;
}

static struct crt_query_id_ctxt *
create_query_id_buf(void)
{
	struct crt_query_id_ctxt *buf;

	buf = kzalloc(sizeof(struct crt_query_id_ctxt), GFP_KERNEL);
	if (!buf)
		return NULL;

	buf->ccontext.DataOffset = cpu_to_le16(0);
	buf->ccontext.DataLength = cpu_to_le32(0);
	buf->ccontext.NameOffset = cpu_to_le16(offsetof
				(struct crt_query_id_ctxt, Name));
	buf->ccontext.NameLength = cpu_to_le16(4);
	/* SMB2_CREATE_QUERY_ON_DISK_ID is "QFid" */
	buf->Name[0] = 'Q';
	buf->Name[1] = 'F';
	buf->Name[2] = 'i';
	buf->Name[3] = 'd';
	return buf;
}

/* See MS-SMB2 2.2.13.2.9 */
static int
add_query_id_context(struct kvec *iov, unsigned int *num_iovec)
{
	unsigned int num = *num_iovec;

	iov[num].iov_base = create_query_id_buf();
	if (iov[num].iov_base == NULL)
		return -ENOMEM;
	iov[num].iov_len = sizeof(struct crt_query_id_ctxt);
	*num_iovec = num + 1;
	return 0;
}

static int
alloc_path_with_tree_prefix(__le16 **out_path, int *out_size, int *out_len,
			    const char *treename, const __le16 *path)
{
	int treename_len, path_len;
	struct nls_table *cp;
	const __le16 sep[] = {cpu_to_le16('\\'), cpu_to_le16(0x0000)};

	/*
	 * skip leading "\\"
	 */
	treename_len = strlen(treename);
	if (treename_len < 2 || !(treename[0] == '\\' && treename[1] == '\\'))
		return -EINVAL;

	treename += 2;
	treename_len -= 2;

	path_len = UniStrnlen((wchar_t *)path, PATH_MAX);

	/* make room for one path separator only if @path isn't empty */
	*out_len = treename_len + (path[0] ? 1 : 0) + path_len;

	/*
	 * final path needs to be 8-byte aligned as specified in
	 * MS-SMB2 2.2.13 SMB2 CREATE Request.
	 */
	*out_size = round_up(*out_len * sizeof(__le16), 8);
	*out_path = kzalloc(*out_size + sizeof(__le16) /* null */, GFP_KERNEL);
	if (!*out_path)
		return -ENOMEM;

	cp = load_nls_default();
	cifs_strtoUTF16(*out_path, treename, treename_len, cp);

	/* Do not append the separator if the path is empty */
	if (path[0] != cpu_to_le16(0x0000)) {
		UniStrcat((wchar_t *)*out_path, (wchar_t *)sep);
		UniStrcat((wchar_t *)*out_path, (wchar_t *)path);
	}

	unload_nls(cp);

	return 0;
}

int smb311_posix_mkdir(const unsigned int xid, struct inode *inode,
			       umode_t mode, struct cifs_tcon *tcon,
			       const char *full_path,
			       struct cifs_sb_info *cifs_sb)
{
	struct smb_rqst rqst;
	struct smb2_create_req *req;
	struct smb2_create_rsp *rsp = NULL;
	struct cifs_ses *ses = tcon->ses;
	struct kvec iov[3]; /* make sure at least one for each open context */
	struct kvec rsp_iov = {NULL, 0};
	int resp_buftype;
	int uni_path_len;
	__le16 *copy_path = NULL;
	int copy_size;
	int rc = 0;
	unsigned int n_iov = 2;
	__u32 file_attributes = 0;
	char *pc_buf = NULL;
	int flags = 0;
	unsigned int total_len;
	__le16 *utf16_path = NULL;
	struct TCP_Server_Info *server = cifs_pick_channel(ses);

	cifs_dbg(FYI, "mkdir\n");

	/* resource #1: path allocation */
	utf16_path = cifs_convert_path_to_utf16(full_path, cifs_sb);
	if (!utf16_path)
		return -ENOMEM;

	if (!ses || !server) {
		rc = -EIO;
		goto err_free_path;
	}

	/* resource #2: request */
	rc = smb2_plain_req_init(SMB2_CREATE, tcon, server,
				 (void **) &req, &total_len);
	if (rc)
		goto err_free_path;


	if (smb3_encryption_required(tcon))
		flags |= CIFS_TRANSFORM_REQ;

	req->ImpersonationLevel = IL_IMPERSONATION;
	req->DesiredAccess = cpu_to_le32(FILE_WRITE_ATTRIBUTES);
	/* File attributes ignored on open (used in create though) */
	req->FileAttributes = cpu_to_le32(file_attributes);
	req->ShareAccess = FILE_SHARE_ALL_LE;
	req->CreateDisposition = cpu_to_le32(FILE_CREATE);
	req->CreateOptions = cpu_to_le32(CREATE_NOT_FILE);

	iov[0].iov_base = (char *)req;
	/* -1 since last byte is buf[0] which is sent below (path) */
	iov[0].iov_len = total_len - 1;

	req->NameOffset = cpu_to_le16(sizeof(struct smb2_create_req));

	/* [MS-SMB2] 2.2.13 NameOffset:
	 * If SMB2_FLAGS_DFS_OPERATIONS is set in the Flags field of
	 * the SMB2 header, the file name includes a prefix that will
	 * be processed during DFS name normalization as specified in
	 * section 3.3.5.9. Otherwise, the file name is relative to
	 * the share that is identified by the TreeId in the SMB2
	 * header.
	 */
	if (tcon->share_flags & SHI1005_FLAGS_DFS) {
		int name_len;

		req->hdr.Flags |= SMB2_FLAGS_DFS_OPERATIONS;
		rc = alloc_path_with_tree_prefix(&copy_path, &copy_size,
						 &name_len,
						 tcon->tree_name, utf16_path);
		if (rc)
			goto err_free_req;

		req->NameLength = cpu_to_le16(name_len * 2);
		uni_path_len = copy_size;
		/* free before overwriting resource */
		kfree(utf16_path);
		utf16_path = copy_path;
	} else {
		uni_path_len = (2 * UniStrnlen((wchar_t *)utf16_path, PATH_MAX)) + 2;
		/* MUST set path len (NameLength) to 0 opening root of share */
		req->NameLength = cpu_to_le16(uni_path_len - 2);
		if (uni_path_len % 8 != 0) {
			copy_size = roundup(uni_path_len, 8);
			copy_path = kzalloc(copy_size, GFP_KERNEL);
			if (!copy_path) {
				rc = -ENOMEM;
				goto err_free_req;
			}
			memcpy((char *)copy_path, (const char *)utf16_path,
			       uni_path_len);
			uni_path_len = copy_size;
			/* free before overwriting resource */
			kfree(utf16_path);
			utf16_path = copy_path;
		}
	}

	iov[1].iov_len = uni_path_len;
	iov[1].iov_base = utf16_path;
	req->RequestedOplockLevel = SMB2_OPLOCK_LEVEL_NONE;

	if (tcon->posix_extensions) {
		/* resource #3: posix buf */
		rc = add_posix_context(iov, &n_iov, mode);
		if (rc)
			goto err_free_req;
		req->CreateContextsOffset = cpu_to_le32(
			sizeof(struct smb2_create_req) +
			iov[1].iov_len);
		pc_buf = iov[n_iov-1].iov_base;
	}


	memset(&rqst, 0, sizeof(struct smb_rqst));
	rqst.rq_iov = iov;
	rqst.rq_nvec = n_iov;

	/* no need to inc num_remote_opens because we close it just below */
	trace_smb3_posix_mkdir_enter(xid, tcon->tid, ses->Suid, full_path, CREATE_NOT_FILE,
				    FILE_WRITE_ATTRIBUTES);
	/* resource #4: response buffer */
	rc = cifs_send_recv(xid, ses, server,
			    &rqst, &resp_buftype, flags, &rsp_iov);
	if (rc) {
		cifs_stats_fail_inc(tcon, SMB2_CREATE_HE);
		trace_smb3_posix_mkdir_err(xid, tcon->tid, ses->Suid,
					   CREATE_NOT_FILE,
					   FILE_WRITE_ATTRIBUTES, rc);
		goto err_free_rsp_buf;
	}

	/*
	 * Although unlikely to be possible for rsp to be null and rc not set,
	 * adding check below is slightly safer long term (and quiets Coverity
	 * warning)
	 */
	rsp = (struct smb2_create_rsp *)rsp_iov.iov_base;
	if (rsp == NULL) {
		rc = -EIO;
		kfree(pc_buf);
		goto err_free_req;
	}

	trace_smb3_posix_mkdir_done(xid, rsp->PersistentFileId, tcon->tid, ses->Suid,
				    CREATE_NOT_FILE, FILE_WRITE_ATTRIBUTES);

	SMB2_close(xid, tcon, rsp->PersistentFileId, rsp->VolatileFileId);

	/* Eventually save off posix specific response info and timestaps */

err_free_rsp_buf:
	free_rsp_buf(resp_buftype, rsp);
	kfree(pc_buf);
err_free_req:
	cifs_small_buf_release(req);
err_free_path:
	kfree(utf16_path);
	return rc;
}

int
SMB2_open_init(struct cifs_tcon *tcon, struct TCP_Server_Info *server,
	       struct smb_rqst *rqst, __u8 *oplock,
	       struct cifs_open_parms *oparms, __le16 *path)
{
	struct smb2_create_req *req;
	unsigned int n_iov = 2;
	__u32 file_attributes = 0;
	int copy_size;
	int uni_path_len;
	unsigned int total_len;
	struct kvec *iov = rqst->rq_iov;
	__le16 *copy_path;
	int rc;

	rc = smb2_plain_req_init(SMB2_CREATE, tcon, server,
				 (void **) &req, &total_len);
	if (rc)
		return rc;

	iov[0].iov_base = (char *)req;
	/* -1 since last byte is buf[0] which is sent below (path) */
	iov[0].iov_len = total_len - 1;

	if (oparms->create_options & CREATE_OPTION_READONLY)
		file_attributes |= ATTR_READONLY;
	if (oparms->create_options & CREATE_OPTION_SPECIAL)
		file_attributes |= ATTR_SYSTEM;

	req->ImpersonationLevel = IL_IMPERSONATION;
	req->DesiredAccess = cpu_to_le32(oparms->desired_access);
	/* File attributes ignored on open (used in create though) */
	req->FileAttributes = cpu_to_le32(file_attributes);
	req->ShareAccess = FILE_SHARE_ALL_LE;

	req->CreateDisposition = cpu_to_le32(oparms->disposition);
	req->CreateOptions = cpu_to_le32(oparms->create_options & CREATE_OPTIONS_MASK);
	req->NameOffset = cpu_to_le16(sizeof(struct smb2_create_req));

	/* [MS-SMB2] 2.2.13 NameOffset:
	 * If SMB2_FLAGS_DFS_OPERATIONS is set in the Flags field of
	 * the SMB2 header, the file name includes a prefix that will
	 * be processed during DFS name normalization as specified in
	 * section 3.3.5.9. Otherwise, the file name is relative to
	 * the share that is identified by the TreeId in the SMB2
	 * header.
	 */
	if (tcon->share_flags & SHI1005_FLAGS_DFS) {
		int name_len;

		req->hdr.Flags |= SMB2_FLAGS_DFS_OPERATIONS;
		rc = alloc_path_with_tree_prefix(&copy_path, &copy_size,
						 &name_len,
						 tcon->tree_name, path);
		if (rc)
			return rc;
		req->NameLength = cpu_to_le16(name_len * 2);
		uni_path_len = copy_size;
		path = copy_path;
	} else {
		uni_path_len = (2 * UniStrnlen((wchar_t *)path, PATH_MAX)) + 2;
		/* MUST set path len (NameLength) to 0 opening root of share */
		req->NameLength = cpu_to_le16(uni_path_len - 2);
		copy_size = round_up(uni_path_len, 8);
		copy_path = kzalloc(copy_size, GFP_KERNEL);
		if (!copy_path)
			return -ENOMEM;
		memcpy((char *)copy_path, (const char *)path,
		       uni_path_len);
		uni_path_len = copy_size;
		path = copy_path;
	}

	iov[1].iov_len = uni_path_len;
	iov[1].iov_base = path;

	if ((!server->oplocks) || (tcon->no_lease))
		*oplock = SMB2_OPLOCK_LEVEL_NONE;

	if (!(server->capabilities & SMB2_GLOBAL_CAP_LEASING) ||
	    *oplock == SMB2_OPLOCK_LEVEL_NONE)
		req->RequestedOplockLevel = *oplock;
	else if (!(server->capabilities & SMB2_GLOBAL_CAP_DIRECTORY_LEASING) &&
		  (oparms->create_options & CREATE_NOT_FILE))
		req->RequestedOplockLevel = *oplock; /* no srv lease support */
	else {
		rc = add_lease_context(server, req, iov, &n_iov,
				       oparms->fid->lease_key, oplock);
		if (rc)
			return rc;
	}

	if (*oplock == SMB2_OPLOCK_LEVEL_BATCH) {
		rc = add_durable_context(iov, &n_iov, oparms,
					tcon->use_persistent);
		if (rc)
			return rc;
	}

	if (tcon->posix_extensions) {
		rc = add_posix_context(iov, &n_iov, oparms->mode);
		if (rc)
			return rc;
	}

	if (tcon->snapshot_time) {
		cifs_dbg(FYI, "adding snapshot context\n");
		rc = add_twarp_context(iov, &n_iov, tcon->snapshot_time);
		if (rc)
			return rc;
	}

	if ((oparms->disposition != FILE_OPEN) && (oparms->cifs_sb)) {
		bool set_mode;
		bool set_owner;

		if ((oparms->cifs_sb->mnt_cifs_flags & CIFS_MOUNT_MODE_FROM_SID) &&
		    (oparms->mode != ACL_NO_MODE))
			set_mode = true;
		else {
			set_mode = false;
			oparms->mode = ACL_NO_MODE;
		}

		if (oparms->cifs_sb->mnt_cifs_flags & CIFS_MOUNT_UID_FROM_ACL)
			set_owner = true;
		else
			set_owner = false;

		if (set_owner | set_mode) {
			cifs_dbg(FYI, "add sd with mode 0x%x\n", oparms->mode);
			rc = add_sd_context(iov, &n_iov, oparms->mode, set_owner);
			if (rc)
				return rc;
		}
	}

	add_query_id_context(iov, &n_iov);

	if (n_iov > 2) {
		/*
		 * We have create contexts behind iov[1] (the file
		 * name), point at them from the main create request
		 */
		req->CreateContextsOffset = cpu_to_le32(
			sizeof(struct smb2_create_req) +
			iov[1].iov_len);
		req->CreateContextsLength = 0;

		for (unsigned int i = 2; i < (n_iov-1); i++) {
			struct kvec *v = &iov[i];
			size_t len = v->iov_len;
			struct create_context *cctx =
				(struct create_context *)v->iov_base;

			cctx->Next = cpu_to_le32(len);
			le32_add_cpu(&req->CreateContextsLength, len);
		}
		le32_add_cpu(&req->CreateContextsLength,
			     iov[n_iov-1].iov_len);
	}

	rqst->rq_nvec = n_iov;
	return 0;
}

/* rq_iov[0] is the request and is released by cifs_small_buf_release().
 * All other vectors are freed by kfree().
 */
void
SMB2_open_free(struct smb_rqst *rqst)
{
	int i;

	if (rqst && rqst->rq_iov) {
		cifs_small_buf_release(rqst->rq_iov[0].iov_base);
		for (i = 1; i < rqst->rq_nvec; i++)
			if (rqst->rq_iov[i].iov_base != smb2_padding)
				kfree(rqst->rq_iov[i].iov_base);
	}
}

int
SMB2_open(const unsigned int xid, struct cifs_open_parms *oparms, __le16 *path,
	  __u8 *oplock, struct smb2_file_all_info *buf,
	  struct create_posix_rsp *posix,
	  struct kvec *err_iov, int *buftype)
{
	struct smb_rqst rqst;
	struct smb2_create_rsp *rsp = NULL;
	struct cifs_tcon *tcon = oparms->tcon;
	struct cifs_ses *ses = tcon->ses;
	struct TCP_Server_Info *server = cifs_pick_channel(ses);
	struct kvec iov[SMB2_CREATE_IOV_SIZE];
	struct kvec rsp_iov = {NULL, 0};
	int resp_buftype = CIFS_NO_BUFFER;
	int rc = 0;
	int flags = 0;

	cifs_dbg(FYI, "create/open\n");
	if (!ses || !server)
		return -EIO;

	if (smb3_encryption_required(tcon))
		flags |= CIFS_TRANSFORM_REQ;

	memset(&rqst, 0, sizeof(struct smb_rqst));
	memset(&iov, 0, sizeof(iov));
	rqst.rq_iov = iov;
	rqst.rq_nvec = SMB2_CREATE_IOV_SIZE;

	rc = SMB2_open_init(tcon, server,
			    &rqst, oplock, oparms, path);
	if (rc)
		goto creat_exit;

	trace_smb3_open_enter(xid, tcon->tid, tcon->ses->Suid, oparms->path,
		oparms->create_options, oparms->desired_access);

	rc = cifs_send_recv(xid, ses, server,
			    &rqst, &resp_buftype, flags,
			    &rsp_iov);
	rsp = (struct smb2_create_rsp *)rsp_iov.iov_base;

	if (rc != 0) {
		cifs_stats_fail_inc(tcon, SMB2_CREATE_HE);
		if (err_iov && rsp) {
			*err_iov = rsp_iov;
			*buftype = resp_buftype;
			resp_buftype = CIFS_NO_BUFFER;
			rsp = NULL;
		}
		trace_smb3_open_err(xid, tcon->tid, ses->Suid,
				    oparms->create_options, oparms->desired_access, rc);
		if (rc == -EREMCHG) {
			pr_warn_once("server share %s deleted\n",
				     tcon->tree_name);
			tcon->need_reconnect = true;
		}
		goto creat_exit;
	} else if (rsp == NULL) /* unlikely to happen, but safer to check */
		goto creat_exit;
	else
		trace_smb3_open_done(xid, rsp->PersistentFileId, tcon->tid, ses->Suid,
				     oparms->create_options, oparms->desired_access);

	atomic_inc(&tcon->num_remote_opens);
	oparms->fid->persistent_fid = rsp->PersistentFileId;
	oparms->fid->volatile_fid = rsp->VolatileFileId;
	oparms->fid->access = oparms->desired_access;
#ifdef CONFIG_CIFS_DEBUG2
	oparms->fid->mid = le64_to_cpu(rsp->hdr.MessageId);
#endif /* CIFS_DEBUG2 */

	if (buf) {
		buf->CreationTime = rsp->CreationTime;
		buf->LastAccessTime = rsp->LastAccessTime;
		buf->LastWriteTime = rsp->LastWriteTime;
		buf->ChangeTime = rsp->ChangeTime;
		buf->AllocationSize = rsp->AllocationSize;
		buf->EndOfFile = rsp->EndofFile;
		buf->Attributes = rsp->FileAttributes;
		buf->NumberOfLinks = cpu_to_le32(1);
		buf->DeletePending = 0;
	}


	rc = smb2_parse_contexts(server, &rsp_iov, &oparms->fid->epoch,
				 oparms->fid->lease_key, oplock, buf, posix);
creat_exit:
	SMB2_open_free(&rqst);
	free_rsp_buf(resp_buftype, rsp);
	return rc;
}

int
SMB2_ioctl_init(struct cifs_tcon *tcon, struct TCP_Server_Info *server,
		struct smb_rqst *rqst,
		u64 persistent_fid, u64 volatile_fid, u32 opcode,
		char *in_data, u32 indatalen,
		__u32 max_response_size)
{
	struct smb2_ioctl_req *req;
	struct kvec *iov = rqst->rq_iov;
	unsigned int total_len;
	int rc;
	char *in_data_buf;

	rc = smb2_ioctl_req_init(opcode, tcon, server,
				 (void **) &req, &total_len);
	if (rc)
		return rc;

	if (indatalen) {
		/*
		 * indatalen is usually small at a couple of bytes max, so
		 * just allocate through generic pool
		 */
		in_data_buf = kmemdup(in_data, indatalen, GFP_NOFS);
		if (!in_data_buf) {
			cifs_small_buf_release(req);
			return -ENOMEM;
		}
	}

	req->CtlCode = cpu_to_le32(opcode);
	req->PersistentFileId = persistent_fid;
	req->VolatileFileId = volatile_fid;

	iov[0].iov_base = (char *)req;
	/*
	 * If no input data, the size of ioctl struct in
	 * protocol spec still includes a 1 byte data buffer,
	 * but if input data passed to ioctl, we do not
	 * want to double count this, so we do not send
	 * the dummy one byte of data in iovec[0] if sending
	 * input data (in iovec[1]).
	 */
	if (indatalen) {
		req->InputCount = cpu_to_le32(indatalen);
		/* do not set InputOffset if no input data */
		req->InputOffset =
		       cpu_to_le32(offsetof(struct smb2_ioctl_req, Buffer));
		rqst->rq_nvec = 2;
		iov[0].iov_len = total_len - 1;
		iov[1].iov_base = in_data_buf;
		iov[1].iov_len = indatalen;
	} else {
		rqst->rq_nvec = 1;
		iov[0].iov_len = total_len;
	}

	req->OutputOffset = 0;
	req->OutputCount = 0; /* MBZ */

	/*
	 * In most cases max_response_size is set to 16K (CIFSMaxBufSize)
	 * We Could increase default MaxOutputResponse, but that could require
	 * more credits. Windows typically sets this smaller, but for some
	 * ioctls it may be useful to allow server to send more. No point
	 * limiting what the server can send as long as fits in one credit
	 * We can not handle more than CIFS_MAX_BUF_SIZE yet but may want
	 * to increase this limit up in the future.
	 * Note that for snapshot queries that servers like Azure expect that
	 * the first query be minimal size (and just used to get the number/size
	 * of previous versions) so response size must be specified as EXACTLY
	 * sizeof(struct snapshot_array) which is 16 when rounded up to multiple
	 * of eight bytes.  Currently that is the only case where we set max
	 * response size smaller.
	 */
	req->MaxOutputResponse = cpu_to_le32(max_response_size);
	req->hdr.CreditCharge =
		cpu_to_le16(DIV_ROUND_UP(max(indatalen, max_response_size),
					 SMB2_MAX_BUFFER_SIZE));
	/* always an FSCTL (for now) */
	req->Flags = cpu_to_le32(SMB2_0_IOCTL_IS_FSCTL);

	/* validate negotiate request must be signed - see MS-SMB2 3.2.5.5 */
	if (opcode == FSCTL_VALIDATE_NEGOTIATE_INFO)
		req->hdr.Flags |= SMB2_FLAGS_SIGNED;

	return 0;
}

void
SMB2_ioctl_free(struct smb_rqst *rqst)
{
	int i;

	if (rqst && rqst->rq_iov) {
		cifs_small_buf_release(rqst->rq_iov[0].iov_base); /* request */
		for (i = 1; i < rqst->rq_nvec; i++)
			if (rqst->rq_iov[i].iov_base != smb2_padding)
				kfree(rqst->rq_iov[i].iov_base);
	}
}


/*
 *	SMB2 IOCTL is used for both IOCTLs and FSCTLs
 */
int
SMB2_ioctl(const unsigned int xid, struct cifs_tcon *tcon, u64 persistent_fid,
	   u64 volatile_fid, u32 opcode, char *in_data, u32 indatalen,
	   u32 max_out_data_len, char **out_data,
	   u32 *plen /* returned data len */)
{
	struct smb_rqst rqst;
	struct smb2_ioctl_rsp *rsp = NULL;
	struct cifs_ses *ses;
	struct TCP_Server_Info *server;
	struct kvec iov[SMB2_IOCTL_IOV_SIZE];
	struct kvec rsp_iov = {NULL, 0};
	int resp_buftype = CIFS_NO_BUFFER;
	int rc = 0;
	int flags = 0;

	cifs_dbg(FYI, "SMB2 IOCTL\n");

	if (out_data != NULL)
		*out_data = NULL;

	/* zero out returned data len, in case of error */
	if (plen)
		*plen = 0;

	if (!tcon)
		return -EIO;

	ses = tcon->ses;
	if (!ses)
		return -EIO;

	server = cifs_pick_channel(ses);
	if (!server)
		return -EIO;

	if (smb3_encryption_required(tcon))
		flags |= CIFS_TRANSFORM_REQ;

	memset(&rqst, 0, sizeof(struct smb_rqst));
	memset(&iov, 0, sizeof(iov));
	rqst.rq_iov = iov;
	rqst.rq_nvec = SMB2_IOCTL_IOV_SIZE;

	rc = SMB2_ioctl_init(tcon, server,
			     &rqst, persistent_fid, volatile_fid, opcode,
			     in_data, indatalen, max_out_data_len);
	if (rc)
		goto ioctl_exit;

	rc = cifs_send_recv(xid, ses, server,
			    &rqst, &resp_buftype, flags,
			    &rsp_iov);
	rsp = (struct smb2_ioctl_rsp *)rsp_iov.iov_base;

	if (rc != 0)
		trace_smb3_fsctl_err(xid, persistent_fid, tcon->tid,
				ses->Suid, 0, opcode, rc);

	if ((rc != 0) && (rc != -EINVAL) && (rc != -E2BIG)) {
		cifs_stats_fail_inc(tcon, SMB2_IOCTL_HE);
		goto ioctl_exit;
	} else if (rc == -EINVAL) {
		if ((opcode != FSCTL_SRV_COPYCHUNK_WRITE) &&
		    (opcode != FSCTL_SRV_COPYCHUNK)) {
			cifs_stats_fail_inc(tcon, SMB2_IOCTL_HE);
			goto ioctl_exit;
		}
	} else if (rc == -E2BIG) {
		if (opcode != FSCTL_QUERY_ALLOCATED_RANGES) {
			cifs_stats_fail_inc(tcon, SMB2_IOCTL_HE);
			goto ioctl_exit;
		}
	}

	/* check if caller wants to look at return data or just return rc */
	if ((plen == NULL) || (out_data == NULL))
		goto ioctl_exit;

	/*
	 * Although unlikely to be possible for rsp to be null and rc not set,
	 * adding check below is slightly safer long term (and quiets Coverity
	 * warning)
	 */
	if (rsp == NULL) {
		rc = -EIO;
		goto ioctl_exit;
	}

	*plen = le32_to_cpu(rsp->OutputCount);

	/* We check for obvious errors in the output buffer length and offset */
	if (*plen == 0)
		goto ioctl_exit; /* server returned no data */
	else if (*plen > rsp_iov.iov_len || *plen > 0xFF00) {
		cifs_tcon_dbg(VFS, "srv returned invalid ioctl length: %d\n", *plen);
		*plen = 0;
		rc = -EIO;
		goto ioctl_exit;
	}

	if (rsp_iov.iov_len - *plen < le32_to_cpu(rsp->OutputOffset)) {
		cifs_tcon_dbg(VFS, "Malformed ioctl resp: len %d offset %d\n", *plen,
			le32_to_cpu(rsp->OutputOffset));
		*plen = 0;
		rc = -EIO;
		goto ioctl_exit;
	}

	*out_data = kmemdup((char *)rsp + le32_to_cpu(rsp->OutputOffset),
			    *plen, GFP_KERNEL);
	if (*out_data == NULL) {
		rc = -ENOMEM;
		goto ioctl_exit;
	}

ioctl_exit:
	SMB2_ioctl_free(&rqst);
	free_rsp_buf(resp_buftype, rsp);
	return rc;
}

/*
 *   Individual callers to ioctl worker function follow
 */

int
SMB2_set_compression(const unsigned int xid, struct cifs_tcon *tcon,
		     u64 persistent_fid, u64 volatile_fid)
{
	int rc;
	struct  compress_ioctl fsctl_input;
	char *ret_data = NULL;

	fsctl_input.CompressionState =
			cpu_to_le16(COMPRESSION_FORMAT_DEFAULT);

	rc = SMB2_ioctl(xid, tcon, persistent_fid, volatile_fid,
			FSCTL_SET_COMPRESSION,
			(char *)&fsctl_input /* data input */,
			2 /* in data len */, CIFSMaxBufSize /* max out data */,
			&ret_data /* out data */, NULL);

	cifs_dbg(FYI, "set compression rc %d\n", rc);

	return rc;
}

int
SMB2_close_init(struct cifs_tcon *tcon, struct TCP_Server_Info *server,
		struct smb_rqst *rqst,
		u64 persistent_fid, u64 volatile_fid, bool query_attrs)
{
	struct smb2_close_req *req;
	struct kvec *iov = rqst->rq_iov;
	unsigned int total_len;
	int rc;

	rc = smb2_plain_req_init(SMB2_CLOSE, tcon, server,
				 (void **) &req, &total_len);
	if (rc)
		return rc;

	req->PersistentFileId = persistent_fid;
	req->VolatileFileId = volatile_fid;
	if (query_attrs)
		req->Flags = SMB2_CLOSE_FLAG_POSTQUERY_ATTRIB;
	else
		req->Flags = 0;
	iov[0].iov_base = (char *)req;
	iov[0].iov_len = total_len;

	return 0;
}

void
SMB2_close_free(struct smb_rqst *rqst)
{
	if (rqst && rqst->rq_iov)
		cifs_small_buf_release(rqst->rq_iov[0].iov_base); /* request */
}

int
__SMB2_close(const unsigned int xid, struct cifs_tcon *tcon,
	     u64 persistent_fid, u64 volatile_fid,
	     struct smb2_file_network_open_info *pbuf)
{
	struct smb_rqst rqst;
	struct smb2_close_rsp *rsp = NULL;
	struct cifs_ses *ses = tcon->ses;
	struct TCP_Server_Info *server = cifs_pick_channel(ses);
	struct kvec iov[1];
	struct kvec rsp_iov;
	int resp_buftype = CIFS_NO_BUFFER;
	int rc = 0;
	int flags = 0;
	bool query_attrs = false;

	cifs_dbg(FYI, "Close\n");

	if (!ses || !server)
		return -EIO;

	if (smb3_encryption_required(tcon))
		flags |= CIFS_TRANSFORM_REQ;

	memset(&rqst, 0, sizeof(struct smb_rqst));
	memset(&iov, 0, sizeof(iov));
	rqst.rq_iov = iov;
	rqst.rq_nvec = 1;

	/* check if need to ask server to return timestamps in close response */
	if (pbuf)
		query_attrs = true;

	trace_smb3_close_enter(xid, persistent_fid, tcon->tid, ses->Suid);
	rc = SMB2_close_init(tcon, server,
			     &rqst, persistent_fid, volatile_fid,
			     query_attrs);
	if (rc)
		goto close_exit;

	rc = cifs_send_recv(xid, ses, server,
			    &rqst, &resp_buftype, flags, &rsp_iov);
	rsp = (struct smb2_close_rsp *)rsp_iov.iov_base;

	if (rc != 0) {
		cifs_stats_fail_inc(tcon, SMB2_CLOSE_HE);
		trace_smb3_close_err(xid, persistent_fid, tcon->tid, ses->Suid,
				     rc);
		goto close_exit;
	} else {
		trace_smb3_close_done(xid, persistent_fid, tcon->tid,
				      ses->Suid);
		if (pbuf)
			memcpy(&pbuf->network_open_info,
			       &rsp->network_open_info,
			       sizeof(pbuf->network_open_info));
	}

	atomic_dec(&tcon->num_remote_opens);
close_exit:
	SMB2_close_free(&rqst);
	free_rsp_buf(resp_buftype, rsp);

	/* retry close in a worker thread if this one is interrupted */
	if (is_interrupt_error(rc)) {
		int tmp_rc;

		tmp_rc = smb2_handle_cancelled_close(tcon, persistent_fid,
						     volatile_fid);
		if (tmp_rc)
			cifs_dbg(VFS, "handle cancelled close fid 0x%llx returned error %d\n",
				 persistent_fid, tmp_rc);
	}
	return rc;
}

int
SMB2_close(const unsigned int xid, struct cifs_tcon *tcon,
		u64 persistent_fid, u64 volatile_fid)
{
	return __SMB2_close(xid, tcon, persistent_fid, volatile_fid, NULL);
}

int
smb2_validate_iov(unsigned int offset, unsigned int buffer_length,
		  struct kvec *iov, unsigned int min_buf_size)
{
	unsigned int smb_len = iov->iov_len;
	char *end_of_smb = smb_len + (char *)iov->iov_base;
	char *begin_of_buf = offset + (char *)iov->iov_base;
	char *end_of_buf = begin_of_buf + buffer_length;


	if (buffer_length < min_buf_size) {
		cifs_dbg(VFS, "buffer length %d smaller than minimum size %d\n",
			 buffer_length, min_buf_size);
		return -EINVAL;
	}

	/* check if beyond RFC1001 maximum length */
	if ((smb_len > 0x7FFFFF) || (buffer_length > 0x7FFFFF)) {
		cifs_dbg(VFS, "buffer length %d or smb length %d too large\n",
			 buffer_length, smb_len);
		return -EINVAL;
	}

	if ((begin_of_buf > end_of_smb) || (end_of_buf > end_of_smb)) {
		cifs_dbg(VFS, "Invalid server response, bad offset to data\n");
		return -EINVAL;
	}

	return 0;
}

/*
 * If SMB buffer fields are valid, copy into temporary buffer to hold result.
 * Caller must free buffer.
 */
int
smb2_validate_and_copy_iov(unsigned int offset, unsigned int buffer_length,
			   struct kvec *iov, unsigned int minbufsize,
			   char *data)
{
	char *begin_of_buf = offset + (char *)iov->iov_base;
	int rc;

	if (!data)
		return -EINVAL;

	rc = smb2_validate_iov(offset, buffer_length, iov, minbufsize);
	if (rc)
		return rc;

	memcpy(data, begin_of_buf, minbufsize);

	return 0;
}

int
SMB2_query_info_init(struct cifs_tcon *tcon, struct TCP_Server_Info *server,
		     struct smb_rqst *rqst,
		     u64 persistent_fid, u64 volatile_fid,
		     u8 info_class, u8 info_type, u32 additional_info,
		     size_t output_len, size_t input_len, void *input)
{
	struct smb2_query_info_req *req;
	struct kvec *iov = rqst->rq_iov;
	unsigned int total_len;
	int rc;

	rc = smb2_plain_req_init(SMB2_QUERY_INFO, tcon, server,
				 (void **) &req, &total_len);
	if (rc)
		return rc;

	req->InfoType = info_type;
	req->FileInfoClass = info_class;
	req->PersistentFileId = persistent_fid;
	req->VolatileFileId = volatile_fid;
	req->AdditionalInformation = cpu_to_le32(additional_info);

	req->OutputBufferLength = cpu_to_le32(output_len);
	if (input_len) {
		req->InputBufferLength = cpu_to_le32(input_len);
		/* total_len for smb query request never close to le16 max */
		req->InputBufferOffset = cpu_to_le16(total_len - 1);
		memcpy(req->Buffer, input, input_len);
	}

	iov[0].iov_base = (char *)req;
	/* 1 for Buffer */
	iov[0].iov_len = total_len - 1 + input_len;
	return 0;
}

void
SMB2_query_info_free(struct smb_rqst *rqst)
{
	if (rqst && rqst->rq_iov)
		cifs_small_buf_release(rqst->rq_iov[0].iov_base); /* request */
}

static int
query_info(const unsigned int xid, struct cifs_tcon *tcon,
	   u64 persistent_fid, u64 volatile_fid, u8 info_class, u8 info_type,
	   u32 additional_info, size_t output_len, size_t min_len, void **data,
		u32 *dlen)
{
	struct smb_rqst rqst;
	struct smb2_query_info_rsp *rsp = NULL;
	struct kvec iov[1];
	struct kvec rsp_iov;
	int rc = 0;
	int resp_buftype = CIFS_NO_BUFFER;
	struct cifs_ses *ses = tcon->ses;
	struct TCP_Server_Info *server;
	int flags = 0;
	bool allocated = false;

	cifs_dbg(FYI, "Query Info\n");

	if (!ses)
		return -EIO;
	server = cifs_pick_channel(ses);
	if (!server)
		return -EIO;

	if (smb3_encryption_required(tcon))
		flags |= CIFS_TRANSFORM_REQ;

	memset(&rqst, 0, sizeof(struct smb_rqst));
	memset(&iov, 0, sizeof(iov));
	rqst.rq_iov = iov;
	rqst.rq_nvec = 1;

	rc = SMB2_query_info_init(tcon, server,
				  &rqst, persistent_fid, volatile_fid,
				  info_class, info_type, additional_info,
				  output_len, 0, NULL);
	if (rc)
		goto qinf_exit;

	trace_smb3_query_info_enter(xid, persistent_fid, tcon->tid,
				    ses->Suid, info_class, (__u32)info_type);

	rc = cifs_send_recv(xid, ses, server,
			    &rqst, &resp_buftype, flags, &rsp_iov);
	rsp = (struct smb2_query_info_rsp *)rsp_iov.iov_base;

	if (rc) {
		cifs_stats_fail_inc(tcon, SMB2_QUERY_INFO_HE);
		trace_smb3_query_info_err(xid, persistent_fid, tcon->tid,
				ses->Suid, info_class, (__u32)info_type, rc);
		goto qinf_exit;
	}

	trace_smb3_query_info_done(xid, persistent_fid, tcon->tid,
				ses->Suid, info_class, (__u32)info_type);

	if (dlen) {
		*dlen = le32_to_cpu(rsp->OutputBufferLength);
		if (!*data) {
			*data = kmalloc(*dlen, GFP_KERNEL);
			if (!*data) {
				cifs_tcon_dbg(VFS,
					"Error %d allocating memory for acl\n",
					rc);
				*dlen = 0;
				rc = -ENOMEM;
				goto qinf_exit;
			}
			allocated = true;
		}
	}

	rc = smb2_validate_and_copy_iov(le16_to_cpu(rsp->OutputBufferOffset),
					le32_to_cpu(rsp->OutputBufferLength),
					&rsp_iov, dlen ? *dlen : min_len, *data);
	if (rc && allocated) {
		kfree(*data);
		*data = NULL;
		*dlen = 0;
	}

qinf_exit:
	SMB2_query_info_free(&rqst);
	free_rsp_buf(resp_buftype, rsp);
	return rc;
}

int SMB2_query_info(const unsigned int xid, struct cifs_tcon *tcon,
	u64 persistent_fid, u64 volatile_fid, struct smb2_file_all_info *data)
{
	return query_info(xid, tcon, persistent_fid, volatile_fid,
			  FILE_ALL_INFORMATION, SMB2_O_INFO_FILE, 0,
			  sizeof(struct smb2_file_all_info) + PATH_MAX * 2,
			  sizeof(struct smb2_file_all_info), (void **)&data,
			  NULL);
}

#if 0
/* currently unused, as now we are doing compounding instead (see smb311_posix_query_path_info) */
int
SMB311_posix_query_info(const unsigned int xid, struct cifs_tcon *tcon,
		u64 persistent_fid, u64 volatile_fid, struct smb311_posix_qinfo *data, u32 *plen)
{
	size_t output_len = sizeof(struct smb311_posix_qinfo *) +
			(sizeof(struct cifs_sid) * 2) + (PATH_MAX * 2);
	*plen = 0;

	return query_info(xid, tcon, persistent_fid, volatile_fid,
			  SMB_FIND_FILE_POSIX_INFO, SMB2_O_INFO_FILE, 0,
			  output_len, sizeof(struct smb311_posix_qinfo), (void **)&data, plen);
	/* Note caller must free "data" (passed in above). It may be allocated in query_info call */
}
#endif

int
SMB2_query_acl(const unsigned int xid, struct cifs_tcon *tcon,
	       u64 persistent_fid, u64 volatile_fid,
	       void **data, u32 *plen, u32 extra_info)
{
	__u32 additional_info = OWNER_SECINFO | GROUP_SECINFO | DACL_SECINFO |
				extra_info;
	*plen = 0;

	return query_info(xid, tcon, persistent_fid, volatile_fid,
			  0, SMB2_O_INFO_SECURITY, additional_info,
			  SMB2_MAX_BUFFER_SIZE, MIN_SEC_DESC_LEN, data, plen);
}

int
SMB2_get_srv_num(const unsigned int xid, struct cifs_tcon *tcon,
		 u64 persistent_fid, u64 volatile_fid, __le64 *uniqueid)
{
	return query_info(xid, tcon, persistent_fid, volatile_fid,
			  FILE_INTERNAL_INFORMATION, SMB2_O_INFO_FILE, 0,
			  sizeof(struct smb2_file_internal_info),
			  sizeof(struct smb2_file_internal_info),
			  (void **)&uniqueid, NULL);
}

/*
 * CHANGE_NOTIFY Request is sent to get notifications on changes to a directory
 * See MS-SMB2 2.2.35 and 2.2.36
 */

static int
SMB2_notify_init(const unsigned int xid, struct smb_rqst *rqst,
		 struct cifs_tcon *tcon, struct TCP_Server_Info *server,
		 u64 persistent_fid, u64 volatile_fid,
		 u32 completion_filter, bool watch_tree)
{
	struct smb2_change_notify_req *req;
	struct kvec *iov = rqst->rq_iov;
	unsigned int total_len;
	int rc;

	rc = smb2_plain_req_init(SMB2_CHANGE_NOTIFY, tcon, server,
				 (void **) &req, &total_len);
	if (rc)
		return rc;

	req->PersistentFileId = persistent_fid;
	req->VolatileFileId = volatile_fid;
	/* See note 354 of MS-SMB2, 64K max */
	req->OutputBufferLength =
		cpu_to_le32(SMB2_MAX_BUFFER_SIZE - MAX_SMB2_HDR_SIZE);
	req->CompletionFilter = cpu_to_le32(completion_filter);
	if (watch_tree)
		req->Flags = cpu_to_le16(SMB2_WATCH_TREE);
	else
		req->Flags = 0;

	iov[0].iov_base = (char *)req;
	iov[0].iov_len = total_len;

	return 0;
}

int
SMB2_change_notify(const unsigned int xid, struct cifs_tcon *tcon,
		u64 persistent_fid, u64 volatile_fid, bool watch_tree,
		u32 completion_filter, u32 max_out_data_len, char **out_data,
		u32 *plen /* returned data len */)
{
	struct cifs_ses *ses = tcon->ses;
	struct TCP_Server_Info *server = cifs_pick_channel(ses);
	struct smb_rqst rqst;
	struct smb2_change_notify_rsp *smb_rsp;
	struct kvec iov[1];
	struct kvec rsp_iov = {NULL, 0};
	int resp_buftype = CIFS_NO_BUFFER;
	int flags = 0;
	int rc = 0;

	cifs_dbg(FYI, "change notify\n");
	if (!ses || !server)
		return -EIO;

	if (smb3_encryption_required(tcon))
		flags |= CIFS_TRANSFORM_REQ;

	memset(&rqst, 0, sizeof(struct smb_rqst));
	memset(&iov, 0, sizeof(iov));
	if (plen)
		*plen = 0;

	rqst.rq_iov = iov;
	rqst.rq_nvec = 1;

	rc = SMB2_notify_init(xid, &rqst, tcon, server,
			      persistent_fid, volatile_fid,
			      completion_filter, watch_tree);
	if (rc)
		goto cnotify_exit;

	trace_smb3_notify_enter(xid, persistent_fid, tcon->tid, ses->Suid,
				(u8)watch_tree, completion_filter);
	rc = cifs_send_recv(xid, ses, server,
			    &rqst, &resp_buftype, flags, &rsp_iov);

	if (rc != 0) {
		cifs_stats_fail_inc(tcon, SMB2_CHANGE_NOTIFY_HE);
		trace_smb3_notify_err(xid, persistent_fid, tcon->tid, ses->Suid,
				(u8)watch_tree, completion_filter, rc);
	} else {
		trace_smb3_notify_done(xid, persistent_fid, tcon->tid,
			ses->Suid, (u8)watch_tree, completion_filter);
		/* validate that notify information is plausible */
		if ((rsp_iov.iov_base == NULL) ||
		    (rsp_iov.iov_len < sizeof(struct smb2_change_notify_rsp) + 1))
			goto cnotify_exit;

		smb_rsp = (struct smb2_change_notify_rsp *)rsp_iov.iov_base;

		smb2_validate_iov(le16_to_cpu(smb_rsp->OutputBufferOffset),
				le32_to_cpu(smb_rsp->OutputBufferLength), &rsp_iov,
				sizeof(struct file_notify_information));

		*out_data = kmemdup((char *)smb_rsp + le16_to_cpu(smb_rsp->OutputBufferOffset),
				le32_to_cpu(smb_rsp->OutputBufferLength), GFP_KERNEL);
		if (*out_data == NULL) {
			rc = -ENOMEM;
			goto cnotify_exit;
		} else if (plen)
			*plen = le32_to_cpu(smb_rsp->OutputBufferLength);
	}

 cnotify_exit:
	if (rqst.rq_iov)
		cifs_small_buf_release(rqst.rq_iov[0].iov_base); /* request */
	free_rsp_buf(resp_buftype, rsp_iov.iov_base);
	return rc;
}



/*
 * This is a no-op for now. We're not really interested in the reply, but
 * rather in the fact that the server sent one and that server->lstrp
 * gets updated.
 *
 * FIXME: maybe we should consider checking that the reply matches request?
 */
static void
smb2_echo_callback(struct mid_q_entry *mid)
{
	struct TCP_Server_Info *server = mid->callback_data;
	struct smb2_echo_rsp *rsp = (struct smb2_echo_rsp *)mid->resp_buf;
	struct cifs_credits credits = { .value = 0, .instance = 0 };

	if (mid->mid_state == MID_RESPONSE_RECEIVED
	    || mid->mid_state == MID_RESPONSE_MALFORMED) {
		credits.value = le16_to_cpu(rsp->hdr.CreditRequest);
		credits.instance = server->reconnect_instance;
	}

	release_mid(mid);
	add_credits(server, &credits, CIFS_ECHO_OP);
}

void smb2_reconnect_server(struct work_struct *work)
{
	struct TCP_Server_Info *server = container_of(work,
					struct TCP_Server_Info, reconnect.work);
	struct TCP_Server_Info *pserver;
	struct cifs_ses *ses, *ses2;
	struct cifs_tcon *tcon, *tcon2;
	struct list_head tmp_list, tmp_ses_list;
	bool tcon_exist = false, ses_exist = false;
	bool tcon_selected = false;
	int rc;
	bool resched = false;

	/* first check if ref count has reached 0, if not inc ref count */
	spin_lock(&cifs_tcp_ses_lock);
	if (!server->srv_count) {
		spin_unlock(&cifs_tcp_ses_lock);
		return;
	}
	server->srv_count++;
	spin_unlock(&cifs_tcp_ses_lock);

	/* If server is a channel, select the primary channel */
	pserver = SERVER_IS_CHAN(server) ? server->primary_server : server;

	/* Prevent simultaneous reconnects that can corrupt tcon->rlist list */
	mutex_lock(&pserver->reconnect_mutex);

	/* if the server is marked for termination, drop the ref count here */
	if (server->terminate) {
		cifs_put_tcp_session(server, true);
		mutex_unlock(&pserver->reconnect_mutex);
		return;
	}

	INIT_LIST_HEAD(&tmp_list);
	INIT_LIST_HEAD(&tmp_ses_list);
	cifs_dbg(FYI, "Reconnecting tcons and channels\n");

	spin_lock(&cifs_tcp_ses_lock);
	list_for_each_entry(ses, &pserver->smb_ses_list, smb_ses_list) {
		spin_lock(&ses->ses_lock);
		if (ses->ses_status == SES_EXITING) {
			spin_unlock(&ses->ses_lock);
			continue;
		}
		spin_unlock(&ses->ses_lock);

		tcon_selected = false;

		list_for_each_entry(tcon, &ses->tcon_list, tcon_list) {
			if (tcon->need_reconnect || tcon->need_reopen_files) {
				tcon->tc_count++;
				list_add_tail(&tcon->rlist, &tmp_list);
				tcon_selected = tcon_exist = true;
			}
		}
		/*
		 * IPC has the same lifetime as its session and uses its
		 * refcount.
		 */
		if (ses->tcon_ipc && ses->tcon_ipc->need_reconnect) {
			list_add_tail(&ses->tcon_ipc->rlist, &tmp_list);
			tcon_selected = tcon_exist = true;
			cifs_smb_ses_inc_refcount(ses);
		}
		/*
		 * handle the case where channel needs to reconnect
		 * binding session, but tcon is healthy (some other channel
		 * is active)
		 */
		spin_lock(&ses->chan_lock);
		if (!tcon_selected && cifs_chan_needs_reconnect(ses, server)) {
			list_add_tail(&ses->rlist, &tmp_ses_list);
			ses_exist = true;
			cifs_smb_ses_inc_refcount(ses);
		}
		spin_unlock(&ses->chan_lock);
	}
<<<<<<< HEAD

=======
>>>>>>> 8e2f79f4
	spin_unlock(&cifs_tcp_ses_lock);

	list_for_each_entry_safe(tcon, tcon2, &tmp_list, rlist) {
		rc = smb2_reconnect(SMB2_INTERNAL_CMD, tcon, server, true);
		if (!rc)
			cifs_reopen_persistent_handles(tcon);
		else
			resched = true;
		list_del_init(&tcon->rlist);
		if (tcon->ipc)
			cifs_put_smb_ses(tcon->ses);
		else
			cifs_put_tcon(tcon);
	}

	if (!ses_exist)
		goto done;

	/* allocate a dummy tcon struct used for reconnect */
	tcon = tcon_info_alloc(false);
	if (!tcon) {
		resched = true;
		list_for_each_entry_safe(ses, ses2, &tmp_ses_list, rlist) {
			list_del_init(&ses->rlist);
			cifs_put_smb_ses(ses);
		}
		goto done;
	}

	tcon->status = TID_GOOD;
	tcon->retry = false;
	tcon->need_reconnect = false;

	/* now reconnect sessions for necessary channels */
	list_for_each_entry_safe(ses, ses2, &tmp_ses_list, rlist) {
		tcon->ses = ses;
		rc = smb2_reconnect(SMB2_INTERNAL_CMD, tcon, server, true);
		if (rc)
			resched = true;
		list_del_init(&ses->rlist);
		cifs_put_smb_ses(ses);
	}
	tconInfoFree(tcon);

done:
	cifs_dbg(FYI, "Reconnecting tcons and channels finished\n");
	if (resched) {
		queue_delayed_work(cifsiod_wq, &server->reconnect, 2 * HZ);
		mutex_unlock(&pserver->reconnect_mutex);

		/* no need to put tcp session as we're retrying */
		return;
	}
	mutex_unlock(&pserver->reconnect_mutex);

	/* now we can safely release srv struct */
	cifs_put_tcp_session(server, true);
}

int
SMB2_echo(struct TCP_Server_Info *server)
{
	struct smb2_echo_req *req;
	int rc = 0;
	struct kvec iov[1];
	struct smb_rqst rqst = { .rq_iov = iov,
				 .rq_nvec = 1 };
	unsigned int total_len;

	cifs_dbg(FYI, "In echo request for conn_id %lld\n", server->conn_id);

	spin_lock(&server->srv_lock);
	if (server->ops->need_neg &&
	    server->ops->need_neg(server)) {
		spin_unlock(&server->srv_lock);
		/* No need to send echo on newly established connections */
		spin_lock(&cifs_tcp_ses_lock);
		server->srv_count++;
		spin_unlock(&cifs_tcp_ses_lock);
		if (mod_delayed_work(cifsiod_wq, &server->reconnect, 0))
			cifs_put_tcp_session(server, false);

		return rc;
	}
	spin_unlock(&server->srv_lock);

	rc = smb2_plain_req_init(SMB2_ECHO, NULL, server,
				 (void **)&req, &total_len);
	if (rc)
		return rc;

	req->hdr.CreditRequest = cpu_to_le16(1);

	iov[0].iov_len = total_len;
	iov[0].iov_base = (char *)req;

	rc = cifs_call_async(server, &rqst, NULL, smb2_echo_callback, NULL,
			     server, CIFS_ECHO_OP, NULL);
	if (rc)
		cifs_dbg(FYI, "Echo request failed: %d\n", rc);

	cifs_small_buf_release(req);
	return rc;
}

void
SMB2_flush_free(struct smb_rqst *rqst)
{
	if (rqst && rqst->rq_iov)
		cifs_small_buf_release(rqst->rq_iov[0].iov_base); /* request */
}

int
SMB2_flush_init(const unsigned int xid, struct smb_rqst *rqst,
		struct cifs_tcon *tcon, struct TCP_Server_Info *server,
		u64 persistent_fid, u64 volatile_fid)
{
	struct smb2_flush_req *req;
	struct kvec *iov = rqst->rq_iov;
	unsigned int total_len;
	int rc;

	rc = smb2_plain_req_init(SMB2_FLUSH, tcon, server,
				 (void **) &req, &total_len);
	if (rc)
		return rc;

	req->PersistentFileId = persistent_fid;
	req->VolatileFileId = volatile_fid;

	iov[0].iov_base = (char *)req;
	iov[0].iov_len = total_len;

	return 0;
}

int
SMB2_flush(const unsigned int xid, struct cifs_tcon *tcon, u64 persistent_fid,
	   u64 volatile_fid)
{
	struct cifs_ses *ses = tcon->ses;
	struct smb_rqst rqst;
	struct kvec iov[1];
	struct kvec rsp_iov = {NULL, 0};
	struct TCP_Server_Info *server = cifs_pick_channel(ses);
	int resp_buftype = CIFS_NO_BUFFER;
	int flags = 0;
	int rc = 0;

	cifs_dbg(FYI, "flush\n");
	if (!ses || !(ses->server))
		return -EIO;

	if (smb3_encryption_required(tcon))
		flags |= CIFS_TRANSFORM_REQ;

	memset(&rqst, 0, sizeof(struct smb_rqst));
	memset(&iov, 0, sizeof(iov));
	rqst.rq_iov = iov;
	rqst.rq_nvec = 1;

	rc = SMB2_flush_init(xid, &rqst, tcon, server,
			     persistent_fid, volatile_fid);
	if (rc)
		goto flush_exit;

	trace_smb3_flush_enter(xid, persistent_fid, tcon->tid, ses->Suid);
	rc = cifs_send_recv(xid, ses, server,
			    &rqst, &resp_buftype, flags, &rsp_iov);

	if (rc != 0) {
		cifs_stats_fail_inc(tcon, SMB2_FLUSH_HE);
		trace_smb3_flush_err(xid, persistent_fid, tcon->tid, ses->Suid,
				     rc);
	} else
		trace_smb3_flush_done(xid, persistent_fid, tcon->tid,
				      ses->Suid);

 flush_exit:
	SMB2_flush_free(&rqst);
	free_rsp_buf(resp_buftype, rsp_iov.iov_base);
	return rc;
}

#ifdef CONFIG_CIFS_SMB_DIRECT
static inline bool smb3_use_rdma_offload(struct cifs_io_parms *io_parms)
{
	struct TCP_Server_Info *server = io_parms->server;
	struct cifs_tcon *tcon = io_parms->tcon;

	/* we can only offload if we're connected */
	if (!server || !tcon)
		return false;

	/* we can only offload on an rdma connection */
	if (!server->rdma || !server->smbd_conn)
		return false;

	/* we don't support signed offload yet */
	if (server->sign)
		return false;

	/* we don't support encrypted offload yet */
	if (smb3_encryption_required(tcon))
		return false;

	/* offload also has its overhead, so only do it if desired */
	if (io_parms->length < server->smbd_conn->rdma_readwrite_threshold)
		return false;

	return true;
}
#endif /* CONFIG_CIFS_SMB_DIRECT */

/*
 * To form a chain of read requests, any read requests after the first should
 * have the end_of_chain boolean set to true.
 */
static int
smb2_new_read_req(void **buf, unsigned int *total_len,
	struct cifs_io_parms *io_parms, struct cifs_readdata *rdata,
	unsigned int remaining_bytes, int request_type)
{
	int rc = -EACCES;
	struct smb2_read_req *req = NULL;
	struct smb2_hdr *shdr;
	struct TCP_Server_Info *server = io_parms->server;

	rc = smb2_plain_req_init(SMB2_READ, io_parms->tcon, server,
				 (void **) &req, total_len);
	if (rc)
		return rc;

	if (server == NULL)
		return -ECONNABORTED;

	shdr = &req->hdr;
	shdr->Id.SyncId.ProcessId = cpu_to_le32(io_parms->pid);

	req->PersistentFileId = io_parms->persistent_fid;
	req->VolatileFileId = io_parms->volatile_fid;
	req->ReadChannelInfoOffset = 0; /* reserved */
	req->ReadChannelInfoLength = 0; /* reserved */
	req->Channel = 0; /* reserved */
	req->MinimumCount = 0;
	req->Length = cpu_to_le32(io_parms->length);
	req->Offset = cpu_to_le64(io_parms->offset);

	trace_smb3_read_enter(0 /* xid */,
			io_parms->persistent_fid,
			io_parms->tcon->tid, io_parms->tcon->ses->Suid,
			io_parms->offset, io_parms->length);
#ifdef CONFIG_CIFS_SMB_DIRECT
	/*
	 * If we want to do a RDMA write, fill in and append
	 * smbd_buffer_descriptor_v1 to the end of read request
	 */
	if (smb3_use_rdma_offload(io_parms)) {
		struct smbd_buffer_descriptor_v1 *v1;
		bool need_invalidate = server->dialect == SMB30_PROT_ID;

		rdata->mr = smbd_register_mr(server->smbd_conn, &rdata->iter,
					     true, need_invalidate);
		if (!rdata->mr)
			return -EAGAIN;

		req->Channel = SMB2_CHANNEL_RDMA_V1_INVALIDATE;
		if (need_invalidate)
			req->Channel = SMB2_CHANNEL_RDMA_V1;
		req->ReadChannelInfoOffset =
			cpu_to_le16(offsetof(struct smb2_read_req, Buffer));
		req->ReadChannelInfoLength =
			cpu_to_le16(sizeof(struct smbd_buffer_descriptor_v1));
		v1 = (struct smbd_buffer_descriptor_v1 *) &req->Buffer[0];
		v1->offset = cpu_to_le64(rdata->mr->mr->iova);
		v1->token = cpu_to_le32(rdata->mr->mr->rkey);
		v1->length = cpu_to_le32(rdata->mr->mr->length);

		*total_len += sizeof(*v1) - 1;
	}
#endif
	if (request_type & CHAINED_REQUEST) {
		if (!(request_type & END_OF_CHAIN)) {
			/* next 8-byte aligned request */
			*total_len = ALIGN(*total_len, 8);
			shdr->NextCommand = cpu_to_le32(*total_len);
		} else /* END_OF_CHAIN */
			shdr->NextCommand = 0;
		if (request_type & RELATED_REQUEST) {
			shdr->Flags |= SMB2_FLAGS_RELATED_OPERATIONS;
			/*
			 * Related requests use info from previous read request
			 * in chain.
			 */
			shdr->SessionId = cpu_to_le64(0xFFFFFFFFFFFFFFFF);
			shdr->Id.SyncId.TreeId = cpu_to_le32(0xFFFFFFFF);
			req->PersistentFileId = (u64)-1;
			req->VolatileFileId = (u64)-1;
		}
	}
	if (remaining_bytes > io_parms->length)
		req->RemainingBytes = cpu_to_le32(remaining_bytes);
	else
		req->RemainingBytes = 0;

	*buf = req;
	return rc;
}

static void
smb2_readv_callback(struct mid_q_entry *mid)
{
	struct cifs_readdata *rdata = mid->callback_data;
	struct cifs_tcon *tcon = tlink_tcon(rdata->cfile->tlink);
	struct TCP_Server_Info *server = rdata->server;
	struct smb2_hdr *shdr =
				(struct smb2_hdr *)rdata->iov[0].iov_base;
	struct cifs_credits credits = { .value = 0, .instance = 0 };
	struct smb_rqst rqst = { .rq_iov = &rdata->iov[1], .rq_nvec = 1 };

	if (rdata->got_bytes) {
		rqst.rq_iter	  = rdata->iter;
		rqst.rq_iter_size = iov_iter_count(&rdata->iter);
	}

	WARN_ONCE(rdata->server != mid->server,
		  "rdata server %p != mid server %p",
		  rdata->server, mid->server);

	cifs_dbg(FYI, "%s: mid=%llu state=%d result=%d bytes=%u\n",
		 __func__, mid->mid, mid->mid_state, rdata->result,
		 rdata->bytes);

	switch (mid->mid_state) {
	case MID_RESPONSE_RECEIVED:
		credits.value = le16_to_cpu(shdr->CreditRequest);
		credits.instance = server->reconnect_instance;
		/* result already set, check signature */
		if (server->sign && !mid->decrypted) {
			int rc;

			iov_iter_revert(&rqst.rq_iter, rdata->got_bytes);
			iov_iter_truncate(&rqst.rq_iter, rdata->got_bytes);
			rc = smb2_verify_signature(&rqst, server);
			if (rc)
				cifs_tcon_dbg(VFS, "SMB signature verification returned error = %d\n",
					 rc);
		}
		/* FIXME: should this be counted toward the initiating task? */
		task_io_account_read(rdata->got_bytes);
		cifs_stats_bytes_read(tcon, rdata->got_bytes);
		break;
	case MID_REQUEST_SUBMITTED:
	case MID_RETRY_NEEDED:
		rdata->result = -EAGAIN;
		if (server->sign && rdata->got_bytes)
			/* reset bytes number since we can not check a sign */
			rdata->got_bytes = 0;
		/* FIXME: should this be counted toward the initiating task? */
		task_io_account_read(rdata->got_bytes);
		cifs_stats_bytes_read(tcon, rdata->got_bytes);
		break;
	case MID_RESPONSE_MALFORMED:
		credits.value = le16_to_cpu(shdr->CreditRequest);
		credits.instance = server->reconnect_instance;
		fallthrough;
	default:
		rdata->result = -EIO;
	}
#ifdef CONFIG_CIFS_SMB_DIRECT
	/*
	 * If this rdata has a memmory registered, the MR can be freed
	 * MR needs to be freed as soon as I/O finishes to prevent deadlock
	 * because they have limited number and are used for future I/Os
	 */
	if (rdata->mr) {
		smbd_deregister_mr(rdata->mr);
		rdata->mr = NULL;
	}
#endif
	if (rdata->result && rdata->result != -ENODATA) {
		cifs_stats_fail_inc(tcon, SMB2_READ_HE);
		trace_smb3_read_err(0 /* xid */,
				    rdata->cfile->fid.persistent_fid,
				    tcon->tid, tcon->ses->Suid, rdata->offset,
				    rdata->bytes, rdata->result);
	} else
		trace_smb3_read_done(0 /* xid */,
				     rdata->cfile->fid.persistent_fid,
				     tcon->tid, tcon->ses->Suid,
				     rdata->offset, rdata->got_bytes);

	queue_work(cifsiod_wq, &rdata->work);
	release_mid(mid);
	add_credits(server, &credits, 0);
}

/* smb2_async_readv - send an async read, and set up mid to handle result */
int
smb2_async_readv(struct cifs_readdata *rdata)
{
	int rc, flags = 0;
	char *buf;
	struct smb2_hdr *shdr;
	struct cifs_io_parms io_parms;
	struct smb_rqst rqst = { .rq_iov = rdata->iov,
				 .rq_nvec = 1 };
	struct TCP_Server_Info *server;
	struct cifs_tcon *tcon = tlink_tcon(rdata->cfile->tlink);
	unsigned int total_len;
	int credit_request;

	cifs_dbg(FYI, "%s: offset=%llu bytes=%u\n",
		 __func__, rdata->offset, rdata->bytes);

	if (!rdata->server)
		rdata->server = cifs_pick_channel(tcon->ses);

	io_parms.tcon = tlink_tcon(rdata->cfile->tlink);
	io_parms.server = server = rdata->server;
	io_parms.offset = rdata->offset;
	io_parms.length = rdata->bytes;
	io_parms.persistent_fid = rdata->cfile->fid.persistent_fid;
	io_parms.volatile_fid = rdata->cfile->fid.volatile_fid;
	io_parms.pid = rdata->pid;

	rc = smb2_new_read_req(
		(void **) &buf, &total_len, &io_parms, rdata, 0, 0);
	if (rc)
		return rc;

	if (smb3_encryption_required(io_parms.tcon))
		flags |= CIFS_TRANSFORM_REQ;

	rdata->iov[0].iov_base = buf;
	rdata->iov[0].iov_len = total_len;

	shdr = (struct smb2_hdr *)buf;

	if (rdata->credits.value > 0) {
		shdr->CreditCharge = cpu_to_le16(DIV_ROUND_UP(rdata->bytes,
						SMB2_MAX_BUFFER_SIZE));
		credit_request = le16_to_cpu(shdr->CreditCharge) + 8;
		if (server->credits >= server->max_credits)
			shdr->CreditRequest = cpu_to_le16(0);
		else
			shdr->CreditRequest = cpu_to_le16(
				min_t(int, server->max_credits -
						server->credits, credit_request));

		rc = adjust_credits(server, &rdata->credits, rdata->bytes);
		if (rc)
			goto async_readv_out;

		flags |= CIFS_HAS_CREDITS;
	}

	kref_get(&rdata->refcount);
	rc = cifs_call_async(server, &rqst,
			     cifs_readv_receive, smb2_readv_callback,
			     smb3_handle_read_data, rdata, flags,
			     &rdata->credits);
	if (rc) {
		kref_put(&rdata->refcount, cifs_readdata_release);
		cifs_stats_fail_inc(io_parms.tcon, SMB2_READ_HE);
		trace_smb3_read_err(0 /* xid */, io_parms.persistent_fid,
				    io_parms.tcon->tid,
				    io_parms.tcon->ses->Suid,
				    io_parms.offset, io_parms.length, rc);
	}

async_readv_out:
	cifs_small_buf_release(buf);
	return rc;
}

int
SMB2_read(const unsigned int xid, struct cifs_io_parms *io_parms,
	  unsigned int *nbytes, char **buf, int *buf_type)
{
	struct smb_rqst rqst;
	int resp_buftype, rc;
	struct smb2_read_req *req = NULL;
	struct smb2_read_rsp *rsp = NULL;
	struct kvec iov[1];
	struct kvec rsp_iov;
	unsigned int total_len;
	int flags = CIFS_LOG_ERROR;
	struct cifs_ses *ses = io_parms->tcon->ses;

	if (!io_parms->server)
		io_parms->server = cifs_pick_channel(io_parms->tcon->ses);

	*nbytes = 0;
	rc = smb2_new_read_req((void **)&req, &total_len, io_parms, NULL, 0, 0);
	if (rc)
		return rc;

	if (smb3_encryption_required(io_parms->tcon))
		flags |= CIFS_TRANSFORM_REQ;

	iov[0].iov_base = (char *)req;
	iov[0].iov_len = total_len;

	memset(&rqst, 0, sizeof(struct smb_rqst));
	rqst.rq_iov = iov;
	rqst.rq_nvec = 1;

	rc = cifs_send_recv(xid, ses, io_parms->server,
			    &rqst, &resp_buftype, flags, &rsp_iov);
	rsp = (struct smb2_read_rsp *)rsp_iov.iov_base;

	if (rc) {
		if (rc != -ENODATA) {
			cifs_stats_fail_inc(io_parms->tcon, SMB2_READ_HE);
			cifs_dbg(VFS, "Send error in read = %d\n", rc);
			trace_smb3_read_err(xid,
					    req->PersistentFileId,
					    io_parms->tcon->tid, ses->Suid,
					    io_parms->offset, io_parms->length,
					    rc);
		} else
			trace_smb3_read_done(xid, req->PersistentFileId, io_parms->tcon->tid,
					     ses->Suid, io_parms->offset, 0);
		free_rsp_buf(resp_buftype, rsp_iov.iov_base);
		cifs_small_buf_release(req);
		return rc == -ENODATA ? 0 : rc;
	} else
		trace_smb3_read_done(xid,
				    req->PersistentFileId,
				    io_parms->tcon->tid, ses->Suid,
				    io_parms->offset, io_parms->length);

	cifs_small_buf_release(req);

	*nbytes = le32_to_cpu(rsp->DataLength);
	if ((*nbytes > CIFS_MAX_MSGSIZE) ||
	    (*nbytes > io_parms->length)) {
		cifs_dbg(FYI, "bad length %d for count %d\n",
			 *nbytes, io_parms->length);
		rc = -EIO;
		*nbytes = 0;
	}

	if (*buf) {
		memcpy(*buf, (char *)rsp + rsp->DataOffset, *nbytes);
		free_rsp_buf(resp_buftype, rsp_iov.iov_base);
	} else if (resp_buftype != CIFS_NO_BUFFER) {
		*buf = rsp_iov.iov_base;
		if (resp_buftype == CIFS_SMALL_BUFFER)
			*buf_type = CIFS_SMALL_BUFFER;
		else if (resp_buftype == CIFS_LARGE_BUFFER)
			*buf_type = CIFS_LARGE_BUFFER;
	}
	return rc;
}

/*
 * Check the mid_state and signature on received buffer (if any), and queue the
 * workqueue completion task.
 */
static void
smb2_writev_callback(struct mid_q_entry *mid)
{
	struct cifs_writedata *wdata = mid->callback_data;
	struct cifs_tcon *tcon = tlink_tcon(wdata->cfile->tlink);
	struct TCP_Server_Info *server = wdata->server;
	unsigned int written;
	struct smb2_write_rsp *rsp = (struct smb2_write_rsp *)mid->resp_buf;
	struct cifs_credits credits = { .value = 0, .instance = 0 };

	WARN_ONCE(wdata->server != mid->server,
		  "wdata server %p != mid server %p",
		  wdata->server, mid->server);

	switch (mid->mid_state) {
	case MID_RESPONSE_RECEIVED:
		credits.value = le16_to_cpu(rsp->hdr.CreditRequest);
		credits.instance = server->reconnect_instance;
		wdata->result = smb2_check_receive(mid, server, 0);
		if (wdata->result != 0)
			break;

		written = le32_to_cpu(rsp->DataLength);
		/*
		 * Mask off high 16 bits when bytes written as returned
		 * by the server is greater than bytes requested by the
		 * client. OS/2 servers are known to set incorrect
		 * CountHigh values.
		 */
		if (written > wdata->bytes)
			written &= 0xFFFF;

		if (written < wdata->bytes)
			wdata->result = -ENOSPC;
		else
			wdata->bytes = written;
		break;
	case MID_REQUEST_SUBMITTED:
	case MID_RETRY_NEEDED:
		wdata->result = -EAGAIN;
		break;
	case MID_RESPONSE_MALFORMED:
		credits.value = le16_to_cpu(rsp->hdr.CreditRequest);
		credits.instance = server->reconnect_instance;
		fallthrough;
	default:
		wdata->result = -EIO;
		break;
	}
#ifdef CONFIG_CIFS_SMB_DIRECT
	/*
	 * If this wdata has a memory registered, the MR can be freed
	 * The number of MRs available is limited, it's important to recover
	 * used MR as soon as I/O is finished. Hold MR longer in the later
	 * I/O process can possibly result in I/O deadlock due to lack of MR
	 * to send request on I/O retry
	 */
	if (wdata->mr) {
		smbd_deregister_mr(wdata->mr);
		wdata->mr = NULL;
	}
#endif
	if (wdata->result) {
		cifs_stats_fail_inc(tcon, SMB2_WRITE_HE);
		trace_smb3_write_err(0 /* no xid */,
				     wdata->cfile->fid.persistent_fid,
				     tcon->tid, tcon->ses->Suid, wdata->offset,
				     wdata->bytes, wdata->result);
		if (wdata->result == -ENOSPC)
			pr_warn_once("Out of space writing to %s\n",
				     tcon->tree_name);
	} else
		trace_smb3_write_done(0 /* no xid */,
				      wdata->cfile->fid.persistent_fid,
				      tcon->tid, tcon->ses->Suid,
				      wdata->offset, wdata->bytes);

	queue_work(cifsiod_wq, &wdata->work);
	release_mid(mid);
	add_credits(server, &credits, 0);
}

/* smb2_async_writev - send an async write, and set up mid to handle result */
int
smb2_async_writev(struct cifs_writedata *wdata,
		  void (*release)(struct kref *kref))
{
	int rc = -EACCES, flags = 0;
	struct smb2_write_req *req = NULL;
	struct smb2_hdr *shdr;
	struct cifs_tcon *tcon = tlink_tcon(wdata->cfile->tlink);
	struct TCP_Server_Info *server = wdata->server;
	struct kvec iov[1];
	struct smb_rqst rqst = { };
	unsigned int total_len;
	struct cifs_io_parms _io_parms;
	struct cifs_io_parms *io_parms = NULL;
	int credit_request;

	if (!wdata->server)
		server = wdata->server = cifs_pick_channel(tcon->ses);

	/*
	 * in future we may get cifs_io_parms passed in from the caller,
	 * but for now we construct it here...
	 */
	_io_parms = (struct cifs_io_parms) {
		.tcon = tcon,
		.server = server,
		.offset = wdata->offset,
		.length = wdata->bytes,
		.persistent_fid = wdata->cfile->fid.persistent_fid,
		.volatile_fid = wdata->cfile->fid.volatile_fid,
		.pid = wdata->pid,
	};
	io_parms = &_io_parms;

	rc = smb2_plain_req_init(SMB2_WRITE, tcon, server,
				 (void **) &req, &total_len);
	if (rc)
		return rc;

	if (smb3_encryption_required(tcon))
		flags |= CIFS_TRANSFORM_REQ;

	shdr = (struct smb2_hdr *)req;
	shdr->Id.SyncId.ProcessId = cpu_to_le32(io_parms->pid);

	req->PersistentFileId = io_parms->persistent_fid;
	req->VolatileFileId = io_parms->volatile_fid;
	req->WriteChannelInfoOffset = 0;
	req->WriteChannelInfoLength = 0;
	req->Channel = SMB2_CHANNEL_NONE;
	req->Offset = cpu_to_le64(io_parms->offset);
	req->DataOffset = cpu_to_le16(
				offsetof(struct smb2_write_req, Buffer));
	req->RemainingBytes = 0;

	trace_smb3_write_enter(0 /* xid */,
			       io_parms->persistent_fid,
			       io_parms->tcon->tid,
			       io_parms->tcon->ses->Suid,
			       io_parms->offset,
			       io_parms->length);

#ifdef CONFIG_CIFS_SMB_DIRECT
	/*
	 * If we want to do a server RDMA read, fill in and append
	 * smbd_buffer_descriptor_v1 to the end of write request
	 */
	if (smb3_use_rdma_offload(io_parms)) {
		struct smbd_buffer_descriptor_v1 *v1;
		size_t data_size = iov_iter_count(&wdata->iter);
		bool need_invalidate = server->dialect == SMB30_PROT_ID;

		wdata->mr = smbd_register_mr(server->smbd_conn, &wdata->iter,
					     false, need_invalidate);
		if (!wdata->mr) {
			rc = -EAGAIN;
			goto async_writev_out;
		}
		req->Length = 0;
		req->DataOffset = 0;
		req->RemainingBytes = cpu_to_le32(data_size);
		req->Channel = SMB2_CHANNEL_RDMA_V1_INVALIDATE;
		if (need_invalidate)
			req->Channel = SMB2_CHANNEL_RDMA_V1;
		req->WriteChannelInfoOffset =
			cpu_to_le16(offsetof(struct smb2_write_req, Buffer));
		req->WriteChannelInfoLength =
			cpu_to_le16(sizeof(struct smbd_buffer_descriptor_v1));
		v1 = (struct smbd_buffer_descriptor_v1 *) &req->Buffer[0];
		v1->offset = cpu_to_le64(wdata->mr->mr->iova);
		v1->token = cpu_to_le32(wdata->mr->mr->rkey);
		v1->length = cpu_to_le32(wdata->mr->mr->length);
	}
#endif
	iov[0].iov_len = total_len - 1;
	iov[0].iov_base = (char *)req;

	rqst.rq_iov = iov;
	rqst.rq_nvec = 1;
	rqst.rq_iter = wdata->iter;
	rqst.rq_iter_size = iov_iter_count(&rqst.rq_iter);
#ifdef CONFIG_CIFS_SMB_DIRECT
	if (wdata->mr)
		iov[0].iov_len += sizeof(struct smbd_buffer_descriptor_v1);
#endif
	cifs_dbg(FYI, "async write at %llu %u bytes iter=%zx\n",
		 io_parms->offset, io_parms->length, iov_iter_count(&rqst.rq_iter));

#ifdef CONFIG_CIFS_SMB_DIRECT
	/* For RDMA read, I/O size is in RemainingBytes not in Length */
	if (!wdata->mr)
		req->Length = cpu_to_le32(io_parms->length);
#else
	req->Length = cpu_to_le32(io_parms->length);
#endif

	if (wdata->credits.value > 0) {
		shdr->CreditCharge = cpu_to_le16(DIV_ROUND_UP(wdata->bytes,
						    SMB2_MAX_BUFFER_SIZE));
		credit_request = le16_to_cpu(shdr->CreditCharge) + 8;
		if (server->credits >= server->max_credits)
			shdr->CreditRequest = cpu_to_le16(0);
		else
			shdr->CreditRequest = cpu_to_le16(
				min_t(int, server->max_credits -
						server->credits, credit_request));

		rc = adjust_credits(server, &wdata->credits, io_parms->length);
		if (rc)
			goto async_writev_out;

		flags |= CIFS_HAS_CREDITS;
	}

	kref_get(&wdata->refcount);
	rc = cifs_call_async(server, &rqst, NULL, smb2_writev_callback, NULL,
			     wdata, flags, &wdata->credits);

	if (rc) {
		trace_smb3_write_err(0 /* no xid */,
				     io_parms->persistent_fid,
				     io_parms->tcon->tid,
				     io_parms->tcon->ses->Suid,
				     io_parms->offset,
				     io_parms->length,
				     rc);
		kref_put(&wdata->refcount, release);
		cifs_stats_fail_inc(tcon, SMB2_WRITE_HE);
	}

async_writev_out:
	cifs_small_buf_release(req);
	return rc;
}

/*
 * SMB2_write function gets iov pointer to kvec array with n_vec as a length.
 * The length field from io_parms must be at least 1 and indicates a number of
 * elements with data to write that begins with position 1 in iov array. All
 * data length is specified by count.
 */
int
SMB2_write(const unsigned int xid, struct cifs_io_parms *io_parms,
	   unsigned int *nbytes, struct kvec *iov, int n_vec)
{
	struct smb_rqst rqst;
	int rc = 0;
	struct smb2_write_req *req = NULL;
	struct smb2_write_rsp *rsp = NULL;
	int resp_buftype;
	struct kvec rsp_iov;
	int flags = 0;
	unsigned int total_len;
	struct TCP_Server_Info *server;

	*nbytes = 0;

	if (n_vec < 1)
		return rc;

	if (!io_parms->server)
		io_parms->server = cifs_pick_channel(io_parms->tcon->ses);
	server = io_parms->server;
	if (server == NULL)
		return -ECONNABORTED;

	rc = smb2_plain_req_init(SMB2_WRITE, io_parms->tcon, server,
				 (void **) &req, &total_len);
	if (rc)
		return rc;

	if (smb3_encryption_required(io_parms->tcon))
		flags |= CIFS_TRANSFORM_REQ;

	req->hdr.Id.SyncId.ProcessId = cpu_to_le32(io_parms->pid);

	req->PersistentFileId = io_parms->persistent_fid;
	req->VolatileFileId = io_parms->volatile_fid;
	req->WriteChannelInfoOffset = 0;
	req->WriteChannelInfoLength = 0;
	req->Channel = 0;
	req->Length = cpu_to_le32(io_parms->length);
	req->Offset = cpu_to_le64(io_parms->offset);
	req->DataOffset = cpu_to_le16(
				offsetof(struct smb2_write_req, Buffer));
	req->RemainingBytes = 0;

	trace_smb3_write_enter(xid, io_parms->persistent_fid,
		io_parms->tcon->tid, io_parms->tcon->ses->Suid,
		io_parms->offset, io_parms->length);

	iov[0].iov_base = (char *)req;
	/* 1 for Buffer */
	iov[0].iov_len = total_len - 1;

	memset(&rqst, 0, sizeof(struct smb_rqst));
	rqst.rq_iov = iov;
	rqst.rq_nvec = n_vec + 1;

	rc = cifs_send_recv(xid, io_parms->tcon->ses, server,
			    &rqst,
			    &resp_buftype, flags, &rsp_iov);
	rsp = (struct smb2_write_rsp *)rsp_iov.iov_base;

	if (rc) {
		trace_smb3_write_err(xid,
				     req->PersistentFileId,
				     io_parms->tcon->tid,
				     io_parms->tcon->ses->Suid,
				     io_parms->offset, io_parms->length, rc);
		cifs_stats_fail_inc(io_parms->tcon, SMB2_WRITE_HE);
		cifs_dbg(VFS, "Send error in write = %d\n", rc);
	} else {
		*nbytes = le32_to_cpu(rsp->DataLength);
		trace_smb3_write_done(xid,
				      req->PersistentFileId,
				      io_parms->tcon->tid,
				      io_parms->tcon->ses->Suid,
				      io_parms->offset, *nbytes);
	}

	cifs_small_buf_release(req);
	free_rsp_buf(resp_buftype, rsp);
	return rc;
}

int posix_info_sid_size(const void *beg, const void *end)
{
	size_t subauth;
	int total;

	if (beg + 1 > end)
		return -1;

	subauth = *(u8 *)(beg+1);
	if (subauth < 1 || subauth > 15)
		return -1;

	total = 1 + 1 + 6 + 4*subauth;
	if (beg + total > end)
		return -1;

	return total;
}

int posix_info_parse(const void *beg, const void *end,
		     struct smb2_posix_info_parsed *out)

{
	int total_len = 0;
	int owner_len, group_len;
	int name_len;
	const void *owner_sid;
	const void *group_sid;
	const void *name;

	/* if no end bound given, assume payload to be correct */
	if (!end) {
		const struct smb2_posix_info *p = beg;

		end = beg + le32_to_cpu(p->NextEntryOffset);
		/* last element will have a 0 offset, pick a sensible bound */
		if (end == beg)
			end += 0xFFFF;
	}

	/* check base buf */
	if (beg + sizeof(struct smb2_posix_info) > end)
		return -1;
	total_len = sizeof(struct smb2_posix_info);

	/* check owner sid */
	owner_sid = beg + total_len;
	owner_len = posix_info_sid_size(owner_sid, end);
	if (owner_len < 0)
		return -1;
	total_len += owner_len;

	/* check group sid */
	group_sid = beg + total_len;
	group_len = posix_info_sid_size(group_sid, end);
	if (group_len < 0)
		return -1;
	total_len += group_len;

	/* check name len */
	if (beg + total_len + 4 > end)
		return -1;
	name_len = le32_to_cpu(*(__le32 *)(beg + total_len));
	if (name_len < 1 || name_len > 0xFFFF)
		return -1;
	total_len += 4;

	/* check name */
	name = beg + total_len;
	if (name + name_len > end)
		return -1;
	total_len += name_len;

	if (out) {
		out->base = beg;
		out->size = total_len;
		out->name_len = name_len;
		out->name = name;
		memcpy(&out->owner, owner_sid, owner_len);
		memcpy(&out->group, group_sid, group_len);
	}
	return total_len;
}

static int posix_info_extra_size(const void *beg, const void *end)
{
	int len = posix_info_parse(beg, end, NULL);

	if (len < 0)
		return -1;
	return len - sizeof(struct smb2_posix_info);
}

static unsigned int
num_entries(int infotype, char *bufstart, char *end_of_buf, char **lastentry,
	    size_t size)
{
	int len;
	unsigned int entrycount = 0;
	unsigned int next_offset = 0;
	char *entryptr;
	FILE_DIRECTORY_INFO *dir_info;

	if (bufstart == NULL)
		return 0;

	entryptr = bufstart;

	while (1) {
		if (entryptr + next_offset < entryptr ||
		    entryptr + next_offset > end_of_buf ||
		    entryptr + next_offset + size > end_of_buf) {
			cifs_dbg(VFS, "malformed search entry would overflow\n");
			break;
		}

		entryptr = entryptr + next_offset;
		dir_info = (FILE_DIRECTORY_INFO *)entryptr;

		if (infotype == SMB_FIND_FILE_POSIX_INFO)
			len = posix_info_extra_size(entryptr, end_of_buf);
		else
			len = le32_to_cpu(dir_info->FileNameLength);

		if (len < 0 ||
		    entryptr + len < entryptr ||
		    entryptr + len > end_of_buf ||
		    entryptr + len + size > end_of_buf) {
			cifs_dbg(VFS, "directory entry name would overflow frame end of buf %p\n",
				 end_of_buf);
			break;
		}

		*lastentry = entryptr;
		entrycount++;

		next_offset = le32_to_cpu(dir_info->NextEntryOffset);
		if (!next_offset)
			break;
	}

	return entrycount;
}

/*
 * Readdir/FindFirst
 */
int SMB2_query_directory_init(const unsigned int xid,
			      struct cifs_tcon *tcon,
			      struct TCP_Server_Info *server,
			      struct smb_rqst *rqst,
			      u64 persistent_fid, u64 volatile_fid,
			      int index, int info_level)
{
	struct smb2_query_directory_req *req;
	unsigned char *bufptr;
	__le16 asteriks = cpu_to_le16('*');
	unsigned int output_size = CIFSMaxBufSize -
		MAX_SMB2_CREATE_RESPONSE_SIZE -
		MAX_SMB2_CLOSE_RESPONSE_SIZE;
	unsigned int total_len;
	struct kvec *iov = rqst->rq_iov;
	int len, rc;

	rc = smb2_plain_req_init(SMB2_QUERY_DIRECTORY, tcon, server,
				 (void **) &req, &total_len);
	if (rc)
		return rc;

	switch (info_level) {
	case SMB_FIND_FILE_DIRECTORY_INFO:
		req->FileInformationClass = FILE_DIRECTORY_INFORMATION;
		break;
	case SMB_FIND_FILE_ID_FULL_DIR_INFO:
		req->FileInformationClass = FILEID_FULL_DIRECTORY_INFORMATION;
		break;
	case SMB_FIND_FILE_POSIX_INFO:
		req->FileInformationClass = SMB_FIND_FILE_POSIX_INFO;
		break;
	default:
		cifs_tcon_dbg(VFS, "info level %u isn't supported\n",
			info_level);
		return -EINVAL;
	}

	req->FileIndex = cpu_to_le32(index);
	req->PersistentFileId = persistent_fid;
	req->VolatileFileId = volatile_fid;

	len = 0x2;
	bufptr = req->Buffer;
	memcpy(bufptr, &asteriks, len);

	req->FileNameOffset =
		cpu_to_le16(sizeof(struct smb2_query_directory_req));
	req->FileNameLength = cpu_to_le16(len);
	/*
	 * BB could be 30 bytes or so longer if we used SMB2 specific
	 * buffer lengths, but this is safe and close enough.
	 */
	output_size = min_t(unsigned int, output_size, server->maxBuf);
	output_size = min_t(unsigned int, output_size, 2 << 15);
	req->OutputBufferLength = cpu_to_le32(output_size);

	iov[0].iov_base = (char *)req;
	/* 1 for Buffer */
	iov[0].iov_len = total_len - 1;

	iov[1].iov_base = (char *)(req->Buffer);
	iov[1].iov_len = len;

	trace_smb3_query_dir_enter(xid, persistent_fid, tcon->tid,
			tcon->ses->Suid, index, output_size);

	return 0;
}

void SMB2_query_directory_free(struct smb_rqst *rqst)
{
	if (rqst && rqst->rq_iov) {
		cifs_small_buf_release(rqst->rq_iov[0].iov_base); /* request */
	}
}

int
smb2_parse_query_directory(struct cifs_tcon *tcon,
			   struct kvec *rsp_iov,
			   int resp_buftype,
			   struct cifs_search_info *srch_inf)
{
	struct smb2_query_directory_rsp *rsp;
	size_t info_buf_size;
	char *end_of_smb;
	int rc;

	rsp = (struct smb2_query_directory_rsp *)rsp_iov->iov_base;

	switch (srch_inf->info_level) {
	case SMB_FIND_FILE_DIRECTORY_INFO:
		info_buf_size = sizeof(FILE_DIRECTORY_INFO);
		break;
	case SMB_FIND_FILE_ID_FULL_DIR_INFO:
		info_buf_size = sizeof(SEARCH_ID_FULL_DIR_INFO);
		break;
	case SMB_FIND_FILE_POSIX_INFO:
		/* note that posix payload are variable size */
		info_buf_size = sizeof(struct smb2_posix_info);
		break;
	default:
		cifs_tcon_dbg(VFS, "info level %u isn't supported\n",
			 srch_inf->info_level);
		return -EINVAL;
	}

	rc = smb2_validate_iov(le16_to_cpu(rsp->OutputBufferOffset),
			       le32_to_cpu(rsp->OutputBufferLength), rsp_iov,
			       info_buf_size);
	if (rc) {
		cifs_tcon_dbg(VFS, "bad info payload");
		return rc;
	}

	srch_inf->unicode = true;

	if (srch_inf->ntwrk_buf_start) {
		if (srch_inf->smallBuf)
			cifs_small_buf_release(srch_inf->ntwrk_buf_start);
		else
			cifs_buf_release(srch_inf->ntwrk_buf_start);
	}
	srch_inf->ntwrk_buf_start = (char *)rsp;
	srch_inf->srch_entries_start = srch_inf->last_entry =
		(char *)rsp + le16_to_cpu(rsp->OutputBufferOffset);
	end_of_smb = rsp_iov->iov_len + (char *)rsp;

	srch_inf->entries_in_buffer = num_entries(
		srch_inf->info_level,
		srch_inf->srch_entries_start,
		end_of_smb,
		&srch_inf->last_entry,
		info_buf_size);

	srch_inf->index_of_last_entry += srch_inf->entries_in_buffer;
	cifs_dbg(FYI, "num entries %d last_index %lld srch start %p srch end %p\n",
		 srch_inf->entries_in_buffer, srch_inf->index_of_last_entry,
		 srch_inf->srch_entries_start, srch_inf->last_entry);
	if (resp_buftype == CIFS_LARGE_BUFFER)
		srch_inf->smallBuf = false;
	else if (resp_buftype == CIFS_SMALL_BUFFER)
		srch_inf->smallBuf = true;
	else
		cifs_tcon_dbg(VFS, "Invalid search buffer type\n");

	return 0;
}

int
SMB2_query_directory(const unsigned int xid, struct cifs_tcon *tcon,
		     u64 persistent_fid, u64 volatile_fid, int index,
		     struct cifs_search_info *srch_inf)
{
	struct smb_rqst rqst;
	struct kvec iov[SMB2_QUERY_DIRECTORY_IOV_SIZE];
	struct smb2_query_directory_rsp *rsp = NULL;
	int resp_buftype = CIFS_NO_BUFFER;
	struct kvec rsp_iov;
	int rc = 0;
	struct cifs_ses *ses = tcon->ses;
	struct TCP_Server_Info *server = cifs_pick_channel(ses);
	int flags = 0;

	if (!ses || !(ses->server))
		return -EIO;

	if (smb3_encryption_required(tcon))
		flags |= CIFS_TRANSFORM_REQ;

	memset(&rqst, 0, sizeof(struct smb_rqst));
	memset(&iov, 0, sizeof(iov));
	rqst.rq_iov = iov;
	rqst.rq_nvec = SMB2_QUERY_DIRECTORY_IOV_SIZE;

	rc = SMB2_query_directory_init(xid, tcon, server,
				       &rqst, persistent_fid,
				       volatile_fid, index,
				       srch_inf->info_level);
	if (rc)
		goto qdir_exit;

	rc = cifs_send_recv(xid, ses, server,
			    &rqst, &resp_buftype, flags, &rsp_iov);
	rsp = (struct smb2_query_directory_rsp *)rsp_iov.iov_base;

	if (rc) {
		if (rc == -ENODATA &&
		    rsp->hdr.Status == STATUS_NO_MORE_FILES) {
			trace_smb3_query_dir_done(xid, persistent_fid,
				tcon->tid, tcon->ses->Suid, index, 0);
			srch_inf->endOfSearch = true;
			rc = 0;
		} else {
			trace_smb3_query_dir_err(xid, persistent_fid, tcon->tid,
				tcon->ses->Suid, index, 0, rc);
			cifs_stats_fail_inc(tcon, SMB2_QUERY_DIRECTORY_HE);
		}
		goto qdir_exit;
	}

	rc = smb2_parse_query_directory(tcon, &rsp_iov,	resp_buftype,
					srch_inf);
	if (rc) {
		trace_smb3_query_dir_err(xid, persistent_fid, tcon->tid,
			tcon->ses->Suid, index, 0, rc);
		goto qdir_exit;
	}
	resp_buftype = CIFS_NO_BUFFER;

	trace_smb3_query_dir_done(xid, persistent_fid, tcon->tid,
			tcon->ses->Suid, index, srch_inf->entries_in_buffer);

qdir_exit:
	SMB2_query_directory_free(&rqst);
	free_rsp_buf(resp_buftype, rsp);
	return rc;
}

int
SMB2_set_info_init(struct cifs_tcon *tcon, struct TCP_Server_Info *server,
		   struct smb_rqst *rqst,
		   u64 persistent_fid, u64 volatile_fid, u32 pid,
		   u8 info_class, u8 info_type, u32 additional_info,
		   void **data, unsigned int *size)
{
	struct smb2_set_info_req *req;
	struct kvec *iov = rqst->rq_iov;
	unsigned int i, total_len;
	int rc;

	rc = smb2_plain_req_init(SMB2_SET_INFO, tcon, server,
				 (void **) &req, &total_len);
	if (rc)
		return rc;

	req->hdr.Id.SyncId.ProcessId = cpu_to_le32(pid);
	req->InfoType = info_type;
	req->FileInfoClass = info_class;
	req->PersistentFileId = persistent_fid;
	req->VolatileFileId = volatile_fid;
	req->AdditionalInformation = cpu_to_le32(additional_info);

	req->BufferOffset = cpu_to_le16(sizeof(struct smb2_set_info_req));
	req->BufferLength = cpu_to_le32(*size);

	memcpy(req->Buffer, *data, *size);
	total_len += *size;

	iov[0].iov_base = (char *)req;
	/* 1 for Buffer */
	iov[0].iov_len = total_len - 1;

	for (i = 1; i < rqst->rq_nvec; i++) {
		le32_add_cpu(&req->BufferLength, size[i]);
		iov[i].iov_base = (char *)data[i];
		iov[i].iov_len = size[i];
	}

	return 0;
}

void
SMB2_set_info_free(struct smb_rqst *rqst)
{
	if (rqst && rqst->rq_iov)
		cifs_buf_release(rqst->rq_iov[0].iov_base); /* request */
}

static int
send_set_info(const unsigned int xid, struct cifs_tcon *tcon,
	       u64 persistent_fid, u64 volatile_fid, u32 pid, u8 info_class,
	       u8 info_type, u32 additional_info, unsigned int num,
		void **data, unsigned int *size)
{
	struct smb_rqst rqst;
	struct smb2_set_info_rsp *rsp = NULL;
	struct kvec *iov;
	struct kvec rsp_iov;
	int rc = 0;
	int resp_buftype;
	struct cifs_ses *ses = tcon->ses;
	struct TCP_Server_Info *server = cifs_pick_channel(ses);
	int flags = 0;

	if (!ses || !server)
		return -EIO;

	if (!num)
		return -EINVAL;

	if (smb3_encryption_required(tcon))
		flags |= CIFS_TRANSFORM_REQ;

	iov = kmalloc_array(num, sizeof(struct kvec), GFP_KERNEL);
	if (!iov)
		return -ENOMEM;

	memset(&rqst, 0, sizeof(struct smb_rqst));
	rqst.rq_iov = iov;
	rqst.rq_nvec = num;

	rc = SMB2_set_info_init(tcon, server,
				&rqst, persistent_fid, volatile_fid, pid,
				info_class, info_type, additional_info,
				data, size);
	if (rc) {
		kfree(iov);
		return rc;
	}


	rc = cifs_send_recv(xid, ses, server,
			    &rqst, &resp_buftype, flags,
			    &rsp_iov);
	SMB2_set_info_free(&rqst);
	rsp = (struct smb2_set_info_rsp *)rsp_iov.iov_base;

	if (rc != 0) {
		cifs_stats_fail_inc(tcon, SMB2_SET_INFO_HE);
		trace_smb3_set_info_err(xid, persistent_fid, tcon->tid,
				ses->Suid, info_class, (__u32)info_type, rc);
	}

	free_rsp_buf(resp_buftype, rsp);
	kfree(iov);
	return rc;
}

int
SMB2_set_eof(const unsigned int xid, struct cifs_tcon *tcon, u64 persistent_fid,
	     u64 volatile_fid, u32 pid, __le64 *eof)
{
	struct smb2_file_eof_info info;
	void *data;
	unsigned int size;

	info.EndOfFile = *eof;

	data = &info;
	size = sizeof(struct smb2_file_eof_info);

	trace_smb3_set_eof(xid, persistent_fid, tcon->tid, tcon->ses->Suid, le64_to_cpu(*eof));

	return send_set_info(xid, tcon, persistent_fid, volatile_fid,
			pid, FILE_END_OF_FILE_INFORMATION, SMB2_O_INFO_FILE,
			0, 1, &data, &size);
}

int
SMB2_set_acl(const unsigned int xid, struct cifs_tcon *tcon,
		u64 persistent_fid, u64 volatile_fid,
		struct cifs_ntsd *pnntsd, int pacllen, int aclflag)
{
	return send_set_info(xid, tcon, persistent_fid, volatile_fid,
			current->tgid, 0, SMB2_O_INFO_SECURITY, aclflag,
			1, (void **)&pnntsd, &pacllen);
}

int
SMB2_set_ea(const unsigned int xid, struct cifs_tcon *tcon,
	    u64 persistent_fid, u64 volatile_fid,
	    struct smb2_file_full_ea_info *buf, int len)
{
	return send_set_info(xid, tcon, persistent_fid, volatile_fid,
		current->tgid, FILE_FULL_EA_INFORMATION, SMB2_O_INFO_FILE,
		0, 1, (void **)&buf, &len);
}

int
SMB2_oplock_break(const unsigned int xid, struct cifs_tcon *tcon,
		  const u64 persistent_fid, const u64 volatile_fid,
		  __u8 oplock_level)
{
	struct smb_rqst rqst;
	int rc;
	struct smb2_oplock_break *req = NULL;
	struct cifs_ses *ses = tcon->ses;
	struct TCP_Server_Info *server = cifs_pick_channel(ses);
	int flags = CIFS_OBREAK_OP;
	unsigned int total_len;
	struct kvec iov[1];
	struct kvec rsp_iov;
	int resp_buf_type;

	cifs_dbg(FYI, "SMB2_oplock_break\n");
	rc = smb2_plain_req_init(SMB2_OPLOCK_BREAK, tcon, server,
				 (void **) &req, &total_len);
	if (rc)
		return rc;

	if (smb3_encryption_required(tcon))
		flags |= CIFS_TRANSFORM_REQ;

	req->VolatileFid = volatile_fid;
	req->PersistentFid = persistent_fid;
	req->OplockLevel = oplock_level;
	req->hdr.CreditRequest = cpu_to_le16(1);

	flags |= CIFS_NO_RSP_BUF;

	iov[0].iov_base = (char *)req;
	iov[0].iov_len = total_len;

	memset(&rqst, 0, sizeof(struct smb_rqst));
	rqst.rq_iov = iov;
	rqst.rq_nvec = 1;

	rc = cifs_send_recv(xid, ses, server,
			    &rqst, &resp_buf_type, flags, &rsp_iov);
	cifs_small_buf_release(req);

	if (rc) {
		cifs_stats_fail_inc(tcon, SMB2_OPLOCK_BREAK_HE);
		cifs_dbg(FYI, "Send error in Oplock Break = %d\n", rc);
	}

	return rc;
}

void
smb2_copy_fs_info_to_kstatfs(struct smb2_fs_full_size_info *pfs_inf,
			     struct kstatfs *kst)
{
	kst->f_bsize = le32_to_cpu(pfs_inf->BytesPerSector) *
			  le32_to_cpu(pfs_inf->SectorsPerAllocationUnit);
	kst->f_blocks = le64_to_cpu(pfs_inf->TotalAllocationUnits);
	kst->f_bfree  = kst->f_bavail =
			le64_to_cpu(pfs_inf->CallerAvailableAllocationUnits);
	return;
}

static void
copy_posix_fs_info_to_kstatfs(FILE_SYSTEM_POSIX_INFO *response_data,
			struct kstatfs *kst)
{
	kst->f_bsize = le32_to_cpu(response_data->BlockSize);
	kst->f_blocks = le64_to_cpu(response_data->TotalBlocks);
	kst->f_bfree =  le64_to_cpu(response_data->BlocksAvail);
	if (response_data->UserBlocksAvail == cpu_to_le64(-1))
		kst->f_bavail = kst->f_bfree;
	else
		kst->f_bavail = le64_to_cpu(response_data->UserBlocksAvail);
	if (response_data->TotalFileNodes != cpu_to_le64(-1))
		kst->f_files = le64_to_cpu(response_data->TotalFileNodes);
	if (response_data->FreeFileNodes != cpu_to_le64(-1))
		kst->f_ffree = le64_to_cpu(response_data->FreeFileNodes);

	return;
}

static int
build_qfs_info_req(struct kvec *iov, struct cifs_tcon *tcon,
		   struct TCP_Server_Info *server,
		   int level, int outbuf_len, u64 persistent_fid,
		   u64 volatile_fid)
{
	int rc;
	struct smb2_query_info_req *req;
	unsigned int total_len;

	cifs_dbg(FYI, "Query FSInfo level %d\n", level);

	if ((tcon->ses == NULL) || server == NULL)
		return -EIO;

	rc = smb2_plain_req_init(SMB2_QUERY_INFO, tcon, server,
				 (void **) &req, &total_len);
	if (rc)
		return rc;

	req->InfoType = SMB2_O_INFO_FILESYSTEM;
	req->FileInfoClass = level;
	req->PersistentFileId = persistent_fid;
	req->VolatileFileId = volatile_fid;
	/* 1 for pad */
	req->InputBufferOffset =
			cpu_to_le16(sizeof(struct smb2_query_info_req));
	req->OutputBufferLength = cpu_to_le32(
		outbuf_len + sizeof(struct smb2_query_info_rsp));

	iov->iov_base = (char *)req;
	iov->iov_len = total_len;
	return 0;
}

int
SMB311_posix_qfs_info(const unsigned int xid, struct cifs_tcon *tcon,
	      u64 persistent_fid, u64 volatile_fid, struct kstatfs *fsdata)
{
	struct smb_rqst rqst;
	struct smb2_query_info_rsp *rsp = NULL;
	struct kvec iov;
	struct kvec rsp_iov;
	int rc = 0;
	int resp_buftype;
	struct cifs_ses *ses = tcon->ses;
	struct TCP_Server_Info *server = cifs_pick_channel(ses);
	FILE_SYSTEM_POSIX_INFO *info = NULL;
	int flags = 0;

	rc = build_qfs_info_req(&iov, tcon, server,
				FS_POSIX_INFORMATION,
				sizeof(FILE_SYSTEM_POSIX_INFO),
				persistent_fid, volatile_fid);
	if (rc)
		return rc;

	if (smb3_encryption_required(tcon))
		flags |= CIFS_TRANSFORM_REQ;

	memset(&rqst, 0, sizeof(struct smb_rqst));
	rqst.rq_iov = &iov;
	rqst.rq_nvec = 1;

	rc = cifs_send_recv(xid, ses, server,
			    &rqst, &resp_buftype, flags, &rsp_iov);
	cifs_small_buf_release(iov.iov_base);
	if (rc) {
		cifs_stats_fail_inc(tcon, SMB2_QUERY_INFO_HE);
		goto posix_qfsinf_exit;
	}
	rsp = (struct smb2_query_info_rsp *)rsp_iov.iov_base;

	info = (FILE_SYSTEM_POSIX_INFO *)(
		le16_to_cpu(rsp->OutputBufferOffset) + (char *)rsp);
	rc = smb2_validate_iov(le16_to_cpu(rsp->OutputBufferOffset),
			       le32_to_cpu(rsp->OutputBufferLength), &rsp_iov,
			       sizeof(FILE_SYSTEM_POSIX_INFO));
	if (!rc)
		copy_posix_fs_info_to_kstatfs(info, fsdata);

posix_qfsinf_exit:
	free_rsp_buf(resp_buftype, rsp_iov.iov_base);
	return rc;
}

int
SMB2_QFS_info(const unsigned int xid, struct cifs_tcon *tcon,
	      u64 persistent_fid, u64 volatile_fid, struct kstatfs *fsdata)
{
	struct smb_rqst rqst;
	struct smb2_query_info_rsp *rsp = NULL;
	struct kvec iov;
	struct kvec rsp_iov;
	int rc = 0;
	int resp_buftype;
	struct cifs_ses *ses = tcon->ses;
	struct TCP_Server_Info *server = cifs_pick_channel(ses);
	struct smb2_fs_full_size_info *info = NULL;
	int flags = 0;

	rc = build_qfs_info_req(&iov, tcon, server,
				FS_FULL_SIZE_INFORMATION,
				sizeof(struct smb2_fs_full_size_info),
				persistent_fid, volatile_fid);
	if (rc)
		return rc;

	if (smb3_encryption_required(tcon))
		flags |= CIFS_TRANSFORM_REQ;

	memset(&rqst, 0, sizeof(struct smb_rqst));
	rqst.rq_iov = &iov;
	rqst.rq_nvec = 1;

	rc = cifs_send_recv(xid, ses, server,
			    &rqst, &resp_buftype, flags, &rsp_iov);
	cifs_small_buf_release(iov.iov_base);
	if (rc) {
		cifs_stats_fail_inc(tcon, SMB2_QUERY_INFO_HE);
		goto qfsinf_exit;
	}
	rsp = (struct smb2_query_info_rsp *)rsp_iov.iov_base;

	info = (struct smb2_fs_full_size_info *)(
		le16_to_cpu(rsp->OutputBufferOffset) + (char *)rsp);
	rc = smb2_validate_iov(le16_to_cpu(rsp->OutputBufferOffset),
			       le32_to_cpu(rsp->OutputBufferLength), &rsp_iov,
			       sizeof(struct smb2_fs_full_size_info));
	if (!rc)
		smb2_copy_fs_info_to_kstatfs(info, fsdata);

qfsinf_exit:
	free_rsp_buf(resp_buftype, rsp_iov.iov_base);
	return rc;
}

int
SMB2_QFS_attr(const unsigned int xid, struct cifs_tcon *tcon,
	      u64 persistent_fid, u64 volatile_fid, int level)
{
	struct smb_rqst rqst;
	struct smb2_query_info_rsp *rsp = NULL;
	struct kvec iov;
	struct kvec rsp_iov;
	int rc = 0;
	int resp_buftype, max_len, min_len;
	struct cifs_ses *ses = tcon->ses;
	struct TCP_Server_Info *server = cifs_pick_channel(ses);
	unsigned int rsp_len, offset;
	int flags = 0;

	if (level == FS_DEVICE_INFORMATION) {
		max_len = sizeof(FILE_SYSTEM_DEVICE_INFO);
		min_len = sizeof(FILE_SYSTEM_DEVICE_INFO);
	} else if (level == FS_ATTRIBUTE_INFORMATION) {
		max_len = sizeof(FILE_SYSTEM_ATTRIBUTE_INFO);
		min_len = MIN_FS_ATTR_INFO_SIZE;
	} else if (level == FS_SECTOR_SIZE_INFORMATION) {
		max_len = sizeof(struct smb3_fs_ss_info);
		min_len = sizeof(struct smb3_fs_ss_info);
	} else if (level == FS_VOLUME_INFORMATION) {
		max_len = sizeof(struct smb3_fs_vol_info) + MAX_VOL_LABEL_LEN;
		min_len = sizeof(struct smb3_fs_vol_info);
	} else {
		cifs_dbg(FYI, "Invalid qfsinfo level %d\n", level);
		return -EINVAL;
	}

	rc = build_qfs_info_req(&iov, tcon, server,
				level, max_len,
				persistent_fid, volatile_fid);
	if (rc)
		return rc;

	if (smb3_encryption_required(tcon))
		flags |= CIFS_TRANSFORM_REQ;

	memset(&rqst, 0, sizeof(struct smb_rqst));
	rqst.rq_iov = &iov;
	rqst.rq_nvec = 1;

	rc = cifs_send_recv(xid, ses, server,
			    &rqst, &resp_buftype, flags, &rsp_iov);
	cifs_small_buf_release(iov.iov_base);
	if (rc) {
		cifs_stats_fail_inc(tcon, SMB2_QUERY_INFO_HE);
		goto qfsattr_exit;
	}
	rsp = (struct smb2_query_info_rsp *)rsp_iov.iov_base;

	rsp_len = le32_to_cpu(rsp->OutputBufferLength);
	offset = le16_to_cpu(rsp->OutputBufferOffset);
	rc = smb2_validate_iov(offset, rsp_len, &rsp_iov, min_len);
	if (rc)
		goto qfsattr_exit;

	if (level == FS_ATTRIBUTE_INFORMATION)
		memcpy(&tcon->fsAttrInfo, offset
			+ (char *)rsp, min_t(unsigned int,
			rsp_len, max_len));
	else if (level == FS_DEVICE_INFORMATION)
		memcpy(&tcon->fsDevInfo, offset
			+ (char *)rsp, sizeof(FILE_SYSTEM_DEVICE_INFO));
	else if (level == FS_SECTOR_SIZE_INFORMATION) {
		struct smb3_fs_ss_info *ss_info = (struct smb3_fs_ss_info *)
			(offset + (char *)rsp);
		tcon->ss_flags = le32_to_cpu(ss_info->Flags);
		tcon->perf_sector_size =
			le32_to_cpu(ss_info->PhysicalBytesPerSectorForPerf);
	} else if (level == FS_VOLUME_INFORMATION) {
		struct smb3_fs_vol_info *vol_info = (struct smb3_fs_vol_info *)
			(offset + (char *)rsp);
		tcon->vol_serial_number = vol_info->VolumeSerialNumber;
		tcon->vol_create_time = vol_info->VolumeCreationTime;
	}

qfsattr_exit:
	free_rsp_buf(resp_buftype, rsp_iov.iov_base);
	return rc;
}

int
smb2_lockv(const unsigned int xid, struct cifs_tcon *tcon,
	   const __u64 persist_fid, const __u64 volatile_fid, const __u32 pid,
	   const __u32 num_lock, struct smb2_lock_element *buf)
{
	struct smb_rqst rqst;
	int rc = 0;
	struct smb2_lock_req *req = NULL;
	struct kvec iov[2];
	struct kvec rsp_iov;
	int resp_buf_type;
	unsigned int count;
	int flags = CIFS_NO_RSP_BUF;
	unsigned int total_len;
	struct TCP_Server_Info *server = cifs_pick_channel(tcon->ses);

	cifs_dbg(FYI, "smb2_lockv num lock %d\n", num_lock);

	rc = smb2_plain_req_init(SMB2_LOCK, tcon, server,
				 (void **) &req, &total_len);
	if (rc)
		return rc;

	if (smb3_encryption_required(tcon))
		flags |= CIFS_TRANSFORM_REQ;

	req->hdr.Id.SyncId.ProcessId = cpu_to_le32(pid);
	req->LockCount = cpu_to_le16(num_lock);

	req->PersistentFileId = persist_fid;
	req->VolatileFileId = volatile_fid;

	count = num_lock * sizeof(struct smb2_lock_element);

	iov[0].iov_base = (char *)req;
	iov[0].iov_len = total_len - sizeof(struct smb2_lock_element);
	iov[1].iov_base = (char *)buf;
	iov[1].iov_len = count;

	cifs_stats_inc(&tcon->stats.cifs_stats.num_locks);

	memset(&rqst, 0, sizeof(struct smb_rqst));
	rqst.rq_iov = iov;
	rqst.rq_nvec = 2;

	rc = cifs_send_recv(xid, tcon->ses, server,
			    &rqst, &resp_buf_type, flags,
			    &rsp_iov);
	cifs_small_buf_release(req);
	if (rc) {
		cifs_dbg(FYI, "Send error in smb2_lockv = %d\n", rc);
		cifs_stats_fail_inc(tcon, SMB2_LOCK_HE);
		trace_smb3_lock_err(xid, persist_fid, tcon->tid,
				    tcon->ses->Suid, rc);
	}

	return rc;
}

int
SMB2_lock(const unsigned int xid, struct cifs_tcon *tcon,
	  const __u64 persist_fid, const __u64 volatile_fid, const __u32 pid,
	  const __u64 length, const __u64 offset, const __u32 lock_flags,
	  const bool wait)
{
	struct smb2_lock_element lock;

	lock.Offset = cpu_to_le64(offset);
	lock.Length = cpu_to_le64(length);
	lock.Flags = cpu_to_le32(lock_flags);
	if (!wait && lock_flags != SMB2_LOCKFLAG_UNLOCK)
		lock.Flags |= cpu_to_le32(SMB2_LOCKFLAG_FAIL_IMMEDIATELY);

	return smb2_lockv(xid, tcon, persist_fid, volatile_fid, pid, 1, &lock);
}

int
SMB2_lease_break(const unsigned int xid, struct cifs_tcon *tcon,
		 __u8 *lease_key, const __le32 lease_state)
{
	struct smb_rqst rqst;
	int rc;
	struct smb2_lease_ack *req = NULL;
	struct cifs_ses *ses = tcon->ses;
	int flags = CIFS_OBREAK_OP;
	unsigned int total_len;
	struct kvec iov[1];
	struct kvec rsp_iov;
	int resp_buf_type;
	__u64 *please_key_high;
	__u64 *please_key_low;
	struct TCP_Server_Info *server = cifs_pick_channel(tcon->ses);

	cifs_dbg(FYI, "SMB2_lease_break\n");
	rc = smb2_plain_req_init(SMB2_OPLOCK_BREAK, tcon, server,
				 (void **) &req, &total_len);
	if (rc)
		return rc;

	if (smb3_encryption_required(tcon))
		flags |= CIFS_TRANSFORM_REQ;

	req->hdr.CreditRequest = cpu_to_le16(1);
	req->StructureSize = cpu_to_le16(36);
	total_len += 12;

	memcpy(req->LeaseKey, lease_key, 16);
	req->LeaseState = lease_state;

	flags |= CIFS_NO_RSP_BUF;

	iov[0].iov_base = (char *)req;
	iov[0].iov_len = total_len;

	memset(&rqst, 0, sizeof(struct smb_rqst));
	rqst.rq_iov = iov;
	rqst.rq_nvec = 1;

	rc = cifs_send_recv(xid, ses, server,
			    &rqst, &resp_buf_type, flags, &rsp_iov);
	cifs_small_buf_release(req);

	please_key_low = (__u64 *)lease_key;
	please_key_high = (__u64 *)(lease_key+8);
	if (rc) {
		cifs_stats_fail_inc(tcon, SMB2_OPLOCK_BREAK_HE);
		trace_smb3_lease_err(le32_to_cpu(lease_state), tcon->tid,
			ses->Suid, *please_key_low, *please_key_high, rc);
		cifs_dbg(FYI, "Send error in Lease Break = %d\n", rc);
	} else
		trace_smb3_lease_done(le32_to_cpu(lease_state), tcon->tid,
			ses->Suid, *please_key_low, *please_key_high);

	return rc;
}<|MERGE_RESOLUTION|>--- conflicted
+++ resolved
@@ -331,11 +331,7 @@
 				 * as cifs_put_tcp_session takes a higher lock
 				 * i.e. cifs_tcp_ses_lock
 				 */
-<<<<<<< HEAD
-				cifs_put_tcp_session(server, 1);
-=======
 				cifs_put_tcp_session(server, from_reconnect);
->>>>>>> 8e2f79f4
 
 				server->terminate = true;
 				cifs_signal_cifsd_for_reconnect(server, false);
@@ -3984,10 +3980,6 @@
 		}
 		spin_unlock(&ses->chan_lock);
 	}
-<<<<<<< HEAD
-
-=======
->>>>>>> 8e2f79f4
 	spin_unlock(&cifs_tcp_ses_lock);
 
 	list_for_each_entry_safe(tcon, tcon2, &tmp_list, rlist) {
@@ -4034,13 +4026,8 @@
 
 done:
 	cifs_dbg(FYI, "Reconnecting tcons and channels finished\n");
-	if (resched) {
+	if (resched)
 		queue_delayed_work(cifsiod_wq, &server->reconnect, 2 * HZ);
-		mutex_unlock(&pserver->reconnect_mutex);
-
-		/* no need to put tcp session as we're retrying */
-		return;
-	}
 	mutex_unlock(&pserver->reconnect_mutex);
 
 	/* now we can safely release srv struct */
@@ -4064,12 +4051,7 @@
 	    server->ops->need_neg(server)) {
 		spin_unlock(&server->srv_lock);
 		/* No need to send echo on newly established connections */
-		spin_lock(&cifs_tcp_ses_lock);
-		server->srv_count++;
-		spin_unlock(&cifs_tcp_ses_lock);
-		if (mod_delayed_work(cifsiod_wq, &server->reconnect, 0))
-			cifs_put_tcp_session(server, false);
-
+		mod_delayed_work(cifsiod_wq, &server->reconnect, 0);
 		return rc;
 	}
 	spin_unlock(&server->srv_lock);
