// SPDX-License-Identifier: GPL-2.0-only
/*
 * Copyright (C) Sistina Software, Inc.  1997-2003 All rights reserved.
 * Copyright (C) 2004-2007 Red Hat, Inc.  All rights reserved.
 */

/*
 * Quota change tags are associated with each transaction that allocates or
 * deallocates space.  Those changes are accumulated locally to each node (in a
 * per-node file) and then are periodically synced to the quota file.  This
 * avoids the bottleneck of constantly touching the quota file, but introduces
 * fuzziness in the current usage value of IDs that are being used on different
 * nodes in the cluster simultaneously.  So, it is possible for a user on
 * multiple nodes to overrun their quota, but that overrun is controlable.
 * Since quota tags are part of transactions, there is no need for a quota check
 * program to be run on node crashes or anything like that.
 *
 * There are couple of knobs that let the administrator manage the quota
 * fuzziness.  "quota_quantum" sets the maximum time a quota change can be
 * sitting on one node before being synced to the quota file.  (The default is
 * 60 seconds.)  Another knob, "quota_scale" controls how quickly the frequency
 * of quota file syncs increases as the user moves closer to their limit.  The
 * more frequent the syncs, the more accurate the quota enforcement, but that
 * means that there is more contention between the nodes for the quota file.
 * The default value is one.  This sets the maximum theoretical quota overrun
 * (with infinite node with infinite bandwidth) to twice the user's limit.  (In
 * practice, the maximum overrun you see should be much less.)  A "quota_scale"
 * number greater than one makes quota syncs more frequent and reduces the
 * maximum overrun.  Numbers less than one (but greater than zero) make quota
 * syncs less frequent.
 *
 * GFS quotas also use per-ID Lock Value Blocks (LVBs) to cache the contents of
 * the quota file, so it is not being constantly read.
 */

#define pr_fmt(fmt) KBUILD_MODNAME ": " fmt

#include <linux/sched.h>
#include <linux/slab.h>
#include <linux/mm.h>
#include <linux/spinlock.h>
#include <linux/completion.h>
#include <linux/buffer_head.h>
#include <linux/sort.h>
#include <linux/fs.h>
#include <linux/bio.h>
#include <linux/gfs2_ondisk.h>
#include <linux/kthread.h>
#include <linux/freezer.h>
#include <linux/quota.h>
#include <linux/dqblk_xfs.h>
#include <linux/lockref.h>
#include <linux/list_lru.h>
#include <linux/rcupdate.h>
#include <linux/rculist_bl.h>
#include <linux/bit_spinlock.h>
#include <linux/jhash.h>
#include <linux/vmalloc.h>

#include "gfs2.h"
#include "incore.h"
#include "bmap.h"
#include "glock.h"
#include "glops.h"
#include "log.h"
#include "meta_io.h"
#include "quota.h"
#include "rgrp.h"
#include "super.h"
#include "trans.h"
#include "inode.h"
#include "util.h"

#define GFS2_QD_HASH_SHIFT      12
#define GFS2_QD_HASH_SIZE       BIT(GFS2_QD_HASH_SHIFT)
#define GFS2_QD_HASH_MASK       (GFS2_QD_HASH_SIZE - 1)

/* Lock order: qd_lock -> bucket lock -> qd->lockref.lock -> lru lock */
/*                     -> sd_bitmap_lock                              */
static DEFINE_SPINLOCK(qd_lock);
struct list_lru gfs2_qd_lru;

static struct hlist_bl_head qd_hash_table[GFS2_QD_HASH_SIZE];

static unsigned int gfs2_qd_hash(const struct gfs2_sbd *sdp,
				 const struct kqid qid)
{
	unsigned int h;

	h = jhash(&sdp, sizeof(struct gfs2_sbd *), 0);
	h = jhash(&qid, sizeof(struct kqid), h);

	return h & GFS2_QD_HASH_MASK;
}

static inline void spin_lock_bucket(unsigned int hash)
{
        hlist_bl_lock(&qd_hash_table[hash]);
}

static inline void spin_unlock_bucket(unsigned int hash)
{
        hlist_bl_unlock(&qd_hash_table[hash]);
}

static void gfs2_qd_dealloc(struct rcu_head *rcu)
{
	struct gfs2_quota_data *qd = container_of(rcu, struct gfs2_quota_data, qd_rcu);
	struct gfs2_sbd *sdp = qd->qd_sbd;

	kmem_cache_free(gfs2_quotad_cachep, qd);
	if (atomic_dec_and_test(&sdp->sd_quota_count))
		wake_up(&sdp->sd_kill_wait);
}

static void gfs2_qd_dispose(struct gfs2_quota_data *qd)
{
	struct gfs2_sbd *sdp = qd->qd_sbd;

	spin_lock(&qd_lock);
	list_del(&qd->qd_list);
	spin_unlock(&qd_lock);

	spin_lock_bucket(qd->qd_hash);
	hlist_bl_del_rcu(&qd->qd_hlist);
	spin_unlock_bucket(qd->qd_hash);

	if (!gfs2_withdrawing_or_withdrawn(sdp)) {
		gfs2_assert_warn(sdp, !qd->qd_change);
		gfs2_assert_warn(sdp, !qd->qd_slot_ref);
		gfs2_assert_warn(sdp, !qd->qd_bh_count);
	}

	gfs2_glock_put(qd->qd_gl);
	call_rcu(&qd->qd_rcu, gfs2_qd_dealloc);
}

static void gfs2_qd_list_dispose(struct list_head *list)
{
	struct gfs2_quota_data *qd;

	while (!list_empty(list)) {
		qd = list_first_entry(list, struct gfs2_quota_data, qd_lru);
		list_del(&qd->qd_lru);

		gfs2_qd_dispose(qd);
	}
}


static enum lru_status gfs2_qd_isolate(struct list_head *item,
		struct list_lru_one *lru, void *arg)
{
	struct list_head *dispose = arg;
	struct gfs2_quota_data *qd =
		list_entry(item, struct gfs2_quota_data, qd_lru);
	enum lru_status status;

	if (!spin_trylock(&qd->qd_lockref.lock))
		return LRU_SKIP;

	status = LRU_SKIP;
	if (qd->qd_lockref.count == 0) {
		lockref_mark_dead(&qd->qd_lockref);
		list_lru_isolate_move(lru, &qd->qd_lru, dispose);
		status = LRU_REMOVED;
	}

	spin_unlock(&qd->qd_lockref.lock);
	return status;
}

static unsigned long gfs2_qd_shrink_scan(struct shrinker *shrink,
					 struct shrink_control *sc)
{
	LIST_HEAD(dispose);
	unsigned long freed;

	if (!(sc->gfp_mask & __GFP_FS))
		return SHRINK_STOP;

	freed = list_lru_shrink_walk(&gfs2_qd_lru, sc,
				     gfs2_qd_isolate, &dispose);

	gfs2_qd_list_dispose(&dispose);

	return freed;
}

static unsigned long gfs2_qd_shrink_count(struct shrinker *shrink,
					  struct shrink_control *sc)
{
	return vfs_pressure_ratio(list_lru_shrink_count(&gfs2_qd_lru, sc));
}

static struct shrinker *gfs2_qd_shrinker;

int __init gfs2_qd_shrinker_init(void)
{
	gfs2_qd_shrinker = shrinker_alloc(SHRINKER_NUMA_AWARE, "gfs2-qd");
	if (!gfs2_qd_shrinker)
		return -ENOMEM;

	gfs2_qd_shrinker->count_objects = gfs2_qd_shrink_count;
	gfs2_qd_shrinker->scan_objects = gfs2_qd_shrink_scan;

	shrinker_register(gfs2_qd_shrinker);

	return 0;
}

void gfs2_qd_shrinker_exit(void)
{
	shrinker_free(gfs2_qd_shrinker);
}

static u64 qd2index(struct gfs2_quota_data *qd)
{
	struct kqid qid = qd->qd_id;
	return (2 * (u64)from_kqid(&init_user_ns, qid)) +
		((qid.type == USRQUOTA) ? 0 : 1);
}

static u64 qd2offset(struct gfs2_quota_data *qd)
{
	return qd2index(qd) * sizeof(struct gfs2_quota);
}

static struct gfs2_quota_data *qd_alloc(unsigned hash, struct gfs2_sbd *sdp, struct kqid qid)
{
	struct gfs2_quota_data *qd;
	int error;

	qd = kmem_cache_zalloc(gfs2_quotad_cachep, GFP_NOFS);
	if (!qd)
		return NULL;

	qd->qd_sbd = sdp;
<<<<<<< HEAD
	lockref_init(&qd->qd_lockref, 0);
=======
	lockref_init(&qd->qd_lockref);
>>>>>>> cdbc9346
	qd->qd_id = qid;
	qd->qd_slot = -1;
	INIT_LIST_HEAD(&qd->qd_lru);
	qd->qd_hash = hash;

	error = gfs2_glock_get(sdp, qd2index(qd),
			      &gfs2_quota_glops, CREATE, &qd->qd_gl);
	if (error)
		goto fail;

	return qd;

fail:
	kmem_cache_free(gfs2_quotad_cachep, qd);
	return NULL;
}

static struct gfs2_quota_data *gfs2_qd_search_bucket(unsigned int hash,
						     const struct gfs2_sbd *sdp,
						     struct kqid qid)
{
	struct gfs2_quota_data *qd;
	struct hlist_bl_node *h;

	hlist_bl_for_each_entry_rcu(qd, h, &qd_hash_table[hash], qd_hlist) {
		if (!qid_eq(qd->qd_id, qid))
			continue;
		if (qd->qd_sbd != sdp)
			continue;
		if (lockref_get_not_dead(&qd->qd_lockref)) {
			list_lru_del_obj(&gfs2_qd_lru, &qd->qd_lru);
			return qd;
		}
	}

	return NULL;
}


static int qd_get(struct gfs2_sbd *sdp, struct kqid qid,
		  struct gfs2_quota_data **qdp)
{
	struct gfs2_quota_data *qd, *new_qd;
	unsigned int hash = gfs2_qd_hash(sdp, qid);

	rcu_read_lock();
	*qdp = qd = gfs2_qd_search_bucket(hash, sdp, qid);
	rcu_read_unlock();

	if (qd)
		return 0;

	new_qd = qd_alloc(hash, sdp, qid);
	if (!new_qd)
		return -ENOMEM;

	spin_lock(&qd_lock);
	spin_lock_bucket(hash);
	*qdp = qd = gfs2_qd_search_bucket(hash, sdp, qid);
	if (qd == NULL) {
		*qdp = new_qd;
		list_add(&new_qd->qd_list, &sdp->sd_quota_list);
		hlist_bl_add_head_rcu(&new_qd->qd_hlist, &qd_hash_table[hash]);
		atomic_inc(&sdp->sd_quota_count);
	}
	spin_unlock_bucket(hash);
	spin_unlock(&qd_lock);

	if (qd) {
		gfs2_glock_put(new_qd->qd_gl);
		kmem_cache_free(gfs2_quotad_cachep, new_qd);
	}

	return 0;
}


static void __qd_hold(struct gfs2_quota_data *qd)
{
	struct gfs2_sbd *sdp = qd->qd_sbd;
	gfs2_assert(sdp, qd->qd_lockref.count > 0);
	qd->qd_lockref.count++;
}

static void qd_put(struct gfs2_quota_data *qd)
{
	struct gfs2_sbd *sdp;

	if (lockref_put_or_lock(&qd->qd_lockref))
		return;

	BUG_ON(__lockref_is_dead(&qd->qd_lockref));
	sdp = qd->qd_sbd;
	if (unlikely(!test_bit(SDF_JOURNAL_LIVE, &sdp->sd_flags))) {
		lockref_mark_dead(&qd->qd_lockref);
		spin_unlock(&qd->qd_lockref.lock);

		gfs2_qd_dispose(qd);
		return;
	}

	qd->qd_lockref.count = 0;
	list_lru_add_obj(&gfs2_qd_lru, &qd->qd_lru);
	spin_unlock(&qd->qd_lockref.lock);
}

static int slot_get(struct gfs2_quota_data *qd)
{
	struct gfs2_sbd *sdp = qd->qd_sbd;
	unsigned int bit;
	int error = 0;

	spin_lock(&sdp->sd_bitmap_lock);
	if (qd->qd_slot_ref == 0) {
		bit = find_first_zero_bit(sdp->sd_quota_bitmap,
					  sdp->sd_quota_slots);
		if (bit >= sdp->sd_quota_slots) {
			error = -ENOSPC;
			goto out;
		}
		set_bit(bit, sdp->sd_quota_bitmap);
		qd->qd_slot = bit;
	}
	qd->qd_slot_ref++;
out:
	spin_unlock(&sdp->sd_bitmap_lock);
	return error;
}

static void slot_hold(struct gfs2_quota_data *qd)
{
	struct gfs2_sbd *sdp = qd->qd_sbd;

	spin_lock(&sdp->sd_bitmap_lock);
	gfs2_assert(sdp, qd->qd_slot_ref);
	qd->qd_slot_ref++;
	spin_unlock(&sdp->sd_bitmap_lock);
}

static void slot_put(struct gfs2_quota_data *qd)
{
	struct gfs2_sbd *sdp = qd->qd_sbd;

	spin_lock(&sdp->sd_bitmap_lock);
	gfs2_assert(sdp, qd->qd_slot_ref);
	if (!--qd->qd_slot_ref) {
		BUG_ON(!test_and_clear_bit(qd->qd_slot, sdp->sd_quota_bitmap));
		qd->qd_slot = -1;
	}
	spin_unlock(&sdp->sd_bitmap_lock);
}

static int bh_get(struct gfs2_quota_data *qd)
{
	struct gfs2_sbd *sdp = qd->qd_sbd;
	struct inode *inode = sdp->sd_qc_inode;
	struct gfs2_inode *ip = GFS2_I(inode);
	unsigned int block, offset;
	struct buffer_head *bh = NULL;
	struct iomap iomap = { };
	int error;

	spin_lock(&qd->qd_lockref.lock);
	if (qd->qd_bh_count) {
		qd->qd_bh_count++;
		spin_unlock(&qd->qd_lockref.lock);
		return 0;
	}
	spin_unlock(&qd->qd_lockref.lock);

	block = qd->qd_slot / sdp->sd_qc_per_block;
	offset = qd->qd_slot % sdp->sd_qc_per_block;

	error = gfs2_iomap_get(inode,
			       (loff_t)block << inode->i_blkbits,
			       i_blocksize(inode), &iomap);
	if (error)
		return error;
	error = -ENOENT;
	if (iomap.type != IOMAP_MAPPED)
		return error;

	error = gfs2_meta_read(ip->i_gl, iomap.addr >> inode->i_blkbits,
			       DIO_WAIT, 0, &bh);
	if (error)
		return error;
	error = -EIO;
	if (gfs2_metatype_check(sdp, bh, GFS2_METATYPE_QC))
		goto out;

	spin_lock(&qd->qd_lockref.lock);
	if (qd->qd_bh == NULL) {
		qd->qd_bh = bh;
		qd->qd_bh_qc = (struct gfs2_quota_change *)
			(bh->b_data + sizeof(struct gfs2_meta_header) +
			 offset * sizeof(struct gfs2_quota_change));
		bh = NULL;
	}
	qd->qd_bh_count++;
	spin_unlock(&qd->qd_lockref.lock);
	error = 0;

out:
	brelse(bh);
	return error;
}

static void bh_put(struct gfs2_quota_data *qd)
{
	struct gfs2_sbd *sdp = qd->qd_sbd;
	struct buffer_head *bh = NULL;

	spin_lock(&qd->qd_lockref.lock);
	gfs2_assert(sdp, qd->qd_bh_count);
	if (!--qd->qd_bh_count) {
		bh = qd->qd_bh;
		qd->qd_bh = NULL;
		qd->qd_bh_qc = NULL;
	}
	spin_unlock(&qd->qd_lockref.lock);
	brelse(bh);
}

static bool qd_grab_sync(struct gfs2_sbd *sdp, struct gfs2_quota_data *qd,
			 u64 sync_gen)
{
	bool ret = false;

	spin_lock(&qd->qd_lockref.lock);
	if (test_bit(QDF_LOCKED, &qd->qd_flags) ||
	    !test_bit(QDF_CHANGE, &qd->qd_flags) ||
	    qd->qd_sync_gen >= sync_gen)
		goto out;

	if (__lockref_is_dead(&qd->qd_lockref))
		goto out;
	qd->qd_lockref.count++;

	list_move_tail(&qd->qd_list, &sdp->sd_quota_list);
	set_bit(QDF_LOCKED, &qd->qd_flags);
	qd->qd_change_sync = qd->qd_change;
	slot_hold(qd);
	ret = true;

out:
	spin_unlock(&qd->qd_lockref.lock);
	return ret;
}

static void qd_ungrab_sync(struct gfs2_quota_data *qd)
{
	clear_bit(QDF_LOCKED, &qd->qd_flags);
	slot_put(qd);
	qd_put(qd);
}

static void qdsb_put(struct gfs2_quota_data *qd)
{
	bh_put(qd);
	slot_put(qd);
	qd_put(qd);
}

static void qd_unlock(struct gfs2_quota_data *qd)
{
	spin_lock(&qd->qd_lockref.lock);
	gfs2_assert_warn(qd->qd_sbd, test_bit(QDF_LOCKED, &qd->qd_flags));
	clear_bit(QDF_LOCKED, &qd->qd_flags);
	spin_unlock(&qd->qd_lockref.lock);
	qdsb_put(qd);
}

static int qdsb_get(struct gfs2_sbd *sdp, struct kqid qid,
		    struct gfs2_quota_data **qdp)
{
	int error;

	error = qd_get(sdp, qid, qdp);
	if (error)
		return error;

	error = slot_get(*qdp);
	if (error)
		goto fail;

	error = bh_get(*qdp);
	if (error)
		goto fail_slot;

	return 0;

fail_slot:
	slot_put(*qdp);
fail:
	qd_put(*qdp);
	return error;
}

/**
 * gfs2_qa_get - make sure we have a quota allocations data structure,
 *               if necessary
 * @ip: the inode for this reservation
 */
int gfs2_qa_get(struct gfs2_inode *ip)
{
	struct gfs2_sbd *sdp = GFS2_SB(&ip->i_inode);
	struct inode *inode = &ip->i_inode;

	if (sdp->sd_args.ar_quota == GFS2_QUOTA_OFF)
		return 0;

	spin_lock(&inode->i_lock);
	if (ip->i_qadata == NULL) {
		struct gfs2_qadata *tmp;

		spin_unlock(&inode->i_lock);
		tmp = kmem_cache_zalloc(gfs2_qadata_cachep, GFP_NOFS);
		if (!tmp)
			return -ENOMEM;

		spin_lock(&inode->i_lock);
		if (ip->i_qadata == NULL)
			ip->i_qadata = tmp;
		else
			kmem_cache_free(gfs2_qadata_cachep, tmp);
	}
	ip->i_qadata->qa_ref++;
	spin_unlock(&inode->i_lock);
	return 0;
}

void gfs2_qa_put(struct gfs2_inode *ip)
{
	struct inode *inode = &ip->i_inode;

	spin_lock(&inode->i_lock);
	if (ip->i_qadata && --ip->i_qadata->qa_ref == 0) {
		kmem_cache_free(gfs2_qadata_cachep, ip->i_qadata);
		ip->i_qadata = NULL;
	}
	spin_unlock(&inode->i_lock);
}

int gfs2_quota_hold(struct gfs2_inode *ip, kuid_t uid, kgid_t gid)
{
	struct gfs2_sbd *sdp = GFS2_SB(&ip->i_inode);
	struct gfs2_quota_data **qd;
	int error;

	if (sdp->sd_args.ar_quota == GFS2_QUOTA_OFF)
		return 0;

	error = gfs2_qa_get(ip);
	if (error)
		return error;

	qd = ip->i_qadata->qa_qd;

	if (gfs2_assert_warn(sdp, !ip->i_qadata->qa_qd_num) ||
	    gfs2_assert_warn(sdp, !test_bit(GIF_QD_LOCKED, &ip->i_flags))) {
		error = -EIO;
		gfs2_qa_put(ip);
		goto out;
	}

	error = qdsb_get(sdp, make_kqid_uid(ip->i_inode.i_uid), qd);
	if (error)
		goto out_unhold;
	ip->i_qadata->qa_qd_num++;
	qd++;

	error = qdsb_get(sdp, make_kqid_gid(ip->i_inode.i_gid), qd);
	if (error)
		goto out_unhold;
	ip->i_qadata->qa_qd_num++;
	qd++;

	if (!uid_eq(uid, NO_UID_QUOTA_CHANGE) &&
	    !uid_eq(uid, ip->i_inode.i_uid)) {
		error = qdsb_get(sdp, make_kqid_uid(uid), qd);
		if (error)
			goto out_unhold;
		ip->i_qadata->qa_qd_num++;
		qd++;
	}

	if (!gid_eq(gid, NO_GID_QUOTA_CHANGE) &&
	    !gid_eq(gid, ip->i_inode.i_gid)) {
		error = qdsb_get(sdp, make_kqid_gid(gid), qd);
		if (error)
			goto out_unhold;
		ip->i_qadata->qa_qd_num++;
		qd++;
	}

out_unhold:
	if (error)
		gfs2_quota_unhold(ip);
out:
	return error;
}

void gfs2_quota_unhold(struct gfs2_inode *ip)
{
	struct gfs2_sbd *sdp = GFS2_SB(&ip->i_inode);
	u32 x;

	if (ip->i_qadata == NULL)
		return;

	gfs2_assert_warn(sdp, !test_bit(GIF_QD_LOCKED, &ip->i_flags));

	for (x = 0; x < ip->i_qadata->qa_qd_num; x++) {
		qdsb_put(ip->i_qadata->qa_qd[x]);
		ip->i_qadata->qa_qd[x] = NULL;
	}
	ip->i_qadata->qa_qd_num = 0;
	gfs2_qa_put(ip);
}

static int sort_qd(const void *a, const void *b)
{
	const struct gfs2_quota_data *qd_a = *(const struct gfs2_quota_data **)a;
	const struct gfs2_quota_data *qd_b = *(const struct gfs2_quota_data **)b;

	if (qid_lt(qd_a->qd_id, qd_b->qd_id))
		return -1;
	if (qid_lt(qd_b->qd_id, qd_a->qd_id))
		return 1;
	return 0;
}

static void do_qc(struct gfs2_quota_data *qd, s64 change)
{
	struct gfs2_sbd *sdp = qd->qd_sbd;
	struct gfs2_inode *ip = GFS2_I(sdp->sd_qc_inode);
	struct gfs2_quota_change *qc = qd->qd_bh_qc;
	bool needs_put = false;
	s64 x;

	gfs2_trans_add_meta(ip->i_gl, qd->qd_bh);

	/*
	 * The QDF_CHANGE flag indicates that the slot in the quota change file
	 * is used.  Here, we use the value of qc->qc_change when the slot is
	 * used, and we assume a value of 0 otherwise.
	 */

	spin_lock(&qd->qd_lockref.lock);

	x = 0;
	if (test_bit(QDF_CHANGE, &qd->qd_flags))
		x = be64_to_cpu(qc->qc_change);
	x += change;
	qd->qd_change += change;

	if (!x && test_bit(QDF_CHANGE, &qd->qd_flags)) {
		/* The slot in the quota change file becomes unused. */
		clear_bit(QDF_CHANGE, &qd->qd_flags);
		qc->qc_flags = 0;
		qc->qc_id = 0;
		needs_put = true;
	} else if (x && !test_bit(QDF_CHANGE, &qd->qd_flags)) {
		/* The slot in the quota change file becomes used. */
		set_bit(QDF_CHANGE, &qd->qd_flags);
		__qd_hold(qd);
		slot_hold(qd);

		qc->qc_flags = 0;
		if (qd->qd_id.type == USRQUOTA)
			qc->qc_flags = cpu_to_be32(GFS2_QCF_USER);
		qc->qc_id = cpu_to_be32(from_kqid(&init_user_ns, qd->qd_id));
	}
	qc->qc_change = cpu_to_be64(x);

	spin_unlock(&qd->qd_lockref.lock);

	if (needs_put) {
		slot_put(qd);
		qd_put(qd);
	}
	if (change < 0) /* Reset quiet flag if we freed some blocks */
		clear_bit(QDF_QMSG_QUIET, &qd->qd_flags);
}

static int gfs2_write_buf_to_page(struct gfs2_sbd *sdp, unsigned long index,
				  unsigned off, void *buf, unsigned bytes)
{
	struct gfs2_inode *ip = GFS2_I(sdp->sd_quota_inode);
	struct inode *inode = &ip->i_inode;
	struct address_space *mapping = inode->i_mapping;
	struct folio *folio;
	struct buffer_head *bh;
	u64 blk;
	unsigned bsize = sdp->sd_sb.sb_bsize, bnum = 0, boff = 0;
	unsigned to_write = bytes, pg_off = off;

	blk = index << (PAGE_SHIFT - sdp->sd_sb.sb_bsize_shift);
	boff = off % bsize;

	folio = filemap_grab_folio(mapping, index);
	if (IS_ERR(folio))
		return PTR_ERR(folio);
	bh = folio_buffers(folio);
	if (!bh)
		bh = create_empty_buffers(folio, bsize, 0);

	for (;;) {
		/* Find the beginning block within the folio */
		if (pg_off >= ((bnum * bsize) + bsize)) {
			bh = bh->b_this_page;
			bnum++;
			blk++;
			continue;
		}
		if (!buffer_mapped(bh)) {
			gfs2_block_map(inode, blk, bh, 1);
			if (!buffer_mapped(bh))
				goto unlock_out;
			/* If it's a newly allocated disk block, zero it */
			if (buffer_new(bh))
				folio_zero_range(folio, bnum * bsize,
						bh->b_size);
		}
		if (folio_test_uptodate(folio))
			set_buffer_uptodate(bh);
		if (bh_read(bh, REQ_META | REQ_PRIO) < 0)
			goto unlock_out;
		gfs2_trans_add_data(ip->i_gl, bh);

		/* If we need to write to the next block as well */
		if (to_write > (bsize - boff)) {
			pg_off += (bsize - boff);
			to_write -= (bsize - boff);
			boff = pg_off % bsize;
			continue;
		}
		break;
	}

	/* Write to the folio, now that we have setup the buffer(s) */
	memcpy_to_folio(folio, off, buf, bytes);
	flush_dcache_folio(folio);
	folio_unlock(folio);
	folio_put(folio);

	return 0;

unlock_out:
	folio_unlock(folio);
	folio_put(folio);
	return -EIO;
}

static int gfs2_write_disk_quota(struct gfs2_sbd *sdp, struct gfs2_quota *qp,
				 loff_t loc)
{
	unsigned long pg_beg;
	unsigned pg_off, nbytes, overflow = 0;
	int error;
	void *ptr;

	nbytes = sizeof(struct gfs2_quota);

	pg_beg = loc >> PAGE_SHIFT;
	pg_off = offset_in_page(loc);

	/* If the quota straddles a page boundary, split the write in two */
	if ((pg_off + nbytes) > PAGE_SIZE)
		overflow = (pg_off + nbytes) - PAGE_SIZE;

	ptr = qp;
	error = gfs2_write_buf_to_page(sdp, pg_beg, pg_off, ptr,
				       nbytes - overflow);
	/* If there's an overflow, write the remaining bytes to the next page */
	if (!error && overflow)
		error = gfs2_write_buf_to_page(sdp, pg_beg + 1, 0,
					       ptr + nbytes - overflow,
					       overflow);
	return error;
}

/**
 * gfs2_adjust_quota - adjust record of current block usage
 * @sdp: The superblock
 * @loc: Offset of the entry in the quota file
 * @change: The amount of usage change to record
 * @qd: The quota data
 * @fdq: The updated limits to record
 *
 * This function was mostly borrowed from gfs2_block_truncate_page which was
 * in turn mostly borrowed from ext3
 *
 * Returns: 0 or -ve on error
 */

static int gfs2_adjust_quota(struct gfs2_sbd *sdp, loff_t loc,
			     s64 change, struct gfs2_quota_data *qd,
			     struct qc_dqblk *fdq)
{
	struct gfs2_inode *ip = GFS2_I(sdp->sd_quota_inode);
	struct inode *inode = &ip->i_inode;
	struct gfs2_quota q;
	int err;
	u64 size;

	if (gfs2_is_stuffed(ip)) {
		err = gfs2_unstuff_dinode(ip);
		if (err)
			return err;
	}

	memset(&q, 0, sizeof(struct gfs2_quota));
	err = gfs2_internal_read(ip, (char *)&q, &loc, sizeof(q));
	if (err < 0)
		return err;

	loc -= sizeof(q); /* gfs2_internal_read would've advanced the loc ptr */
	be64_add_cpu(&q.qu_value, change);
	if (((s64)be64_to_cpu(q.qu_value)) < 0)
		q.qu_value = 0; /* Never go negative on quota usage */
	spin_lock(&qd->qd_lockref.lock);
	qd->qd_qb.qb_value = q.qu_value;
	if (fdq) {
		if (fdq->d_fieldmask & QC_SPC_SOFT) {
			q.qu_warn = cpu_to_be64(fdq->d_spc_softlimit >> sdp->sd_sb.sb_bsize_shift);
			qd->qd_qb.qb_warn = q.qu_warn;
		}
		if (fdq->d_fieldmask & QC_SPC_HARD) {
			q.qu_limit = cpu_to_be64(fdq->d_spc_hardlimit >> sdp->sd_sb.sb_bsize_shift);
			qd->qd_qb.qb_limit = q.qu_limit;
		}
		if (fdq->d_fieldmask & QC_SPACE) {
			q.qu_value = cpu_to_be64(fdq->d_space >> sdp->sd_sb.sb_bsize_shift);
			qd->qd_qb.qb_value = q.qu_value;
		}
	}
	spin_unlock(&qd->qd_lockref.lock);

	err = gfs2_write_disk_quota(sdp, &q, loc);
	if (!err) {
		size = loc + sizeof(struct gfs2_quota);
		if (size > inode->i_size)
			i_size_write(inode, size);
		inode_set_mtime_to_ts(inode, inode_set_ctime_current(inode));
		mark_inode_dirty(inode);
		set_bit(QDF_REFRESH, &qd->qd_flags);
	}

	return err;
}

static int do_sync(unsigned int num_qd, struct gfs2_quota_data **qda,
		   u64 sync_gen)
{
	struct gfs2_sbd *sdp = (*qda)->qd_sbd;
	struct gfs2_inode *ip = GFS2_I(sdp->sd_quota_inode);
	struct gfs2_alloc_parms ap = {};
	unsigned int data_blocks, ind_blocks;
	struct gfs2_holder *ghs, i_gh;
	unsigned int qx, x;
	struct gfs2_quota_data *qd;
	unsigned reserved;
	loff_t offset;
	unsigned int nalloc = 0, blocks;
	int error;

	gfs2_write_calc_reserv(ip, sizeof(struct gfs2_quota),
			      &data_blocks, &ind_blocks);

	ghs = kmalloc_array(num_qd, sizeof(struct gfs2_holder), GFP_NOFS);
	if (!ghs)
		return -ENOMEM;

	sort(qda, num_qd, sizeof(struct gfs2_quota_data *), sort_qd, NULL);
	inode_lock(&ip->i_inode);
	for (qx = 0; qx < num_qd; qx++) {
		error = gfs2_glock_nq_init(qda[qx]->qd_gl, LM_ST_EXCLUSIVE,
					   GL_NOCACHE, &ghs[qx]);
		if (error)
			goto out_dq;
	}

	error = gfs2_glock_nq_init(ip->i_gl, LM_ST_EXCLUSIVE, 0, &i_gh);
	if (error)
		goto out_dq;

	for (x = 0; x < num_qd; x++) {
		offset = qd2offset(qda[x]);
		if (gfs2_write_alloc_required(ip, offset,
					      sizeof(struct gfs2_quota)))
			nalloc++;
	}

	/* 
	 * 1 blk for unstuffing inode if stuffed. We add this extra
	 * block to the reservation unconditionally. If the inode
	 * doesn't need unstuffing, the block will be released to the 
	 * rgrp since it won't be allocated during the transaction
	 */
	/* +3 in the end for unstuffing block, inode size update block
	 * and another block in case quota straddles page boundary and 
	 * two blocks need to be updated instead of 1 */
	blocks = num_qd * data_blocks + RES_DINODE + num_qd + 3;

	reserved = 1 + (nalloc * (data_blocks + ind_blocks));
	ap.target = reserved;
	error = gfs2_inplace_reserve(ip, &ap);
	if (error)
		goto out_alloc;

	if (nalloc)
		blocks += gfs2_rg_blocks(ip, reserved) + nalloc * ind_blocks + RES_STATFS;

	error = gfs2_trans_begin(sdp, blocks, 0);
	if (error)
		goto out_ipres;

	for (x = 0; x < num_qd; x++) {
		qd = qda[x];
		offset = qd2offset(qd);
		error = gfs2_adjust_quota(sdp, offset, qd->qd_change_sync, qd,
							NULL);
		if (error)
			goto out_end_trans;

		do_qc(qd, -qd->qd_change_sync);
		set_bit(QDF_REFRESH, &qd->qd_flags);
	}

out_end_trans:
	gfs2_trans_end(sdp);
out_ipres:
	gfs2_inplace_release(ip);
out_alloc:
	gfs2_glock_dq_uninit(&i_gh);
out_dq:
	while (qx--)
		gfs2_glock_dq_uninit(&ghs[qx]);
	inode_unlock(&ip->i_inode);
	kfree(ghs);
	gfs2_log_flush(ip->i_gl->gl_name.ln_sbd, ip->i_gl,
		       GFS2_LOG_HEAD_FLUSH_NORMAL | GFS2_LFC_DO_SYNC);
	if (!error) {
		for (x = 0; x < num_qd; x++) {
			qd = qda[x];
			spin_lock(&qd->qd_lockref.lock);
			if (qd->qd_sync_gen < sync_gen)
				qd->qd_sync_gen = sync_gen;
			spin_unlock(&qd->qd_lockref.lock);
		}
	}
	return error;
}

static int update_qd(struct gfs2_sbd *sdp, struct gfs2_quota_data *qd)
{
	struct gfs2_inode *ip = GFS2_I(sdp->sd_quota_inode);
	struct gfs2_quota q;
	struct gfs2_quota_lvb *qlvb;
	loff_t pos;
	int error;

	memset(&q, 0, sizeof(struct gfs2_quota));
	pos = qd2offset(qd);
	error = gfs2_internal_read(ip, (char *)&q, &pos, sizeof(q));
	if (error < 0)
		return error;

	qlvb = (struct gfs2_quota_lvb *)qd->qd_gl->gl_lksb.sb_lvbptr;
	qlvb->qb_magic = cpu_to_be32(GFS2_MAGIC);
	qlvb->__pad = 0;
	qlvb->qb_limit = q.qu_limit;
	qlvb->qb_warn = q.qu_warn;
	qlvb->qb_value = q.qu_value;
	spin_lock(&qd->qd_lockref.lock);
	qd->qd_qb = *qlvb;
	spin_unlock(&qd->qd_lockref.lock);

	return 0;
}

static int do_glock(struct gfs2_quota_data *qd, int force_refresh,
		    struct gfs2_holder *q_gh)
{
	struct gfs2_sbd *sdp = qd->qd_sbd;
	struct gfs2_inode *ip = GFS2_I(sdp->sd_quota_inode);
	struct gfs2_holder i_gh;
	int error;

	gfs2_assert_warn(sdp, sdp == qd->qd_gl->gl_name.ln_sbd);
restart:
	error = gfs2_glock_nq_init(qd->qd_gl, LM_ST_SHARED, 0, q_gh);
	if (error)
		return error;

	if (test_and_clear_bit(QDF_REFRESH, &qd->qd_flags))
		force_refresh = FORCE;

	spin_lock(&qd->qd_lockref.lock);
	qd->qd_qb = *(struct gfs2_quota_lvb *)qd->qd_gl->gl_lksb.sb_lvbptr;
	spin_unlock(&qd->qd_lockref.lock);

	if (force_refresh || qd->qd_qb.qb_magic != cpu_to_be32(GFS2_MAGIC)) {
		gfs2_glock_dq_uninit(q_gh);
		error = gfs2_glock_nq_init(qd->qd_gl, LM_ST_EXCLUSIVE,
					   GL_NOCACHE, q_gh);
		if (error)
			return error;

		error = gfs2_glock_nq_init(ip->i_gl, LM_ST_SHARED, 0, &i_gh);
		if (error)
			goto fail;

		error = update_qd(sdp, qd);
		if (error)
			goto fail_gunlock;

		gfs2_glock_dq_uninit(&i_gh);
		gfs2_glock_dq_uninit(q_gh);
		force_refresh = 0;
		goto restart;
	}

	return 0;

fail_gunlock:
	gfs2_glock_dq_uninit(&i_gh);
fail:
	gfs2_glock_dq_uninit(q_gh);
	return error;
}

int gfs2_quota_lock(struct gfs2_inode *ip, kuid_t uid, kgid_t gid)
{
	struct gfs2_sbd *sdp = GFS2_SB(&ip->i_inode);
	struct gfs2_quota_data *qd;
	u32 x;
	int error;

	if (sdp->sd_args.ar_quota == GFS2_QUOTA_OFF)
		return 0;

	error = gfs2_quota_hold(ip, uid, gid);
	if (error)
		return error;

	sort(ip->i_qadata->qa_qd, ip->i_qadata->qa_qd_num,
	     sizeof(struct gfs2_quota_data *), sort_qd, NULL);

	for (x = 0; x < ip->i_qadata->qa_qd_num; x++) {
		qd = ip->i_qadata->qa_qd[x];
		error = do_glock(qd, NO_FORCE, &ip->i_qadata->qa_qd_ghs[x]);
		if (error)
			break;
	}

	if (!error)
		set_bit(GIF_QD_LOCKED, &ip->i_flags);
	else {
		while (x--)
			gfs2_glock_dq_uninit(&ip->i_qadata->qa_qd_ghs[x]);
		gfs2_quota_unhold(ip);
	}

	return error;
}

static bool need_sync(struct gfs2_quota_data *qd)
{
	struct gfs2_sbd *sdp = qd->qd_sbd;
	struct gfs2_tune *gt = &sdp->sd_tune;
	s64 value, change, limit;
	unsigned int num, den;
	int ret = false;

	spin_lock(&qd->qd_lockref.lock);
	if (!qd->qd_qb.qb_limit)
		goto out;

	change = qd->qd_change;
	if (change <= 0)
		goto out;
	value = (s64)be64_to_cpu(qd->qd_qb.qb_value);
	limit = (s64)be64_to_cpu(qd->qd_qb.qb_limit);
	if (value >= limit)
		goto out;

	spin_lock(&gt->gt_spin);
	num = gt->gt_quota_scale_num;
	den = gt->gt_quota_scale_den;
	spin_unlock(&gt->gt_spin);

	change *= gfs2_jindex_size(sdp) * num;
	change = div_s64(change, den);
	if (value + change < limit)
		goto out;

	ret = true;
out:
	spin_unlock(&qd->qd_lockref.lock);
	return ret;
}

void gfs2_quota_unlock(struct gfs2_inode *ip)
{
	struct gfs2_sbd *sdp = GFS2_SB(&ip->i_inode);
	struct gfs2_quota_data *qda[2 * GFS2_MAXQUOTAS];
	unsigned int count = 0;
	u32 x;

	if (!test_and_clear_bit(GIF_QD_LOCKED, &ip->i_flags))
		return;

	for (x = 0; x < ip->i_qadata->qa_qd_num; x++) {
		struct gfs2_quota_data *qd;
		bool sync;
		int error;

		qd = ip->i_qadata->qa_qd[x];
		sync = need_sync(qd);

		gfs2_glock_dq_uninit(&ip->i_qadata->qa_qd_ghs[x]);
		if (!sync)
			continue;

		spin_lock(&qd_lock);
		sync = qd_grab_sync(sdp, qd, U64_MAX);
		spin_unlock(&qd_lock);

		if (!sync)
			continue;

		gfs2_assert_warn(sdp, qd->qd_change_sync);
		error = bh_get(qd);
		if (error) {
			qd_ungrab_sync(qd);
			continue;
		}

		qda[count++] = qd;
	}

	if (count) {
		u64 sync_gen = READ_ONCE(sdp->sd_quota_sync_gen);

		do_sync(count, qda, sync_gen);
		for (x = 0; x < count; x++)
			qd_unlock(qda[x]);
	}

	gfs2_quota_unhold(ip);
}

#define MAX_LINE 256

static void print_message(struct gfs2_quota_data *qd, char *type)
{
	struct gfs2_sbd *sdp = qd->qd_sbd;

	if (sdp->sd_args.ar_quota != GFS2_QUOTA_QUIET) {
		fs_info(sdp, "quota %s for %s %u\n",
			type,
			(qd->qd_id.type == USRQUOTA) ? "user" : "group",
			from_kqid(&init_user_ns, qd->qd_id));
	}
}

/**
 * gfs2_quota_check - check if allocating new blocks will exceed quota
 * @ip:  The inode for which this check is being performed
 * @uid: The uid to check against
 * @gid: The gid to check against
 * @ap:  The allocation parameters. ap->target contains the requested
 *       blocks. ap->min_target, if set, contains the minimum blks
 *       requested.
 *
 * Returns: 0 on success.
 *                  min_req = ap->min_target ? ap->min_target : ap->target;
 *                  quota must allow at least min_req blks for success and
 *                  ap->allowed is set to the number of blocks allowed
 *
 *          -EDQUOT otherwise, quota violation. ap->allowed is set to number
 *                  of blocks available.
 */
int gfs2_quota_check(struct gfs2_inode *ip, kuid_t uid, kgid_t gid,
		     struct gfs2_alloc_parms *ap)
{
	struct gfs2_sbd *sdp = GFS2_SB(&ip->i_inode);
	struct gfs2_quota_data *qd;
	s64 value, warn, limit;
	u32 x;
	int error = 0;

	ap->allowed = UINT_MAX; /* Assume we are permitted a whole lot */
	if (!test_bit(GIF_QD_LOCKED, &ip->i_flags))
		return 0;

	for (x = 0; x < ip->i_qadata->qa_qd_num; x++) {
		qd = ip->i_qadata->qa_qd[x];

		if (!(qid_eq(qd->qd_id, make_kqid_uid(uid)) ||
		      qid_eq(qd->qd_id, make_kqid_gid(gid))))
			continue;

		spin_lock(&qd->qd_lockref.lock);
		warn = (s64)be64_to_cpu(qd->qd_qb.qb_warn);
		limit = (s64)be64_to_cpu(qd->qd_qb.qb_limit);
		value = (s64)be64_to_cpu(qd->qd_qb.qb_value);
		value += qd->qd_change;
		spin_unlock(&qd->qd_lockref.lock);

		if (limit > 0 && (limit - value) < ap->allowed)
			ap->allowed = limit - value;
		/* If we can't meet the target */
		if (limit && limit < (value + (s64)ap->target)) {
			/* If no min_target specified or we don't meet
			 * min_target, return -EDQUOT */
			if (!ap->min_target || ap->min_target > ap->allowed) {
				if (!test_and_set_bit(QDF_QMSG_QUIET,
						      &qd->qd_flags)) {
					print_message(qd, "exceeded");
					quota_send_warning(qd->qd_id,
							   sdp->sd_vfs->s_dev,
							   QUOTA_NL_BHARDWARN);
				}
				error = -EDQUOT;
				break;
			}
		} else if (warn && warn < value &&
			   time_after_eq(jiffies, qd->qd_last_warn +
					 gfs2_tune_get(sdp, gt_quota_warn_period)
					 * HZ)) {
			quota_send_warning(qd->qd_id,
					   sdp->sd_vfs->s_dev, QUOTA_NL_BSOFTWARN);
			print_message(qd, "warning");
			error = 0;
			qd->qd_last_warn = jiffies;
		}
	}
	return error;
}

void gfs2_quota_change(struct gfs2_inode *ip, s64 change,
		       kuid_t uid, kgid_t gid)
{
	struct gfs2_quota_data *qd;
	u32 x;
	struct gfs2_sbd *sdp = GFS2_SB(&ip->i_inode);

	if (sdp->sd_args.ar_quota == GFS2_QUOTA_OFF ||
	    gfs2_assert_warn(sdp, change))
		return;
	if (ip->i_diskflags & GFS2_DIF_SYSTEM)
		return;

	if (gfs2_assert_withdraw(sdp, ip->i_qadata &&
				 ip->i_qadata->qa_ref > 0))
		return;
	for (x = 0; x < ip->i_qadata->qa_qd_num; x++) {
		qd = ip->i_qadata->qa_qd[x];

		if (qid_eq(qd->qd_id, make_kqid_uid(uid)) ||
		    qid_eq(qd->qd_id, make_kqid_gid(gid))) {
			do_qc(qd, change);
		}
	}
}

int gfs2_quota_sync(struct super_block *sb, int type)
{
	struct gfs2_sbd *sdp = sb->s_fs_info;
	struct gfs2_quota_data **qda;
	unsigned int max_qd = PAGE_SIZE / sizeof(struct gfs2_holder);
	u64 sync_gen;
	int error = 0;

	if (sb_rdonly(sdp->sd_vfs))
		return 0;

	qda = kcalloc(max_qd, sizeof(struct gfs2_quota_data *), GFP_KERNEL);
	if (!qda)
		return -ENOMEM;

	mutex_lock(&sdp->sd_quota_sync_mutex);
	sync_gen = sdp->sd_quota_sync_gen + 1;

	do {
		struct gfs2_quota_data *iter;
		unsigned int num_qd = 0;
		unsigned int x;

		spin_lock(&qd_lock);
		list_for_each_entry(iter, &sdp->sd_quota_list, qd_list) {
			if (qd_grab_sync(sdp, iter, sync_gen)) {
				qda[num_qd++] = iter;
				if (num_qd == max_qd)
					break;
			}
		}
		spin_unlock(&qd_lock);

		if (!num_qd)
			break;

		for (x = 0; x < num_qd; x++) {
			error = bh_get(qda[x]);
			if (!error)
				continue;

			while (x < num_qd)
				qd_ungrab_sync(qda[--num_qd]);
			break;
		}

		if (!error) {
			WRITE_ONCE(sdp->sd_quota_sync_gen, sync_gen);
			error = do_sync(num_qd, qda, sync_gen);
		}

		for (x = 0; x < num_qd; x++)
			qd_unlock(qda[x]);
	} while (!error);

	mutex_unlock(&sdp->sd_quota_sync_mutex);
	kfree(qda);

	return error;
}

int gfs2_quota_refresh(struct gfs2_sbd *sdp, struct kqid qid)
{
	struct gfs2_quota_data *qd;
	struct gfs2_holder q_gh;
	int error;

	error = qd_get(sdp, qid, &qd);
	if (error)
		return error;

	error = do_glock(qd, FORCE, &q_gh);
	if (!error)
		gfs2_glock_dq_uninit(&q_gh);

	qd_put(qd);
	return error;
}

int gfs2_quota_init(struct gfs2_sbd *sdp)
{
	struct gfs2_inode *ip = GFS2_I(sdp->sd_qc_inode);
	u64 size = i_size_read(sdp->sd_qc_inode);
	unsigned int blocks = size >> sdp->sd_sb.sb_bsize_shift;
	unsigned int x, slot = 0;
	unsigned int found = 0;
	unsigned int hash;
	unsigned int bm_size;
	struct buffer_head *bh;
	u64 dblock;
	u32 extlen = 0;
	int error;

	if (gfs2_check_internal_file_size(sdp->sd_qc_inode, 1, 64 << 20))
		return -EIO;

	sdp->sd_quota_slots = blocks * sdp->sd_qc_per_block;
	bm_size = DIV_ROUND_UP(sdp->sd_quota_slots, 8 * sizeof(unsigned long));
	bm_size *= sizeof(unsigned long);
	error = -ENOMEM;
	sdp->sd_quota_bitmap = kzalloc(bm_size, GFP_NOFS | __GFP_NOWARN);
	if (sdp->sd_quota_bitmap == NULL)
		sdp->sd_quota_bitmap = __vmalloc(bm_size, GFP_NOFS |
						 __GFP_ZERO);
	if (!sdp->sd_quota_bitmap)
		return error;

	for (x = 0; x < blocks; x++) {
		struct gfs2_quota_change *qc;
		unsigned int y;

		if (!extlen) {
			extlen = 32;
			error = gfs2_get_extent(&ip->i_inode, x, &dblock, &extlen);
			if (error)
				goto fail;
		}
		error = -EIO;
		bh = gfs2_meta_ra(ip->i_gl, dblock, extlen);
		if (!bh)
			goto fail;
		if (gfs2_metatype_check(sdp, bh, GFS2_METATYPE_QC))
			goto fail_brelse;

		qc = (struct gfs2_quota_change *)(bh->b_data + sizeof(struct gfs2_meta_header));
		for (y = 0; y < sdp->sd_qc_per_block && slot < sdp->sd_quota_slots;
		     y++, slot++) {
			struct gfs2_quota_data *old_qd, *qd;
			s64 qc_change = be64_to_cpu(qc->qc_change);
			u32 qc_flags = be32_to_cpu(qc->qc_flags);
			enum quota_type qtype = (qc_flags & GFS2_QCF_USER) ?
						USRQUOTA : GRPQUOTA;
			struct kqid qc_id = make_kqid(&init_user_ns, qtype,
						      be32_to_cpu(qc->qc_id));
			qc++;
			if (!qc_change)
				continue;

			hash = gfs2_qd_hash(sdp, qc_id);
			qd = qd_alloc(hash, sdp, qc_id);
			if (qd == NULL)
				goto fail_brelse;

			qd->qd_lockref.count = 0;
			set_bit(QDF_CHANGE, &qd->qd_flags);
			qd->qd_change = qc_change;
			qd->qd_slot = slot;
			qd->qd_slot_ref = 1;

			spin_lock(&qd_lock);
			spin_lock_bucket(hash);
			old_qd = gfs2_qd_search_bucket(hash, sdp, qc_id);
			if (old_qd) {
				fs_err(sdp, "Corruption found in quota_change%u"
					    "file: duplicate identifier in "
					    "slot %u\n",
					    sdp->sd_jdesc->jd_jid, slot);

				spin_unlock_bucket(hash);
				spin_unlock(&qd_lock);
				qd_put(old_qd);

				gfs2_glock_put(qd->qd_gl);
				kmem_cache_free(gfs2_quotad_cachep, qd);

				/* zero out the duplicate slot */
				lock_buffer(bh);
				memset(qc, 0, sizeof(*qc));
				mark_buffer_dirty(bh);
				unlock_buffer(bh);

				continue;
			}
			BUG_ON(test_and_set_bit(slot, sdp->sd_quota_bitmap));
			list_add(&qd->qd_list, &sdp->sd_quota_list);
			atomic_inc(&sdp->sd_quota_count);
			hlist_bl_add_head_rcu(&qd->qd_hlist, &qd_hash_table[hash]);
			spin_unlock_bucket(hash);
			spin_unlock(&qd_lock);

			found++;
		}

		if (buffer_dirty(bh))
			sync_dirty_buffer(bh);
		brelse(bh);
		dblock++;
		extlen--;
	}

	if (found)
		fs_info(sdp, "found %u quota changes\n", found);

	return 0;

fail_brelse:
	if (buffer_dirty(bh))
		sync_dirty_buffer(bh);
	brelse(bh);
fail:
	gfs2_quota_cleanup(sdp);
	return error;
}

void gfs2_quota_cleanup(struct gfs2_sbd *sdp)
{
	struct gfs2_quota_data *qd;
	LIST_HEAD(dispose);
	int count;

	BUG_ON(!test_bit(SDF_NORECOVERY, &sdp->sd_flags) &&
		test_bit(SDF_JOURNAL_LIVE, &sdp->sd_flags));

	spin_lock(&qd_lock);
	list_for_each_entry(qd, &sdp->sd_quota_list, qd_list) {
		spin_lock(&qd->qd_lockref.lock);
		if (qd->qd_lockref.count != 0) {
			spin_unlock(&qd->qd_lockref.lock);
			continue;
		}
		lockref_mark_dead(&qd->qd_lockref);
		spin_unlock(&qd->qd_lockref.lock);

		list_lru_del_obj(&gfs2_qd_lru, &qd->qd_lru);
		list_add(&qd->qd_lru, &dispose);
	}
	spin_unlock(&qd_lock);

	gfs2_qd_list_dispose(&dispose);

	wait_event_timeout(sdp->sd_kill_wait,
		(count = atomic_read(&sdp->sd_quota_count)) == 0,
		HZ * 60);

	if (count != 0)
		fs_err(sdp, "%d left-over quota data objects\n", count);

	kvfree(sdp->sd_quota_bitmap);
	sdp->sd_quota_bitmap = NULL;
}

static void quotad_error(struct gfs2_sbd *sdp, const char *msg, int error)
{
	if (error == 0 || error == -EROFS)
		return;
	if (!gfs2_withdrawing_or_withdrawn(sdp)) {
		if (!cmpxchg(&sdp->sd_log_error, 0, error))
			fs_err(sdp, "gfs2_quotad: %s error %d\n", msg, error);
		wake_up(&sdp->sd_logd_waitq);
	}
}

static void quotad_check_timeo(struct gfs2_sbd *sdp, const char *msg,
			       int (*fxn)(struct super_block *sb, int type),
			       unsigned long t, unsigned long *timeo,
			       unsigned int *new_timeo)
{
	if (t >= *timeo) {
		int error = fxn(sdp->sd_vfs, 0);
		quotad_error(sdp, msg, error);
		*timeo = gfs2_tune_get_i(&sdp->sd_tune, new_timeo) * HZ;
	} else {
		*timeo -= t;
	}
}

void gfs2_wake_up_statfs(struct gfs2_sbd *sdp) {
	if (!sdp->sd_statfs_force_sync) {
		sdp->sd_statfs_force_sync = 1;
		wake_up(&sdp->sd_quota_wait);
	}
}


/**
 * gfs2_quotad - Write cached quota changes into the quota file
 * @data: Pointer to GFS2 superblock
 *
 */

int gfs2_quotad(void *data)
{
	struct gfs2_sbd *sdp = data;
	struct gfs2_tune *tune = &sdp->sd_tune;
	unsigned long statfs_timeo = 0;
	unsigned long quotad_timeo = 0;
	unsigned long t = 0;

	set_freezable();
	while (!kthread_should_stop()) {
		if (gfs2_withdrawing_or_withdrawn(sdp))
			break;

		/* Update the master statfs file */
		if (sdp->sd_statfs_force_sync) {
			int error = gfs2_statfs_sync(sdp->sd_vfs, 0);
			quotad_error(sdp, "statfs", error);
			statfs_timeo = gfs2_tune_get(sdp, gt_statfs_quantum) * HZ;
		}
		else
			quotad_check_timeo(sdp, "statfs", gfs2_statfs_sync, t,
				   	   &statfs_timeo,
					   &tune->gt_statfs_quantum);

		/* Update quota file */
		quotad_check_timeo(sdp, "sync", gfs2_quota_sync, t,
				   &quotad_timeo, &tune->gt_quota_quantum);

		t = min(quotad_timeo, statfs_timeo);

		t = wait_event_freezable_timeout(sdp->sd_quota_wait,
				sdp->sd_statfs_force_sync ||
				gfs2_withdrawing_or_withdrawn(sdp) ||
				kthread_should_stop(),
				t);

		if (sdp->sd_statfs_force_sync)
			t = 0;
	}

	return 0;
}

static int gfs2_quota_get_state(struct super_block *sb, struct qc_state *state)
{
	struct gfs2_sbd *sdp = sb->s_fs_info;

	memset(state, 0, sizeof(*state));

	switch (sdp->sd_args.ar_quota) {
	case GFS2_QUOTA_QUIET:
		fallthrough;
	case GFS2_QUOTA_ON:
		state->s_state[USRQUOTA].flags |= QCI_LIMITS_ENFORCED;
		state->s_state[GRPQUOTA].flags |= QCI_LIMITS_ENFORCED;
		fallthrough;
	case GFS2_QUOTA_ACCOUNT:
		state->s_state[USRQUOTA].flags |= QCI_ACCT_ENABLED |
						  QCI_SYSFILE;
		state->s_state[GRPQUOTA].flags |= QCI_ACCT_ENABLED |
						  QCI_SYSFILE;
		break;
	case GFS2_QUOTA_OFF:
		break;
	}
	if (sdp->sd_quota_inode) {
		state->s_state[USRQUOTA].ino =
					GFS2_I(sdp->sd_quota_inode)->i_no_addr;
		state->s_state[USRQUOTA].blocks = sdp->sd_quota_inode->i_blocks;
	}
	state->s_state[USRQUOTA].nextents = 1;	/* unsupported */
	state->s_state[GRPQUOTA] = state->s_state[USRQUOTA];
	state->s_incoredqs = list_lru_count(&gfs2_qd_lru);
	return 0;
}

static int gfs2_get_dqblk(struct super_block *sb, struct kqid qid,
			  struct qc_dqblk *fdq)
{
	struct gfs2_sbd *sdp = sb->s_fs_info;
	struct gfs2_quota_lvb *qlvb;
	struct gfs2_quota_data *qd;
	struct gfs2_holder q_gh;
	int error;

	memset(fdq, 0, sizeof(*fdq));

	if (sdp->sd_args.ar_quota == GFS2_QUOTA_OFF)
		return -ESRCH; /* Crazy XFS error code */

	if ((qid.type != USRQUOTA) &&
	    (qid.type != GRPQUOTA))
		return -EINVAL;

	error = qd_get(sdp, qid, &qd);
	if (error)
		return error;
	error = do_glock(qd, FORCE, &q_gh);
	if (error)
		goto out;

	qlvb = (struct gfs2_quota_lvb *)qd->qd_gl->gl_lksb.sb_lvbptr;
	fdq->d_spc_hardlimit = be64_to_cpu(qlvb->qb_limit) << sdp->sd_sb.sb_bsize_shift;
	fdq->d_spc_softlimit = be64_to_cpu(qlvb->qb_warn) << sdp->sd_sb.sb_bsize_shift;
	fdq->d_space = be64_to_cpu(qlvb->qb_value) << sdp->sd_sb.sb_bsize_shift;

	gfs2_glock_dq_uninit(&q_gh);
out:
	qd_put(qd);
	return error;
}

/* GFS2 only supports a subset of the XFS fields */
#define GFS2_FIELDMASK (QC_SPC_SOFT|QC_SPC_HARD|QC_SPACE)

static int gfs2_set_dqblk(struct super_block *sb, struct kqid qid,
			  struct qc_dqblk *fdq)
{
	struct gfs2_sbd *sdp = sb->s_fs_info;
	struct gfs2_inode *ip = GFS2_I(sdp->sd_quota_inode);
	struct gfs2_quota_data *qd;
	struct gfs2_holder q_gh, i_gh;
	unsigned int data_blocks, ind_blocks;
	unsigned int blocks = 0;
	int alloc_required;
	loff_t offset;
	int error;

	if (sdp->sd_args.ar_quota == GFS2_QUOTA_OFF)
		return -ESRCH; /* Crazy XFS error code */

	if ((qid.type != USRQUOTA) &&
	    (qid.type != GRPQUOTA))
		return -EINVAL;

	if (fdq->d_fieldmask & ~GFS2_FIELDMASK)
		return -EINVAL;

	error = qd_get(sdp, qid, &qd);
	if (error)
		return error;

	error = gfs2_qa_get(ip);
	if (error)
		goto out_put;

	inode_lock(&ip->i_inode);
	error = gfs2_glock_nq_init(qd->qd_gl, LM_ST_EXCLUSIVE, 0, &q_gh);
	if (error)
		goto out_unlockput;
	error = gfs2_glock_nq_init(ip->i_gl, LM_ST_EXCLUSIVE, 0, &i_gh);
	if (error)
		goto out_q;

	/* Check for existing entry, if none then alloc new blocks */
	error = update_qd(sdp, qd);
	if (error)
		goto out_i;

	/* If nothing has changed, this is a no-op */
	if ((fdq->d_fieldmask & QC_SPC_SOFT) &&
	    ((fdq->d_spc_softlimit >> sdp->sd_sb.sb_bsize_shift) == be64_to_cpu(qd->qd_qb.qb_warn)))
		fdq->d_fieldmask ^= QC_SPC_SOFT;

	if ((fdq->d_fieldmask & QC_SPC_HARD) &&
	    ((fdq->d_spc_hardlimit >> sdp->sd_sb.sb_bsize_shift) == be64_to_cpu(qd->qd_qb.qb_limit)))
		fdq->d_fieldmask ^= QC_SPC_HARD;

	if ((fdq->d_fieldmask & QC_SPACE) &&
	    ((fdq->d_space >> sdp->sd_sb.sb_bsize_shift) == be64_to_cpu(qd->qd_qb.qb_value)))
		fdq->d_fieldmask ^= QC_SPACE;

	if (fdq->d_fieldmask == 0)
		goto out_i;

	offset = qd2offset(qd);
	alloc_required = gfs2_write_alloc_required(ip, offset, sizeof(struct gfs2_quota));
	if (gfs2_is_stuffed(ip))
		alloc_required = 1;
	if (alloc_required) {
		struct gfs2_alloc_parms ap = {};
		gfs2_write_calc_reserv(ip, sizeof(struct gfs2_quota),
				       &data_blocks, &ind_blocks);
		blocks = 1 + data_blocks + ind_blocks;
		ap.target = blocks;
		error = gfs2_inplace_reserve(ip, &ap);
		if (error)
			goto out_i;
		blocks += gfs2_rg_blocks(ip, blocks);
	}

	/* Some quotas span block boundaries and can update two blocks,
	   adding an extra block to the transaction to handle such quotas */
	error = gfs2_trans_begin(sdp, blocks + RES_DINODE + 2, 0);
	if (error)
		goto out_release;

	/* Apply changes */
	error = gfs2_adjust_quota(sdp, offset, 0, qd, fdq);
	if (!error)
		clear_bit(QDF_QMSG_QUIET, &qd->qd_flags);

	gfs2_trans_end(sdp);
out_release:
	if (alloc_required)
		gfs2_inplace_release(ip);
out_i:
	gfs2_glock_dq_uninit(&i_gh);
out_q:
	gfs2_glock_dq_uninit(&q_gh);
out_unlockput:
	gfs2_qa_put(ip);
	inode_unlock(&ip->i_inode);
out_put:
	qd_put(qd);
	return error;
}

const struct quotactl_ops gfs2_quotactl_ops = {
	.quota_sync     = gfs2_quota_sync,
	.get_state	= gfs2_quota_get_state,
	.get_dqblk	= gfs2_get_dqblk,
	.set_dqblk	= gfs2_set_dqblk,
};

void __init gfs2_quota_hash_init(void)
{
	unsigned i;

	for(i = 0; i < GFS2_QD_HASH_SIZE; i++)
		INIT_HLIST_BL_HEAD(&qd_hash_table[i]);
}<|MERGE_RESOLUTION|>--- conflicted
+++ resolved
@@ -236,11 +236,7 @@
 		return NULL;
 
 	qd->qd_sbd = sdp;
-<<<<<<< HEAD
-	lockref_init(&qd->qd_lockref, 0);
-=======
 	lockref_init(&qd->qd_lockref);
->>>>>>> cdbc9346
 	qd->qd_id = qid;
 	qd->qd_slot = -1;
 	INIT_LIST_HEAD(&qd->qd_lru);
