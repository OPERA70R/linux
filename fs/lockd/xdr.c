--- conflicted
+++ resolved
@@ -126,11 +126,6 @@
 	lock->svid  = ntohl(*p++);
 
 	locks_init_lock(fl);
-<<<<<<< HEAD
-	fl->fl_owner = current->files;
-	fl->fl_pid   = (pid_t)lock->svid;
-=======
->>>>>>> 4ff96fb5
 	fl->fl_flags = FL_POSIX;
 	fl->fl_type  = F_RDLCK;		/* as good as anything else */
 	start = ntohl(*p++);
@@ -272,10 +267,6 @@
 	memset(lock, 0, sizeof(*lock));
 	locks_init_lock(&lock->fl);
 	lock->svid = ~(u32) 0;
-<<<<<<< HEAD
-	lock->fl.fl_pid = (pid_t)lock->svid;
-=======
->>>>>>> 4ff96fb5
 
 	if (!(p = nlm_decode_cookie(p, &argp->cookie))
 	 || !(p = xdr_decode_string_inplace(p, &lock->caller,
