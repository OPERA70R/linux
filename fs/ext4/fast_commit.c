--- conflicted
+++ resolved
@@ -2060,14 +2060,6 @@
 	}
 
 	state->fc_replay_expected_off++;
-<<<<<<< HEAD
-	for (cur = start; cur < end; cur = cur + sizeof(tl) + le16_to_cpu(tl.fc_len)) {
-		memcpy(&tl, cur, sizeof(tl));
-		val = cur + sizeof(tl);
-		ext4_debug("Scan phase, tag:%s, blk %lld\n",
-			  tag2str(le16_to_cpu(tl.fc_tag)), bh->b_blocknr);
-		switch (le16_to_cpu(tl.fc_tag)) {
-=======
 	for (cur = start; cur < end - EXT4_FC_TAG_BASE_LEN;
 	     cur = cur + EXT4_FC_TAG_BASE_LEN + tl.fc_len) {
 		ext4_fc_get_tl(&tl, cur);
@@ -2080,7 +2072,6 @@
 		ext4_debug("Scan phase, tag:%s, blk %lld\n",
 			   tag2str(tl.fc_tag), bh->b_blocknr);
 		switch (tl.fc_tag) {
->>>>>>> 7365df19
 		case EXT4_FC_TAG_ADD_RANGE:
 			memcpy(&ext, val, sizeof(ext));
 			ex = (struct ext4_extent *)&ext.fc_ex;
@@ -2198,13 +2189,8 @@
 			ext4_fc_set_bitmaps_and_counters(sb);
 			break;
 		}
-<<<<<<< HEAD
-		ext4_debug("Replay phase, tag:%s\n",
-				tag2str(le16_to_cpu(tl.fc_tag)));
-=======
 
 		ext4_debug("Replay phase, tag:%s\n", tag2str(tl.fc_tag));
->>>>>>> 7365df19
 		state->fc_replay_num_tags--;
 		switch (tl.fc_tag) {
 		case EXT4_FC_TAG_LINK:
