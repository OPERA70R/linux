--- conflicted
+++ resolved
@@ -3290,14 +3290,6 @@
 extern int ext4_register_li_request(struct super_block *sb,
 				    ext4_group_t first_not_zeroed);
 
-<<<<<<< HEAD
-static inline int ext4_has_metadata_csum(struct super_block *sb)
-{
-	return ext4_has_feature_metadata_csum(sb);
-}
-
-=======
->>>>>>> e8a457b7
 static inline int ext4_has_group_desc_csum(struct super_block *sb)
 {
 	return ext4_has_feature_gdt_csum(sb) ||
