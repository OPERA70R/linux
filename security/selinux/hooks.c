// SPDX-License-Identifier: GPL-2.0-only
/*
 *  Security-Enhanced Linux (SELinux) security module
 *
 *  This file contains the SELinux hook function implementations.
 *
 *  Authors:  Stephen Smalley, <stephen.smalley.work@gmail.com>
 *	      Chris Vance, <cvance@nai.com>
 *	      Wayne Salamon, <wsalamon@nai.com>
 *	      James Morris <jmorris@redhat.com>
 *
 *  Copyright (C) 2001,2002 Networks Associates Technology, Inc.
 *  Copyright (C) 2003-2008 Red Hat, Inc., James Morris <jmorris@redhat.com>
 *					   Eric Paris <eparis@redhat.com>
 *  Copyright (C) 2004-2005 Trusted Computer Solutions, Inc.
 *			    <dgoeddel@trustedcs.com>
 *  Copyright (C) 2006, 2007, 2009 Hewlett-Packard Development Company, L.P.
 *	Paul Moore <paul@paul-moore.com>
 *  Copyright (C) 2007 Hitachi Software Engineering Co., Ltd.
 *		       Yuichi Nakamura <ynakam@hitachisoft.jp>
 *  Copyright (C) 2016 Mellanox Technologies
 */

#include <linux/init.h>
#include <linux/kd.h>
#include <linux/kernel.h>
#include <linux/kernel_read_file.h>
#include <linux/errno.h>
#include <linux/sched/signal.h>
#include <linux/sched/task.h>
#include <linux/lsm_hooks.h>
#include <linux/xattr.h>
#include <linux/capability.h>
#include <linux/unistd.h>
#include <linux/mm.h>
#include <linux/mman.h>
#include <linux/slab.h>
#include <linux/pagemap.h>
#include <linux/proc_fs.h>
#include <linux/swap.h>
#include <linux/spinlock.h>
#include <linux/syscalls.h>
#include <linux/dcache.h>
#include <linux/file.h>
#include <linux/fdtable.h>
#include <linux/namei.h>
#include <linux/mount.h>
#include <linux/fs_context.h>
#include <linux/fs_parser.h>
#include <linux/netfilter_ipv4.h>
#include <linux/netfilter_ipv6.h>
#include <linux/tty.h>
#include <net/icmp.h>
#include <net/ip.h>		/* for local_port_range[] */
#include <net/tcp.h>		/* struct or_callable used in sock_rcv_skb */
#include <net/inet_connection_sock.h>
#include <net/net_namespace.h>
#include <net/netlabel.h>
#include <linux/uaccess.h>
#include <asm/ioctls.h>
#include <linux/atomic.h>
#include <linux/bitops.h>
#include <linux/interrupt.h>
#include <linux/netdevice.h>	/* for network interface checks */
#include <net/netlink.h>
#include <linux/tcp.h>
#include <linux/udp.h>
#include <linux/dccp.h>
#include <linux/sctp.h>
#include <net/sctp/structs.h>
#include <linux/quota.h>
#include <linux/un.h>		/* for Unix socket types */
#include <net/af_unix.h>	/* for Unix socket types */
#include <linux/parser.h>
#include <linux/nfs_mount.h>
#include <net/ipv6.h>
#include <linux/hugetlb.h>
#include <linux/personality.h>
#include <linux/audit.h>
#include <linux/string.h>
#include <linux/mutex.h>
#include <linux/posix-timers.h>
#include <linux/syslog.h>
#include <linux/user_namespace.h>
#include <linux/export.h>
#include <linux/msg.h>
#include <linux/shm.h>
#include <uapi/linux/shm.h>
#include <linux/bpf.h>
#include <linux/kernfs.h>
#include <linux/stringhash.h>	/* for hashlen_string() */
#include <uapi/linux/mount.h>
#include <linux/fsnotify.h>
#include <linux/fanotify.h>
#include <linux/io_uring/cmd.h>
#include <uapi/linux/lsm.h>

#include "avc.h"
#include "objsec.h"
#include "netif.h"
#include "netnode.h"
#include "netport.h"
#include "ibpkey.h"
#include "xfrm.h"
#include "netlabel.h"
#include "audit.h"
#include "avc_ss.h"

#define SELINUX_INODE_INIT_XATTRS 1

struct selinux_state selinux_state;

/* SECMARK reference count */
static atomic_t selinux_secmark_refcount = ATOMIC_INIT(0);

#ifdef CONFIG_SECURITY_SELINUX_DEVELOP
static int selinux_enforcing_boot __initdata;

static int __init enforcing_setup(char *str)
{
	unsigned long enforcing;
	if (!kstrtoul(str, 0, &enforcing))
		selinux_enforcing_boot = enforcing ? 1 : 0;
	return 1;
}
__setup("enforcing=", enforcing_setup);
#else
#define selinux_enforcing_boot 1
#endif

int selinux_enabled_boot __initdata = 1;
#ifdef CONFIG_SECURITY_SELINUX_BOOTPARAM
static int __init selinux_enabled_setup(char *str)
{
	unsigned long enabled;
	if (!kstrtoul(str, 0, &enabled))
		selinux_enabled_boot = enabled ? 1 : 0;
	return 1;
}
__setup("selinux=", selinux_enabled_setup);
#endif

static int __init checkreqprot_setup(char *str)
{
	unsigned long checkreqprot;

	if (!kstrtoul(str, 0, &checkreqprot)) {
		if (checkreqprot)
			pr_err("SELinux: checkreqprot set to 1 via kernel parameter.  This is no longer supported.\n");
	}
	return 1;
}
__setup("checkreqprot=", checkreqprot_setup);

/**
 * selinux_secmark_enabled - Check to see if SECMARK is currently enabled
 *
 * Description:
 * This function checks the SECMARK reference counter to see if any SECMARK
 * targets are currently configured, if the reference counter is greater than
 * zero SECMARK is considered to be enabled.  Returns true (1) if SECMARK is
 * enabled, false (0) if SECMARK is disabled.  If the always_check_network
 * policy capability is enabled, SECMARK is always considered enabled.
 *
 */
static int selinux_secmark_enabled(void)
{
	return (selinux_policycap_alwaysnetwork() ||
		atomic_read(&selinux_secmark_refcount));
}

/**
 * selinux_peerlbl_enabled - Check to see if peer labeling is currently enabled
 *
 * Description:
 * This function checks if NetLabel or labeled IPSEC is enabled.  Returns true
 * (1) if any are enabled or false (0) if neither are enabled.  If the
 * always_check_network policy capability is enabled, peer labeling
 * is always considered enabled.
 *
 */
static int selinux_peerlbl_enabled(void)
{
	return (selinux_policycap_alwaysnetwork() ||
		netlbl_enabled() || selinux_xfrm_enabled());
}

static int selinux_netcache_avc_callback(u32 event)
{
	if (event == AVC_CALLBACK_RESET) {
		sel_netif_flush();
		sel_netnode_flush();
		sel_netport_flush();
		synchronize_net();
	}
	return 0;
}

static int selinux_lsm_notifier_avc_callback(u32 event)
{
	if (event == AVC_CALLBACK_RESET) {
		sel_ib_pkey_flush();
		call_blocking_lsm_notifier(LSM_POLICY_CHANGE, NULL);
	}

	return 0;
}

/*
 * initialise the security for the init task
 */
static void cred_init_security(void)
{
	struct task_security_struct *tsec;

	tsec = selinux_cred(unrcu_pointer(current->real_cred));
	tsec->osid = tsec->sid = SECINITSID_KERNEL;
}

/*
 * get the security ID of a set of credentials
 */
static inline u32 cred_sid(const struct cred *cred)
{
	const struct task_security_struct *tsec;

	tsec = selinux_cred(cred);
	return tsec->sid;
}

static void __ad_net_init(struct common_audit_data *ad,
			  struct lsm_network_audit *net,
			  int ifindex, struct sock *sk, u16 family)
{
	ad->type = LSM_AUDIT_DATA_NET;
	ad->u.net = net;
	net->netif = ifindex;
	net->sk = sk;
	net->family = family;
}

static void ad_net_init_from_sk(struct common_audit_data *ad,
				struct lsm_network_audit *net,
				struct sock *sk)
{
	__ad_net_init(ad, net, 0, sk, 0);
}

static void ad_net_init_from_iif(struct common_audit_data *ad,
				 struct lsm_network_audit *net,
				 int ifindex, u16 family)
{
	__ad_net_init(ad, net, ifindex, NULL, family);
}

/*
 * get the objective security ID of a task
 */
static inline u32 task_sid_obj(const struct task_struct *task)
{
	u32 sid;

	rcu_read_lock();
	sid = cred_sid(__task_cred(task));
	rcu_read_unlock();
	return sid;
}

static int inode_doinit_with_dentry(struct inode *inode, struct dentry *opt_dentry);

/*
 * Try reloading inode security labels that have been marked as invalid.  The
 * @may_sleep parameter indicates when sleeping and thus reloading labels is
 * allowed; when set to false, returns -ECHILD when the label is
 * invalid.  The @dentry parameter should be set to a dentry of the inode.
 */
static int __inode_security_revalidate(struct inode *inode,
				       struct dentry *dentry,
				       bool may_sleep)
{
	struct inode_security_struct *isec = selinux_inode(inode);

	might_sleep_if(may_sleep);

	/*
	 * The check of isec->initialized below is racy but
	 * inode_doinit_with_dentry() will recheck with
	 * isec->lock held.
	 */
	if (selinux_initialized() &&
	    data_race(isec->initialized != LABEL_INITIALIZED)) {
		if (!may_sleep)
			return -ECHILD;

		/*
		 * Try reloading the inode security label.  This will fail if
		 * @opt_dentry is NULL and no dentry for this inode can be
		 * found; in that case, continue using the old label.
		 */
		inode_doinit_with_dentry(inode, dentry);
	}
	return 0;
}

static struct inode_security_struct *inode_security_novalidate(struct inode *inode)
{
	return selinux_inode(inode);
}

static struct inode_security_struct *inode_security_rcu(struct inode *inode, bool rcu)
{
	int error;

	error = __inode_security_revalidate(inode, NULL, !rcu);
	if (error)
		return ERR_PTR(error);
	return selinux_inode(inode);
}

/*
 * Get the security label of an inode.
 */
static struct inode_security_struct *inode_security(struct inode *inode)
{
	__inode_security_revalidate(inode, NULL, true);
	return selinux_inode(inode);
}

static struct inode_security_struct *backing_inode_security_novalidate(struct dentry *dentry)
{
	struct inode *inode = d_backing_inode(dentry);

	return selinux_inode(inode);
}

/*
 * Get the security label of a dentry's backing inode.
 */
static struct inode_security_struct *backing_inode_security(struct dentry *dentry)
{
	struct inode *inode = d_backing_inode(dentry);

	__inode_security_revalidate(inode, dentry, true);
	return selinux_inode(inode);
}

static void inode_free_security(struct inode *inode)
{
	struct inode_security_struct *isec = selinux_inode(inode);
	struct superblock_security_struct *sbsec;

	if (!isec)
		return;
	sbsec = selinux_superblock(inode->i_sb);
	/*
	 * As not all inode security structures are in a list, we check for
	 * empty list outside of the lock to make sure that we won't waste
	 * time taking a lock doing nothing.
	 *
	 * The list_del_init() function can be safely called more than once.
	 * It should not be possible for this function to be called with
	 * concurrent list_add(), but for better safety against future changes
	 * in the code, we use list_empty_careful() here.
	 */
	if (!list_empty_careful(&isec->list)) {
		spin_lock(&sbsec->isec_lock);
		list_del_init(&isec->list);
		spin_unlock(&sbsec->isec_lock);
	}
}

struct selinux_mnt_opts {
	u32 fscontext_sid;
	u32 context_sid;
	u32 rootcontext_sid;
	u32 defcontext_sid;
};

static void selinux_free_mnt_opts(void *mnt_opts)
{
	kfree(mnt_opts);
}

enum {
	Opt_error = -1,
	Opt_context = 0,
	Opt_defcontext = 1,
	Opt_fscontext = 2,
	Opt_rootcontext = 3,
	Opt_seclabel = 4,
};

#define A(s, has_arg) {#s, sizeof(#s) - 1, Opt_##s, has_arg}
static const struct {
	const char *name;
	int len;
	int opt;
	bool has_arg;
} tokens[] = {
	A(context, true),
	A(fscontext, true),
	A(defcontext, true),
	A(rootcontext, true),
	A(seclabel, false),
};
#undef A

static int match_opt_prefix(char *s, int l, char **arg)
{
	int i;

	for (i = 0; i < ARRAY_SIZE(tokens); i++) {
		size_t len = tokens[i].len;
		if (len > l || memcmp(s, tokens[i].name, len))
			continue;
		if (tokens[i].has_arg) {
			if (len == l || s[len] != '=')
				continue;
			*arg = s + len + 1;
		} else if (len != l)
			continue;
		return tokens[i].opt;
	}
	return Opt_error;
}

#define SEL_MOUNT_FAIL_MSG "SELinux:  duplicate or incompatible mount options\n"

static int may_context_mount_sb_relabel(u32 sid,
			struct superblock_security_struct *sbsec,
			const struct cred *cred)
{
	const struct task_security_struct *tsec = selinux_cred(cred);
	int rc;

	rc = avc_has_perm(tsec->sid, sbsec->sid, SECCLASS_FILESYSTEM,
			  FILESYSTEM__RELABELFROM, NULL);
	if (rc)
		return rc;

	rc = avc_has_perm(tsec->sid, sid, SECCLASS_FILESYSTEM,
			  FILESYSTEM__RELABELTO, NULL);
	return rc;
}

static int may_context_mount_inode_relabel(u32 sid,
			struct superblock_security_struct *sbsec,
			const struct cred *cred)
{
	const struct task_security_struct *tsec = selinux_cred(cred);
	int rc;
	rc = avc_has_perm(tsec->sid, sbsec->sid, SECCLASS_FILESYSTEM,
			  FILESYSTEM__RELABELFROM, NULL);
	if (rc)
		return rc;

	rc = avc_has_perm(sid, sbsec->sid, SECCLASS_FILESYSTEM,
			  FILESYSTEM__ASSOCIATE, NULL);
	return rc;
}

static int selinux_is_genfs_special_handling(struct super_block *sb)
{
	/* Special handling. Genfs but also in-core setxattr handler */
	return	!strcmp(sb->s_type->name, "sysfs") ||
		!strcmp(sb->s_type->name, "pstore") ||
		!strcmp(sb->s_type->name, "debugfs") ||
		!strcmp(sb->s_type->name, "tracefs") ||
		!strcmp(sb->s_type->name, "rootfs") ||
		(selinux_policycap_cgroupseclabel() &&
		 (!strcmp(sb->s_type->name, "cgroup") ||
		  !strcmp(sb->s_type->name, "cgroup2")));
}

static int selinux_is_sblabel_mnt(struct super_block *sb)
{
	struct superblock_security_struct *sbsec = selinux_superblock(sb);

	/*
	 * IMPORTANT: Double-check logic in this function when adding a new
	 * SECURITY_FS_USE_* definition!
	 */
	BUILD_BUG_ON(SECURITY_FS_USE_MAX != 7);

	switch (sbsec->behavior) {
	case SECURITY_FS_USE_XATTR:
	case SECURITY_FS_USE_TRANS:
	case SECURITY_FS_USE_TASK:
	case SECURITY_FS_USE_NATIVE:
		return 1;

	case SECURITY_FS_USE_GENFS:
		return selinux_is_genfs_special_handling(sb);

	/* Never allow relabeling on context mounts */
	case SECURITY_FS_USE_MNTPOINT:
	case SECURITY_FS_USE_NONE:
	default:
		return 0;
	}
}

static int sb_check_xattr_support(struct super_block *sb)
{
	struct superblock_security_struct *sbsec = selinux_superblock(sb);
	struct dentry *root = sb->s_root;
	struct inode *root_inode = d_backing_inode(root);
	u32 sid;
	int rc;

	/*
	 * Make sure that the xattr handler exists and that no
	 * error other than -ENODATA is returned by getxattr on
	 * the root directory.  -ENODATA is ok, as this may be
	 * the first boot of the SELinux kernel before we have
	 * assigned xattr values to the filesystem.
	 */
	if (!(root_inode->i_opflags & IOP_XATTR)) {
		pr_warn("SELinux: (dev %s, type %s) has no xattr support\n",
			sb->s_id, sb->s_type->name);
		goto fallback;
	}

	rc = __vfs_getxattr(root, root_inode, XATTR_NAME_SELINUX, NULL, 0);
	if (rc < 0 && rc != -ENODATA) {
		if (rc == -EOPNOTSUPP) {
			pr_warn("SELinux: (dev %s, type %s) has no security xattr handler\n",
				sb->s_id, sb->s_type->name);
			goto fallback;
		} else {
			pr_warn("SELinux: (dev %s, type %s) getxattr errno %d\n",
				sb->s_id, sb->s_type->name, -rc);
			return rc;
		}
	}
	return 0;

fallback:
	/* No xattr support - try to fallback to genfs if possible. */
	rc = security_genfs_sid(sb->s_type->name, "/",
				SECCLASS_DIR, &sid);
	if (rc)
		return -EOPNOTSUPP;

	pr_warn("SELinux: (dev %s, type %s) falling back to genfs\n",
		sb->s_id, sb->s_type->name);
	sbsec->behavior = SECURITY_FS_USE_GENFS;
	sbsec->sid = sid;
	return 0;
}

static int sb_finish_set_opts(struct super_block *sb)
{
	struct superblock_security_struct *sbsec = selinux_superblock(sb);
	struct dentry *root = sb->s_root;
	struct inode *root_inode = d_backing_inode(root);
	int rc = 0;

	if (sbsec->behavior == SECURITY_FS_USE_XATTR) {
		rc = sb_check_xattr_support(sb);
		if (rc)
			return rc;
	}

	sbsec->flags |= SE_SBINITIALIZED;

	/*
	 * Explicitly set or clear SBLABEL_MNT.  It's not sufficient to simply
	 * leave the flag untouched because sb_clone_mnt_opts might be handing
	 * us a superblock that needs the flag to be cleared.
	 */
	if (selinux_is_sblabel_mnt(sb))
		sbsec->flags |= SBLABEL_MNT;
	else
		sbsec->flags &= ~SBLABEL_MNT;

	/* Initialize the root inode. */
	rc = inode_doinit_with_dentry(root_inode, root);

	/* Initialize any other inodes associated with the superblock, e.g.
	   inodes created prior to initial policy load or inodes created
	   during get_sb by a pseudo filesystem that directly
	   populates itself. */
	spin_lock(&sbsec->isec_lock);
	while (!list_empty(&sbsec->isec_head)) {
		struct inode_security_struct *isec =
				list_first_entry(&sbsec->isec_head,
					   struct inode_security_struct, list);
		struct inode *inode = isec->inode;
		list_del_init(&isec->list);
		spin_unlock(&sbsec->isec_lock);
		inode = igrab(inode);
		if (inode) {
			if (!IS_PRIVATE(inode))
				inode_doinit_with_dentry(inode, NULL);
			iput(inode);
		}
		spin_lock(&sbsec->isec_lock);
	}
	spin_unlock(&sbsec->isec_lock);
	return rc;
}

static int bad_option(struct superblock_security_struct *sbsec, char flag,
		      u32 old_sid, u32 new_sid)
{
	char mnt_flags = sbsec->flags & SE_MNTMASK;

	/* check if the old mount command had the same options */
	if (sbsec->flags & SE_SBINITIALIZED)
		if (!(sbsec->flags & flag) ||
		    (old_sid != new_sid))
			return 1;

	/* check if we were passed the same options twice,
	 * aka someone passed context=a,context=b
	 */
	if (!(sbsec->flags & SE_SBINITIALIZED))
		if (mnt_flags & flag)
			return 1;
	return 0;
}

/*
 * Allow filesystems with binary mount data to explicitly set mount point
 * labeling information.
 */
static int selinux_set_mnt_opts(struct super_block *sb,
				void *mnt_opts,
				unsigned long kern_flags,
				unsigned long *set_kern_flags)
{
	const struct cred *cred = current_cred();
	struct superblock_security_struct *sbsec = selinux_superblock(sb);
	struct dentry *root = sb->s_root;
	struct selinux_mnt_opts *opts = mnt_opts;
	struct inode_security_struct *root_isec;
	u32 fscontext_sid = 0, context_sid = 0, rootcontext_sid = 0;
	u32 defcontext_sid = 0;
	int rc = 0;

	/*
	 * Specifying internal flags without providing a place to
	 * place the results is not allowed
	 */
	if (kern_flags && !set_kern_flags)
		return -EINVAL;

	mutex_lock(&sbsec->lock);

	if (!selinux_initialized()) {
		if (!opts) {
			/* Defer initialization until selinux_complete_init,
			   after the initial policy is loaded and the security
			   server is ready to handle calls. */
			if (kern_flags & SECURITY_LSM_NATIVE_LABELS) {
				sbsec->flags |= SE_SBNATIVE;
				*set_kern_flags |= SECURITY_LSM_NATIVE_LABELS;
			}
			goto out;
		}
		rc = -EINVAL;
		pr_warn("SELinux: Unable to set superblock options "
			"before the security server is initialized\n");
		goto out;
	}

	/*
	 * Binary mount data FS will come through this function twice.  Once
	 * from an explicit call and once from the generic calls from the vfs.
	 * Since the generic VFS calls will not contain any security mount data
	 * we need to skip the double mount verification.
	 *
	 * This does open a hole in which we will not notice if the first
	 * mount using this sb set explicit options and a second mount using
	 * this sb does not set any security options.  (The first options
	 * will be used for both mounts)
	 */
	if ((sbsec->flags & SE_SBINITIALIZED) && (sb->s_type->fs_flags & FS_BINARY_MOUNTDATA)
	    && !opts)
		goto out;

	root_isec = backing_inode_security_novalidate(root);

	/*
	 * parse the mount options, check if they are valid sids.
	 * also check if someone is trying to mount the same sb more
	 * than once with different security options.
	 */
	if (opts) {
		if (opts->fscontext_sid) {
			fscontext_sid = opts->fscontext_sid;
			if (bad_option(sbsec, FSCONTEXT_MNT, sbsec->sid,
					fscontext_sid))
				goto out_double_mount;
			sbsec->flags |= FSCONTEXT_MNT;
		}
		if (opts->context_sid) {
			context_sid = opts->context_sid;
			if (bad_option(sbsec, CONTEXT_MNT, sbsec->mntpoint_sid,
					context_sid))
				goto out_double_mount;
			sbsec->flags |= CONTEXT_MNT;
		}
		if (opts->rootcontext_sid) {
			rootcontext_sid = opts->rootcontext_sid;
			if (bad_option(sbsec, ROOTCONTEXT_MNT, root_isec->sid,
					rootcontext_sid))
				goto out_double_mount;
			sbsec->flags |= ROOTCONTEXT_MNT;
		}
		if (opts->defcontext_sid) {
			defcontext_sid = opts->defcontext_sid;
			if (bad_option(sbsec, DEFCONTEXT_MNT, sbsec->def_sid,
					defcontext_sid))
				goto out_double_mount;
			sbsec->flags |= DEFCONTEXT_MNT;
		}
	}

	if (sbsec->flags & SE_SBINITIALIZED) {
		/* previously mounted with options, but not on this attempt? */
		if ((sbsec->flags & SE_MNTMASK) && !opts)
			goto out_double_mount;
		rc = 0;
		goto out;
	}

	if (strcmp(sb->s_type->name, "proc") == 0)
		sbsec->flags |= SE_SBPROC | SE_SBGENFS;

	if (!strcmp(sb->s_type->name, "debugfs") ||
	    !strcmp(sb->s_type->name, "tracefs") ||
	    !strcmp(sb->s_type->name, "binder") ||
	    !strcmp(sb->s_type->name, "bpf") ||
	    !strcmp(sb->s_type->name, "pstore") ||
	    !strcmp(sb->s_type->name, "securityfs"))
		sbsec->flags |= SE_SBGENFS;

	if (!strcmp(sb->s_type->name, "sysfs") ||
	    !strcmp(sb->s_type->name, "cgroup") ||
	    !strcmp(sb->s_type->name, "cgroup2"))
		sbsec->flags |= SE_SBGENFS | SE_SBGENFS_XATTR;

	if (!sbsec->behavior) {
		/*
		 * Determine the labeling behavior to use for this
		 * filesystem type.
		 */
		rc = security_fs_use(sb);
		if (rc) {
			pr_warn("%s: security_fs_use(%s) returned %d\n",
					__func__, sb->s_type->name, rc);
			goto out;
		}
	}

	/*
	 * If this is a user namespace mount and the filesystem type is not
	 * explicitly whitelisted, then no contexts are allowed on the command
	 * line and security labels must be ignored.
	 */
	if (sb->s_user_ns != &init_user_ns &&
	    strcmp(sb->s_type->name, "tmpfs") &&
	    strcmp(sb->s_type->name, "ramfs") &&
	    strcmp(sb->s_type->name, "devpts") &&
	    strcmp(sb->s_type->name, "overlay")) {
		if (context_sid || fscontext_sid || rootcontext_sid ||
		    defcontext_sid) {
			rc = -EACCES;
			goto out;
		}
		if (sbsec->behavior == SECURITY_FS_USE_XATTR) {
			sbsec->behavior = SECURITY_FS_USE_MNTPOINT;
			rc = security_transition_sid(current_sid(),
						     current_sid(),
						     SECCLASS_FILE, NULL,
						     &sbsec->mntpoint_sid);
			if (rc)
				goto out;
		}
		goto out_set_opts;
	}

	/* sets the context of the superblock for the fs being mounted. */
	if (fscontext_sid) {
		rc = may_context_mount_sb_relabel(fscontext_sid, sbsec, cred);
		if (rc)
			goto out;

		sbsec->sid = fscontext_sid;
	}

	/*
	 * Switch to using mount point labeling behavior.
	 * sets the label used on all file below the mountpoint, and will set
	 * the superblock context if not already set.
	 */
	if (sbsec->flags & SE_SBNATIVE) {
		/*
		 * This means we are initializing a superblock that has been
		 * mounted before the SELinux was initialized and the
		 * filesystem requested native labeling. We had already
		 * returned SECURITY_LSM_NATIVE_LABELS in *set_kern_flags
		 * in the original mount attempt, so now we just need to set
		 * the SECURITY_FS_USE_NATIVE behavior.
		 */
		sbsec->behavior = SECURITY_FS_USE_NATIVE;
	} else if (kern_flags & SECURITY_LSM_NATIVE_LABELS && !context_sid) {
		sbsec->behavior = SECURITY_FS_USE_NATIVE;
		*set_kern_flags |= SECURITY_LSM_NATIVE_LABELS;
	}

	if (context_sid) {
		if (!fscontext_sid) {
			rc = may_context_mount_sb_relabel(context_sid, sbsec,
							  cred);
			if (rc)
				goto out;
			sbsec->sid = context_sid;
		} else {
			rc = may_context_mount_inode_relabel(context_sid, sbsec,
							     cred);
			if (rc)
				goto out;
		}
		if (!rootcontext_sid)
			rootcontext_sid = context_sid;

		sbsec->mntpoint_sid = context_sid;
		sbsec->behavior = SECURITY_FS_USE_MNTPOINT;
	}

	if (rootcontext_sid) {
		rc = may_context_mount_inode_relabel(rootcontext_sid, sbsec,
						     cred);
		if (rc)
			goto out;

		root_isec->sid = rootcontext_sid;
		root_isec->initialized = LABEL_INITIALIZED;
	}

	if (defcontext_sid) {
		if (sbsec->behavior != SECURITY_FS_USE_XATTR &&
			sbsec->behavior != SECURITY_FS_USE_NATIVE) {
			rc = -EINVAL;
			pr_warn("SELinux: defcontext option is "
			       "invalid for this filesystem type\n");
			goto out;
		}

		if (defcontext_sid != sbsec->def_sid) {
			rc = may_context_mount_inode_relabel(defcontext_sid,
							     sbsec, cred);
			if (rc)
				goto out;
		}

		sbsec->def_sid = defcontext_sid;
	}

out_set_opts:
	rc = sb_finish_set_opts(sb);
out:
	mutex_unlock(&sbsec->lock);
	return rc;
out_double_mount:
	rc = -EINVAL;
	pr_warn("SELinux: mount invalid.  Same superblock, different "
	       "security settings for (dev %s, type %s)\n", sb->s_id,
	       sb->s_type->name);
	goto out;
}

static int selinux_cmp_sb_context(const struct super_block *oldsb,
				    const struct super_block *newsb)
{
	struct superblock_security_struct *old = selinux_superblock(oldsb);
	struct superblock_security_struct *new = selinux_superblock(newsb);
	char oldflags = old->flags & SE_MNTMASK;
	char newflags = new->flags & SE_MNTMASK;

	if (oldflags != newflags)
		goto mismatch;
	if ((oldflags & FSCONTEXT_MNT) && old->sid != new->sid)
		goto mismatch;
	if ((oldflags & CONTEXT_MNT) && old->mntpoint_sid != new->mntpoint_sid)
		goto mismatch;
	if ((oldflags & DEFCONTEXT_MNT) && old->def_sid != new->def_sid)
		goto mismatch;
	if (oldflags & ROOTCONTEXT_MNT) {
		struct inode_security_struct *oldroot = backing_inode_security(oldsb->s_root);
		struct inode_security_struct *newroot = backing_inode_security(newsb->s_root);
		if (oldroot->sid != newroot->sid)
			goto mismatch;
	}
	return 0;
mismatch:
	pr_warn("SELinux: mount invalid.  Same superblock, "
			    "different security settings for (dev %s, "
			    "type %s)\n", newsb->s_id, newsb->s_type->name);
	return -EBUSY;
}

static int selinux_sb_clone_mnt_opts(const struct super_block *oldsb,
					struct super_block *newsb,
					unsigned long kern_flags,
					unsigned long *set_kern_flags)
{
	int rc = 0;
	const struct superblock_security_struct *oldsbsec =
						selinux_superblock(oldsb);
	struct superblock_security_struct *newsbsec = selinux_superblock(newsb);

	int set_fscontext =	(oldsbsec->flags & FSCONTEXT_MNT);
	int set_context =	(oldsbsec->flags & CONTEXT_MNT);
	int set_rootcontext =	(oldsbsec->flags & ROOTCONTEXT_MNT);

	/*
	 * Specifying internal flags without providing a place to
	 * place the results is not allowed.
	 */
	if (kern_flags && !set_kern_flags)
		return -EINVAL;

	mutex_lock(&newsbsec->lock);

	/*
	 * if the parent was able to be mounted it clearly had no special lsm
	 * mount options.  thus we can safely deal with this superblock later
	 */
	if (!selinux_initialized()) {
		if (kern_flags & SECURITY_LSM_NATIVE_LABELS) {
			newsbsec->flags |= SE_SBNATIVE;
			*set_kern_flags |= SECURITY_LSM_NATIVE_LABELS;
		}
		goto out;
	}

	/* how can we clone if the old one wasn't set up?? */
	BUG_ON(!(oldsbsec->flags & SE_SBINITIALIZED));

	/* if fs is reusing a sb, make sure that the contexts match */
	if (newsbsec->flags & SE_SBINITIALIZED) {
		mutex_unlock(&newsbsec->lock);
		if ((kern_flags & SECURITY_LSM_NATIVE_LABELS) && !set_context)
			*set_kern_flags |= SECURITY_LSM_NATIVE_LABELS;
		return selinux_cmp_sb_context(oldsb, newsb);
	}

	newsbsec->flags = oldsbsec->flags;

	newsbsec->sid = oldsbsec->sid;
	newsbsec->def_sid = oldsbsec->def_sid;
	newsbsec->behavior = oldsbsec->behavior;

	if (newsbsec->behavior == SECURITY_FS_USE_NATIVE &&
		!(kern_flags & SECURITY_LSM_NATIVE_LABELS) && !set_context) {
		rc = security_fs_use(newsb);
		if (rc)
			goto out;
	}

	if (kern_flags & SECURITY_LSM_NATIVE_LABELS && !set_context) {
		newsbsec->behavior = SECURITY_FS_USE_NATIVE;
		*set_kern_flags |= SECURITY_LSM_NATIVE_LABELS;
	}

	if (set_context) {
		u32 sid = oldsbsec->mntpoint_sid;

		if (!set_fscontext)
			newsbsec->sid = sid;
		if (!set_rootcontext) {
			struct inode_security_struct *newisec = backing_inode_security(newsb->s_root);
			newisec->sid = sid;
		}
		newsbsec->mntpoint_sid = sid;
	}
	if (set_rootcontext) {
		const struct inode_security_struct *oldisec = backing_inode_security(oldsb->s_root);
		struct inode_security_struct *newisec = backing_inode_security(newsb->s_root);

		newisec->sid = oldisec->sid;
	}

	sb_finish_set_opts(newsb);
out:
	mutex_unlock(&newsbsec->lock);
	return rc;
}

/*
 * NOTE: the caller is responsible for freeing the memory even if on error.
 */
static int selinux_add_opt(int token, const char *s, void **mnt_opts)
{
	struct selinux_mnt_opts *opts = *mnt_opts;
	u32 *dst_sid;
	int rc;

	if (token == Opt_seclabel)
		/* eaten and completely ignored */
		return 0;
	if (!s)
		return -EINVAL;

	if (!selinux_initialized()) {
		pr_warn("SELinux: Unable to set superblock options before the security server is initialized\n");
		return -EINVAL;
	}

	if (!opts) {
		opts = kzalloc(sizeof(*opts), GFP_KERNEL);
		if (!opts)
			return -ENOMEM;
		*mnt_opts = opts;
	}

	switch (token) {
	case Opt_context:
		if (opts->context_sid || opts->defcontext_sid)
			goto err;
		dst_sid = &opts->context_sid;
		break;
	case Opt_fscontext:
		if (opts->fscontext_sid)
			goto err;
		dst_sid = &opts->fscontext_sid;
		break;
	case Opt_rootcontext:
		if (opts->rootcontext_sid)
			goto err;
		dst_sid = &opts->rootcontext_sid;
		break;
	case Opt_defcontext:
		if (opts->context_sid || opts->defcontext_sid)
			goto err;
		dst_sid = &opts->defcontext_sid;
		break;
	default:
		WARN_ON(1);
		return -EINVAL;
	}
	rc = security_context_str_to_sid(s, dst_sid, GFP_KERNEL);
	if (rc)
		pr_warn("SELinux: security_context_str_to_sid (%s) failed with errno=%d\n",
			s, rc);
	return rc;

err:
	pr_warn(SEL_MOUNT_FAIL_MSG);
	return -EINVAL;
}

static int show_sid(struct seq_file *m, u32 sid)
{
	char *context = NULL;
	u32 len;
	int rc;

	rc = security_sid_to_context(sid, &context, &len);
	if (!rc) {
		bool has_comma = strchr(context, ',');

		seq_putc(m, '=');
		if (has_comma)
			seq_putc(m, '\"');
		seq_escape(m, context, "\"\n\\");
		if (has_comma)
			seq_putc(m, '\"');
	}
	kfree(context);
	return rc;
}

static int selinux_sb_show_options(struct seq_file *m, struct super_block *sb)
{
	struct superblock_security_struct *sbsec = selinux_superblock(sb);
	int rc;

	if (!(sbsec->flags & SE_SBINITIALIZED))
		return 0;

	if (!selinux_initialized())
		return 0;

	if (sbsec->flags & FSCONTEXT_MNT) {
		seq_putc(m, ',');
		seq_puts(m, FSCONTEXT_STR);
		rc = show_sid(m, sbsec->sid);
		if (rc)
			return rc;
	}
	if (sbsec->flags & CONTEXT_MNT) {
		seq_putc(m, ',');
		seq_puts(m, CONTEXT_STR);
		rc = show_sid(m, sbsec->mntpoint_sid);
		if (rc)
			return rc;
	}
	if (sbsec->flags & DEFCONTEXT_MNT) {
		seq_putc(m, ',');
		seq_puts(m, DEFCONTEXT_STR);
		rc = show_sid(m, sbsec->def_sid);
		if (rc)
			return rc;
	}
	if (sbsec->flags & ROOTCONTEXT_MNT) {
		struct dentry *root = sb->s_root;
		struct inode_security_struct *isec = backing_inode_security(root);
		seq_putc(m, ',');
		seq_puts(m, ROOTCONTEXT_STR);
		rc = show_sid(m, isec->sid);
		if (rc)
			return rc;
	}
	if (sbsec->flags & SBLABEL_MNT) {
		seq_putc(m, ',');
		seq_puts(m, SECLABEL_STR);
	}
	return 0;
}

static inline u16 inode_mode_to_security_class(umode_t mode)
{
	switch (mode & S_IFMT) {
	case S_IFSOCK:
		return SECCLASS_SOCK_FILE;
	case S_IFLNK:
		return SECCLASS_LNK_FILE;
	case S_IFREG:
		return SECCLASS_FILE;
	case S_IFBLK:
		return SECCLASS_BLK_FILE;
	case S_IFDIR:
		return SECCLASS_DIR;
	case S_IFCHR:
		return SECCLASS_CHR_FILE;
	case S_IFIFO:
		return SECCLASS_FIFO_FILE;

	}

	return SECCLASS_FILE;
}

static inline int default_protocol_stream(int protocol)
{
	return (protocol == IPPROTO_IP || protocol == IPPROTO_TCP ||
		protocol == IPPROTO_MPTCP);
}

static inline int default_protocol_dgram(int protocol)
{
	return (protocol == IPPROTO_IP || protocol == IPPROTO_UDP);
}

static inline u16 socket_type_to_security_class(int family, int type, int protocol)
{
	bool extsockclass = selinux_policycap_extsockclass();

	switch (family) {
	case PF_UNIX:
		switch (type) {
		case SOCK_STREAM:
		case SOCK_SEQPACKET:
			return SECCLASS_UNIX_STREAM_SOCKET;
		case SOCK_DGRAM:
		case SOCK_RAW:
			return SECCLASS_UNIX_DGRAM_SOCKET;
		}
		break;
	case PF_INET:
	case PF_INET6:
		switch (type) {
		case SOCK_STREAM:
		case SOCK_SEQPACKET:
			if (default_protocol_stream(protocol))
				return SECCLASS_TCP_SOCKET;
			else if (extsockclass && protocol == IPPROTO_SCTP)
				return SECCLASS_SCTP_SOCKET;
			else
				return SECCLASS_RAWIP_SOCKET;
		case SOCK_DGRAM:
			if (default_protocol_dgram(protocol))
				return SECCLASS_UDP_SOCKET;
			else if (extsockclass && (protocol == IPPROTO_ICMP ||
						  protocol == IPPROTO_ICMPV6))
				return SECCLASS_ICMP_SOCKET;
			else
				return SECCLASS_RAWIP_SOCKET;
		case SOCK_DCCP:
			return SECCLASS_DCCP_SOCKET;
		default:
			return SECCLASS_RAWIP_SOCKET;
		}
		break;
	case PF_NETLINK:
		switch (protocol) {
		case NETLINK_ROUTE:
			return SECCLASS_NETLINK_ROUTE_SOCKET;
		case NETLINK_SOCK_DIAG:
			return SECCLASS_NETLINK_TCPDIAG_SOCKET;
		case NETLINK_NFLOG:
			return SECCLASS_NETLINK_NFLOG_SOCKET;
		case NETLINK_XFRM:
			return SECCLASS_NETLINK_XFRM_SOCKET;
		case NETLINK_SELINUX:
			return SECCLASS_NETLINK_SELINUX_SOCKET;
		case NETLINK_ISCSI:
			return SECCLASS_NETLINK_ISCSI_SOCKET;
		case NETLINK_AUDIT:
			return SECCLASS_NETLINK_AUDIT_SOCKET;
		case NETLINK_FIB_LOOKUP:
			return SECCLASS_NETLINK_FIB_LOOKUP_SOCKET;
		case NETLINK_CONNECTOR:
			return SECCLASS_NETLINK_CONNECTOR_SOCKET;
		case NETLINK_NETFILTER:
			return SECCLASS_NETLINK_NETFILTER_SOCKET;
		case NETLINK_DNRTMSG:
			return SECCLASS_NETLINK_DNRT_SOCKET;
		case NETLINK_KOBJECT_UEVENT:
			return SECCLASS_NETLINK_KOBJECT_UEVENT_SOCKET;
		case NETLINK_GENERIC:
			return SECCLASS_NETLINK_GENERIC_SOCKET;
		case NETLINK_SCSITRANSPORT:
			return SECCLASS_NETLINK_SCSITRANSPORT_SOCKET;
		case NETLINK_RDMA:
			return SECCLASS_NETLINK_RDMA_SOCKET;
		case NETLINK_CRYPTO:
			return SECCLASS_NETLINK_CRYPTO_SOCKET;
		default:
			return SECCLASS_NETLINK_SOCKET;
		}
	case PF_PACKET:
		return SECCLASS_PACKET_SOCKET;
	case PF_KEY:
		return SECCLASS_KEY_SOCKET;
	case PF_APPLETALK:
		return SECCLASS_APPLETALK_SOCKET;
	}

	if (extsockclass) {
		switch (family) {
		case PF_AX25:
			return SECCLASS_AX25_SOCKET;
		case PF_IPX:
			return SECCLASS_IPX_SOCKET;
		case PF_NETROM:
			return SECCLASS_NETROM_SOCKET;
		case PF_ATMPVC:
			return SECCLASS_ATMPVC_SOCKET;
		case PF_X25:
			return SECCLASS_X25_SOCKET;
		case PF_ROSE:
			return SECCLASS_ROSE_SOCKET;
		case PF_DECnet:
			return SECCLASS_DECNET_SOCKET;
		case PF_ATMSVC:
			return SECCLASS_ATMSVC_SOCKET;
		case PF_RDS:
			return SECCLASS_RDS_SOCKET;
		case PF_IRDA:
			return SECCLASS_IRDA_SOCKET;
		case PF_PPPOX:
			return SECCLASS_PPPOX_SOCKET;
		case PF_LLC:
			return SECCLASS_LLC_SOCKET;
		case PF_CAN:
			return SECCLASS_CAN_SOCKET;
		case PF_TIPC:
			return SECCLASS_TIPC_SOCKET;
		case PF_BLUETOOTH:
			return SECCLASS_BLUETOOTH_SOCKET;
		case PF_IUCV:
			return SECCLASS_IUCV_SOCKET;
		case PF_RXRPC:
			return SECCLASS_RXRPC_SOCKET;
		case PF_ISDN:
			return SECCLASS_ISDN_SOCKET;
		case PF_PHONET:
			return SECCLASS_PHONET_SOCKET;
		case PF_IEEE802154:
			return SECCLASS_IEEE802154_SOCKET;
		case PF_CAIF:
			return SECCLASS_CAIF_SOCKET;
		case PF_ALG:
			return SECCLASS_ALG_SOCKET;
		case PF_NFC:
			return SECCLASS_NFC_SOCKET;
		case PF_VSOCK:
			return SECCLASS_VSOCK_SOCKET;
		case PF_KCM:
			return SECCLASS_KCM_SOCKET;
		case PF_QIPCRTR:
			return SECCLASS_QIPCRTR_SOCKET;
		case PF_SMC:
			return SECCLASS_SMC_SOCKET;
		case PF_XDP:
			return SECCLASS_XDP_SOCKET;
		case PF_MCTP:
			return SECCLASS_MCTP_SOCKET;
#if PF_MAX > 46
#error New address family defined, please update this function.
#endif
		}
	}

	return SECCLASS_SOCKET;
}

static int selinux_genfs_get_sid(struct dentry *dentry,
				 u16 tclass,
				 u16 flags,
				 u32 *sid)
{
	int rc;
	struct super_block *sb = dentry->d_sb;
	char *buffer, *path;

	buffer = (char *)__get_free_page(GFP_KERNEL);
	if (!buffer)
		return -ENOMEM;

	path = dentry_path_raw(dentry, buffer, PAGE_SIZE);
	if (IS_ERR(path))
		rc = PTR_ERR(path);
	else {
		if (flags & SE_SBPROC) {
			/* each process gets a /proc/PID/ entry. Strip off the
			 * PID part to get a valid selinux labeling.
			 * e.g. /proc/1/net/rpc/nfs -> /net/rpc/nfs */
			while (path[1] >= '0' && path[1] <= '9') {
				path[1] = '/';
				path++;
			}
		}
		rc = security_genfs_sid(sb->s_type->name,
					path, tclass, sid);
		if (rc == -ENOENT) {
			/* No match in policy, mark as unlabeled. */
			*sid = SECINITSID_UNLABELED;
			rc = 0;
		}
	}
	free_page((unsigned long)buffer);
	return rc;
}

static int inode_doinit_use_xattr(struct inode *inode, struct dentry *dentry,
				  u32 def_sid, u32 *sid)
{
#define INITCONTEXTLEN 255
	char *context;
	unsigned int len;
	int rc;

	len = INITCONTEXTLEN;
	context = kmalloc(len + 1, GFP_NOFS);
	if (!context)
		return -ENOMEM;

	context[len] = '\0';
	rc = __vfs_getxattr(dentry, inode, XATTR_NAME_SELINUX, context, len);
	if (rc == -ERANGE) {
		kfree(context);

		/* Need a larger buffer.  Query for the right size. */
		rc = __vfs_getxattr(dentry, inode, XATTR_NAME_SELINUX, NULL, 0);
		if (rc < 0)
			return rc;

		len = rc;
		context = kmalloc(len + 1, GFP_NOFS);
		if (!context)
			return -ENOMEM;

		context[len] = '\0';
		rc = __vfs_getxattr(dentry, inode, XATTR_NAME_SELINUX,
				    context, len);
	}
	if (rc < 0) {
		kfree(context);
		if (rc != -ENODATA) {
			pr_warn("SELinux: %s:  getxattr returned %d for dev=%s ino=%ld\n",
				__func__, -rc, inode->i_sb->s_id, inode->i_ino);
			return rc;
		}
		*sid = def_sid;
		return 0;
	}

	rc = security_context_to_sid_default(context, rc, sid,
					     def_sid, GFP_NOFS);
	if (rc) {
		char *dev = inode->i_sb->s_id;
		unsigned long ino = inode->i_ino;

		if (rc == -EINVAL) {
			pr_notice_ratelimited("SELinux: inode=%lu on dev=%s was found to have an invalid context=%s.  This indicates you may need to relabel the inode or the filesystem in question.\n",
					      ino, dev, context);
		} else {
			pr_warn("SELinux: %s:  context_to_sid(%s) returned %d for dev=%s ino=%ld\n",
				__func__, context, -rc, dev, ino);
		}
	}
	kfree(context);
	return 0;
}

/* The inode's security attributes must be initialized before first use. */
static int inode_doinit_with_dentry(struct inode *inode, struct dentry *opt_dentry)
{
	struct superblock_security_struct *sbsec = NULL;
	struct inode_security_struct *isec = selinux_inode(inode);
	u32 task_sid, sid = 0;
	u16 sclass;
	struct dentry *dentry;
	int rc = 0;

	if (isec->initialized == LABEL_INITIALIZED)
		return 0;

	spin_lock(&isec->lock);
	if (isec->initialized == LABEL_INITIALIZED)
		goto out_unlock;

	if (isec->sclass == SECCLASS_FILE)
		isec->sclass = inode_mode_to_security_class(inode->i_mode);

	sbsec = selinux_superblock(inode->i_sb);
	if (!(sbsec->flags & SE_SBINITIALIZED)) {
		/* Defer initialization until selinux_complete_init,
		   after the initial policy is loaded and the security
		   server is ready to handle calls. */
		spin_lock(&sbsec->isec_lock);
		if (list_empty(&isec->list))
			list_add(&isec->list, &sbsec->isec_head);
		spin_unlock(&sbsec->isec_lock);
		goto out_unlock;
	}

	sclass = isec->sclass;
	task_sid = isec->task_sid;
	sid = isec->sid;
	isec->initialized = LABEL_PENDING;
	spin_unlock(&isec->lock);

	switch (sbsec->behavior) {
	/*
	 * In case of SECURITY_FS_USE_NATIVE we need to re-fetch the labels
	 * via xattr when called from delayed_superblock_init().
	 */
	case SECURITY_FS_USE_NATIVE:
	case SECURITY_FS_USE_XATTR:
		if (!(inode->i_opflags & IOP_XATTR)) {
			sid = sbsec->def_sid;
			break;
		}
		/* Need a dentry, since the xattr API requires one.
		   Life would be simpler if we could just pass the inode. */
		if (opt_dentry) {
			/* Called from d_instantiate or d_splice_alias. */
			dentry = dget(opt_dentry);
		} else {
			/*
			 * Called from selinux_complete_init, try to find a dentry.
			 * Some filesystems really want a connected one, so try
			 * that first.  We could split SECURITY_FS_USE_XATTR in
			 * two, depending upon that...
			 */
			dentry = d_find_alias(inode);
			if (!dentry)
				dentry = d_find_any_alias(inode);
		}
		if (!dentry) {
			/*
			 * this is can be hit on boot when a file is accessed
			 * before the policy is loaded.  When we load policy we
			 * may find inodes that have no dentry on the
			 * sbsec->isec_head list.  No reason to complain as these
			 * will get fixed up the next time we go through
			 * inode_doinit with a dentry, before these inodes could
			 * be used again by userspace.
			 */
			goto out_invalid;
		}

		rc = inode_doinit_use_xattr(inode, dentry, sbsec->def_sid,
					    &sid);
		dput(dentry);
		if (rc)
			goto out;
		break;
	case SECURITY_FS_USE_TASK:
		sid = task_sid;
		break;
	case SECURITY_FS_USE_TRANS:
		/* Default to the fs SID. */
		sid = sbsec->sid;

		/* Try to obtain a transition SID. */
		rc = security_transition_sid(task_sid, sid,
					     sclass, NULL, &sid);
		if (rc)
			goto out;
		break;
	case SECURITY_FS_USE_MNTPOINT:
		sid = sbsec->mntpoint_sid;
		break;
	default:
		/* Default to the fs superblock SID. */
		sid = sbsec->sid;

		if ((sbsec->flags & SE_SBGENFS) &&
		     (!S_ISLNK(inode->i_mode) ||
		      selinux_policycap_genfs_seclabel_symlinks())) {
			/* We must have a dentry to determine the label on
			 * procfs inodes */
			if (opt_dentry) {
				/* Called from d_instantiate or
				 * d_splice_alias. */
				dentry = dget(opt_dentry);
			} else {
				/* Called from selinux_complete_init, try to
				 * find a dentry.  Some filesystems really want
				 * a connected one, so try that first.
				 */
				dentry = d_find_alias(inode);
				if (!dentry)
					dentry = d_find_any_alias(inode);
			}
			/*
			 * This can be hit on boot when a file is accessed
			 * before the policy is loaded.  When we load policy we
			 * may find inodes that have no dentry on the
			 * sbsec->isec_head list.  No reason to complain as
			 * these will get fixed up the next time we go through
			 * inode_doinit() with a dentry, before these inodes
			 * could be used again by userspace.
			 */
			if (!dentry)
				goto out_invalid;
			rc = selinux_genfs_get_sid(dentry, sclass,
						   sbsec->flags, &sid);
			if (rc) {
				dput(dentry);
				goto out;
			}

			if ((sbsec->flags & SE_SBGENFS_XATTR) &&
			    (inode->i_opflags & IOP_XATTR)) {
				rc = inode_doinit_use_xattr(inode, dentry,
							    sid, &sid);
				if (rc) {
					dput(dentry);
					goto out;
				}
			}
			dput(dentry);
		}
		break;
	}

out:
	spin_lock(&isec->lock);
	if (isec->initialized == LABEL_PENDING) {
		if (rc) {
			isec->initialized = LABEL_INVALID;
			goto out_unlock;
		}
		isec->initialized = LABEL_INITIALIZED;
		isec->sid = sid;
	}

out_unlock:
	spin_unlock(&isec->lock);
	return rc;

out_invalid:
	spin_lock(&isec->lock);
	if (isec->initialized == LABEL_PENDING) {
		isec->initialized = LABEL_INVALID;
		isec->sid = sid;
	}
	spin_unlock(&isec->lock);
	return 0;
}

/* Convert a Linux signal to an access vector. */
static inline u32 signal_to_av(int sig)
{
	u32 perm = 0;

	switch (sig) {
	case SIGCHLD:
		/* Commonly granted from child to parent. */
		perm = PROCESS__SIGCHLD;
		break;
	case SIGKILL:
		/* Cannot be caught or ignored */
		perm = PROCESS__SIGKILL;
		break;
	case SIGSTOP:
		/* Cannot be caught or ignored */
		perm = PROCESS__SIGSTOP;
		break;
	default:
		/* All other signals. */
		perm = PROCESS__SIGNAL;
		break;
	}

	return perm;
}

#if CAP_LAST_CAP > 63
#error Fix SELinux to handle capabilities > 63.
#endif

/* Check whether a task is allowed to use a capability. */
static int cred_has_capability(const struct cred *cred,
			       int cap, unsigned int opts, bool initns)
{
	struct common_audit_data ad;
	struct av_decision avd;
	u16 sclass;
	u32 sid = cred_sid(cred);
	u32 av = CAP_TO_MASK(cap);
	int rc;

	ad.type = LSM_AUDIT_DATA_CAP;
	ad.u.cap = cap;

	switch (CAP_TO_INDEX(cap)) {
	case 0:
		sclass = initns ? SECCLASS_CAPABILITY : SECCLASS_CAP_USERNS;
		break;
	case 1:
		sclass = initns ? SECCLASS_CAPABILITY2 : SECCLASS_CAP2_USERNS;
		break;
	default:
		pr_err("SELinux:  out of range capability %d\n", cap);
		BUG();
		return -EINVAL;
	}

	rc = avc_has_perm_noaudit(sid, sid, sclass, av, 0, &avd);
	if (!(opts & CAP_OPT_NOAUDIT)) {
		int rc2 = avc_audit(sid, sid, sclass, av, &avd, rc, &ad);
		if (rc2)
			return rc2;
	}
	return rc;
}

/* Check whether a task has a particular permission to an inode.
   The 'adp' parameter is optional and allows other audit
   data to be passed (e.g. the dentry). */
static int inode_has_perm(const struct cred *cred,
			  struct inode *inode,
			  u32 perms,
			  struct common_audit_data *adp)
{
	struct inode_security_struct *isec;
	u32 sid;

	if (unlikely(IS_PRIVATE(inode)))
		return 0;

	sid = cred_sid(cred);
	isec = selinux_inode(inode);

	return avc_has_perm(sid, isec->sid, isec->sclass, perms, adp);
}

/* Same as inode_has_perm, but pass explicit audit data containing
   the dentry to help the auditing code to more easily generate the
   pathname if needed. */
static inline int dentry_has_perm(const struct cred *cred,
				  struct dentry *dentry,
				  u32 av)
{
	struct inode *inode = d_backing_inode(dentry);
	struct common_audit_data ad;

	ad.type = LSM_AUDIT_DATA_DENTRY;
	ad.u.dentry = dentry;
	__inode_security_revalidate(inode, dentry, true);
	return inode_has_perm(cred, inode, av, &ad);
}

/* Same as inode_has_perm, but pass explicit audit data containing
   the path to help the auditing code to more easily generate the
   pathname if needed. */
static inline int path_has_perm(const struct cred *cred,
				const struct path *path,
				u32 av)
{
	struct inode *inode = d_backing_inode(path->dentry);
	struct common_audit_data ad;

	ad.type = LSM_AUDIT_DATA_PATH;
	ad.u.path = *path;
	__inode_security_revalidate(inode, path->dentry, true);
	return inode_has_perm(cred, inode, av, &ad);
}

/* Same as path_has_perm, but uses the inode from the file struct. */
static inline int file_path_has_perm(const struct cred *cred,
				     struct file *file,
				     u32 av)
{
	struct common_audit_data ad;

	ad.type = LSM_AUDIT_DATA_FILE;
	ad.u.file = file;
	return inode_has_perm(cred, file_inode(file), av, &ad);
}

#ifdef CONFIG_BPF_SYSCALL
static int bpf_fd_pass(const struct file *file, u32 sid);
#endif

/* Check whether a task can use an open file descriptor to
   access an inode in a given way.  Check access to the
   descriptor itself, and then use dentry_has_perm to
   check a particular permission to the file.
   Access to the descriptor is implicitly granted if it
   has the same SID as the process.  If av is zero, then
   access to the file is not checked, e.g. for cases
   where only the descriptor is affected like seek. */
static int file_has_perm(const struct cred *cred,
			 struct file *file,
			 u32 av)
{
	struct file_security_struct *fsec = selinux_file(file);
	struct inode *inode = file_inode(file);
	struct common_audit_data ad;
	u32 sid = cred_sid(cred);
	int rc;

	ad.type = LSM_AUDIT_DATA_FILE;
	ad.u.file = file;

	if (sid != fsec->sid) {
		rc = avc_has_perm(sid, fsec->sid,
				  SECCLASS_FD,
				  FD__USE,
				  &ad);
		if (rc)
			goto out;
	}

#ifdef CONFIG_BPF_SYSCALL
	rc = bpf_fd_pass(file, cred_sid(cred));
	if (rc)
		return rc;
#endif

	/* av is zero if only checking access to the descriptor. */
	rc = 0;
	if (av)
		rc = inode_has_perm(cred, inode, av, &ad);

out:
	return rc;
}

/*
 * Determine the label for an inode that might be unioned.
 */
static int
selinux_determine_inode_label(const struct task_security_struct *tsec,
				 struct inode *dir,
				 const struct qstr *name, u16 tclass,
				 u32 *_new_isid)
{
	const struct superblock_security_struct *sbsec =
						selinux_superblock(dir->i_sb);

	if ((sbsec->flags & SE_SBINITIALIZED) &&
	    (sbsec->behavior == SECURITY_FS_USE_MNTPOINT)) {
		*_new_isid = sbsec->mntpoint_sid;
	} else if ((sbsec->flags & SBLABEL_MNT) &&
		   tsec->create_sid) {
		*_new_isid = tsec->create_sid;
	} else {
		const struct inode_security_struct *dsec = inode_security(dir);
		return security_transition_sid(tsec->sid,
					       dsec->sid, tclass,
					       name, _new_isid);
	}

	return 0;
}

/* Check whether a task can create a file. */
static int may_create(struct inode *dir,
		      struct dentry *dentry,
		      u16 tclass)
{
	const struct task_security_struct *tsec = selinux_cred(current_cred());
	struct inode_security_struct *dsec;
	struct superblock_security_struct *sbsec;
	u32 sid, newsid;
	struct common_audit_data ad;
	int rc;

	dsec = inode_security(dir);
	sbsec = selinux_superblock(dir->i_sb);

	sid = tsec->sid;

	ad.type = LSM_AUDIT_DATA_DENTRY;
	ad.u.dentry = dentry;

	rc = avc_has_perm(sid, dsec->sid, SECCLASS_DIR,
			  DIR__ADD_NAME | DIR__SEARCH,
			  &ad);
	if (rc)
		return rc;

	rc = selinux_determine_inode_label(tsec, dir, &dentry->d_name, tclass,
					   &newsid);
	if (rc)
		return rc;

	rc = avc_has_perm(sid, newsid, tclass, FILE__CREATE, &ad);
	if (rc)
		return rc;

	return avc_has_perm(newsid, sbsec->sid,
			    SECCLASS_FILESYSTEM,
			    FILESYSTEM__ASSOCIATE, &ad);
}

#define MAY_LINK	0
#define MAY_UNLINK	1
#define MAY_RMDIR	2

/* Check whether a task can link, unlink, or rmdir a file/directory. */
static int may_link(struct inode *dir,
		    struct dentry *dentry,
		    int kind)

{
	struct inode_security_struct *dsec, *isec;
	struct common_audit_data ad;
	u32 sid = current_sid();
	u32 av;
	int rc;

	dsec = inode_security(dir);
	isec = backing_inode_security(dentry);

	ad.type = LSM_AUDIT_DATA_DENTRY;
	ad.u.dentry = dentry;

	av = DIR__SEARCH;
	av |= (kind ? DIR__REMOVE_NAME : DIR__ADD_NAME);
	rc = avc_has_perm(sid, dsec->sid, SECCLASS_DIR, av, &ad);
	if (rc)
		return rc;

	switch (kind) {
	case MAY_LINK:
		av = FILE__LINK;
		break;
	case MAY_UNLINK:
		av = FILE__UNLINK;
		break;
	case MAY_RMDIR:
		av = DIR__RMDIR;
		break;
	default:
		pr_warn("SELinux: %s:  unrecognized kind %d\n",
			__func__, kind);
		return 0;
	}

	rc = avc_has_perm(sid, isec->sid, isec->sclass, av, &ad);
	return rc;
}

static inline int may_rename(struct inode *old_dir,
			     struct dentry *old_dentry,
			     struct inode *new_dir,
			     struct dentry *new_dentry)
{
	struct inode_security_struct *old_dsec, *new_dsec, *old_isec, *new_isec;
	struct common_audit_data ad;
	u32 sid = current_sid();
	u32 av;
	int old_is_dir, new_is_dir;
	int rc;

	old_dsec = inode_security(old_dir);
	old_isec = backing_inode_security(old_dentry);
	old_is_dir = d_is_dir(old_dentry);
	new_dsec = inode_security(new_dir);

	ad.type = LSM_AUDIT_DATA_DENTRY;

	ad.u.dentry = old_dentry;
	rc = avc_has_perm(sid, old_dsec->sid, SECCLASS_DIR,
			  DIR__REMOVE_NAME | DIR__SEARCH, &ad);
	if (rc)
		return rc;
	rc = avc_has_perm(sid, old_isec->sid,
			  old_isec->sclass, FILE__RENAME, &ad);
	if (rc)
		return rc;
	if (old_is_dir && new_dir != old_dir) {
		rc = avc_has_perm(sid, old_isec->sid,
				  old_isec->sclass, DIR__REPARENT, &ad);
		if (rc)
			return rc;
	}

	ad.u.dentry = new_dentry;
	av = DIR__ADD_NAME | DIR__SEARCH;
	if (d_is_positive(new_dentry))
		av |= DIR__REMOVE_NAME;
	rc = avc_has_perm(sid, new_dsec->sid, SECCLASS_DIR, av, &ad);
	if (rc)
		return rc;
	if (d_is_positive(new_dentry)) {
		new_isec = backing_inode_security(new_dentry);
		new_is_dir = d_is_dir(new_dentry);
		rc = avc_has_perm(sid, new_isec->sid,
				  new_isec->sclass,
				  (new_is_dir ? DIR__RMDIR : FILE__UNLINK), &ad);
		if (rc)
			return rc;
	}

	return 0;
}

/* Check whether a task can perform a filesystem operation. */
static int superblock_has_perm(const struct cred *cred,
			       const struct super_block *sb,
			       u32 perms,
			       struct common_audit_data *ad)
{
	struct superblock_security_struct *sbsec;
	u32 sid = cred_sid(cred);

	sbsec = selinux_superblock(sb);
	return avc_has_perm(sid, sbsec->sid, SECCLASS_FILESYSTEM, perms, ad);
}

/* Convert a Linux mode and permission mask to an access vector. */
static inline u32 file_mask_to_av(int mode, int mask)
{
	u32 av = 0;

	if (!S_ISDIR(mode)) {
		if (mask & MAY_EXEC)
			av |= FILE__EXECUTE;
		if (mask & MAY_READ)
			av |= FILE__READ;

		if (mask & MAY_APPEND)
			av |= FILE__APPEND;
		else if (mask & MAY_WRITE)
			av |= FILE__WRITE;

	} else {
		if (mask & MAY_EXEC)
			av |= DIR__SEARCH;
		if (mask & MAY_WRITE)
			av |= DIR__WRITE;
		if (mask & MAY_READ)
			av |= DIR__READ;
	}

	return av;
}

/* Convert a Linux file to an access vector. */
static inline u32 file_to_av(const struct file *file)
{
	u32 av = 0;

	if (file->f_mode & FMODE_READ)
		av |= FILE__READ;
	if (file->f_mode & FMODE_WRITE) {
		if (file->f_flags & O_APPEND)
			av |= FILE__APPEND;
		else
			av |= FILE__WRITE;
	}
	if (!av) {
		/*
		 * Special file opened with flags 3 for ioctl-only use.
		 */
		av = FILE__IOCTL;
	}

	return av;
}

/*
 * Convert a file to an access vector and include the correct
 * open permission.
 */
static inline u32 open_file_to_av(struct file *file)
{
	u32 av = file_to_av(file);
	struct inode *inode = file_inode(file);

	if (selinux_policycap_openperm() &&
	    inode->i_sb->s_magic != SOCKFS_MAGIC)
		av |= FILE__OPEN;

	return av;
}

/* Hook functions begin here. */

static int selinux_binder_set_context_mgr(const struct cred *mgr)
{
	return avc_has_perm(current_sid(), cred_sid(mgr), SECCLASS_BINDER,
			    BINDER__SET_CONTEXT_MGR, NULL);
}

static int selinux_binder_transaction(const struct cred *from,
				      const struct cred *to)
{
	u32 mysid = current_sid();
	u32 fromsid = cred_sid(from);
	u32 tosid = cred_sid(to);
	int rc;

	if (mysid != fromsid) {
		rc = avc_has_perm(mysid, fromsid, SECCLASS_BINDER,
				  BINDER__IMPERSONATE, NULL);
		if (rc)
			return rc;
	}

	return avc_has_perm(fromsid, tosid,
			    SECCLASS_BINDER, BINDER__CALL, NULL);
}

static int selinux_binder_transfer_binder(const struct cred *from,
					  const struct cred *to)
{
	return avc_has_perm(cred_sid(from), cred_sid(to),
			    SECCLASS_BINDER, BINDER__TRANSFER,
			    NULL);
}

static int selinux_binder_transfer_file(const struct cred *from,
					const struct cred *to,
					const struct file *file)
{
	u32 sid = cred_sid(to);
	struct file_security_struct *fsec = selinux_file(file);
	struct dentry *dentry = file->f_path.dentry;
	struct inode_security_struct *isec;
	struct common_audit_data ad;
	int rc;

	ad.type = LSM_AUDIT_DATA_PATH;
	ad.u.path = file->f_path;

	if (sid != fsec->sid) {
		rc = avc_has_perm(sid, fsec->sid,
				  SECCLASS_FD,
				  FD__USE,
				  &ad);
		if (rc)
			return rc;
	}

#ifdef CONFIG_BPF_SYSCALL
	rc = bpf_fd_pass(file, sid);
	if (rc)
		return rc;
#endif

	if (unlikely(IS_PRIVATE(d_backing_inode(dentry))))
		return 0;

	isec = backing_inode_security(dentry);
	return avc_has_perm(sid, isec->sid, isec->sclass, file_to_av(file),
			    &ad);
}

static int selinux_ptrace_access_check(struct task_struct *child,
				       unsigned int mode)
{
	u32 sid = current_sid();
	u32 csid = task_sid_obj(child);

	if (mode & PTRACE_MODE_READ)
		return avc_has_perm(sid, csid, SECCLASS_FILE, FILE__READ,
				NULL);

	return avc_has_perm(sid, csid, SECCLASS_PROCESS, PROCESS__PTRACE,
			NULL);
}

static int selinux_ptrace_traceme(struct task_struct *parent)
{
	return avc_has_perm(task_sid_obj(parent), task_sid_obj(current),
			    SECCLASS_PROCESS, PROCESS__PTRACE, NULL);
}

static int selinux_capget(const struct task_struct *target, kernel_cap_t *effective,
			  kernel_cap_t *inheritable, kernel_cap_t *permitted)
{
	return avc_has_perm(current_sid(), task_sid_obj(target),
			SECCLASS_PROCESS, PROCESS__GETCAP, NULL);
}

static int selinux_capset(struct cred *new, const struct cred *old,
			  const kernel_cap_t *effective,
			  const kernel_cap_t *inheritable,
			  const kernel_cap_t *permitted)
{
	return avc_has_perm(cred_sid(old), cred_sid(new), SECCLASS_PROCESS,
			    PROCESS__SETCAP, NULL);
}

/*
 * (This comment used to live with the selinux_task_setuid hook,
 * which was removed).
 *
 * Since setuid only affects the current process, and since the SELinux
 * controls are not based on the Linux identity attributes, SELinux does not
 * need to control this operation.  However, SELinux does control the use of
 * the CAP_SETUID and CAP_SETGID capabilities using the capable hook.
 */

static int selinux_capable(const struct cred *cred, struct user_namespace *ns,
			   int cap, unsigned int opts)
{
	return cred_has_capability(cred, cap, opts, ns == &init_user_ns);
}

static int selinux_quotactl(int cmds, int type, int id, const struct super_block *sb)
{
	const struct cred *cred = current_cred();
	int rc = 0;

	if (!sb)
		return 0;

	switch (cmds) {
	case Q_SYNC:
	case Q_QUOTAON:
	case Q_QUOTAOFF:
	case Q_SETINFO:
	case Q_SETQUOTA:
	case Q_XQUOTAOFF:
	case Q_XQUOTAON:
	case Q_XSETQLIM:
		rc = superblock_has_perm(cred, sb, FILESYSTEM__QUOTAMOD, NULL);
		break;
	case Q_GETFMT:
	case Q_GETINFO:
	case Q_GETQUOTA:
	case Q_XGETQUOTA:
	case Q_XGETQSTAT:
	case Q_XGETQSTATV:
	case Q_XGETNEXTQUOTA:
		rc = superblock_has_perm(cred, sb, FILESYSTEM__QUOTAGET, NULL);
		break;
	default:
		rc = 0;  /* let the kernel handle invalid cmds */
		break;
	}
	return rc;
}

static int selinux_quota_on(struct dentry *dentry)
{
	const struct cred *cred = current_cred();

	return dentry_has_perm(cred, dentry, FILE__QUOTAON);
}

static int selinux_syslog(int type)
{
	switch (type) {
	case SYSLOG_ACTION_READ_ALL:	/* Read last kernel messages */
	case SYSLOG_ACTION_SIZE_BUFFER:	/* Return size of the log buffer */
		return avc_has_perm(current_sid(), SECINITSID_KERNEL,
				    SECCLASS_SYSTEM, SYSTEM__SYSLOG_READ, NULL);
	case SYSLOG_ACTION_CONSOLE_OFF:	/* Disable logging to console */
	case SYSLOG_ACTION_CONSOLE_ON:	/* Enable logging to console */
	/* Set level of messages printed to console */
	case SYSLOG_ACTION_CONSOLE_LEVEL:
		return avc_has_perm(current_sid(), SECINITSID_KERNEL,
				    SECCLASS_SYSTEM, SYSTEM__SYSLOG_CONSOLE,
				    NULL);
	}
	/* All other syslog types */
	return avc_has_perm(current_sid(), SECINITSID_KERNEL,
			    SECCLASS_SYSTEM, SYSTEM__SYSLOG_MOD, NULL);
}

/*
 * Check permission for allocating a new virtual mapping. Returns
 * 0 if permission is granted, negative error code if not.
 *
 * Do not audit the selinux permission check, as this is applied to all
 * processes that allocate mappings.
 */
static int selinux_vm_enough_memory(struct mm_struct *mm, long pages)
{
	return cred_has_capability(current_cred(), CAP_SYS_ADMIN,
				   CAP_OPT_NOAUDIT, true);
}

/* binprm security operations */

static u32 ptrace_parent_sid(void)
{
	u32 sid = 0;
	struct task_struct *tracer;

	rcu_read_lock();
	tracer = ptrace_parent(current);
	if (tracer)
		sid = task_sid_obj(tracer);
	rcu_read_unlock();

	return sid;
}

static int check_nnp_nosuid(const struct linux_binprm *bprm,
			    const struct task_security_struct *old_tsec,
			    const struct task_security_struct *new_tsec)
{
	int nnp = (bprm->unsafe & LSM_UNSAFE_NO_NEW_PRIVS);
	int nosuid = !mnt_may_suid(bprm->file->f_path.mnt);
	int rc;
	u32 av;

	if (!nnp && !nosuid)
		return 0; /* neither NNP nor nosuid */

	if (new_tsec->sid == old_tsec->sid)
		return 0; /* No change in credentials */

	/*
	 * If the policy enables the nnp_nosuid_transition policy capability,
	 * then we permit transitions under NNP or nosuid if the
	 * policy allows the corresponding permission between
	 * the old and new contexts.
	 */
	if (selinux_policycap_nnp_nosuid_transition()) {
		av = 0;
		if (nnp)
			av |= PROCESS2__NNP_TRANSITION;
		if (nosuid)
			av |= PROCESS2__NOSUID_TRANSITION;
		rc = avc_has_perm(old_tsec->sid, new_tsec->sid,
				  SECCLASS_PROCESS2, av, NULL);
		if (!rc)
			return 0;
	}

	/*
	 * We also permit NNP or nosuid transitions to bounded SIDs,
	 * i.e. SIDs that are guaranteed to only be allowed a subset
	 * of the permissions of the current SID.
	 */
	rc = security_bounded_transition(old_tsec->sid,
					 new_tsec->sid);
	if (!rc)
		return 0;

	/*
	 * On failure, preserve the errno values for NNP vs nosuid.
	 * NNP:  Operation not permitted for caller.
	 * nosuid:  Permission denied to file.
	 */
	if (nnp)
		return -EPERM;
	return -EACCES;
}

static int selinux_bprm_creds_for_exec(struct linux_binprm *bprm)
{
	const struct task_security_struct *old_tsec;
	struct task_security_struct *new_tsec;
	struct inode_security_struct *isec;
	struct common_audit_data ad;
	struct inode *inode = file_inode(bprm->file);
	int rc;

	/* SELinux context only depends on initial program or script and not
	 * the script interpreter */

	old_tsec = selinux_cred(current_cred());
	new_tsec = selinux_cred(bprm->cred);
	isec = inode_security(inode);

	/* Default to the current task SID. */
	new_tsec->sid = old_tsec->sid;
	new_tsec->osid = old_tsec->sid;

	/* Reset fs, key, and sock SIDs on execve. */
	new_tsec->create_sid = 0;
	new_tsec->keycreate_sid = 0;
	new_tsec->sockcreate_sid = 0;

	/*
	 * Before policy is loaded, label any task outside kernel space
	 * as SECINITSID_INIT, so that any userspace tasks surviving from
	 * early boot end up with a label different from SECINITSID_KERNEL
	 * (if the policy chooses to set SECINITSID_INIT != SECINITSID_KERNEL).
	 */
	if (!selinux_initialized()) {
		new_tsec->sid = SECINITSID_INIT;
		/* also clear the exec_sid just in case */
		new_tsec->exec_sid = 0;
		return 0;
	}

	if (old_tsec->exec_sid) {
		new_tsec->sid = old_tsec->exec_sid;
		/* Reset exec SID on execve. */
		new_tsec->exec_sid = 0;

		/* Fail on NNP or nosuid if not an allowed transition. */
		rc = check_nnp_nosuid(bprm, old_tsec, new_tsec);
		if (rc)
			return rc;
	} else {
		/* Check for a default transition on this program. */
		rc = security_transition_sid(old_tsec->sid,
					     isec->sid, SECCLASS_PROCESS, NULL,
					     &new_tsec->sid);
		if (rc)
			return rc;

		/*
		 * Fallback to old SID on NNP or nosuid if not an allowed
		 * transition.
		 */
		rc = check_nnp_nosuid(bprm, old_tsec, new_tsec);
		if (rc)
			new_tsec->sid = old_tsec->sid;
	}

	ad.type = LSM_AUDIT_DATA_FILE;
	ad.u.file = bprm->file;

	if (new_tsec->sid == old_tsec->sid) {
		rc = avc_has_perm(old_tsec->sid, isec->sid,
				  SECCLASS_FILE, FILE__EXECUTE_NO_TRANS, &ad);
		if (rc)
			return rc;
	} else {
		/* Check permissions for the transition. */
		rc = avc_has_perm(old_tsec->sid, new_tsec->sid,
				  SECCLASS_PROCESS, PROCESS__TRANSITION, &ad);
		if (rc)
			return rc;

		rc = avc_has_perm(new_tsec->sid, isec->sid,
				  SECCLASS_FILE, FILE__ENTRYPOINT, &ad);
		if (rc)
			return rc;

		/* Check for shared state */
		if (bprm->unsafe & LSM_UNSAFE_SHARE) {
			rc = avc_has_perm(old_tsec->sid, new_tsec->sid,
					  SECCLASS_PROCESS, PROCESS__SHARE,
					  NULL);
			if (rc)
				return -EPERM;
		}

		/* Make sure that anyone attempting to ptrace over a task that
		 * changes its SID has the appropriate permit */
		if (bprm->unsafe & LSM_UNSAFE_PTRACE) {
			u32 ptsid = ptrace_parent_sid();
			if (ptsid != 0) {
				rc = avc_has_perm(ptsid, new_tsec->sid,
						  SECCLASS_PROCESS,
						  PROCESS__PTRACE, NULL);
				if (rc)
					return -EPERM;
			}
		}

		/* Clear any possibly unsafe personality bits on exec: */
		bprm->per_clear |= PER_CLEAR_ON_SETID;

		/* Enable secure mode for SIDs transitions unless
		   the noatsecure permission is granted between
		   the two SIDs, i.e. ahp returns 0. */
		rc = avc_has_perm(old_tsec->sid, new_tsec->sid,
				  SECCLASS_PROCESS, PROCESS__NOATSECURE,
				  NULL);
		bprm->secureexec |= !!rc;
	}

	return 0;
}

static int match_file(const void *p, struct file *file, unsigned fd)
{
	return file_has_perm(p, file, file_to_av(file)) ? fd + 1 : 0;
}

/* Derived from fs/exec.c:flush_old_files. */
static inline void flush_unauthorized_files(const struct cred *cred,
					    struct files_struct *files)
{
	struct file *file, *devnull = NULL;
	struct tty_struct *tty;
	int drop_tty = 0;
	unsigned n;

	tty = get_current_tty();
	if (tty) {
		spin_lock(&tty->files_lock);
		if (!list_empty(&tty->tty_files)) {
			struct tty_file_private *file_priv;

			/* Revalidate access to controlling tty.
			   Use file_path_has_perm on the tty path directly
			   rather than using file_has_perm, as this particular
			   open file may belong to another process and we are
			   only interested in the inode-based check here. */
			file_priv = list_first_entry(&tty->tty_files,
						struct tty_file_private, list);
			file = file_priv->file;
			if (file_path_has_perm(cred, file, FILE__READ | FILE__WRITE))
				drop_tty = 1;
		}
		spin_unlock(&tty->files_lock);
		tty_kref_put(tty);
	}
	/* Reset controlling tty. */
	if (drop_tty)
		no_tty();

	/* Revalidate access to inherited open files. */
	n = iterate_fd(files, 0, match_file, cred);
	if (!n) /* none found? */
		return;

	devnull = dentry_open(&selinux_null, O_RDWR, cred);
	if (IS_ERR(devnull))
		devnull = NULL;
	/* replace all the matching ones with this */
	do {
		replace_fd(n - 1, devnull, 0);
	} while ((n = iterate_fd(files, n, match_file, cred)) != 0);
	if (devnull)
		fput(devnull);
}

/*
 * Prepare a process for imminent new credential changes due to exec
 */
static void selinux_bprm_committing_creds(const struct linux_binprm *bprm)
{
	struct task_security_struct *new_tsec;
	struct rlimit *rlim, *initrlim;
	int rc, i;

	new_tsec = selinux_cred(bprm->cred);
	if (new_tsec->sid == new_tsec->osid)
		return;

	/* Close files for which the new task SID is not authorized. */
	flush_unauthorized_files(bprm->cred, current->files);

	/* Always clear parent death signal on SID transitions. */
	current->pdeath_signal = 0;

	/* Check whether the new SID can inherit resource limits from the old
	 * SID.  If not, reset all soft limits to the lower of the current
	 * task's hard limit and the init task's soft limit.
	 *
	 * Note that the setting of hard limits (even to lower them) can be
	 * controlled by the setrlimit check.  The inclusion of the init task's
	 * soft limit into the computation is to avoid resetting soft limits
	 * higher than the default soft limit for cases where the default is
	 * lower than the hard limit, e.g. RLIMIT_CORE or RLIMIT_STACK.
	 */
	rc = avc_has_perm(new_tsec->osid, new_tsec->sid, SECCLASS_PROCESS,
			  PROCESS__RLIMITINH, NULL);
	if (rc) {
		/* protect against do_prlimit() */
		task_lock(current);
		for (i = 0; i < RLIM_NLIMITS; i++) {
			rlim = current->signal->rlim + i;
			initrlim = init_task.signal->rlim + i;
			rlim->rlim_cur = min(rlim->rlim_max, initrlim->rlim_cur);
		}
		task_unlock(current);
		if (IS_ENABLED(CONFIG_POSIX_TIMERS))
			update_rlimit_cpu(current, rlimit(RLIMIT_CPU));
	}
}

/*
 * Clean up the process immediately after the installation of new credentials
 * due to exec
 */
static void selinux_bprm_committed_creds(const struct linux_binprm *bprm)
{
	const struct task_security_struct *tsec = selinux_cred(current_cred());
	u32 osid, sid;
	int rc;

	osid = tsec->osid;
	sid = tsec->sid;

	if (sid == osid)
		return;

	/* Check whether the new SID can inherit signal state from the old SID.
	 * If not, clear itimers to avoid subsequent signal generation and
	 * flush and unblock signals.
	 *
	 * This must occur _after_ the task SID has been updated so that any
	 * kill done after the flush will be checked against the new SID.
	 */
	rc = avc_has_perm(osid, sid, SECCLASS_PROCESS, PROCESS__SIGINH, NULL);
	if (rc) {
		clear_itimer();

		spin_lock_irq(&unrcu_pointer(current->sighand)->siglock);
		if (!fatal_signal_pending(current)) {
			flush_sigqueue(&current->pending);
			flush_sigqueue(&current->signal->shared_pending);
			flush_signal_handlers(current, 1);
			sigemptyset(&current->blocked);
			recalc_sigpending();
		}
		spin_unlock_irq(&unrcu_pointer(current->sighand)->siglock);
	}

	/* Wake up the parent if it is waiting so that it can recheck
	 * wait permission to the new task SID. */
	read_lock(&tasklist_lock);
	__wake_up_parent(current, unrcu_pointer(current->real_parent));
	read_unlock(&tasklist_lock);
}

/* superblock security operations */

static int selinux_sb_alloc_security(struct super_block *sb)
{
	struct superblock_security_struct *sbsec = selinux_superblock(sb);

	mutex_init(&sbsec->lock);
	INIT_LIST_HEAD(&sbsec->isec_head);
	spin_lock_init(&sbsec->isec_lock);
	sbsec->sid = SECINITSID_UNLABELED;
	sbsec->def_sid = SECINITSID_FILE;
	sbsec->mntpoint_sid = SECINITSID_UNLABELED;

	return 0;
}

static inline int opt_len(const char *s)
{
	bool open_quote = false;
	int len;
	char c;

	for (len = 0; (c = s[len]) != '\0'; len++) {
		if (c == '"')
			open_quote = !open_quote;
		if (c == ',' && !open_quote)
			break;
	}
	return len;
}

static int selinux_sb_eat_lsm_opts(char *options, void **mnt_opts)
{
	char *from = options;
	char *to = options;
	bool first = true;
	int rc;

	while (1) {
		int len = opt_len(from);
		int token;
		char *arg = NULL;

		token = match_opt_prefix(from, len, &arg);

		if (token != Opt_error) {
			char *p, *q;

			/* strip quotes */
			if (arg) {
				for (p = q = arg; p < from + len; p++) {
					char c = *p;
					if (c != '"')
						*q++ = c;
				}
				arg = kmemdup_nul(arg, q - arg, GFP_KERNEL);
				if (!arg) {
					rc = -ENOMEM;
					goto free_opt;
				}
			}
			rc = selinux_add_opt(token, arg, mnt_opts);
			kfree(arg);
			arg = NULL;
			if (unlikely(rc)) {
				goto free_opt;
			}
		} else {
			if (!first) {	// copy with preceding comma
				from--;
				len++;
			}
			if (to != from)
				memmove(to, from, len);
			to += len;
			first = false;
		}
		if (!from[len])
			break;
		from += len + 1;
	}
	*to = '\0';
	return 0;

free_opt:
	if (*mnt_opts) {
		selinux_free_mnt_opts(*mnt_opts);
		*mnt_opts = NULL;
	}
	return rc;
}

static int selinux_sb_mnt_opts_compat(struct super_block *sb, void *mnt_opts)
{
	struct selinux_mnt_opts *opts = mnt_opts;
	struct superblock_security_struct *sbsec = selinux_superblock(sb);

	/*
	 * Superblock not initialized (i.e. no options) - reject if any
	 * options specified, otherwise accept.
	 */
	if (!(sbsec->flags & SE_SBINITIALIZED))
		return opts ? 1 : 0;

	/*
	 * Superblock initialized and no options specified - reject if
	 * superblock has any options set, otherwise accept.
	 */
	if (!opts)
		return (sbsec->flags & SE_MNTMASK) ? 1 : 0;

	if (opts->fscontext_sid) {
		if (bad_option(sbsec, FSCONTEXT_MNT, sbsec->sid,
			       opts->fscontext_sid))
			return 1;
	}
	if (opts->context_sid) {
		if (bad_option(sbsec, CONTEXT_MNT, sbsec->mntpoint_sid,
			       opts->context_sid))
			return 1;
	}
	if (opts->rootcontext_sid) {
		struct inode_security_struct *root_isec;

		root_isec = backing_inode_security(sb->s_root);
		if (bad_option(sbsec, ROOTCONTEXT_MNT, root_isec->sid,
			       opts->rootcontext_sid))
			return 1;
	}
	if (opts->defcontext_sid) {
		if (bad_option(sbsec, DEFCONTEXT_MNT, sbsec->def_sid,
			       opts->defcontext_sid))
			return 1;
	}
	return 0;
}

static int selinux_sb_remount(struct super_block *sb, void *mnt_opts)
{
	struct selinux_mnt_opts *opts = mnt_opts;
	struct superblock_security_struct *sbsec = selinux_superblock(sb);

	if (!(sbsec->flags & SE_SBINITIALIZED))
		return 0;

	if (!opts)
		return 0;

	if (opts->fscontext_sid) {
		if (bad_option(sbsec, FSCONTEXT_MNT, sbsec->sid,
			       opts->fscontext_sid))
			goto out_bad_option;
	}
	if (opts->context_sid) {
		if (bad_option(sbsec, CONTEXT_MNT, sbsec->mntpoint_sid,
			       opts->context_sid))
			goto out_bad_option;
	}
	if (opts->rootcontext_sid) {
		struct inode_security_struct *root_isec;
		root_isec = backing_inode_security(sb->s_root);
		if (bad_option(sbsec, ROOTCONTEXT_MNT, root_isec->sid,
			       opts->rootcontext_sid))
			goto out_bad_option;
	}
	if (opts->defcontext_sid) {
		if (bad_option(sbsec, DEFCONTEXT_MNT, sbsec->def_sid,
			       opts->defcontext_sid))
			goto out_bad_option;
	}
	return 0;

out_bad_option:
	pr_warn("SELinux: unable to change security options "
	       "during remount (dev %s, type=%s)\n", sb->s_id,
	       sb->s_type->name);
	return -EINVAL;
}

static int selinux_sb_kern_mount(const struct super_block *sb)
{
	const struct cred *cred = current_cred();
	struct common_audit_data ad;

	ad.type = LSM_AUDIT_DATA_DENTRY;
	ad.u.dentry = sb->s_root;
	return superblock_has_perm(cred, sb, FILESYSTEM__MOUNT, &ad);
}

static int selinux_sb_statfs(struct dentry *dentry)
{
	const struct cred *cred = current_cred();
	struct common_audit_data ad;

	ad.type = LSM_AUDIT_DATA_DENTRY;
	ad.u.dentry = dentry->d_sb->s_root;
	return superblock_has_perm(cred, dentry->d_sb, FILESYSTEM__GETATTR, &ad);
}

static int selinux_mount(const char *dev_name,
			 const struct path *path,
			 const char *type,
			 unsigned long flags,
			 void *data)
{
	const struct cred *cred = current_cred();

	if (flags & MS_REMOUNT)
		return superblock_has_perm(cred, path->dentry->d_sb,
					   FILESYSTEM__REMOUNT, NULL);
	else
		return path_has_perm(cred, path, FILE__MOUNTON);
}

static int selinux_move_mount(const struct path *from_path,
			      const struct path *to_path)
{
	const struct cred *cred = current_cred();

	return path_has_perm(cred, to_path, FILE__MOUNTON);
}

static int selinux_umount(struct vfsmount *mnt, int flags)
{
	const struct cred *cred = current_cred();

	return superblock_has_perm(cred, mnt->mnt_sb,
				   FILESYSTEM__UNMOUNT, NULL);
}

static int selinux_fs_context_submount(struct fs_context *fc,
				   struct super_block *reference)
{
	const struct superblock_security_struct *sbsec = selinux_superblock(reference);
	struct selinux_mnt_opts *opts;

	/*
	 * Ensure that fc->security remains NULL when no options are set
	 * as expected by selinux_set_mnt_opts().
	 */
	if (!(sbsec->flags & (FSCONTEXT_MNT|CONTEXT_MNT|DEFCONTEXT_MNT)))
		return 0;

	opts = kzalloc(sizeof(*opts), GFP_KERNEL);
	if (!opts)
		return -ENOMEM;

	if (sbsec->flags & FSCONTEXT_MNT)
		opts->fscontext_sid = sbsec->sid;
	if (sbsec->flags & CONTEXT_MNT)
		opts->context_sid = sbsec->mntpoint_sid;
	if (sbsec->flags & DEFCONTEXT_MNT)
		opts->defcontext_sid = sbsec->def_sid;
	fc->security = opts;
	return 0;
}

static int selinux_fs_context_dup(struct fs_context *fc,
				  struct fs_context *src_fc)
{
	const struct selinux_mnt_opts *src = src_fc->security;

	if (!src)
		return 0;

	fc->security = kmemdup(src, sizeof(*src), GFP_KERNEL);
	return fc->security ? 0 : -ENOMEM;
}

static const struct fs_parameter_spec selinux_fs_parameters[] = {
	fsparam_string(CONTEXT_STR,	Opt_context),
	fsparam_string(DEFCONTEXT_STR,	Opt_defcontext),
	fsparam_string(FSCONTEXT_STR,	Opt_fscontext),
	fsparam_string(ROOTCONTEXT_STR,	Opt_rootcontext),
	fsparam_flag  (SECLABEL_STR,	Opt_seclabel),
	{}
};

static int selinux_fs_context_parse_param(struct fs_context *fc,
					  struct fs_parameter *param)
{
	struct fs_parse_result result;
	int opt;

	opt = fs_parse(fc, selinux_fs_parameters, param, &result);
	if (opt < 0)
		return opt;

	return selinux_add_opt(opt, param->string, &fc->security);
}

/* inode security operations */

static int selinux_inode_alloc_security(struct inode *inode)
{
	struct inode_security_struct *isec = selinux_inode(inode);
	u32 sid = current_sid();

	spin_lock_init(&isec->lock);
	INIT_LIST_HEAD(&isec->list);
	isec->inode = inode;
	isec->sid = SECINITSID_UNLABELED;
	isec->sclass = SECCLASS_FILE;
	isec->task_sid = sid;
	isec->initialized = LABEL_INVALID;

	return 0;
}

static void selinux_inode_free_security(struct inode *inode)
{
	inode_free_security(inode);
}

static int selinux_dentry_init_security(struct dentry *dentry, int mode,
					const struct qstr *name,
					const char **xattr_name, void **ctx,
					u32 *ctxlen)
{
	u32 newsid;
	int rc;

	rc = selinux_determine_inode_label(selinux_cred(current_cred()),
					   d_inode(dentry->d_parent), name,
					   inode_mode_to_security_class(mode),
					   &newsid);
	if (rc)
		return rc;

	if (xattr_name)
		*xattr_name = XATTR_NAME_SELINUX;

	return security_sid_to_context(newsid, (char **)ctx,
				       ctxlen);
}

static int selinux_dentry_create_files_as(struct dentry *dentry, int mode,
					  struct qstr *name,
					  const struct cred *old,
					  struct cred *new)
{
	u32 newsid;
	int rc;
	struct task_security_struct *tsec;

	rc = selinux_determine_inode_label(selinux_cred(old),
					   d_inode(dentry->d_parent), name,
					   inode_mode_to_security_class(mode),
					   &newsid);
	if (rc)
		return rc;

	tsec = selinux_cred(new);
	tsec->create_sid = newsid;
	return 0;
}

static int selinux_inode_init_security(struct inode *inode, struct inode *dir,
				       const struct qstr *qstr,
				       struct xattr *xattrs, int *xattr_count)
{
	const struct task_security_struct *tsec = selinux_cred(current_cred());
	struct superblock_security_struct *sbsec;
	struct xattr *xattr = lsm_get_xattr_slot(xattrs, xattr_count);
	u32 newsid, clen;
	u16 newsclass;
	int rc;
	char *context;

	sbsec = selinux_superblock(dir->i_sb);

	newsid = tsec->create_sid;
	newsclass = inode_mode_to_security_class(inode->i_mode);
	rc = selinux_determine_inode_label(tsec, dir, qstr, newsclass, &newsid);
	if (rc)
		return rc;

	/* Possibly defer initialization to selinux_complete_init. */
	if (sbsec->flags & SE_SBINITIALIZED) {
		struct inode_security_struct *isec = selinux_inode(inode);
		isec->sclass = newsclass;
		isec->sid = newsid;
		isec->initialized = LABEL_INITIALIZED;
	}

	if (!selinux_initialized() ||
	    !(sbsec->flags & SBLABEL_MNT))
		return -EOPNOTSUPP;

	if (xattr) {
		rc = security_sid_to_context_force(newsid,
						   &context, &clen);
		if (rc)
			return rc;
		xattr->value = context;
		xattr->value_len = clen;
		xattr->name = XATTR_SELINUX_SUFFIX;
	}

	return 0;
}

static int selinux_inode_init_security_anon(struct inode *inode,
					    const struct qstr *name,
					    const struct inode *context_inode)
{
	u32 sid = current_sid();
	struct common_audit_data ad;
	struct inode_security_struct *isec;
	int rc;

	if (unlikely(!selinux_initialized()))
		return 0;

	isec = selinux_inode(inode);

	/*
	 * We only get here once per ephemeral inode.  The inode has
	 * been initialized via inode_alloc_security but is otherwise
	 * untouched.
	 */

	if (context_inode) {
		struct inode_security_struct *context_isec =
			selinux_inode(context_inode);
		if (context_isec->initialized != LABEL_INITIALIZED) {
			pr_err("SELinux:  context_inode is not initialized\n");
			return -EACCES;
		}

		isec->sclass = context_isec->sclass;
		isec->sid = context_isec->sid;
	} else {
		isec->sclass = SECCLASS_ANON_INODE;
		rc = security_transition_sid(
			sid, sid,
			isec->sclass, name, &isec->sid);
		if (rc)
			return rc;
	}

	isec->initialized = LABEL_INITIALIZED;
	/*
	 * Now that we've initialized security, check whether we're
	 * allowed to actually create this type of anonymous inode.
	 */

	ad.type = LSM_AUDIT_DATA_ANONINODE;
	ad.u.anonclass = name ? (const char *)name->name : "?";

	return avc_has_perm(sid,
			    isec->sid,
			    isec->sclass,
			    FILE__CREATE,
			    &ad);
}

static int selinux_inode_create(struct inode *dir, struct dentry *dentry, umode_t mode)
{
	return may_create(dir, dentry, SECCLASS_FILE);
}

static int selinux_inode_link(struct dentry *old_dentry, struct inode *dir, struct dentry *new_dentry)
{
	return may_link(dir, old_dentry, MAY_LINK);
}

static int selinux_inode_unlink(struct inode *dir, struct dentry *dentry)
{
	return may_link(dir, dentry, MAY_UNLINK);
}

static int selinux_inode_symlink(struct inode *dir, struct dentry *dentry, const char *name)
{
	return may_create(dir, dentry, SECCLASS_LNK_FILE);
}

static int selinux_inode_mkdir(struct inode *dir, struct dentry *dentry, umode_t mask)
{
	return may_create(dir, dentry, SECCLASS_DIR);
}

static int selinux_inode_rmdir(struct inode *dir, struct dentry *dentry)
{
	return may_link(dir, dentry, MAY_RMDIR);
}

static int selinux_inode_mknod(struct inode *dir, struct dentry *dentry, umode_t mode, dev_t dev)
{
	return may_create(dir, dentry, inode_mode_to_security_class(mode));
}

static int selinux_inode_rename(struct inode *old_inode, struct dentry *old_dentry,
				struct inode *new_inode, struct dentry *new_dentry)
{
	return may_rename(old_inode, old_dentry, new_inode, new_dentry);
}

static int selinux_inode_readlink(struct dentry *dentry)
{
	const struct cred *cred = current_cred();

	return dentry_has_perm(cred, dentry, FILE__READ);
}

static int selinux_inode_follow_link(struct dentry *dentry, struct inode *inode,
				     bool rcu)
{
	struct common_audit_data ad;
	struct inode_security_struct *isec;
	u32 sid = current_sid();

	ad.type = LSM_AUDIT_DATA_DENTRY;
	ad.u.dentry = dentry;
	isec = inode_security_rcu(inode, rcu);
	if (IS_ERR(isec))
		return PTR_ERR(isec);

	return avc_has_perm(sid, isec->sid, isec->sclass, FILE__READ, &ad);
}

static noinline int audit_inode_permission(struct inode *inode,
					   u32 perms, u32 audited, u32 denied,
					   int result)
{
	struct common_audit_data ad;
	struct inode_security_struct *isec = selinux_inode(inode);

	ad.type = LSM_AUDIT_DATA_INODE;
	ad.u.inode = inode;

	return slow_avc_audit(current_sid(), isec->sid, isec->sclass, perms,
			    audited, denied, result, &ad);
}

static int selinux_inode_permission(struct inode *inode, int mask)
{
	u32 perms;
	bool from_access;
	bool no_block = mask & MAY_NOT_BLOCK;
	struct inode_security_struct *isec;
	u32 sid = current_sid();
	struct av_decision avd;
	int rc, rc2;
	u32 audited, denied;

	from_access = mask & MAY_ACCESS;
	mask &= (MAY_READ|MAY_WRITE|MAY_EXEC|MAY_APPEND);

	/* No permission to check.  Existence test. */
	if (!mask)
		return 0;

	if (unlikely(IS_PRIVATE(inode)))
		return 0;

	perms = file_mask_to_av(inode->i_mode, mask);

	isec = inode_security_rcu(inode, no_block);
	if (IS_ERR(isec))
		return PTR_ERR(isec);

	rc = avc_has_perm_noaudit(sid, isec->sid, isec->sclass, perms, 0,
				  &avd);
	audited = avc_audit_required(perms, &avd, rc,
				     from_access ? FILE__AUDIT_ACCESS : 0,
				     &denied);
	if (likely(!audited))
		return rc;

	rc2 = audit_inode_permission(inode, perms, audited, denied, rc);
	if (rc2)
		return rc2;
	return rc;
}

static int selinux_inode_setattr(struct mnt_idmap *idmap, struct dentry *dentry,
				 struct iattr *iattr)
{
	const struct cred *cred = current_cred();
	struct inode *inode = d_backing_inode(dentry);
	unsigned int ia_valid = iattr->ia_valid;
	__u32 av = FILE__WRITE;

	/* ATTR_FORCE is just used for ATTR_KILL_S[UG]ID. */
	if (ia_valid & ATTR_FORCE) {
		ia_valid &= ~(ATTR_KILL_SUID | ATTR_KILL_SGID | ATTR_MODE |
			      ATTR_FORCE);
		if (!ia_valid)
			return 0;
	}

	if (ia_valid & (ATTR_MODE | ATTR_UID | ATTR_GID |
			ATTR_ATIME_SET | ATTR_MTIME_SET | ATTR_TIMES_SET))
		return dentry_has_perm(cred, dentry, FILE__SETATTR);

	if (selinux_policycap_openperm() &&
	    inode->i_sb->s_magic != SOCKFS_MAGIC &&
	    (ia_valid & ATTR_SIZE) &&
	    !(ia_valid & ATTR_FILE))
		av |= FILE__OPEN;

	return dentry_has_perm(cred, dentry, av);
}

static int selinux_inode_getattr(const struct path *path)
{
	return path_has_perm(current_cred(), path, FILE__GETATTR);
}

static bool has_cap_mac_admin(bool audit)
{
	const struct cred *cred = current_cred();
	unsigned int opts = audit ? CAP_OPT_NONE : CAP_OPT_NOAUDIT;

	if (cap_capable(cred, &init_user_ns, CAP_MAC_ADMIN, opts))
		return false;
	if (cred_has_capability(cred, CAP_MAC_ADMIN, opts, true))
		return false;
	return true;
}

/**
 * selinux_inode_xattr_skipcap - Skip the xattr capability checks?
 * @name: name of the xattr
 *
 * Returns 1 to indicate that SELinux "owns" the access control rights to xattrs
 * named @name; the LSM layer should avoid enforcing any traditional
 * capability based access controls on this xattr.  Returns 0 to indicate that
 * SELinux does not "own" the access control rights to xattrs named @name and is
 * deferring to the LSM layer for further access controls, including capability
 * based controls.
 */
static int selinux_inode_xattr_skipcap(const char *name)
{
	/* require capability check if not a selinux xattr */
	return !strcmp(name, XATTR_NAME_SELINUX);
}

static int selinux_inode_setxattr(struct mnt_idmap *idmap,
				  struct dentry *dentry, const char *name,
				  const void *value, size_t size, int flags)
{
	struct inode *inode = d_backing_inode(dentry);
	struct inode_security_struct *isec;
	struct superblock_security_struct *sbsec;
	struct common_audit_data ad;
	u32 newsid, sid = current_sid();
	int rc = 0;

	/* if not a selinux xattr, only check the ordinary setattr perm */
	if (strcmp(name, XATTR_NAME_SELINUX))
		return dentry_has_perm(current_cred(), dentry, FILE__SETATTR);

	if (!selinux_initialized())
		return (inode_owner_or_capable(idmap, inode) ? 0 : -EPERM);

	sbsec = selinux_superblock(inode->i_sb);
	if (!(sbsec->flags & SBLABEL_MNT))
		return -EOPNOTSUPP;

	if (!inode_owner_or_capable(idmap, inode))
		return -EPERM;

	ad.type = LSM_AUDIT_DATA_DENTRY;
	ad.u.dentry = dentry;

	isec = backing_inode_security(dentry);
	rc = avc_has_perm(sid, isec->sid, isec->sclass,
			  FILE__RELABELFROM, &ad);
	if (rc)
		return rc;

	rc = security_context_to_sid(value, size, &newsid,
				     GFP_KERNEL);
	if (rc == -EINVAL) {
		if (!has_cap_mac_admin(true)) {
			struct audit_buffer *ab;
			size_t audit_size;

			/* We strip a nul only if it is at the end, otherwise the
			 * context contains a nul and we should audit that */
			if (value) {
				const char *str = value;

				if (str[size - 1] == '\0')
					audit_size = size - 1;
				else
					audit_size = size;
			} else {
				audit_size = 0;
			}
			ab = audit_log_start(audit_context(),
					     GFP_ATOMIC, AUDIT_SELINUX_ERR);
			if (!ab)
				return rc;
			audit_log_format(ab, "op=setxattr invalid_context=");
			audit_log_n_untrustedstring(ab, value, audit_size);
			audit_log_end(ab);

			return rc;
		}
		rc = security_context_to_sid_force(value,
						   size, &newsid);
	}
	if (rc)
		return rc;

	rc = avc_has_perm(sid, newsid, isec->sclass,
			  FILE__RELABELTO, &ad);
	if (rc)
		return rc;

	rc = security_validate_transition(isec->sid, newsid,
					  sid, isec->sclass);
	if (rc)
		return rc;

	return avc_has_perm(newsid,
			    sbsec->sid,
			    SECCLASS_FILESYSTEM,
			    FILESYSTEM__ASSOCIATE,
			    &ad);
}

static int selinux_inode_set_acl(struct mnt_idmap *idmap,
				 struct dentry *dentry, const char *acl_name,
				 struct posix_acl *kacl)
{
	return dentry_has_perm(current_cred(), dentry, FILE__SETATTR);
}

static int selinux_inode_get_acl(struct mnt_idmap *idmap,
				 struct dentry *dentry, const char *acl_name)
{
	return dentry_has_perm(current_cred(), dentry, FILE__GETATTR);
}

static int selinux_inode_remove_acl(struct mnt_idmap *idmap,
				    struct dentry *dentry, const char *acl_name)
{
	return dentry_has_perm(current_cred(), dentry, FILE__SETATTR);
}

static void selinux_inode_post_setxattr(struct dentry *dentry, const char *name,
					const void *value, size_t size,
					int flags)
{
	struct inode *inode = d_backing_inode(dentry);
	struct inode_security_struct *isec;
	u32 newsid;
	int rc;

	if (strcmp(name, XATTR_NAME_SELINUX)) {
		/* Not an attribute we recognize, so nothing to do. */
		return;
	}

	if (!selinux_initialized()) {
		/* If we haven't even been initialized, then we can't validate
		 * against a policy, so leave the label as invalid. It may
		 * resolve to a valid label on the next revalidation try if
		 * we've since initialized.
		 */
		return;
	}

	rc = security_context_to_sid_force(value, size,
					   &newsid);
	if (rc) {
		pr_err("SELinux:  unable to map context to SID"
		       "for (%s, %lu), rc=%d\n",
		       inode->i_sb->s_id, inode->i_ino, -rc);
		return;
	}

	isec = backing_inode_security(dentry);
	spin_lock(&isec->lock);
	isec->sclass = inode_mode_to_security_class(inode->i_mode);
	isec->sid = newsid;
	isec->initialized = LABEL_INITIALIZED;
	spin_unlock(&isec->lock);
}

static int selinux_inode_getxattr(struct dentry *dentry, const char *name)
{
	const struct cred *cred = current_cred();

	return dentry_has_perm(cred, dentry, FILE__GETATTR);
}

static int selinux_inode_listxattr(struct dentry *dentry)
{
	const struct cred *cred = current_cred();

	return dentry_has_perm(cred, dentry, FILE__GETATTR);
}

static int selinux_inode_removexattr(struct mnt_idmap *idmap,
				     struct dentry *dentry, const char *name)
{
	/* if not a selinux xattr, only check the ordinary setattr perm */
	if (strcmp(name, XATTR_NAME_SELINUX))
		return dentry_has_perm(current_cred(), dentry, FILE__SETATTR);

	if (!selinux_initialized())
		return 0;

	/* No one is allowed to remove a SELinux security label.
	   You can change the label, but all data must be labeled. */
	return -EACCES;
}

static int selinux_path_notify(const struct path *path, u64 mask,
						unsigned int obj_type)
{
	int ret;
	u32 perm;

	struct common_audit_data ad;

	ad.type = LSM_AUDIT_DATA_PATH;
	ad.u.path = *path;

	/*
	 * Set permission needed based on the type of mark being set.
	 * Performs an additional check for sb watches.
	 */
	switch (obj_type) {
	case FSNOTIFY_OBJ_TYPE_VFSMOUNT:
		perm = FILE__WATCH_MOUNT;
		break;
	case FSNOTIFY_OBJ_TYPE_SB:
		perm = FILE__WATCH_SB;
		ret = superblock_has_perm(current_cred(), path->dentry->d_sb,
						FILESYSTEM__WATCH, &ad);
		if (ret)
			return ret;
		break;
	case FSNOTIFY_OBJ_TYPE_INODE:
		perm = FILE__WATCH;
		break;
	default:
		return -EINVAL;
	}

	/* blocking watches require the file:watch_with_perm permission */
	if (mask & (ALL_FSNOTIFY_PERM_EVENTS))
		perm |= FILE__WATCH_WITH_PERM;

	/* watches on read-like events need the file:watch_reads permission */
	if (mask & (FS_ACCESS | FS_ACCESS_PERM | FS_CLOSE_NOWRITE))
		perm |= FILE__WATCH_READS;

	return path_has_perm(current_cred(), path, perm);
}

/*
 * Copy the inode security context value to the user.
 *
 * Permission check is handled by selinux_inode_getxattr hook.
 */
static int selinux_inode_getsecurity(struct mnt_idmap *idmap,
				     struct inode *inode, const char *name,
				     void **buffer, bool alloc)
{
	u32 size;
	int error;
	char *context = NULL;
	struct inode_security_struct *isec;

	/*
	 * If we're not initialized yet, then we can't validate contexts, so
	 * just let vfs_getxattr fall back to using the on-disk xattr.
	 */
	if (!selinux_initialized() ||
	    strcmp(name, XATTR_SELINUX_SUFFIX))
		return -EOPNOTSUPP;

	/*
	 * If the caller has CAP_MAC_ADMIN, then get the raw context
	 * value even if it is not defined by current policy; otherwise,
	 * use the in-core value under current policy.
	 * Use the non-auditing forms of the permission checks since
	 * getxattr may be called by unprivileged processes commonly
	 * and lack of permission just means that we fall back to the
	 * in-core context value, not a denial.
	 */
	isec = inode_security(inode);
	if (has_cap_mac_admin(false))
		error = security_sid_to_context_force(isec->sid, &context,
						      &size);
	else
		error = security_sid_to_context(isec->sid,
						&context, &size);
	if (error)
		return error;
	error = size;
	if (alloc) {
		*buffer = context;
		goto out_nofree;
	}
	kfree(context);
out_nofree:
	return error;
}

static int selinux_inode_setsecurity(struct inode *inode, const char *name,
				     const void *value, size_t size, int flags)
{
	struct inode_security_struct *isec = inode_security_novalidate(inode);
	struct superblock_security_struct *sbsec;
	u32 newsid;
	int rc;

	if (strcmp(name, XATTR_SELINUX_SUFFIX))
		return -EOPNOTSUPP;

	sbsec = selinux_superblock(inode->i_sb);
	if (!(sbsec->flags & SBLABEL_MNT))
		return -EOPNOTSUPP;

	if (!value || !size)
		return -EACCES;

	rc = security_context_to_sid(value, size, &newsid,
				     GFP_KERNEL);
	if (rc)
		return rc;

	spin_lock(&isec->lock);
	isec->sclass = inode_mode_to_security_class(inode->i_mode);
	isec->sid = newsid;
	isec->initialized = LABEL_INITIALIZED;
	spin_unlock(&isec->lock);
	return 0;
}

static int selinux_inode_listsecurity(struct inode *inode, char *buffer, size_t buffer_size)
{
	const int len = sizeof(XATTR_NAME_SELINUX);

	if (!selinux_initialized())
		return 0;

	if (buffer && len <= buffer_size)
		memcpy(buffer, XATTR_NAME_SELINUX, len);
	return len;
}

static void selinux_inode_getlsmprop(struct inode *inode, struct lsm_prop *prop)
{
	struct inode_security_struct *isec = inode_security_novalidate(inode);

	prop->selinux.secid = isec->sid;
}

static int selinux_inode_copy_up(struct dentry *src, struct cred **new)
{
	struct lsm_prop prop;
	struct task_security_struct *tsec;
	struct cred *new_creds = *new;

	if (new_creds == NULL) {
		new_creds = prepare_creds();
		if (!new_creds)
			return -ENOMEM;
	}

	tsec = selinux_cred(new_creds);
	/* Get label from overlay inode and set it in create_sid */
	selinux_inode_getlsmprop(d_inode(src), &prop);
	tsec->create_sid = prop.selinux.secid;
	*new = new_creds;
	return 0;
}

static int selinux_inode_copy_up_xattr(struct dentry *dentry, const char *name)
{
	/* The copy_up hook above sets the initial context on an inode, but we
	 * don't then want to overwrite it by blindly copying all the lower
	 * xattrs up.  Instead, filter out SELinux-related xattrs following
	 * policy load.
	 */
	if (selinux_initialized() && !strcmp(name, XATTR_NAME_SELINUX))
		return -ECANCELED; /* Discard */
	/*
	 * Any other attribute apart from SELINUX is not claimed, supported
	 * by selinux.
	 */
	return -EOPNOTSUPP;
}

/* kernfs node operations */

static int selinux_kernfs_init_security(struct kernfs_node *kn_dir,
					struct kernfs_node *kn)
{
	const struct task_security_struct *tsec = selinux_cred(current_cred());
	u32 parent_sid, newsid, clen;
	int rc;
	char *context;

	rc = kernfs_xattr_get(kn_dir, XATTR_NAME_SELINUX, NULL, 0);
	if (rc == -ENODATA)
		return 0;
	else if (rc < 0)
		return rc;

	clen = (u32)rc;
	context = kmalloc(clen, GFP_KERNEL);
	if (!context)
		return -ENOMEM;

	rc = kernfs_xattr_get(kn_dir, XATTR_NAME_SELINUX, context, clen);
	if (rc < 0) {
		kfree(context);
		return rc;
	}

	rc = security_context_to_sid(context, clen, &parent_sid,
				     GFP_KERNEL);
	kfree(context);
	if (rc)
		return rc;

	if (tsec->create_sid) {
		newsid = tsec->create_sid;
	} else {
		u16 secclass = inode_mode_to_security_class(kn->mode);
		struct qstr q;

		q.name = kn->name;
		q.hash_len = hashlen_string(kn_dir, kn->name);

		rc = security_transition_sid(tsec->sid,
					     parent_sid, secclass, &q,
					     &newsid);
		if (rc)
			return rc;
	}

	rc = security_sid_to_context_force(newsid,
					   &context, &clen);
	if (rc)
		return rc;

	rc = kernfs_xattr_set(kn, XATTR_NAME_SELINUX, context, clen,
			      XATTR_CREATE);
	kfree(context);
	return rc;
}


/* file security operations */

static int selinux_revalidate_file_permission(struct file *file, int mask)
{
	const struct cred *cred = current_cred();
	struct inode *inode = file_inode(file);

	/* file_mask_to_av won't add FILE__WRITE if MAY_APPEND is set */
	if ((file->f_flags & O_APPEND) && (mask & MAY_WRITE))
		mask |= MAY_APPEND;

	return file_has_perm(cred, file,
			     file_mask_to_av(inode->i_mode, mask));
}

static int selinux_file_permission(struct file *file, int mask)
{
	struct inode *inode = file_inode(file);
	struct file_security_struct *fsec = selinux_file(file);
	struct inode_security_struct *isec;
	u32 sid = current_sid();

	if (!mask)
		/* No permission to check.  Existence test. */
		return 0;

	isec = inode_security(inode);
	if (sid == fsec->sid && fsec->isid == isec->sid &&
	    fsec->pseqno == avc_policy_seqno())
		/* No change since file_open check. */
		return 0;

	return selinux_revalidate_file_permission(file, mask);
}

static int selinux_file_alloc_security(struct file *file)
{
	struct file_security_struct *fsec = selinux_file(file);
	u32 sid = current_sid();

	fsec->sid = sid;
	fsec->fown_sid = sid;

	return 0;
}

/*
 * Check whether a task has the ioctl permission and cmd
 * operation to an inode.
 */
static int ioctl_has_perm(const struct cred *cred, struct file *file,
		u32 requested, u16 cmd)
{
	struct common_audit_data ad;
	struct file_security_struct *fsec = selinux_file(file);
	struct inode *inode = file_inode(file);
	struct inode_security_struct *isec;
	struct lsm_ioctlop_audit ioctl;
	u32 ssid = cred_sid(cred);
	int rc;
	u8 driver = cmd >> 8;
	u8 xperm = cmd & 0xff;

	ad.type = LSM_AUDIT_DATA_IOCTL_OP;
	ad.u.op = &ioctl;
	ad.u.op->cmd = cmd;
	ad.u.op->path = file->f_path;

	if (ssid != fsec->sid) {
		rc = avc_has_perm(ssid, fsec->sid,
				SECCLASS_FD,
				FD__USE,
				&ad);
		if (rc)
			goto out;
	}

	if (unlikely(IS_PRIVATE(inode)))
		return 0;

	isec = inode_security(inode);
	rc = avc_has_extended_perms(ssid, isec->sid, isec->sclass, requested,
				    driver, AVC_EXT_IOCTL, xperm, &ad);
out:
	return rc;
}

static int selinux_file_ioctl(struct file *file, unsigned int cmd,
			      unsigned long arg)
{
	const struct cred *cred = current_cred();
	int error = 0;

	switch (cmd) {
	case FIONREAD:
	case FIBMAP:
	case FIGETBSZ:
	case FS_IOC_GETFLAGS:
	case FS_IOC_GETVERSION:
		error = file_has_perm(cred, file, FILE__GETATTR);
		break;

	case FS_IOC_SETFLAGS:
	case FS_IOC_SETVERSION:
		error = file_has_perm(cred, file, FILE__SETATTR);
		break;

	/* sys_ioctl() checks */
	case FIONBIO:
	case FIOASYNC:
		error = file_has_perm(cred, file, 0);
		break;

	case KDSKBENT:
	case KDSKBSENT:
		error = cred_has_capability(cred, CAP_SYS_TTY_CONFIG,
					    CAP_OPT_NONE, true);
		break;

	case FIOCLEX:
	case FIONCLEX:
		if (!selinux_policycap_ioctl_skip_cloexec())
			error = ioctl_has_perm(cred, file, FILE__IOCTL, (u16) cmd);
		break;

	/* default case assumes that the command will go
	 * to the file's ioctl() function.
	 */
	default:
		error = ioctl_has_perm(cred, file, FILE__IOCTL, (u16) cmd);
	}
	return error;
}

static int selinux_file_ioctl_compat(struct file *file, unsigned int cmd,
			      unsigned long arg)
{
	/*
	 * If we are in a 64-bit kernel running 32-bit userspace, we need to
	 * make sure we don't compare 32-bit flags to 64-bit flags.
	 */
	switch (cmd) {
	case FS_IOC32_GETFLAGS:
		cmd = FS_IOC_GETFLAGS;
		break;
	case FS_IOC32_SETFLAGS:
		cmd = FS_IOC_SETFLAGS;
		break;
	case FS_IOC32_GETVERSION:
		cmd = FS_IOC_GETVERSION;
		break;
	case FS_IOC32_SETVERSION:
		cmd = FS_IOC_SETVERSION;
		break;
	default:
		break;
	}

	return selinux_file_ioctl(file, cmd, arg);
}

static int default_noexec __ro_after_init;

static int file_map_prot_check(struct file *file, unsigned long prot, int shared)
{
	const struct cred *cred = current_cred();
	u32 sid = cred_sid(cred);
	int rc = 0;

	if (default_noexec &&
	    (prot & PROT_EXEC) && (!file || IS_PRIVATE(file_inode(file)) ||
				   (!shared && (prot & PROT_WRITE)))) {
		/*
		 * We are making executable an anonymous mapping or a
		 * private file mapping that will also be writable.
		 * This has an additional check.
		 */
		rc = avc_has_perm(sid, sid, SECCLASS_PROCESS,
				  PROCESS__EXECMEM, NULL);
		if (rc)
			goto error;
	}

	if (file) {
		/* read access is always possible with a mapping */
		u32 av = FILE__READ;

		/* write access only matters if the mapping is shared */
		if (shared && (prot & PROT_WRITE))
			av |= FILE__WRITE;

		if (prot & PROT_EXEC)
			av |= FILE__EXECUTE;

		return file_has_perm(cred, file, av);
	}

error:
	return rc;
}

static int selinux_mmap_addr(unsigned long addr)
{
	int rc = 0;

	if (addr < CONFIG_LSM_MMAP_MIN_ADDR) {
		u32 sid = current_sid();
		rc = avc_has_perm(sid, sid, SECCLASS_MEMPROTECT,
				  MEMPROTECT__MMAP_ZERO, NULL);
	}

	return rc;
}

static int selinux_mmap_file(struct file *file,
			     unsigned long reqprot __always_unused,
			     unsigned long prot, unsigned long flags)
{
	struct common_audit_data ad;
	int rc;

	if (file) {
		ad.type = LSM_AUDIT_DATA_FILE;
		ad.u.file = file;
		rc = inode_has_perm(current_cred(), file_inode(file),
				    FILE__MAP, &ad);
		if (rc)
			return rc;
	}

	return file_map_prot_check(file, prot,
				   (flags & MAP_TYPE) == MAP_SHARED);
}

static int selinux_file_mprotect(struct vm_area_struct *vma,
				 unsigned long reqprot __always_unused,
				 unsigned long prot)
{
	const struct cred *cred = current_cred();
	u32 sid = cred_sid(cred);

	if (default_noexec &&
	    (prot & PROT_EXEC) && !(vma->vm_flags & VM_EXEC)) {
		int rc = 0;
		/*
		 * We don't use the vma_is_initial_heap() helper as it has
		 * a history of problems and is currently broken on systems
		 * where there is no heap, e.g. brk == start_brk.  Before
		 * replacing the conditional below with vma_is_initial_heap(),
		 * or something similar, please ensure that the logic is the
		 * same as what we have below or you have tested every possible
		 * corner case you can think to test.
		 */
		if (vma->vm_start >= vma->vm_mm->start_brk &&
		    vma->vm_end <= vma->vm_mm->brk) {
			rc = avc_has_perm(sid, sid, SECCLASS_PROCESS,
					  PROCESS__EXECHEAP, NULL);
		} else if (!vma->vm_file && (vma_is_initial_stack(vma) ||
			    vma_is_stack_for_current(vma))) {
			rc = avc_has_perm(sid, sid, SECCLASS_PROCESS,
					  PROCESS__EXECSTACK, NULL);
		} else if (vma->vm_file && vma->anon_vma) {
			/*
			 * We are making executable a file mapping that has
			 * had some COW done. Since pages might have been
			 * written, check ability to execute the possibly
			 * modified content.  This typically should only
			 * occur for text relocations.
			 */
			rc = file_has_perm(cred, vma->vm_file, FILE__EXECMOD);
		}
		if (rc)
			return rc;
	}

	return file_map_prot_check(vma->vm_file, prot, vma->vm_flags&VM_SHARED);
}

static int selinux_file_lock(struct file *file, unsigned int cmd)
{
	const struct cred *cred = current_cred();

	return file_has_perm(cred, file, FILE__LOCK);
}

static int selinux_file_fcntl(struct file *file, unsigned int cmd,
			      unsigned long arg)
{
	const struct cred *cred = current_cred();
	int err = 0;

	switch (cmd) {
	case F_SETFL:
		if ((file->f_flags & O_APPEND) && !(arg & O_APPEND)) {
			err = file_has_perm(cred, file, FILE__WRITE);
			break;
		}
		fallthrough;
	case F_SETOWN:
	case F_SETSIG:
	case F_GETFL:
	case F_GETOWN:
	case F_GETSIG:
	case F_GETOWNER_UIDS:
		/* Just check FD__USE permission */
		err = file_has_perm(cred, file, 0);
		break;
	case F_GETLK:
	case F_SETLK:
	case F_SETLKW:
	case F_OFD_GETLK:
	case F_OFD_SETLK:
	case F_OFD_SETLKW:
#if BITS_PER_LONG == 32
	case F_GETLK64:
	case F_SETLK64:
	case F_SETLKW64:
#endif
		err = file_has_perm(cred, file, FILE__LOCK);
		break;
	}

	return err;
}

static void selinux_file_set_fowner(struct file *file)
{
	struct file_security_struct *fsec;

	fsec = selinux_file(file);
	fsec->fown_sid = current_sid();
}

static int selinux_file_send_sigiotask(struct task_struct *tsk,
				       struct fown_struct *fown, int signum)
{
	struct file *file;
	u32 sid = task_sid_obj(tsk);
	u32 perm;
	struct file_security_struct *fsec;

	/* struct fown_struct is never outside the context of a struct file */
	file = fown->file;

	fsec = selinux_file(file);

	if (!signum)
		perm = signal_to_av(SIGIO); /* as per send_sigio_to_task */
	else
		perm = signal_to_av(signum);

	return avc_has_perm(fsec->fown_sid, sid,
			    SECCLASS_PROCESS, perm, NULL);
}

static int selinux_file_receive(struct file *file)
{
	const struct cred *cred = current_cred();

	return file_has_perm(cred, file, file_to_av(file));
}

static int selinux_file_open(struct file *file)
{
	struct file_security_struct *fsec;
	struct inode_security_struct *isec;

	fsec = selinux_file(file);
	isec = inode_security(file_inode(file));
	/*
	 * Save inode label and policy sequence number
	 * at open-time so that selinux_file_permission
	 * can determine whether revalidation is necessary.
	 * Task label is already saved in the file security
	 * struct as its SID.
	 */
	fsec->isid = isec->sid;
	fsec->pseqno = avc_policy_seqno();
	/*
	 * Since the inode label or policy seqno may have changed
	 * between the selinux_inode_permission check and the saving
	 * of state above, recheck that access is still permitted.
	 * Otherwise, access might never be revalidated against the
	 * new inode label or new policy.
	 * This check is not redundant - do not remove.
	 */
	return file_path_has_perm(file->f_cred, file, open_file_to_av(file));
}

/* task security operations */

static int selinux_task_alloc(struct task_struct *task,
			      unsigned long clone_flags)
{
	u32 sid = current_sid();

	return avc_has_perm(sid, sid, SECCLASS_PROCESS, PROCESS__FORK, NULL);
}

/*
 * prepare a new set of credentials for modification
 */
static int selinux_cred_prepare(struct cred *new, const struct cred *old,
				gfp_t gfp)
{
	const struct task_security_struct *old_tsec = selinux_cred(old);
	struct task_security_struct *tsec = selinux_cred(new);

	*tsec = *old_tsec;
	return 0;
}

/*
 * transfer the SELinux data to a blank set of creds
 */
static void selinux_cred_transfer(struct cred *new, const struct cred *old)
{
	const struct task_security_struct *old_tsec = selinux_cred(old);
	struct task_security_struct *tsec = selinux_cred(new);

	*tsec = *old_tsec;
}

static void selinux_cred_getsecid(const struct cred *c, u32 *secid)
{
	*secid = cred_sid(c);
}

static void selinux_cred_getlsmprop(const struct cred *c, struct lsm_prop *prop)
{
	prop->selinux.secid = cred_sid(c);
}

/*
 * set the security data for a kernel service
 * - all the creation contexts are set to unlabelled
 */
static int selinux_kernel_act_as(struct cred *new, u32 secid)
{
	struct task_security_struct *tsec = selinux_cred(new);
	u32 sid = current_sid();
	int ret;

	ret = avc_has_perm(sid, secid,
			   SECCLASS_KERNEL_SERVICE,
			   KERNEL_SERVICE__USE_AS_OVERRIDE,
			   NULL);
	if (ret == 0) {
		tsec->sid = secid;
		tsec->create_sid = 0;
		tsec->keycreate_sid = 0;
		tsec->sockcreate_sid = 0;
	}
	return ret;
}

/*
 * set the file creation context in a security record to the same as the
 * objective context of the specified inode
 */
static int selinux_kernel_create_files_as(struct cred *new, struct inode *inode)
{
	struct inode_security_struct *isec = inode_security(inode);
	struct task_security_struct *tsec = selinux_cred(new);
	u32 sid = current_sid();
	int ret;

	ret = avc_has_perm(sid, isec->sid,
			   SECCLASS_KERNEL_SERVICE,
			   KERNEL_SERVICE__CREATE_FILES_AS,
			   NULL);

	if (ret == 0)
		tsec->create_sid = isec->sid;
	return ret;
}

static int selinux_kernel_module_request(char *kmod_name)
{
	struct common_audit_data ad;

	ad.type = LSM_AUDIT_DATA_KMOD;
	ad.u.kmod_name = kmod_name;

	return avc_has_perm(current_sid(), SECINITSID_KERNEL, SECCLASS_SYSTEM,
			    SYSTEM__MODULE_REQUEST, &ad);
}

static int selinux_kernel_module_from_file(struct file *file)
{
	struct common_audit_data ad;
	struct inode_security_struct *isec;
	struct file_security_struct *fsec;
	u32 sid = current_sid();
	int rc;

	/* init_module */
	if (file == NULL)
		return avc_has_perm(sid, sid, SECCLASS_SYSTEM,
					SYSTEM__MODULE_LOAD, NULL);

	/* finit_module */

	ad.type = LSM_AUDIT_DATA_FILE;
	ad.u.file = file;

	fsec = selinux_file(file);
	if (sid != fsec->sid) {
		rc = avc_has_perm(sid, fsec->sid, SECCLASS_FD, FD__USE, &ad);
		if (rc)
			return rc;
	}

	isec = inode_security(file_inode(file));
	return avc_has_perm(sid, isec->sid, SECCLASS_SYSTEM,
				SYSTEM__MODULE_LOAD, &ad);
}

static int selinux_kernel_read_file(struct file *file,
				    enum kernel_read_file_id id,
				    bool contents)
{
	int rc = 0;

	switch (id) {
	case READING_MODULE:
		rc = selinux_kernel_module_from_file(contents ? file : NULL);
		break;
	default:
		break;
	}

	return rc;
}

static int selinux_kernel_load_data(enum kernel_load_data_id id, bool contents)
{
	int rc = 0;

	switch (id) {
	case LOADING_MODULE:
		rc = selinux_kernel_module_from_file(NULL);
		break;
	default:
		break;
	}

	return rc;
}

static int selinux_task_setpgid(struct task_struct *p, pid_t pgid)
{
	return avc_has_perm(current_sid(), task_sid_obj(p), SECCLASS_PROCESS,
			    PROCESS__SETPGID, NULL);
}

static int selinux_task_getpgid(struct task_struct *p)
{
	return avc_has_perm(current_sid(), task_sid_obj(p), SECCLASS_PROCESS,
			    PROCESS__GETPGID, NULL);
}

static int selinux_task_getsid(struct task_struct *p)
{
	return avc_has_perm(current_sid(), task_sid_obj(p), SECCLASS_PROCESS,
			    PROCESS__GETSESSION, NULL);
}

static void selinux_current_getlsmprop_subj(struct lsm_prop *prop)
{
	prop->selinux.secid = current_sid();
}

static void selinux_task_getlsmprop_obj(struct task_struct *p,
					struct lsm_prop *prop)
{
	prop->selinux.secid = task_sid_obj(p);
}

static int selinux_task_setnice(struct task_struct *p, int nice)
{
	return avc_has_perm(current_sid(), task_sid_obj(p), SECCLASS_PROCESS,
			    PROCESS__SETSCHED, NULL);
}

static int selinux_task_setioprio(struct task_struct *p, int ioprio)
{
	return avc_has_perm(current_sid(), task_sid_obj(p), SECCLASS_PROCESS,
			    PROCESS__SETSCHED, NULL);
}

static int selinux_task_getioprio(struct task_struct *p)
{
	return avc_has_perm(current_sid(), task_sid_obj(p), SECCLASS_PROCESS,
			    PROCESS__GETSCHED, NULL);
}

static int selinux_task_prlimit(const struct cred *cred, const struct cred *tcred,
				unsigned int flags)
{
	u32 av = 0;

	if (!flags)
		return 0;
	if (flags & LSM_PRLIMIT_WRITE)
		av |= PROCESS__SETRLIMIT;
	if (flags & LSM_PRLIMIT_READ)
		av |= PROCESS__GETRLIMIT;
	return avc_has_perm(cred_sid(cred), cred_sid(tcred),
			    SECCLASS_PROCESS, av, NULL);
}

static int selinux_task_setrlimit(struct task_struct *p, unsigned int resource,
		struct rlimit *new_rlim)
{
	struct rlimit *old_rlim = p->signal->rlim + resource;

	/* Control the ability to change the hard limit (whether
	   lowering or raising it), so that the hard limit can
	   later be used as a safe reset point for the soft limit
	   upon context transitions.  See selinux_bprm_committing_creds. */
	if (old_rlim->rlim_max != new_rlim->rlim_max)
		return avc_has_perm(current_sid(), task_sid_obj(p),
				    SECCLASS_PROCESS, PROCESS__SETRLIMIT, NULL);

	return 0;
}

static int selinux_task_setscheduler(struct task_struct *p)
{
	return avc_has_perm(current_sid(), task_sid_obj(p), SECCLASS_PROCESS,
			    PROCESS__SETSCHED, NULL);
}

static int selinux_task_getscheduler(struct task_struct *p)
{
	return avc_has_perm(current_sid(), task_sid_obj(p), SECCLASS_PROCESS,
			    PROCESS__GETSCHED, NULL);
}

static int selinux_task_movememory(struct task_struct *p)
{
	return avc_has_perm(current_sid(), task_sid_obj(p), SECCLASS_PROCESS,
			    PROCESS__SETSCHED, NULL);
}

static int selinux_task_kill(struct task_struct *p, struct kernel_siginfo *info,
				int sig, const struct cred *cred)
{
	u32 secid;
	u32 perm;

	if (!sig)
		perm = PROCESS__SIGNULL; /* null signal; existence test */
	else
		perm = signal_to_av(sig);
	if (!cred)
		secid = current_sid();
	else
		secid = cred_sid(cred);
	return avc_has_perm(secid, task_sid_obj(p), SECCLASS_PROCESS, perm, NULL);
}

static void selinux_task_to_inode(struct task_struct *p,
				  struct inode *inode)
{
	struct inode_security_struct *isec = selinux_inode(inode);
	u32 sid = task_sid_obj(p);

	spin_lock(&isec->lock);
	isec->sclass = inode_mode_to_security_class(inode->i_mode);
	isec->sid = sid;
	isec->initialized = LABEL_INITIALIZED;
	spin_unlock(&isec->lock);
}

static int selinux_userns_create(const struct cred *cred)
{
	u32 sid = current_sid();

	return avc_has_perm(sid, sid, SECCLASS_USER_NAMESPACE,
			USER_NAMESPACE__CREATE, NULL);
}

/* Returns error only if unable to parse addresses */
static int selinux_parse_skb_ipv4(struct sk_buff *skb,
			struct common_audit_data *ad, u8 *proto)
{
	int offset, ihlen, ret = -EINVAL;
	struct iphdr _iph, *ih;

	offset = skb_network_offset(skb);
	ih = skb_header_pointer(skb, offset, sizeof(_iph), &_iph);
	if (ih == NULL)
		goto out;

	ihlen = ih->ihl * 4;
	if (ihlen < sizeof(_iph))
		goto out;

	ad->u.net->v4info.saddr = ih->saddr;
	ad->u.net->v4info.daddr = ih->daddr;
	ret = 0;

	if (proto)
		*proto = ih->protocol;

	switch (ih->protocol) {
	case IPPROTO_TCP: {
		struct tcphdr _tcph, *th;

		if (ntohs(ih->frag_off) & IP_OFFSET)
			break;

		offset += ihlen;
		th = skb_header_pointer(skb, offset, sizeof(_tcph), &_tcph);
		if (th == NULL)
			break;

		ad->u.net->sport = th->source;
		ad->u.net->dport = th->dest;
		break;
	}

	case IPPROTO_UDP: {
		struct udphdr _udph, *uh;

		if (ntohs(ih->frag_off) & IP_OFFSET)
			break;

		offset += ihlen;
		uh = skb_header_pointer(skb, offset, sizeof(_udph), &_udph);
		if (uh == NULL)
			break;

		ad->u.net->sport = uh->source;
		ad->u.net->dport = uh->dest;
		break;
	}

	case IPPROTO_DCCP: {
		struct dccp_hdr _dccph, *dh;

		if (ntohs(ih->frag_off) & IP_OFFSET)
			break;

		offset += ihlen;
		dh = skb_header_pointer(skb, offset, sizeof(_dccph), &_dccph);
		if (dh == NULL)
			break;

		ad->u.net->sport = dh->dccph_sport;
		ad->u.net->dport = dh->dccph_dport;
		break;
	}

#if IS_ENABLED(CONFIG_IP_SCTP)
	case IPPROTO_SCTP: {
		struct sctphdr _sctph, *sh;

		if (ntohs(ih->frag_off) & IP_OFFSET)
			break;

		offset += ihlen;
		sh = skb_header_pointer(skb, offset, sizeof(_sctph), &_sctph);
		if (sh == NULL)
			break;

		ad->u.net->sport = sh->source;
		ad->u.net->dport = sh->dest;
		break;
	}
#endif
	default:
		break;
	}
out:
	return ret;
}

#if IS_ENABLED(CONFIG_IPV6)

/* Returns error only if unable to parse addresses */
static int selinux_parse_skb_ipv6(struct sk_buff *skb,
			struct common_audit_data *ad, u8 *proto)
{
	u8 nexthdr;
	int ret = -EINVAL, offset;
	struct ipv6hdr _ipv6h, *ip6;
	__be16 frag_off;

	offset = skb_network_offset(skb);
	ip6 = skb_header_pointer(skb, offset, sizeof(_ipv6h), &_ipv6h);
	if (ip6 == NULL)
		goto out;

	ad->u.net->v6info.saddr = ip6->saddr;
	ad->u.net->v6info.daddr = ip6->daddr;
	ret = 0;

	nexthdr = ip6->nexthdr;
	offset += sizeof(_ipv6h);
	offset = ipv6_skip_exthdr(skb, offset, &nexthdr, &frag_off);
	if (offset < 0)
		goto out;

	if (proto)
		*proto = nexthdr;

	switch (nexthdr) {
	case IPPROTO_TCP: {
		struct tcphdr _tcph, *th;

		th = skb_header_pointer(skb, offset, sizeof(_tcph), &_tcph);
		if (th == NULL)
			break;

		ad->u.net->sport = th->source;
		ad->u.net->dport = th->dest;
		break;
	}

	case IPPROTO_UDP: {
		struct udphdr _udph, *uh;

		uh = skb_header_pointer(skb, offset, sizeof(_udph), &_udph);
		if (uh == NULL)
			break;

		ad->u.net->sport = uh->source;
		ad->u.net->dport = uh->dest;
		break;
	}

	case IPPROTO_DCCP: {
		struct dccp_hdr _dccph, *dh;

		dh = skb_header_pointer(skb, offset, sizeof(_dccph), &_dccph);
		if (dh == NULL)
			break;

		ad->u.net->sport = dh->dccph_sport;
		ad->u.net->dport = dh->dccph_dport;
		break;
	}

#if IS_ENABLED(CONFIG_IP_SCTP)
	case IPPROTO_SCTP: {
		struct sctphdr _sctph, *sh;

		sh = skb_header_pointer(skb, offset, sizeof(_sctph), &_sctph);
		if (sh == NULL)
			break;

		ad->u.net->sport = sh->source;
		ad->u.net->dport = sh->dest;
		break;
	}
#endif
	/* includes fragments */
	default:
		break;
	}
out:
	return ret;
}

#endif /* IPV6 */

static int selinux_parse_skb(struct sk_buff *skb, struct common_audit_data *ad,
			     char **_addrp, int src, u8 *proto)
{
	char *addrp;
	int ret;

	switch (ad->u.net->family) {
	case PF_INET:
		ret = selinux_parse_skb_ipv4(skb, ad, proto);
		if (ret)
			goto parse_error;
		addrp = (char *)(src ? &ad->u.net->v4info.saddr :
				       &ad->u.net->v4info.daddr);
		goto okay;

#if IS_ENABLED(CONFIG_IPV6)
	case PF_INET6:
		ret = selinux_parse_skb_ipv6(skb, ad, proto);
		if (ret)
			goto parse_error;
		addrp = (char *)(src ? &ad->u.net->v6info.saddr :
				       &ad->u.net->v6info.daddr);
		goto okay;
#endif	/* IPV6 */
	default:
		addrp = NULL;
		goto okay;
	}

parse_error:
	pr_warn(
	       "SELinux: failure in selinux_parse_skb(),"
	       " unable to parse packet\n");
	return ret;

okay:
	if (_addrp)
		*_addrp = addrp;
	return 0;
}

/**
 * selinux_skb_peerlbl_sid - Determine the peer label of a packet
 * @skb: the packet
 * @family: protocol family
 * @sid: the packet's peer label SID
 *
 * Description:
 * Check the various different forms of network peer labeling and determine
 * the peer label/SID for the packet; most of the magic actually occurs in
 * the security server function security_net_peersid_cmp().  The function
 * returns zero if the value in @sid is valid (although it may be SECSID_NULL)
 * or -EACCES if @sid is invalid due to inconsistencies with the different
 * peer labels.
 *
 */
static int selinux_skb_peerlbl_sid(struct sk_buff *skb, u16 family, u32 *sid)
{
	int err;
	u32 xfrm_sid;
	u32 nlbl_sid;
	u32 nlbl_type;

	err = selinux_xfrm_skb_sid(skb, &xfrm_sid);
	if (unlikely(err))
		return -EACCES;
	err = selinux_netlbl_skbuff_getsid(skb, family, &nlbl_type, &nlbl_sid);
	if (unlikely(err))
		return -EACCES;

	err = security_net_peersid_resolve(nlbl_sid,
					   nlbl_type, xfrm_sid, sid);
	if (unlikely(err)) {
		pr_warn(
		       "SELinux: failure in selinux_skb_peerlbl_sid(),"
		       " unable to determine packet's peer label\n");
		return -EACCES;
	}

	return 0;
}

/**
 * selinux_conn_sid - Determine the child socket label for a connection
 * @sk_sid: the parent socket's SID
 * @skb_sid: the packet's SID
 * @conn_sid: the resulting connection SID
 *
 * If @skb_sid is valid then the user:role:type information from @sk_sid is
 * combined with the MLS information from @skb_sid in order to create
 * @conn_sid.  If @skb_sid is not valid then @conn_sid is simply a copy
 * of @sk_sid.  Returns zero on success, negative values on failure.
 *
 */
static int selinux_conn_sid(u32 sk_sid, u32 skb_sid, u32 *conn_sid)
{
	int err = 0;

	if (skb_sid != SECSID_NULL)
		err = security_sid_mls_copy(sk_sid, skb_sid,
					    conn_sid);
	else
		*conn_sid = sk_sid;

	return err;
}

/* socket security operations */

static int socket_sockcreate_sid(const struct task_security_struct *tsec,
				 u16 secclass, u32 *socksid)
{
	if (tsec->sockcreate_sid > SECSID_NULL) {
		*socksid = tsec->sockcreate_sid;
		return 0;
	}

	return security_transition_sid(tsec->sid, tsec->sid,
				       secclass, NULL, socksid);
}

static bool sock_skip_has_perm(u32 sid)
{
	if (sid == SECINITSID_KERNEL)
		return true;

	/*
	 * Before POLICYDB_CAP_USERSPACE_INITIAL_CONTEXT, sockets that
	 * inherited the kernel context from early boot used to be skipped
	 * here, so preserve that behavior unless the capability is set.
	 *
	 * By setting the capability the policy signals that it is ready
	 * for this quirk to be fixed. Note that sockets created by a kernel
	 * thread or a usermode helper executed without a transition will
	 * still be skipped in this check regardless of the policycap
	 * setting.
	 */
	if (!selinux_policycap_userspace_initial_context() &&
	    sid == SECINITSID_INIT)
		return true;
	return false;
}


static int sock_has_perm(struct sock *sk, u32 perms)
{
	struct sk_security_struct *sksec = sk->sk_security;
	struct common_audit_data ad;
	struct lsm_network_audit net;

	if (sock_skip_has_perm(sksec->sid))
		return 0;

	ad_net_init_from_sk(&ad, &net, sk);

	return avc_has_perm(current_sid(), sksec->sid, sksec->sclass, perms,
			    &ad);
}

static int selinux_socket_create(int family, int type,
				 int protocol, int kern)
{
	const struct task_security_struct *tsec = selinux_cred(current_cred());
	u32 newsid;
	u16 secclass;
	int rc;

	if (kern)
		return 0;

	secclass = socket_type_to_security_class(family, type, protocol);
	rc = socket_sockcreate_sid(tsec, secclass, &newsid);
	if (rc)
		return rc;

	return avc_has_perm(tsec->sid, newsid, secclass, SOCKET__CREATE, NULL);
}

static int selinux_socket_post_create(struct socket *sock, int family,
				      int type, int protocol, int kern)
{
	const struct task_security_struct *tsec = selinux_cred(current_cred());
	struct inode_security_struct *isec = inode_security_novalidate(SOCK_INODE(sock));
	struct sk_security_struct *sksec;
	u16 sclass = socket_type_to_security_class(family, type, protocol);
	u32 sid = SECINITSID_KERNEL;
	int err = 0;

	if (!kern) {
		err = socket_sockcreate_sid(tsec, sclass, &sid);
		if (err)
			return err;
	}

	isec->sclass = sclass;
	isec->sid = sid;
	isec->initialized = LABEL_INITIALIZED;

	if (sock->sk) {
		sksec = selinux_sock(sock->sk);
		sksec->sclass = sclass;
		sksec->sid = sid;
		/* Allows detection of the first association on this socket */
		if (sksec->sclass == SECCLASS_SCTP_SOCKET)
			sksec->sctp_assoc_state = SCTP_ASSOC_UNSET;

		err = selinux_netlbl_socket_post_create(sock->sk, family);
	}

	return err;
}

static int selinux_socket_socketpair(struct socket *socka,
				     struct socket *sockb)
{
	struct sk_security_struct *sksec_a = selinux_sock(socka->sk);
	struct sk_security_struct *sksec_b = selinux_sock(sockb->sk);

	sksec_a->peer_sid = sksec_b->sid;
	sksec_b->peer_sid = sksec_a->sid;

	return 0;
}

/* Range of port numbers used to automatically bind.
   Need to determine whether we should perform a name_bind
   permission check between the socket and the port number. */

static int selinux_socket_bind(struct socket *sock, struct sockaddr *address, int addrlen)
{
	struct sock *sk = sock->sk;
	struct sk_security_struct *sksec = selinux_sock(sk);
	u16 family;
	int err;

	err = sock_has_perm(sk, SOCKET__BIND);
	if (err)
		goto out;

	/* If PF_INET or PF_INET6, check name_bind permission for the port. */
	family = sk->sk_family;
	if (family == PF_INET || family == PF_INET6) {
		char *addrp;
		struct common_audit_data ad;
		struct lsm_network_audit net = {0,};
		struct sockaddr_in *addr4 = NULL;
		struct sockaddr_in6 *addr6 = NULL;
		u16 family_sa;
		unsigned short snum;
		u32 sid, node_perm;

		/*
		 * sctp_bindx(3) calls via selinux_sctp_bind_connect()
		 * that validates multiple binding addresses. Because of this
		 * need to check address->sa_family as it is possible to have
		 * sk->sk_family = PF_INET6 with addr->sa_family = AF_INET.
		 */
		if (addrlen < offsetofend(struct sockaddr, sa_family))
			return -EINVAL;
		family_sa = address->sa_family;
		switch (family_sa) {
		case AF_UNSPEC:
		case AF_INET:
			if (addrlen < sizeof(struct sockaddr_in))
				return -EINVAL;
			addr4 = (struct sockaddr_in *)address;
			if (family_sa == AF_UNSPEC) {
				if (family == PF_INET6) {
					/* Length check from inet6_bind_sk() */
					if (addrlen < SIN6_LEN_RFC2133)
						return -EINVAL;
					/* Family check from __inet6_bind() */
					goto err_af;
				}
				/* see __inet_bind(), we only want to allow
				 * AF_UNSPEC if the address is INADDR_ANY
				 */
				if (addr4->sin_addr.s_addr != htonl(INADDR_ANY))
					goto err_af;
				family_sa = AF_INET;
			}
			snum = ntohs(addr4->sin_port);
			addrp = (char *)&addr4->sin_addr.s_addr;
			break;
		case AF_INET6:
			if (addrlen < SIN6_LEN_RFC2133)
				return -EINVAL;
			addr6 = (struct sockaddr_in6 *)address;
			snum = ntohs(addr6->sin6_port);
			addrp = (char *)&addr6->sin6_addr.s6_addr;
			break;
		default:
			goto err_af;
		}

		ad.type = LSM_AUDIT_DATA_NET;
		ad.u.net = &net;
		ad.u.net->sport = htons(snum);
		ad.u.net->family = family_sa;

		if (snum) {
			int low, high;

			inet_get_local_port_range(sock_net(sk), &low, &high);

			if (inet_port_requires_bind_service(sock_net(sk), snum) ||
			    snum < low || snum > high) {
				err = sel_netport_sid(sk->sk_protocol,
						      snum, &sid);
				if (err)
					goto out;
				err = avc_has_perm(sksec->sid, sid,
						   sksec->sclass,
						   SOCKET__NAME_BIND, &ad);
				if (err)
					goto out;
			}
		}

		switch (sksec->sclass) {
		case SECCLASS_TCP_SOCKET:
			node_perm = TCP_SOCKET__NODE_BIND;
			break;

		case SECCLASS_UDP_SOCKET:
			node_perm = UDP_SOCKET__NODE_BIND;
			break;

		case SECCLASS_DCCP_SOCKET:
			node_perm = DCCP_SOCKET__NODE_BIND;
			break;

		case SECCLASS_SCTP_SOCKET:
			node_perm = SCTP_SOCKET__NODE_BIND;
			break;

		default:
			node_perm = RAWIP_SOCKET__NODE_BIND;
			break;
		}

		err = sel_netnode_sid(addrp, family_sa, &sid);
		if (err)
			goto out;

		if (family_sa == AF_INET)
			ad.u.net->v4info.saddr = addr4->sin_addr.s_addr;
		else
			ad.u.net->v6info.saddr = addr6->sin6_addr;

		err = avc_has_perm(sksec->sid, sid,
				   sksec->sclass, node_perm, &ad);
		if (err)
			goto out;
	}
out:
	return err;
err_af:
	/* Note that SCTP services expect -EINVAL, others -EAFNOSUPPORT. */
	if (sksec->sclass == SECCLASS_SCTP_SOCKET)
		return -EINVAL;
	return -EAFNOSUPPORT;
}

/* This supports connect(2) and SCTP connect services such as sctp_connectx(3)
 * and sctp_sendmsg(3) as described in Documentation/security/SCTP.rst
 */
static int selinux_socket_connect_helper(struct socket *sock,
					 struct sockaddr *address, int addrlen)
{
	struct sock *sk = sock->sk;
	struct sk_security_struct *sksec = selinux_sock(sk);
	int err;

	err = sock_has_perm(sk, SOCKET__CONNECT);
	if (err)
		return err;
	if (addrlen < offsetofend(struct sockaddr, sa_family))
		return -EINVAL;

	/* connect(AF_UNSPEC) has special handling, as it is a documented
	 * way to disconnect the socket
	 */
	if (address->sa_family == AF_UNSPEC)
		return 0;

	/*
	 * If a TCP, DCCP or SCTP socket, check name_connect permission
	 * for the port.
	 */
	if (sksec->sclass == SECCLASS_TCP_SOCKET ||
	    sksec->sclass == SECCLASS_DCCP_SOCKET ||
	    sksec->sclass == SECCLASS_SCTP_SOCKET) {
		struct common_audit_data ad;
		struct lsm_network_audit net = {0,};
		struct sockaddr_in *addr4 = NULL;
		struct sockaddr_in6 *addr6 = NULL;
		unsigned short snum;
		u32 sid, perm;

		/* sctp_connectx(3) calls via selinux_sctp_bind_connect()
		 * that validates multiple connect addresses. Because of this
		 * need to check address->sa_family as it is possible to have
		 * sk->sk_family = PF_INET6 with addr->sa_family = AF_INET.
		 */
		switch (address->sa_family) {
		case AF_INET:
			addr4 = (struct sockaddr_in *)address;
			if (addrlen < sizeof(struct sockaddr_in))
				return -EINVAL;
			snum = ntohs(addr4->sin_port);
			break;
		case AF_INET6:
			addr6 = (struct sockaddr_in6 *)address;
			if (addrlen < SIN6_LEN_RFC2133)
				return -EINVAL;
			snum = ntohs(addr6->sin6_port);
			break;
		default:
			/* Note that SCTP services expect -EINVAL, whereas
			 * others expect -EAFNOSUPPORT.
			 */
			if (sksec->sclass == SECCLASS_SCTP_SOCKET)
				return -EINVAL;
			else
				return -EAFNOSUPPORT;
		}

		err = sel_netport_sid(sk->sk_protocol, snum, &sid);
		if (err)
			return err;

		switch (sksec->sclass) {
		case SECCLASS_TCP_SOCKET:
			perm = TCP_SOCKET__NAME_CONNECT;
			break;
		case SECCLASS_DCCP_SOCKET:
			perm = DCCP_SOCKET__NAME_CONNECT;
			break;
		case SECCLASS_SCTP_SOCKET:
			perm = SCTP_SOCKET__NAME_CONNECT;
			break;
		}

		ad.type = LSM_AUDIT_DATA_NET;
		ad.u.net = &net;
		ad.u.net->dport = htons(snum);
		ad.u.net->family = address->sa_family;
		err = avc_has_perm(sksec->sid, sid, sksec->sclass, perm, &ad);
		if (err)
			return err;
	}

	return 0;
}

/* Supports connect(2), see comments in selinux_socket_connect_helper() */
static int selinux_socket_connect(struct socket *sock,
				  struct sockaddr *address, int addrlen)
{
	int err;
	struct sock *sk = sock->sk;

	err = selinux_socket_connect_helper(sock, address, addrlen);
	if (err)
		return err;

	return selinux_netlbl_socket_connect(sk, address);
}

static int selinux_socket_listen(struct socket *sock, int backlog)
{
	return sock_has_perm(sock->sk, SOCKET__LISTEN);
}

static int selinux_socket_accept(struct socket *sock, struct socket *newsock)
{
	int err;
	struct inode_security_struct *isec;
	struct inode_security_struct *newisec;
	u16 sclass;
	u32 sid;

	err = sock_has_perm(sock->sk, SOCKET__ACCEPT);
	if (err)
		return err;

	isec = inode_security_novalidate(SOCK_INODE(sock));
	spin_lock(&isec->lock);
	sclass = isec->sclass;
	sid = isec->sid;
	spin_unlock(&isec->lock);

	newisec = inode_security_novalidate(SOCK_INODE(newsock));
	newisec->sclass = sclass;
	newisec->sid = sid;
	newisec->initialized = LABEL_INITIALIZED;

	return 0;
}

static int selinux_socket_sendmsg(struct socket *sock, struct msghdr *msg,
				  int size)
{
	return sock_has_perm(sock->sk, SOCKET__WRITE);
}

static int selinux_socket_recvmsg(struct socket *sock, struct msghdr *msg,
				  int size, int flags)
{
	return sock_has_perm(sock->sk, SOCKET__READ);
}

static int selinux_socket_getsockname(struct socket *sock)
{
	return sock_has_perm(sock->sk, SOCKET__GETATTR);
}

static int selinux_socket_getpeername(struct socket *sock)
{
	return sock_has_perm(sock->sk, SOCKET__GETATTR);
}

static int selinux_socket_setsockopt(struct socket *sock, int level, int optname)
{
	int err;

	err = sock_has_perm(sock->sk, SOCKET__SETOPT);
	if (err)
		return err;

	return selinux_netlbl_socket_setsockopt(sock, level, optname);
}

static int selinux_socket_getsockopt(struct socket *sock, int level,
				     int optname)
{
	return sock_has_perm(sock->sk, SOCKET__GETOPT);
}

static int selinux_socket_shutdown(struct socket *sock, int how)
{
	return sock_has_perm(sock->sk, SOCKET__SHUTDOWN);
}

static int selinux_socket_unix_stream_connect(struct sock *sock,
					      struct sock *other,
					      struct sock *newsk)
{
	struct sk_security_struct *sksec_sock = selinux_sock(sock);
	struct sk_security_struct *sksec_other = selinux_sock(other);
	struct sk_security_struct *sksec_new = selinux_sock(newsk);
	struct common_audit_data ad;
	struct lsm_network_audit net;
	int err;

	ad_net_init_from_sk(&ad, &net, other);

	err = avc_has_perm(sksec_sock->sid, sksec_other->sid,
			   sksec_other->sclass,
			   UNIX_STREAM_SOCKET__CONNECTTO, &ad);
	if (err)
		return err;

	/* server child socket */
	sksec_new->peer_sid = sksec_sock->sid;
	err = security_sid_mls_copy(sksec_other->sid,
				    sksec_sock->sid, &sksec_new->sid);
	if (err)
		return err;

	/* connecting socket */
	sksec_sock->peer_sid = sksec_new->sid;

	return 0;
}

static int selinux_socket_unix_may_send(struct socket *sock,
					struct socket *other)
{
	struct sk_security_struct *ssec = selinux_sock(sock->sk);
	struct sk_security_struct *osec = selinux_sock(other->sk);
	struct common_audit_data ad;
	struct lsm_network_audit net;

	ad_net_init_from_sk(&ad, &net, other->sk);

	return avc_has_perm(ssec->sid, osec->sid, osec->sclass, SOCKET__SENDTO,
			    &ad);
}

static int selinux_inet_sys_rcv_skb(struct net *ns, int ifindex,
				    char *addrp, u16 family, u32 peer_sid,
				    struct common_audit_data *ad)
{
	int err;
	u32 if_sid;
	u32 node_sid;

	err = sel_netif_sid(ns, ifindex, &if_sid);
	if (err)
		return err;
	err = avc_has_perm(peer_sid, if_sid,
			   SECCLASS_NETIF, NETIF__INGRESS, ad);
	if (err)
		return err;

	err = sel_netnode_sid(addrp, family, &node_sid);
	if (err)
		return err;
	return avc_has_perm(peer_sid, node_sid,
			    SECCLASS_NODE, NODE__RECVFROM, ad);
}

static int selinux_sock_rcv_skb_compat(struct sock *sk, struct sk_buff *skb,
				       u16 family)
{
	int err = 0;
	struct sk_security_struct *sksec = selinux_sock(sk);
	u32 sk_sid = sksec->sid;
	struct common_audit_data ad;
	struct lsm_network_audit net;
	char *addrp;

	ad_net_init_from_iif(&ad, &net, skb->skb_iif, family);
	err = selinux_parse_skb(skb, &ad, &addrp, 1, NULL);
	if (err)
		return err;

	if (selinux_secmark_enabled()) {
		err = avc_has_perm(sk_sid, skb->secmark, SECCLASS_PACKET,
				   PACKET__RECV, &ad);
		if (err)
			return err;
	}

	err = selinux_netlbl_sock_rcv_skb(sksec, skb, family, &ad);
	if (err)
		return err;
	err = selinux_xfrm_sock_rcv_skb(sksec->sid, skb, &ad);

	return err;
}

static int selinux_socket_sock_rcv_skb(struct sock *sk, struct sk_buff *skb)
{
	int err, peerlbl_active, secmark_active;
	struct sk_security_struct *sksec = selinux_sock(sk);
	u16 family = sk->sk_family;
	u32 sk_sid = sksec->sid;
	struct common_audit_data ad;
	struct lsm_network_audit net;
	char *addrp;

	if (family != PF_INET && family != PF_INET6)
		return 0;

	/* Handle mapped IPv4 packets arriving via IPv6 sockets */
	if (family == PF_INET6 && skb->protocol == htons(ETH_P_IP))
		family = PF_INET;

	/* If any sort of compatibility mode is enabled then handoff processing
	 * to the selinux_sock_rcv_skb_compat() function to deal with the
	 * special handling.  We do this in an attempt to keep this function
	 * as fast and as clean as possible. */
	if (!selinux_policycap_netpeer())
		return selinux_sock_rcv_skb_compat(sk, skb, family);

	secmark_active = selinux_secmark_enabled();
	peerlbl_active = selinux_peerlbl_enabled();
	if (!secmark_active && !peerlbl_active)
		return 0;

	ad_net_init_from_iif(&ad, &net, skb->skb_iif, family);
	err = selinux_parse_skb(skb, &ad, &addrp, 1, NULL);
	if (err)
		return err;

	if (peerlbl_active) {
		u32 peer_sid;

		err = selinux_skb_peerlbl_sid(skb, family, &peer_sid);
		if (err)
			return err;
		err = selinux_inet_sys_rcv_skb(sock_net(sk), skb->skb_iif,
					       addrp, family, peer_sid, &ad);
		if (err) {
			selinux_netlbl_err(skb, family, err, 0);
			return err;
		}
		err = avc_has_perm(sk_sid, peer_sid, SECCLASS_PEER,
				   PEER__RECV, &ad);
		if (err) {
			selinux_netlbl_err(skb, family, err, 0);
			return err;
		}
	}

	if (secmark_active) {
		err = avc_has_perm(sk_sid, skb->secmark, SECCLASS_PACKET,
				   PACKET__RECV, &ad);
		if (err)
			return err;
	}

	return err;
}

static int selinux_socket_getpeersec_stream(struct socket *sock,
					    sockptr_t optval, sockptr_t optlen,
					    unsigned int len)
{
	int err = 0;
	char *scontext = NULL;
	u32 scontext_len;
	struct sk_security_struct *sksec = selinux_sock(sock->sk);
	u32 peer_sid = SECSID_NULL;

	if (sksec->sclass == SECCLASS_UNIX_STREAM_SOCKET ||
	    sksec->sclass == SECCLASS_TCP_SOCKET ||
	    sksec->sclass == SECCLASS_SCTP_SOCKET)
		peer_sid = sksec->peer_sid;
	if (peer_sid == SECSID_NULL)
		return -ENOPROTOOPT;

	err = security_sid_to_context(peer_sid, &scontext,
				      &scontext_len);
	if (err)
		return err;
	if (scontext_len > len) {
		err = -ERANGE;
		goto out_len;
	}

	if (copy_to_sockptr(optval, scontext, scontext_len))
		err = -EFAULT;
out_len:
	if (copy_to_sockptr(optlen, &scontext_len, sizeof(scontext_len)))
		err = -EFAULT;
	kfree(scontext);
	return err;
}

static int selinux_socket_getpeersec_dgram(struct socket *sock,
					   struct sk_buff *skb, u32 *secid)
{
	u32 peer_secid = SECSID_NULL;
	u16 family;

	if (skb && skb->protocol == htons(ETH_P_IP))
		family = PF_INET;
	else if (skb && skb->protocol == htons(ETH_P_IPV6))
		family = PF_INET6;
	else if (sock)
		family = sock->sk->sk_family;
	else {
		*secid = SECSID_NULL;
		return -EINVAL;
	}

	if (sock && family == PF_UNIX) {
		struct inode_security_struct *isec;
		isec = inode_security_novalidate(SOCK_INODE(sock));
		peer_secid = isec->sid;
	} else if (skb)
		selinux_skb_peerlbl_sid(skb, family, &peer_secid);

	*secid = peer_secid;
	if (peer_secid == SECSID_NULL)
		return -ENOPROTOOPT;
	return 0;
}

static int selinux_sk_alloc_security(struct sock *sk, int family, gfp_t priority)
{
	struct sk_security_struct *sksec = selinux_sock(sk);

	sksec->peer_sid = SECINITSID_UNLABELED;
	sksec->sid = SECINITSID_UNLABELED;
	sksec->sclass = SECCLASS_SOCKET;
	selinux_netlbl_sk_security_reset(sksec);

	return 0;
}

static void selinux_sk_free_security(struct sock *sk)
{
	struct sk_security_struct *sksec = selinux_sock(sk);

	selinux_netlbl_sk_security_free(sksec);
}

static void selinux_sk_clone_security(const struct sock *sk, struct sock *newsk)
{
	struct sk_security_struct *sksec = selinux_sock(sk);
	struct sk_security_struct *newsksec = selinux_sock(newsk);

	newsksec->sid = sksec->sid;
	newsksec->peer_sid = sksec->peer_sid;
	newsksec->sclass = sksec->sclass;

	selinux_netlbl_sk_security_reset(newsksec);
}

static void selinux_sk_getsecid(const struct sock *sk, u32 *secid)
{
	if (!sk)
		*secid = SECINITSID_ANY_SOCKET;
	else {
		const struct sk_security_struct *sksec = selinux_sock(sk);

		*secid = sksec->sid;
	}
}

static void selinux_sock_graft(struct sock *sk, struct socket *parent)
{
	struct inode_security_struct *isec =
		inode_security_novalidate(SOCK_INODE(parent));
	struct sk_security_struct *sksec = selinux_sock(sk);

	if (sk->sk_family == PF_INET || sk->sk_family == PF_INET6 ||
	    sk->sk_family == PF_UNIX)
		isec->sid = sksec->sid;
	sksec->sclass = isec->sclass;
}

/*
 * Determines peer_secid for the asoc and updates socket's peer label
 * if it's the first association on the socket.
 */
static int selinux_sctp_process_new_assoc(struct sctp_association *asoc,
					  struct sk_buff *skb)
{
	struct sock *sk = asoc->base.sk;
	u16 family = sk->sk_family;
	struct sk_security_struct *sksec = selinux_sock(sk);
	struct common_audit_data ad;
	struct lsm_network_audit net;
	int err;

	/* handle mapped IPv4 packets arriving via IPv6 sockets */
	if (family == PF_INET6 && skb->protocol == htons(ETH_P_IP))
		family = PF_INET;

	if (selinux_peerlbl_enabled()) {
		asoc->peer_secid = SECSID_NULL;

		/* This will return peer_sid = SECSID_NULL if there are
		 * no peer labels, see security_net_peersid_resolve().
		 */
		err = selinux_skb_peerlbl_sid(skb, family, &asoc->peer_secid);
		if (err)
			return err;

		if (asoc->peer_secid == SECSID_NULL)
			asoc->peer_secid = SECINITSID_UNLABELED;
	} else {
		asoc->peer_secid = SECINITSID_UNLABELED;
	}

	if (sksec->sctp_assoc_state == SCTP_ASSOC_UNSET) {
		sksec->sctp_assoc_state = SCTP_ASSOC_SET;

		/* Here as first association on socket. As the peer SID
		 * was allowed by peer recv (and the netif/node checks),
		 * then it is approved by policy and used as the primary
		 * peer SID for getpeercon(3).
		 */
		sksec->peer_sid = asoc->peer_secid;
	} else if (sksec->peer_sid != asoc->peer_secid) {
		/* Other association peer SIDs are checked to enforce
		 * consistency among the peer SIDs.
		 */
		ad_net_init_from_sk(&ad, &net, asoc->base.sk);
		err = avc_has_perm(sksec->peer_sid, asoc->peer_secid,
				   sksec->sclass, SCTP_SOCKET__ASSOCIATION,
				   &ad);
		if (err)
			return err;
	}
	return 0;
}

/* Called whenever SCTP receives an INIT or COOKIE ECHO chunk. This
 * happens on an incoming connect(2), sctp_connectx(3) or
 * sctp_sendmsg(3) (with no association already present).
 */
static int selinux_sctp_assoc_request(struct sctp_association *asoc,
				      struct sk_buff *skb)
{
	struct sk_security_struct *sksec = selinux_sock(asoc->base.sk);
	u32 conn_sid;
	int err;

	if (!selinux_policycap_extsockclass())
		return 0;

	err = selinux_sctp_process_new_assoc(asoc, skb);
	if (err)
		return err;

	/* Compute the MLS component for the connection and store
	 * the information in asoc. This will be used by SCTP TCP type
	 * sockets and peeled off connections as they cause a new
	 * socket to be generated. selinux_sctp_sk_clone() will then
	 * plug this into the new socket.
	 */
	err = selinux_conn_sid(sksec->sid, asoc->peer_secid, &conn_sid);
	if (err)
		return err;

	asoc->secid = conn_sid;

	/* Set any NetLabel labels including CIPSO/CALIPSO options. */
	return selinux_netlbl_sctp_assoc_request(asoc, skb);
}

/* Called when SCTP receives a COOKIE ACK chunk as the final
 * response to an association request (initited by us).
 */
static int selinux_sctp_assoc_established(struct sctp_association *asoc,
					  struct sk_buff *skb)
{
	struct sk_security_struct *sksec = selinux_sock(asoc->base.sk);

	if (!selinux_policycap_extsockclass())
		return 0;

	/* Inherit secid from the parent socket - this will be picked up
	 * by selinux_sctp_sk_clone() if the association gets peeled off
	 * into a new socket.
	 */
	asoc->secid = sksec->sid;

	return selinux_sctp_process_new_assoc(asoc, skb);
}

/* Check if sctp IPv4/IPv6 addresses are valid for binding or connecting
 * based on their @optname.
 */
static int selinux_sctp_bind_connect(struct sock *sk, int optname,
				     struct sockaddr *address,
				     int addrlen)
{
	int len, err = 0, walk_size = 0;
	void *addr_buf;
	struct sockaddr *addr;
	struct socket *sock;

	if (!selinux_policycap_extsockclass())
		return 0;

	/* Process one or more addresses that may be IPv4 or IPv6 */
	sock = sk->sk_socket;
	addr_buf = address;

	while (walk_size < addrlen) {
		if (walk_size + sizeof(sa_family_t) > addrlen)
			return -EINVAL;

		addr = addr_buf;
		switch (addr->sa_family) {
		case AF_UNSPEC:
		case AF_INET:
			len = sizeof(struct sockaddr_in);
			break;
		case AF_INET6:
			len = sizeof(struct sockaddr_in6);
			break;
		default:
			return -EINVAL;
		}

		if (walk_size + len > addrlen)
			return -EINVAL;

		err = -EINVAL;
		switch (optname) {
		/* Bind checks */
		case SCTP_PRIMARY_ADDR:
		case SCTP_SET_PEER_PRIMARY_ADDR:
		case SCTP_SOCKOPT_BINDX_ADD:
			err = selinux_socket_bind(sock, addr, len);
			break;
		/* Connect checks */
		case SCTP_SOCKOPT_CONNECTX:
		case SCTP_PARAM_SET_PRIMARY:
		case SCTP_PARAM_ADD_IP:
		case SCTP_SENDMSG_CONNECT:
			err = selinux_socket_connect_helper(sock, addr, len);
			if (err)
				return err;

			/* As selinux_sctp_bind_connect() is called by the
			 * SCTP protocol layer, the socket is already locked,
			 * therefore selinux_netlbl_socket_connect_locked()
			 * is called here. The situations handled are:
			 * sctp_connectx(3), sctp_sendmsg(3), sendmsg(2),
			 * whenever a new IP address is added or when a new
			 * primary address is selected.
			 * Note that an SCTP connect(2) call happens before
			 * the SCTP protocol layer and is handled via
			 * selinux_socket_connect().
			 */
			err = selinux_netlbl_socket_connect_locked(sk, addr);
			break;
		}

		if (err)
			return err;

		addr_buf += len;
		walk_size += len;
	}

	return 0;
}

/* Called whenever a new socket is created by accept(2) or sctp_peeloff(3). */
static void selinux_sctp_sk_clone(struct sctp_association *asoc, struct sock *sk,
				  struct sock *newsk)
{
	struct sk_security_struct *sksec = selinux_sock(sk);
	struct sk_security_struct *newsksec = selinux_sock(newsk);

	/* If policy does not support SECCLASS_SCTP_SOCKET then call
	 * the non-sctp clone version.
	 */
	if (!selinux_policycap_extsockclass())
		return selinux_sk_clone_security(sk, newsk);

	newsksec->sid = asoc->secid;
	newsksec->peer_sid = asoc->peer_secid;
	newsksec->sclass = sksec->sclass;
	selinux_netlbl_sctp_sk_clone(sk, newsk);
}

static int selinux_mptcp_add_subflow(struct sock *sk, struct sock *ssk)
{
	struct sk_security_struct *ssksec = selinux_sock(ssk);
	struct sk_security_struct *sksec = selinux_sock(sk);

	ssksec->sclass = sksec->sclass;
	ssksec->sid = sksec->sid;

	/* replace the existing subflow label deleting the existing one
	 * and re-recreating a new label using the updated context
	 */
	selinux_netlbl_sk_security_free(ssksec);
	return selinux_netlbl_socket_post_create(ssk, ssk->sk_family);
}

static int selinux_inet_conn_request(const struct sock *sk, struct sk_buff *skb,
				     struct request_sock *req)
{
	struct sk_security_struct *sksec = selinux_sock(sk);
	int err;
	u16 family = req->rsk_ops->family;
	u32 connsid;
	u32 peersid;

	err = selinux_skb_peerlbl_sid(skb, family, &peersid);
	if (err)
		return err;
	err = selinux_conn_sid(sksec->sid, peersid, &connsid);
	if (err)
		return err;
	req->secid = connsid;
	req->peer_secid = peersid;

	return selinux_netlbl_inet_conn_request(req, family);
}

static void selinux_inet_csk_clone(struct sock *newsk,
				   const struct request_sock *req)
{
	struct sk_security_struct *newsksec = selinux_sock(newsk);

	newsksec->sid = req->secid;
	newsksec->peer_sid = req->peer_secid;
	/* NOTE: Ideally, we should also get the isec->sid for the
	   new socket in sync, but we don't have the isec available yet.
	   So we will wait until sock_graft to do it, by which
	   time it will have been created and available. */

	/* We don't need to take any sort of lock here as we are the only
	 * thread with access to newsksec */
	selinux_netlbl_inet_csk_clone(newsk, req->rsk_ops->family);
}

static void selinux_inet_conn_established(struct sock *sk, struct sk_buff *skb)
{
	u16 family = sk->sk_family;
	struct sk_security_struct *sksec = selinux_sock(sk);

	/* handle mapped IPv4 packets arriving via IPv6 sockets */
	if (family == PF_INET6 && skb->protocol == htons(ETH_P_IP))
		family = PF_INET;

	selinux_skb_peerlbl_sid(skb, family, &sksec->peer_sid);
}

static int selinux_secmark_relabel_packet(u32 sid)
{
	return avc_has_perm(current_sid(), sid, SECCLASS_PACKET, PACKET__RELABELTO,
			    NULL);
}

static void selinux_secmark_refcount_inc(void)
{
	atomic_inc(&selinux_secmark_refcount);
}

static void selinux_secmark_refcount_dec(void)
{
	atomic_dec(&selinux_secmark_refcount);
}

static void selinux_req_classify_flow(const struct request_sock *req,
				      struct flowi_common *flic)
{
	flic->flowic_secid = req->secid;
}

static int selinux_tun_dev_alloc_security(void *security)
{
	struct tun_security_struct *tunsec = selinux_tun_dev(security);

	tunsec->sid = current_sid();
	return 0;
}

static int selinux_tun_dev_create(void)
{
	u32 sid = current_sid();

	/* we aren't taking into account the "sockcreate" SID since the socket
	 * that is being created here is not a socket in the traditional sense,
	 * instead it is a private sock, accessible only to the kernel, and
	 * representing a wide range of network traffic spanning multiple
	 * connections unlike traditional sockets - check the TUN driver to
	 * get a better understanding of why this socket is special */

	return avc_has_perm(sid, sid, SECCLASS_TUN_SOCKET, TUN_SOCKET__CREATE,
			    NULL);
}

static int selinux_tun_dev_attach_queue(void *security)
{
	struct tun_security_struct *tunsec = selinux_tun_dev(security);

	return avc_has_perm(current_sid(), tunsec->sid, SECCLASS_TUN_SOCKET,
			    TUN_SOCKET__ATTACH_QUEUE, NULL);
}

static int selinux_tun_dev_attach(struct sock *sk, void *security)
{
	struct tun_security_struct *tunsec = selinux_tun_dev(security);
	struct sk_security_struct *sksec = selinux_sock(sk);

	/* we don't currently perform any NetLabel based labeling here and it
	 * isn't clear that we would want to do so anyway; while we could apply
	 * labeling without the support of the TUN user the resulting labeled
	 * traffic from the other end of the connection would almost certainly
	 * cause confusion to the TUN user that had no idea network labeling
	 * protocols were being used */

	sksec->sid = tunsec->sid;
	sksec->sclass = SECCLASS_TUN_SOCKET;

	return 0;
}

static int selinux_tun_dev_open(void *security)
{
	struct tun_security_struct *tunsec = selinux_tun_dev(security);
	u32 sid = current_sid();
	int err;

	err = avc_has_perm(sid, tunsec->sid, SECCLASS_TUN_SOCKET,
			   TUN_SOCKET__RELABELFROM, NULL);
	if (err)
		return err;
	err = avc_has_perm(sid, sid, SECCLASS_TUN_SOCKET,
			   TUN_SOCKET__RELABELTO, NULL);
	if (err)
		return err;
	tunsec->sid = sid;

	return 0;
}

#ifdef CONFIG_NETFILTER

static unsigned int selinux_ip_forward(void *priv, struct sk_buff *skb,
				       const struct nf_hook_state *state)
{
	int ifindex;
	u16 family;
	char *addrp;
	u32 peer_sid;
	struct common_audit_data ad;
	struct lsm_network_audit net;
	int secmark_active, peerlbl_active;

	if (!selinux_policycap_netpeer())
		return NF_ACCEPT;

	secmark_active = selinux_secmark_enabled();
	peerlbl_active = selinux_peerlbl_enabled();
	if (!secmark_active && !peerlbl_active)
		return NF_ACCEPT;

	family = state->pf;
	if (selinux_skb_peerlbl_sid(skb, family, &peer_sid) != 0)
		return NF_DROP;

	ifindex = state->in->ifindex;
	ad_net_init_from_iif(&ad, &net, ifindex, family);
	if (selinux_parse_skb(skb, &ad, &addrp, 1, NULL) != 0)
		return NF_DROP;

	if (peerlbl_active) {
		int err;

		err = selinux_inet_sys_rcv_skb(state->net, ifindex,
					       addrp, family, peer_sid, &ad);
		if (err) {
			selinux_netlbl_err(skb, family, err, 1);
			return NF_DROP;
		}
	}

	if (secmark_active)
		if (avc_has_perm(peer_sid, skb->secmark,
				 SECCLASS_PACKET, PACKET__FORWARD_IN, &ad))
			return NF_DROP;

	if (netlbl_enabled())
		/* we do this in the FORWARD path and not the POST_ROUTING
		 * path because we want to make sure we apply the necessary
		 * labeling before IPsec is applied so we can leverage AH
		 * protection */
		if (selinux_netlbl_skbuff_setsid(skb, family, peer_sid) != 0)
			return NF_DROP;

	return NF_ACCEPT;
}

static unsigned int selinux_ip_output(void *priv, struct sk_buff *skb,
				      const struct nf_hook_state *state)
{
	struct sock *sk;
	u32 sid;

	if (!netlbl_enabled())
		return NF_ACCEPT;

	/* we do this in the LOCAL_OUT path and not the POST_ROUTING path
	 * because we want to make sure we apply the necessary labeling
	 * before IPsec is applied so we can leverage AH protection */
	sk = sk_to_full_sk(skb->sk);
	if (sk) {
		struct sk_security_struct *sksec;

		if (sk_listener(sk))
			/* if the socket is the listening state then this
			 * packet is a SYN-ACK packet which means it needs to
			 * be labeled based on the connection/request_sock and
			 * not the parent socket.  unfortunately, we can't
			 * lookup the request_sock yet as it isn't queued on
			 * the parent socket until after the SYN-ACK is sent.
			 * the "solution" is to simply pass the packet as-is
			 * as any IP option based labeling should be copied
			 * from the initial connection request (in the IP
			 * layer).  it is far from ideal, but until we get a
			 * security label in the packet itself this is the
			 * best we can do. */
			return NF_ACCEPT;

		/* standard practice, label using the parent socket */
		sksec = selinux_sock(sk);
		sid = sksec->sid;
	} else
		sid = SECINITSID_KERNEL;
	if (selinux_netlbl_skbuff_setsid(skb, state->pf, sid) != 0)
		return NF_DROP;

	return NF_ACCEPT;
}


static unsigned int selinux_ip_postroute_compat(struct sk_buff *skb,
					const struct nf_hook_state *state)
{
	struct sock *sk;
	struct sk_security_struct *sksec;
	struct common_audit_data ad;
	struct lsm_network_audit net;
	u8 proto = 0;

	sk = skb_to_full_sk(skb);
	if (sk == NULL)
		return NF_ACCEPT;
	sksec = selinux_sock(sk);

	ad_net_init_from_iif(&ad, &net, state->out->ifindex, state->pf);
	if (selinux_parse_skb(skb, &ad, NULL, 0, &proto))
		return NF_DROP;

	if (selinux_secmark_enabled())
		if (avc_has_perm(sksec->sid, skb->secmark,
				 SECCLASS_PACKET, PACKET__SEND, &ad))
			return NF_DROP_ERR(-ECONNREFUSED);

	if (selinux_xfrm_postroute_last(sksec->sid, skb, &ad, proto))
		return NF_DROP_ERR(-ECONNREFUSED);

	return NF_ACCEPT;
}

static unsigned int selinux_ip_postroute(void *priv,
					 struct sk_buff *skb,
					 const struct nf_hook_state *state)
{
	u16 family;
	u32 secmark_perm;
	u32 peer_sid;
	int ifindex;
	struct sock *sk;
	struct common_audit_data ad;
	struct lsm_network_audit net;
	char *addrp;
	int secmark_active, peerlbl_active;

	/* If any sort of compatibility mode is enabled then handoff processing
	 * to the selinux_ip_postroute_compat() function to deal with the
	 * special handling.  We do this in an attempt to keep this function
	 * as fast and as clean as possible. */
	if (!selinux_policycap_netpeer())
		return selinux_ip_postroute_compat(skb, state);

	secmark_active = selinux_secmark_enabled();
	peerlbl_active = selinux_peerlbl_enabled();
	if (!secmark_active && !peerlbl_active)
		return NF_ACCEPT;

	sk = skb_to_full_sk(skb);

#ifdef CONFIG_XFRM
	/* If skb->dst->xfrm is non-NULL then the packet is undergoing an IPsec
	 * packet transformation so allow the packet to pass without any checks
	 * since we'll have another chance to perform access control checks
	 * when the packet is on it's final way out.
	 * NOTE: there appear to be some IPv6 multicast cases where skb->dst
	 *       is NULL, in this case go ahead and apply access control.
	 * NOTE: if this is a local socket (skb->sk != NULL) that is in the
	 *       TCP listening state we cannot wait until the XFRM processing
	 *       is done as we will miss out on the SA label if we do;
	 *       unfortunately, this means more work, but it is only once per
	 *       connection. */
	if (skb_dst(skb) != NULL && skb_dst(skb)->xfrm != NULL &&
	    !(sk && sk_listener(sk)))
		return NF_ACCEPT;
#endif

	family = state->pf;
	if (sk == NULL) {
		/* Without an associated socket the packet is either coming
		 * from the kernel or it is being forwarded; check the packet
		 * to determine which and if the packet is being forwarded
		 * query the packet directly to determine the security label. */
		if (skb->skb_iif) {
			secmark_perm = PACKET__FORWARD_OUT;
			if (selinux_skb_peerlbl_sid(skb, family, &peer_sid))
				return NF_DROP;
		} else {
			secmark_perm = PACKET__SEND;
			peer_sid = SECINITSID_KERNEL;
		}
	} else if (sk_listener(sk)) {
		/* Locally generated packet but the associated socket is in the
		 * listening state which means this is a SYN-ACK packet.  In
		 * this particular case the correct security label is assigned
		 * to the connection/request_sock but unfortunately we can't
		 * query the request_sock as it isn't queued on the parent
		 * socket until after the SYN-ACK packet is sent; the only
		 * viable choice is to regenerate the label like we do in
		 * selinux_inet_conn_request().  See also selinux_ip_output()
		 * for similar problems. */
		u32 skb_sid;
		struct sk_security_struct *sksec;

		sksec = selinux_sock(sk);
		if (selinux_skb_peerlbl_sid(skb, family, &skb_sid))
			return NF_DROP;
		/* At this point, if the returned skb peerlbl is SECSID_NULL
		 * and the packet has been through at least one XFRM
		 * transformation then we must be dealing with the "final"
		 * form of labeled IPsec packet; since we've already applied
		 * all of our access controls on this packet we can safely
		 * pass the packet. */
		if (skb_sid == SECSID_NULL) {
			switch (family) {
			case PF_INET:
				if (IPCB(skb)->flags & IPSKB_XFRM_TRANSFORMED)
					return NF_ACCEPT;
				break;
			case PF_INET6:
				if (IP6CB(skb)->flags & IP6SKB_XFRM_TRANSFORMED)
					return NF_ACCEPT;
				break;
			default:
				return NF_DROP_ERR(-ECONNREFUSED);
			}
		}
		if (selinux_conn_sid(sksec->sid, skb_sid, &peer_sid))
			return NF_DROP;
		secmark_perm = PACKET__SEND;
	} else {
		/* Locally generated packet, fetch the security label from the
		 * associated socket. */
		struct sk_security_struct *sksec = selinux_sock(sk);
		peer_sid = sksec->sid;
		secmark_perm = PACKET__SEND;
	}

	ifindex = state->out->ifindex;
	ad_net_init_from_iif(&ad, &net, ifindex, family);
	if (selinux_parse_skb(skb, &ad, &addrp, 0, NULL))
		return NF_DROP;

	if (secmark_active)
		if (avc_has_perm(peer_sid, skb->secmark,
				 SECCLASS_PACKET, secmark_perm, &ad))
			return NF_DROP_ERR(-ECONNREFUSED);

	if (peerlbl_active) {
		u32 if_sid;
		u32 node_sid;

		if (sel_netif_sid(state->net, ifindex, &if_sid))
			return NF_DROP;
		if (avc_has_perm(peer_sid, if_sid,
				 SECCLASS_NETIF, NETIF__EGRESS, &ad))
			return NF_DROP_ERR(-ECONNREFUSED);

		if (sel_netnode_sid(addrp, family, &node_sid))
			return NF_DROP;
		if (avc_has_perm(peer_sid, node_sid,
				 SECCLASS_NODE, NODE__SENDTO, &ad))
			return NF_DROP_ERR(-ECONNREFUSED);
	}

	return NF_ACCEPT;
}
#endif	/* CONFIG_NETFILTER */

static int nlmsg_sock_has_extended_perms(struct sock *sk, u32 perms, u16 nlmsg_type)
{
	struct sk_security_struct *sksec = sk->sk_security;
	struct common_audit_data ad;
	struct lsm_network_audit net;
	u8 driver;
	u8 xperm;

	if (sock_skip_has_perm(sksec->sid))
		return 0;

	ad_net_init_from_sk(&ad, &net, sk);

	driver = nlmsg_type >> 8;
	xperm = nlmsg_type & 0xff;

	return avc_has_extended_perms(current_sid(), sksec->sid, sksec->sclass,
<<<<<<< HEAD
			perms, driver, xperm, &ad);
=======
				      perms, driver, AVC_EXT_NLMSG, xperm, &ad);
>>>>>>> ae66f271
}

static int selinux_netlink_send(struct sock *sk, struct sk_buff *skb)
{
	int rc = 0;
	unsigned int msg_len;
	unsigned int data_len = skb->len;
	unsigned char *data = skb->data;
	struct nlmsghdr *nlh;
	struct sk_security_struct *sksec = selinux_sock(sk);
	u16 sclass = sksec->sclass;
	u32 perm;

	while (data_len >= nlmsg_total_size(0)) {
		nlh = (struct nlmsghdr *)data;

		/* NOTE: the nlmsg_len field isn't reliably set by some netlink
		 *       users which means we can't reject skb's with bogus
		 *       length fields; our solution is to follow what
		 *       netlink_rcv_skb() does and simply skip processing at
		 *       messages with length fields that are clearly junk
		 */
		if (nlh->nlmsg_len < NLMSG_HDRLEN || nlh->nlmsg_len > data_len)
			return 0;

		rc = selinux_nlmsg_lookup(sclass, nlh->nlmsg_type, &perm);
		if (rc == 0) {
			if (selinux_policycap_netlink_xperm()) {
				rc = nlmsg_sock_has_extended_perms(
					sk, perm, nlh->nlmsg_type);
			} else {
				rc = sock_has_perm(sk, perm);
			}
			if (rc)
				return rc;
		} else if (rc == -EINVAL) {
			/* -EINVAL is a missing msg/perm mapping */
			pr_warn_ratelimited("SELinux: unrecognized netlink"
				" message: protocol=%hu nlmsg_type=%hu sclass=%s"
				" pid=%d comm=%s\n",
				sk->sk_protocol, nlh->nlmsg_type,
				secclass_map[sclass - 1].name,
				task_pid_nr(current), current->comm);
			if (enforcing_enabled() &&
			    !security_get_allow_unknown())
				return rc;
			rc = 0;
		} else if (rc == -ENOENT) {
			/* -ENOENT is a missing socket/class mapping, ignore */
			rc = 0;
		} else {
			return rc;
		}

		/* move to the next message after applying netlink padding */
		msg_len = NLMSG_ALIGN(nlh->nlmsg_len);
		if (msg_len >= data_len)
			return 0;
		data_len -= msg_len;
		data += msg_len;
	}

	return rc;
}

static void ipc_init_security(struct ipc_security_struct *isec, u16 sclass)
{
	isec->sclass = sclass;
	isec->sid = current_sid();
}

static int ipc_has_perm(struct kern_ipc_perm *ipc_perms,
			u32 perms)
{
	struct ipc_security_struct *isec;
	struct common_audit_data ad;
	u32 sid = current_sid();

	isec = selinux_ipc(ipc_perms);

	ad.type = LSM_AUDIT_DATA_IPC;
	ad.u.ipc_id = ipc_perms->key;

	return avc_has_perm(sid, isec->sid, isec->sclass, perms, &ad);
}

static int selinux_msg_msg_alloc_security(struct msg_msg *msg)
{
	struct msg_security_struct *msec;

	msec = selinux_msg_msg(msg);
	msec->sid = SECINITSID_UNLABELED;

	return 0;
}

/* message queue security operations */
static int selinux_msg_queue_alloc_security(struct kern_ipc_perm *msq)
{
	struct ipc_security_struct *isec;
	struct common_audit_data ad;
	u32 sid = current_sid();

	isec = selinux_ipc(msq);
	ipc_init_security(isec, SECCLASS_MSGQ);

	ad.type = LSM_AUDIT_DATA_IPC;
	ad.u.ipc_id = msq->key;

	return avc_has_perm(sid, isec->sid, SECCLASS_MSGQ,
			    MSGQ__CREATE, &ad);
}

static int selinux_msg_queue_associate(struct kern_ipc_perm *msq, int msqflg)
{
	struct ipc_security_struct *isec;
	struct common_audit_data ad;
	u32 sid = current_sid();

	isec = selinux_ipc(msq);

	ad.type = LSM_AUDIT_DATA_IPC;
	ad.u.ipc_id = msq->key;

	return avc_has_perm(sid, isec->sid, SECCLASS_MSGQ,
			    MSGQ__ASSOCIATE, &ad);
}

static int selinux_msg_queue_msgctl(struct kern_ipc_perm *msq, int cmd)
{
	u32 perms;

	switch (cmd) {
	case IPC_INFO:
	case MSG_INFO:
		/* No specific object, just general system-wide information. */
		return avc_has_perm(current_sid(), SECINITSID_KERNEL,
				    SECCLASS_SYSTEM, SYSTEM__IPC_INFO, NULL);
	case IPC_STAT:
	case MSG_STAT:
	case MSG_STAT_ANY:
		perms = MSGQ__GETATTR | MSGQ__ASSOCIATE;
		break;
	case IPC_SET:
		perms = MSGQ__SETATTR;
		break;
	case IPC_RMID:
		perms = MSGQ__DESTROY;
		break;
	default:
		return 0;
	}

	return ipc_has_perm(msq, perms);
}

static int selinux_msg_queue_msgsnd(struct kern_ipc_perm *msq, struct msg_msg *msg, int msqflg)
{
	struct ipc_security_struct *isec;
	struct msg_security_struct *msec;
	struct common_audit_data ad;
	u32 sid = current_sid();
	int rc;

	isec = selinux_ipc(msq);
	msec = selinux_msg_msg(msg);

	/*
	 * First time through, need to assign label to the message
	 */
	if (msec->sid == SECINITSID_UNLABELED) {
		/*
		 * Compute new sid based on current process and
		 * message queue this message will be stored in
		 */
		rc = security_transition_sid(sid, isec->sid,
					     SECCLASS_MSG, NULL, &msec->sid);
		if (rc)
			return rc;
	}

	ad.type = LSM_AUDIT_DATA_IPC;
	ad.u.ipc_id = msq->key;

	/* Can this process write to the queue? */
	rc = avc_has_perm(sid, isec->sid, SECCLASS_MSGQ,
			  MSGQ__WRITE, &ad);
	if (!rc)
		/* Can this process send the message */
		rc = avc_has_perm(sid, msec->sid, SECCLASS_MSG,
				  MSG__SEND, &ad);
	if (!rc)
		/* Can the message be put in the queue? */
		rc = avc_has_perm(msec->sid, isec->sid, SECCLASS_MSGQ,
				  MSGQ__ENQUEUE, &ad);

	return rc;
}

static int selinux_msg_queue_msgrcv(struct kern_ipc_perm *msq, struct msg_msg *msg,
				    struct task_struct *target,
				    long type, int mode)
{
	struct ipc_security_struct *isec;
	struct msg_security_struct *msec;
	struct common_audit_data ad;
	u32 sid = task_sid_obj(target);
	int rc;

	isec = selinux_ipc(msq);
	msec = selinux_msg_msg(msg);

	ad.type = LSM_AUDIT_DATA_IPC;
	ad.u.ipc_id = msq->key;

	rc = avc_has_perm(sid, isec->sid,
			  SECCLASS_MSGQ, MSGQ__READ, &ad);
	if (!rc)
		rc = avc_has_perm(sid, msec->sid,
				  SECCLASS_MSG, MSG__RECEIVE, &ad);
	return rc;
}

/* Shared Memory security operations */
static int selinux_shm_alloc_security(struct kern_ipc_perm *shp)
{
	struct ipc_security_struct *isec;
	struct common_audit_data ad;
	u32 sid = current_sid();

	isec = selinux_ipc(shp);
	ipc_init_security(isec, SECCLASS_SHM);

	ad.type = LSM_AUDIT_DATA_IPC;
	ad.u.ipc_id = shp->key;

	return avc_has_perm(sid, isec->sid, SECCLASS_SHM,
			    SHM__CREATE, &ad);
}

static int selinux_shm_associate(struct kern_ipc_perm *shp, int shmflg)
{
	struct ipc_security_struct *isec;
	struct common_audit_data ad;
	u32 sid = current_sid();

	isec = selinux_ipc(shp);

	ad.type = LSM_AUDIT_DATA_IPC;
	ad.u.ipc_id = shp->key;

	return avc_has_perm(sid, isec->sid, SECCLASS_SHM,
			    SHM__ASSOCIATE, &ad);
}

/* Note, at this point, shp is locked down */
static int selinux_shm_shmctl(struct kern_ipc_perm *shp, int cmd)
{
	u32 perms;

	switch (cmd) {
	case IPC_INFO:
	case SHM_INFO:
		/* No specific object, just general system-wide information. */
		return avc_has_perm(current_sid(), SECINITSID_KERNEL,
				    SECCLASS_SYSTEM, SYSTEM__IPC_INFO, NULL);
	case IPC_STAT:
	case SHM_STAT:
	case SHM_STAT_ANY:
		perms = SHM__GETATTR | SHM__ASSOCIATE;
		break;
	case IPC_SET:
		perms = SHM__SETATTR;
		break;
	case SHM_LOCK:
	case SHM_UNLOCK:
		perms = SHM__LOCK;
		break;
	case IPC_RMID:
		perms = SHM__DESTROY;
		break;
	default:
		return 0;
	}

	return ipc_has_perm(shp, perms);
}

static int selinux_shm_shmat(struct kern_ipc_perm *shp,
			     char __user *shmaddr, int shmflg)
{
	u32 perms;

	if (shmflg & SHM_RDONLY)
		perms = SHM__READ;
	else
		perms = SHM__READ | SHM__WRITE;

	return ipc_has_perm(shp, perms);
}

/* Semaphore security operations */
static int selinux_sem_alloc_security(struct kern_ipc_perm *sma)
{
	struct ipc_security_struct *isec;
	struct common_audit_data ad;
	u32 sid = current_sid();

	isec = selinux_ipc(sma);
	ipc_init_security(isec, SECCLASS_SEM);

	ad.type = LSM_AUDIT_DATA_IPC;
	ad.u.ipc_id = sma->key;

	return avc_has_perm(sid, isec->sid, SECCLASS_SEM,
			    SEM__CREATE, &ad);
}

static int selinux_sem_associate(struct kern_ipc_perm *sma, int semflg)
{
	struct ipc_security_struct *isec;
	struct common_audit_data ad;
	u32 sid = current_sid();

	isec = selinux_ipc(sma);

	ad.type = LSM_AUDIT_DATA_IPC;
	ad.u.ipc_id = sma->key;

	return avc_has_perm(sid, isec->sid, SECCLASS_SEM,
			    SEM__ASSOCIATE, &ad);
}

/* Note, at this point, sma is locked down */
static int selinux_sem_semctl(struct kern_ipc_perm *sma, int cmd)
{
	int err;
	u32 perms;

	switch (cmd) {
	case IPC_INFO:
	case SEM_INFO:
		/* No specific object, just general system-wide information. */
		return avc_has_perm(current_sid(), SECINITSID_KERNEL,
				    SECCLASS_SYSTEM, SYSTEM__IPC_INFO, NULL);
	case GETPID:
	case GETNCNT:
	case GETZCNT:
		perms = SEM__GETATTR;
		break;
	case GETVAL:
	case GETALL:
		perms = SEM__READ;
		break;
	case SETVAL:
	case SETALL:
		perms = SEM__WRITE;
		break;
	case IPC_RMID:
		perms = SEM__DESTROY;
		break;
	case IPC_SET:
		perms = SEM__SETATTR;
		break;
	case IPC_STAT:
	case SEM_STAT:
	case SEM_STAT_ANY:
		perms = SEM__GETATTR | SEM__ASSOCIATE;
		break;
	default:
		return 0;
	}

	err = ipc_has_perm(sma, perms);
	return err;
}

static int selinux_sem_semop(struct kern_ipc_perm *sma,
			     struct sembuf *sops, unsigned nsops, int alter)
{
	u32 perms;

	if (alter)
		perms = SEM__READ | SEM__WRITE;
	else
		perms = SEM__READ;

	return ipc_has_perm(sma, perms);
}

static int selinux_ipc_permission(struct kern_ipc_perm *ipcp, short flag)
{
	u32 av = 0;

	av = 0;
	if (flag & S_IRUGO)
		av |= IPC__UNIX_READ;
	if (flag & S_IWUGO)
		av |= IPC__UNIX_WRITE;

	if (av == 0)
		return 0;

	return ipc_has_perm(ipcp, av);
}

static void selinux_ipc_getlsmprop(struct kern_ipc_perm *ipcp,
				   struct lsm_prop *prop)
{
	struct ipc_security_struct *isec = selinux_ipc(ipcp);
	prop->selinux.secid = isec->sid;
}

static void selinux_d_instantiate(struct dentry *dentry, struct inode *inode)
{
	if (inode)
		inode_doinit_with_dentry(inode, dentry);
}

static int selinux_lsm_getattr(unsigned int attr, struct task_struct *p,
			       char **value)
{
	const struct task_security_struct *tsec;
	int error;
	u32 sid;
	u32 len;

	rcu_read_lock();
	tsec = selinux_cred(__task_cred(p));
	if (p != current) {
		error = avc_has_perm(current_sid(), tsec->sid,
				     SECCLASS_PROCESS, PROCESS__GETATTR, NULL);
		if (error)
			goto err_unlock;
	}
	switch (attr) {
	case LSM_ATTR_CURRENT:
		sid = tsec->sid;
		break;
	case LSM_ATTR_PREV:
		sid = tsec->osid;
		break;
	case LSM_ATTR_EXEC:
		sid = tsec->exec_sid;
		break;
	case LSM_ATTR_FSCREATE:
		sid = tsec->create_sid;
		break;
	case LSM_ATTR_KEYCREATE:
		sid = tsec->keycreate_sid;
		break;
	case LSM_ATTR_SOCKCREATE:
		sid = tsec->sockcreate_sid;
		break;
	default:
		error = -EOPNOTSUPP;
		goto err_unlock;
	}
	rcu_read_unlock();

	if (sid == SECSID_NULL) {
		*value = NULL;
		return 0;
	}

	error = security_sid_to_context(sid, value, &len);
	if (error)
		return error;
	return len;

err_unlock:
	rcu_read_unlock();
	return error;
}

static int selinux_lsm_setattr(u64 attr, void *value, size_t size)
{
	struct task_security_struct *tsec;
	struct cred *new;
	u32 mysid = current_sid(), sid = 0, ptsid;
	int error;
	char *str = value;

	/*
	 * Basic control over ability to set these attributes at all.
	 */
	switch (attr) {
	case LSM_ATTR_EXEC:
		error = avc_has_perm(mysid, mysid, SECCLASS_PROCESS,
				     PROCESS__SETEXEC, NULL);
		break;
	case LSM_ATTR_FSCREATE:
		error = avc_has_perm(mysid, mysid, SECCLASS_PROCESS,
				     PROCESS__SETFSCREATE, NULL);
		break;
	case LSM_ATTR_KEYCREATE:
		error = avc_has_perm(mysid, mysid, SECCLASS_PROCESS,
				     PROCESS__SETKEYCREATE, NULL);
		break;
	case LSM_ATTR_SOCKCREATE:
		error = avc_has_perm(mysid, mysid, SECCLASS_PROCESS,
				     PROCESS__SETSOCKCREATE, NULL);
		break;
	case LSM_ATTR_CURRENT:
		error = avc_has_perm(mysid, mysid, SECCLASS_PROCESS,
				     PROCESS__SETCURRENT, NULL);
		break;
	default:
		error = -EOPNOTSUPP;
		break;
	}
	if (error)
		return error;

	/* Obtain a SID for the context, if one was specified. */
	if (size && str[0] && str[0] != '\n') {
		if (str[size-1] == '\n') {
			str[size-1] = 0;
			size--;
		}
		error = security_context_to_sid(value, size,
						&sid, GFP_KERNEL);
		if (error == -EINVAL && attr == LSM_ATTR_FSCREATE) {
			if (!has_cap_mac_admin(true)) {
				struct audit_buffer *ab;
				size_t audit_size;

				/* We strip a nul only if it is at the end,
				 * otherwise the context contains a nul and
				 * we should audit that */
				if (str[size - 1] == '\0')
					audit_size = size - 1;
				else
					audit_size = size;
				ab = audit_log_start(audit_context(),
						     GFP_ATOMIC,
						     AUDIT_SELINUX_ERR);
				if (!ab)
					return error;
				audit_log_format(ab, "op=fscreate invalid_context=");
				audit_log_n_untrustedstring(ab, value,
							    audit_size);
				audit_log_end(ab);

				return error;
			}
			error = security_context_to_sid_force(value, size,
							&sid);
		}
		if (error)
			return error;
	}

	new = prepare_creds();
	if (!new)
		return -ENOMEM;

	/* Permission checking based on the specified context is
	   performed during the actual operation (execve,
	   open/mkdir/...), when we know the full context of the
	   operation.  See selinux_bprm_creds_for_exec for the execve
	   checks and may_create for the file creation checks. The
	   operation will then fail if the context is not permitted. */
	tsec = selinux_cred(new);
	if (attr == LSM_ATTR_EXEC) {
		tsec->exec_sid = sid;
	} else if (attr == LSM_ATTR_FSCREATE) {
		tsec->create_sid = sid;
	} else if (attr == LSM_ATTR_KEYCREATE) {
		if (sid) {
			error = avc_has_perm(mysid, sid,
					     SECCLASS_KEY, KEY__CREATE, NULL);
			if (error)
				goto abort_change;
		}
		tsec->keycreate_sid = sid;
	} else if (attr == LSM_ATTR_SOCKCREATE) {
		tsec->sockcreate_sid = sid;
	} else if (attr == LSM_ATTR_CURRENT) {
		error = -EINVAL;
		if (sid == 0)
			goto abort_change;

		if (!current_is_single_threaded()) {
			error = security_bounded_transition(tsec->sid, sid);
			if (error)
				goto abort_change;
		}

		/* Check permissions for the transition. */
		error = avc_has_perm(tsec->sid, sid, SECCLASS_PROCESS,
				     PROCESS__DYNTRANSITION, NULL);
		if (error)
			goto abort_change;

		/* Check for ptracing, and update the task SID if ok.
		   Otherwise, leave SID unchanged and fail. */
		ptsid = ptrace_parent_sid();
		if (ptsid != 0) {
			error = avc_has_perm(ptsid, sid, SECCLASS_PROCESS,
					     PROCESS__PTRACE, NULL);
			if (error)
				goto abort_change;
		}

		tsec->sid = sid;
	} else {
		error = -EINVAL;
		goto abort_change;
	}

	commit_creds(new);
	return size;

abort_change:
	abort_creds(new);
	return error;
}

/**
 * selinux_getselfattr - Get SELinux current task attributes
 * @attr: the requested attribute
 * @ctx: buffer to receive the result
 * @size: buffer size (input), buffer size used (output)
 * @flags: unused
 *
 * Fill the passed user space @ctx with the details of the requested
 * attribute.
 *
 * Returns the number of attributes on success, an error code otherwise.
 * There will only ever be one attribute.
 */
static int selinux_getselfattr(unsigned int attr, struct lsm_ctx __user *ctx,
			       u32 *size, u32 flags)
{
	int rc;
	char *val = NULL;
	int val_len;

	val_len = selinux_lsm_getattr(attr, current, &val);
	if (val_len < 0)
		return val_len;
	rc = lsm_fill_user_ctx(ctx, size, val, val_len, LSM_ID_SELINUX, 0);
	kfree(val);
	return (!rc ? 1 : rc);
}

static int selinux_setselfattr(unsigned int attr, struct lsm_ctx *ctx,
			       u32 size, u32 flags)
{
	int rc;

	rc = selinux_lsm_setattr(attr, ctx->ctx, ctx->ctx_len);
	if (rc > 0)
		return 0;
	return rc;
}

static int selinux_getprocattr(struct task_struct *p,
			       const char *name, char **value)
{
	unsigned int attr = lsm_name_to_attr(name);
	int rc;

	if (attr) {
		rc = selinux_lsm_getattr(attr, p, value);
		if (rc != -EOPNOTSUPP)
			return rc;
	}

	return -EINVAL;
}

static int selinux_setprocattr(const char *name, void *value, size_t size)
{
	int attr = lsm_name_to_attr(name);

	if (attr)
		return selinux_lsm_setattr(attr, value, size);
	return -EINVAL;
}

static int selinux_ismaclabel(const char *name)
{
	return (strcmp(name, XATTR_SELINUX_SUFFIX) == 0);
}

static int selinux_secid_to_secctx(u32 secid, char **secdata, u32 *seclen)
{
	return security_sid_to_context(secid, secdata, seclen);
}

static int selinux_lsmprop_to_secctx(struct lsm_prop *prop, char **secdata,
				     u32 *seclen)
{
	return selinux_secid_to_secctx(prop->selinux.secid, secdata, seclen);
}

static int selinux_secctx_to_secid(const char *secdata, u32 seclen, u32 *secid)
{
	return security_context_to_sid(secdata, seclen,
				       secid, GFP_KERNEL);
}

static void selinux_release_secctx(char *secdata, u32 seclen)
{
	kfree(secdata);
}

static void selinux_inode_invalidate_secctx(struct inode *inode)
{
	struct inode_security_struct *isec = selinux_inode(inode);

	spin_lock(&isec->lock);
	isec->initialized = LABEL_INVALID;
	spin_unlock(&isec->lock);
}

/*
 *	called with inode->i_mutex locked
 */
static int selinux_inode_notifysecctx(struct inode *inode, void *ctx, u32 ctxlen)
{
	int rc = selinux_inode_setsecurity(inode, XATTR_SELINUX_SUFFIX,
					   ctx, ctxlen, 0);
	/* Do not return error when suppressing label (SBLABEL_MNT not set). */
	return rc == -EOPNOTSUPP ? 0 : rc;
}

/*
 *	called with inode->i_mutex locked
 */
static int selinux_inode_setsecctx(struct dentry *dentry, void *ctx, u32 ctxlen)
{
	return __vfs_setxattr_locked(&nop_mnt_idmap, dentry, XATTR_NAME_SELINUX,
				     ctx, ctxlen, 0, NULL);
}

static int selinux_inode_getsecctx(struct inode *inode, void **ctx, u32 *ctxlen)
{
	int len = 0;
	len = selinux_inode_getsecurity(&nop_mnt_idmap, inode,
					XATTR_SELINUX_SUFFIX, ctx, true);
	if (len < 0)
		return len;
	*ctxlen = len;
	return 0;
}
#ifdef CONFIG_KEYS

static int selinux_key_alloc(struct key *k, const struct cred *cred,
			     unsigned long flags)
{
	const struct task_security_struct *tsec;
	struct key_security_struct *ksec = selinux_key(k);

	tsec = selinux_cred(cred);
	if (tsec->keycreate_sid)
		ksec->sid = tsec->keycreate_sid;
	else
		ksec->sid = tsec->sid;

	return 0;
}

static int selinux_key_permission(key_ref_t key_ref,
				  const struct cred *cred,
				  enum key_need_perm need_perm)
{
	struct key *key;
	struct key_security_struct *ksec;
	u32 perm, sid;

	switch (need_perm) {
	case KEY_NEED_VIEW:
		perm = KEY__VIEW;
		break;
	case KEY_NEED_READ:
		perm = KEY__READ;
		break;
	case KEY_NEED_WRITE:
		perm = KEY__WRITE;
		break;
	case KEY_NEED_SEARCH:
		perm = KEY__SEARCH;
		break;
	case KEY_NEED_LINK:
		perm = KEY__LINK;
		break;
	case KEY_NEED_SETATTR:
		perm = KEY__SETATTR;
		break;
	case KEY_NEED_UNLINK:
	case KEY_SYSADMIN_OVERRIDE:
	case KEY_AUTHTOKEN_OVERRIDE:
	case KEY_DEFER_PERM_CHECK:
		return 0;
	default:
		WARN_ON(1);
		return -EPERM;

	}

	sid = cred_sid(cred);
	key = key_ref_to_ptr(key_ref);
	ksec = selinux_key(key);

	return avc_has_perm(sid, ksec->sid, SECCLASS_KEY, perm, NULL);
}

static int selinux_key_getsecurity(struct key *key, char **_buffer)
{
	struct key_security_struct *ksec = selinux_key(key);
	char *context = NULL;
	unsigned len;
	int rc;

	rc = security_sid_to_context(ksec->sid,
				     &context, &len);
	if (!rc)
		rc = len;
	*_buffer = context;
	return rc;
}

#ifdef CONFIG_KEY_NOTIFICATIONS
static int selinux_watch_key(struct key *key)
{
	struct key_security_struct *ksec = selinux_key(key);
	u32 sid = current_sid();

	return avc_has_perm(sid, ksec->sid, SECCLASS_KEY, KEY__VIEW, NULL);
}
#endif
#endif

#ifdef CONFIG_SECURITY_INFINIBAND
static int selinux_ib_pkey_access(void *ib_sec, u64 subnet_prefix, u16 pkey_val)
{
	struct common_audit_data ad;
	int err;
	u32 sid = 0;
	struct ib_security_struct *sec = ib_sec;
	struct lsm_ibpkey_audit ibpkey;

	err = sel_ib_pkey_sid(subnet_prefix, pkey_val, &sid);
	if (err)
		return err;

	ad.type = LSM_AUDIT_DATA_IBPKEY;
	ibpkey.subnet_prefix = subnet_prefix;
	ibpkey.pkey = pkey_val;
	ad.u.ibpkey = &ibpkey;
	return avc_has_perm(sec->sid, sid,
			    SECCLASS_INFINIBAND_PKEY,
			    INFINIBAND_PKEY__ACCESS, &ad);
}

static int selinux_ib_endport_manage_subnet(void *ib_sec, const char *dev_name,
					    u8 port_num)
{
	struct common_audit_data ad;
	int err;
	u32 sid = 0;
	struct ib_security_struct *sec = ib_sec;
	struct lsm_ibendport_audit ibendport;

	err = security_ib_endport_sid(dev_name, port_num,
				      &sid);

	if (err)
		return err;

	ad.type = LSM_AUDIT_DATA_IBENDPORT;
	ibendport.dev_name = dev_name;
	ibendport.port = port_num;
	ad.u.ibendport = &ibendport;
	return avc_has_perm(sec->sid, sid,
			    SECCLASS_INFINIBAND_ENDPORT,
			    INFINIBAND_ENDPORT__MANAGE_SUBNET, &ad);
}

static int selinux_ib_alloc_security(void *ib_sec)
{
	struct ib_security_struct *sec = selinux_ib(ib_sec);

	sec->sid = current_sid();
	return 0;
}
#endif

#ifdef CONFIG_BPF_SYSCALL
static int selinux_bpf(int cmd, union bpf_attr *attr,
				     unsigned int size)
{
	u32 sid = current_sid();
	int ret;

	switch (cmd) {
	case BPF_MAP_CREATE:
		ret = avc_has_perm(sid, sid, SECCLASS_BPF, BPF__MAP_CREATE,
				   NULL);
		break;
	case BPF_PROG_LOAD:
		ret = avc_has_perm(sid, sid, SECCLASS_BPF, BPF__PROG_LOAD,
				   NULL);
		break;
	default:
		ret = 0;
		break;
	}

	return ret;
}

static u32 bpf_map_fmode_to_av(fmode_t fmode)
{
	u32 av = 0;

	if (fmode & FMODE_READ)
		av |= BPF__MAP_READ;
	if (fmode & FMODE_WRITE)
		av |= BPF__MAP_WRITE;
	return av;
}

/* This function will check the file pass through unix socket or binder to see
 * if it is a bpf related object. And apply corresponding checks on the bpf
 * object based on the type. The bpf maps and programs, not like other files and
 * socket, are using a shared anonymous inode inside the kernel as their inode.
 * So checking that inode cannot identify if the process have privilege to
 * access the bpf object and that's why we have to add this additional check in
 * selinux_file_receive and selinux_binder_transfer_files.
 */
static int bpf_fd_pass(const struct file *file, u32 sid)
{
	struct bpf_security_struct *bpfsec;
	struct bpf_prog *prog;
	struct bpf_map *map;
	int ret;

	if (file->f_op == &bpf_map_fops) {
		map = file->private_data;
		bpfsec = map->security;
		ret = avc_has_perm(sid, bpfsec->sid, SECCLASS_BPF,
				   bpf_map_fmode_to_av(file->f_mode), NULL);
		if (ret)
			return ret;
	} else if (file->f_op == &bpf_prog_fops) {
		prog = file->private_data;
		bpfsec = prog->aux->security;
		ret = avc_has_perm(sid, bpfsec->sid, SECCLASS_BPF,
				   BPF__PROG_RUN, NULL);
		if (ret)
			return ret;
	}
	return 0;
}

static int selinux_bpf_map(struct bpf_map *map, fmode_t fmode)
{
	u32 sid = current_sid();
	struct bpf_security_struct *bpfsec;

	bpfsec = map->security;
	return avc_has_perm(sid, bpfsec->sid, SECCLASS_BPF,
			    bpf_map_fmode_to_av(fmode), NULL);
}

static int selinux_bpf_prog(struct bpf_prog *prog)
{
	u32 sid = current_sid();
	struct bpf_security_struct *bpfsec;

	bpfsec = prog->aux->security;
	return avc_has_perm(sid, bpfsec->sid, SECCLASS_BPF,
			    BPF__PROG_RUN, NULL);
}

static int selinux_bpf_map_create(struct bpf_map *map, union bpf_attr *attr,
				  struct bpf_token *token)
{
	struct bpf_security_struct *bpfsec;

	bpfsec = kzalloc(sizeof(*bpfsec), GFP_KERNEL);
	if (!bpfsec)
		return -ENOMEM;

	bpfsec->sid = current_sid();
	map->security = bpfsec;

	return 0;
}

static void selinux_bpf_map_free(struct bpf_map *map)
{
	struct bpf_security_struct *bpfsec = map->security;

	map->security = NULL;
	kfree(bpfsec);
}

static int selinux_bpf_prog_load(struct bpf_prog *prog, union bpf_attr *attr,
				 struct bpf_token *token)
{
	struct bpf_security_struct *bpfsec;

	bpfsec = kzalloc(sizeof(*bpfsec), GFP_KERNEL);
	if (!bpfsec)
		return -ENOMEM;

	bpfsec->sid = current_sid();
	prog->aux->security = bpfsec;

	return 0;
}

static void selinux_bpf_prog_free(struct bpf_prog *prog)
{
	struct bpf_security_struct *bpfsec = prog->aux->security;

	prog->aux->security = NULL;
	kfree(bpfsec);
}

static int selinux_bpf_token_create(struct bpf_token *token, union bpf_attr *attr,
				    const struct path *path)
{
	struct bpf_security_struct *bpfsec;

	bpfsec = kzalloc(sizeof(*bpfsec), GFP_KERNEL);
	if (!bpfsec)
		return -ENOMEM;

	bpfsec->sid = current_sid();
	token->security = bpfsec;

	return 0;
}

static void selinux_bpf_token_free(struct bpf_token *token)
{
	struct bpf_security_struct *bpfsec = token->security;

	token->security = NULL;
	kfree(bpfsec);
}
#endif

struct lsm_blob_sizes selinux_blob_sizes __ro_after_init = {
	.lbs_cred = sizeof(struct task_security_struct),
	.lbs_file = sizeof(struct file_security_struct),
	.lbs_inode = sizeof(struct inode_security_struct),
	.lbs_ipc = sizeof(struct ipc_security_struct),
	.lbs_key = sizeof(struct key_security_struct),
	.lbs_msg_msg = sizeof(struct msg_security_struct),
#ifdef CONFIG_PERF_EVENTS
	.lbs_perf_event = sizeof(struct perf_event_security_struct),
#endif
	.lbs_sock = sizeof(struct sk_security_struct),
	.lbs_superblock = sizeof(struct superblock_security_struct),
	.lbs_xattr_count = SELINUX_INODE_INIT_XATTRS,
	.lbs_tun_dev = sizeof(struct tun_security_struct),
	.lbs_ib = sizeof(struct ib_security_struct),
};

#ifdef CONFIG_PERF_EVENTS
static int selinux_perf_event_open(struct perf_event_attr *attr, int type)
{
	u32 requested, sid = current_sid();

	if (type == PERF_SECURITY_OPEN)
		requested = PERF_EVENT__OPEN;
	else if (type == PERF_SECURITY_CPU)
		requested = PERF_EVENT__CPU;
	else if (type == PERF_SECURITY_KERNEL)
		requested = PERF_EVENT__KERNEL;
	else if (type == PERF_SECURITY_TRACEPOINT)
		requested = PERF_EVENT__TRACEPOINT;
	else
		return -EINVAL;

	return avc_has_perm(sid, sid, SECCLASS_PERF_EVENT,
			    requested, NULL);
}

static int selinux_perf_event_alloc(struct perf_event *event)
{
	struct perf_event_security_struct *perfsec;

	perfsec = selinux_perf_event(event->security);
	perfsec->sid = current_sid();

	return 0;
}

static int selinux_perf_event_read(struct perf_event *event)
{
	struct perf_event_security_struct *perfsec = event->security;
	u32 sid = current_sid();

	return avc_has_perm(sid, perfsec->sid,
			    SECCLASS_PERF_EVENT, PERF_EVENT__READ, NULL);
}

static int selinux_perf_event_write(struct perf_event *event)
{
	struct perf_event_security_struct *perfsec = event->security;
	u32 sid = current_sid();

	return avc_has_perm(sid, perfsec->sid,
			    SECCLASS_PERF_EVENT, PERF_EVENT__WRITE, NULL);
}
#endif

#ifdef CONFIG_IO_URING
/**
 * selinux_uring_override_creds - check the requested cred override
 * @new: the target creds
 *
 * Check to see if the current task is allowed to override it's credentials
 * to service an io_uring operation.
 */
static int selinux_uring_override_creds(const struct cred *new)
{
	return avc_has_perm(current_sid(), cred_sid(new),
			    SECCLASS_IO_URING, IO_URING__OVERRIDE_CREDS, NULL);
}

/**
 * selinux_uring_sqpoll - check if a io_uring polling thread can be created
 *
 * Check to see if the current task is allowed to create a new io_uring
 * kernel polling thread.
 */
static int selinux_uring_sqpoll(void)
{
	u32 sid = current_sid();

	return avc_has_perm(sid, sid,
			    SECCLASS_IO_URING, IO_URING__SQPOLL, NULL);
}

/**
 * selinux_uring_cmd - check if IORING_OP_URING_CMD is allowed
 * @ioucmd: the io_uring command structure
 *
 * Check to see if the current domain is allowed to execute an
 * IORING_OP_URING_CMD against the device/file specified in @ioucmd.
 *
 */
static int selinux_uring_cmd(struct io_uring_cmd *ioucmd)
{
	struct file *file = ioucmd->file;
	struct inode *inode = file_inode(file);
	struct inode_security_struct *isec = selinux_inode(inode);
	struct common_audit_data ad;

	ad.type = LSM_AUDIT_DATA_FILE;
	ad.u.file = file;

	return avc_has_perm(current_sid(), isec->sid,
			    SECCLASS_IO_URING, IO_URING__CMD, &ad);
}
#endif /* CONFIG_IO_URING */

static const struct lsm_id selinux_lsmid = {
	.name = "selinux",
	.id = LSM_ID_SELINUX,
};

/*
 * IMPORTANT NOTE: When adding new hooks, please be careful to keep this order:
 * 1. any hooks that don't belong to (2.) or (3.) below,
 * 2. hooks that both access structures allocated by other hooks, and allocate
 *    structures that can be later accessed by other hooks (mostly "cloning"
 *    hooks),
 * 3. hooks that only allocate structures that can be later accessed by other
 *    hooks ("allocating" hooks).
 *
 * Please follow block comment delimiters in the list to keep this order.
 */
static struct security_hook_list selinux_hooks[] __ro_after_init = {
	LSM_HOOK_INIT(binder_set_context_mgr, selinux_binder_set_context_mgr),
	LSM_HOOK_INIT(binder_transaction, selinux_binder_transaction),
	LSM_HOOK_INIT(binder_transfer_binder, selinux_binder_transfer_binder),
	LSM_HOOK_INIT(binder_transfer_file, selinux_binder_transfer_file),

	LSM_HOOK_INIT(ptrace_access_check, selinux_ptrace_access_check),
	LSM_HOOK_INIT(ptrace_traceme, selinux_ptrace_traceme),
	LSM_HOOK_INIT(capget, selinux_capget),
	LSM_HOOK_INIT(capset, selinux_capset),
	LSM_HOOK_INIT(capable, selinux_capable),
	LSM_HOOK_INIT(quotactl, selinux_quotactl),
	LSM_HOOK_INIT(quota_on, selinux_quota_on),
	LSM_HOOK_INIT(syslog, selinux_syslog),
	LSM_HOOK_INIT(vm_enough_memory, selinux_vm_enough_memory),

	LSM_HOOK_INIT(netlink_send, selinux_netlink_send),

	LSM_HOOK_INIT(bprm_creds_for_exec, selinux_bprm_creds_for_exec),
	LSM_HOOK_INIT(bprm_committing_creds, selinux_bprm_committing_creds),
	LSM_HOOK_INIT(bprm_committed_creds, selinux_bprm_committed_creds),

	LSM_HOOK_INIT(sb_free_mnt_opts, selinux_free_mnt_opts),
	LSM_HOOK_INIT(sb_mnt_opts_compat, selinux_sb_mnt_opts_compat),
	LSM_HOOK_INIT(sb_remount, selinux_sb_remount),
	LSM_HOOK_INIT(sb_kern_mount, selinux_sb_kern_mount),
	LSM_HOOK_INIT(sb_show_options, selinux_sb_show_options),
	LSM_HOOK_INIT(sb_statfs, selinux_sb_statfs),
	LSM_HOOK_INIT(sb_mount, selinux_mount),
	LSM_HOOK_INIT(sb_umount, selinux_umount),
	LSM_HOOK_INIT(sb_set_mnt_opts, selinux_set_mnt_opts),
	LSM_HOOK_INIT(sb_clone_mnt_opts, selinux_sb_clone_mnt_opts),

	LSM_HOOK_INIT(move_mount, selinux_move_mount),

	LSM_HOOK_INIT(dentry_init_security, selinux_dentry_init_security),
	LSM_HOOK_INIT(dentry_create_files_as, selinux_dentry_create_files_as),

	LSM_HOOK_INIT(inode_free_security, selinux_inode_free_security),
	LSM_HOOK_INIT(inode_init_security, selinux_inode_init_security),
	LSM_HOOK_INIT(inode_init_security_anon, selinux_inode_init_security_anon),
	LSM_HOOK_INIT(inode_create, selinux_inode_create),
	LSM_HOOK_INIT(inode_link, selinux_inode_link),
	LSM_HOOK_INIT(inode_unlink, selinux_inode_unlink),
	LSM_HOOK_INIT(inode_symlink, selinux_inode_symlink),
	LSM_HOOK_INIT(inode_mkdir, selinux_inode_mkdir),
	LSM_HOOK_INIT(inode_rmdir, selinux_inode_rmdir),
	LSM_HOOK_INIT(inode_mknod, selinux_inode_mknod),
	LSM_HOOK_INIT(inode_rename, selinux_inode_rename),
	LSM_HOOK_INIT(inode_readlink, selinux_inode_readlink),
	LSM_HOOK_INIT(inode_follow_link, selinux_inode_follow_link),
	LSM_HOOK_INIT(inode_permission, selinux_inode_permission),
	LSM_HOOK_INIT(inode_setattr, selinux_inode_setattr),
	LSM_HOOK_INIT(inode_getattr, selinux_inode_getattr),
	LSM_HOOK_INIT(inode_xattr_skipcap, selinux_inode_xattr_skipcap),
	LSM_HOOK_INIT(inode_setxattr, selinux_inode_setxattr),
	LSM_HOOK_INIT(inode_post_setxattr, selinux_inode_post_setxattr),
	LSM_HOOK_INIT(inode_getxattr, selinux_inode_getxattr),
	LSM_HOOK_INIT(inode_listxattr, selinux_inode_listxattr),
	LSM_HOOK_INIT(inode_removexattr, selinux_inode_removexattr),
	LSM_HOOK_INIT(inode_set_acl, selinux_inode_set_acl),
	LSM_HOOK_INIT(inode_get_acl, selinux_inode_get_acl),
	LSM_HOOK_INIT(inode_remove_acl, selinux_inode_remove_acl),
	LSM_HOOK_INIT(inode_getsecurity, selinux_inode_getsecurity),
	LSM_HOOK_INIT(inode_setsecurity, selinux_inode_setsecurity),
	LSM_HOOK_INIT(inode_listsecurity, selinux_inode_listsecurity),
	LSM_HOOK_INIT(inode_getlsmprop, selinux_inode_getlsmprop),
	LSM_HOOK_INIT(inode_copy_up, selinux_inode_copy_up),
	LSM_HOOK_INIT(inode_copy_up_xattr, selinux_inode_copy_up_xattr),
	LSM_HOOK_INIT(path_notify, selinux_path_notify),

	LSM_HOOK_INIT(kernfs_init_security, selinux_kernfs_init_security),

	LSM_HOOK_INIT(file_permission, selinux_file_permission),
	LSM_HOOK_INIT(file_alloc_security, selinux_file_alloc_security),
	LSM_HOOK_INIT(file_ioctl, selinux_file_ioctl),
	LSM_HOOK_INIT(file_ioctl_compat, selinux_file_ioctl_compat),
	LSM_HOOK_INIT(mmap_file, selinux_mmap_file),
	LSM_HOOK_INIT(mmap_addr, selinux_mmap_addr),
	LSM_HOOK_INIT(file_mprotect, selinux_file_mprotect),
	LSM_HOOK_INIT(file_lock, selinux_file_lock),
	LSM_HOOK_INIT(file_fcntl, selinux_file_fcntl),
	LSM_HOOK_INIT(file_set_fowner, selinux_file_set_fowner),
	LSM_HOOK_INIT(file_send_sigiotask, selinux_file_send_sigiotask),
	LSM_HOOK_INIT(file_receive, selinux_file_receive),

	LSM_HOOK_INIT(file_open, selinux_file_open),

	LSM_HOOK_INIT(task_alloc, selinux_task_alloc),
	LSM_HOOK_INIT(cred_prepare, selinux_cred_prepare),
	LSM_HOOK_INIT(cred_transfer, selinux_cred_transfer),
	LSM_HOOK_INIT(cred_getsecid, selinux_cred_getsecid),
	LSM_HOOK_INIT(cred_getlsmprop, selinux_cred_getlsmprop),
	LSM_HOOK_INIT(kernel_act_as, selinux_kernel_act_as),
	LSM_HOOK_INIT(kernel_create_files_as, selinux_kernel_create_files_as),
	LSM_HOOK_INIT(kernel_module_request, selinux_kernel_module_request),
	LSM_HOOK_INIT(kernel_load_data, selinux_kernel_load_data),
	LSM_HOOK_INIT(kernel_read_file, selinux_kernel_read_file),
	LSM_HOOK_INIT(task_setpgid, selinux_task_setpgid),
	LSM_HOOK_INIT(task_getpgid, selinux_task_getpgid),
	LSM_HOOK_INIT(task_getsid, selinux_task_getsid),
	LSM_HOOK_INIT(current_getlsmprop_subj, selinux_current_getlsmprop_subj),
	LSM_HOOK_INIT(task_getlsmprop_obj, selinux_task_getlsmprop_obj),
	LSM_HOOK_INIT(task_setnice, selinux_task_setnice),
	LSM_HOOK_INIT(task_setioprio, selinux_task_setioprio),
	LSM_HOOK_INIT(task_getioprio, selinux_task_getioprio),
	LSM_HOOK_INIT(task_prlimit, selinux_task_prlimit),
	LSM_HOOK_INIT(task_setrlimit, selinux_task_setrlimit),
	LSM_HOOK_INIT(task_setscheduler, selinux_task_setscheduler),
	LSM_HOOK_INIT(task_getscheduler, selinux_task_getscheduler),
	LSM_HOOK_INIT(task_movememory, selinux_task_movememory),
	LSM_HOOK_INIT(task_kill, selinux_task_kill),
	LSM_HOOK_INIT(task_to_inode, selinux_task_to_inode),
	LSM_HOOK_INIT(userns_create, selinux_userns_create),

	LSM_HOOK_INIT(ipc_permission, selinux_ipc_permission),
	LSM_HOOK_INIT(ipc_getlsmprop, selinux_ipc_getlsmprop),

	LSM_HOOK_INIT(msg_queue_associate, selinux_msg_queue_associate),
	LSM_HOOK_INIT(msg_queue_msgctl, selinux_msg_queue_msgctl),
	LSM_HOOK_INIT(msg_queue_msgsnd, selinux_msg_queue_msgsnd),
	LSM_HOOK_INIT(msg_queue_msgrcv, selinux_msg_queue_msgrcv),

	LSM_HOOK_INIT(shm_associate, selinux_shm_associate),
	LSM_HOOK_INIT(shm_shmctl, selinux_shm_shmctl),
	LSM_HOOK_INIT(shm_shmat, selinux_shm_shmat),

	LSM_HOOK_INIT(sem_associate, selinux_sem_associate),
	LSM_HOOK_INIT(sem_semctl, selinux_sem_semctl),
	LSM_HOOK_INIT(sem_semop, selinux_sem_semop),

	LSM_HOOK_INIT(d_instantiate, selinux_d_instantiate),

	LSM_HOOK_INIT(getselfattr, selinux_getselfattr),
	LSM_HOOK_INIT(setselfattr, selinux_setselfattr),
	LSM_HOOK_INIT(getprocattr, selinux_getprocattr),
	LSM_HOOK_INIT(setprocattr, selinux_setprocattr),

	LSM_HOOK_INIT(ismaclabel, selinux_ismaclabel),
	LSM_HOOK_INIT(secctx_to_secid, selinux_secctx_to_secid),
	LSM_HOOK_INIT(release_secctx, selinux_release_secctx),
	LSM_HOOK_INIT(inode_invalidate_secctx, selinux_inode_invalidate_secctx),
	LSM_HOOK_INIT(inode_notifysecctx, selinux_inode_notifysecctx),
	LSM_HOOK_INIT(inode_setsecctx, selinux_inode_setsecctx),

	LSM_HOOK_INIT(unix_stream_connect, selinux_socket_unix_stream_connect),
	LSM_HOOK_INIT(unix_may_send, selinux_socket_unix_may_send),

	LSM_HOOK_INIT(socket_create, selinux_socket_create),
	LSM_HOOK_INIT(socket_post_create, selinux_socket_post_create),
	LSM_HOOK_INIT(socket_socketpair, selinux_socket_socketpair),
	LSM_HOOK_INIT(socket_bind, selinux_socket_bind),
	LSM_HOOK_INIT(socket_connect, selinux_socket_connect),
	LSM_HOOK_INIT(socket_listen, selinux_socket_listen),
	LSM_HOOK_INIT(socket_accept, selinux_socket_accept),
	LSM_HOOK_INIT(socket_sendmsg, selinux_socket_sendmsg),
	LSM_HOOK_INIT(socket_recvmsg, selinux_socket_recvmsg),
	LSM_HOOK_INIT(socket_getsockname, selinux_socket_getsockname),
	LSM_HOOK_INIT(socket_getpeername, selinux_socket_getpeername),
	LSM_HOOK_INIT(socket_getsockopt, selinux_socket_getsockopt),
	LSM_HOOK_INIT(socket_setsockopt, selinux_socket_setsockopt),
	LSM_HOOK_INIT(socket_shutdown, selinux_socket_shutdown),
	LSM_HOOK_INIT(socket_sock_rcv_skb, selinux_socket_sock_rcv_skb),
	LSM_HOOK_INIT(socket_getpeersec_stream,
			selinux_socket_getpeersec_stream),
	LSM_HOOK_INIT(socket_getpeersec_dgram, selinux_socket_getpeersec_dgram),
	LSM_HOOK_INIT(sk_free_security, selinux_sk_free_security),
	LSM_HOOK_INIT(sk_clone_security, selinux_sk_clone_security),
	LSM_HOOK_INIT(sk_getsecid, selinux_sk_getsecid),
	LSM_HOOK_INIT(sock_graft, selinux_sock_graft),
	LSM_HOOK_INIT(sctp_assoc_request, selinux_sctp_assoc_request),
	LSM_HOOK_INIT(sctp_sk_clone, selinux_sctp_sk_clone),
	LSM_HOOK_INIT(sctp_bind_connect, selinux_sctp_bind_connect),
	LSM_HOOK_INIT(sctp_assoc_established, selinux_sctp_assoc_established),
	LSM_HOOK_INIT(mptcp_add_subflow, selinux_mptcp_add_subflow),
	LSM_HOOK_INIT(inet_conn_request, selinux_inet_conn_request),
	LSM_HOOK_INIT(inet_csk_clone, selinux_inet_csk_clone),
	LSM_HOOK_INIT(inet_conn_established, selinux_inet_conn_established),
	LSM_HOOK_INIT(secmark_relabel_packet, selinux_secmark_relabel_packet),
	LSM_HOOK_INIT(secmark_refcount_inc, selinux_secmark_refcount_inc),
	LSM_HOOK_INIT(secmark_refcount_dec, selinux_secmark_refcount_dec),
	LSM_HOOK_INIT(req_classify_flow, selinux_req_classify_flow),
	LSM_HOOK_INIT(tun_dev_create, selinux_tun_dev_create),
	LSM_HOOK_INIT(tun_dev_attach_queue, selinux_tun_dev_attach_queue),
	LSM_HOOK_INIT(tun_dev_attach, selinux_tun_dev_attach),
	LSM_HOOK_INIT(tun_dev_open, selinux_tun_dev_open),
#ifdef CONFIG_SECURITY_INFINIBAND
	LSM_HOOK_INIT(ib_pkey_access, selinux_ib_pkey_access),
	LSM_HOOK_INIT(ib_endport_manage_subnet,
		      selinux_ib_endport_manage_subnet),
#endif
#ifdef CONFIG_SECURITY_NETWORK_XFRM
	LSM_HOOK_INIT(xfrm_policy_free_security, selinux_xfrm_policy_free),
	LSM_HOOK_INIT(xfrm_policy_delete_security, selinux_xfrm_policy_delete),
	LSM_HOOK_INIT(xfrm_state_free_security, selinux_xfrm_state_free),
	LSM_HOOK_INIT(xfrm_state_delete_security, selinux_xfrm_state_delete),
	LSM_HOOK_INIT(xfrm_policy_lookup, selinux_xfrm_policy_lookup),
	LSM_HOOK_INIT(xfrm_state_pol_flow_match,
			selinux_xfrm_state_pol_flow_match),
	LSM_HOOK_INIT(xfrm_decode_session, selinux_xfrm_decode_session),
#endif

#ifdef CONFIG_KEYS
	LSM_HOOK_INIT(key_permission, selinux_key_permission),
	LSM_HOOK_INIT(key_getsecurity, selinux_key_getsecurity),
#ifdef CONFIG_KEY_NOTIFICATIONS
	LSM_HOOK_INIT(watch_key, selinux_watch_key),
#endif
#endif

#ifdef CONFIG_AUDIT
	LSM_HOOK_INIT(audit_rule_known, selinux_audit_rule_known),
	LSM_HOOK_INIT(audit_rule_match, selinux_audit_rule_match),
	LSM_HOOK_INIT(audit_rule_free, selinux_audit_rule_free),
#endif

#ifdef CONFIG_BPF_SYSCALL
	LSM_HOOK_INIT(bpf, selinux_bpf),
	LSM_HOOK_INIT(bpf_map, selinux_bpf_map),
	LSM_HOOK_INIT(bpf_prog, selinux_bpf_prog),
	LSM_HOOK_INIT(bpf_map_free, selinux_bpf_map_free),
	LSM_HOOK_INIT(bpf_prog_free, selinux_bpf_prog_free),
	LSM_HOOK_INIT(bpf_token_free, selinux_bpf_token_free),
#endif

#ifdef CONFIG_PERF_EVENTS
	LSM_HOOK_INIT(perf_event_open, selinux_perf_event_open),
	LSM_HOOK_INIT(perf_event_read, selinux_perf_event_read),
	LSM_HOOK_INIT(perf_event_write, selinux_perf_event_write),
#endif

#ifdef CONFIG_IO_URING
	LSM_HOOK_INIT(uring_override_creds, selinux_uring_override_creds),
	LSM_HOOK_INIT(uring_sqpoll, selinux_uring_sqpoll),
	LSM_HOOK_INIT(uring_cmd, selinux_uring_cmd),
#endif

	/*
	 * PUT "CLONING" (ACCESSING + ALLOCATING) HOOKS HERE
	 */
	LSM_HOOK_INIT(fs_context_submount, selinux_fs_context_submount),
	LSM_HOOK_INIT(fs_context_dup, selinux_fs_context_dup),
	LSM_HOOK_INIT(fs_context_parse_param, selinux_fs_context_parse_param),
	LSM_HOOK_INIT(sb_eat_lsm_opts, selinux_sb_eat_lsm_opts),
#ifdef CONFIG_SECURITY_NETWORK_XFRM
	LSM_HOOK_INIT(xfrm_policy_clone_security, selinux_xfrm_policy_clone),
#endif

	/*
	 * PUT "ALLOCATING" HOOKS HERE
	 */
	LSM_HOOK_INIT(msg_msg_alloc_security, selinux_msg_msg_alloc_security),
	LSM_HOOK_INIT(msg_queue_alloc_security,
		      selinux_msg_queue_alloc_security),
	LSM_HOOK_INIT(shm_alloc_security, selinux_shm_alloc_security),
	LSM_HOOK_INIT(sb_alloc_security, selinux_sb_alloc_security),
	LSM_HOOK_INIT(inode_alloc_security, selinux_inode_alloc_security),
	LSM_HOOK_INIT(sem_alloc_security, selinux_sem_alloc_security),
	LSM_HOOK_INIT(secid_to_secctx, selinux_secid_to_secctx),
	LSM_HOOK_INIT(lsmprop_to_secctx, selinux_lsmprop_to_secctx),
	LSM_HOOK_INIT(inode_getsecctx, selinux_inode_getsecctx),
	LSM_HOOK_INIT(sk_alloc_security, selinux_sk_alloc_security),
	LSM_HOOK_INIT(tun_dev_alloc_security, selinux_tun_dev_alloc_security),
#ifdef CONFIG_SECURITY_INFINIBAND
	LSM_HOOK_INIT(ib_alloc_security, selinux_ib_alloc_security),
#endif
#ifdef CONFIG_SECURITY_NETWORK_XFRM
	LSM_HOOK_INIT(xfrm_policy_alloc_security, selinux_xfrm_policy_alloc),
	LSM_HOOK_INIT(xfrm_state_alloc, selinux_xfrm_state_alloc),
	LSM_HOOK_INIT(xfrm_state_alloc_acquire,
		      selinux_xfrm_state_alloc_acquire),
#endif
#ifdef CONFIG_KEYS
	LSM_HOOK_INIT(key_alloc, selinux_key_alloc),
#endif
#ifdef CONFIG_AUDIT
	LSM_HOOK_INIT(audit_rule_init, selinux_audit_rule_init),
#endif
#ifdef CONFIG_BPF_SYSCALL
	LSM_HOOK_INIT(bpf_map_create, selinux_bpf_map_create),
	LSM_HOOK_INIT(bpf_prog_load, selinux_bpf_prog_load),
	LSM_HOOK_INIT(bpf_token_create, selinux_bpf_token_create),
#endif
#ifdef CONFIG_PERF_EVENTS
	LSM_HOOK_INIT(perf_event_alloc, selinux_perf_event_alloc),
#endif
};

static __init int selinux_init(void)
{
	pr_info("SELinux:  Initializing.\n");

	memset(&selinux_state, 0, sizeof(selinux_state));
	enforcing_set(selinux_enforcing_boot);
	selinux_avc_init();
	mutex_init(&selinux_state.status_lock);
	mutex_init(&selinux_state.policy_mutex);

	/* Set the security state for the initial task. */
	cred_init_security();

	default_noexec = !(VM_DATA_DEFAULT_FLAGS & VM_EXEC);
	if (!default_noexec)
		pr_notice("SELinux:  virtual memory is executable by default\n");

	avc_init();

	avtab_cache_init();

	ebitmap_cache_init();

	hashtab_cache_init();

	security_add_hooks(selinux_hooks, ARRAY_SIZE(selinux_hooks),
			   &selinux_lsmid);

	if (avc_add_callback(selinux_netcache_avc_callback, AVC_CALLBACK_RESET))
		panic("SELinux: Unable to register AVC netcache callback\n");

	if (avc_add_callback(selinux_lsm_notifier_avc_callback, AVC_CALLBACK_RESET))
		panic("SELinux: Unable to register AVC LSM notifier callback\n");

	if (selinux_enforcing_boot)
		pr_debug("SELinux:  Starting in enforcing mode\n");
	else
		pr_debug("SELinux:  Starting in permissive mode\n");

	fs_validate_description("selinux", selinux_fs_parameters);

	return 0;
}

static void delayed_superblock_init(struct super_block *sb, void *unused)
{
	selinux_set_mnt_opts(sb, NULL, 0, NULL);
}

void selinux_complete_init(void)
{
	pr_debug("SELinux:  Completing initialization.\n");

	/* Set up any superblocks initialized prior to the policy load. */
	pr_debug("SELinux:  Setting up existing superblocks.\n");
	iterate_supers(delayed_superblock_init, NULL);
}

/* SELinux requires early initialization in order to label
   all processes and objects when they are created. */
DEFINE_LSM(selinux) = {
	.name = "selinux",
	.flags = LSM_FLAG_LEGACY_MAJOR | LSM_FLAG_EXCLUSIVE,
	.enabled = &selinux_enabled_boot,
	.blobs = &selinux_blob_sizes,
	.init = selinux_init,
};

#if defined(CONFIG_NETFILTER)
static const struct nf_hook_ops selinux_nf_ops[] = {
	{
		.hook =		selinux_ip_postroute,
		.pf =		NFPROTO_IPV4,
		.hooknum =	NF_INET_POST_ROUTING,
		.priority =	NF_IP_PRI_SELINUX_LAST,
	},
	{
		.hook =		selinux_ip_forward,
		.pf =		NFPROTO_IPV4,
		.hooknum =	NF_INET_FORWARD,
		.priority =	NF_IP_PRI_SELINUX_FIRST,
	},
	{
		.hook =		selinux_ip_output,
		.pf =		NFPROTO_IPV4,
		.hooknum =	NF_INET_LOCAL_OUT,
		.priority =	NF_IP_PRI_SELINUX_FIRST,
	},
#if IS_ENABLED(CONFIG_IPV6)
	{
		.hook =		selinux_ip_postroute,
		.pf =		NFPROTO_IPV6,
		.hooknum =	NF_INET_POST_ROUTING,
		.priority =	NF_IP6_PRI_SELINUX_LAST,
	},
	{
		.hook =		selinux_ip_forward,
		.pf =		NFPROTO_IPV6,
		.hooknum =	NF_INET_FORWARD,
		.priority =	NF_IP6_PRI_SELINUX_FIRST,
	},
	{
		.hook =		selinux_ip_output,
		.pf =		NFPROTO_IPV6,
		.hooknum =	NF_INET_LOCAL_OUT,
		.priority =	NF_IP6_PRI_SELINUX_FIRST,
	},
#endif	/* IPV6 */
};

static int __net_init selinux_nf_register(struct net *net)
{
	return nf_register_net_hooks(net, selinux_nf_ops,
				     ARRAY_SIZE(selinux_nf_ops));
}

static void __net_exit selinux_nf_unregister(struct net *net)
{
	nf_unregister_net_hooks(net, selinux_nf_ops,
				ARRAY_SIZE(selinux_nf_ops));
}

static struct pernet_operations selinux_net_ops = {
	.init = selinux_nf_register,
	.exit = selinux_nf_unregister,
};

static int __init selinux_nf_ip_init(void)
{
	int err;

	if (!selinux_enabled_boot)
		return 0;

	pr_debug("SELinux:  Registering netfilter hooks\n");

	err = register_pernet_subsys(&selinux_net_ops);
	if (err)
		panic("SELinux: register_pernet_subsys: error %d\n", err);

	return 0;
}
__initcall(selinux_nf_ip_init);
#endif /* CONFIG_NETFILTER */<|MERGE_RESOLUTION|>--- conflicted
+++ resolved
@@ -5952,11 +5952,7 @@
 	xperm = nlmsg_type & 0xff;
 
 	return avc_has_extended_perms(current_sid(), sksec->sid, sksec->sclass,
-<<<<<<< HEAD
-			perms, driver, xperm, &ad);
-=======
 				      perms, driver, AVC_EXT_NLMSG, xperm, &ad);
->>>>>>> ae66f271
 }
 
 static int selinux_netlink_send(struct sock *sk, struct sk_buff *skb)
