#!/bin/sh
# SPDX-License-Identifier: GPL-2.0-only

set -eu

destdir=${1}

is_enabled() {
	grep -q "^$1=y" include/config/auto.conf
}

find_in_scripts() {
	find scripts \
		\( -name atomic -o -name dtc -o -name kconfig -o -name package \) -prune -o \
		! -name unifdef -a ! -name mk_elfconfig -a \( -type f -o -type l \) -print
}

mkdir -p "${destdir}"

(
	cd "${srctree}"
	echo Makefile
	find "arch/${SRCARCH}" -maxdepth 1 -name 'Makefile*'
	find "arch/${SRCARCH}" -name generated -prune -o -name include -type d -print
	find "arch/${SRCARCH}" -name Kbuild.platforms -o -name Platform
	find include \( -name config -o -name generated \) -prune -o \( -type f -o -type l \) -print
	find_in_scripts
) | tar -c -f - -C "${srctree}" -T - | tar -xf - -C "${destdir}"

{
	if is_enabled CONFIG_OBJTOOL; then
		echo tools/objtool/objtool
	fi

	echo Module.symvers
	echo "arch/${SRCARCH}/include/generated"
	echo include/config/auto.conf
	echo include/config/kernel.release
	echo include/generated
	find_in_scripts

	if is_enabled CONFIG_GCC_PLUGINS; then
		find scripts/gcc-plugins -name '*.so'
	fi
} | tar -c -f - -T - | tar -xf - -C "${destdir}"

# When ${CC} and ${HOSTCC} differ, rebuild host programs using ${CC}.
#
# This caters to host programs that participate in Kbuild. objtool and
# resolve_btfids are out of scope.
if [ "${CC}" != "${HOSTCC}" ]; then
	cat "${destdir}/scripts/Makefile" - <<-'EOF' > "${destdir}/scripts/Kbuild"
	subdir-y += basic
	hostprogs-always-y += mod/modpost
	mod/modpost-objs := $(addprefix mod/, modpost.o file2alias.o sumversion.o symsearch.o)
	EOF

	# HOSTCXX is not overridden. The C++ compiler is used to build:
	# - scripts/kconfig/qconf, which is unneeded for external module builds
	# - GCC plugins, which will not work on the installed system even after
	#   being rebuilt.
	#
	# Clear VPATH and srcroot because the source files reside in the output
	# directory.
	# shellcheck disable=SC2016 # $(MAKE), $(CC), and $(build) will be expanded by Make
<<<<<<< HEAD
	"${MAKE}" run-command KBUILD_RUN_COMMAND='+$(MAKE) HOSTCC=$(CC) VPATH= srcroot=. $(build)='"${destdir}"/scripts
=======
	"${MAKE}" run-command KBUILD_RUN_COMMAND='+$(MAKE) HOSTCC="$(CC)" VPATH= srcroot=. $(build)='"${destdir}"/scripts
>>>>>>> cdbc9346

	rm -f "${destdir}/scripts/Kbuild"
fi

find "${destdir}" \( -name '.*.cmd' -o -name '*.o' \) -delete<|MERGE_RESOLUTION|>--- conflicted
+++ resolved
@@ -63,11 +63,7 @@
 	# Clear VPATH and srcroot because the source files reside in the output
 	# directory.
 	# shellcheck disable=SC2016 # $(MAKE), $(CC), and $(build) will be expanded by Make
-<<<<<<< HEAD
-	"${MAKE}" run-command KBUILD_RUN_COMMAND='+$(MAKE) HOSTCC=$(CC) VPATH= srcroot=. $(build)='"${destdir}"/scripts
-=======
 	"${MAKE}" run-command KBUILD_RUN_COMMAND='+$(MAKE) HOSTCC="$(CC)" VPATH= srcroot=. $(build)='"${destdir}"/scripts
->>>>>>> cdbc9346
 
 	rm -f "${destdir}/scripts/Kbuild"
 fi
