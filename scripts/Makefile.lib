--- conflicted
+++ resolved
@@ -305,11 +305,7 @@
 # These are shared by some Makefile.* files.
 
 ifdef CONFIG_LTO_CLANG
-<<<<<<< HEAD
-# Run $(LD) here to covert LLVM IR to ELF in the following cases:
-=======
 # Run $(LD) here to convert LLVM IR to ELF in the following cases:
->>>>>>> cdbc9346
 #  - when this object needs objtool processing, as objtool cannot process LLVM IR
 #  - when this is a single-object module, as modpost cannot process LLVM IR
 cmd_ld_single = $(if $(objtool-enabled)$(is-single-obj-m), ; $(LD) $(ld_flags) -r -o $(tmp-target) $@; mv $(tmp-target) $@)
