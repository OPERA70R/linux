--- conflicted
+++ resolved
@@ -196,11 +196,7 @@
 	$(call if_changed,bison)
 
 quiet_cmd_bison_h = YACC    $@
-<<<<<<< HEAD
-      cmd_bison_h = bison -o/dev/null --defines=$@ -t -l $<
-=======
       cmd_bison_h = $(YACC) -o/dev/null --defines=$@ -t -l $<
->>>>>>> 4b64487f
 
 $(obj)/%.tab.h: $(src)/%.y FORCE
 	$(call if_changed,bison_h)
