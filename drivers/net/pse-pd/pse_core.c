--- conflicted
+++ resolved
@@ -319,11 +319,7 @@
 		goto out;
 	mW = ret;
 
-<<<<<<< HEAD
-	ret = pse_pi_get_voltage(rdev);
-=======
 	ret = _pse_pi_get_voltage(rdev);
->>>>>>> e8a457b7
 	if (!ret) {
 		dev_err(pcdev->dev, "Voltage null\n");
 		ret = -ERANGE;
@@ -360,11 +356,7 @@
 
 	id = rdev_get_id(rdev);
 	mutex_lock(&pcdev->lock);
-<<<<<<< HEAD
-	ret = pse_pi_get_voltage(rdev);
-=======
 	ret = _pse_pi_get_voltage(rdev);
->>>>>>> e8a457b7
 	if (!ret) {
 		dev_err(pcdev->dev, "Voltage null\n");
 		ret = -ERANGE;
