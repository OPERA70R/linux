// SPDX-License-Identifier: GPL-2.0+
/* Framework for configuring and reading PHY devices
 * Based on code in sungem_phy.c and gianfar_phy.c
 *
 * Author: Andy Fleming
 *
 * Copyright (c) 2004 Freescale Semiconductor, Inc.
 * Copyright (c) 2006, 2007  Maciej W. Rozycki
 */

#include <linux/kernel.h>
#include <linux/string.h>
#include <linux/errno.h>
#include <linux/unistd.h>
#include <linux/interrupt.h>
#include <linux/delay.h>
#include <linux/netdevice.h>
#include <linux/netlink.h>
#include <linux/etherdevice.h>
#include <linux/skbuff.h>
#include <linux/mm.h>
#include <linux/module.h>
#include <linux/mii.h>
#include <linux/ethtool.h>
#include <linux/ethtool_netlink.h>
#include <linux/phy.h>
#include <linux/phy_led_triggers.h>
#include <linux/sfp.h>
#include <linux/workqueue.h>
#include <linux/mdio.h>
#include <linux/io.h>
#include <linux/uaccess.h>
#include <linux/atomic.h>
#include <linux/suspend.h>
#include <net/netlink.h>
#include <net/genetlink.h>
#include <net/sock.h>

#include "phylib-internal.h"
#include "phy-caps.h"

#define PHY_STATE_TIME	HZ

#define PHY_STATE_STR(_state)			\
	case PHY_##_state:			\
		return __stringify(_state);	\

static const char *phy_state_to_str(enum phy_state st)
{
	switch (st) {
	PHY_STATE_STR(DOWN)
	PHY_STATE_STR(READY)
	PHY_STATE_STR(UP)
	PHY_STATE_STR(RUNNING)
	PHY_STATE_STR(NOLINK)
	PHY_STATE_STR(CABLETEST)
	PHY_STATE_STR(HALTED)
	PHY_STATE_STR(ERROR)
	}

	return NULL;
}

static void phy_process_state_change(struct phy_device *phydev,
				     enum phy_state old_state)
{
	if (old_state != phydev->state) {
		phydev_dbg(phydev, "PHY state change %s -> %s\n",
			   phy_state_to_str(old_state),
			   phy_state_to_str(phydev->state));
		if (phydev->drv && phydev->drv->link_change_notify)
			phydev->drv->link_change_notify(phydev);
	}
}

static void phy_link_up(struct phy_device *phydev)
{
	phydev->phy_link_change(phydev, true);
	phy_led_trigger_change_speed(phydev);
}

static void phy_link_down(struct phy_device *phydev)
{
	phydev->phy_link_change(phydev, false);
	phy_led_trigger_change_speed(phydev);
	WRITE_ONCE(phydev->link_down_events, phydev->link_down_events + 1);
}

static const char *phy_pause_str(struct phy_device *phydev)
{
	bool local_pause, local_asym_pause;

	if (phydev->autoneg == AUTONEG_DISABLE)
		goto no_pause;

	local_pause = linkmode_test_bit(ETHTOOL_LINK_MODE_Pause_BIT,
					phydev->advertising);
	local_asym_pause = linkmode_test_bit(ETHTOOL_LINK_MODE_Asym_Pause_BIT,
					     phydev->advertising);

	if (local_pause && phydev->pause)
		return "rx/tx";

	if (local_asym_pause && phydev->asym_pause) {
		if (local_pause)
			return "rx";
		if (phydev->pause)
			return "tx";
	}

no_pause:
	return "off";
}

/**
 * phy_print_status - Convenience function to print out the current phy status
 * @phydev: the phy_device struct
 */
void phy_print_status(struct phy_device *phydev)
{
	if (phydev->link) {
		netdev_info(phydev->attached_dev,
			"Link is Up - %s/%s %s- flow control %s\n",
			phy_speed_to_str(phydev->speed),
			phy_duplex_to_str(phydev->duplex),
			phydev->downshifted_rate ? "(downshifted) " : "",
			phy_pause_str(phydev));
	} else	{
		netdev_info(phydev->attached_dev, "Link is Down\n");
	}
}
EXPORT_SYMBOL(phy_print_status);

/**
 * phy_get_rate_matching - determine if rate matching is supported
 * @phydev: The phy device to return rate matching for
 * @iface: The interface mode to use
 *
 * This determines the type of rate matching (if any) that @phy supports
 * using @iface. @iface may be %PHY_INTERFACE_MODE_NA to determine if any
 * interface supports rate matching.
 *
 * Return: The type of rate matching @phy supports for @iface, or
 *         %RATE_MATCH_NONE.
 */
int phy_get_rate_matching(struct phy_device *phydev,
			  phy_interface_t iface)
{
	int ret = RATE_MATCH_NONE;

	if (phydev->drv->get_rate_matching) {
		mutex_lock(&phydev->lock);
		ret = phydev->drv->get_rate_matching(phydev, iface);
		mutex_unlock(&phydev->lock);
	}

	return ret;
}
EXPORT_SYMBOL_GPL(phy_get_rate_matching);

/**
 * phy_config_interrupt - configure the PHY device for the requested interrupts
 * @phydev: the phy_device struct
 * @interrupts: interrupt flags to configure for this @phydev
 *
 * Returns 0 on success or < 0 on error.
 */
static int phy_config_interrupt(struct phy_device *phydev, bool interrupts)
{
	phydev->interrupts = interrupts ? 1 : 0;
	if (phydev->drv->config_intr)
		return phydev->drv->config_intr(phydev);

	return 0;
}

/**
 * phy_restart_aneg - restart auto-negotiation
 * @phydev: target phy_device struct
 *
 * Restart the autonegotiation on @phydev.  Returns >= 0 on success or
 * negative errno on error.
 */
int phy_restart_aneg(struct phy_device *phydev)
{
	int ret;

	if (phydev->is_c45 && !(phydev->c45_ids.devices_in_package & BIT(0)))
		ret = genphy_c45_restart_aneg(phydev);
	else
		ret = genphy_restart_aneg(phydev);

	return ret;
}
EXPORT_SYMBOL_GPL(phy_restart_aneg);

/**
 * phy_aneg_done - return auto-negotiation status
 * @phydev: target phy_device struct
 *
 * Description: Return the auto-negotiation status from this @phydev
 * Returns > 0 on success or < 0 on error. 0 means that auto-negotiation
 * is still pending.
 */
int phy_aneg_done(struct phy_device *phydev)
{
	if (phydev->drv && phydev->drv->aneg_done)
		return phydev->drv->aneg_done(phydev);
	else if (phydev->is_c45)
		return genphy_c45_aneg_done(phydev);
	else
		return genphy_aneg_done(phydev);
}
EXPORT_SYMBOL(phy_aneg_done);

/**
 * phy_supported_speeds - return all speeds currently supported by a phy device
 * @phy: The phy device to return supported speeds of.
 * @speeds: buffer to store supported speeds in.
 * @size:   size of speeds buffer.
 *
 * Description: Returns the number of supported speeds, and fills the speeds
 * buffer with the supported speeds. If speeds buffer is too small to contain
 * all currently supported speeds, will return as many speeds as can fit.
 */
unsigned int phy_supported_speeds(struct phy_device *phy,
				  unsigned int *speeds,
				  unsigned int size)
{
	return phy_caps_speeds(speeds, size, phy->supported);
}

/**
 * phy_check_valid - check if there is a valid PHY setting which matches
 *		     speed, duplex, and feature mask
 * @speed: speed to match
 * @duplex: duplex to match
 * @features: A mask of the valid settings
 *
 * Description: Returns true if there is a valid setting, false otherwise.
 */
bool phy_check_valid(int speed, int duplex, unsigned long *features)
{
	return phy_caps_valid(speed, duplex, features);
}
EXPORT_SYMBOL(phy_check_valid);

/**
 * phy_sanitize_settings - make sure the PHY is set to supported speed and duplex
 * @phydev: the target phy_device struct
 *
 * Description: Make sure the PHY is set to supported speeds and
 *   duplexes.  Drop down by one in this order:  1000/FULL,
 *   1000/HALF, 100/FULL, 100/HALF, 10/FULL, 10/HALF.
 */
static void phy_sanitize_settings(struct phy_device *phydev)
{
	const struct link_capabilities *c;

	c = phy_caps_lookup(phydev->speed, phydev->duplex, phydev->supported,
			    false);

	if (c) {
		phydev->speed = c->speed;
		phydev->duplex = c->duplex;
	} else {
		/* We failed to find anything (no supported speeds?) */
		phydev->speed = SPEED_UNKNOWN;
		phydev->duplex = DUPLEX_UNKNOWN;
	}
}

void phy_ethtool_ksettings_get(struct phy_device *phydev,
			       struct ethtool_link_ksettings *cmd)
{
	mutex_lock(&phydev->lock);
	linkmode_copy(cmd->link_modes.supported, phydev->supported);
	linkmode_copy(cmd->link_modes.advertising, phydev->advertising);
	linkmode_copy(cmd->link_modes.lp_advertising, phydev->lp_advertising);

	cmd->base.speed = phydev->speed;
	cmd->base.duplex = phydev->duplex;
	cmd->base.master_slave_cfg = phydev->master_slave_get;
	cmd->base.master_slave_state = phydev->master_slave_state;
	cmd->base.rate_matching = phydev->rate_matching;
	if (phydev->interface == PHY_INTERFACE_MODE_MOCA)
		cmd->base.port = PORT_BNC;
	else
		cmd->base.port = phydev->port;
	cmd->base.transceiver = phydev->is_internal ?
				XCVR_INTERNAL : XCVR_EXTERNAL;
	cmd->base.phy_address = phydev->mdio.addr;
	cmd->base.autoneg = phydev->autoneg;
	cmd->base.eth_tp_mdix_ctrl = phydev->mdix_ctrl;
	cmd->base.eth_tp_mdix = phydev->mdix;
	mutex_unlock(&phydev->lock);
}
EXPORT_SYMBOL(phy_ethtool_ksettings_get);

/**
 * phy_mii_ioctl - generic PHY MII ioctl interface
 * @phydev: the phy_device struct
 * @ifr: &struct ifreq for socket ioctl's
 * @cmd: ioctl cmd to execute
 *
 * Note that this function is currently incompatible with the
 * PHYCONTROL layer.  It changes registers without regard to
 * current state.  Use at own risk.
 */
int phy_mii_ioctl(struct phy_device *phydev, struct ifreq *ifr, int cmd)
{
	struct mii_ioctl_data *mii_data = if_mii(ifr);
	struct kernel_hwtstamp_config kernel_cfg;
	struct netlink_ext_ack extack = {};
	u16 val = mii_data->val_in;
	bool change_autoneg = false;
	struct hwtstamp_config cfg;
	int prtad, devad;
	int ret;

	switch (cmd) {
	case SIOCGMIIPHY:
		mii_data->phy_id = phydev->mdio.addr;
		fallthrough;

	case SIOCGMIIREG:
		if (mdio_phy_id_is_c45(mii_data->phy_id)) {
			prtad = mdio_phy_id_prtad(mii_data->phy_id);
			devad = mdio_phy_id_devad(mii_data->phy_id);
			ret = mdiobus_c45_read(phydev->mdio.bus, prtad, devad,
					       mii_data->reg_num);

		} else {
			ret = mdiobus_read(phydev->mdio.bus, mii_data->phy_id,
					   mii_data->reg_num);
		}

		if (ret < 0)
			return ret;

		mii_data->val_out = ret;

		return 0;

	case SIOCSMIIREG:
		if (mdio_phy_id_is_c45(mii_data->phy_id)) {
			prtad = mdio_phy_id_prtad(mii_data->phy_id);
			devad = mdio_phy_id_devad(mii_data->phy_id);
		} else {
			prtad = mii_data->phy_id;
			devad = mii_data->reg_num;
		}
		if (prtad == phydev->mdio.addr) {
			switch (devad) {
			case MII_BMCR:
				if ((val & (BMCR_RESET | BMCR_ANENABLE)) == 0) {
					if (phydev->autoneg == AUTONEG_ENABLE)
						change_autoneg = true;
					phydev->autoneg = AUTONEG_DISABLE;
					if (val & BMCR_FULLDPLX)
						phydev->duplex = DUPLEX_FULL;
					else
						phydev->duplex = DUPLEX_HALF;
					if (val & BMCR_SPEED1000)
						phydev->speed = SPEED_1000;
					else if (val & BMCR_SPEED100)
						phydev->speed = SPEED_100;
					else phydev->speed = SPEED_10;
				} else {
					if (phydev->autoneg == AUTONEG_DISABLE)
						change_autoneg = true;
					phydev->autoneg = AUTONEG_ENABLE;
				}
				break;
			case MII_ADVERTISE:
				mii_adv_mod_linkmode_adv_t(phydev->advertising,
							   val);
				change_autoneg = true;
				break;
			case MII_CTRL1000:
				mii_ctrl1000_mod_linkmode_adv_t(phydev->advertising,
							        val);
				change_autoneg = true;
				break;
			default:
				/* do nothing */
				break;
			}
		}

		if (mdio_phy_id_is_c45(mii_data->phy_id))
			mdiobus_c45_write(phydev->mdio.bus, prtad, devad,
					  mii_data->reg_num, val);
		else
			mdiobus_write(phydev->mdio.bus, prtad, devad, val);

		if (prtad == phydev->mdio.addr &&
		    devad == MII_BMCR &&
		    val & BMCR_RESET)
			return phy_init_hw(phydev);

		if (change_autoneg)
			return phy_start_aneg(phydev);

		return 0;

	case SIOCSHWTSTAMP:
		if (phydev->mii_ts && phydev->mii_ts->hwtstamp) {
			if (copy_from_user(&cfg, ifr->ifr_data, sizeof(cfg)))
				return -EFAULT;

			hwtstamp_config_to_kernel(&kernel_cfg, &cfg);
			ret = phydev->mii_ts->hwtstamp(phydev->mii_ts, &kernel_cfg, &extack);
			if (ret)
				return ret;

			hwtstamp_config_from_kernel(&cfg, &kernel_cfg);
			if (copy_to_user(ifr->ifr_data, &cfg, sizeof(cfg)))
				return -EFAULT;

			return 0;
		}
		fallthrough;

	default:
		return -EOPNOTSUPP;
	}
}
EXPORT_SYMBOL(phy_mii_ioctl);

/**
 * phy_do_ioctl - generic ndo_eth_ioctl implementation
 * @dev: the net_device struct
 * @ifr: &struct ifreq for socket ioctl's
 * @cmd: ioctl cmd to execute
 */
int phy_do_ioctl(struct net_device *dev, struct ifreq *ifr, int cmd)
{
	if (!dev->phydev)
		return -ENODEV;

	return phy_mii_ioctl(dev->phydev, ifr, cmd);
}
EXPORT_SYMBOL(phy_do_ioctl);

/**
 * phy_do_ioctl_running - generic ndo_eth_ioctl implementation but test first
 *
 * @dev: the net_device struct
 * @ifr: &struct ifreq for socket ioctl's
 * @cmd: ioctl cmd to execute
 *
 * Same as phy_do_ioctl, but ensures that net_device is running before
 * handling the ioctl.
 */
int phy_do_ioctl_running(struct net_device *dev, struct ifreq *ifr, int cmd)
{
	if (!netif_running(dev))
		return -ENODEV;

	return phy_do_ioctl(dev, ifr, cmd);
}
EXPORT_SYMBOL(phy_do_ioctl_running);

/**
 * __phy_hwtstamp_get - Get hardware timestamping configuration from PHY
 *
 * @phydev: the PHY device structure
 * @config: structure holding the timestamping configuration
 *
 * Query the PHY device for its current hardware timestamping configuration.
 */
int __phy_hwtstamp_get(struct phy_device *phydev,
		       struct kernel_hwtstamp_config *config)
{
	if (!phydev)
		return -ENODEV;

	return -EOPNOTSUPP;
}

/**
 * __phy_hwtstamp_set - Modify PHY hardware timestamping configuration
 *
 * @phydev: the PHY device structure
 * @config: structure holding the timestamping configuration
 * @extack: netlink extended ack structure, for error reporting
 */
int __phy_hwtstamp_set(struct phy_device *phydev,
		       struct kernel_hwtstamp_config *config,
		       struct netlink_ext_ack *extack)
{
	if (!phydev)
		return -ENODEV;

	if (phydev->mii_ts && phydev->mii_ts->hwtstamp)
		return phydev->mii_ts->hwtstamp(phydev->mii_ts, config, extack);

	return -EOPNOTSUPP;
}

/**
 * phy_queue_state_machine - Trigger the state machine to run soon
 *
 * @phydev: the phy_device struct
 * @jiffies: Run the state machine after these jiffies
 */
static void phy_queue_state_machine(struct phy_device *phydev,
				    unsigned long jiffies)
{
	mod_delayed_work(system_power_efficient_wq, &phydev->state_queue,
			 jiffies);
}

/**
 * phy_trigger_machine - Trigger the state machine to run now
 *
 * @phydev: the phy_device struct
 */
void phy_trigger_machine(struct phy_device *phydev)
{
	phy_queue_state_machine(phydev, 0);
}
EXPORT_SYMBOL(phy_trigger_machine);

static void phy_abort_cable_test(struct phy_device *phydev)
{
	int err;

	ethnl_cable_test_finished(phydev);

	err = phy_init_hw(phydev);
	if (err)
		phydev_err(phydev, "Error while aborting cable test");
}

/**
 * phy_ethtool_get_strings - Get the statistic counter names
 *
 * @phydev: the phy_device struct
 * @data: Where to put the strings
 */
int phy_ethtool_get_strings(struct phy_device *phydev, u8 *data)
{
	if (!phydev->drv)
		return -EIO;

	mutex_lock(&phydev->lock);
	phydev->drv->get_strings(phydev, data);
	mutex_unlock(&phydev->lock);

	return 0;
}
EXPORT_SYMBOL(phy_ethtool_get_strings);

/**
 * phy_ethtool_get_sset_count - Get the number of statistic counters
 *
 * @phydev: the phy_device struct
 */
int phy_ethtool_get_sset_count(struct phy_device *phydev)
{
	int ret;

	if (!phydev->drv)
		return -EIO;

	if (phydev->drv->get_sset_count &&
	    phydev->drv->get_strings &&
	    phydev->drv->get_stats) {
		mutex_lock(&phydev->lock);
		ret = phydev->drv->get_sset_count(phydev);
		mutex_unlock(&phydev->lock);

		return ret;
	}

	return -EOPNOTSUPP;
}
EXPORT_SYMBOL(phy_ethtool_get_sset_count);

/**
 * phy_ethtool_get_stats - Get the statistic counters
 *
 * @phydev: the phy_device struct
 * @stats: What counters to get
 * @data: Where to store the counters
 */
int phy_ethtool_get_stats(struct phy_device *phydev,
			  struct ethtool_stats *stats, u64 *data)
{
	if (!phydev->drv)
		return -EIO;

	mutex_lock(&phydev->lock);
	phydev->drv->get_stats(phydev, stats, data);
	mutex_unlock(&phydev->lock);

	return 0;
}
EXPORT_SYMBOL(phy_ethtool_get_stats);

/**
 * __phy_ethtool_get_phy_stats - Retrieve standardized PHY statistics
 * @phydev: Pointer to the PHY device
 * @phy_stats: Pointer to ethtool_eth_phy_stats structure
 * @phydev_stats: Pointer to ethtool_phy_stats structure
 *
 * Fetches PHY statistics using a kernel-defined interface for consistent
 * diagnostics. Unlike phy_ethtool_get_stats(), which allows custom stats,
 * this function enforces a standardized format for better interoperability.
 */
void __phy_ethtool_get_phy_stats(struct phy_device *phydev,
				 struct ethtool_eth_phy_stats *phy_stats,
				 struct ethtool_phy_stats *phydev_stats)
{
	if (!phydev->drv || !phydev->drv->get_phy_stats)
		return;

	mutex_lock(&phydev->lock);
	phydev->drv->get_phy_stats(phydev, phy_stats, phydev_stats);
	mutex_unlock(&phydev->lock);
}

/**
 * __phy_ethtool_get_link_ext_stats - Retrieve extended link statistics for a PHY
 * @phydev: Pointer to the PHY device
 * @link_stats: Pointer to the structure to store extended link statistics
 *
 * Populates the ethtool_link_ext_stats structure with link down event counts
 * and additional driver-specific link statistics, if available.
 */
void __phy_ethtool_get_link_ext_stats(struct phy_device *phydev,
				      struct ethtool_link_ext_stats *link_stats)
{
	link_stats->link_down_events = READ_ONCE(phydev->link_down_events);

	if (!phydev->drv || !phydev->drv->get_link_stats)
		return;

	mutex_lock(&phydev->lock);
	phydev->drv->get_link_stats(phydev, link_stats);
	mutex_unlock(&phydev->lock);
}

/**
 * phy_ethtool_get_plca_cfg - Get PLCA RS configuration
 * @phydev: the phy_device struct
 * @plca_cfg: where to store the retrieved configuration
 *
 * Retrieve the PLCA configuration from the PHY. Return 0 on success or a
 * negative value if an error occurred.
 */
int phy_ethtool_get_plca_cfg(struct phy_device *phydev,
			     struct phy_plca_cfg *plca_cfg)
{
	int ret;

	if (!phydev->drv) {
		ret = -EIO;
		goto out;
	}

	if (!phydev->drv->get_plca_cfg) {
		ret = -EOPNOTSUPP;
		goto out;
	}

	mutex_lock(&phydev->lock);
	ret = phydev->drv->get_plca_cfg(phydev, plca_cfg);

	mutex_unlock(&phydev->lock);
out:
	return ret;
}

/**
 * plca_check_valid - Check PLCA configuration before enabling
 * @phydev: the phy_device struct
 * @plca_cfg: current PLCA configuration
 * @extack: extack for reporting useful error messages
 *
 * Checks whether the PLCA and PHY configuration are consistent and it is safe
 * to enable PLCA. Returns 0 on success or a negative value if the PLCA or PHY
 * configuration is not consistent.
 */
static int plca_check_valid(struct phy_device *phydev,
			    const struct phy_plca_cfg *plca_cfg,
			    struct netlink_ext_ack *extack)
{
	int ret = 0;

	if (!linkmode_test_bit(ETHTOOL_LINK_MODE_10baseT1S_P2MP_Half_BIT,
			       phydev->advertising)) {
		ret = -EOPNOTSUPP;
		NL_SET_ERR_MSG(extack,
			       "Point to Multi-Point mode is not enabled");
	} else if (plca_cfg->node_id >= 255) {
		NL_SET_ERR_MSG(extack, "PLCA node ID is not set");
		ret = -EINVAL;
	}

	return ret;
}

/**
 * phy_ethtool_set_plca_cfg - Set PLCA RS configuration
 * @phydev: the phy_device struct
 * @plca_cfg: new PLCA configuration to apply
 * @extack: extack for reporting useful error messages
 *
 * Sets the PLCA configuration in the PHY. Return 0 on success or a
 * negative value if an error occurred.
 */
int phy_ethtool_set_plca_cfg(struct phy_device *phydev,
			     const struct phy_plca_cfg *plca_cfg,
			     struct netlink_ext_ack *extack)
{
	struct phy_plca_cfg *curr_plca_cfg;
	int ret;

	if (!phydev->drv) {
		ret = -EIO;
		goto out;
	}

	if (!phydev->drv->set_plca_cfg ||
	    !phydev->drv->get_plca_cfg) {
		ret = -EOPNOTSUPP;
		goto out;
	}

	curr_plca_cfg = kmalloc(sizeof(*curr_plca_cfg), GFP_KERNEL);
	if (!curr_plca_cfg) {
		ret = -ENOMEM;
		goto out;
	}

	mutex_lock(&phydev->lock);

	ret = phydev->drv->get_plca_cfg(phydev, curr_plca_cfg);
	if (ret)
		goto out_drv;

	if (curr_plca_cfg->enabled < 0 && plca_cfg->enabled >= 0) {
		NL_SET_ERR_MSG(extack,
			       "PHY does not support changing the PLCA 'enable' attribute");
		ret = -EINVAL;
		goto out_drv;
	}

	if (curr_plca_cfg->node_id < 0 && plca_cfg->node_id >= 0) {
		NL_SET_ERR_MSG(extack,
			       "PHY does not support changing the PLCA 'local node ID' attribute");
		ret = -EINVAL;
		goto out_drv;
	}

	if (curr_plca_cfg->node_cnt < 0 && plca_cfg->node_cnt >= 0) {
		NL_SET_ERR_MSG(extack,
			       "PHY does not support changing the PLCA 'node count' attribute");
		ret = -EINVAL;
		goto out_drv;
	}

	if (curr_plca_cfg->to_tmr < 0 && plca_cfg->to_tmr >= 0) {
		NL_SET_ERR_MSG(extack,
			       "PHY does not support changing the PLCA 'TO timer' attribute");
		ret = -EINVAL;
		goto out_drv;
	}

	if (curr_plca_cfg->burst_cnt < 0 && plca_cfg->burst_cnt >= 0) {
		NL_SET_ERR_MSG(extack,
			       "PHY does not support changing the PLCA 'burst count' attribute");
		ret = -EINVAL;
		goto out_drv;
	}

	if (curr_plca_cfg->burst_tmr < 0 && plca_cfg->burst_tmr >= 0) {
		NL_SET_ERR_MSG(extack,
			       "PHY does not support changing the PLCA 'burst timer' attribute");
		ret = -EINVAL;
		goto out_drv;
	}

	// if enabling PLCA, perform a few sanity checks
	if (plca_cfg->enabled > 0) {
		// allow setting node_id concurrently with enabled
		if (plca_cfg->node_id >= 0)
			curr_plca_cfg->node_id = plca_cfg->node_id;

		ret = plca_check_valid(phydev, curr_plca_cfg, extack);
		if (ret)
			goto out_drv;
	}

	ret = phydev->drv->set_plca_cfg(phydev, plca_cfg);

out_drv:
	kfree(curr_plca_cfg);
	mutex_unlock(&phydev->lock);
out:
	return ret;
}

/**
 * phy_ethtool_get_plca_status - Get PLCA RS status information
 * @phydev: the phy_device struct
 * @plca_st: where to store the retrieved status information
 *
 * Retrieve the PLCA status information from the PHY. Return 0 on success or a
 * negative value if an error occurred.
 */
int phy_ethtool_get_plca_status(struct phy_device *phydev,
				struct phy_plca_status *plca_st)
{
	int ret;

	if (!phydev->drv) {
		ret = -EIO;
		goto out;
	}

	if (!phydev->drv->get_plca_status) {
		ret = -EOPNOTSUPP;
		goto out;
	}

	mutex_lock(&phydev->lock);
	ret = phydev->drv->get_plca_status(phydev, plca_st);

	mutex_unlock(&phydev->lock);
out:
	return ret;
}

/**
 * phy_start_cable_test - Start a cable test
 *
 * @phydev: the phy_device struct
 * @extack: extack for reporting useful error messages
 */
int phy_start_cable_test(struct phy_device *phydev,
			 struct netlink_ext_ack *extack)
{
	struct net_device *dev = phydev->attached_dev;
	int err = -ENOMEM;

	if (!(phydev->drv &&
	      phydev->drv->cable_test_start &&
	      phydev->drv->cable_test_get_status)) {
		NL_SET_ERR_MSG(extack,
			       "PHY driver does not support cable testing");
		return -EOPNOTSUPP;
	}

	mutex_lock(&phydev->lock);
	if (phydev->state == PHY_CABLETEST) {
		NL_SET_ERR_MSG(extack,
			       "PHY already performing a test");
		err = -EBUSY;
		goto out;
	}

	if (phydev->state < PHY_UP ||
	    phydev->state > PHY_CABLETEST) {
		NL_SET_ERR_MSG(extack,
			       "PHY not configured. Try setting interface up");
		err = -EBUSY;
		goto out;
	}

	err = ethnl_cable_test_alloc(phydev, ETHTOOL_MSG_CABLE_TEST_NTF);
	if (err)
		goto out;

	/* Mark the carrier down until the test is complete */
	phy_link_down(phydev);

	netif_testing_on(dev);
	err = phydev->drv->cable_test_start(phydev);
	if (err) {
		netif_testing_off(dev);
		phy_link_up(phydev);
		goto out_free;
	}

	phydev->state = PHY_CABLETEST;

	if (phy_polling_mode(phydev))
		phy_trigger_machine(phydev);

	mutex_unlock(&phydev->lock);

	return 0;

out_free:
	ethnl_cable_test_free(phydev);
out:
	mutex_unlock(&phydev->lock);

	return err;
}
EXPORT_SYMBOL(phy_start_cable_test);

/**
 * phy_start_cable_test_tdr - Start a raw TDR cable test
 *
 * @phydev: the phy_device struct
 * @extack: extack for reporting useful error messages
 * @config: Configuration of the test to run
 */
int phy_start_cable_test_tdr(struct phy_device *phydev,
			     struct netlink_ext_ack *extack,
			     const struct phy_tdr_config *config)
{
	struct net_device *dev = phydev->attached_dev;
	int err = -ENOMEM;

	if (!(phydev->drv &&
	      phydev->drv->cable_test_tdr_start &&
	      phydev->drv->cable_test_get_status)) {
		NL_SET_ERR_MSG(extack,
			       "PHY driver does not support cable test TDR");
		return -EOPNOTSUPP;
	}

	mutex_lock(&phydev->lock);
	if (phydev->state == PHY_CABLETEST) {
		NL_SET_ERR_MSG(extack,
			       "PHY already performing a test");
		err = -EBUSY;
		goto out;
	}

	if (phydev->state < PHY_UP ||
	    phydev->state > PHY_CABLETEST) {
		NL_SET_ERR_MSG(extack,
			       "PHY not configured. Try setting interface up");
		err = -EBUSY;
		goto out;
	}

	err = ethnl_cable_test_alloc(phydev, ETHTOOL_MSG_CABLE_TEST_TDR_NTF);
	if (err)
		goto out;

	/* Mark the carrier down until the test is complete */
	phy_link_down(phydev);

	netif_testing_on(dev);
	err = phydev->drv->cable_test_tdr_start(phydev, config);
	if (err) {
		netif_testing_off(dev);
		phy_link_up(phydev);
		goto out_free;
	}

	phydev->state = PHY_CABLETEST;

	if (phy_polling_mode(phydev))
		phy_trigger_machine(phydev);

	mutex_unlock(&phydev->lock);

	return 0;

out_free:
	ethnl_cable_test_free(phydev);
out:
	mutex_unlock(&phydev->lock);

	return err;
}
EXPORT_SYMBOL(phy_start_cable_test_tdr);

int phy_config_aneg(struct phy_device *phydev)
{
	if (phydev->drv->config_aneg)
		return phydev->drv->config_aneg(phydev);

	/* Clause 45 PHYs that don't implement Clause 22 registers are not
	 * allowed to call genphy_config_aneg()
	 */
	if (phydev->is_c45 && !(phydev->c45_ids.devices_in_package & BIT(0)))
		return genphy_c45_config_aneg(phydev);

	return genphy_config_aneg(phydev);
}
EXPORT_SYMBOL(phy_config_aneg);

/**
 * phy_check_link_status - check link status and set state accordingly
 * @phydev: the phy_device struct
 *
 * Description: Check for link and whether autoneg was triggered / is running
 * and set state accordingly
 */
static int phy_check_link_status(struct phy_device *phydev)
{
	int err;

	lockdep_assert_held(&phydev->lock);

	/* Keep previous state if loopback is enabled because some PHYs
	 * report that Link is Down when loopback is enabled.
	 */
	if (phydev->loopback_enabled)
		return 0;

	err = phy_read_status(phydev);
	if (err)
		return err;

	if (phydev->link && phydev->state != PHY_RUNNING) {
		phy_check_downshift(phydev);
		phydev->state = PHY_RUNNING;
<<<<<<< HEAD
		err = genphy_c45_eee_is_active(phydev, NULL, NULL);
=======
		err = genphy_c45_eee_is_active(phydev, NULL);
>>>>>>> e8a457b7
		phydev->eee_active = err > 0;
		phydev->enable_tx_lpi = phydev->eee_cfg.tx_lpi_enabled &&
					phydev->eee_active;

		phy_link_up(phydev);
	} else if (!phydev->link && phydev->state != PHY_NOLINK) {
		phydev->state = PHY_NOLINK;
		phydev->eee_active = false;
		phydev->enable_tx_lpi = false;
		phy_link_down(phydev);
	}

	return 0;
}

/**
 * phy_inband_caps - query which in-band signalling modes are supported
 * @phydev: a pointer to a &struct phy_device
 * @interface: the interface mode for the PHY
 *
 * Returns zero if it is unknown what in-band signalling is supported by the
 * PHY (e.g. because the PHY driver doesn't implement the method.) Otherwise,
 * returns a bit mask of the LINK_INBAND_* values from
 * &enum link_inband_signalling to describe which inband modes are supported
 * by the PHY for this interface mode.
 */
unsigned int phy_inband_caps(struct phy_device *phydev,
			     phy_interface_t interface)
{
	if (phydev->drv && phydev->drv->inband_caps)
		return phydev->drv->inband_caps(phydev, interface);

	return 0;
}
EXPORT_SYMBOL_GPL(phy_inband_caps);

/**
 * phy_config_inband - configure the desired PHY in-band mode
 * @phydev: the phy_device struct
 * @modes: in-band modes to configure
 *
 * Description: disables, enables or enables-with-bypass in-band signalling
 *   between the PHY and host system.
 *
 * Returns: zero on success, or negative errno value.
 */
int phy_config_inband(struct phy_device *phydev, unsigned int modes)
{
	int err;

	if (!!(modes & LINK_INBAND_DISABLE) +
	    !!(modes & LINK_INBAND_ENABLE) +
	    !!(modes & LINK_INBAND_BYPASS) != 1)
		return -EINVAL;

	mutex_lock(&phydev->lock);
	if (!phydev->drv)
		err = -EIO;
	else if (!phydev->drv->config_inband)
		err = -EOPNOTSUPP;
	else
		err = phydev->drv->config_inband(phydev, modes);
	mutex_unlock(&phydev->lock);

	return err;
}
EXPORT_SYMBOL(phy_config_inband);

/**
 * _phy_start_aneg - start auto-negotiation for this PHY device
 * @phydev: the phy_device struct
 *
 * Description: Sanitizes the settings (if we're not autonegotiating
 *   them), and then calls the driver's config_aneg function.
 *   If the PHYCONTROL Layer is operating, we change the state to
 *   reflect the beginning of Auto-negotiation or forcing.
 */
int _phy_start_aneg(struct phy_device *phydev)
{
	int err;

	lockdep_assert_held(&phydev->lock);

	if (!phydev->drv)
		return -EIO;

	if (AUTONEG_DISABLE == phydev->autoneg)
		phy_sanitize_settings(phydev);

	err = phy_config_aneg(phydev);
	if (err < 0)
		return err;

	if (phy_is_started(phydev))
		err = phy_check_link_status(phydev);

	return err;
}
EXPORT_SYMBOL(_phy_start_aneg);

/**
 * phy_start_aneg - start auto-negotiation for this PHY device
 * @phydev: the phy_device struct
 *
 * Description: Sanitizes the settings (if we're not autonegotiating
 *   them), and then calls the driver's config_aneg function.
 *   If the PHYCONTROL Layer is operating, we change the state to
 *   reflect the beginning of Auto-negotiation or forcing.
 */
int phy_start_aneg(struct phy_device *phydev)
{
	int err;

	mutex_lock(&phydev->lock);
	err = _phy_start_aneg(phydev);
	mutex_unlock(&phydev->lock);

	return err;
}
EXPORT_SYMBOL(phy_start_aneg);

static int phy_poll_aneg_done(struct phy_device *phydev)
{
	unsigned int retries = 100;
	int ret;

	do {
		msleep(100);
		ret = phy_aneg_done(phydev);
	} while (!ret && --retries);

	if (!ret)
		return -ETIMEDOUT;

	return ret < 0 ? ret : 0;
}

int phy_ethtool_ksettings_set(struct phy_device *phydev,
			      const struct ethtool_link_ksettings *cmd)
{
	__ETHTOOL_DECLARE_LINK_MODE_MASK(advertising);
	u8 autoneg = cmd->base.autoneg;
	u8 duplex = cmd->base.duplex;
	u32 speed = cmd->base.speed;

	if (cmd->base.phy_address != phydev->mdio.addr)
		return -EINVAL;

	linkmode_copy(advertising, cmd->link_modes.advertising);

	/* We make sure that we don't pass unsupported values in to the PHY */
	linkmode_and(advertising, advertising, phydev->supported);

	/* Verify the settings we care about. */
	if (autoneg != AUTONEG_ENABLE && autoneg != AUTONEG_DISABLE)
		return -EINVAL;

	if (autoneg == AUTONEG_ENABLE &&
	    (linkmode_empty(advertising) ||
	     !linkmode_test_bit(ETHTOOL_LINK_MODE_Autoneg_BIT,
				phydev->supported)))
		return -EINVAL;

	if (autoneg == AUTONEG_DISABLE &&
	    ((speed != SPEED_1000 &&
	      speed != SPEED_100 &&
	      speed != SPEED_10) ||
	     (duplex != DUPLEX_HALF &&
	      duplex != DUPLEX_FULL)))
		return -EINVAL;

	mutex_lock(&phydev->lock);
	phydev->autoneg = autoneg;

	if (autoneg == AUTONEG_DISABLE) {
		phydev->speed = speed;
		phydev->duplex = duplex;
	}

	linkmode_copy(phydev->advertising, advertising);

	linkmode_mod_bit(ETHTOOL_LINK_MODE_Autoneg_BIT,
			 phydev->advertising, autoneg == AUTONEG_ENABLE);

	phydev->master_slave_set = cmd->base.master_slave_cfg;
	phydev->mdix_ctrl = cmd->base.eth_tp_mdix_ctrl;

	/* Restart the PHY */
	if (phy_is_started(phydev)) {
		phydev->state = PHY_UP;
		phy_trigger_machine(phydev);
	} else {
		_phy_start_aneg(phydev);
	}

	mutex_unlock(&phydev->lock);
	return 0;
}
EXPORT_SYMBOL(phy_ethtool_ksettings_set);

/**
 * phy_speed_down - set speed to lowest speed supported by both link partners
 * @phydev: the phy_device struct
 * @sync: perform action synchronously
 *
 * Description: Typically used to save energy when waiting for a WoL packet
 *
 * WARNING: Setting sync to false may cause the system being unable to suspend
 * in case the PHY generates an interrupt when finishing the autonegotiation.
 * This interrupt may wake up the system immediately after suspend.
 * Therefore use sync = false only if you're sure it's safe with the respective
 * network chip.
 */
int phy_speed_down(struct phy_device *phydev, bool sync)
{
	__ETHTOOL_DECLARE_LINK_MODE_MASK(adv_tmp);
	int ret = 0;

	mutex_lock(&phydev->lock);

	if (phydev->autoneg != AUTONEG_ENABLE)
		goto out;

	linkmode_copy(adv_tmp, phydev->advertising);

	ret = phy_speed_down_core(phydev);
	if (ret)
		goto out;

	linkmode_copy(phydev->adv_old, adv_tmp);

	if (linkmode_equal(phydev->advertising, adv_tmp)) {
		ret = 0;
		goto out;
	}

	ret = phy_config_aneg(phydev);
	if (ret)
		goto out;

	ret = sync ? phy_poll_aneg_done(phydev) : 0;
out:
	mutex_unlock(&phydev->lock);

	return ret;
}
EXPORT_SYMBOL_GPL(phy_speed_down);

/**
 * phy_speed_up - (re)set advertised speeds to all supported speeds
 * @phydev: the phy_device struct
 *
 * Description: Used to revert the effect of phy_speed_down
 */
int phy_speed_up(struct phy_device *phydev)
{
	__ETHTOOL_DECLARE_LINK_MODE_MASK(adv_tmp);
	int ret = 0;

	mutex_lock(&phydev->lock);

	if (phydev->autoneg != AUTONEG_ENABLE)
		goto out;

	if (linkmode_empty(phydev->adv_old))
		goto out;

	linkmode_copy(adv_tmp, phydev->advertising);
	linkmode_copy(phydev->advertising, phydev->adv_old);
	linkmode_zero(phydev->adv_old);

	if (linkmode_equal(phydev->advertising, adv_tmp))
		goto out;

	ret = phy_config_aneg(phydev);
out:
	mutex_unlock(&phydev->lock);

	return ret;
}
EXPORT_SYMBOL_GPL(phy_speed_up);

/**
 * phy_start_machine - start PHY state machine tracking
 * @phydev: the phy_device struct
 *
 * Description: The PHY infrastructure can run a state machine
 *   which tracks whether the PHY is starting up, negotiating,
 *   etc.  This function starts the delayed workqueue which tracks
 *   the state of the PHY. If you want to maintain your own state machine,
 *   do not call this function.
 */
void phy_start_machine(struct phy_device *phydev)
{
	phy_trigger_machine(phydev);
}
EXPORT_SYMBOL_GPL(phy_start_machine);

/**
 * phy_stop_machine - stop the PHY state machine tracking
 * @phydev: target phy_device struct
 *
 * Description: Stops the state machine delayed workqueue, sets the
 *   state to UP (unless it wasn't up yet). This function must be
 *   called BEFORE phy_detach.
 */
void phy_stop_machine(struct phy_device *phydev)
{
	cancel_delayed_work_sync(&phydev->state_queue);

	mutex_lock(&phydev->lock);
	if (phy_is_started(phydev))
		phydev->state = PHY_UP;
	mutex_unlock(&phydev->lock);
}

static void phy_process_error(struct phy_device *phydev)
{
	/* phydev->lock must be held for the state change to be safe */
	if (!mutex_is_locked(&phydev->lock))
		phydev_err(phydev, "PHY-device data unsafe context\n");

	phydev->state = PHY_ERROR;

	phy_trigger_machine(phydev);
}

static void phy_error_precise(struct phy_device *phydev,
			      const void *func, int err)
{
	WARN(1, "%pS: returned: %d\n", func, err);
	phy_process_error(phydev);
}

/**
 * phy_error - enter ERROR state for this PHY device
 * @phydev: target phy_device struct
 *
 * Moves the PHY to the ERROR state in response to a read
 * or write error, and tells the controller the link is down.
 * Must be called with phydev->lock held.
 */
void phy_error(struct phy_device *phydev)
{
	WARN_ON(1);
	phy_process_error(phydev);
}
EXPORT_SYMBOL(phy_error);

/**
 * phy_disable_interrupts - Disable the PHY interrupts from the PHY side
 * @phydev: target phy_device struct
 */
int phy_disable_interrupts(struct phy_device *phydev)
{
	/* Disable PHY interrupts */
	return phy_config_interrupt(phydev, PHY_INTERRUPT_DISABLED);
}

/**
 * phy_interrupt - PHY interrupt handler
 * @irq: interrupt line
 * @phy_dat: phy_device pointer
 *
 * Description: Handle PHY interrupt
 */
static irqreturn_t phy_interrupt(int irq, void *phy_dat)
{
	struct phy_device *phydev = phy_dat;
	irqreturn_t ret;

	/* Wakeup interrupts may occur during a system sleep transition.
	 * Postpone handling until the PHY has resumed.
	 */
	if (IS_ENABLED(CONFIG_PM_SLEEP) && phydev->irq_suspended) {
		struct net_device *netdev = phydev->attached_dev;

		if (netdev) {
			struct device *parent = netdev->dev.parent;

			if (netdev->ethtool->wol_enabled)
				pm_system_wakeup();
			else if (device_may_wakeup(&netdev->dev))
				pm_wakeup_dev_event(&netdev->dev, 0, true);
			else if (parent && device_may_wakeup(parent))
				pm_wakeup_dev_event(parent, 0, true);
		}

		phydev->irq_rerun = 1;
		disable_irq_nosync(irq);
		return IRQ_HANDLED;
	}

	mutex_lock(&phydev->lock);
	ret = phydev->drv->handle_interrupt(phydev);
	mutex_unlock(&phydev->lock);

	return ret;
}

/**
 * phy_enable_interrupts - Enable the interrupts from the PHY side
 * @phydev: target phy_device struct
 */
static int phy_enable_interrupts(struct phy_device *phydev)
{
	return phy_config_interrupt(phydev, PHY_INTERRUPT_ENABLED);
}

/**
 * phy_update_stats - Update PHY device statistics if supported.
 * @phydev: Pointer to the PHY device structure.
 *
 * If the PHY driver provides an update_stats callback, this function
 * invokes it to update the PHY statistics. If not, it returns 0.
 *
 * Return: 0 on success, or a negative error code if the callback fails.
 */
static int phy_update_stats(struct phy_device *phydev)
{
	if (!phydev->drv->update_stats)
		return 0;

	return phydev->drv->update_stats(phydev);
}

/**
 * phy_request_interrupt - request and enable interrupt for a PHY device
 * @phydev: target phy_device struct
 *
 * Description: Request and enable the interrupt for the given PHY.
 *   If this fails, then we set irq to PHY_POLL.
 *   This should only be called with a valid IRQ number.
 */
void phy_request_interrupt(struct phy_device *phydev)
{
	int err;

	err = request_threaded_irq(phydev->irq, NULL, phy_interrupt,
				   IRQF_ONESHOT | IRQF_SHARED,
				   phydev_name(phydev), phydev);
	if (err) {
		phydev_warn(phydev, "Error %d requesting IRQ %d, falling back to polling\n",
			    err, phydev->irq);
		phydev->irq = PHY_POLL;
	} else {
		if (phy_enable_interrupts(phydev)) {
			phydev_warn(phydev, "Can't enable interrupt, falling back to polling\n");
			phy_free_interrupt(phydev);
			phydev->irq = PHY_POLL;
		}
	}
}
EXPORT_SYMBOL(phy_request_interrupt);

/**
 * phy_free_interrupt - disable and free interrupt for a PHY device
 * @phydev: target phy_device struct
 *
 * Description: Disable and free the interrupt for the given PHY.
 *   This should only be called with a valid IRQ number.
 */
void phy_free_interrupt(struct phy_device *phydev)
{
	phy_disable_interrupts(phydev);
	free_irq(phydev->irq, phydev);
}
EXPORT_SYMBOL(phy_free_interrupt);

/**
 * phy_get_next_update_time - Determine the next PHY update time
 * @phydev: Pointer to the phy_device structure
 *
 * This function queries the PHY driver to get the time for the next polling
 * event. If the driver does not implement the callback, a default value is
 * used.
 *
 * Return: The time for the next polling event in jiffies
 */
static unsigned int phy_get_next_update_time(struct phy_device *phydev)
{
	if (phydev->drv && phydev->drv->get_next_update_time)
		return phydev->drv->get_next_update_time(phydev);

	return PHY_STATE_TIME;
}

enum phy_state_work {
	PHY_STATE_WORK_NONE,
	PHY_STATE_WORK_ANEG,
	PHY_STATE_WORK_SUSPEND,
};

static enum phy_state_work _phy_state_machine(struct phy_device *phydev)
{
	enum phy_state_work state_work = PHY_STATE_WORK_NONE;
	struct net_device *dev = phydev->attached_dev;
	enum phy_state old_state = phydev->state;
	const void *func = NULL;
	bool finished = false;
	int err = 0;

	switch (phydev->state) {
	case PHY_DOWN:
	case PHY_READY:
		break;
	case PHY_UP:
		state_work = PHY_STATE_WORK_ANEG;
		break;
	case PHY_NOLINK:
	case PHY_RUNNING:
		err = phy_check_link_status(phydev);
		func = &phy_check_link_status;

		if (!err)
			err = phy_update_stats(phydev);
		break;
	case PHY_CABLETEST:
		err = phydev->drv->cable_test_get_status(phydev, &finished);
		if (err) {
			phy_abort_cable_test(phydev);
			netif_testing_off(dev);
			state_work = PHY_STATE_WORK_ANEG;
			phydev->state = PHY_UP;
			break;
		}

		if (finished) {
			ethnl_cable_test_finished(phydev);
			netif_testing_off(dev);
			state_work = PHY_STATE_WORK_ANEG;
			phydev->state = PHY_UP;
		}
		break;
	case PHY_HALTED:
	case PHY_ERROR:
		if (phydev->link) {
			phydev->link = 0;
			phy_link_down(phydev);
		}
		state_work = PHY_STATE_WORK_SUSPEND;
		break;
	}

	if (state_work == PHY_STATE_WORK_ANEG) {
		err = _phy_start_aneg(phydev);
		func = &_phy_start_aneg;
	}

	if (err == -ENODEV)
		return state_work;

	if (err < 0)
		phy_error_precise(phydev, func, err);

	phy_process_state_change(phydev, old_state);

	/* Only re-schedule a PHY state machine change if we are polling the
	 * PHY, if PHY_MAC_INTERRUPT is set, then we will be moving
	 * between states from phy_mac_interrupt().
	 *
	 * In state PHY_HALTED the PHY gets suspended, so rescheduling the
	 * state machine would be pointless and possibly error prone when
	 * called from phy_disconnect() synchronously.
	 */
	if (phy_polling_mode(phydev) && phy_is_started(phydev))
		phy_queue_state_machine(phydev,
					phy_get_next_update_time(phydev));

	return state_work;
}

/* unlocked part of the PHY state machine */
static void _phy_state_machine_post_work(struct phy_device *phydev,
					 enum phy_state_work state_work)
{
	if (state_work == PHY_STATE_WORK_SUSPEND)
		phy_suspend(phydev);
}

/**
 * phy_state_machine - Handle the state machine
 * @work: work_struct that describes the work to be done
 */
void phy_state_machine(struct work_struct *work)
{
	struct delayed_work *dwork = to_delayed_work(work);
	struct phy_device *phydev =
			container_of(dwork, struct phy_device, state_queue);
	enum phy_state_work state_work;

	mutex_lock(&phydev->lock);
	state_work = _phy_state_machine(phydev);
	mutex_unlock(&phydev->lock);

	_phy_state_machine_post_work(phydev, state_work);
}

/**
 * phy_stop - Bring down the PHY link, and stop checking the status
 * @phydev: target phy_device struct
 */
void phy_stop(struct phy_device *phydev)
{
	struct net_device *dev = phydev->attached_dev;
	enum phy_state_work state_work;
	enum phy_state old_state;

	if (!phy_is_started(phydev) && phydev->state != PHY_DOWN &&
	    phydev->state != PHY_ERROR) {
		WARN(1, "called from state %s\n",
		     phy_state_to_str(phydev->state));
		return;
	}

	mutex_lock(&phydev->lock);
	old_state = phydev->state;

	if (phydev->state == PHY_CABLETEST) {
		phy_abort_cable_test(phydev);
		netif_testing_off(dev);
	}

	if (phydev->sfp_bus)
		sfp_upstream_stop(phydev->sfp_bus);

	phydev->state = PHY_HALTED;
	phy_process_state_change(phydev, old_state);

	state_work = _phy_state_machine(phydev);
	mutex_unlock(&phydev->lock);

	_phy_state_machine_post_work(phydev, state_work);
	phy_stop_machine(phydev);

	/* Cannot call flush_scheduled_work() here as desired because
	 * of rtnl_lock(), but PHY_HALTED shall guarantee irq handler
	 * will not reenable interrupts.
	 */
}
EXPORT_SYMBOL(phy_stop);

/**
 * phy_start - start or restart a PHY device
 * @phydev: target phy_device struct
 *
 * Description: Indicates the attached device's readiness to
 *   handle PHY-related work.  Used during startup to start the
 *   PHY, and after a call to phy_stop() to resume operation.
 *   Also used to indicate the MDIO bus has cleared an error
 *   condition.
 */
void phy_start(struct phy_device *phydev)
{
	mutex_lock(&phydev->lock);

	if (phydev->state != PHY_READY && phydev->state != PHY_HALTED) {
		WARN(1, "called from state %s\n",
		     phy_state_to_str(phydev->state));
		goto out;
	}

	if (phydev->sfp_bus)
		sfp_upstream_start(phydev->sfp_bus);

	/* if phy was suspended, bring the physical link up again */
	__phy_resume(phydev);

	phydev->state = PHY_UP;

	phy_start_machine(phydev);
out:
	mutex_unlock(&phydev->lock);
}
EXPORT_SYMBOL(phy_start);

/**
 * phy_mac_interrupt - MAC says the link has changed
 * @phydev: phy_device struct with changed link
 *
 * The MAC layer is able to indicate there has been a change in the PHY link
 * status. Trigger the state machine and work a work queue.
 */
void phy_mac_interrupt(struct phy_device *phydev)
{
	/* Trigger a state machine change */
	phy_trigger_machine(phydev);
}
EXPORT_SYMBOL(phy_mac_interrupt);

/**
<<<<<<< HEAD
=======
 * phy_loopback - Configure loopback mode of PHY
 * @phydev: target phy_device struct
 * @enable: enable or disable loopback mode
 * @speed: enable loopback mode with speed
 *
 * Configure loopback mode of PHY and signal link down and link up if speed is
 * changing.
 *
 * Return: 0 on success, negative error code on failure.
 */
int phy_loopback(struct phy_device *phydev, bool enable, int speed)
{
	bool link_up = false;
	int ret = 0;

	if (!phydev->drv)
		return -EIO;

	mutex_lock(&phydev->lock);

	if (enable && phydev->loopback_enabled) {
		ret = -EBUSY;
		goto out;
	}

	if (!enable && !phydev->loopback_enabled) {
		ret = -EINVAL;
		goto out;
	}

	if (enable) {
		/*
		 * Link up is signaled with a defined speed. If speed changes,
		 * then first link down and after that link up needs to be
		 * signaled.
		 */
		if (phydev->link && phydev->state == PHY_RUNNING) {
			/* link is up and signaled */
			if (speed && phydev->speed != speed) {
				/* signal link down and up for new speed */
				phydev->link = false;
				phydev->state = PHY_NOLINK;
				phy_link_down(phydev);

				link_up = true;
			}
		} else {
			/* link is not signaled */
			if (speed) {
				/* signal link up for new speed */
				link_up = true;
			}
		}
	}

	if (phydev->drv->set_loopback)
		ret = phydev->drv->set_loopback(phydev, enable, speed);
	else
		ret = genphy_loopback(phydev, enable, speed);

	if (ret) {
		if (enable) {
			/* try to restore link if enabling loopback fails */
			if (phydev->drv->set_loopback)
				phydev->drv->set_loopback(phydev, false, 0);
			else
				genphy_loopback(phydev, false, 0);
		}

		goto out;
	}

	if (link_up) {
		phydev->link = true;
		phydev->state = PHY_RUNNING;
		phy_link_up(phydev);
	}

	phydev->loopback_enabled = enable;

out:
	mutex_unlock(&phydev->lock);
	return ret;
}
EXPORT_SYMBOL(phy_loopback);

/**
>>>>>>> e8a457b7
 * phy_eee_tx_clock_stop_capable() - indicate whether the MAC can stop tx clock
 * @phydev: target phy_device struct
 *
 * Indicate whether the MAC can disable the transmit xMII clock while in LPI
 * state. Returns 1 if the MAC may stop the transmit clock, 0 if the MAC must
 * not stop the transmit clock, or negative error.
 */
int phy_eee_tx_clock_stop_capable(struct phy_device *phydev)
{
	int stat1;

	stat1 = phy_read_mmd(phydev, MDIO_MMD_PCS, MDIO_STAT1);
	if (stat1 < 0)
		return stat1;

	return !!(stat1 & MDIO_PCS_STAT1_CLKSTOP_CAP);
}
EXPORT_SYMBOL_GPL(phy_eee_tx_clock_stop_capable);

/**
 * phy_eee_rx_clock_stop() - configure PHY receive clock in LPI
 * @phydev: target phy_device struct
 * @clk_stop_enable: flag to indicate whether the clock can be stopped
 *
 * Configure whether the PHY can disable its receive clock during LPI mode,
 * See IEEE 802.3 sections 22.2.2.2, 35.2.2.10, and 45.2.3.1.4.
 *
 * Returns: 0 or negative error.
 */
int phy_eee_rx_clock_stop(struct phy_device *phydev, bool clk_stop_enable)
{
	/* Configure the PHY to stop receiving xMII
	 * clock while it is signaling LPI.
	 */
	return phy_modify_mmd(phydev, MDIO_MMD_PCS, MDIO_CTRL1,
			      MDIO_PCS_CTRL1_CLKSTOP_EN,
			      clk_stop_enable ? MDIO_PCS_CTRL1_CLKSTOP_EN : 0);
}
EXPORT_SYMBOL_GPL(phy_eee_rx_clock_stop);

/**
 * phy_init_eee - init and check the EEE feature
 * @phydev: target phy_device struct
 * @clk_stop_enable: PHY may stop the clock during LPI
 *
 * Description: it checks if the Energy-Efficient Ethernet (EEE)
 * is supported by looking at the MMD registers 3.20 and 7.60/61
 * and it programs the MMD register 3.0 setting the "Clock stop enable"
 * bit if required.
 */
int phy_init_eee(struct phy_device *phydev, bool clk_stop_enable)
{
	int ret;

	if (!phydev->drv)
		return -EIO;

<<<<<<< HEAD
	ret = genphy_c45_eee_is_active(phydev, NULL, NULL);
=======
	ret = genphy_c45_eee_is_active(phydev, NULL);
>>>>>>> e8a457b7
	if (ret < 0)
		return ret;
	if (!ret)
		return -EPROTONOSUPPORT;

	if (clk_stop_enable)
		ret = phy_eee_rx_clock_stop(phydev, true);

	return ret < 0 ? ret : 0;
}
EXPORT_SYMBOL(phy_init_eee);

/**
 * phy_get_eee_err - report the EEE wake error count
 * @phydev: target phy_device struct
 *
 * Description: it is to report the number of time where the PHY
 * failed to complete its normal wake sequence.
 */
int phy_get_eee_err(struct phy_device *phydev)
{
	int ret;

	if (!phydev->drv)
		return -EIO;

	mutex_lock(&phydev->lock);
	ret = phy_read_mmd(phydev, MDIO_MMD_PCS, MDIO_PCS_EEE_WK_ERR);
	mutex_unlock(&phydev->lock);

	return ret;
}
EXPORT_SYMBOL(phy_get_eee_err);

/**
 * phy_ethtool_get_eee - get EEE supported and status
 * @phydev: target phy_device struct
 * @data: ethtool_keee data
 *
 * Description: get the current EEE settings, filling in all members of
 * @data.
 */
int phy_ethtool_get_eee(struct phy_device *phydev, struct ethtool_keee *data)
{
	int ret;

	if (!phydev->drv)
		return -EIO;

	mutex_lock(&phydev->lock);
	ret = genphy_c45_ethtool_get_eee(phydev, data);
	eeecfg_to_eee(data, &phydev->eee_cfg);
	mutex_unlock(&phydev->lock);

	return ret;
}
EXPORT_SYMBOL(phy_ethtool_get_eee);

/**
 * phy_ethtool_set_eee_noneg - Adjusts MAC LPI configuration without PHY
 *			       renegotiation
 * @phydev: pointer to the target PHY device structure
 * @old_cfg: pointer to the eee_config structure containing the old EEE settings
 *
 * This function updates the Energy Efficient Ethernet (EEE) configuration
 * for cases where only the MAC's Low Power Idle (LPI) configuration changes,
 * without triggering PHY renegotiation. It ensures that the MAC is properly
 * informed of the new LPI settings by cycling the link down and up, which
 * is necessary for the MAC to adopt the new configuration. This adjustment
 * is done only if there is a change in the tx_lpi_enabled or tx_lpi_timer
 * configuration.
 */
static void phy_ethtool_set_eee_noneg(struct phy_device *phydev,
				      const struct eee_config *old_cfg)
{
	bool enable_tx_lpi;

	if (!phydev->link)
		return;

	enable_tx_lpi = phydev->eee_cfg.tx_lpi_enabled && phydev->eee_active;

	if (phydev->enable_tx_lpi != enable_tx_lpi ||
	    phydev->eee_cfg.tx_lpi_timer != old_cfg->tx_lpi_timer) {
		phydev->enable_tx_lpi = false;
		phydev->link = false;
		phy_link_down(phydev);
		phydev->enable_tx_lpi = enable_tx_lpi;
		phydev->link = true;
		phy_link_up(phydev);
	}
}

/**
 * phy_ethtool_set_eee - set EEE supported and status
 * @phydev: target phy_device struct
 * @data: ethtool_keee data
 *
 * Description: it is to program the Advertisement EEE register.
 */
int phy_ethtool_set_eee(struct phy_device *phydev, struct ethtool_keee *data)
{
	struct eee_config old_cfg;
	int ret;

	if (!phydev->drv)
		return -EIO;

	mutex_lock(&phydev->lock);

	old_cfg = phydev->eee_cfg;
	eee_to_eeecfg(&phydev->eee_cfg, data);

	ret = genphy_c45_ethtool_set_eee(phydev, data);
	if (ret == 0)
		phy_ethtool_set_eee_noneg(phydev, &old_cfg);
	else if (ret < 0)
		phydev->eee_cfg = old_cfg;

	mutex_unlock(&phydev->lock);

	return ret < 0 ? ret : 0;
}
EXPORT_SYMBOL(phy_ethtool_set_eee);

/**
 * phy_ethtool_set_wol - Configure Wake On LAN
 *
 * @phydev: target phy_device struct
 * @wol: Configuration requested
 */
int phy_ethtool_set_wol(struct phy_device *phydev, struct ethtool_wolinfo *wol)
{
	int ret;

	if (phydev->drv && phydev->drv->set_wol) {
		mutex_lock(&phydev->lock);
		ret = phydev->drv->set_wol(phydev, wol);
		mutex_unlock(&phydev->lock);

		return ret;
	}

	return -EOPNOTSUPP;
}
EXPORT_SYMBOL(phy_ethtool_set_wol);

/**
 * phy_ethtool_get_wol - Get the current Wake On LAN configuration
 *
 * @phydev: target phy_device struct
 * @wol: Store the current configuration here
 */
void phy_ethtool_get_wol(struct phy_device *phydev, struct ethtool_wolinfo *wol)
{
	if (phydev->drv && phydev->drv->get_wol) {
		mutex_lock(&phydev->lock);
		phydev->drv->get_wol(phydev, wol);
		mutex_unlock(&phydev->lock);
	}
}
EXPORT_SYMBOL(phy_ethtool_get_wol);

int phy_ethtool_get_link_ksettings(struct net_device *ndev,
				   struct ethtool_link_ksettings *cmd)
{
	struct phy_device *phydev = ndev->phydev;

	if (!phydev)
		return -ENODEV;

	phy_ethtool_ksettings_get(phydev, cmd);

	return 0;
}
EXPORT_SYMBOL(phy_ethtool_get_link_ksettings);

int phy_ethtool_set_link_ksettings(struct net_device *ndev,
				   const struct ethtool_link_ksettings *cmd)
{
	struct phy_device *phydev = ndev->phydev;

	if (!phydev)
		return -ENODEV;

	return phy_ethtool_ksettings_set(phydev, cmd);
}
EXPORT_SYMBOL(phy_ethtool_set_link_ksettings);

/**
 * phy_ethtool_nway_reset - Restart auto negotiation
 * @ndev: Network device to restart autoneg for
 */
int phy_ethtool_nway_reset(struct net_device *ndev)
{
	struct phy_device *phydev = ndev->phydev;
	int ret;

	if (!phydev)
		return -ENODEV;

	if (!phydev->drv)
		return -EIO;

	mutex_lock(&phydev->lock);
	ret = phy_restart_aneg(phydev);
	mutex_unlock(&phydev->lock);

	return ret;
}
EXPORT_SYMBOL(phy_ethtool_nway_reset);<|MERGE_RESOLUTION|>--- conflicted
+++ resolved
@@ -1016,11 +1016,7 @@
 	if (phydev->link && phydev->state != PHY_RUNNING) {
 		phy_check_downshift(phydev);
 		phydev->state = PHY_RUNNING;
-<<<<<<< HEAD
-		err = genphy_c45_eee_is_active(phydev, NULL, NULL);
-=======
 		err = genphy_c45_eee_is_active(phydev, NULL);
->>>>>>> e8a457b7
 		phydev->eee_active = err > 0;
 		phydev->enable_tx_lpi = phydev->eee_cfg.tx_lpi_enabled &&
 					phydev->eee_active;
@@ -1712,8 +1708,6 @@
 EXPORT_SYMBOL(phy_mac_interrupt);
 
 /**
-<<<<<<< HEAD
-=======
  * phy_loopback - Configure loopback mode of PHY
  * @phydev: target phy_device struct
  * @enable: enable or disable loopback mode
@@ -1801,7 +1795,6 @@
 EXPORT_SYMBOL(phy_loopback);
 
 /**
->>>>>>> e8a457b7
  * phy_eee_tx_clock_stop_capable() - indicate whether the MAC can stop tx clock
  * @phydev: target phy_device struct
  *
@@ -1859,11 +1852,7 @@
 	if (!phydev->drv)
 		return -EIO;
 
-<<<<<<< HEAD
-	ret = genphy_c45_eee_is_active(phydev, NULL, NULL);
-=======
 	ret = genphy_c45_eee_is_active(phydev, NULL);
->>>>>>> e8a457b7
 	if (ret < 0)
 		return ret;
 	if (!ret)
