--- conflicted
+++ resolved
@@ -1524,10 +1524,6 @@
 	if (ret < 0)
 		return ret;
 
-<<<<<<< HEAD
-	data->eee_enabled = is_enabled;
-=======
->>>>>>> a5a056c8
 	data->eee_active = phydev->eee_active;
 	linkmode_copy(data->supported, phydev->supported_eee);
 
