--- conflicted
+++ resolved
@@ -31,10 +31,7 @@
 #define MII_DP83822_RCSR	0x17
 #define MII_DP83822_RESET_CTRL	0x1f
 #define MII_DP83822_MLEDCR	0x25
-<<<<<<< HEAD
-=======
 #define MII_DP83822_LDCTRL	0x403
->>>>>>> e8a457b7
 #define MII_DP83822_LEDCFG1	0x460
 #define MII_DP83822_IOCTRL1	0x462
 #define MII_DP83822_IOCTRL2	0x463
@@ -127,12 +124,9 @@
 #define DP83822_IOCTRL1_GPIO1_CTRL		GENMASK(2, 0)
 #define DP83822_IOCTRL1_GPIO1_CTRL_LED_1	BIT(0)
 
-<<<<<<< HEAD
-=======
 /* LDCTRL bits */
 #define DP83822_100BASE_TX_LINE_DRIVER_SWING	GENMASK(7, 4)
 
->>>>>>> e8a457b7
 /* IOCTRL2 bits */
 #define DP83822_IOCTRL2_GPIO2_CLK_SRC		GENMASK(6, 4)
 #define DP83822_IOCTRL2_GPIO2_CTRL		GENMASK(2, 0)
@@ -207,10 +201,7 @@
 	bool set_gpio2_clk_out;
 	u32 gpio2_clk_out;
 	bool led_pin_enable[DP83822_MAX_LED_PINS];
-<<<<<<< HEAD
-=======
 	int tx_amplitude_100base_tx_index;
->>>>>>> e8a457b7
 };
 
 static int dp83822_config_wol(struct phy_device *phydev,
@@ -536,15 +527,12 @@
 			       FIELD_PREP(DP83822_IOCTRL2_GPIO2_CLK_SRC,
 					  dp83822->gpio2_clk_out));
 
-<<<<<<< HEAD
-=======
 	if (dp83822->tx_amplitude_100base_tx_index >= 0)
 		phy_modify_mmd(phydev, MDIO_MMD_VEND2, MII_DP83822_LDCTRL,
 			       DP83822_100BASE_TX_LINE_DRIVER_SWING,
 			       FIELD_PREP(DP83822_100BASE_TX_LINE_DRIVER_SWING,
 					  dp83822->tx_amplitude_100base_tx_index));
 
->>>>>>> e8a457b7
 	err = dp83822_config_init_leds(phydev);
 	if (err)
 		return err;
@@ -743,14 +731,11 @@
 }
 
 #ifdef CONFIG_OF_MDIO
-<<<<<<< HEAD
-=======
 static const u32 tx_amplitude_100base_tx_gain[] = {
 	80, 82, 83, 85, 87, 88, 90, 92,
 	93, 95, 97, 98, 100, 102, 103, 105,
 };
 
->>>>>>> e8a457b7
 static int dp83822_of_init_leds(struct phy_device *phydev)
 {
 	struct device_node *node = phydev->mdio.dev.of_node;
@@ -811,11 +796,8 @@
 	struct dp83822_private *dp83822 = phydev->priv;
 	struct device *dev = &phydev->mdio.dev;
 	const char *of_val;
-<<<<<<< HEAD
-=======
 	int i, ret;
 	u32 val;
->>>>>>> e8a457b7
 
 	/* Signal detection for the PHY is only enabled if the FX_EN and the
 	 * SD_EN pins are strapped. Signal detection can only enabled if FX_EN
@@ -851,8 +833,6 @@
 		dp83822->set_gpio2_clk_out = true;
 	}
 
-<<<<<<< HEAD
-=======
 	ret = phy_get_tx_amplitude_gain(phydev, dev,
 					ETHTOOL_LINK_MODE_100baseT_Full_BIT,
 					&val);
@@ -872,7 +852,6 @@
 		}
 	}
 
->>>>>>> e8a457b7
 	return dp83822_of_init_leds(phydev);
 }
 
