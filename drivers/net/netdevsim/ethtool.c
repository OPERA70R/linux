--- conflicted
+++ resolved
@@ -107,15 +107,8 @@
 	struct netdevsim *ns = netdev_priv(dev);
 	int err;
 
-<<<<<<< HEAD
-	netdev_lock(dev);
 	err = netif_set_real_num_queues(dev, ch->combined_count,
 					ch->combined_count);
-	netdev_unlock(dev);
-=======
-	err = netif_set_real_num_queues(dev, ch->combined_count,
-					ch->combined_count);
->>>>>>> e8a457b7
 	if (err)
 		return err;
 
