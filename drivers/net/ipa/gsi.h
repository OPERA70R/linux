--- conflicted
+++ resolved
@@ -74,20 +74,6 @@
 
 struct gsi_trans_info {
 	atomic_t tre_avail;		/* TREs available for allocation */
-<<<<<<< HEAD
-	struct gsi_trans_pool pool;	/* transaction pool */
-	struct gsi_trans **map;		/* TRE -> transaction map */
-
-	struct gsi_trans_pool sg_pool;	/* scatterlist pool */
-	struct gsi_trans_pool cmd_pool;	/* command payload DMA pool */
-
-	spinlock_t spinlock;		/* protects updates to the lists */
-	struct list_head alloc;		/* allocated, not committed */
-	struct list_head committed;	/* committed, awaiting doorbell */
-	struct list_head pending;	/* pending, awaiting completion */
-	struct list_head complete;	/* completed, awaiting poll */
-	struct list_head polled;	/* returned by gsi_channel_poll_one() */
-=======
 
 	u16 free_id;			/* first free trans in array */
 	u16 allocated_id;		/* first allocated transaction */
@@ -100,7 +86,6 @@
 
 	struct gsi_trans_pool sg_pool;	/* scatterlist pool */
 	struct gsi_trans_pool cmd_pool;	/* command payload DMA pool */
->>>>>>> 7365df19
 };
 
 /* Hardware values signifying the state of a channel */
