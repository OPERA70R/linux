--- conflicted
+++ resolved
@@ -1799,12 +1799,7 @@
 		name_assign_type = NET_NAME_ENUM;
 	}
 
-<<<<<<< HEAD
-	net = rtnl_link_get_net(src_net, tbp);
-	peer = rtnl_create_link(net, ifname, name_assign_type,
-=======
 	peer = rtnl_create_link(peer_net, ifname, name_assign_type,
->>>>>>> ac449007
 				&veth_link_ops, tbp, extack);
 	if (IS_ERR(peer))
 		return PTR_ERR(peer);
