// SPDX-License-Identifier: GPL-2.0
/* Copyright(c) 1999 - 2024 Intel Corporation. */

#include <linux/types.h>
#include <linux/module.h>
#include <linux/pci.h>
#include <linux/netdevice.h>
#include <linux/vmalloc.h>
#include <linux/string.h>
#include <linux/in.h>
#include <linux/interrupt.h>
#include <linux/ip.h>
#include <linux/tcp.h>
#include <linux/sctp.h>
#include <linux/pkt_sched.h>
#include <linux/ipv6.h>
#include <linux/slab.h>
#include <net/checksum.h>
#include <net/ip6_checksum.h>
#include <linux/etherdevice.h>
#include <linux/ethtool.h>
#include <linux/if.h>
#include <linux/if_vlan.h>
#include <linux/if_macvlan.h>
#include <linux/if_bridge.h>
#include <linux/prefetch.h>
#include <linux/bpf.h>
#include <linux/bpf_trace.h>
#include <linux/atomic.h>
#include <linux/numa.h>
#include <generated/utsrelease.h>
#include <scsi/fc/fc_fcoe.h>
#include <net/udp_tunnel.h>
#include <net/pkt_cls.h>
#include <net/tc_act/tc_gact.h>
#include <net/tc_act/tc_mirred.h>
#include <net/vxlan.h>
#include <net/mpls.h>
#include <net/netdev_queues.h>
#include <net/xdp_sock_drv.h>
#include <net/xfrm.h>

#include "ixgbe.h"
#include "ixgbe_common.h"
#include "ixgbe_e610.h"
#include "ixgbe_dcb_82599.h"
#include "ixgbe_mbx.h"
#include "ixgbe_phy.h"
#include "ixgbe_sriov.h"
#include "ixgbe_model.h"
#include "ixgbe_txrx_common.h"

char ixgbe_driver_name[] = "ixgbe";
static const char ixgbe_driver_string[] =
			      "Intel(R) 10 Gigabit PCI Express Network Driver";
#ifdef IXGBE_FCOE
char ixgbe_default_device_descr[] =
			      "Intel(R) 10 Gigabit Network Connection";
#else
static char ixgbe_default_device_descr[] =
			      "Intel(R) 10 Gigabit Network Connection";
#endif
static const char ixgbe_copyright[] =
				"Copyright (c) 1999-2016 Intel Corporation.";

static const char ixgbe_overheat_msg[] = "Network adapter has been stopped because it has over heated. Restart the computer. If the problem persists, power off the system and replace the adapter";

static const struct ixgbe_info *ixgbe_info_tbl[] = {
	[board_82598]		= &ixgbe_82598_info,
	[board_82599]		= &ixgbe_82599_info,
	[board_X540]		= &ixgbe_X540_info,
	[board_X550]		= &ixgbe_X550_info,
	[board_X550EM_x]	= &ixgbe_X550EM_x_info,
	[board_x550em_x_fw]	= &ixgbe_x550em_x_fw_info,
	[board_x550em_a]	= &ixgbe_x550em_a_info,
	[board_x550em_a_fw]	= &ixgbe_x550em_a_fw_info,
	[board_e610]		= &ixgbe_e610_info,
};

/* ixgbe_pci_tbl - PCI Device ID Table
 *
 * Wildcard entries (PCI_ANY_ID) should come last
 * Last entry must be all 0s
 *
 * { Vendor ID, Device ID, SubVendor ID, SubDevice ID,
 *   Class, Class Mask, private data (not used) }
 */
static const struct pci_device_id ixgbe_pci_tbl[] = {
	{PCI_VDEVICE(INTEL, IXGBE_DEV_ID_82598), board_82598 },
	{PCI_VDEVICE(INTEL, IXGBE_DEV_ID_82598AF_DUAL_PORT), board_82598 },
	{PCI_VDEVICE(INTEL, IXGBE_DEV_ID_82598AF_SINGLE_PORT), board_82598 },
	{PCI_VDEVICE(INTEL, IXGBE_DEV_ID_82598AT), board_82598 },
	{PCI_VDEVICE(INTEL, IXGBE_DEV_ID_82598AT2), board_82598 },
	{PCI_VDEVICE(INTEL, IXGBE_DEV_ID_82598EB_CX4), board_82598 },
	{PCI_VDEVICE(INTEL, IXGBE_DEV_ID_82598_CX4_DUAL_PORT), board_82598 },
	{PCI_VDEVICE(INTEL, IXGBE_DEV_ID_82598_DA_DUAL_PORT), board_82598 },
	{PCI_VDEVICE(INTEL, IXGBE_DEV_ID_82598_SR_DUAL_PORT_EM), board_82598 },
	{PCI_VDEVICE(INTEL, IXGBE_DEV_ID_82598EB_XF_LR), board_82598 },
	{PCI_VDEVICE(INTEL, IXGBE_DEV_ID_82598EB_SFP_LOM), board_82598 },
	{PCI_VDEVICE(INTEL, IXGBE_DEV_ID_82598_BX), board_82598 },
	{PCI_VDEVICE(INTEL, IXGBE_DEV_ID_82599_KX4), board_82599 },
	{PCI_VDEVICE(INTEL, IXGBE_DEV_ID_82599_XAUI_LOM), board_82599 },
	{PCI_VDEVICE(INTEL, IXGBE_DEV_ID_82599_KR), board_82599 },
	{PCI_VDEVICE(INTEL, IXGBE_DEV_ID_82599_SFP), board_82599 },
	{PCI_VDEVICE(INTEL, IXGBE_DEV_ID_82599_SFP_EM), board_82599 },
	{PCI_VDEVICE(INTEL, IXGBE_DEV_ID_82599_KX4_MEZZ), board_82599 },
	{PCI_VDEVICE(INTEL, IXGBE_DEV_ID_82599_CX4), board_82599 },
	{PCI_VDEVICE(INTEL, IXGBE_DEV_ID_82599_BACKPLANE_FCOE), board_82599 },
	{PCI_VDEVICE(INTEL, IXGBE_DEV_ID_82599_SFP_FCOE), board_82599 },
	{PCI_VDEVICE(INTEL, IXGBE_DEV_ID_82599_T3_LOM), board_82599 },
	{PCI_VDEVICE(INTEL, IXGBE_DEV_ID_82599_COMBO_BACKPLANE), board_82599 },
	{PCI_VDEVICE(INTEL, IXGBE_DEV_ID_X540T), board_X540 },
	{PCI_VDEVICE(INTEL, IXGBE_DEV_ID_82599_SFP_SF2), board_82599 },
	{PCI_VDEVICE(INTEL, IXGBE_DEV_ID_82599_LS), board_82599 },
	{PCI_VDEVICE(INTEL, IXGBE_DEV_ID_82599_QSFP_SF_QP), board_82599 },
	{PCI_VDEVICE(INTEL, IXGBE_DEV_ID_82599EN_SFP), board_82599 },
	{PCI_VDEVICE(INTEL, IXGBE_DEV_ID_82599_SFP_SF_QP), board_82599 },
	{PCI_VDEVICE(INTEL, IXGBE_DEV_ID_X540T1), board_X540 },
	{PCI_VDEVICE(INTEL, IXGBE_DEV_ID_X550T), board_X550},
	{PCI_VDEVICE(INTEL, IXGBE_DEV_ID_X550T1), board_X550},
	{PCI_VDEVICE(INTEL, IXGBE_DEV_ID_X550EM_X_KX4), board_X550EM_x},
	{PCI_VDEVICE(INTEL, IXGBE_DEV_ID_X550EM_X_XFI), board_X550EM_x},
	{PCI_VDEVICE(INTEL, IXGBE_DEV_ID_X550EM_X_KR), board_X550EM_x},
	{PCI_VDEVICE(INTEL, IXGBE_DEV_ID_X550EM_X_10G_T), board_X550EM_x},
	{PCI_VDEVICE(INTEL, IXGBE_DEV_ID_X550EM_X_SFP), board_X550EM_x},
	{PCI_VDEVICE(INTEL, IXGBE_DEV_ID_X550EM_X_1G_T), board_x550em_x_fw},
	{PCI_VDEVICE(INTEL, IXGBE_DEV_ID_X550EM_A_KR), board_x550em_a },
	{PCI_VDEVICE(INTEL, IXGBE_DEV_ID_X550EM_A_KR_L), board_x550em_a },
	{PCI_VDEVICE(INTEL, IXGBE_DEV_ID_X550EM_A_SFP_N), board_x550em_a },
	{PCI_VDEVICE(INTEL, IXGBE_DEV_ID_X550EM_A_SGMII), board_x550em_a },
	{PCI_VDEVICE(INTEL, IXGBE_DEV_ID_X550EM_A_SGMII_L), board_x550em_a },
	{PCI_VDEVICE(INTEL, IXGBE_DEV_ID_X550EM_A_10G_T), board_x550em_a},
	{PCI_VDEVICE(INTEL, IXGBE_DEV_ID_X550EM_A_SFP), board_x550em_a },
	{PCI_VDEVICE(INTEL, IXGBE_DEV_ID_X550EM_A_1G_T), board_x550em_a_fw },
	{PCI_VDEVICE(INTEL, IXGBE_DEV_ID_X550EM_A_1G_T_L), board_x550em_a_fw },
	{PCI_VDEVICE(INTEL, IXGBE_DEV_ID_E610_BACKPLANE), board_e610},
	{PCI_VDEVICE(INTEL, IXGBE_DEV_ID_E610_SFP), board_e610},
	{PCI_VDEVICE(INTEL, IXGBE_DEV_ID_E610_10G_T), board_e610},
	{PCI_VDEVICE(INTEL, IXGBE_DEV_ID_E610_2_5G_T), board_e610},
	{PCI_VDEVICE(INTEL, IXGBE_DEV_ID_E610_SGMII), board_e610},
	/* required last entry */
	{0, }
};
MODULE_DEVICE_TABLE(pci, ixgbe_pci_tbl);

#ifdef CONFIG_IXGBE_DCA
static int ixgbe_notify_dca(struct notifier_block *, unsigned long event,
			    void *p);
static struct notifier_block dca_notifier = {
	.notifier_call = ixgbe_notify_dca,
	.next          = NULL,
	.priority      = 0
};
#endif

#ifdef CONFIG_PCI_IOV
static unsigned int max_vfs;
module_param(max_vfs, uint, 0);
MODULE_PARM_DESC(max_vfs,
		 "Maximum number of virtual functions to allocate per physical function - default is zero and maximum value is 63. (Deprecated)");
#endif /* CONFIG_PCI_IOV */

static bool allow_unsupported_sfp;
module_param(allow_unsupported_sfp, bool, 0444);
MODULE_PARM_DESC(allow_unsupported_sfp,
		 "Allow unsupported and untested SFP+ modules on 82599-based adapters");

#define DEFAULT_MSG_ENABLE (NETIF_MSG_DRV|NETIF_MSG_PROBE|NETIF_MSG_LINK)
static int debug = -1;
module_param(debug, int, 0);
MODULE_PARM_DESC(debug, "Debug level (0=none,...,16=all)");

MODULE_DESCRIPTION("Intel(R) 10 Gigabit PCI Express Network Driver");
MODULE_LICENSE("GPL v2");

DEFINE_STATIC_KEY_FALSE(ixgbe_xdp_locking_key);
EXPORT_SYMBOL(ixgbe_xdp_locking_key);

static struct workqueue_struct *ixgbe_wq;

static bool ixgbe_check_cfg_remove(struct ixgbe_hw *hw, struct pci_dev *pdev);
static void ixgbe_watchdog_link_is_down(struct ixgbe_adapter *);
static void ixgbe_watchdog_link_is_up(struct ixgbe_adapter *);
static void ixgbe_watchdog_update_link(struct ixgbe_adapter *);

static const struct net_device_ops ixgbe_netdev_ops;

static bool netif_is_ixgbe(struct net_device *dev)
{
	return dev && (dev->netdev_ops == &ixgbe_netdev_ops);
}

static int ixgbe_read_pci_cfg_word_parent(struct ixgbe_adapter *adapter,
					  u32 reg, u16 *value)
{
	struct pci_dev *parent_dev;
	struct pci_bus *parent_bus;

	parent_bus = adapter->pdev->bus->parent;
	if (!parent_bus)
		return -1;

	parent_dev = parent_bus->self;
	if (!parent_dev)
		return -1;

	if (!pci_is_pcie(parent_dev))
		return -1;

	pcie_capability_read_word(parent_dev, reg, value);
	if (*value == IXGBE_FAILED_READ_CFG_WORD &&
	    ixgbe_check_cfg_remove(&adapter->hw, parent_dev))
		return -1;
	return 0;
}

static int ixgbe_get_parent_bus_info(struct ixgbe_adapter *adapter)
{
	struct ixgbe_hw *hw = &adapter->hw;
	u16 link_status = 0;
	int err;

	hw->bus.type = ixgbe_bus_type_pci_express;

	/* Get the negotiated link width and speed from PCI config space of the
	 * parent, as this device is behind a switch
	 */
	err = ixgbe_read_pci_cfg_word_parent(adapter, 18, &link_status);

	/* assume caller will handle error case */
	if (err)
		return err;

	hw->bus.width = ixgbe_convert_bus_width(link_status);
	hw->bus.speed = ixgbe_convert_bus_speed(link_status);

	return 0;
}

/**
 * ixgbe_pcie_from_parent - Determine whether PCIe info should come from parent
 * @hw: hw specific details
 *
 * This function is used by probe to determine whether a device's PCI-Express
 * bandwidth details should be gathered from the parent bus instead of from the
 * device. Used to ensure that various locations all have the correct device ID
 * checks.
 *
 * Return: true if information should be collected from the parent bus, false
 *         otherwise
 */
static bool ixgbe_pcie_from_parent(struct ixgbe_hw *hw)
{
	switch (hw->device_id) {
	case IXGBE_DEV_ID_82599_SFP_SF_QP:
	case IXGBE_DEV_ID_82599_QSFP_SF_QP:
		return true;
	default:
		return false;
	}
}

static void ixgbe_check_minimum_link(struct ixgbe_adapter *adapter,
				     int expected_gts)
{
	struct ixgbe_hw *hw = &adapter->hw;
	struct pci_dev *pdev;

	/* Some devices are not connected over PCIe and thus do not negotiate
	 * speed. These devices do not have valid bus info, and thus any report
	 * we generate may not be correct.
	 */
	if (hw->bus.type == ixgbe_bus_type_internal)
		return;

	/* determine whether to use the parent device */
	if (ixgbe_pcie_from_parent(&adapter->hw))
		pdev = adapter->pdev->bus->parent->self;
	else
		pdev = adapter->pdev;

	pcie_print_link_status(pdev);
}

static void ixgbe_service_event_schedule(struct ixgbe_adapter *adapter)
{
	if (!test_bit(__IXGBE_DOWN, &adapter->state) &&
	    !test_bit(__IXGBE_REMOVING, &adapter->state) &&
	    !test_and_set_bit(__IXGBE_SERVICE_SCHED, &adapter->state))
		queue_work(ixgbe_wq, &adapter->service_task);
}

static void ixgbe_remove_adapter(struct ixgbe_hw *hw)
{
	struct ixgbe_adapter *adapter = hw->back;

	if (!hw->hw_addr)
		return;
	hw->hw_addr = NULL;
	e_dev_err("Adapter removed\n");
	if (test_bit(__IXGBE_SERVICE_INITED, &adapter->state))
		ixgbe_service_event_schedule(adapter);
}

static u32 ixgbe_check_remove(struct ixgbe_hw *hw, u32 reg)
{
	u8 __iomem *reg_addr;
	u32 value;
	int i;

	reg_addr = READ_ONCE(hw->hw_addr);
	if (ixgbe_removed(reg_addr))
		return IXGBE_FAILED_READ_REG;

	/* Register read of 0xFFFFFFF can indicate the adapter has been removed,
	 * so perform several status register reads to determine if the adapter
	 * has been removed.
	 */
	for (i = 0; i < IXGBE_FAILED_READ_RETRIES; i++) {
		value = readl(reg_addr + IXGBE_STATUS);
		if (value != IXGBE_FAILED_READ_REG)
			break;
		mdelay(3);
	}

	if (value == IXGBE_FAILED_READ_REG)
		ixgbe_remove_adapter(hw);
	else
		value = readl(reg_addr + reg);
	return value;
}

/**
 * ixgbe_read_reg - Read from device register
 * @hw: hw specific details
 * @reg: offset of register to read
 *
 * Returns : value read or IXGBE_FAILED_READ_REG if removed
 *
 * This function is used to read device registers. It checks for device
 * removal by confirming any read that returns all ones by checking the
 * status register value for all ones. This function avoids reading from
 * the hardware if a removal was previously detected in which case it
 * returns IXGBE_FAILED_READ_REG (all ones).
 */
u32 ixgbe_read_reg(struct ixgbe_hw *hw, u32 reg)
{
	u8 __iomem *reg_addr = READ_ONCE(hw->hw_addr);
	u32 value;

	if (ixgbe_removed(reg_addr))
		return IXGBE_FAILED_READ_REG;
	if (unlikely(hw->phy.nw_mng_if_sel &
		     IXGBE_NW_MNG_IF_SEL_SGMII_ENABLE)) {
		struct ixgbe_adapter *adapter;
		int i;

		for (i = 0; i < 200; ++i) {
			value = readl(reg_addr + IXGBE_MAC_SGMII_BUSY);
			if (likely(!value))
				goto writes_completed;
			if (value == IXGBE_FAILED_READ_REG) {
				ixgbe_remove_adapter(hw);
				return IXGBE_FAILED_READ_REG;
			}
			udelay(5);
		}

		adapter = hw->back;
		e_warn(hw, "register writes incomplete %08x\n", value);
	}

writes_completed:
	value = readl(reg_addr + reg);
	if (unlikely(value == IXGBE_FAILED_READ_REG))
		value = ixgbe_check_remove(hw, reg);
	return value;
}

static bool ixgbe_check_cfg_remove(struct ixgbe_hw *hw, struct pci_dev *pdev)
{
	u16 value;

	pci_read_config_word(pdev, PCI_VENDOR_ID, &value);
	if (value == IXGBE_FAILED_READ_CFG_WORD) {
		ixgbe_remove_adapter(hw);
		return true;
	}
	return false;
}

u16 ixgbe_read_pci_cfg_word(struct ixgbe_hw *hw, u32 reg)
{
	struct ixgbe_adapter *adapter = hw->back;
	u16 value;

	if (ixgbe_removed(hw->hw_addr))
		return IXGBE_FAILED_READ_CFG_WORD;
	pci_read_config_word(adapter->pdev, reg, &value);
	if (value == IXGBE_FAILED_READ_CFG_WORD &&
	    ixgbe_check_cfg_remove(hw, adapter->pdev))
		return IXGBE_FAILED_READ_CFG_WORD;
	return value;
}

#ifdef CONFIG_PCI_IOV
static u32 ixgbe_read_pci_cfg_dword(struct ixgbe_hw *hw, u32 reg)
{
	struct ixgbe_adapter *adapter = hw->back;
	u32 value;

	if (ixgbe_removed(hw->hw_addr))
		return IXGBE_FAILED_READ_CFG_DWORD;
	pci_read_config_dword(adapter->pdev, reg, &value);
	if (value == IXGBE_FAILED_READ_CFG_DWORD &&
	    ixgbe_check_cfg_remove(hw, adapter->pdev))
		return IXGBE_FAILED_READ_CFG_DWORD;
	return value;
}
#endif /* CONFIG_PCI_IOV */

void ixgbe_write_pci_cfg_word(struct ixgbe_hw *hw, u32 reg, u16 value)
{
	struct ixgbe_adapter *adapter = hw->back;

	if (ixgbe_removed(hw->hw_addr))
		return;
	pci_write_config_word(adapter->pdev, reg, value);
}

static void ixgbe_service_event_complete(struct ixgbe_adapter *adapter)
{
	BUG_ON(!test_bit(__IXGBE_SERVICE_SCHED, &adapter->state));

	/* flush memory to make sure state is correct before next watchdog */
	smp_mb__before_atomic();
	clear_bit(__IXGBE_SERVICE_SCHED, &adapter->state);
}

struct ixgbe_reg_info {
	u32 ofs;
	char *name;
};

static const struct ixgbe_reg_info ixgbe_reg_info_tbl[] = {

	/* General Registers */
	{IXGBE_CTRL, "CTRL"},
	{IXGBE_STATUS, "STATUS"},
	{IXGBE_CTRL_EXT, "CTRL_EXT"},

	/* Interrupt Registers */
	{IXGBE_EICR, "EICR"},

	/* RX Registers */
	{IXGBE_SRRCTL(0), "SRRCTL"},
	{IXGBE_DCA_RXCTRL(0), "DRXCTL"},
	{IXGBE_RDLEN(0), "RDLEN"},
	{IXGBE_RDH(0), "RDH"},
	{IXGBE_RDT(0), "RDT"},
	{IXGBE_RXDCTL(0), "RXDCTL"},
	{IXGBE_RDBAL(0), "RDBAL"},
	{IXGBE_RDBAH(0), "RDBAH"},

	/* TX Registers */
	{IXGBE_TDBAL(0), "TDBAL"},
	{IXGBE_TDBAH(0), "TDBAH"},
	{IXGBE_TDLEN(0), "TDLEN"},
	{IXGBE_TDH(0), "TDH"},
	{IXGBE_TDT(0), "TDT"},
	{IXGBE_TXDCTL(0), "TXDCTL"},

	/* List Terminator */
	{ .name = NULL }
};


/*
 * ixgbe_regdump - register printout routine
 */
static void ixgbe_regdump(struct ixgbe_hw *hw, struct ixgbe_reg_info *reginfo)
{
	int i;
	char rname[16];
	u32 regs[64];

	switch (reginfo->ofs) {
	case IXGBE_SRRCTL(0):
		for (i = 0; i < 64; i++)
			regs[i] = IXGBE_READ_REG(hw, IXGBE_SRRCTL(i));
		break;
	case IXGBE_DCA_RXCTRL(0):
		for (i = 0; i < 64; i++)
			regs[i] = IXGBE_READ_REG(hw, IXGBE_DCA_RXCTRL(i));
		break;
	case IXGBE_RDLEN(0):
		for (i = 0; i < 64; i++)
			regs[i] = IXGBE_READ_REG(hw, IXGBE_RDLEN(i));
		break;
	case IXGBE_RDH(0):
		for (i = 0; i < 64; i++)
			regs[i] = IXGBE_READ_REG(hw, IXGBE_RDH(i));
		break;
	case IXGBE_RDT(0):
		for (i = 0; i < 64; i++)
			regs[i] = IXGBE_READ_REG(hw, IXGBE_RDT(i));
		break;
	case IXGBE_RXDCTL(0):
		for (i = 0; i < 64; i++)
			regs[i] = IXGBE_READ_REG(hw, IXGBE_RXDCTL(i));
		break;
	case IXGBE_RDBAL(0):
		for (i = 0; i < 64; i++)
			regs[i] = IXGBE_READ_REG(hw, IXGBE_RDBAL(i));
		break;
	case IXGBE_RDBAH(0):
		for (i = 0; i < 64; i++)
			regs[i] = IXGBE_READ_REG(hw, IXGBE_RDBAH(i));
		break;
	case IXGBE_TDBAL(0):
		for (i = 0; i < 64; i++)
			regs[i] = IXGBE_READ_REG(hw, IXGBE_TDBAL(i));
		break;
	case IXGBE_TDBAH(0):
		for (i = 0; i < 64; i++)
			regs[i] = IXGBE_READ_REG(hw, IXGBE_TDBAH(i));
		break;
	case IXGBE_TDLEN(0):
		for (i = 0; i < 64; i++)
			regs[i] = IXGBE_READ_REG(hw, IXGBE_TDLEN(i));
		break;
	case IXGBE_TDH(0):
		for (i = 0; i < 64; i++)
			regs[i] = IXGBE_READ_REG(hw, IXGBE_TDH(i));
		break;
	case IXGBE_TDT(0):
		for (i = 0; i < 64; i++)
			regs[i] = IXGBE_READ_REG(hw, IXGBE_TDT(i));
		break;
	case IXGBE_TXDCTL(0):
		for (i = 0; i < 64; i++)
			regs[i] = IXGBE_READ_REG(hw, IXGBE_TXDCTL(i));
		break;
	default:
		pr_info("%-15s %08x\n",
			reginfo->name, IXGBE_READ_REG(hw, reginfo->ofs));
		return;
	}

	i = 0;
	while (i < 64) {
		int j;
		char buf[9 * 8 + 1];
		char *p = buf;

		snprintf(rname, 16, "%s[%d-%d]", reginfo->name, i, i + 7);
		for (j = 0; j < 8; j++)
			p += sprintf(p, " %08x", regs[i++]);
		pr_err("%-15s%s\n", rname, buf);
	}

}

static void ixgbe_print_buffer(struct ixgbe_ring *ring, int n)
{
	struct ixgbe_tx_buffer *tx_buffer;

	tx_buffer = &ring->tx_buffer_info[ring->next_to_clean];
	pr_info(" %5d %5X %5X %016llX %08X %p %016llX\n",
		n, ring->next_to_use, ring->next_to_clean,
		(u64)dma_unmap_addr(tx_buffer, dma),
		dma_unmap_len(tx_buffer, len),
		tx_buffer->next_to_watch,
		(u64)tx_buffer->time_stamp);
}

/*
 * ixgbe_dump - Print registers, tx-rings and rx-rings
 */
static void ixgbe_dump(struct ixgbe_adapter *adapter)
{
	struct net_device *netdev = adapter->netdev;
	struct ixgbe_hw *hw = &adapter->hw;
	struct ixgbe_reg_info *reginfo;
	int n = 0;
	struct ixgbe_ring *ring;
	struct ixgbe_tx_buffer *tx_buffer;
	union ixgbe_adv_tx_desc *tx_desc;
	struct my_u0 { u64 a; u64 b; } *u0;
	struct ixgbe_ring *rx_ring;
	union ixgbe_adv_rx_desc *rx_desc;
	struct ixgbe_rx_buffer *rx_buffer_info;
	int i = 0;

	if (!netif_msg_hw(adapter))
		return;

	/* Print netdevice Info */
	if (netdev) {
		dev_info(&adapter->pdev->dev, "Net device Info\n");
		pr_info("Device Name     state            "
			"trans_start\n");
		pr_info("%-15s %016lX %016lX\n",
			netdev->name,
			netdev->state,
			dev_trans_start(netdev));
	}

	/* Print Registers */
	dev_info(&adapter->pdev->dev, "Register Dump\n");
	pr_info(" Register Name   Value\n");
	for (reginfo = (struct ixgbe_reg_info *)ixgbe_reg_info_tbl;
	     reginfo->name; reginfo++) {
		ixgbe_regdump(hw, reginfo);
	}

	/* Print TX Ring Summary */
	if (!netdev || !netif_running(netdev))
		return;

	dev_info(&adapter->pdev->dev, "TX Rings Summary\n");
	pr_info(" %s     %s              %s        %s\n",
		"Queue [NTU] [NTC] [bi(ntc)->dma  ]",
		"leng", "ntw", "timestamp");
	for (n = 0; n < adapter->num_tx_queues; n++) {
		ring = adapter->tx_ring[n];
		ixgbe_print_buffer(ring, n);
	}

	for (n = 0; n < adapter->num_xdp_queues; n++) {
		ring = adapter->xdp_ring[n];
		ixgbe_print_buffer(ring, n);
	}

	/* Print TX Rings */
	if (!netif_msg_tx_done(adapter))
		goto rx_ring_summary;

	dev_info(&adapter->pdev->dev, "TX Rings Dump\n");

	/* Transmit Descriptor Formats
	 *
	 * 82598 Advanced Transmit Descriptor
	 *   +--------------------------------------------------------------+
	 * 0 |         Buffer Address [63:0]                                |
	 *   +--------------------------------------------------------------+
	 * 8 |  PAYLEN  | POPTS  | IDX | STA | DCMD  |DTYP |  RSV |  DTALEN |
	 *   +--------------------------------------------------------------+
	 *   63       46 45    40 39 36 35 32 31   24 23 20 19              0
	 *
	 * 82598 Advanced Transmit Descriptor (Write-Back Format)
	 *   +--------------------------------------------------------------+
	 * 0 |                          RSV [63:0]                          |
	 *   +--------------------------------------------------------------+
	 * 8 |            RSV           |  STA  |          NXTSEQ           |
	 *   +--------------------------------------------------------------+
	 *   63                       36 35   32 31                         0
	 *
	 * 82599+ Advanced Transmit Descriptor
	 *   +--------------------------------------------------------------+
	 * 0 |         Buffer Address [63:0]                                |
	 *   +--------------------------------------------------------------+
	 * 8 |PAYLEN  |POPTS|CC|IDX  |STA  |DCMD  |DTYP |MAC  |RSV  |DTALEN |
	 *   +--------------------------------------------------------------+
	 *   63     46 45 40 39 38 36 35 32 31  24 23 20 19 18 17 16 15     0
	 *
	 * 82599+ Advanced Transmit Descriptor (Write-Back Format)
	 *   +--------------------------------------------------------------+
	 * 0 |                          RSV [63:0]                          |
	 *   +--------------------------------------------------------------+
	 * 8 |            RSV           |  STA  |           RSV             |
	 *   +--------------------------------------------------------------+
	 *   63                       36 35   32 31                         0
	 */

	for (n = 0; n < adapter->num_tx_queues; n++) {
		ring = adapter->tx_ring[n];
		pr_info("------------------------------------\n");
		pr_info("TX QUEUE INDEX = %d\n", ring->queue_index);
		pr_info("------------------------------------\n");
		pr_info("%s%s    %s              %s        %s          %s\n",
			"T [desc]     [address 63:0  ] ",
			"[PlPOIdStDDt Ln] [bi->dma       ] ",
			"leng", "ntw", "timestamp", "bi->skb");

		for (i = 0; ring->desc && (i < ring->count); i++) {
			tx_desc = IXGBE_TX_DESC(ring, i);
			tx_buffer = &ring->tx_buffer_info[i];
			u0 = (struct my_u0 *)tx_desc;
			if (dma_unmap_len(tx_buffer, len) > 0) {
				const char *ring_desc;

				if (i == ring->next_to_use &&
				    i == ring->next_to_clean)
					ring_desc = " NTC/U";
				else if (i == ring->next_to_use)
					ring_desc = " NTU";
				else if (i == ring->next_to_clean)
					ring_desc = " NTC";
				else
					ring_desc = "";
				pr_info("T [0x%03X]    %016llX %016llX %016llX %08X %p %016llX %p%s",
					i,
					le64_to_cpu((__force __le64)u0->a),
					le64_to_cpu((__force __le64)u0->b),
					(u64)dma_unmap_addr(tx_buffer, dma),
					dma_unmap_len(tx_buffer, len),
					tx_buffer->next_to_watch,
					(u64)tx_buffer->time_stamp,
					tx_buffer->skb,
					ring_desc);

				if (netif_msg_pktdata(adapter) &&
				    tx_buffer->skb)
					print_hex_dump(KERN_INFO, "",
						DUMP_PREFIX_ADDRESS, 16, 1,
						tx_buffer->skb->data,
						dma_unmap_len(tx_buffer, len),
						true);
			}
		}
	}

	/* Print RX Rings Summary */
rx_ring_summary:
	dev_info(&adapter->pdev->dev, "RX Rings Summary\n");
	pr_info("Queue [NTU] [NTC]\n");
	for (n = 0; n < adapter->num_rx_queues; n++) {
		rx_ring = adapter->rx_ring[n];
		pr_info("%5d %5X %5X\n",
			n, rx_ring->next_to_use, rx_ring->next_to_clean);
	}

	/* Print RX Rings */
	if (!netif_msg_rx_status(adapter))
		return;

	dev_info(&adapter->pdev->dev, "RX Rings Dump\n");

	/* Receive Descriptor Formats
	 *
	 * 82598 Advanced Receive Descriptor (Read) Format
	 *    63                                           1        0
	 *    +-----------------------------------------------------+
	 *  0 |       Packet Buffer Address [63:1]           |A0/NSE|
	 *    +----------------------------------------------+------+
	 *  8 |       Header Buffer Address [63:1]           |  DD  |
	 *    +-----------------------------------------------------+
	 *
	 *
	 * 82598 Advanced Receive Descriptor (Write-Back) Format
	 *
	 *   63       48 47    32 31  30      21 20 16 15   4 3     0
	 *   +------------------------------------------------------+
	 * 0 |       RSS Hash /  |SPH| HDR_LEN  | RSV |Packet|  RSS |
	 *   | Packet   | IP     |   |          |     | Type | Type |
	 *   | Checksum | Ident  |   |          |     |      |      |
	 *   +------------------------------------------------------+
	 * 8 | VLAN Tag | Length | Extended Error | Extended Status |
	 *   +------------------------------------------------------+
	 *   63       48 47    32 31            20 19               0
	 *
	 * 82599+ Advanced Receive Descriptor (Read) Format
	 *    63                                           1        0
	 *    +-----------------------------------------------------+
	 *  0 |       Packet Buffer Address [63:1]           |A0/NSE|
	 *    +----------------------------------------------+------+
	 *  8 |       Header Buffer Address [63:1]           |  DD  |
	 *    +-----------------------------------------------------+
	 *
	 *
	 * 82599+ Advanced Receive Descriptor (Write-Back) Format
	 *
	 *   63       48 47    32 31  30      21 20 17 16   4 3     0
	 *   +------------------------------------------------------+
	 * 0 |RSS / Frag Checksum|SPH| HDR_LEN  |RSC- |Packet|  RSS |
	 *   |/ RTT / PCoE_PARAM |   |          | CNT | Type | Type |
	 *   |/ Flow Dir Flt ID  |   |          |     |      |      |
	 *   +------------------------------------------------------+
	 * 8 | VLAN Tag | Length |Extended Error| Xtnd Status/NEXTP |
	 *   +------------------------------------------------------+
	 *   63       48 47    32 31          20 19                 0
	 */

	for (n = 0; n < adapter->num_rx_queues; n++) {
		rx_ring = adapter->rx_ring[n];
		pr_info("------------------------------------\n");
		pr_info("RX QUEUE INDEX = %d\n", rx_ring->queue_index);
		pr_info("------------------------------------\n");
		pr_info("%s%s%s\n",
			"R  [desc]      [ PktBuf     A0] ",
			"[  HeadBuf   DD] [bi->dma       ] [bi->skb       ] ",
			"<-- Adv Rx Read format");
		pr_info("%s%s%s\n",
			"RWB[desc]      [PcsmIpSHl PtRs] ",
			"[vl er S cks ln] ---------------- [bi->skb       ] ",
			"<-- Adv Rx Write-Back format");

		for (i = 0; i < rx_ring->count; i++) {
			const char *ring_desc;

			if (i == rx_ring->next_to_use)
				ring_desc = " NTU";
			else if (i == rx_ring->next_to_clean)
				ring_desc = " NTC";
			else
				ring_desc = "";

			rx_buffer_info = &rx_ring->rx_buffer_info[i];
			rx_desc = IXGBE_RX_DESC(rx_ring, i);
			u0 = (struct my_u0 *)rx_desc;
			if (rx_desc->wb.upper.length) {
				/* Descriptor Done */
				pr_info("RWB[0x%03X]     %016llX %016llX ---------------- %p%s\n",
					i,
					le64_to_cpu((__force __le64)u0->a),
					le64_to_cpu((__force __le64)u0->b),
					rx_buffer_info->skb,
					ring_desc);
			} else {
				pr_info("R  [0x%03X]     %016llX %016llX %016llX %p%s\n",
					i,
					le64_to_cpu((__force __le64)u0->a),
					le64_to_cpu((__force __le64)u0->b),
					(u64)rx_buffer_info->dma,
					rx_buffer_info->skb,
					ring_desc);

				if (netif_msg_pktdata(adapter) &&
				    rx_buffer_info->dma) {
					print_hex_dump(KERN_INFO, "",
					   DUMP_PREFIX_ADDRESS, 16, 1,
					   page_address(rx_buffer_info->page) +
						    rx_buffer_info->page_offset,
					   ixgbe_rx_bufsz(rx_ring), true);
				}
			}
		}
	}
}

static void ixgbe_release_hw_control(struct ixgbe_adapter *adapter)
{
	u32 ctrl_ext;

	/* Let firmware take over control of h/w */
	ctrl_ext = IXGBE_READ_REG(&adapter->hw, IXGBE_CTRL_EXT);
	IXGBE_WRITE_REG(&adapter->hw, IXGBE_CTRL_EXT,
			ctrl_ext & ~IXGBE_CTRL_EXT_DRV_LOAD);
}

static void ixgbe_get_hw_control(struct ixgbe_adapter *adapter)
{
	u32 ctrl_ext;

	/* Let firmware know the driver has taken over */
	ctrl_ext = IXGBE_READ_REG(&adapter->hw, IXGBE_CTRL_EXT);
	IXGBE_WRITE_REG(&adapter->hw, IXGBE_CTRL_EXT,
			ctrl_ext | IXGBE_CTRL_EXT_DRV_LOAD);
}

/**
 * ixgbe_set_ivar - set the IVAR registers, mapping interrupt causes to vectors
 * @adapter: pointer to adapter struct
 * @direction: 0 for Rx, 1 for Tx, -1 for other causes
 * @queue: queue to map the corresponding interrupt to
 * @msix_vector: the vector to map to the corresponding queue
 *
 */
static void ixgbe_set_ivar(struct ixgbe_adapter *adapter, s8 direction,
			   u8 queue, u8 msix_vector)
{
	u32 ivar, index;
	struct ixgbe_hw *hw = &adapter->hw;
	switch (hw->mac.type) {
	case ixgbe_mac_82598EB:
		msix_vector |= IXGBE_IVAR_ALLOC_VAL;
		if (direction == -1)
			direction = 0;
		index = (((direction * 64) + queue) >> 2) & 0x1F;
		ivar = IXGBE_READ_REG(hw, IXGBE_IVAR(index));
		ivar &= ~(0xFF << (8 * (queue & 0x3)));
		ivar |= (msix_vector << (8 * (queue & 0x3)));
		IXGBE_WRITE_REG(hw, IXGBE_IVAR(index), ivar);
		break;
	case ixgbe_mac_82599EB:
	case ixgbe_mac_X540:
	case ixgbe_mac_X550:
	case ixgbe_mac_X550EM_x:
	case ixgbe_mac_x550em_a:
	case ixgbe_mac_e610:
		if (direction == -1) {
			/* other causes */
			msix_vector |= IXGBE_IVAR_ALLOC_VAL;
			index = ((queue & 1) * 8);
			ivar = IXGBE_READ_REG(&adapter->hw, IXGBE_IVAR_MISC);
			ivar &= ~(0xFF << index);
			ivar |= (msix_vector << index);
			IXGBE_WRITE_REG(&adapter->hw, IXGBE_IVAR_MISC, ivar);
			break;
		} else {
			/* tx or rx causes */
			msix_vector |= IXGBE_IVAR_ALLOC_VAL;
			index = ((16 * (queue & 1)) + (8 * direction));
			ivar = IXGBE_READ_REG(hw, IXGBE_IVAR(queue >> 1));
			ivar &= ~(0xFF << index);
			ivar |= (msix_vector << index);
			IXGBE_WRITE_REG(hw, IXGBE_IVAR(queue >> 1), ivar);
			break;
		}
	default:
		break;
	}
}

void ixgbe_irq_rearm_queues(struct ixgbe_adapter *adapter,
			    u64 qmask)
{
	u32 mask;

	switch (adapter->hw.mac.type) {
	case ixgbe_mac_82598EB:
		mask = (IXGBE_EIMS_RTX_QUEUE & qmask);
		IXGBE_WRITE_REG(&adapter->hw, IXGBE_EICS, mask);
		break;
	case ixgbe_mac_82599EB:
	case ixgbe_mac_X540:
	case ixgbe_mac_X550:
	case ixgbe_mac_X550EM_x:
	case ixgbe_mac_x550em_a:
	case ixgbe_mac_e610:
		mask = (qmask & 0xFFFFFFFF);
		IXGBE_WRITE_REG(&adapter->hw, IXGBE_EICS_EX(0), mask);
		mask = (qmask >> 32);
		IXGBE_WRITE_REG(&adapter->hw, IXGBE_EICS_EX(1), mask);
		break;
	default:
		break;
	}
}

static void ixgbe_update_xoff_rx_lfc(struct ixgbe_adapter *adapter)
{
	struct ixgbe_hw *hw = &adapter->hw;
	struct ixgbe_hw_stats *hwstats = &adapter->stats;
	int i;
	u32 data;

	if ((hw->fc.current_mode != ixgbe_fc_full) &&
	    (hw->fc.current_mode != ixgbe_fc_rx_pause))
		return;

	switch (hw->mac.type) {
	case ixgbe_mac_82598EB:
		data = IXGBE_READ_REG(hw, IXGBE_LXOFFRXC);
		break;
	default:
		data = IXGBE_READ_REG(hw, IXGBE_LXOFFRXCNT);
	}
	hwstats->lxoffrxc += data;

	/* refill credits (no tx hang) if we received xoff */
	if (!data)
		return;

	for (i = 0; i < adapter->num_tx_queues; i++)
		clear_bit(__IXGBE_HANG_CHECK_ARMED,
			  &adapter->tx_ring[i]->state);

	for (i = 0; i < adapter->num_xdp_queues; i++)
		clear_bit(__IXGBE_HANG_CHECK_ARMED,
			  &adapter->xdp_ring[i]->state);
}

static void ixgbe_update_xoff_received(struct ixgbe_adapter *adapter)
{
	struct ixgbe_hw *hw = &adapter->hw;
	struct ixgbe_hw_stats *hwstats = &adapter->stats;
	u32 xoff[8] = {0};
	u8 tc;
	int i;
	bool pfc_en = adapter->dcb_cfg.pfc_mode_enable;

	if (adapter->ixgbe_ieee_pfc)
		pfc_en |= !!(adapter->ixgbe_ieee_pfc->pfc_en);

	if (!(adapter->flags & IXGBE_FLAG_DCB_ENABLED) || !pfc_en) {
		ixgbe_update_xoff_rx_lfc(adapter);
		return;
	}

	/* update stats for each tc, only valid with PFC enabled */
	for (i = 0; i < MAX_TX_PACKET_BUFFERS; i++) {
		u32 pxoffrxc;

		switch (hw->mac.type) {
		case ixgbe_mac_82598EB:
			pxoffrxc = IXGBE_READ_REG(hw, IXGBE_PXOFFRXC(i));
			break;
		default:
			pxoffrxc = IXGBE_READ_REG(hw, IXGBE_PXOFFRXCNT(i));
		}
		hwstats->pxoffrxc[i] += pxoffrxc;
		/* Get the TC for given UP */
		tc = netdev_get_prio_tc_map(adapter->netdev, i);
		xoff[tc] += pxoffrxc;
	}

	/* disarm tx queues that have received xoff frames */
	for (i = 0; i < adapter->num_tx_queues; i++) {
		struct ixgbe_ring *tx_ring = adapter->tx_ring[i];

		tc = tx_ring->dcb_tc;
		if (xoff[tc])
			clear_bit(__IXGBE_HANG_CHECK_ARMED, &tx_ring->state);
	}

	for (i = 0; i < adapter->num_xdp_queues; i++) {
		struct ixgbe_ring *xdp_ring = adapter->xdp_ring[i];

		tc = xdp_ring->dcb_tc;
		if (xoff[tc])
			clear_bit(__IXGBE_HANG_CHECK_ARMED, &xdp_ring->state);
	}
}

static u64 ixgbe_get_tx_completed(struct ixgbe_ring *ring)
{
	return ring->stats.packets;
}

static u64 ixgbe_get_tx_pending(struct ixgbe_ring *ring)
{
	unsigned int head, tail;

	head = ring->next_to_clean;
	tail = ring->next_to_use;

	return ((head <= tail) ? tail : tail + ring->count) - head;
}

static bool ixgbe_check_tx_hang(struct ixgbe_ring *tx_ring)
{
	u32 tx_done = ixgbe_get_tx_completed(tx_ring);
	u32 tx_done_old = tx_ring->tx_stats.tx_done_old;
	u32 tx_pending = ixgbe_get_tx_pending(tx_ring);

	clear_check_for_tx_hang(tx_ring);

	/*
	 * Check for a hung queue, but be thorough. This verifies
	 * that a transmit has been completed since the previous
	 * check AND there is at least one packet pending. The
	 * ARMED bit is set to indicate a potential hang. The
	 * bit is cleared if a pause frame is received to remove
	 * false hang detection due to PFC or 802.3x frames. By
	 * requiring this to fail twice we avoid races with
	 * pfc clearing the ARMED bit and conditions where we
	 * run the check_tx_hang logic with a transmit completion
	 * pending but without time to complete it yet.
	 */
	if (tx_done_old == tx_done && tx_pending)
		/* make sure it is true for two checks in a row */
		return test_and_set_bit(__IXGBE_HANG_CHECK_ARMED,
					&tx_ring->state);
	/* update completed stats and continue */
	tx_ring->tx_stats.tx_done_old = tx_done;
	/* reset the countdown */
	clear_bit(__IXGBE_HANG_CHECK_ARMED, &tx_ring->state);

	return false;
}

/**
 * ixgbe_tx_timeout_reset - initiate reset due to Tx timeout
 * @adapter: driver private struct
 **/
static void ixgbe_tx_timeout_reset(struct ixgbe_adapter *adapter)
{

	/* Do the reset outside of interrupt context */
	if (!test_bit(__IXGBE_DOWN, &adapter->state)) {
		set_bit(__IXGBE_RESET_REQUESTED, &adapter->state);
		e_warn(drv, "initiating reset due to tx timeout\n");
		ixgbe_service_event_schedule(adapter);
	}
}

/**
 * ixgbe_tx_maxrate - callback to set the maximum per-queue bitrate
 * @netdev: network interface device structure
 * @queue_index: Tx queue to set
 * @maxrate: desired maximum transmit bitrate
 **/
static int ixgbe_tx_maxrate(struct net_device *netdev,
			    int queue_index, u32 maxrate)
{
	struct ixgbe_adapter *adapter = netdev_priv(netdev);
	struct ixgbe_hw *hw = &adapter->hw;
	u32 bcnrc_val = ixgbe_link_mbps(adapter);

	if (!maxrate)
		return 0;

	/* Calculate the rate factor values to set */
	bcnrc_val <<= IXGBE_RTTBCNRC_RF_INT_SHIFT;
	bcnrc_val /= maxrate;

	/* clear everything but the rate factor */
	bcnrc_val &= IXGBE_RTTBCNRC_RF_INT_MASK |
	IXGBE_RTTBCNRC_RF_DEC_MASK;

	/* enable the rate scheduler */
	bcnrc_val |= IXGBE_RTTBCNRC_RS_ENA;

	IXGBE_WRITE_REG(hw, IXGBE_RTTDQSEL, queue_index);
	IXGBE_WRITE_REG(hw, IXGBE_RTTBCNRC, bcnrc_val);

	return 0;
}

/**
 * ixgbe_update_tx_ring_stats - Update Tx ring specific counters
 * @tx_ring: ring to update
 * @q_vector: queue vector ring belongs to
 * @pkts: number of processed packets
 * @bytes: number of processed bytes
 */
void ixgbe_update_tx_ring_stats(struct ixgbe_ring *tx_ring,
				struct ixgbe_q_vector *q_vector, u64 pkts,
				u64 bytes)
{
	u64_stats_update_begin(&tx_ring->syncp);
	tx_ring->stats.bytes += bytes;
	tx_ring->stats.packets += pkts;
	u64_stats_update_end(&tx_ring->syncp);
	q_vector->tx.total_bytes += bytes;
	q_vector->tx.total_packets += pkts;
}

/**
 * ixgbe_update_rx_ring_stats - Update Rx ring specific counters
 * @rx_ring: ring to update
 * @q_vector: queue vector ring belongs to
 * @pkts: number of processed packets
 * @bytes: number of processed bytes
 */
void ixgbe_update_rx_ring_stats(struct ixgbe_ring *rx_ring,
				struct ixgbe_q_vector *q_vector, u64 pkts,
				u64 bytes)
{
	u64_stats_update_begin(&rx_ring->syncp);
	rx_ring->stats.bytes += bytes;
	rx_ring->stats.packets += pkts;
	u64_stats_update_end(&rx_ring->syncp);
	q_vector->rx.total_bytes += bytes;
	q_vector->rx.total_packets += pkts;
}

/**
 * ixgbe_clean_tx_irq - Reclaim resources after transmit completes
 * @q_vector: structure containing interrupt and ring information
 * @tx_ring: tx ring to clean
 * @napi_budget: Used to determine if we are in netpoll
 **/
static bool ixgbe_clean_tx_irq(struct ixgbe_q_vector *q_vector,
			       struct ixgbe_ring *tx_ring, int napi_budget)
{
	struct ixgbe_adapter *adapter = q_vector->adapter;
	struct ixgbe_tx_buffer *tx_buffer;
	union ixgbe_adv_tx_desc *tx_desc;
	unsigned int total_bytes = 0, total_packets = 0, total_ipsec = 0;
	unsigned int budget = q_vector->tx.work_limit;
	unsigned int i = tx_ring->next_to_clean;
	struct netdev_queue *txq;

	if (test_bit(__IXGBE_DOWN, &adapter->state))
		return true;

	tx_buffer = &tx_ring->tx_buffer_info[i];
	tx_desc = IXGBE_TX_DESC(tx_ring, i);
	i -= tx_ring->count;

	do {
		union ixgbe_adv_tx_desc *eop_desc = tx_buffer->next_to_watch;

		/* if next_to_watch is not set then there is no work pending */
		if (!eop_desc)
			break;

		/* prevent any other reads prior to eop_desc */
		smp_rmb();

		/* if DD is not set pending work has not been completed */
		if (!(eop_desc->wb.status & cpu_to_le32(IXGBE_TXD_STAT_DD)))
			break;

		/* clear next_to_watch to prevent false hangs */
		tx_buffer->next_to_watch = NULL;

		/* update the statistics for this packet */
		total_bytes += tx_buffer->bytecount;
		total_packets += tx_buffer->gso_segs;
		if (tx_buffer->tx_flags & IXGBE_TX_FLAGS_IPSEC)
			total_ipsec++;

		/* free the skb */
		if (ring_is_xdp(tx_ring))
			xdp_return_frame(tx_buffer->xdpf);
		else
			napi_consume_skb(tx_buffer->skb, napi_budget);

		/* unmap skb header data */
		dma_unmap_single(tx_ring->dev,
				 dma_unmap_addr(tx_buffer, dma),
				 dma_unmap_len(tx_buffer, len),
				 DMA_TO_DEVICE);

		/* clear tx_buffer data */
		dma_unmap_len_set(tx_buffer, len, 0);

		/* unmap remaining buffers */
		while (tx_desc != eop_desc) {
			tx_buffer++;
			tx_desc++;
			i++;
			if (unlikely(!i)) {
				i -= tx_ring->count;
				tx_buffer = tx_ring->tx_buffer_info;
				tx_desc = IXGBE_TX_DESC(tx_ring, 0);
			}

			/* unmap any remaining paged data */
			if (dma_unmap_len(tx_buffer, len)) {
				dma_unmap_page(tx_ring->dev,
					       dma_unmap_addr(tx_buffer, dma),
					       dma_unmap_len(tx_buffer, len),
					       DMA_TO_DEVICE);
				dma_unmap_len_set(tx_buffer, len, 0);
			}
		}

		/* move us one more past the eop_desc for start of next pkt */
		tx_buffer++;
		tx_desc++;
		i++;
		if (unlikely(!i)) {
			i -= tx_ring->count;
			tx_buffer = tx_ring->tx_buffer_info;
			tx_desc = IXGBE_TX_DESC(tx_ring, 0);
		}

		/* issue prefetch for next Tx descriptor */
		prefetch(tx_desc);

		/* update budget accounting */
		budget--;
	} while (likely(budget));

	i += tx_ring->count;
	tx_ring->next_to_clean = i;
	ixgbe_update_tx_ring_stats(tx_ring, q_vector, total_packets,
				   total_bytes);
	adapter->tx_ipsec += total_ipsec;

	if (check_for_tx_hang(tx_ring) && ixgbe_check_tx_hang(tx_ring)) {
		/* schedule immediate reset if we believe we hung */
		struct ixgbe_hw *hw = &adapter->hw;
		e_err(drv, "Detected Tx Unit Hang %s\n"
			"  Tx Queue             <%d>\n"
			"  TDH, TDT             <%x>, <%x>\n"
			"  next_to_use          <%x>\n"
			"  next_to_clean        <%x>\n"
			"tx_buffer_info[next_to_clean]\n"
			"  time_stamp           <%lx>\n"
			"  jiffies              <%lx>\n",
			ring_is_xdp(tx_ring) ? "(XDP)" : "",
			tx_ring->queue_index,
			IXGBE_READ_REG(hw, IXGBE_TDH(tx_ring->reg_idx)),
			IXGBE_READ_REG(hw, IXGBE_TDT(tx_ring->reg_idx)),
			tx_ring->next_to_use, i,
			tx_ring->tx_buffer_info[i].time_stamp, jiffies);

		if (!ring_is_xdp(tx_ring))
			netif_stop_subqueue(tx_ring->netdev,
					    tx_ring->queue_index);

		e_info(probe,
		       "tx hang %d detected on queue %d, resetting adapter\n",
			adapter->tx_timeout_count + 1, tx_ring->queue_index);

		/* schedule immediate reset if we believe we hung */
		ixgbe_tx_timeout_reset(adapter);

		/* the adapter is about to reset, no point in enabling stuff */
		return true;
	}

	if (ring_is_xdp(tx_ring))
		return !!budget;

#define TX_WAKE_THRESHOLD (DESC_NEEDED * 2)
	txq = netdev_get_tx_queue(tx_ring->netdev, tx_ring->queue_index);
	if (!__netif_txq_completed_wake(txq, total_packets, total_bytes,
					ixgbe_desc_unused(tx_ring),
					TX_WAKE_THRESHOLD,
					!netif_carrier_ok(tx_ring->netdev) ||
					test_bit(__IXGBE_DOWN, &adapter->state)))
		++tx_ring->tx_stats.restart_queue;

	return !!budget;
}

#ifdef CONFIG_IXGBE_DCA
static void ixgbe_update_tx_dca(struct ixgbe_adapter *adapter,
				struct ixgbe_ring *tx_ring,
				int cpu)
{
	struct ixgbe_hw *hw = &adapter->hw;
	u32 txctrl = 0;
	u16 reg_offset;

	if (adapter->flags & IXGBE_FLAG_DCA_ENABLED)
		txctrl = dca3_get_tag(tx_ring->dev, cpu);

	switch (hw->mac.type) {
	case ixgbe_mac_82598EB:
		reg_offset = IXGBE_DCA_TXCTRL(tx_ring->reg_idx);
		break;
	case ixgbe_mac_82599EB:
	case ixgbe_mac_X540:
		reg_offset = IXGBE_DCA_TXCTRL_82599(tx_ring->reg_idx);
		txctrl <<= IXGBE_DCA_TXCTRL_CPUID_SHIFT_82599;
		break;
	default:
		/* for unknown hardware do not write register */
		return;
	}

	/*
	 * We can enable relaxed ordering for reads, but not writes when
	 * DCA is enabled.  This is due to a known issue in some chipsets
	 * which will cause the DCA tag to be cleared.
	 */
	txctrl |= IXGBE_DCA_TXCTRL_DESC_RRO_EN |
		  IXGBE_DCA_TXCTRL_DATA_RRO_EN |
		  IXGBE_DCA_TXCTRL_DESC_DCA_EN;

	IXGBE_WRITE_REG(hw, reg_offset, txctrl);
}

static void ixgbe_update_rx_dca(struct ixgbe_adapter *adapter,
				struct ixgbe_ring *rx_ring,
				int cpu)
{
	struct ixgbe_hw *hw = &adapter->hw;
	u32 rxctrl = 0;
	u8 reg_idx = rx_ring->reg_idx;

	if (adapter->flags & IXGBE_FLAG_DCA_ENABLED)
		rxctrl = dca3_get_tag(rx_ring->dev, cpu);

	switch (hw->mac.type) {
	case ixgbe_mac_82599EB:
	case ixgbe_mac_X540:
		rxctrl <<= IXGBE_DCA_RXCTRL_CPUID_SHIFT_82599;
		break;
	default:
		break;
	}

	/*
	 * We can enable relaxed ordering for reads, but not writes when
	 * DCA is enabled.  This is due to a known issue in some chipsets
	 * which will cause the DCA tag to be cleared.
	 */
	rxctrl |= IXGBE_DCA_RXCTRL_DESC_RRO_EN |
		  IXGBE_DCA_RXCTRL_DATA_DCA_EN |
		  IXGBE_DCA_RXCTRL_DESC_DCA_EN;

	IXGBE_WRITE_REG(hw, IXGBE_DCA_RXCTRL(reg_idx), rxctrl);
}

static void ixgbe_update_dca(struct ixgbe_q_vector *q_vector)
{
	struct ixgbe_adapter *adapter = q_vector->adapter;
	struct ixgbe_ring *ring;
	int cpu = get_cpu();

	if (q_vector->cpu == cpu)
		goto out_no_update;

	ixgbe_for_each_ring(ring, q_vector->tx)
		ixgbe_update_tx_dca(adapter, ring, cpu);

	ixgbe_for_each_ring(ring, q_vector->rx)
		ixgbe_update_rx_dca(adapter, ring, cpu);

	q_vector->cpu = cpu;
out_no_update:
	put_cpu();
}

static void ixgbe_setup_dca(struct ixgbe_adapter *adapter)
{
	int i;

	/* always use CB2 mode, difference is masked in the CB driver */
	if (adapter->flags & IXGBE_FLAG_DCA_ENABLED)
		IXGBE_WRITE_REG(&adapter->hw, IXGBE_DCA_CTRL,
				IXGBE_DCA_CTRL_DCA_MODE_CB2);
	else
		IXGBE_WRITE_REG(&adapter->hw, IXGBE_DCA_CTRL,
				IXGBE_DCA_CTRL_DCA_DISABLE);

	for (i = 0; i < adapter->num_q_vectors; i++) {
		adapter->q_vector[i]->cpu = -1;
		ixgbe_update_dca(adapter->q_vector[i]);
	}
}

static int __ixgbe_notify_dca(struct device *dev, void *data)
{
	struct ixgbe_adapter *adapter = dev_get_drvdata(dev);
	unsigned long event = *(unsigned long *)data;

	if (!(adapter->flags & IXGBE_FLAG_DCA_CAPABLE))
		return 0;

	switch (event) {
	case DCA_PROVIDER_ADD:
		/* if we're already enabled, don't do it again */
		if (adapter->flags & IXGBE_FLAG_DCA_ENABLED)
			break;
		if (dca_add_requester(dev) == 0) {
			adapter->flags |= IXGBE_FLAG_DCA_ENABLED;
			IXGBE_WRITE_REG(&adapter->hw, IXGBE_DCA_CTRL,
					IXGBE_DCA_CTRL_DCA_MODE_CB2);
			break;
		}
		fallthrough; /* DCA is disabled. */
	case DCA_PROVIDER_REMOVE:
		if (adapter->flags & IXGBE_FLAG_DCA_ENABLED) {
			dca_remove_requester(dev);
			adapter->flags &= ~IXGBE_FLAG_DCA_ENABLED;
			IXGBE_WRITE_REG(&adapter->hw, IXGBE_DCA_CTRL,
					IXGBE_DCA_CTRL_DCA_DISABLE);
		}
		break;
	}

	return 0;
}

#endif /* CONFIG_IXGBE_DCA */

#define IXGBE_RSS_L4_TYPES_MASK \
	((1ul << IXGBE_RXDADV_RSSTYPE_IPV4_TCP) | \
	 (1ul << IXGBE_RXDADV_RSSTYPE_IPV4_UDP) | \
	 (1ul << IXGBE_RXDADV_RSSTYPE_IPV6_TCP) | \
	 (1ul << IXGBE_RXDADV_RSSTYPE_IPV6_UDP))

static inline void ixgbe_rx_hash(struct ixgbe_ring *ring,
				 union ixgbe_adv_rx_desc *rx_desc,
				 struct sk_buff *skb)
{
	u16 rss_type;

	if (!(ring->netdev->features & NETIF_F_RXHASH))
		return;

	rss_type = le16_to_cpu(rx_desc->wb.lower.lo_dword.hs_rss.pkt_info) &
		   IXGBE_RXDADV_RSSTYPE_MASK;

	if (!rss_type)
		return;

	skb_set_hash(skb, le32_to_cpu(rx_desc->wb.lower.hi_dword.rss),
		     (IXGBE_RSS_L4_TYPES_MASK & (1ul << rss_type)) ?
		     PKT_HASH_TYPE_L4 : PKT_HASH_TYPE_L3);
}

#ifdef IXGBE_FCOE
/**
 * ixgbe_rx_is_fcoe - check the rx desc for incoming pkt type
 * @ring: structure containing ring specific data
 * @rx_desc: advanced rx descriptor
 *
 * Returns : true if it is FCoE pkt
 */
static inline bool ixgbe_rx_is_fcoe(struct ixgbe_ring *ring,
				    union ixgbe_adv_rx_desc *rx_desc)
{
	__le16 pkt_info = rx_desc->wb.lower.lo_dword.hs_rss.pkt_info;

	return test_bit(__IXGBE_RX_FCOE, &ring->state) &&
	       ((pkt_info & cpu_to_le16(IXGBE_RXDADV_PKTTYPE_ETQF_MASK)) ==
		(cpu_to_le16(IXGBE_ETQF_FILTER_FCOE <<
			     IXGBE_RXDADV_PKTTYPE_ETQF_SHIFT)));
}

#endif /* IXGBE_FCOE */
/**
 * ixgbe_rx_checksum - indicate in skb if hw indicated a good cksum
 * @ring: structure containing ring specific data
 * @rx_desc: current Rx descriptor being processed
 * @skb: skb currently being received and modified
 **/
static inline void ixgbe_rx_checksum(struct ixgbe_ring *ring,
				     union ixgbe_adv_rx_desc *rx_desc,
				     struct sk_buff *skb)
{
	__le16 pkt_info = rx_desc->wb.lower.lo_dword.hs_rss.pkt_info;
	bool encap_pkt = false;

	skb_checksum_none_assert(skb);

	/* Rx csum disabled */
	if (!(ring->netdev->features & NETIF_F_RXCSUM))
		return;

	/* check for VXLAN and Geneve packets */
	if (pkt_info & cpu_to_le16(IXGBE_RXDADV_PKTTYPE_VXLAN)) {
		encap_pkt = true;
		skb->encapsulation = 1;
	}

	/* if IP and error */
	if (ixgbe_test_staterr(rx_desc, IXGBE_RXD_STAT_IPCS) &&
	    ixgbe_test_staterr(rx_desc, IXGBE_RXDADV_ERR_IPE)) {
		ring->rx_stats.csum_err++;
		return;
	}

	if (!ixgbe_test_staterr(rx_desc, IXGBE_RXD_STAT_L4CS))
		return;

	if (ixgbe_test_staterr(rx_desc, IXGBE_RXDADV_ERR_TCPE)) {
		/*
		 * 82599 errata, UDP frames with a 0 checksum can be marked as
		 * checksum errors.
		 */
		if ((pkt_info & cpu_to_le16(IXGBE_RXDADV_PKTTYPE_UDP)) &&
		    test_bit(__IXGBE_RX_CSUM_UDP_ZERO_ERR, &ring->state))
			return;

		ring->rx_stats.csum_err++;
		return;
	}

	/* It must be a TCP or UDP packet with a valid checksum */
	skb->ip_summed = CHECKSUM_UNNECESSARY;
	if (encap_pkt) {
		if (!ixgbe_test_staterr(rx_desc, IXGBE_RXD_STAT_OUTERIPCS))
			return;

		if (ixgbe_test_staterr(rx_desc, IXGBE_RXDADV_ERR_OUTERIPER)) {
			skb->ip_summed = CHECKSUM_NONE;
			return;
		}
		/* If we checked the outer header let the stack know */
		skb->csum_level = 1;
	}
}

static unsigned int ixgbe_rx_offset(struct ixgbe_ring *rx_ring)
{
	return ring_uses_build_skb(rx_ring) ? IXGBE_SKB_PAD : 0;
}

static bool ixgbe_alloc_mapped_page(struct ixgbe_ring *rx_ring,
				    struct ixgbe_rx_buffer *bi)
{
	struct page *page = bi->page;
	dma_addr_t dma;

	/* since we are recycling buffers we should seldom need to alloc */
	if (likely(page))
		return true;

	/* alloc new page for storage */
	page = dev_alloc_pages(ixgbe_rx_pg_order(rx_ring));
	if (unlikely(!page)) {
		rx_ring->rx_stats.alloc_rx_page_failed++;
		return false;
	}

	/* map page for use */
	dma = dma_map_page_attrs(rx_ring->dev, page, 0,
				 ixgbe_rx_pg_size(rx_ring),
				 DMA_FROM_DEVICE,
				 IXGBE_RX_DMA_ATTR);

	/*
	 * if mapping failed free memory back to system since
	 * there isn't much point in holding memory we can't use
	 */
	if (dma_mapping_error(rx_ring->dev, dma)) {
		__free_pages(page, ixgbe_rx_pg_order(rx_ring));

		rx_ring->rx_stats.alloc_rx_page_failed++;
		return false;
	}

	bi->dma = dma;
	bi->page = page;
	bi->page_offset = rx_ring->rx_offset;
	page_ref_add(page, USHRT_MAX - 1);
	bi->pagecnt_bias = USHRT_MAX;
	rx_ring->rx_stats.alloc_rx_page++;

	return true;
}

/**
 * ixgbe_alloc_rx_buffers - Replace used receive buffers
 * @rx_ring: ring to place buffers on
 * @cleaned_count: number of buffers to replace
 **/
void ixgbe_alloc_rx_buffers(struct ixgbe_ring *rx_ring, u16 cleaned_count)
{
	union ixgbe_adv_rx_desc *rx_desc;
	struct ixgbe_rx_buffer *bi;
	u16 i = rx_ring->next_to_use;
	u16 bufsz;

	/* nothing to do */
	if (!cleaned_count)
		return;

	rx_desc = IXGBE_RX_DESC(rx_ring, i);
	bi = &rx_ring->rx_buffer_info[i];
	i -= rx_ring->count;

	bufsz = ixgbe_rx_bufsz(rx_ring);

	do {
		if (!ixgbe_alloc_mapped_page(rx_ring, bi))
			break;

		/* sync the buffer for use by the device */
		dma_sync_single_range_for_device(rx_ring->dev, bi->dma,
						 bi->page_offset, bufsz,
						 DMA_FROM_DEVICE);

		/*
		 * Refresh the desc even if buffer_addrs didn't change
		 * because each write-back erases this info.
		 */
		rx_desc->read.pkt_addr = cpu_to_le64(bi->dma + bi->page_offset);

		rx_desc++;
		bi++;
		i++;
		if (unlikely(!i)) {
			rx_desc = IXGBE_RX_DESC(rx_ring, 0);
			bi = rx_ring->rx_buffer_info;
			i -= rx_ring->count;
		}

		/* clear the length for the next_to_use descriptor */
		rx_desc->wb.upper.length = 0;

		cleaned_count--;
	} while (cleaned_count);

	i += rx_ring->count;

	if (rx_ring->next_to_use != i) {
		rx_ring->next_to_use = i;

		/* update next to alloc since we have filled the ring */
		rx_ring->next_to_alloc = i;

		/* Force memory writes to complete before letting h/w
		 * know there are new descriptors to fetch.  (Only
		 * applicable for weak-ordered memory model archs,
		 * such as IA-64).
		 */
		wmb();
		writel(i, rx_ring->tail);
	}
}

static void ixgbe_set_rsc_gso_size(struct ixgbe_ring *ring,
				   struct sk_buff *skb)
{
	u16 hdr_len = skb_headlen(skb);

	/* set gso_size to avoid messing up TCP MSS */
	skb_shinfo(skb)->gso_size = DIV_ROUND_UP((skb->len - hdr_len),
						 IXGBE_CB(skb)->append_cnt);
	skb_shinfo(skb)->gso_type = SKB_GSO_TCPV4;
}

static void ixgbe_update_rsc_stats(struct ixgbe_ring *rx_ring,
				   struct sk_buff *skb)
{
	/* if append_cnt is 0 then frame is not RSC */
	if (!IXGBE_CB(skb)->append_cnt)
		return;

	rx_ring->rx_stats.rsc_count += IXGBE_CB(skb)->append_cnt;
	rx_ring->rx_stats.rsc_flush++;

	ixgbe_set_rsc_gso_size(rx_ring, skb);

	/* gso_size is computed using append_cnt so always clear it last */
	IXGBE_CB(skb)->append_cnt = 0;
}

/**
 * ixgbe_process_skb_fields - Populate skb header fields from Rx descriptor
 * @rx_ring: rx descriptor ring packet is being transacted on
 * @rx_desc: pointer to the EOP Rx descriptor
 * @skb: pointer to current skb being populated
 *
 * This function checks the ring, descriptor, and packet information in
 * order to populate the hash, checksum, VLAN, timestamp, protocol, and
 * other fields within the skb.
 **/
void ixgbe_process_skb_fields(struct ixgbe_ring *rx_ring,
			      union ixgbe_adv_rx_desc *rx_desc,
			      struct sk_buff *skb)
{
	struct net_device *dev = rx_ring->netdev;
	u32 flags = rx_ring->q_vector->adapter->flags;

	ixgbe_update_rsc_stats(rx_ring, skb);

	ixgbe_rx_hash(rx_ring, rx_desc, skb);

	ixgbe_rx_checksum(rx_ring, rx_desc, skb);

	if (unlikely(flags & IXGBE_FLAG_RX_HWTSTAMP_ENABLED))
		ixgbe_ptp_rx_hwtstamp(rx_ring, rx_desc, skb);

	if ((dev->features & NETIF_F_HW_VLAN_CTAG_RX) &&
	    ixgbe_test_staterr(rx_desc, IXGBE_RXD_STAT_VP)) {
		u16 vid = le16_to_cpu(rx_desc->wb.upper.vlan);
		__vlan_hwaccel_put_tag(skb, htons(ETH_P_8021Q), vid);
	}

	if (ixgbe_test_staterr(rx_desc, IXGBE_RXDADV_STAT_SECP))
		ixgbe_ipsec_rx(rx_ring, rx_desc, skb);

	/* record Rx queue, or update MACVLAN statistics */
	if (netif_is_ixgbe(dev))
		skb_record_rx_queue(skb, rx_ring->queue_index);
	else
		macvlan_count_rx(netdev_priv(dev), skb->len + ETH_HLEN, true,
				 false);

	skb->protocol = eth_type_trans(skb, dev);
}

void ixgbe_rx_skb(struct ixgbe_q_vector *q_vector,
		  struct sk_buff *skb)
{
	napi_gro_receive(&q_vector->napi, skb);
}

/**
 * ixgbe_is_non_eop - process handling of non-EOP buffers
 * @rx_ring: Rx ring being processed
 * @rx_desc: Rx descriptor for current buffer
 * @skb: Current socket buffer containing buffer in progress
 *
 * This function updates next to clean.  If the buffer is an EOP buffer
 * this function exits returning false, otherwise it will place the
 * sk_buff in the next buffer to be chained and return true indicating
 * that this is in fact a non-EOP buffer.
 **/
static bool ixgbe_is_non_eop(struct ixgbe_ring *rx_ring,
			     union ixgbe_adv_rx_desc *rx_desc,
			     struct sk_buff *skb)
{
	u32 ntc = rx_ring->next_to_clean + 1;

	/* fetch, update, and store next to clean */
	ntc = (ntc < rx_ring->count) ? ntc : 0;
	rx_ring->next_to_clean = ntc;

	prefetch(IXGBE_RX_DESC(rx_ring, ntc));

	/* update RSC append count if present */
	if (ring_is_rsc_enabled(rx_ring)) {
		__le32 rsc_enabled = rx_desc->wb.lower.lo_dword.data &
				     cpu_to_le32(IXGBE_RXDADV_RSCCNT_MASK);

		if (unlikely(rsc_enabled)) {
			u32 rsc_cnt = le32_to_cpu(rsc_enabled);

			rsc_cnt >>= IXGBE_RXDADV_RSCCNT_SHIFT;
			IXGBE_CB(skb)->append_cnt += rsc_cnt - 1;

			/* update ntc based on RSC value */
			ntc = le32_to_cpu(rx_desc->wb.upper.status_error);
			ntc &= IXGBE_RXDADV_NEXTP_MASK;
			ntc >>= IXGBE_RXDADV_NEXTP_SHIFT;
		}
	}

	/* if we are the last buffer then there is nothing else to do */
	if (likely(ixgbe_test_staterr(rx_desc, IXGBE_RXD_STAT_EOP)))
		return false;

	/* place skb in next buffer to be received */
	rx_ring->rx_buffer_info[ntc].skb = skb;
	rx_ring->rx_stats.non_eop_descs++;

	return true;
}

/**
 * ixgbe_pull_tail - ixgbe specific version of skb_pull_tail
 * @rx_ring: rx descriptor ring packet is being transacted on
 * @skb: pointer to current skb being adjusted
 *
 * This function is an ixgbe specific version of __pskb_pull_tail.  The
 * main difference between this version and the original function is that
 * this function can make several assumptions about the state of things
 * that allow for significant optimizations versus the standard function.
 * As a result we can do things like drop a frag and maintain an accurate
 * truesize for the skb.
 */
static void ixgbe_pull_tail(struct ixgbe_ring *rx_ring,
			    struct sk_buff *skb)
{
	skb_frag_t *frag = &skb_shinfo(skb)->frags[0];
	unsigned char *va;
	unsigned int pull_len;

	/*
	 * it is valid to use page_address instead of kmap since we are
	 * working with pages allocated out of the lomem pool per
	 * alloc_page(GFP_ATOMIC)
	 */
	va = skb_frag_address(frag);

	/*
	 * we need the header to contain the greater of either ETH_HLEN or
	 * 60 bytes if the skb->len is less than 60 for skb_pad.
	 */
	pull_len = eth_get_headlen(skb->dev, va, IXGBE_RX_HDR_SIZE);

	/* align pull length to size of long to optimize memcpy performance */
	skb_copy_to_linear_data(skb, va, ALIGN(pull_len, sizeof(long)));

	/* update all of the pointers */
	skb_frag_size_sub(frag, pull_len);
	skb_frag_off_add(frag, pull_len);
	skb->data_len -= pull_len;
	skb->tail += pull_len;
}

/**
 * ixgbe_dma_sync_frag - perform DMA sync for first frag of SKB
 * @rx_ring: rx descriptor ring packet is being transacted on
 * @skb: pointer to current skb being updated
 *
 * This function provides a basic DMA sync up for the first fragment of an
 * skb.  The reason for doing this is that the first fragment cannot be
 * unmapped until we have reached the end of packet descriptor for a buffer
 * chain.
 */
static void ixgbe_dma_sync_frag(struct ixgbe_ring *rx_ring,
				struct sk_buff *skb)
{
	if (ring_uses_build_skb(rx_ring)) {
		unsigned long mask = (unsigned long)ixgbe_rx_pg_size(rx_ring) - 1;
		unsigned long offset = (unsigned long)(skb->data) & mask;

		dma_sync_single_range_for_cpu(rx_ring->dev,
					      IXGBE_CB(skb)->dma,
					      offset,
					      skb_headlen(skb),
					      DMA_FROM_DEVICE);
	} else {
		skb_frag_t *frag = &skb_shinfo(skb)->frags[0];

		dma_sync_single_range_for_cpu(rx_ring->dev,
					      IXGBE_CB(skb)->dma,
					      skb_frag_off(frag),
					      skb_frag_size(frag),
					      DMA_FROM_DEVICE);
	}

	/* If the page was released, just unmap it. */
	if (unlikely(IXGBE_CB(skb)->page_released)) {
		dma_unmap_page_attrs(rx_ring->dev, IXGBE_CB(skb)->dma,
				     ixgbe_rx_pg_size(rx_ring),
				     DMA_FROM_DEVICE,
				     IXGBE_RX_DMA_ATTR);
	}
}

/**
 * ixgbe_cleanup_headers - Correct corrupted or empty headers
 * @rx_ring: rx descriptor ring packet is being transacted on
 * @rx_desc: pointer to the EOP Rx descriptor
 * @skb: pointer to current skb being fixed
 *
 * Check if the skb is valid in the XDP case it will be an error pointer.
 * Return true in this case to abort processing and advance to next
 * descriptor.
 *
 * Check for corrupted packet headers caused by senders on the local L2
 * embedded NIC switch not setting up their Tx Descriptors right.  These
 * should be very rare.
 *
 * Also address the case where we are pulling data in on pages only
 * and as such no data is present in the skb header.
 *
 * In addition if skb is not at least 60 bytes we need to pad it so that
 * it is large enough to qualify as a valid Ethernet frame.
 *
 * Returns true if an error was encountered and skb was freed.
 **/
bool ixgbe_cleanup_headers(struct ixgbe_ring *rx_ring,
			   union ixgbe_adv_rx_desc *rx_desc,
			   struct sk_buff *skb)
{
	struct net_device *netdev = rx_ring->netdev;

	/* Verify netdev is present, and that packet does not have any
	 * errors that would be unacceptable to the netdev.
	 */
	if (!netdev ||
	    (unlikely(ixgbe_test_staterr(rx_desc,
					 IXGBE_RXDADV_ERR_FRAME_ERR_MASK) &&
	     !(netdev->features & NETIF_F_RXALL)))) {
		dev_kfree_skb_any(skb);
		return true;
	}

	/* place header in linear portion of buffer */
	if (!skb_headlen(skb))
		ixgbe_pull_tail(rx_ring, skb);

#ifdef IXGBE_FCOE
	/* do not attempt to pad FCoE Frames as this will disrupt DDP */
	if (ixgbe_rx_is_fcoe(rx_ring, rx_desc))
		return false;

#endif
	/* if eth_skb_pad returns an error the skb was freed */
	if (eth_skb_pad(skb))
		return true;

	return false;
}

/**
 * ixgbe_reuse_rx_page - page flip buffer and store it back on the ring
 * @rx_ring: rx descriptor ring to store buffers on
 * @old_buff: donor buffer to have page reused
 *
 * Synchronizes page for reuse by the adapter
 **/
static void ixgbe_reuse_rx_page(struct ixgbe_ring *rx_ring,
				struct ixgbe_rx_buffer *old_buff)
{
	struct ixgbe_rx_buffer *new_buff;
	u16 nta = rx_ring->next_to_alloc;

	new_buff = &rx_ring->rx_buffer_info[nta];

	/* update, and store next to alloc */
	nta++;
	rx_ring->next_to_alloc = (nta < rx_ring->count) ? nta : 0;

	/* Transfer page from old buffer to new buffer.
	 * Move each member individually to avoid possible store
	 * forwarding stalls and unnecessary copy of skb.
	 */
	new_buff->dma		= old_buff->dma;
	new_buff->page		= old_buff->page;
	new_buff->page_offset	= old_buff->page_offset;
	new_buff->pagecnt_bias	= old_buff->pagecnt_bias;
}

static bool ixgbe_can_reuse_rx_page(struct ixgbe_rx_buffer *rx_buffer,
				    int rx_buffer_pgcnt)
{
	unsigned int pagecnt_bias = rx_buffer->pagecnt_bias;
	struct page *page = rx_buffer->page;

	/* avoid re-using remote and pfmemalloc pages */
	if (!dev_page_is_reusable(page))
		return false;

#if (PAGE_SIZE < 8192)
	/* if we are only owner of page we can reuse it */
	if (unlikely((rx_buffer_pgcnt - pagecnt_bias) > 1))
		return false;
#else
	/* The last offset is a bit aggressive in that we assume the
	 * worst case of FCoE being enabled and using a 3K buffer.
	 * However this should have minimal impact as the 1K extra is
	 * still less than one buffer in size.
	 */
#define IXGBE_LAST_OFFSET \
	(SKB_WITH_OVERHEAD(PAGE_SIZE) - IXGBE_RXBUFFER_3K)
	if (rx_buffer->page_offset > IXGBE_LAST_OFFSET)
		return false;
#endif

	/* If we have drained the page fragment pool we need to update
	 * the pagecnt_bias and page count so that we fully restock the
	 * number of references the driver holds.
	 */
	if (unlikely(pagecnt_bias == 1)) {
		page_ref_add(page, USHRT_MAX - 1);
		rx_buffer->pagecnt_bias = USHRT_MAX;
	}

	return true;
}

/**
 * ixgbe_add_rx_frag - Add contents of Rx buffer to sk_buff
 * @rx_ring: rx descriptor ring to transact packets on
 * @rx_buffer: buffer containing page to add
 * @skb: sk_buff to place the data into
 * @size: size of data in rx_buffer
 *
 * This function will add the data contained in rx_buffer->page to the skb.
 * This is done either through a direct copy if the data in the buffer is
 * less than the skb header size, otherwise it will just attach the page as
 * a frag to the skb.
 *
 * The function will then update the page offset if necessary and return
 * true if the buffer can be reused by the adapter.
 **/
static void ixgbe_add_rx_frag(struct ixgbe_ring *rx_ring,
			      struct ixgbe_rx_buffer *rx_buffer,
			      struct sk_buff *skb,
			      unsigned int size)
{
#if (PAGE_SIZE < 8192)
	unsigned int truesize = ixgbe_rx_pg_size(rx_ring) / 2;
#else
	unsigned int truesize = rx_ring->rx_offset ?
				SKB_DATA_ALIGN(rx_ring->rx_offset + size) :
				SKB_DATA_ALIGN(size);
#endif
	skb_add_rx_frag(skb, skb_shinfo(skb)->nr_frags, rx_buffer->page,
			rx_buffer->page_offset, size, truesize);
#if (PAGE_SIZE < 8192)
	rx_buffer->page_offset ^= truesize;
#else
	rx_buffer->page_offset += truesize;
#endif
}

static struct ixgbe_rx_buffer *ixgbe_get_rx_buffer(struct ixgbe_ring *rx_ring,
						   union ixgbe_adv_rx_desc *rx_desc,
						   struct sk_buff **skb,
						   const unsigned int size,
						   int *rx_buffer_pgcnt)
{
	struct ixgbe_rx_buffer *rx_buffer;

	rx_buffer = &rx_ring->rx_buffer_info[rx_ring->next_to_clean];
	*rx_buffer_pgcnt =
#if (PAGE_SIZE < 8192)
		page_count(rx_buffer->page);
#else
		0;
#endif
	prefetchw(rx_buffer->page);
	*skb = rx_buffer->skb;

	/* Delay unmapping of the first packet. It carries the header
	 * information, HW may still access the header after the writeback.
	 * Only unmap it when EOP is reached
	 */
	if (!ixgbe_test_staterr(rx_desc, IXGBE_RXD_STAT_EOP)) {
		if (!*skb)
			goto skip_sync;
	} else {
		if (*skb)
			ixgbe_dma_sync_frag(rx_ring, *skb);
	}

	/* we are reusing so sync this buffer for CPU use */
	dma_sync_single_range_for_cpu(rx_ring->dev,
				      rx_buffer->dma,
				      rx_buffer->page_offset,
				      size,
				      DMA_FROM_DEVICE);
skip_sync:
	rx_buffer->pagecnt_bias--;

	return rx_buffer;
}

static void ixgbe_put_rx_buffer(struct ixgbe_ring *rx_ring,
				struct ixgbe_rx_buffer *rx_buffer,
				struct sk_buff *skb,
				int rx_buffer_pgcnt)
{
	if (ixgbe_can_reuse_rx_page(rx_buffer, rx_buffer_pgcnt)) {
		/* hand second half of page back to the ring */
		ixgbe_reuse_rx_page(rx_ring, rx_buffer);
	} else {
		if (skb && IXGBE_CB(skb)->dma == rx_buffer->dma) {
			/* the page has been released from the ring */
			IXGBE_CB(skb)->page_released = true;
		} else {
			/* we are not reusing the buffer so unmap it */
			dma_unmap_page_attrs(rx_ring->dev, rx_buffer->dma,
					     ixgbe_rx_pg_size(rx_ring),
					     DMA_FROM_DEVICE,
					     IXGBE_RX_DMA_ATTR);
		}
		__page_frag_cache_drain(rx_buffer->page,
					rx_buffer->pagecnt_bias);
	}

	/* clear contents of rx_buffer */
	rx_buffer->page = NULL;
	rx_buffer->skb = NULL;
}

static struct sk_buff *ixgbe_construct_skb(struct ixgbe_ring *rx_ring,
					   struct ixgbe_rx_buffer *rx_buffer,
					   struct xdp_buff *xdp,
					   union ixgbe_adv_rx_desc *rx_desc)
{
	unsigned int size = xdp->data_end - xdp->data;
#if (PAGE_SIZE < 8192)
	unsigned int truesize = ixgbe_rx_pg_size(rx_ring) / 2;
#else
	unsigned int truesize = SKB_DATA_ALIGN(xdp->data_end -
					       xdp->data_hard_start);
#endif
	struct sk_buff *skb;

	/* prefetch first cache line of first page */
	net_prefetch(xdp->data);

	/* Note, we get here by enabling legacy-rx via:
	 *
	 *    ethtool --set-priv-flags <dev> legacy-rx on
	 *
	 * In this mode, we currently get 0 extra XDP headroom as
	 * opposed to having legacy-rx off, where we process XDP
	 * packets going to stack via ixgbe_build_skb(). The latter
	 * provides us currently with 192 bytes of headroom.
	 *
	 * For ixgbe_construct_skb() mode it means that the
	 * xdp->data_meta will always point to xdp->data, since
	 * the helper cannot expand the head. Should this ever
	 * change in future for legacy-rx mode on, then lets also
	 * add xdp->data_meta handling here.
	 */

	/* allocate a skb to store the frags */
	skb = napi_alloc_skb(&rx_ring->q_vector->napi, IXGBE_RX_HDR_SIZE);
	if (unlikely(!skb))
		return NULL;

	if (size > IXGBE_RX_HDR_SIZE) {
		if (!ixgbe_test_staterr(rx_desc, IXGBE_RXD_STAT_EOP))
			IXGBE_CB(skb)->dma = rx_buffer->dma;

		skb_add_rx_frag(skb, 0, rx_buffer->page,
				xdp->data - page_address(rx_buffer->page),
				size, truesize);
#if (PAGE_SIZE < 8192)
		rx_buffer->page_offset ^= truesize;
#else
		rx_buffer->page_offset += truesize;
#endif
	} else {
		memcpy(__skb_put(skb, size),
		       xdp->data, ALIGN(size, sizeof(long)));
		rx_buffer->pagecnt_bias++;
	}

	return skb;
}

static struct sk_buff *ixgbe_build_skb(struct ixgbe_ring *rx_ring,
				       struct ixgbe_rx_buffer *rx_buffer,
				       struct xdp_buff *xdp,
				       union ixgbe_adv_rx_desc *rx_desc)
{
	unsigned int metasize = xdp->data - xdp->data_meta;
#if (PAGE_SIZE < 8192)
	unsigned int truesize = ixgbe_rx_pg_size(rx_ring) / 2;
#else
	unsigned int truesize = SKB_DATA_ALIGN(sizeof(struct skb_shared_info)) +
				SKB_DATA_ALIGN(xdp->data_end -
					       xdp->data_hard_start);
#endif
	struct sk_buff *skb;

	/* Prefetch first cache line of first page. If xdp->data_meta
	 * is unused, this points extactly as xdp->data, otherwise we
	 * likely have a consumer accessing first few bytes of meta
	 * data, and then actual data.
	 */
	net_prefetch(xdp->data_meta);

	/* build an skb to around the page buffer */
	skb = napi_build_skb(xdp->data_hard_start, truesize);
	if (unlikely(!skb))
		return NULL;

	/* update pointers within the skb to store the data */
	skb_reserve(skb, xdp->data - xdp->data_hard_start);
	__skb_put(skb, xdp->data_end - xdp->data);
	if (metasize)
		skb_metadata_set(skb, metasize);

	/* record DMA address if this is the start of a chain of buffers */
	if (!ixgbe_test_staterr(rx_desc, IXGBE_RXD_STAT_EOP))
		IXGBE_CB(skb)->dma = rx_buffer->dma;

	/* update buffer offset */
#if (PAGE_SIZE < 8192)
	rx_buffer->page_offset ^= truesize;
#else
	rx_buffer->page_offset += truesize;
#endif

	return skb;
}

static int ixgbe_run_xdp(struct ixgbe_adapter *adapter,
			 struct ixgbe_ring *rx_ring,
			 struct xdp_buff *xdp)
{
	int err, result = IXGBE_XDP_PASS;
	struct bpf_prog *xdp_prog;
	struct ixgbe_ring *ring;
	struct xdp_frame *xdpf;
	u32 act;

	xdp_prog = READ_ONCE(rx_ring->xdp_prog);

	if (!xdp_prog)
		goto xdp_out;

	prefetchw(xdp->data_hard_start); /* xdp_frame write */

	act = bpf_prog_run_xdp(xdp_prog, xdp);
	switch (act) {
	case XDP_PASS:
		break;
	case XDP_TX:
		xdpf = xdp_convert_buff_to_frame(xdp);
		if (unlikely(!xdpf))
			goto out_failure;
		ring = ixgbe_determine_xdp_ring(adapter);
		if (static_branch_unlikely(&ixgbe_xdp_locking_key))
			spin_lock(&ring->tx_lock);
		result = ixgbe_xmit_xdp_ring(ring, xdpf);
		if (static_branch_unlikely(&ixgbe_xdp_locking_key))
			spin_unlock(&ring->tx_lock);
		if (result == IXGBE_XDP_CONSUMED)
			goto out_failure;
		break;
	case XDP_REDIRECT:
		err = xdp_do_redirect(adapter->netdev, xdp, xdp_prog);
		if (err)
			goto out_failure;
		result = IXGBE_XDP_REDIR;
		break;
	default:
		bpf_warn_invalid_xdp_action(rx_ring->netdev, xdp_prog, act);
		fallthrough;
	case XDP_ABORTED:
out_failure:
		trace_xdp_exception(rx_ring->netdev, xdp_prog, act);
		fallthrough; /* handle aborts by dropping packet */
	case XDP_DROP:
		result = IXGBE_XDP_CONSUMED;
		break;
	}
xdp_out:
	return result;
}

static unsigned int ixgbe_rx_frame_truesize(struct ixgbe_ring *rx_ring,
					    unsigned int size)
{
	unsigned int truesize;

#if (PAGE_SIZE < 8192)
	truesize = ixgbe_rx_pg_size(rx_ring) / 2; /* Must be power-of-2 */
#else
	truesize = rx_ring->rx_offset ?
		SKB_DATA_ALIGN(rx_ring->rx_offset + size) +
		SKB_DATA_ALIGN(sizeof(struct skb_shared_info)) :
		SKB_DATA_ALIGN(size);
#endif
	return truesize;
}

static void ixgbe_rx_buffer_flip(struct ixgbe_ring *rx_ring,
				 struct ixgbe_rx_buffer *rx_buffer,
				 unsigned int size)
{
	unsigned int truesize = ixgbe_rx_frame_truesize(rx_ring, size);
#if (PAGE_SIZE < 8192)
	rx_buffer->page_offset ^= truesize;
#else
	rx_buffer->page_offset += truesize;
#endif
}

/**
 * ixgbe_clean_rx_irq - Clean completed descriptors from Rx ring - bounce buf
 * @q_vector: structure containing interrupt and ring information
 * @rx_ring: rx descriptor ring to transact packets on
 * @budget: Total limit on number of packets to process
 *
 * This function provides a "bounce buffer" approach to Rx interrupt
 * processing.  The advantage to this is that on systems that have
 * expensive overhead for IOMMU access this provides a means of avoiding
 * it by maintaining the mapping of the page to the syste.
 *
 * Returns amount of work completed
 **/
static int ixgbe_clean_rx_irq(struct ixgbe_q_vector *q_vector,
			       struct ixgbe_ring *rx_ring,
			       const int budget)
{
	unsigned int total_rx_bytes = 0, total_rx_packets = 0, frame_sz = 0;
	struct ixgbe_adapter *adapter = q_vector->adapter;
#ifdef IXGBE_FCOE
	int ddp_bytes;
	unsigned int mss = 0;
#endif /* IXGBE_FCOE */
	u16 cleaned_count = ixgbe_desc_unused(rx_ring);
	unsigned int offset = rx_ring->rx_offset;
	unsigned int xdp_xmit = 0;
	struct xdp_buff xdp;
	int xdp_res = 0;

	/* Frame size depend on rx_ring setup when PAGE_SIZE=4K */
#if (PAGE_SIZE < 8192)
	frame_sz = ixgbe_rx_frame_truesize(rx_ring, 0);
#endif
	xdp_init_buff(&xdp, frame_sz, &rx_ring->xdp_rxq);

	while (likely(total_rx_packets < budget)) {
		union ixgbe_adv_rx_desc *rx_desc;
		struct ixgbe_rx_buffer *rx_buffer;
		struct sk_buff *skb;
		int rx_buffer_pgcnt;
		unsigned int size;

		/* return some buffers to hardware, one at a time is too slow */
		if (cleaned_count >= IXGBE_RX_BUFFER_WRITE) {
			ixgbe_alloc_rx_buffers(rx_ring, cleaned_count);
			cleaned_count = 0;
		}

		rx_desc = IXGBE_RX_DESC(rx_ring, rx_ring->next_to_clean);
		size = le16_to_cpu(rx_desc->wb.upper.length);
		if (!size)
			break;

		/* This memory barrier is needed to keep us from reading
		 * any other fields out of the rx_desc until we know the
		 * descriptor has been written back
		 */
		dma_rmb();

		rx_buffer = ixgbe_get_rx_buffer(rx_ring, rx_desc, &skb, size, &rx_buffer_pgcnt);

		/* retrieve a buffer from the ring */
		if (!skb) {
			unsigned char *hard_start;

			hard_start = page_address(rx_buffer->page) +
				     rx_buffer->page_offset - offset;
			xdp_prepare_buff(&xdp, hard_start, offset, size, true);
			xdp_buff_clear_frags_flag(&xdp);
#if (PAGE_SIZE > 4096)
			/* At larger PAGE_SIZE, frame_sz depend on len size */
			xdp.frame_sz = ixgbe_rx_frame_truesize(rx_ring, size);
#endif
			xdp_res = ixgbe_run_xdp(adapter, rx_ring, &xdp);
		}

		if (xdp_res) {
			if (xdp_res & (IXGBE_XDP_TX | IXGBE_XDP_REDIR)) {
				xdp_xmit |= xdp_res;
				ixgbe_rx_buffer_flip(rx_ring, rx_buffer, size);
			} else {
				rx_buffer->pagecnt_bias++;
			}
			total_rx_packets++;
			total_rx_bytes += size;
		} else if (skb) {
			ixgbe_add_rx_frag(rx_ring, rx_buffer, skb, size);
		} else if (ring_uses_build_skb(rx_ring)) {
			skb = ixgbe_build_skb(rx_ring, rx_buffer,
					      &xdp, rx_desc);
		} else {
			skb = ixgbe_construct_skb(rx_ring, rx_buffer,
						  &xdp, rx_desc);
		}

		/* exit if we failed to retrieve a buffer */
		if (!xdp_res && !skb) {
			rx_ring->rx_stats.alloc_rx_buff_failed++;
			rx_buffer->pagecnt_bias++;
			break;
		}

		ixgbe_put_rx_buffer(rx_ring, rx_buffer, skb, rx_buffer_pgcnt);
		cleaned_count++;

		/* place incomplete frames back on ring for completion */
		if (ixgbe_is_non_eop(rx_ring, rx_desc, skb))
			continue;

		/* verify the packet layout is correct */
		if (xdp_res || ixgbe_cleanup_headers(rx_ring, rx_desc, skb))
			continue;

		/* probably a little skewed due to removing CRC */
		total_rx_bytes += skb->len;

		/* populate checksum, timestamp, VLAN, and protocol */
		ixgbe_process_skb_fields(rx_ring, rx_desc, skb);

#ifdef IXGBE_FCOE
		/* if ddp, not passing to ULD unless for FCP_RSP or error */
		if (ixgbe_rx_is_fcoe(rx_ring, rx_desc)) {
			ddp_bytes = ixgbe_fcoe_ddp(adapter, rx_desc, skb);
			/* include DDPed FCoE data */
			if (ddp_bytes > 0) {
				if (!mss) {
					mss = rx_ring->netdev->mtu -
						sizeof(struct fcoe_hdr) -
						sizeof(struct fc_frame_header) -
						sizeof(struct fcoe_crc_eof);
					if (mss > 512)
						mss &= ~511;
				}
				total_rx_bytes += ddp_bytes;
				total_rx_packets += DIV_ROUND_UP(ddp_bytes,
								 mss);
			}
			if (!ddp_bytes) {
				dev_kfree_skb_any(skb);
				continue;
			}
		}

#endif /* IXGBE_FCOE */
		ixgbe_rx_skb(q_vector, skb);

		/* update budget accounting */
		total_rx_packets++;
	}

	if (xdp_xmit & IXGBE_XDP_REDIR)
		xdp_do_flush();

	if (xdp_xmit & IXGBE_XDP_TX) {
		struct ixgbe_ring *ring = ixgbe_determine_xdp_ring(adapter);

		ixgbe_xdp_ring_update_tail_locked(ring);
	}

	ixgbe_update_rx_ring_stats(rx_ring, q_vector, total_rx_packets,
				   total_rx_bytes);

	return total_rx_packets;
}

/**
 * ixgbe_configure_msix - Configure MSI-X hardware
 * @adapter: board private structure
 *
 * ixgbe_configure_msix sets up the hardware to properly generate MSI-X
 * interrupts.
 **/
static void ixgbe_configure_msix(struct ixgbe_adapter *adapter)
{
	struct ixgbe_q_vector *q_vector;
	int v_idx;
	u32 mask;

	/* Populate MSIX to EITR Select */
	if (adapter->num_vfs > 32) {
		u32 eitrsel = BIT(adapter->num_vfs - 32) - 1;
		IXGBE_WRITE_REG(&adapter->hw, IXGBE_EITRSEL, eitrsel);
	}

	/*
	 * Populate the IVAR table and set the ITR values to the
	 * corresponding register.
	 */
	for (v_idx = 0; v_idx < adapter->num_q_vectors; v_idx++) {
		struct ixgbe_ring *ring;
		q_vector = adapter->q_vector[v_idx];

		ixgbe_for_each_ring(ring, q_vector->rx)
			ixgbe_set_ivar(adapter, 0, ring->reg_idx, v_idx);

		ixgbe_for_each_ring(ring, q_vector->tx)
			ixgbe_set_ivar(adapter, 1, ring->reg_idx, v_idx);

		ixgbe_write_eitr(q_vector);
	}

	switch (adapter->hw.mac.type) {
	case ixgbe_mac_82598EB:
		ixgbe_set_ivar(adapter, -1, IXGBE_IVAR_OTHER_CAUSES_INDEX,
			       v_idx);
		break;
	case ixgbe_mac_82599EB:
	case ixgbe_mac_X540:
	case ixgbe_mac_X550:
	case ixgbe_mac_X550EM_x:
	case ixgbe_mac_x550em_a:
	case ixgbe_mac_e610:
		ixgbe_set_ivar(adapter, -1, 1, v_idx);
		break;
	default:
		break;
	}
	IXGBE_WRITE_REG(&adapter->hw, IXGBE_EITR(v_idx), 1950);

	/* set up to autoclear timer, and the vectors */
	mask = IXGBE_EIMS_ENABLE_MASK;
	mask &= ~(IXGBE_EIMS_OTHER |
		  IXGBE_EIMS_MAILBOX |
		  IXGBE_EIMS_LSC);

	if (adapter->hw.mac.type == ixgbe_mac_e610)
		mask &= ~IXGBE_EIMS_FW_EVENT;

	IXGBE_WRITE_REG(&adapter->hw, IXGBE_EIAC, mask);
}

/**
 * ixgbe_update_itr - update the dynamic ITR value based on statistics
 * @q_vector: structure containing interrupt and ring information
 * @ring_container: structure containing ring performance data
 *
 *      Stores a new ITR value based on packets and byte
 *      counts during the last interrupt.  The advantage of per interrupt
 *      computation is faster updates and more accurate ITR for the current
 *      traffic pattern.  Constants in this function were computed
 *      based on theoretical maximum wire speed and thresholds were set based
 *      on testing data as well as attempting to minimize response time
 *      while increasing bulk throughput.
 **/
static void ixgbe_update_itr(struct ixgbe_q_vector *q_vector,
			     struct ixgbe_ring_container *ring_container)
{
	unsigned int itr = IXGBE_ITR_ADAPTIVE_MIN_USECS |
			   IXGBE_ITR_ADAPTIVE_LATENCY;
	unsigned int avg_wire_size, packets, bytes;
	unsigned long next_update = jiffies;

	/* If we don't have any rings just leave ourselves set for maximum
	 * possible latency so we take ourselves out of the equation.
	 */
	if (!ring_container->ring)
		return;

	/* If we didn't update within up to 1 - 2 jiffies we can assume
	 * that either packets are coming in so slow there hasn't been
	 * any work, or that there is so much work that NAPI is dealing
	 * with interrupt moderation and we don't need to do anything.
	 */
	if (time_after(next_update, ring_container->next_update))
		goto clear_counts;

	packets = ring_container->total_packets;

	/* We have no packets to actually measure against. This means
	 * either one of the other queues on this vector is active or
	 * we are a Tx queue doing TSO with too high of an interrupt rate.
	 *
	 * When this occurs just tick up our delay by the minimum value
	 * and hope that this extra delay will prevent us from being called
	 * without any work on our queue.
	 */
	if (!packets) {
		itr = (q_vector->itr >> 2) + IXGBE_ITR_ADAPTIVE_MIN_INC;
		if (itr > IXGBE_ITR_ADAPTIVE_MAX_USECS)
			itr = IXGBE_ITR_ADAPTIVE_MAX_USECS;
		itr += ring_container->itr & IXGBE_ITR_ADAPTIVE_LATENCY;
		goto clear_counts;
	}

	bytes = ring_container->total_bytes;

	/* If packets are less than 4 or bytes are less than 9000 assume
	 * insufficient data to use bulk rate limiting approach. We are
	 * likely latency driven.
	 */
	if (packets < 4 && bytes < 9000) {
		itr = IXGBE_ITR_ADAPTIVE_LATENCY;
		goto adjust_by_size;
	}

	/* Between 4 and 48 we can assume that our current interrupt delay
	 * is only slightly too low. As such we should increase it by a small
	 * fixed amount.
	 */
	if (packets < 48) {
		itr = (q_vector->itr >> 2) + IXGBE_ITR_ADAPTIVE_MIN_INC;
		if (itr > IXGBE_ITR_ADAPTIVE_MAX_USECS)
			itr = IXGBE_ITR_ADAPTIVE_MAX_USECS;
		goto clear_counts;
	}

	/* Between 48 and 96 is our "goldilocks" zone where we are working
	 * out "just right". Just report that our current ITR is good for us.
	 */
	if (packets < 96) {
		itr = q_vector->itr >> 2;
		goto clear_counts;
	}

	/* If packet count is 96 or greater we are likely looking at a slight
	 * overrun of the delay we want. Try halving our delay to see if that
	 * will cut the number of packets in half per interrupt.
	 */
	if (packets < 256) {
		itr = q_vector->itr >> 3;
		if (itr < IXGBE_ITR_ADAPTIVE_MIN_USECS)
			itr = IXGBE_ITR_ADAPTIVE_MIN_USECS;
		goto clear_counts;
	}

	/* The paths below assume we are dealing with a bulk ITR since number
	 * of packets is 256 or greater. We are just going to have to compute
	 * a value and try to bring the count under control, though for smaller
	 * packet sizes there isn't much we can do as NAPI polling will likely
	 * be kicking in sooner rather than later.
	 */
	itr = IXGBE_ITR_ADAPTIVE_BULK;

adjust_by_size:
	/* If packet counts are 256 or greater we can assume we have a gross
	 * overestimation of what the rate should be. Instead of trying to fine
	 * tune it just use the formula below to try and dial in an exact value
	 * give the current packet size of the frame.
	 */
	avg_wire_size = bytes / packets;

	/* The following is a crude approximation of:
	 *  wmem_default / (size + overhead) = desired_pkts_per_int
	 *  rate / bits_per_byte / (size + ethernet overhead) = pkt_rate
	 *  (desired_pkt_rate / pkt_rate) * usecs_per_sec = ITR value
	 *
	 * Assuming wmem_default is 212992 and overhead is 640 bytes per
	 * packet, (256 skb, 64 headroom, 320 shared info), we can reduce the
	 * formula down to
	 *
	 *  (170 * (size + 24)) / (size + 640) = ITR
	 *
	 * We first do some math on the packet size and then finally bitshift
	 * by 8 after rounding up. We also have to account for PCIe link speed
	 * difference as ITR scales based on this.
	 */
	if (avg_wire_size <= 60) {
		/* Start at 50k ints/sec */
		avg_wire_size = 5120;
	} else if (avg_wire_size <= 316) {
		/* 50K ints/sec to 16K ints/sec */
		avg_wire_size *= 40;
		avg_wire_size += 2720;
	} else if (avg_wire_size <= 1084) {
		/* 16K ints/sec to 9.2K ints/sec */
		avg_wire_size *= 15;
		avg_wire_size += 11452;
	} else if (avg_wire_size < 1968) {
		/* 9.2K ints/sec to 8K ints/sec */
		avg_wire_size *= 5;
		avg_wire_size += 22420;
	} else {
		/* plateau at a limit of 8K ints/sec */
		avg_wire_size = 32256;
	}

	/* If we are in low latency mode half our delay which doubles the rate
	 * to somewhere between 100K to 16K ints/sec
	 */
	if (itr & IXGBE_ITR_ADAPTIVE_LATENCY)
		avg_wire_size >>= 1;

	/* Resultant value is 256 times larger than it needs to be. This
	 * gives us room to adjust the value as needed to either increase
	 * or decrease the value based on link speeds of 10G, 2.5G, 1G, etc.
	 *
	 * Use addition as we have already recorded the new latency flag
	 * for the ITR value.
	 */
	switch (q_vector->adapter->link_speed) {
	case IXGBE_LINK_SPEED_10GB_FULL:
	case IXGBE_LINK_SPEED_100_FULL:
	default:
		itr += DIV_ROUND_UP(avg_wire_size,
				    IXGBE_ITR_ADAPTIVE_MIN_INC * 256) *
		       IXGBE_ITR_ADAPTIVE_MIN_INC;
		break;
	case IXGBE_LINK_SPEED_2_5GB_FULL:
	case IXGBE_LINK_SPEED_1GB_FULL:
	case IXGBE_LINK_SPEED_10_FULL:
		if (avg_wire_size > 8064)
			avg_wire_size = 8064;
		itr += DIV_ROUND_UP(avg_wire_size,
				    IXGBE_ITR_ADAPTIVE_MIN_INC * 64) *
		       IXGBE_ITR_ADAPTIVE_MIN_INC;
		break;
	}

clear_counts:
	/* write back value */
	ring_container->itr = itr;

	/* next update should occur within next jiffy */
	ring_container->next_update = next_update + 1;

	ring_container->total_bytes = 0;
	ring_container->total_packets = 0;
}

/**
 * ixgbe_write_eitr - write EITR register in hardware specific way
 * @q_vector: structure containing interrupt and ring information
 *
 * This function is made to be called by ethtool and by the driver
 * when it needs to update EITR registers at runtime.  Hardware
 * specific quirks/differences are taken care of here.
 */
void ixgbe_write_eitr(struct ixgbe_q_vector *q_vector)
{
	struct ixgbe_adapter *adapter = q_vector->adapter;
	struct ixgbe_hw *hw = &adapter->hw;
	int v_idx = q_vector->v_idx;
	u32 itr_reg = q_vector->itr & IXGBE_MAX_EITR;

	switch (adapter->hw.mac.type) {
	case ixgbe_mac_82598EB:
		/* must write high and low 16 bits to reset counter */
		itr_reg |= (itr_reg << 16);
		break;
	case ixgbe_mac_82599EB:
	case ixgbe_mac_X540:
	case ixgbe_mac_X550:
	case ixgbe_mac_X550EM_x:
	case ixgbe_mac_x550em_a:
	case ixgbe_mac_e610:
		/*
		 * set the WDIS bit to not clear the timer bits and cause an
		 * immediate assertion of the interrupt
		 */
		itr_reg |= IXGBE_EITR_CNT_WDIS;
		break;
	default:
		break;
	}
	IXGBE_WRITE_REG(hw, IXGBE_EITR(v_idx), itr_reg);
}

static void ixgbe_set_itr(struct ixgbe_q_vector *q_vector)
{
	u32 new_itr;

	ixgbe_update_itr(q_vector, &q_vector->tx);
	ixgbe_update_itr(q_vector, &q_vector->rx);

	/* use the smallest value of new ITR delay calculations */
	new_itr = min(q_vector->rx.itr, q_vector->tx.itr);

	/* Clear latency flag if set, shift into correct position */
	new_itr &= ~IXGBE_ITR_ADAPTIVE_LATENCY;
	new_itr <<= 2;

	if (new_itr != q_vector->itr) {
		/* save the algorithm value here */
		q_vector->itr = new_itr;

		ixgbe_write_eitr(q_vector);
	}
}

/**
 * ixgbe_check_overtemp_subtask - check for over temperature
 * @adapter: pointer to adapter
 **/
static void ixgbe_check_overtemp_subtask(struct ixgbe_adapter *adapter)
{
	struct ixgbe_hw *hw = &adapter->hw;
	u32 eicr = adapter->interrupt_event;

	if (test_bit(__IXGBE_DOWN, &adapter->state))
		return;

	if (!(adapter->flags2 & IXGBE_FLAG2_TEMP_SENSOR_EVENT))
		return;

	adapter->flags2 &= ~IXGBE_FLAG2_TEMP_SENSOR_EVENT;

	switch (hw->device_id) {
	case IXGBE_DEV_ID_82599_T3_LOM:
		/*
		 * Since the warning interrupt is for both ports
		 * we don't have to check if:
		 *  - This interrupt wasn't for our port.
		 *  - We may have missed the interrupt so always have to
		 *    check if we  got a LSC
		 */
		if (!(eicr & IXGBE_EICR_GPI_SDP0_8259X) &&
		    !(eicr & IXGBE_EICR_LSC))
			return;

		if (!(eicr & IXGBE_EICR_LSC) && hw->mac.ops.check_link) {
			u32 speed;
			bool link_up = false;

			hw->mac.ops.check_link(hw, &speed, &link_up, false);

			if (link_up)
				return;
		}

		/* Check if this is not due to overtemp */
		if (!hw->phy.ops.check_overtemp(hw))
			return;

		break;
	case IXGBE_DEV_ID_X550EM_A_1G_T:
	case IXGBE_DEV_ID_X550EM_A_1G_T_L:
		if (!hw->phy.ops.check_overtemp(hw))
			return;
		break;
	default:
		if (adapter->hw.mac.type >= ixgbe_mac_X540)
			return;
		if (!(eicr & IXGBE_EICR_GPI_SDP0(hw)))
			return;
		break;
	}
	e_crit(drv, "%s\n", ixgbe_overheat_msg);

	adapter->interrupt_event = 0;
}

static void ixgbe_check_fan_failure(struct ixgbe_adapter *adapter, u32 eicr)
{
	struct ixgbe_hw *hw = &adapter->hw;

	if ((adapter->flags & IXGBE_FLAG_FAN_FAIL_CAPABLE) &&
	    (eicr & IXGBE_EICR_GPI_SDP1(hw))) {
		e_crit(probe, "Fan has stopped, replace the adapter\n");
		/* write to clear the interrupt */
		IXGBE_WRITE_REG(hw, IXGBE_EICR, IXGBE_EICR_GPI_SDP1(hw));
	}
}

static void ixgbe_check_overtemp_event(struct ixgbe_adapter *adapter, u32 eicr)
{
	struct ixgbe_hw *hw = &adapter->hw;

	if (!(adapter->flags2 & IXGBE_FLAG2_TEMP_SENSOR_CAPABLE))
		return;

	switch (adapter->hw.mac.type) {
	case ixgbe_mac_82599EB:
		/*
		 * Need to check link state so complete overtemp check
		 * on service task
		 */
		if (((eicr & IXGBE_EICR_GPI_SDP0(hw)) ||
		     (eicr & IXGBE_EICR_LSC)) &&
		    (!test_bit(__IXGBE_DOWN, &adapter->state))) {
			adapter->interrupt_event = eicr;
			adapter->flags2 |= IXGBE_FLAG2_TEMP_SENSOR_EVENT;
			ixgbe_service_event_schedule(adapter);
			return;
		}
		return;
	case ixgbe_mac_x550em_a:
		if (eicr & IXGBE_EICR_GPI_SDP0_X550EM_a) {
			adapter->interrupt_event = eicr;
			adapter->flags2 |= IXGBE_FLAG2_TEMP_SENSOR_EVENT;
			ixgbe_service_event_schedule(adapter);
			IXGBE_WRITE_REG(&adapter->hw, IXGBE_EIMC,
					IXGBE_EICR_GPI_SDP0_X550EM_a);
			IXGBE_WRITE_REG(&adapter->hw, IXGBE_EICR,
					IXGBE_EICR_GPI_SDP0_X550EM_a);
		}
		return;
	case ixgbe_mac_X550:
	case ixgbe_mac_X540:
		if (!(eicr & IXGBE_EICR_TS))
			return;
		break;
	default:
		return;
	}

	e_crit(drv, "%s\n", ixgbe_overheat_msg);
}

static inline bool ixgbe_is_sfp(struct ixgbe_hw *hw)
{
	switch (hw->mac.type) {
	case ixgbe_mac_82598EB:
		if (hw->phy.type == ixgbe_phy_nl)
			return true;
		return false;
	case ixgbe_mac_82599EB:
	case ixgbe_mac_X550EM_x:
	case ixgbe_mac_x550em_a:
		switch (hw->mac.ops.get_media_type(hw)) {
		case ixgbe_media_type_fiber:
		case ixgbe_media_type_fiber_qsfp:
			return true;
		default:
			return false;
		}
	default:
		return false;
	}
}

static void ixgbe_check_sfp_event(struct ixgbe_adapter *adapter, u32 eicr)
{
	struct ixgbe_hw *hw = &adapter->hw;
	u32 eicr_mask = IXGBE_EICR_GPI_SDP2(hw);

	if (!ixgbe_is_sfp(hw))
		return;

	/* Later MAC's use different SDP */
	if (hw->mac.type >= ixgbe_mac_X540)
		eicr_mask = IXGBE_EICR_GPI_SDP0_X540;

	if (eicr & eicr_mask) {
		/* Clear the interrupt */
		IXGBE_WRITE_REG(hw, IXGBE_EICR, eicr_mask);
		if (!test_bit(__IXGBE_DOWN, &adapter->state)) {
			adapter->flags2 |= IXGBE_FLAG2_SFP_NEEDS_RESET;
			adapter->sfp_poll_time = 0;
			ixgbe_service_event_schedule(adapter);
		}
	}

	if (adapter->hw.mac.type == ixgbe_mac_82599EB &&
	    (eicr & IXGBE_EICR_GPI_SDP1(hw))) {
		/* Clear the interrupt */
		IXGBE_WRITE_REG(hw, IXGBE_EICR, IXGBE_EICR_GPI_SDP1(hw));
		if (!test_bit(__IXGBE_DOWN, &adapter->state)) {
			adapter->flags |= IXGBE_FLAG_NEED_LINK_CONFIG;
			ixgbe_service_event_schedule(adapter);
		}
	}
}

static void ixgbe_check_lsc(struct ixgbe_adapter *adapter)
{
	struct ixgbe_hw *hw = &adapter->hw;

	adapter->lsc_int++;
	adapter->flags |= IXGBE_FLAG_NEED_LINK_UPDATE;
	adapter->link_check_timeout = jiffies;
	if (!test_bit(__IXGBE_DOWN, &adapter->state)) {
		IXGBE_WRITE_REG(hw, IXGBE_EIMC, IXGBE_EIMC_LSC);
		IXGBE_WRITE_FLUSH(hw);
		ixgbe_service_event_schedule(adapter);
	}
}

/**
 * ixgbe_check_phy_fw_load - check if PHY FW load failed
 * @adapter: pointer to adapter structure
 * @link_cfg_err: bitmap from the link info structure
 *
 * Check if external PHY FW load failed and print an error message if it did.
 */
static void ixgbe_check_phy_fw_load(struct ixgbe_adapter *adapter,
				    u8 link_cfg_err)
{
	if (!(link_cfg_err & IXGBE_ACI_LINK_EXTERNAL_PHY_LOAD_FAILURE)) {
		adapter->flags2 &= ~IXGBE_FLAG2_PHY_FW_LOAD_FAILED;
		return;
	}

	if (adapter->flags2 & IXGBE_FLAG2_PHY_FW_LOAD_FAILED)
		return;

	if (link_cfg_err & IXGBE_ACI_LINK_EXTERNAL_PHY_LOAD_FAILURE) {
		netdev_err(adapter->netdev, "Device failed to load the FW for the external PHY. Please download and install the latest NVM for your device and try again\n");
		adapter->flags2 |= IXGBE_FLAG2_PHY_FW_LOAD_FAILED;
	}
}

/**
 * ixgbe_check_module_power - check module power level
 * @adapter: pointer to adapter structure
 * @link_cfg_err: bitmap from the link info structure
 *
 * Check module power level returned by a previous call to aci_get_link_info
 * and print error messages if module power level is not supported.
 */
static void ixgbe_check_module_power(struct ixgbe_adapter *adapter,
				     u8 link_cfg_err)
{
	/* If module power level is supported, clear the flag. */
	if (!(link_cfg_err & (IXGBE_ACI_LINK_INVAL_MAX_POWER_LIMIT |
			      IXGBE_ACI_LINK_MODULE_POWER_UNSUPPORTED))) {
		adapter->flags2 &= ~IXGBE_FLAG2_MOD_POWER_UNSUPPORTED;
		return;
	}

	/* If IXGBE_FLAG2_MOD_POWER_UNSUPPORTED was previously set and the
	 * above block didn't clear this bit, there's nothing to do.
	 */
	if (adapter->flags2 & IXGBE_FLAG2_MOD_POWER_UNSUPPORTED)
		return;

	if (link_cfg_err & IXGBE_ACI_LINK_INVAL_MAX_POWER_LIMIT) {
		netdev_err(adapter->netdev, "The installed module is incompatible with the device's NVM image. Cannot start link.\n");
		adapter->flags2 |= IXGBE_FLAG2_MOD_POWER_UNSUPPORTED;
	} else if (link_cfg_err & IXGBE_ACI_LINK_MODULE_POWER_UNSUPPORTED) {
		netdev_err(adapter->netdev, "The module's power requirements exceed the device's power supply. Cannot start link.\n");
		adapter->flags2 |= IXGBE_FLAG2_MOD_POWER_UNSUPPORTED;
	}
}

/**
 * ixgbe_check_link_cfg_err - check if link configuration failed
 * @adapter: pointer to adapter structure
 * @link_cfg_err: bitmap from the link info structure
 *
 * Print if any link configuration failure happens due to the value in the
 * link_cfg_err parameter in the link info structure.
 */
static void ixgbe_check_link_cfg_err(struct ixgbe_adapter *adapter,
				     u8 link_cfg_err)
{
	ixgbe_check_module_power(adapter, link_cfg_err);
	ixgbe_check_phy_fw_load(adapter, link_cfg_err);
}

/**
 * ixgbe_process_link_status_event - process the link event
 * @adapter: pointer to adapter structure
 * @link_up: true if the physical link is up and false if it is down
 * @link_speed: current link speed received from the link event
 *
 * Return: 0 on success or negative value on failure.
 */
static int
ixgbe_process_link_status_event(struct ixgbe_adapter *adapter, bool link_up,
				u16 link_speed)
{
	struct ixgbe_hw *hw = &adapter->hw;
	int status;

	/* Update the link info structures and re-enable link events,
	 * don't bail on failure due to other book keeping needed.
	 */
	status = ixgbe_update_link_info(hw);
	if (status)
		e_dev_err("Failed to update link status, err %d aq_err %d\n",
			  status, hw->aci.last_status);

	ixgbe_check_link_cfg_err(adapter, hw->link.link_info.link_cfg_err);

	/* Check if the link state is up after updating link info, and treat
	 * this event as an UP event since the link is actually UP now.
	 */
	if (hw->link.link_info.link_info & IXGBE_ACI_LINK_UP)
		link_up = true;

	/* Turn off PHY if media was removed. */
	if (!(adapter->flags2 & IXGBE_FLAG2_NO_MEDIA) &&
	    !(hw->link.link_info.link_info & IXGBE_ACI_MEDIA_AVAILABLE))
		adapter->flags2 |= IXGBE_FLAG2_NO_MEDIA;

	if (link_up == adapter->link_up &&
	    link_up == netif_carrier_ok(adapter->netdev) &&
	    link_speed == adapter->link_speed)
		return 0;

	adapter->flags |= IXGBE_FLAG_NEED_LINK_UPDATE;
	adapter->link_check_timeout = jiffies;
	ixgbe_watchdog_update_link(adapter);

	if (link_up)
		ixgbe_watchdog_link_is_up(adapter);
	else
		ixgbe_watchdog_link_is_down(adapter);

	return 0;
}

/**
 * ixgbe_handle_link_status_event - handle link status event via ACI
 * @adapter: pointer to adapter structure
 * @e: event structure containing link status info
 */
static void
ixgbe_handle_link_status_event(struct ixgbe_adapter *adapter,
			       struct ixgbe_aci_event *e)
{
	struct ixgbe_aci_cmd_get_link_status_data *link_data;
	u16 link_speed;
	bool link_up;

	link_data = (struct ixgbe_aci_cmd_get_link_status_data *)e->msg_buf;

	link_up = !!(link_data->link_info & IXGBE_ACI_LINK_UP);
	link_speed = le16_to_cpu(link_data->link_speed);

	if (ixgbe_process_link_status_event(adapter, link_up, link_speed))
		e_dev_warn("Could not process link status event");
}

/**
 * ixgbe_schedule_fw_event - schedule Firmware event
 * @adapter: pointer to the adapter structure
 *
 * If the adapter is not in down, removing or resetting state,
 * an event is scheduled.
 */
static void ixgbe_schedule_fw_event(struct ixgbe_adapter *adapter)
{
	if (!test_bit(__IXGBE_DOWN, &adapter->state) &&
	    !test_bit(__IXGBE_REMOVING, &adapter->state) &&
	    !test_bit(__IXGBE_RESETTING, &adapter->state)) {
		adapter->flags2 |= IXGBE_FLAG2_FW_ASYNC_EVENT;
		ixgbe_service_event_schedule(adapter);
	}
}

/**
 * ixgbe_aci_event_cleanup - release msg_buf memory
 * @event: pointer to the event holding msg_buf to be released
 *
 * Clean memory allocated for event's msg_buf. Implements auto memory cleanup.
 */
static void ixgbe_aci_event_cleanup(struct ixgbe_aci_event *event)
{
	kfree(event->msg_buf);
}

/**
 * ixgbe_handle_fw_event - handle Firmware event
 * @adapter: pointer to the adapter structure
 *
 * Obtain an event from the ACI and then and then process it according to the
 * type of the event and the opcode.
 */
static void ixgbe_handle_fw_event(struct ixgbe_adapter *adapter)
{
	struct ixgbe_aci_event event __cleanup(ixgbe_aci_event_cleanup);
	struct ixgbe_hw *hw = &adapter->hw;
	bool pending = false;
	int err;

	if (adapter->flags2 & IXGBE_FLAG2_FW_ASYNC_EVENT)
		adapter->flags2 &= ~IXGBE_FLAG2_FW_ASYNC_EVENT;
	event.buf_len = IXGBE_ACI_MAX_BUFFER_SIZE;
	event.msg_buf = kzalloc(event.buf_len, GFP_KERNEL);
	if (!event.msg_buf)
		return;

	do {
		err = ixgbe_aci_get_event(hw, &event, &pending);
		if (err)
			break;

		switch (le16_to_cpu(event.desc.opcode)) {
		case ixgbe_aci_opc_get_link_status:
			ixgbe_handle_link_status_event(adapter, &event);
			break;
<<<<<<< HEAD
=======
		case ixgbe_aci_opc_temp_tca_event:
			e_crit(drv, "%s\n", ixgbe_overheat_msg);
			ixgbe_down(adapter);
			break;
>>>>>>> e8a457b7
		default:
			e_warn(hw, "unknown FW async event captured\n");
			break;
		}
	} while (pending);
}

static inline void ixgbe_irq_enable_queues(struct ixgbe_adapter *adapter,
					   u64 qmask)
{
	struct ixgbe_hw *hw = &adapter->hw;
	u32 mask;

	switch (hw->mac.type) {
	case ixgbe_mac_82598EB:
		mask = (IXGBE_EIMS_RTX_QUEUE & qmask);
		IXGBE_WRITE_REG(hw, IXGBE_EIMS, mask);
		break;
	case ixgbe_mac_82599EB:
	case ixgbe_mac_X540:
	case ixgbe_mac_X550:
	case ixgbe_mac_X550EM_x:
	case ixgbe_mac_x550em_a:
	case ixgbe_mac_e610:
		mask = (qmask & 0xFFFFFFFF);
		if (mask)
			IXGBE_WRITE_REG(hw, IXGBE_EIMS_EX(0), mask);
		mask = (qmask >> 32);
		if (mask)
			IXGBE_WRITE_REG(hw, IXGBE_EIMS_EX(1), mask);
		break;
	default:
		break;
	}
	/* skip the flush */
}

/**
 * ixgbe_irq_enable - Enable default interrupt generation settings
 * @adapter: board private structure
 * @queues: enable irqs for queues
 * @flush: flush register write
 **/
static inline void ixgbe_irq_enable(struct ixgbe_adapter *adapter, bool queues,
				    bool flush)
{
	struct ixgbe_hw *hw = &adapter->hw;
	u32 mask = (IXGBE_EIMS_ENABLE_MASK & ~IXGBE_EIMS_RTX_QUEUE);

	/* don't reenable LSC while waiting for link */
	if (adapter->flags & IXGBE_FLAG_NEED_LINK_UPDATE)
		mask &= ~IXGBE_EIMS_LSC;

	if (adapter->flags2 & IXGBE_FLAG2_TEMP_SENSOR_CAPABLE)
		switch (adapter->hw.mac.type) {
		case ixgbe_mac_82599EB:
			mask |= IXGBE_EIMS_GPI_SDP0(hw);
			break;
		case ixgbe_mac_X540:
		case ixgbe_mac_X550:
		case ixgbe_mac_X550EM_x:
		case ixgbe_mac_x550em_a:
			mask |= IXGBE_EIMS_TS;
			break;
		default:
			break;
		}
	if (adapter->flags & IXGBE_FLAG_FAN_FAIL_CAPABLE)
		mask |= IXGBE_EIMS_GPI_SDP1(hw);
	switch (adapter->hw.mac.type) {
	case ixgbe_mac_82599EB:
		mask |= IXGBE_EIMS_GPI_SDP1(hw);
		mask |= IXGBE_EIMS_GPI_SDP2(hw);
		fallthrough;
	case ixgbe_mac_X540:
	case ixgbe_mac_X550:
	case ixgbe_mac_X550EM_x:
	case ixgbe_mac_e610:
		mask |= IXGBE_EIMS_FW_EVENT;
		fallthrough;
	case ixgbe_mac_x550em_a:
		if (adapter->hw.device_id == IXGBE_DEV_ID_X550EM_X_SFP ||
		    adapter->hw.device_id == IXGBE_DEV_ID_X550EM_A_SFP ||
		    adapter->hw.device_id == IXGBE_DEV_ID_X550EM_A_SFP_N)
			mask |= IXGBE_EIMS_GPI_SDP0(&adapter->hw);
		if (adapter->hw.phy.type == ixgbe_phy_x550em_ext_t)
			mask |= IXGBE_EICR_GPI_SDP0_X540;
		mask |= IXGBE_EIMS_ECC;
		mask |= IXGBE_EIMS_MAILBOX;
		break;
	default:
		break;
	}

	if ((adapter->flags & IXGBE_FLAG_FDIR_HASH_CAPABLE) &&
	    !(adapter->flags2 & IXGBE_FLAG2_FDIR_REQUIRES_REINIT))
		mask |= IXGBE_EIMS_FLOW_DIR;

	IXGBE_WRITE_REG(&adapter->hw, IXGBE_EIMS, mask);
	if (queues)
		ixgbe_irq_enable_queues(adapter, ~0);
	if (flush)
		IXGBE_WRITE_FLUSH(&adapter->hw);
}

static irqreturn_t ixgbe_msix_other(int irq, void *data)
{
	struct ixgbe_adapter *adapter = data;
	struct ixgbe_hw *hw = &adapter->hw;
	u32 eicr;

	/*
	 * Workaround for Silicon errata.  Use clear-by-write instead
	 * of clear-by-read.  Reading with EICS will return the
	 * interrupt causes without clearing, which later be done
	 * with the write to EICR.
	 */
	eicr = IXGBE_READ_REG(hw, IXGBE_EICS);

	/* The lower 16bits of the EICR register are for the queue interrupts
	 * which should be masked here in order to not accidentally clear them if
	 * the bits are high when ixgbe_msix_other is called. There is a race
	 * condition otherwise which results in possible performance loss
	 * especially if the ixgbe_msix_other interrupt is triggering
	 * consistently (as it would when PPS is turned on for the X540 device)
	 */
	eicr &= 0xFFFF0000;

	IXGBE_WRITE_REG(hw, IXGBE_EICR, eicr);

	if (eicr & IXGBE_EICR_LSC)
		ixgbe_check_lsc(adapter);

	if (eicr & IXGBE_EICR_MAILBOX)
		ixgbe_msg_task(adapter);

	if (eicr & IXGBE_EICR_FW_EVENT)
		ixgbe_schedule_fw_event(adapter);

	switch (hw->mac.type) {
	case ixgbe_mac_82599EB:
	case ixgbe_mac_X540:
	case ixgbe_mac_X550:
	case ixgbe_mac_X550EM_x:
	case ixgbe_mac_x550em_a:
	case ixgbe_mac_e610:
		if (hw->phy.type == ixgbe_phy_x550em_ext_t &&
		    (eicr & IXGBE_EICR_GPI_SDP0_X540)) {
			adapter->flags2 |= IXGBE_FLAG2_PHY_INTERRUPT;
			ixgbe_service_event_schedule(adapter);
			IXGBE_WRITE_REG(hw, IXGBE_EICR,
					IXGBE_EICR_GPI_SDP0_X540);
		}
		if (eicr & IXGBE_EICR_ECC) {
			e_info(link, "Received ECC Err, initiating reset\n");
			set_bit(__IXGBE_RESET_REQUESTED, &adapter->state);
			ixgbe_service_event_schedule(adapter);
			IXGBE_WRITE_REG(hw, IXGBE_EICR, IXGBE_EICR_ECC);
		}
		/* Handle Flow Director Full threshold interrupt */
		if (eicr & IXGBE_EICR_FLOW_DIR) {
			int reinit_count = 0;
			int i;
			for (i = 0; i < adapter->num_tx_queues; i++) {
				struct ixgbe_ring *ring = adapter->tx_ring[i];
				if (test_and_clear_bit(__IXGBE_TX_FDIR_INIT_DONE,
						       &ring->state))
					reinit_count++;
			}
			if (reinit_count) {
				/* no more flow director interrupts until after init */
				IXGBE_WRITE_REG(hw, IXGBE_EIMC, IXGBE_EIMC_FLOW_DIR);
				adapter->flags2 |= IXGBE_FLAG2_FDIR_REQUIRES_REINIT;
				ixgbe_service_event_schedule(adapter);
			}
		}
		ixgbe_check_sfp_event(adapter, eicr);
		ixgbe_check_overtemp_event(adapter, eicr);
		break;
	default:
		break;
	}

	ixgbe_check_fan_failure(adapter, eicr);

	if (unlikely(eicr & IXGBE_EICR_TIMESYNC))
		ixgbe_ptp_check_pps_event(adapter);

	/* re-enable the original interrupt state, no lsc, no queues */
	if (!test_bit(__IXGBE_DOWN, &adapter->state))
		ixgbe_irq_enable(adapter, false, false);

	return IRQ_HANDLED;
}

static irqreturn_t ixgbe_msix_clean_rings(int irq, void *data)
{
	struct ixgbe_q_vector *q_vector = data;

	/* EIAM disabled interrupts (on this vector) for us */

	if (q_vector->rx.ring || q_vector->tx.ring)
		napi_schedule_irqoff(&q_vector->napi);

	return IRQ_HANDLED;
}

/**
 * ixgbe_poll - NAPI Rx polling callback
 * @napi: structure for representing this polling device
 * @budget: how many packets driver is allowed to clean
 *
 * This function is used for legacy and MSI, NAPI mode
 **/
int ixgbe_poll(struct napi_struct *napi, int budget)
{
	struct ixgbe_q_vector *q_vector =
				container_of(napi, struct ixgbe_q_vector, napi);
	struct ixgbe_adapter *adapter = q_vector->adapter;
	struct ixgbe_ring *ring;
	int per_ring_budget, work_done = 0;
	bool clean_complete = true;

#ifdef CONFIG_IXGBE_DCA
	if (adapter->flags & IXGBE_FLAG_DCA_ENABLED)
		ixgbe_update_dca(q_vector);
#endif

	ixgbe_for_each_ring(ring, q_vector->tx) {
		bool wd = ring->xsk_pool ?
			  ixgbe_clean_xdp_tx_irq(q_vector, ring, budget) :
			  ixgbe_clean_tx_irq(q_vector, ring, budget);

		if (!wd)
			clean_complete = false;
	}

	/* Exit if we are called by netpoll */
	if (budget <= 0)
		return budget;

	/* attempt to distribute budget to each queue fairly, but don't allow
	 * the budget to go below 1 because we'll exit polling */
	if (q_vector->rx.count > 1)
		per_ring_budget = max(budget/q_vector->rx.count, 1);
	else
		per_ring_budget = budget;

	ixgbe_for_each_ring(ring, q_vector->rx) {
		int cleaned = ring->xsk_pool ?
			      ixgbe_clean_rx_irq_zc(q_vector, ring,
						    per_ring_budget) :
			      ixgbe_clean_rx_irq(q_vector, ring,
						 per_ring_budget);

		work_done += cleaned;
		if (cleaned >= per_ring_budget)
			clean_complete = false;
	}

	/* If all work not completed, return budget and keep polling */
	if (!clean_complete)
		return budget;

	/* all work done, exit the polling mode */
	if (likely(napi_complete_done(napi, work_done))) {
		if (adapter->rx_itr_setting & 1)
			ixgbe_set_itr(q_vector);
		if (!test_bit(__IXGBE_DOWN, &adapter->state))
			ixgbe_irq_enable_queues(adapter,
						BIT_ULL(q_vector->v_idx));
	}

	return min(work_done, budget - 1);
}

/**
 * ixgbe_request_msix_irqs - Initialize MSI-X interrupts
 * @adapter: board private structure
 *
 * ixgbe_request_msix_irqs allocates MSI-X vectors and requests
 * interrupts from the kernel.
 **/
static int ixgbe_request_msix_irqs(struct ixgbe_adapter *adapter)
{
	struct net_device *netdev = adapter->netdev;
	unsigned int ri = 0, ti = 0;
	int vector, err;

	for (vector = 0; vector < adapter->num_q_vectors; vector++) {
		struct ixgbe_q_vector *q_vector = adapter->q_vector[vector];
		struct msix_entry *entry = &adapter->msix_entries[vector];

		if (q_vector->tx.ring && q_vector->rx.ring) {
			snprintf(q_vector->name, sizeof(q_vector->name),
				 "%s-TxRx-%u", netdev->name, ri++);
			ti++;
		} else if (q_vector->rx.ring) {
			snprintf(q_vector->name, sizeof(q_vector->name),
				 "%s-rx-%u", netdev->name, ri++);
		} else if (q_vector->tx.ring) {
			snprintf(q_vector->name, sizeof(q_vector->name),
				 "%s-tx-%u", netdev->name, ti++);
		} else {
			/* skip this unused q_vector */
			continue;
		}
		err = request_irq(entry->vector, &ixgbe_msix_clean_rings, 0,
				  q_vector->name, q_vector);
		if (err) {
			e_err(probe, "request_irq failed for MSIX interrupt "
			      "Error: %d\n", err);
			goto free_queue_irqs;
		}
		/* If Flow Director is enabled, set interrupt affinity */
		if (adapter->flags & IXGBE_FLAG_FDIR_HASH_CAPABLE) {
			/* assign the mask for this irq */
			irq_update_affinity_hint(entry->vector,
						 &q_vector->affinity_mask);
		}
	}

	err = request_irq(adapter->msix_entries[vector].vector,
			  ixgbe_msix_other, 0, netdev->name, adapter);
	if (err) {
		e_err(probe, "request_irq for msix_other failed: %d\n", err);
		goto free_queue_irqs;
	}

	return 0;

free_queue_irqs:
	while (vector) {
		vector--;
		irq_update_affinity_hint(adapter->msix_entries[vector].vector,
					 NULL);
		free_irq(adapter->msix_entries[vector].vector,
			 adapter->q_vector[vector]);
	}
	adapter->flags &= ~IXGBE_FLAG_MSIX_ENABLED;
	pci_disable_msix(adapter->pdev);
	kfree(adapter->msix_entries);
	adapter->msix_entries = NULL;
	return err;
}

/**
 * ixgbe_intr - legacy mode Interrupt Handler
 * @irq: interrupt number
 * @data: pointer to a network interface device structure
 **/
static irqreturn_t ixgbe_intr(int irq, void *data)
{
	struct ixgbe_adapter *adapter = data;
	struct ixgbe_hw *hw = &adapter->hw;
	struct ixgbe_q_vector *q_vector = adapter->q_vector[0];
	u32 eicr;

	/*
	 * Workaround for silicon errata #26 on 82598.  Mask the interrupt
	 * before the read of EICR.
	 */
	IXGBE_WRITE_REG(hw, IXGBE_EIMC, IXGBE_IRQ_CLEAR_MASK);

	/* for NAPI, using EIAM to auto-mask tx/rx interrupt bits on read
	 * therefore no explicit interrupt disable is necessary */
	eicr = IXGBE_READ_REG(hw, IXGBE_EICR);
	if (!eicr) {
		/*
		 * shared interrupt alert!
		 * make sure interrupts are enabled because the read will
		 * have disabled interrupts due to EIAM
		 * finish the workaround of silicon errata on 82598.  Unmask
		 * the interrupt that we masked before the EICR read.
		 */
		if (!test_bit(__IXGBE_DOWN, &adapter->state))
			ixgbe_irq_enable(adapter, true, true);
		return IRQ_NONE;	/* Not our interrupt */
	}

	if (eicr & IXGBE_EICR_LSC)
		ixgbe_check_lsc(adapter);

	if (eicr & IXGBE_EICR_FW_EVENT)
		ixgbe_schedule_fw_event(adapter);

	switch (hw->mac.type) {
	case ixgbe_mac_82599EB:
		ixgbe_check_sfp_event(adapter, eicr);
		fallthrough;
	case ixgbe_mac_X540:
	case ixgbe_mac_X550:
	case ixgbe_mac_X550EM_x:
	case ixgbe_mac_x550em_a:
	case ixgbe_mac_e610:
		if (eicr & IXGBE_EICR_ECC) {
			e_info(link, "Received ECC Err, initiating reset\n");
			set_bit(__IXGBE_RESET_REQUESTED, &adapter->state);
			ixgbe_service_event_schedule(adapter);
			IXGBE_WRITE_REG(hw, IXGBE_EICR, IXGBE_EICR_ECC);
		}
		ixgbe_check_overtemp_event(adapter, eicr);
		break;
	default:
		break;
	}

	ixgbe_check_fan_failure(adapter, eicr);
	if (unlikely(eicr & IXGBE_EICR_TIMESYNC))
		ixgbe_ptp_check_pps_event(adapter);

	/* would disable interrupts here but EIAM disabled it */
	napi_schedule_irqoff(&q_vector->napi);

	/*
	 * re-enable link(maybe) and non-queue interrupts, no flush.
	 * ixgbe_poll will re-enable the queue interrupts
	 */
	if (!test_bit(__IXGBE_DOWN, &adapter->state))
		ixgbe_irq_enable(adapter, false, false);

	return IRQ_HANDLED;
}

/**
 * ixgbe_request_irq - initialize interrupts
 * @adapter: board private structure
 *
 * Attempts to configure interrupts using the best available
 * capabilities of the hardware and kernel.
 **/
static int ixgbe_request_irq(struct ixgbe_adapter *adapter)
{
	struct net_device *netdev = adapter->netdev;
	int err;

	if (adapter->flags & IXGBE_FLAG_MSIX_ENABLED)
		err = ixgbe_request_msix_irqs(adapter);
	else if (adapter->flags & IXGBE_FLAG_MSI_ENABLED)
		err = request_irq(adapter->pdev->irq, ixgbe_intr, 0,
				  netdev->name, adapter);
	else
		err = request_irq(adapter->pdev->irq, ixgbe_intr, IRQF_SHARED,
				  netdev->name, adapter);

	if (err)
		e_err(probe, "request_irq failed, Error %d\n", err);

	return err;
}

static void ixgbe_free_irq(struct ixgbe_adapter *adapter)
{
	int vector;

	if (!(adapter->flags & IXGBE_FLAG_MSIX_ENABLED)) {
		free_irq(adapter->pdev->irq, adapter);
		return;
	}

	if (!adapter->msix_entries)
		return;

	for (vector = 0; vector < adapter->num_q_vectors; vector++) {
		struct ixgbe_q_vector *q_vector = adapter->q_vector[vector];
		struct msix_entry *entry = &adapter->msix_entries[vector];

		/* free only the irqs that were actually requested */
		if (!q_vector->rx.ring && !q_vector->tx.ring)
			continue;

		/* clear the affinity_mask in the IRQ descriptor */
		irq_update_affinity_hint(entry->vector, NULL);

		free_irq(entry->vector, q_vector);
	}

	free_irq(adapter->msix_entries[vector].vector, adapter);
}

/**
 * ixgbe_irq_disable - Mask off interrupt generation on the NIC
 * @adapter: board private structure
 **/
static inline void ixgbe_irq_disable(struct ixgbe_adapter *adapter)
{
	switch (adapter->hw.mac.type) {
	case ixgbe_mac_82598EB:
		IXGBE_WRITE_REG(&adapter->hw, IXGBE_EIMC, ~0);
		break;
	case ixgbe_mac_82599EB:
	case ixgbe_mac_X540:
	case ixgbe_mac_X550:
	case ixgbe_mac_X550EM_x:
	case ixgbe_mac_x550em_a:
	case ixgbe_mac_e610:
		IXGBE_WRITE_REG(&adapter->hw, IXGBE_EIMC, 0xFFFF0000);
		IXGBE_WRITE_REG(&adapter->hw, IXGBE_EIMC_EX(0), ~0);
		IXGBE_WRITE_REG(&adapter->hw, IXGBE_EIMC_EX(1), ~0);
		break;
	default:
		break;
	}
	IXGBE_WRITE_FLUSH(&adapter->hw);
	if (adapter->flags & IXGBE_FLAG_MSIX_ENABLED) {
		int vector;

		for (vector = 0; vector < adapter->num_q_vectors; vector++)
			synchronize_irq(adapter->msix_entries[vector].vector);

		synchronize_irq(adapter->msix_entries[vector++].vector);
	} else {
		synchronize_irq(adapter->pdev->irq);
	}
}

/**
 * ixgbe_configure_msi_and_legacy - Initialize PIN (INTA...) and MSI interrupts
 * @adapter: board private structure
 *
 **/
static void ixgbe_configure_msi_and_legacy(struct ixgbe_adapter *adapter)
{
	struct ixgbe_q_vector *q_vector = adapter->q_vector[0];

	ixgbe_write_eitr(q_vector);

	ixgbe_set_ivar(adapter, 0, 0, 0);
	ixgbe_set_ivar(adapter, 1, 0, 0);

	e_info(hw, "Legacy interrupt IVAR setup done\n");
}

/**
 * ixgbe_configure_tx_ring - Configure 8259x Tx ring after Reset
 * @adapter: board private structure
 * @ring: structure containing ring specific data
 *
 * Configure the Tx descriptor ring after a reset.
 **/
void ixgbe_configure_tx_ring(struct ixgbe_adapter *adapter,
			     struct ixgbe_ring *ring)
{
	struct ixgbe_hw *hw = &adapter->hw;
	u64 tdba = ring->dma;
	int wait_loop = 10;
	u32 txdctl = IXGBE_TXDCTL_ENABLE;
	u8 reg_idx = ring->reg_idx;

	ring->xsk_pool = NULL;
	if (ring_is_xdp(ring))
		ring->xsk_pool = ixgbe_xsk_pool(adapter, ring);

	/* disable queue to avoid issues while updating state */
	IXGBE_WRITE_REG(hw, IXGBE_TXDCTL(reg_idx), 0);
	IXGBE_WRITE_FLUSH(hw);

	IXGBE_WRITE_REG(hw, IXGBE_TDBAL(reg_idx),
			(tdba & DMA_BIT_MASK(32)));
	IXGBE_WRITE_REG(hw, IXGBE_TDBAH(reg_idx), (tdba >> 32));
	IXGBE_WRITE_REG(hw, IXGBE_TDLEN(reg_idx),
			ring->count * sizeof(union ixgbe_adv_tx_desc));
	IXGBE_WRITE_REG(hw, IXGBE_TDH(reg_idx), 0);
	IXGBE_WRITE_REG(hw, IXGBE_TDT(reg_idx), 0);
	ring->tail = adapter->io_addr + IXGBE_TDT(reg_idx);

	/*
	 * set WTHRESH to encourage burst writeback, it should not be set
	 * higher than 1 when:
	 * - ITR is 0 as it could cause false TX hangs
	 * - ITR is set to > 100k int/sec and BQL is enabled
	 *
	 * In order to avoid issues WTHRESH + PTHRESH should always be equal
	 * to or less than the number of on chip descriptors, which is
	 * currently 40.
	 */
	if (!ring->q_vector || (ring->q_vector->itr < IXGBE_100K_ITR))
		txdctl |= 1u << 16;	/* WTHRESH = 1 */
	else
		txdctl |= 8u << 16;	/* WTHRESH = 8 */

	/*
	 * Setting PTHRESH to 32 both improves performance
	 * and avoids a TX hang with DFP enabled
	 */
	txdctl |= (1u << 8) |	/* HTHRESH = 1 */
		   32;		/* PTHRESH = 32 */

	/* reinitialize flowdirector state */
	if (adapter->flags & IXGBE_FLAG_FDIR_HASH_CAPABLE) {
		ring->atr_sample_rate = adapter->atr_sample_rate;
		ring->atr_count = 0;
		set_bit(__IXGBE_TX_FDIR_INIT_DONE, &ring->state);
	} else {
		ring->atr_sample_rate = 0;
	}

	/* initialize XPS */
	if (!test_and_set_bit(__IXGBE_TX_XPS_INIT_DONE, &ring->state)) {
		struct ixgbe_q_vector *q_vector = ring->q_vector;

		if (q_vector)
			netif_set_xps_queue(ring->netdev,
					    &q_vector->affinity_mask,
					    ring->queue_index);
	}

	clear_bit(__IXGBE_HANG_CHECK_ARMED, &ring->state);

	/* reinitialize tx_buffer_info */
	memset(ring->tx_buffer_info, 0,
	       sizeof(struct ixgbe_tx_buffer) * ring->count);

	/* enable queue */
	IXGBE_WRITE_REG(hw, IXGBE_TXDCTL(reg_idx), txdctl);

	/* TXDCTL.EN will return 0 on 82598 if link is down, so skip it */
	if (hw->mac.type == ixgbe_mac_82598EB &&
	    !(IXGBE_READ_REG(hw, IXGBE_LINKS) & IXGBE_LINKS_UP))
		return;

	/* poll to verify queue is enabled */
	do {
		usleep_range(1000, 2000);
		txdctl = IXGBE_READ_REG(hw, IXGBE_TXDCTL(reg_idx));
	} while (--wait_loop && !(txdctl & IXGBE_TXDCTL_ENABLE));
	if (!wait_loop)
		hw_dbg(hw, "Could not enable Tx Queue %d\n", reg_idx);
}

static void ixgbe_setup_mtqc(struct ixgbe_adapter *adapter)
{
	struct ixgbe_hw *hw = &adapter->hw;
	u32 rttdcs, mtqc;
	u8 tcs = adapter->hw_tcs;

	if (hw->mac.type == ixgbe_mac_82598EB)
		return;

	/* disable the arbiter while setting MTQC */
	rttdcs = IXGBE_READ_REG(hw, IXGBE_RTTDCS);
	rttdcs |= IXGBE_RTTDCS_ARBDIS;
	IXGBE_WRITE_REG(hw, IXGBE_RTTDCS, rttdcs);

	/* set transmit pool layout */
	if (adapter->flags & IXGBE_FLAG_SRIOV_ENABLED) {
		mtqc = IXGBE_MTQC_VT_ENA;
		if (tcs > 4)
			mtqc |= IXGBE_MTQC_RT_ENA | IXGBE_MTQC_8TC_8TQ;
		else if (tcs > 1)
			mtqc |= IXGBE_MTQC_RT_ENA | IXGBE_MTQC_4TC_4TQ;
		else if (adapter->ring_feature[RING_F_VMDQ].mask ==
			 IXGBE_82599_VMDQ_4Q_MASK)
			mtqc |= IXGBE_MTQC_32VF;
		else
			mtqc |= IXGBE_MTQC_64VF;
	} else {
		if (tcs > 4) {
			mtqc = IXGBE_MTQC_RT_ENA | IXGBE_MTQC_8TC_8TQ;
		} else if (tcs > 1) {
			mtqc = IXGBE_MTQC_RT_ENA | IXGBE_MTQC_4TC_4TQ;
		} else {
			u8 max_txq = adapter->num_tx_queues +
				adapter->num_xdp_queues;
			if (max_txq > 63)
				mtqc = IXGBE_MTQC_RT_ENA | IXGBE_MTQC_4TC_4TQ;
			else
				mtqc = IXGBE_MTQC_64Q_1PB;
		}
	}

	IXGBE_WRITE_REG(hw, IXGBE_MTQC, mtqc);

	/* Enable Security TX Buffer IFG for multiple pb */
	if (tcs) {
		u32 sectx = IXGBE_READ_REG(hw, IXGBE_SECTXMINIFG);
		sectx |= IXGBE_SECTX_DCB;
		IXGBE_WRITE_REG(hw, IXGBE_SECTXMINIFG, sectx);
	}

	/* re-enable the arbiter */
	rttdcs &= ~IXGBE_RTTDCS_ARBDIS;
	IXGBE_WRITE_REG(hw, IXGBE_RTTDCS, rttdcs);
}

/**
 * ixgbe_configure_tx - Configure 8259x Transmit Unit after Reset
 * @adapter: board private structure
 *
 * Configure the Tx unit of the MAC after a reset.
 **/
static void ixgbe_configure_tx(struct ixgbe_adapter *adapter)
{
	struct ixgbe_hw *hw = &adapter->hw;
	u32 dmatxctl;
	u32 i;

	ixgbe_setup_mtqc(adapter);

	if (hw->mac.type != ixgbe_mac_82598EB) {
		/* DMATXCTL.EN must be before Tx queues are enabled */
		dmatxctl = IXGBE_READ_REG(hw, IXGBE_DMATXCTL);
		dmatxctl |= IXGBE_DMATXCTL_TE;
		IXGBE_WRITE_REG(hw, IXGBE_DMATXCTL, dmatxctl);
	}

	/* Setup the HW Tx Head and Tail descriptor pointers */
	for (i = 0; i < adapter->num_tx_queues; i++)
		ixgbe_configure_tx_ring(adapter, adapter->tx_ring[i]);
	for (i = 0; i < adapter->num_xdp_queues; i++)
		ixgbe_configure_tx_ring(adapter, adapter->xdp_ring[i]);
}

static void ixgbe_enable_rx_drop(struct ixgbe_adapter *adapter,
				 struct ixgbe_ring *ring)
{
	struct ixgbe_hw *hw = &adapter->hw;
	u8 reg_idx = ring->reg_idx;
	u32 srrctl = IXGBE_READ_REG(hw, IXGBE_SRRCTL(reg_idx));

	srrctl |= IXGBE_SRRCTL_DROP_EN;

	IXGBE_WRITE_REG(hw, IXGBE_SRRCTL(reg_idx), srrctl);
}

static void ixgbe_disable_rx_drop(struct ixgbe_adapter *adapter,
				  struct ixgbe_ring *ring)
{
	struct ixgbe_hw *hw = &adapter->hw;
	u8 reg_idx = ring->reg_idx;
	u32 srrctl = IXGBE_READ_REG(hw, IXGBE_SRRCTL(reg_idx));

	srrctl &= ~IXGBE_SRRCTL_DROP_EN;

	IXGBE_WRITE_REG(hw, IXGBE_SRRCTL(reg_idx), srrctl);
}

#ifdef CONFIG_IXGBE_DCB
void ixgbe_set_rx_drop_en(struct ixgbe_adapter *adapter)
#else
static void ixgbe_set_rx_drop_en(struct ixgbe_adapter *adapter)
#endif
{
	int i;
	bool pfc_en = adapter->dcb_cfg.pfc_mode_enable;

	if (adapter->ixgbe_ieee_pfc)
		pfc_en |= !!(adapter->ixgbe_ieee_pfc->pfc_en);

	/*
	 * We should set the drop enable bit if:
	 *  SR-IOV is enabled
	 *   or
	 *  Number of Rx queues > 1 and flow control is disabled
	 *
	 *  This allows us to avoid head of line blocking for security
	 *  and performance reasons.
	 */
	if (adapter->num_vfs || (adapter->num_rx_queues > 1 &&
	    !(adapter->hw.fc.current_mode & ixgbe_fc_tx_pause) && !pfc_en)) {
		for (i = 0; i < adapter->num_rx_queues; i++)
			ixgbe_enable_rx_drop(adapter, adapter->rx_ring[i]);
	} else {
		for (i = 0; i < adapter->num_rx_queues; i++)
			ixgbe_disable_rx_drop(adapter, adapter->rx_ring[i]);
	}
}

#define IXGBE_SRRCTL_BSIZEHDRSIZE_SHIFT 2

static void ixgbe_configure_srrctl(struct ixgbe_adapter *adapter,
				   struct ixgbe_ring *rx_ring)
{
	struct ixgbe_hw *hw = &adapter->hw;
	u32 srrctl;
	u8 reg_idx = rx_ring->reg_idx;

	if (hw->mac.type == ixgbe_mac_82598EB) {
		u16 mask = adapter->ring_feature[RING_F_RSS].mask;

		/*
		 * if VMDq is not active we must program one srrctl register
		 * per RSS queue since we have enabled RDRXCTL.MVMEN
		 */
		reg_idx &= mask;
	}

	/* configure header buffer length, needed for RSC */
	srrctl = IXGBE_RX_HDR_SIZE << IXGBE_SRRCTL_BSIZEHDRSIZE_SHIFT;

	/* configure the packet buffer length */
	if (rx_ring->xsk_pool) {
		u32 xsk_buf_len = xsk_pool_get_rx_frame_size(rx_ring->xsk_pool);

		/* If the MAC support setting RXDCTL.RLPML, the
		 * SRRCTL[n].BSIZEPKT is set to PAGE_SIZE and
		 * RXDCTL.RLPML is set to the actual UMEM buffer
		 * size. If not, then we are stuck with a 1k buffer
		 * size resolution. In this case frames larger than
		 * the UMEM buffer size viewed in a 1k resolution will
		 * be dropped.
		 */
		if (hw->mac.type != ixgbe_mac_82599EB)
			srrctl |= PAGE_SIZE >> IXGBE_SRRCTL_BSIZEPKT_SHIFT;
		else
			srrctl |= xsk_buf_len >> IXGBE_SRRCTL_BSIZEPKT_SHIFT;
	} else if (test_bit(__IXGBE_RX_3K_BUFFER, &rx_ring->state)) {
		srrctl |= IXGBE_RXBUFFER_3K >> IXGBE_SRRCTL_BSIZEPKT_SHIFT;
	} else {
		srrctl |= IXGBE_RXBUFFER_2K >> IXGBE_SRRCTL_BSIZEPKT_SHIFT;
	}

	/* configure descriptor type */
	srrctl |= IXGBE_SRRCTL_DESCTYPE_ADV_ONEBUF;

	IXGBE_WRITE_REG(hw, IXGBE_SRRCTL(reg_idx), srrctl);
}

/**
 * ixgbe_rss_indir_tbl_entries - Return RSS indirection table entries
 * @adapter: device handle
 *
 *  - 82598/82599/X540:     128
 *  - X550(non-SRIOV mode): 512
 *  - X550(SRIOV mode):     64
 */
u32 ixgbe_rss_indir_tbl_entries(struct ixgbe_adapter *adapter)
{
	if (adapter->hw.mac.type < ixgbe_mac_X550)
		return 128;
	else if (adapter->flags & IXGBE_FLAG_SRIOV_ENABLED)
		return 64;
	else
		return 512;
}

/**
 * ixgbe_store_key - Write the RSS key to HW
 * @adapter: device handle
 *
 * Write the RSS key stored in adapter.rss_key to HW.
 */
void ixgbe_store_key(struct ixgbe_adapter *adapter)
{
	struct ixgbe_hw *hw = &adapter->hw;
	int i;

	for (i = 0; i < 10; i++)
		IXGBE_WRITE_REG(hw, IXGBE_RSSRK(i), adapter->rss_key[i]);
}

/**
 * ixgbe_init_rss_key - Initialize adapter RSS key
 * @adapter: device handle
 *
 * Allocates and initializes the RSS key if it is not allocated.
 **/
static inline int ixgbe_init_rss_key(struct ixgbe_adapter *adapter)
{
	u32 *rss_key;

	if (!adapter->rss_key) {
		rss_key = kzalloc(IXGBE_RSS_KEY_SIZE, GFP_KERNEL);
		if (unlikely(!rss_key))
			return -ENOMEM;

		netdev_rss_key_fill(rss_key, IXGBE_RSS_KEY_SIZE);
		adapter->rss_key = rss_key;
	}

	return 0;
}

/**
 * ixgbe_store_reta - Write the RETA table to HW
 * @adapter: device handle
 *
 * Write the RSS redirection table stored in adapter.rss_indir_tbl[] to HW.
 */
void ixgbe_store_reta(struct ixgbe_adapter *adapter)
{
	u32 i, reta_entries = ixgbe_rss_indir_tbl_entries(adapter);
	struct ixgbe_hw *hw = &adapter->hw;
	u32 reta = 0;
	u32 indices_multi;
	u8 *indir_tbl = adapter->rss_indir_tbl;

	/* Fill out the redirection table as follows:
	 *  - 82598:      8 bit wide entries containing pair of 4 bit RSS
	 *    indices.
	 *  - 82599/X540: 8 bit wide entries containing 4 bit RSS index
	 *  - X550:       8 bit wide entries containing 6 bit RSS index
	 */
	if (adapter->hw.mac.type == ixgbe_mac_82598EB)
		indices_multi = 0x11;
	else
		indices_multi = 0x1;

	/* Write redirection table to HW */
	for (i = 0; i < reta_entries; i++) {
		reta |= indices_multi * indir_tbl[i] << (i & 0x3) * 8;
		if ((i & 3) == 3) {
			if (i < 128)
				IXGBE_WRITE_REG(hw, IXGBE_RETA(i >> 2), reta);
			else
				IXGBE_WRITE_REG(hw, IXGBE_ERETA((i >> 2) - 32),
						reta);
			reta = 0;
		}
	}
}

/**
 * ixgbe_store_vfreta - Write the RETA table to HW (x550 devices in SRIOV mode)
 * @adapter: device handle
 *
 * Write the RSS redirection table stored in adapter.rss_indir_tbl[] to HW.
 */
static void ixgbe_store_vfreta(struct ixgbe_adapter *adapter)
{
	u32 i, reta_entries = ixgbe_rss_indir_tbl_entries(adapter);
	struct ixgbe_hw *hw = &adapter->hw;
	u32 vfreta = 0;

	/* Write redirection table to HW */
	for (i = 0; i < reta_entries; i++) {
		u16 pool = adapter->num_rx_pools;

		vfreta |= (u32)adapter->rss_indir_tbl[i] << (i & 0x3) * 8;
		if ((i & 3) != 3)
			continue;

		while (pool--)
			IXGBE_WRITE_REG(hw,
					IXGBE_PFVFRETA(i >> 2, VMDQ_P(pool)),
					vfreta);
		vfreta = 0;
	}
}

static void ixgbe_setup_reta(struct ixgbe_adapter *adapter)
{
	u32 i, j;
	u32 reta_entries = ixgbe_rss_indir_tbl_entries(adapter);
	u16 rss_i = adapter->ring_feature[RING_F_RSS].indices;

	/* Program table for at least 4 queues w/ SR-IOV so that VFs can
	 * make full use of any rings they may have.  We will use the
	 * PSRTYPE register to control how many rings we use within the PF.
	 */
	if ((adapter->flags & IXGBE_FLAG_SRIOV_ENABLED) && (rss_i < 4))
		rss_i = 4;

	/* Fill out hash function seeds */
	ixgbe_store_key(adapter);

	/* Fill out redirection table */
	memset(adapter->rss_indir_tbl, 0, sizeof(adapter->rss_indir_tbl));

	for (i = 0, j = 0; i < reta_entries; i++, j++) {
		if (j == rss_i)
			j = 0;

		adapter->rss_indir_tbl[i] = j;
	}

	ixgbe_store_reta(adapter);
}

static void ixgbe_setup_vfreta(struct ixgbe_adapter *adapter)
{
	struct ixgbe_hw *hw = &adapter->hw;
	u16 rss_i = adapter->ring_feature[RING_F_RSS].indices;
	int i, j;

	/* Fill out hash function seeds */
	for (i = 0; i < 10; i++) {
		u16 pool = adapter->num_rx_pools;

		while (pool--)
			IXGBE_WRITE_REG(hw,
					IXGBE_PFVFRSSRK(i, VMDQ_P(pool)),
					*(adapter->rss_key + i));
	}

	/* Fill out the redirection table */
	for (i = 0, j = 0; i < 64; i++, j++) {
		if (j == rss_i)
			j = 0;

		adapter->rss_indir_tbl[i] = j;
	}

	ixgbe_store_vfreta(adapter);
}

static void ixgbe_setup_mrqc(struct ixgbe_adapter *adapter)
{
	struct ixgbe_hw *hw = &adapter->hw;
	u32 mrqc = 0, rss_field = 0, vfmrqc = 0;
	u32 rxcsum;

	/* Disable indicating checksum in descriptor, enables RSS hash */
	rxcsum = IXGBE_READ_REG(hw, IXGBE_RXCSUM);
	rxcsum |= IXGBE_RXCSUM_PCSD;
	IXGBE_WRITE_REG(hw, IXGBE_RXCSUM, rxcsum);

	if (adapter->hw.mac.type == ixgbe_mac_82598EB) {
		if (adapter->ring_feature[RING_F_RSS].mask)
			mrqc = IXGBE_MRQC_RSSEN;
	} else {
		u8 tcs = adapter->hw_tcs;

		if (adapter->flags & IXGBE_FLAG_SRIOV_ENABLED) {
			if (tcs > 4)
				mrqc = IXGBE_MRQC_VMDQRT8TCEN;	/* 8 TCs */
			else if (tcs > 1)
				mrqc = IXGBE_MRQC_VMDQRT4TCEN;	/* 4 TCs */
			else if (adapter->ring_feature[RING_F_VMDQ].mask ==
				 IXGBE_82599_VMDQ_4Q_MASK)
				mrqc = IXGBE_MRQC_VMDQRSS32EN;
			else
				mrqc = IXGBE_MRQC_VMDQRSS64EN;

			/* Enable L3/L4 for Tx Switched packets only for X550,
			 * older devices do not support this feature
			 */
			if (hw->mac.type >= ixgbe_mac_X550)
				mrqc |= IXGBE_MRQC_L3L4TXSWEN;
		} else {
			if (tcs > 4)
				mrqc = IXGBE_MRQC_RTRSS8TCEN;
			else if (tcs > 1)
				mrqc = IXGBE_MRQC_RTRSS4TCEN;
			else
				mrqc = IXGBE_MRQC_RSSEN;
		}
	}

	/* Perform hash on these packet types */
	rss_field |= IXGBE_MRQC_RSS_FIELD_IPV4 |
		     IXGBE_MRQC_RSS_FIELD_IPV4_TCP |
		     IXGBE_MRQC_RSS_FIELD_IPV6 |
		     IXGBE_MRQC_RSS_FIELD_IPV6_TCP;

	if (adapter->flags2 & IXGBE_FLAG2_RSS_FIELD_IPV4_UDP)
		rss_field |= IXGBE_MRQC_RSS_FIELD_IPV4_UDP;
	if (adapter->flags2 & IXGBE_FLAG2_RSS_FIELD_IPV6_UDP)
		rss_field |= IXGBE_MRQC_RSS_FIELD_IPV6_UDP;

	if ((hw->mac.type >= ixgbe_mac_X550) &&
	    (adapter->flags & IXGBE_FLAG_SRIOV_ENABLED)) {
		u16 pool = adapter->num_rx_pools;

		/* Enable VF RSS mode */
		mrqc |= IXGBE_MRQC_MULTIPLE_RSS;
		IXGBE_WRITE_REG(hw, IXGBE_MRQC, mrqc);

		/* Setup RSS through the VF registers */
		ixgbe_setup_vfreta(adapter);
		vfmrqc = IXGBE_MRQC_RSSEN;
		vfmrqc |= rss_field;

		while (pool--)
			IXGBE_WRITE_REG(hw,
					IXGBE_PFVFMRQC(VMDQ_P(pool)),
					vfmrqc);
	} else {
		ixgbe_setup_reta(adapter);
		mrqc |= rss_field;
		IXGBE_WRITE_REG(hw, IXGBE_MRQC, mrqc);
	}
}

/**
 * ixgbe_configure_rscctl - enable RSC for the indicated ring
 * @adapter: address of board private structure
 * @ring: structure containing ring specific data
 **/
static void ixgbe_configure_rscctl(struct ixgbe_adapter *adapter,
				   struct ixgbe_ring *ring)
{
	struct ixgbe_hw *hw = &adapter->hw;
	u32 rscctrl;
	u8 reg_idx = ring->reg_idx;

	if (!ring_is_rsc_enabled(ring))
		return;

	rscctrl = IXGBE_READ_REG(hw, IXGBE_RSCCTL(reg_idx));
	rscctrl |= IXGBE_RSCCTL_RSCEN;
	/*
	 * we must limit the number of descriptors so that the
	 * total size of max desc * buf_len is not greater
	 * than 65536
	 */
	rscctrl |= IXGBE_RSCCTL_MAXDESC_16;
	IXGBE_WRITE_REG(hw, IXGBE_RSCCTL(reg_idx), rscctrl);
}

#define IXGBE_MAX_RX_DESC_POLL 10
static void ixgbe_rx_desc_queue_enable(struct ixgbe_adapter *adapter,
				       struct ixgbe_ring *ring)
{
	struct ixgbe_hw *hw = &adapter->hw;
	int wait_loop = IXGBE_MAX_RX_DESC_POLL;
	u32 rxdctl;
	u8 reg_idx = ring->reg_idx;

	if (ixgbe_removed(hw->hw_addr))
		return;
	/* RXDCTL.EN will return 0 on 82598 if link is down, so skip it */
	if (hw->mac.type == ixgbe_mac_82598EB &&
	    !(IXGBE_READ_REG(hw, IXGBE_LINKS) & IXGBE_LINKS_UP))
		return;

	do {
		usleep_range(1000, 2000);
		rxdctl = IXGBE_READ_REG(hw, IXGBE_RXDCTL(reg_idx));
	} while (--wait_loop && !(rxdctl & IXGBE_RXDCTL_ENABLE));

	if (!wait_loop) {
		e_err(drv, "RXDCTL.ENABLE on Rx queue %d not set within "
		      "the polling period\n", reg_idx);
	}
}

void ixgbe_configure_rx_ring(struct ixgbe_adapter *adapter,
			     struct ixgbe_ring *ring)
{
	struct ixgbe_hw *hw = &adapter->hw;
	union ixgbe_adv_rx_desc *rx_desc;
	u64 rdba = ring->dma;
	u32 rxdctl;
	u8 reg_idx = ring->reg_idx;

	xdp_rxq_info_unreg_mem_model(&ring->xdp_rxq);
	ring->xsk_pool = ixgbe_xsk_pool(adapter, ring);
	if (ring->xsk_pool) {
		WARN_ON(xdp_rxq_info_reg_mem_model(&ring->xdp_rxq,
						   MEM_TYPE_XSK_BUFF_POOL,
						   NULL));
		xsk_pool_set_rxq_info(ring->xsk_pool, &ring->xdp_rxq);
	} else {
		WARN_ON(xdp_rxq_info_reg_mem_model(&ring->xdp_rxq,
						   MEM_TYPE_PAGE_SHARED, NULL));
	}

	/* disable queue to avoid use of these values while updating state */
	rxdctl = IXGBE_READ_REG(hw, IXGBE_RXDCTL(reg_idx));
	rxdctl &= ~IXGBE_RXDCTL_ENABLE;

	/* write value back with RXDCTL.ENABLE bit cleared */
	IXGBE_WRITE_REG(hw, IXGBE_RXDCTL(reg_idx), rxdctl);
	IXGBE_WRITE_FLUSH(hw);

	IXGBE_WRITE_REG(hw, IXGBE_RDBAL(reg_idx), (rdba & DMA_BIT_MASK(32)));
	IXGBE_WRITE_REG(hw, IXGBE_RDBAH(reg_idx), (rdba >> 32));
	IXGBE_WRITE_REG(hw, IXGBE_RDLEN(reg_idx),
			ring->count * sizeof(union ixgbe_adv_rx_desc));
	/* Force flushing of IXGBE_RDLEN to prevent MDD */
	IXGBE_WRITE_FLUSH(hw);

	IXGBE_WRITE_REG(hw, IXGBE_RDH(reg_idx), 0);
	IXGBE_WRITE_REG(hw, IXGBE_RDT(reg_idx), 0);
	ring->tail = adapter->io_addr + IXGBE_RDT(reg_idx);

	ixgbe_configure_srrctl(adapter, ring);
	ixgbe_configure_rscctl(adapter, ring);

	if (hw->mac.type == ixgbe_mac_82598EB) {
		/*
		 * enable cache line friendly hardware writes:
		 * PTHRESH=32 descriptors (half the internal cache),
		 * this also removes ugly rx_no_buffer_count increment
		 * HTHRESH=4 descriptors (to minimize latency on fetch)
		 * WTHRESH=8 burst writeback up to two cache lines
		 */
		rxdctl &= ~0x3FFFFF;
		rxdctl |=  0x080420;
#if (PAGE_SIZE < 8192)
	/* RXDCTL.RLPML does not work on 82599 */
	} else if (hw->mac.type != ixgbe_mac_82599EB) {
		rxdctl &= ~(IXGBE_RXDCTL_RLPMLMASK |
			    IXGBE_RXDCTL_RLPML_EN);

		/* Limit the maximum frame size so we don't overrun the skb.
		 * This can happen in SRIOV mode when the MTU of the VF is
		 * higher than the MTU of the PF.
		 */
		if (ring_uses_build_skb(ring) &&
		    !test_bit(__IXGBE_RX_3K_BUFFER, &ring->state))
			rxdctl |= IXGBE_MAX_2K_FRAME_BUILD_SKB |
				  IXGBE_RXDCTL_RLPML_EN;
#endif
	}

	ring->rx_offset = ixgbe_rx_offset(ring);

	if (ring->xsk_pool && hw->mac.type != ixgbe_mac_82599EB) {
		u32 xsk_buf_len = xsk_pool_get_rx_frame_size(ring->xsk_pool);

		rxdctl &= ~(IXGBE_RXDCTL_RLPMLMASK |
			    IXGBE_RXDCTL_RLPML_EN);
		rxdctl |= xsk_buf_len | IXGBE_RXDCTL_RLPML_EN;

		ring->rx_buf_len = xsk_buf_len;
	}

	/* initialize rx_buffer_info */
	memset(ring->rx_buffer_info, 0,
	       sizeof(struct ixgbe_rx_buffer) * ring->count);

	/* initialize Rx descriptor 0 */
	rx_desc = IXGBE_RX_DESC(ring, 0);
	rx_desc->wb.upper.length = 0;

	/* enable receive descriptor ring */
	rxdctl |= IXGBE_RXDCTL_ENABLE;
	IXGBE_WRITE_REG(hw, IXGBE_RXDCTL(reg_idx), rxdctl);

	ixgbe_rx_desc_queue_enable(adapter, ring);
	if (ring->xsk_pool)
		ixgbe_alloc_rx_buffers_zc(ring, ixgbe_desc_unused(ring));
	else
		ixgbe_alloc_rx_buffers(ring, ixgbe_desc_unused(ring));
}

static void ixgbe_setup_psrtype(struct ixgbe_adapter *adapter)
{
	struct ixgbe_hw *hw = &adapter->hw;
	int rss_i = adapter->ring_feature[RING_F_RSS].indices;
	u16 pool = adapter->num_rx_pools;

	/* PSRTYPE must be initialized in non 82598 adapters */
	u32 psrtype = IXGBE_PSRTYPE_TCPHDR |
		      IXGBE_PSRTYPE_UDPHDR |
		      IXGBE_PSRTYPE_IPV4HDR |
		      IXGBE_PSRTYPE_L2HDR |
		      IXGBE_PSRTYPE_IPV6HDR;

	if (hw->mac.type == ixgbe_mac_82598EB)
		return;

	if (rss_i > 3)
		psrtype |= 2u << 29;
	else if (rss_i > 1)
		psrtype |= 1u << 29;

	while (pool--)
		IXGBE_WRITE_REG(hw, IXGBE_PSRTYPE(VMDQ_P(pool)), psrtype);
}

static void ixgbe_configure_virtualization(struct ixgbe_adapter *adapter)
{
	struct ixgbe_hw *hw = &adapter->hw;
	u16 pool = adapter->num_rx_pools;
	u32 reg_offset, vf_shift, vmolr;
	u32 gcr_ext, vmdctl;
	int i;

	if (!(adapter->flags & IXGBE_FLAG_SRIOV_ENABLED))
		return;

	vmdctl = IXGBE_READ_REG(hw, IXGBE_VT_CTL);
	vmdctl |= IXGBE_VMD_CTL_VMDQ_EN;
	vmdctl &= ~IXGBE_VT_CTL_POOL_MASK;
	vmdctl |= VMDQ_P(0) << IXGBE_VT_CTL_POOL_SHIFT;
	vmdctl |= IXGBE_VT_CTL_REPLEN;
	IXGBE_WRITE_REG(hw, IXGBE_VT_CTL, vmdctl);

	/* accept untagged packets until a vlan tag is
	 * specifically set for the VMDQ queue/pool
	 */
	vmolr = IXGBE_VMOLR_AUPE;
	while (pool--)
		IXGBE_WRITE_REG(hw, IXGBE_VMOLR(VMDQ_P(pool)), vmolr);

	vf_shift = VMDQ_P(0) % 32;
	reg_offset = (VMDQ_P(0) >= 32) ? 1 : 0;

	/* Enable only the PF's pool for Tx/Rx */
	IXGBE_WRITE_REG(hw, IXGBE_VFRE(reg_offset), GENMASK(31, vf_shift));
	IXGBE_WRITE_REG(hw, IXGBE_VFRE(reg_offset ^ 1), reg_offset - 1);
	IXGBE_WRITE_REG(hw, IXGBE_VFTE(reg_offset), GENMASK(31, vf_shift));
	IXGBE_WRITE_REG(hw, IXGBE_VFTE(reg_offset ^ 1), reg_offset - 1);
	if (adapter->bridge_mode == BRIDGE_MODE_VEB)
		IXGBE_WRITE_REG(hw, IXGBE_PFDTXGSWC, IXGBE_PFDTXGSWC_VT_LBEN);

	/* Map PF MAC address in RAR Entry 0 to first pool following VFs */
	hw->mac.ops.set_vmdq(hw, 0, VMDQ_P(0));

	/* clear VLAN promisc flag so VFTA will be updated if necessary */
	adapter->flags2 &= ~IXGBE_FLAG2_VLAN_PROMISC;

	/*
	 * Set up VF register offsets for selected VT Mode,
	 * i.e. 32 or 64 VFs for SR-IOV
	 */
	switch (adapter->ring_feature[RING_F_VMDQ].mask) {
	case IXGBE_82599_VMDQ_8Q_MASK:
		gcr_ext = IXGBE_GCR_EXT_VT_MODE_16;
		break;
	case IXGBE_82599_VMDQ_4Q_MASK:
		gcr_ext = IXGBE_GCR_EXT_VT_MODE_32;
		break;
	default:
		gcr_ext = IXGBE_GCR_EXT_VT_MODE_64;
		break;
	}

	IXGBE_WRITE_REG(hw, IXGBE_GCR_EXT, gcr_ext);

	for (i = 0; i < adapter->num_vfs; i++) {
		/* configure spoof checking */
		ixgbe_ndo_set_vf_spoofchk(adapter->netdev, i,
					  adapter->vfinfo[i].spoofchk_enabled);

		/* Enable/Disable RSS query feature  */
		ixgbe_ndo_set_vf_rss_query_en(adapter->netdev, i,
					  adapter->vfinfo[i].rss_query_enabled);
	}
}

static void ixgbe_set_rx_buffer_len(struct ixgbe_adapter *adapter)
{
	struct ixgbe_hw *hw = &adapter->hw;
	struct net_device *netdev = adapter->netdev;
	int max_frame = netdev->mtu + ETH_HLEN + ETH_FCS_LEN;
	struct ixgbe_ring *rx_ring;
	int i;
	u32 mhadd, hlreg0;

#ifdef IXGBE_FCOE
	/* adjust max frame to be able to do baby jumbo for FCoE */
	if ((adapter->flags & IXGBE_FLAG_FCOE_ENABLED) &&
	    (max_frame < IXGBE_FCOE_JUMBO_FRAME_SIZE))
		max_frame = IXGBE_FCOE_JUMBO_FRAME_SIZE;

#endif /* IXGBE_FCOE */

	/* adjust max frame to be at least the size of a standard frame */
	if (max_frame < (ETH_FRAME_LEN + ETH_FCS_LEN))
		max_frame = (ETH_FRAME_LEN + ETH_FCS_LEN);

	mhadd = IXGBE_READ_REG(hw, IXGBE_MHADD);
	if (max_frame != (mhadd >> IXGBE_MHADD_MFS_SHIFT)) {
		mhadd &= ~IXGBE_MHADD_MFS_MASK;
		mhadd |= max_frame << IXGBE_MHADD_MFS_SHIFT;

		IXGBE_WRITE_REG(hw, IXGBE_MHADD, mhadd);
	}

	hlreg0 = IXGBE_READ_REG(hw, IXGBE_HLREG0);
	/* set jumbo enable since MHADD.MFS is keeping size locked at max_frame */
	hlreg0 |= IXGBE_HLREG0_JUMBOEN;
	IXGBE_WRITE_REG(hw, IXGBE_HLREG0, hlreg0);

	/*
	 * Setup the HW Rx Head and Tail Descriptor Pointers and
	 * the Base and Length of the Rx Descriptor Ring
	 */
	for (i = 0; i < adapter->num_rx_queues; i++) {
		rx_ring = adapter->rx_ring[i];

		clear_ring_rsc_enabled(rx_ring);
		clear_bit(__IXGBE_RX_3K_BUFFER, &rx_ring->state);
		clear_bit(__IXGBE_RX_BUILD_SKB_ENABLED, &rx_ring->state);

		if (adapter->flags2 & IXGBE_FLAG2_RSC_ENABLED)
			set_ring_rsc_enabled(rx_ring);

		if (test_bit(__IXGBE_RX_FCOE, &rx_ring->state))
			set_bit(__IXGBE_RX_3K_BUFFER, &rx_ring->state);

		if (adapter->flags2 & IXGBE_FLAG2_RX_LEGACY)
			continue;

		set_bit(__IXGBE_RX_BUILD_SKB_ENABLED, &rx_ring->state);

#if (PAGE_SIZE < 8192)
		if (adapter->flags2 & IXGBE_FLAG2_RSC_ENABLED)
			set_bit(__IXGBE_RX_3K_BUFFER, &rx_ring->state);

		if (IXGBE_2K_TOO_SMALL_WITH_PADDING ||
		    (max_frame > (ETH_FRAME_LEN + ETH_FCS_LEN)))
			set_bit(__IXGBE_RX_3K_BUFFER, &rx_ring->state);
#endif
	}
}

static void ixgbe_setup_rdrxctl(struct ixgbe_adapter *adapter)
{
	struct ixgbe_hw *hw = &adapter->hw;
	u32 rdrxctl = IXGBE_READ_REG(hw, IXGBE_RDRXCTL);

	switch (hw->mac.type) {
	case ixgbe_mac_82598EB:
		/*
		 * For VMDq support of different descriptor types or
		 * buffer sizes through the use of multiple SRRCTL
		 * registers, RDRXCTL.MVMEN must be set to 1
		 *
		 * also, the manual doesn't mention it clearly but DCA hints
		 * will only use queue 0's tags unless this bit is set.  Side
		 * effects of setting this bit are only that SRRCTL must be
		 * fully programmed [0..15]
		 */
		rdrxctl |= IXGBE_RDRXCTL_MVMEN;
		break;
	case ixgbe_mac_X550:
	case ixgbe_mac_X550EM_x:
	case ixgbe_mac_x550em_a:
	case ixgbe_mac_e610:
		if (adapter->num_vfs)
			rdrxctl |= IXGBE_RDRXCTL_PSP;
		fallthrough;
	case ixgbe_mac_82599EB:
	case ixgbe_mac_X540:
		/* Disable RSC for ACK packets */
		IXGBE_WRITE_REG(hw, IXGBE_RSCDBU,
		   (IXGBE_RSCDBU_RSCACKDIS | IXGBE_READ_REG(hw, IXGBE_RSCDBU)));
		rdrxctl &= ~IXGBE_RDRXCTL_RSCFRSTSIZE;
		/* hardware requires some bits to be set by default */
		rdrxctl |= (IXGBE_RDRXCTL_RSCACKC | IXGBE_RDRXCTL_FCOE_WRFIX);
		rdrxctl |= IXGBE_RDRXCTL_CRCSTRIP;
		break;
	default:
		/* We should do nothing since we don't know this hardware */
		return;
	}

	IXGBE_WRITE_REG(hw, IXGBE_RDRXCTL, rdrxctl);
}

/**
 * ixgbe_configure_rx - Configure 8259x Receive Unit after Reset
 * @adapter: board private structure
 *
 * Configure the Rx unit of the MAC after a reset.
 **/
static void ixgbe_configure_rx(struct ixgbe_adapter *adapter)
{
	struct ixgbe_hw *hw = &adapter->hw;
	int i;
	u32 rxctrl, rfctl;

	/* disable receives while setting up the descriptors */
	hw->mac.ops.disable_rx(hw);

	ixgbe_setup_psrtype(adapter);
	ixgbe_setup_rdrxctl(adapter);

	/* RSC Setup */
	rfctl = IXGBE_READ_REG(hw, IXGBE_RFCTL);
	rfctl &= ~IXGBE_RFCTL_RSC_DIS;
	if (!(adapter->flags2 & IXGBE_FLAG2_RSC_ENABLED))
		rfctl |= IXGBE_RFCTL_RSC_DIS;

	/* disable NFS filtering */
	rfctl |= (IXGBE_RFCTL_NFSW_DIS | IXGBE_RFCTL_NFSR_DIS);
	IXGBE_WRITE_REG(hw, IXGBE_RFCTL, rfctl);

	/* Program registers for the distribution of queues */
	ixgbe_setup_mrqc(adapter);

	/* set_rx_buffer_len must be called before ring initialization */
	ixgbe_set_rx_buffer_len(adapter);

	/*
	 * Setup the HW Rx Head and Tail Descriptor Pointers and
	 * the Base and Length of the Rx Descriptor Ring
	 */
	for (i = 0; i < adapter->num_rx_queues; i++)
		ixgbe_configure_rx_ring(adapter, adapter->rx_ring[i]);

	rxctrl = IXGBE_READ_REG(hw, IXGBE_RXCTRL);
	/* disable drop enable for 82598 parts */
	if (hw->mac.type == ixgbe_mac_82598EB)
		rxctrl |= IXGBE_RXCTRL_DMBYPS;

	/* enable all receives */
	rxctrl |= IXGBE_RXCTRL_RXEN;
	hw->mac.ops.enable_rx_dma(hw, rxctrl);
}

static int ixgbe_vlan_rx_add_vid(struct net_device *netdev,
				 __be16 proto, u16 vid)
{
	struct ixgbe_adapter *adapter = netdev_priv(netdev);
	struct ixgbe_hw *hw = &adapter->hw;

	/* add VID to filter table */
	if (!vid || !(adapter->flags2 & IXGBE_FLAG2_VLAN_PROMISC))
		hw->mac.ops.set_vfta(&adapter->hw, vid, VMDQ_P(0), true, !!vid);

	set_bit(vid, adapter->active_vlans);

	return 0;
}

static int ixgbe_find_vlvf_entry(struct ixgbe_hw *hw, u32 vlan)
{
	u32 vlvf;
	int idx;

	/* short cut the special case */
	if (vlan == 0)
		return 0;

	/* Search for the vlan id in the VLVF entries */
	for (idx = IXGBE_VLVF_ENTRIES; --idx;) {
		vlvf = IXGBE_READ_REG(hw, IXGBE_VLVF(idx));
		if ((vlvf & VLAN_VID_MASK) == vlan)
			break;
	}

	return idx;
}

void ixgbe_update_pf_promisc_vlvf(struct ixgbe_adapter *adapter, u32 vid)
{
	struct ixgbe_hw *hw = &adapter->hw;
	u32 bits, word;
	int idx;

	idx = ixgbe_find_vlvf_entry(hw, vid);
	if (!idx)
		return;

	/* See if any other pools are set for this VLAN filter
	 * entry other than the PF.
	 */
	word = idx * 2 + (VMDQ_P(0) / 32);
	bits = ~BIT(VMDQ_P(0) % 32);
	bits &= IXGBE_READ_REG(hw, IXGBE_VLVFB(word));

	/* Disable the filter so this falls into the default pool. */
	if (!bits && !IXGBE_READ_REG(hw, IXGBE_VLVFB(word ^ 1))) {
		if (!(adapter->flags2 & IXGBE_FLAG2_VLAN_PROMISC))
			IXGBE_WRITE_REG(hw, IXGBE_VLVFB(word), 0);
		IXGBE_WRITE_REG(hw, IXGBE_VLVF(idx), 0);
	}
}

static int ixgbe_vlan_rx_kill_vid(struct net_device *netdev,
				  __be16 proto, u16 vid)
{
	struct ixgbe_adapter *adapter = netdev_priv(netdev);
	struct ixgbe_hw *hw = &adapter->hw;

	/* remove VID from filter table */
	if (vid && !(adapter->flags2 & IXGBE_FLAG2_VLAN_PROMISC))
		hw->mac.ops.set_vfta(hw, vid, VMDQ_P(0), false, true);

	clear_bit(vid, adapter->active_vlans);

	return 0;
}

/**
 * ixgbe_vlan_strip_disable - helper to disable hw vlan stripping
 * @adapter: driver data
 */
static void ixgbe_vlan_strip_disable(struct ixgbe_adapter *adapter)
{
	struct ixgbe_hw *hw = &adapter->hw;
	u32 vlnctrl;
	int i, j;

	switch (hw->mac.type) {
	case ixgbe_mac_82598EB:
		vlnctrl = IXGBE_READ_REG(hw, IXGBE_VLNCTRL);
		vlnctrl &= ~IXGBE_VLNCTRL_VME;
		IXGBE_WRITE_REG(hw, IXGBE_VLNCTRL, vlnctrl);
		break;
	case ixgbe_mac_82599EB:
	case ixgbe_mac_X540:
	case ixgbe_mac_X550:
	case ixgbe_mac_X550EM_x:
	case ixgbe_mac_x550em_a:
	case ixgbe_mac_e610:
		for (i = 0; i < adapter->num_rx_queues; i++) {
			struct ixgbe_ring *ring = adapter->rx_ring[i];

			if (!netif_is_ixgbe(ring->netdev))
				continue;

			j = ring->reg_idx;
			vlnctrl = IXGBE_READ_REG(hw, IXGBE_RXDCTL(j));
			vlnctrl &= ~IXGBE_RXDCTL_VME;
			IXGBE_WRITE_REG(hw, IXGBE_RXDCTL(j), vlnctrl);
		}
		break;
	default:
		break;
	}
}

/**
 * ixgbe_vlan_strip_enable - helper to enable hw vlan stripping
 * @adapter: driver data
 */
static void ixgbe_vlan_strip_enable(struct ixgbe_adapter *adapter)
{
	struct ixgbe_hw *hw = &adapter->hw;
	u32 vlnctrl;
	int i, j;

	switch (hw->mac.type) {
	case ixgbe_mac_82598EB:
		vlnctrl = IXGBE_READ_REG(hw, IXGBE_VLNCTRL);
		vlnctrl |= IXGBE_VLNCTRL_VME;
		IXGBE_WRITE_REG(hw, IXGBE_VLNCTRL, vlnctrl);
		break;
	case ixgbe_mac_82599EB:
	case ixgbe_mac_X540:
	case ixgbe_mac_X550:
	case ixgbe_mac_X550EM_x:
	case ixgbe_mac_x550em_a:
	case ixgbe_mac_e610:
		for (i = 0; i < adapter->num_rx_queues; i++) {
			struct ixgbe_ring *ring = adapter->rx_ring[i];

			if (!netif_is_ixgbe(ring->netdev))
				continue;

			j = ring->reg_idx;
			vlnctrl = IXGBE_READ_REG(hw, IXGBE_RXDCTL(j));
			vlnctrl |= IXGBE_RXDCTL_VME;
			IXGBE_WRITE_REG(hw, IXGBE_RXDCTL(j), vlnctrl);
		}
		break;
	default:
		break;
	}
}

static void ixgbe_vlan_promisc_enable(struct ixgbe_adapter *adapter)
{
	struct ixgbe_hw *hw = &adapter->hw;
	u32 vlnctrl, i;

	vlnctrl = IXGBE_READ_REG(hw, IXGBE_VLNCTRL);

	if (adapter->flags & IXGBE_FLAG_VMDQ_ENABLED) {
	/* For VMDq and SR-IOV we must leave VLAN filtering enabled */
		vlnctrl |= IXGBE_VLNCTRL_VFE;
		IXGBE_WRITE_REG(hw, IXGBE_VLNCTRL, vlnctrl);
	} else {
		vlnctrl &= ~IXGBE_VLNCTRL_VFE;
		IXGBE_WRITE_REG(hw, IXGBE_VLNCTRL, vlnctrl);
		return;
	}

	/* Nothing to do for 82598 */
	if (hw->mac.type == ixgbe_mac_82598EB)
		return;

	/* We are already in VLAN promisc, nothing to do */
	if (adapter->flags2 & IXGBE_FLAG2_VLAN_PROMISC)
		return;

	/* Set flag so we don't redo unnecessary work */
	adapter->flags2 |= IXGBE_FLAG2_VLAN_PROMISC;

	/* Add PF to all active pools */
	for (i = IXGBE_VLVF_ENTRIES; --i;) {
		u32 reg_offset = IXGBE_VLVFB(i * 2 + VMDQ_P(0) / 32);
		u32 vlvfb = IXGBE_READ_REG(hw, reg_offset);

		vlvfb |= BIT(VMDQ_P(0) % 32);
		IXGBE_WRITE_REG(hw, reg_offset, vlvfb);
	}

	/* Set all bits in the VLAN filter table array */
	for (i = hw->mac.vft_size; i--;)
		IXGBE_WRITE_REG(hw, IXGBE_VFTA(i), ~0U);
}

#define VFTA_BLOCK_SIZE 8
static void ixgbe_scrub_vfta(struct ixgbe_adapter *adapter, u32 vfta_offset)
{
	struct ixgbe_hw *hw = &adapter->hw;
	u32 vfta[VFTA_BLOCK_SIZE] = { 0 };
	u32 vid_start = vfta_offset * 32;
	u32 vid_end = vid_start + (VFTA_BLOCK_SIZE * 32);
	u32 i, vid, word, bits;

	for (i = IXGBE_VLVF_ENTRIES; --i;) {
		u32 vlvf = IXGBE_READ_REG(hw, IXGBE_VLVF(i));

		/* pull VLAN ID from VLVF */
		vid = vlvf & VLAN_VID_MASK;

		/* only concern outselves with a certain range */
		if (vid < vid_start || vid >= vid_end)
			continue;

		if (vlvf) {
			/* record VLAN ID in VFTA */
			vfta[(vid - vid_start) / 32] |= BIT(vid % 32);

			/* if PF is part of this then continue */
			if (test_bit(vid, adapter->active_vlans))
				continue;
		}

		/* remove PF from the pool */
		word = i * 2 + VMDQ_P(0) / 32;
		bits = ~BIT(VMDQ_P(0) % 32);
		bits &= IXGBE_READ_REG(hw, IXGBE_VLVFB(word));
		IXGBE_WRITE_REG(hw, IXGBE_VLVFB(word), bits);
	}

	/* extract values from active_vlans and write back to VFTA */
	for (i = VFTA_BLOCK_SIZE; i--;) {
		vid = (vfta_offset + i) * 32;
		word = vid / BITS_PER_LONG;
		bits = vid % BITS_PER_LONG;

		vfta[i] |= adapter->active_vlans[word] >> bits;

		IXGBE_WRITE_REG(hw, IXGBE_VFTA(vfta_offset + i), vfta[i]);
	}
}

static void ixgbe_vlan_promisc_disable(struct ixgbe_adapter *adapter)
{
	struct ixgbe_hw *hw = &adapter->hw;
	u32 vlnctrl, i;

	/* Set VLAN filtering to enabled */
	vlnctrl = IXGBE_READ_REG(hw, IXGBE_VLNCTRL);
	vlnctrl |= IXGBE_VLNCTRL_VFE;
	IXGBE_WRITE_REG(hw, IXGBE_VLNCTRL, vlnctrl);

	if (!(adapter->flags & IXGBE_FLAG_VMDQ_ENABLED) ||
	    hw->mac.type == ixgbe_mac_82598EB)
		return;

	/* We are not in VLAN promisc, nothing to do */
	if (!(adapter->flags2 & IXGBE_FLAG2_VLAN_PROMISC))
		return;

	/* Set flag so we don't redo unnecessary work */
	adapter->flags2 &= ~IXGBE_FLAG2_VLAN_PROMISC;

	for (i = 0; i < hw->mac.vft_size; i += VFTA_BLOCK_SIZE)
		ixgbe_scrub_vfta(adapter, i);
}

static void ixgbe_restore_vlan(struct ixgbe_adapter *adapter)
{
	u16 vid = 1;

	ixgbe_vlan_rx_add_vid(adapter->netdev, htons(ETH_P_8021Q), 0);

	for_each_set_bit_from(vid, adapter->active_vlans, VLAN_N_VID)
		ixgbe_vlan_rx_add_vid(adapter->netdev, htons(ETH_P_8021Q), vid);
}

/**
 * ixgbe_write_mc_addr_list - write multicast addresses to MTA
 * @netdev: network interface device structure
 *
 * Writes multicast address list to the MTA hash table.
 * Returns: -ENOMEM on failure
 *                0 on no addresses written
 *                X on writing X addresses to MTA
 **/
static int ixgbe_write_mc_addr_list(struct net_device *netdev)
{
	struct ixgbe_adapter *adapter = netdev_priv(netdev);
	struct ixgbe_hw *hw = &adapter->hw;

	if (!netif_running(netdev))
		return 0;

	if (hw->mac.ops.update_mc_addr_list)
		hw->mac.ops.update_mc_addr_list(hw, netdev);
	else
		return -ENOMEM;

#ifdef CONFIG_PCI_IOV
	ixgbe_restore_vf_multicasts(adapter);
#endif

	return netdev_mc_count(netdev);
}

#ifdef CONFIG_PCI_IOV
void ixgbe_full_sync_mac_table(struct ixgbe_adapter *adapter)
{
	struct ixgbe_mac_addr *mac_table = &adapter->mac_table[0];
	struct ixgbe_hw *hw = &adapter->hw;
	int i;

	for (i = 0; i < hw->mac.num_rar_entries; i++, mac_table++) {
		mac_table->state &= ~IXGBE_MAC_STATE_MODIFIED;

		if (mac_table->state & IXGBE_MAC_STATE_IN_USE)
			hw->mac.ops.set_rar(hw, i,
					    mac_table->addr,
					    mac_table->pool,
					    IXGBE_RAH_AV);
		else
			hw->mac.ops.clear_rar(hw, i);
	}
}

#endif
static void ixgbe_sync_mac_table(struct ixgbe_adapter *adapter)
{
	struct ixgbe_mac_addr *mac_table = &adapter->mac_table[0];
	struct ixgbe_hw *hw = &adapter->hw;
	int i;

	for (i = 0; i < hw->mac.num_rar_entries; i++, mac_table++) {
		if (!(mac_table->state & IXGBE_MAC_STATE_MODIFIED))
			continue;

		mac_table->state &= ~IXGBE_MAC_STATE_MODIFIED;

		if (mac_table->state & IXGBE_MAC_STATE_IN_USE)
			hw->mac.ops.set_rar(hw, i,
					    mac_table->addr,
					    mac_table->pool,
					    IXGBE_RAH_AV);
		else
			hw->mac.ops.clear_rar(hw, i);
	}
}

static void ixgbe_flush_sw_mac_table(struct ixgbe_adapter *adapter)
{
	struct ixgbe_mac_addr *mac_table = &adapter->mac_table[0];
	struct ixgbe_hw *hw = &adapter->hw;
	int i;

	for (i = 0; i < hw->mac.num_rar_entries; i++, mac_table++) {
		mac_table->state |= IXGBE_MAC_STATE_MODIFIED;
		mac_table->state &= ~IXGBE_MAC_STATE_IN_USE;
	}

	ixgbe_sync_mac_table(adapter);
}

static int ixgbe_available_rars(struct ixgbe_adapter *adapter, u16 pool)
{
	struct ixgbe_mac_addr *mac_table = &adapter->mac_table[0];
	struct ixgbe_hw *hw = &adapter->hw;
	int i, count = 0;

	for (i = 0; i < hw->mac.num_rar_entries; i++, mac_table++) {
		/* do not count default RAR as available */
		if (mac_table->state & IXGBE_MAC_STATE_DEFAULT)
			continue;

		/* only count unused and addresses that belong to us */
		if (mac_table->state & IXGBE_MAC_STATE_IN_USE) {
			if (mac_table->pool != pool)
				continue;
		}

		count++;
	}

	return count;
}

/* this function destroys the first RAR entry */
static void ixgbe_mac_set_default_filter(struct ixgbe_adapter *adapter)
{
	struct ixgbe_mac_addr *mac_table = &adapter->mac_table[0];
	struct ixgbe_hw *hw = &adapter->hw;

	memcpy(&mac_table->addr, hw->mac.addr, ETH_ALEN);
	mac_table->pool = VMDQ_P(0);

	mac_table->state = IXGBE_MAC_STATE_DEFAULT | IXGBE_MAC_STATE_IN_USE;

	hw->mac.ops.set_rar(hw, 0, mac_table->addr, mac_table->pool,
			    IXGBE_RAH_AV);
}

int ixgbe_add_mac_filter(struct ixgbe_adapter *adapter,
			 const u8 *addr, u16 pool)
{
	struct ixgbe_mac_addr *mac_table = &adapter->mac_table[0];
	struct ixgbe_hw *hw = &adapter->hw;
	int i;

	if (is_zero_ether_addr(addr))
		return -EINVAL;

	for (i = 0; i < hw->mac.num_rar_entries; i++, mac_table++) {
		if (mac_table->state & IXGBE_MAC_STATE_IN_USE)
			continue;

		ether_addr_copy(mac_table->addr, addr);
		mac_table->pool = pool;

		mac_table->state |= IXGBE_MAC_STATE_MODIFIED |
				    IXGBE_MAC_STATE_IN_USE;

		ixgbe_sync_mac_table(adapter);

		return i;
	}

	return -ENOMEM;
}

int ixgbe_del_mac_filter(struct ixgbe_adapter *adapter,
			 const u8 *addr, u16 pool)
{
	struct ixgbe_mac_addr *mac_table = &adapter->mac_table[0];
	struct ixgbe_hw *hw = &adapter->hw;
	int i;

	if (is_zero_ether_addr(addr))
		return -EINVAL;

	/* search table for addr, if found clear IN_USE flag and sync */
	for (i = 0; i < hw->mac.num_rar_entries; i++, mac_table++) {
		/* we can only delete an entry if it is in use */
		if (!(mac_table->state & IXGBE_MAC_STATE_IN_USE))
			continue;
		/* we only care about entries that belong to the given pool */
		if (mac_table->pool != pool)
			continue;
		/* we only care about a specific MAC address */
		if (!ether_addr_equal(addr, mac_table->addr))
			continue;

		mac_table->state |= IXGBE_MAC_STATE_MODIFIED;
		mac_table->state &= ~IXGBE_MAC_STATE_IN_USE;

		ixgbe_sync_mac_table(adapter);

		return 0;
	}

	return -ENOMEM;
}

static int ixgbe_uc_sync(struct net_device *netdev, const unsigned char *addr)
{
	struct ixgbe_adapter *adapter = netdev_priv(netdev);
	int ret;

	ret = ixgbe_add_mac_filter(adapter, addr, VMDQ_P(0));

	return min_t(int, ret, 0);
}

static int ixgbe_uc_unsync(struct net_device *netdev, const unsigned char *addr)
{
	struct ixgbe_adapter *adapter = netdev_priv(netdev);

	ixgbe_del_mac_filter(adapter, addr, VMDQ_P(0));

	return 0;
}

/**
 * ixgbe_set_rx_mode - Unicast, Multicast and Promiscuous mode set
 * @netdev: network interface device structure
 *
 * The set_rx_method entry point is called whenever the unicast/multicast
 * address list or the network interface flags are updated.  This routine is
 * responsible for configuring the hardware for proper unicast, multicast and
 * promiscuous mode.
 **/
void ixgbe_set_rx_mode(struct net_device *netdev)
{
	struct ixgbe_adapter *adapter = netdev_priv(netdev);
	struct ixgbe_hw *hw = &adapter->hw;
	u32 fctrl, vmolr = IXGBE_VMOLR_BAM | IXGBE_VMOLR_AUPE;
	netdev_features_t features = netdev->features;
	int count;

	/* Check for Promiscuous and All Multicast modes */
	fctrl = IXGBE_READ_REG(hw, IXGBE_FCTRL);

	/* set all bits that we expect to always be set */
	fctrl &= ~IXGBE_FCTRL_SBP; /* disable store-bad-packets */
	fctrl |= IXGBE_FCTRL_BAM;
	fctrl |= IXGBE_FCTRL_DPF; /* discard pause frames when FC enabled */
	fctrl |= IXGBE_FCTRL_PMCF;

	/* clear the bits we are changing the status of */
	fctrl &= ~(IXGBE_FCTRL_UPE | IXGBE_FCTRL_MPE);
	if (netdev->flags & IFF_PROMISC) {
		hw->addr_ctrl.user_set_promisc = true;
		fctrl |= (IXGBE_FCTRL_UPE | IXGBE_FCTRL_MPE);
		vmolr |= IXGBE_VMOLR_MPE;
		features &= ~NETIF_F_HW_VLAN_CTAG_FILTER;
	} else {
		if (netdev->flags & IFF_ALLMULTI) {
			fctrl |= IXGBE_FCTRL_MPE;
			vmolr |= IXGBE_VMOLR_MPE;
		}
		hw->addr_ctrl.user_set_promisc = false;
	}

	/*
	 * Write addresses to available RAR registers, if there is not
	 * sufficient space to store all the addresses then enable
	 * unicast promiscuous mode
	 */
	if (__dev_uc_sync(netdev, ixgbe_uc_sync, ixgbe_uc_unsync)) {
		fctrl |= IXGBE_FCTRL_UPE;
		vmolr |= IXGBE_VMOLR_ROPE;
	}

	/* Write addresses to the MTA, if the attempt fails
	 * then we should just turn on promiscuous mode so
	 * that we can at least receive multicast traffic
	 */
	count = ixgbe_write_mc_addr_list(netdev);
	if (count < 0) {
		fctrl |= IXGBE_FCTRL_MPE;
		vmolr |= IXGBE_VMOLR_MPE;
	} else if (count) {
		vmolr |= IXGBE_VMOLR_ROMPE;
	}

	if (hw->mac.type != ixgbe_mac_82598EB) {
		vmolr |= IXGBE_READ_REG(hw, IXGBE_VMOLR(VMDQ_P(0))) &
			 ~(IXGBE_VMOLR_MPE | IXGBE_VMOLR_ROMPE |
			   IXGBE_VMOLR_ROPE);
		IXGBE_WRITE_REG(hw, IXGBE_VMOLR(VMDQ_P(0)), vmolr);
	}

	/* This is useful for sniffing bad packets. */
	if (features & NETIF_F_RXALL) {
		/* UPE and MPE will be handled by normal PROMISC logic
		 * in e1000e_set_rx_mode */
		fctrl |= (IXGBE_FCTRL_SBP | /* Receive bad packets */
			  IXGBE_FCTRL_BAM | /* RX All Bcast Pkts */
			  IXGBE_FCTRL_PMCF); /* RX All MAC Ctrl Pkts */

		fctrl &= ~(IXGBE_FCTRL_DPF);
		/* NOTE:  VLAN filtering is disabled by setting PROMISC */
	}

	IXGBE_WRITE_REG(hw, IXGBE_FCTRL, fctrl);

	if (features & NETIF_F_HW_VLAN_CTAG_RX)
		ixgbe_vlan_strip_enable(adapter);
	else
		ixgbe_vlan_strip_disable(adapter);

	if (features & NETIF_F_HW_VLAN_CTAG_FILTER)
		ixgbe_vlan_promisc_disable(adapter);
	else
		ixgbe_vlan_promisc_enable(adapter);
}

static void ixgbe_napi_enable_all(struct ixgbe_adapter *adapter)
{
	int q_idx;

	for (q_idx = 0; q_idx < adapter->num_q_vectors; q_idx++)
		napi_enable(&adapter->q_vector[q_idx]->napi);
}

static void ixgbe_napi_disable_all(struct ixgbe_adapter *adapter)
{
	int q_idx;

	for (q_idx = 0; q_idx < adapter->num_q_vectors; q_idx++)
		napi_disable(&adapter->q_vector[q_idx]->napi);
}

static int ixgbe_udp_tunnel_sync(struct net_device *dev, unsigned int table)
{
	struct ixgbe_adapter *adapter = netdev_priv(dev);
	struct ixgbe_hw *hw = &adapter->hw;
	struct udp_tunnel_info ti;

	udp_tunnel_nic_get_port(dev, table, 0, &ti);
	if (ti.type == UDP_TUNNEL_TYPE_VXLAN)
		adapter->vxlan_port = ti.port;
	else
		adapter->geneve_port = ti.port;

	IXGBE_WRITE_REG(hw, IXGBE_VXLANCTRL,
			ntohs(adapter->vxlan_port) |
			ntohs(adapter->geneve_port) <<
				IXGBE_VXLANCTRL_GENEVE_UDPPORT_SHIFT);
	return 0;
}

static const struct udp_tunnel_nic_info ixgbe_udp_tunnels_x550 = {
	.sync_table	= ixgbe_udp_tunnel_sync,
	.flags		= UDP_TUNNEL_NIC_INFO_IPV4_ONLY,
	.tables		= {
		{ .n_entries = 1, .tunnel_types = UDP_TUNNEL_TYPE_VXLAN,  },
	},
};

static const struct udp_tunnel_nic_info ixgbe_udp_tunnels_x550em_a = {
	.sync_table	= ixgbe_udp_tunnel_sync,
	.flags		= UDP_TUNNEL_NIC_INFO_IPV4_ONLY,
	.tables		= {
		{ .n_entries = 1, .tunnel_types = UDP_TUNNEL_TYPE_VXLAN,  },
		{ .n_entries = 1, .tunnel_types = UDP_TUNNEL_TYPE_GENEVE, },
	},
};

#ifdef CONFIG_IXGBE_DCB
/**
 * ixgbe_configure_dcb - Configure DCB hardware
 * @adapter: ixgbe adapter struct
 *
 * This is called by the driver on open to configure the DCB hardware.
 * This is also called by the gennetlink interface when reconfiguring
 * the DCB state.
 */
static void ixgbe_configure_dcb(struct ixgbe_adapter *adapter)
{
	struct ixgbe_hw *hw = &adapter->hw;
	int max_frame = adapter->netdev->mtu + ETH_HLEN + ETH_FCS_LEN;

	if (!(adapter->flags & IXGBE_FLAG_DCB_ENABLED)) {
		if (hw->mac.type == ixgbe_mac_82598EB)
			netif_set_tso_max_size(adapter->netdev, 65536);
		return;
	}

	if (hw->mac.type == ixgbe_mac_82598EB)
		netif_set_tso_max_size(adapter->netdev, 32768);

#ifdef IXGBE_FCOE
	if (adapter->netdev->fcoe_mtu)
		max_frame = max(max_frame, IXGBE_FCOE_JUMBO_FRAME_SIZE);
#endif

	/* reconfigure the hardware */
	if (adapter->dcbx_cap & DCB_CAP_DCBX_VER_CEE) {
		ixgbe_dcb_calculate_tc_credits(hw, &adapter->dcb_cfg, max_frame,
						DCB_TX_CONFIG);
		ixgbe_dcb_calculate_tc_credits(hw, &adapter->dcb_cfg, max_frame,
						DCB_RX_CONFIG);
		ixgbe_dcb_hw_config(hw, &adapter->dcb_cfg);
	} else if (adapter->ixgbe_ieee_ets && adapter->ixgbe_ieee_pfc) {
		ixgbe_dcb_hw_ets(&adapter->hw,
				 adapter->ixgbe_ieee_ets,
				 max_frame);
		ixgbe_dcb_hw_pfc_config(&adapter->hw,
					adapter->ixgbe_ieee_pfc->pfc_en,
					adapter->ixgbe_ieee_ets->prio_tc);
	}

	/* Enable RSS Hash per TC */
	if (hw->mac.type != ixgbe_mac_82598EB) {
		u32 msb = 0;
		u16 rss_i = adapter->ring_feature[RING_F_RSS].indices - 1;

		while (rss_i) {
			msb++;
			rss_i >>= 1;
		}

		/* write msb to all 8 TCs in one write */
		IXGBE_WRITE_REG(hw, IXGBE_RQTC, msb * 0x11111111);
	}
}
#endif

/* Additional bittime to account for IXGBE framing */
#define IXGBE_ETH_FRAMING 20

/**
 * ixgbe_hpbthresh - calculate high water mark for flow control
 *
 * @adapter: board private structure to calculate for
 * @pb: packet buffer to calculate
 */
static int ixgbe_hpbthresh(struct ixgbe_adapter *adapter, int pb)
{
	struct ixgbe_hw *hw = &adapter->hw;
	struct net_device *dev = adapter->netdev;
	int link, tc, kb, marker;
	u32 dv_id, rx_pba;

	/* Calculate max LAN frame size */
	tc = link = dev->mtu + ETH_HLEN + ETH_FCS_LEN + IXGBE_ETH_FRAMING;

#ifdef IXGBE_FCOE
	/* FCoE traffic class uses FCOE jumbo frames */
	if (dev->fcoe_mtu && tc < IXGBE_FCOE_JUMBO_FRAME_SIZE &&
	    (pb == ixgbe_fcoe_get_tc(adapter)))
		tc = IXGBE_FCOE_JUMBO_FRAME_SIZE;
#endif

	/* Calculate delay value for device */
	switch (hw->mac.type) {
	case ixgbe_mac_X540:
	case ixgbe_mac_X550:
	case ixgbe_mac_X550EM_x:
	case ixgbe_mac_x550em_a:
	case ixgbe_mac_e610:
		dv_id = IXGBE_DV_X540(link, tc);
		break;
	default:
		dv_id = IXGBE_DV(link, tc);
		break;
	}

	/* Loopback switch introduces additional latency */
	if (adapter->flags & IXGBE_FLAG_SRIOV_ENABLED)
		dv_id += IXGBE_B2BT(tc);

	/* Delay value is calculated in bit times convert to KB */
	kb = IXGBE_BT2KB(dv_id);
	rx_pba = IXGBE_READ_REG(hw, IXGBE_RXPBSIZE(pb)) >> 10;

	marker = rx_pba - kb;

	/* It is possible that the packet buffer is not large enough
	 * to provide required headroom. In this case throw an error
	 * to user and a do the best we can.
	 */
	if (marker < 0) {
		e_warn(drv, "Packet Buffer(%i) can not provide enough"
			    "headroom to support flow control."
			    "Decrease MTU or number of traffic classes\n", pb);
		marker = tc + 1;
	}

	return marker;
}

/**
 * ixgbe_lpbthresh - calculate low water mark for flow control
 *
 * @adapter: board private structure to calculate for
 * @pb: packet buffer to calculate
 */
static int ixgbe_lpbthresh(struct ixgbe_adapter *adapter, int pb)
{
	struct ixgbe_hw *hw = &adapter->hw;
	struct net_device *dev = adapter->netdev;
	int tc;
	u32 dv_id;

	/* Calculate max LAN frame size */
	tc = dev->mtu + ETH_HLEN + ETH_FCS_LEN;

#ifdef IXGBE_FCOE
	/* FCoE traffic class uses FCOE jumbo frames */
	if (dev->fcoe_mtu && tc < IXGBE_FCOE_JUMBO_FRAME_SIZE &&
	    (pb == netdev_get_prio_tc_map(dev, adapter->fcoe.up)))
		tc = IXGBE_FCOE_JUMBO_FRAME_SIZE;
#endif

	/* Calculate delay value for device */
	switch (hw->mac.type) {
	case ixgbe_mac_X540:
	case ixgbe_mac_X550:
	case ixgbe_mac_X550EM_x:
	case ixgbe_mac_x550em_a:
	case ixgbe_mac_e610:
		dv_id = IXGBE_LOW_DV_X540(tc);
		break;
	default:
		dv_id = IXGBE_LOW_DV(tc);
		break;
	}

	/* Delay value is calculated in bit times convert to KB */
	return IXGBE_BT2KB(dv_id);
}

/*
 * ixgbe_pbthresh_setup - calculate and setup high low water marks
 */
static void ixgbe_pbthresh_setup(struct ixgbe_adapter *adapter)
{
	struct ixgbe_hw *hw = &adapter->hw;
	int num_tc = adapter->hw_tcs;
	int i;

	if (!num_tc)
		num_tc = 1;

	for (i = 0; i < num_tc; i++) {
		hw->fc.high_water[i] = ixgbe_hpbthresh(adapter, i);
		hw->fc.low_water[i] = ixgbe_lpbthresh(adapter, i);

		/* Low water marks must not be larger than high water marks */
		if (hw->fc.low_water[i] > hw->fc.high_water[i])
			hw->fc.low_water[i] = 0;
	}

	for (; i < MAX_TRAFFIC_CLASS; i++)
		hw->fc.high_water[i] = 0;
}

static void ixgbe_configure_pb(struct ixgbe_adapter *adapter)
{
	struct ixgbe_hw *hw = &adapter->hw;
	int hdrm;
	u8 tc = adapter->hw_tcs;

	if (adapter->flags & IXGBE_FLAG_FDIR_HASH_CAPABLE ||
	    adapter->flags & IXGBE_FLAG_FDIR_PERFECT_CAPABLE)
		hdrm = 32 << adapter->fdir_pballoc;
	else
		hdrm = 0;

	hw->mac.ops.set_rxpba(hw, tc, hdrm, PBA_STRATEGY_EQUAL);
	ixgbe_pbthresh_setup(adapter);
}

static void ixgbe_fdir_filter_restore(struct ixgbe_adapter *adapter)
{
	struct ixgbe_hw *hw = &adapter->hw;
	struct hlist_node *node2;
	struct ixgbe_fdir_filter *filter;
	u8 queue;

	spin_lock(&adapter->fdir_perfect_lock);

	if (!hlist_empty(&adapter->fdir_filter_list))
		ixgbe_fdir_set_input_mask_82599(hw, &adapter->fdir_mask);

	hlist_for_each_entry_safe(filter, node2,
				  &adapter->fdir_filter_list, fdir_node) {
		if (filter->action == IXGBE_FDIR_DROP_QUEUE) {
			queue = IXGBE_FDIR_DROP_QUEUE;
		} else {
			u32 ring = ethtool_get_flow_spec_ring(filter->action);
			u8 vf = ethtool_get_flow_spec_ring_vf(filter->action);

			if (!vf && (ring >= adapter->num_rx_queues)) {
				e_err(drv, "FDIR restore failed without VF, ring: %u\n",
				      ring);
				continue;
			} else if (vf &&
				   ((vf > adapter->num_vfs) ||
				     ring >= adapter->num_rx_queues_per_pool)) {
				e_err(drv, "FDIR restore failed with VF, vf: %hhu, ring: %u\n",
				      vf, ring);
				continue;
			}

			/* Map the ring onto the absolute queue index */
			if (!vf)
				queue = adapter->rx_ring[ring]->reg_idx;
			else
				queue = ((vf - 1) *
					adapter->num_rx_queues_per_pool) + ring;
		}

		ixgbe_fdir_write_perfect_filter_82599(hw,
				&filter->filter, filter->sw_idx, queue);
	}

	spin_unlock(&adapter->fdir_perfect_lock);
}

/**
 * ixgbe_clean_rx_ring - Free Rx Buffers per Queue
 * @rx_ring: ring to free buffers from
 **/
static void ixgbe_clean_rx_ring(struct ixgbe_ring *rx_ring)
{
	u16 i = rx_ring->next_to_clean;
	struct ixgbe_rx_buffer *rx_buffer = &rx_ring->rx_buffer_info[i];

	if (rx_ring->xsk_pool) {
		ixgbe_xsk_clean_rx_ring(rx_ring);
		goto skip_free;
	}

	/* Free all the Rx ring sk_buffs */
	while (i != rx_ring->next_to_alloc) {
		if (rx_buffer->skb) {
			struct sk_buff *skb = rx_buffer->skb;
			if (IXGBE_CB(skb)->page_released)
				dma_unmap_page_attrs(rx_ring->dev,
						     IXGBE_CB(skb)->dma,
						     ixgbe_rx_pg_size(rx_ring),
						     DMA_FROM_DEVICE,
						     IXGBE_RX_DMA_ATTR);
			dev_kfree_skb(skb);
		}

		/* Invalidate cache lines that may have been written to by
		 * device so that we avoid corrupting memory.
		 */
		dma_sync_single_range_for_cpu(rx_ring->dev,
					      rx_buffer->dma,
					      rx_buffer->page_offset,
					      ixgbe_rx_bufsz(rx_ring),
					      DMA_FROM_DEVICE);

		/* free resources associated with mapping */
		dma_unmap_page_attrs(rx_ring->dev, rx_buffer->dma,
				     ixgbe_rx_pg_size(rx_ring),
				     DMA_FROM_DEVICE,
				     IXGBE_RX_DMA_ATTR);
		__page_frag_cache_drain(rx_buffer->page,
					rx_buffer->pagecnt_bias);

		i++;
		rx_buffer++;
		if (i == rx_ring->count) {
			i = 0;
			rx_buffer = rx_ring->rx_buffer_info;
		}
	}

skip_free:
	rx_ring->next_to_alloc = 0;
	rx_ring->next_to_clean = 0;
	rx_ring->next_to_use = 0;
}

static int ixgbe_fwd_ring_up(struct ixgbe_adapter *adapter,
			     struct ixgbe_fwd_adapter *accel)
{
	u16 rss_i = adapter->ring_feature[RING_F_RSS].indices;
	int num_tc = netdev_get_num_tc(adapter->netdev);
	struct net_device *vdev = accel->netdev;
	int i, baseq, err;

	baseq = accel->pool * adapter->num_rx_queues_per_pool;
	netdev_dbg(vdev, "pool %i:%i queues %i:%i\n",
		   accel->pool, adapter->num_rx_pools,
		   baseq, baseq + adapter->num_rx_queues_per_pool);

	accel->rx_base_queue = baseq;
	accel->tx_base_queue = baseq;

	/* record configuration for macvlan interface in vdev */
	for (i = 0; i < num_tc; i++)
		netdev_bind_sb_channel_queue(adapter->netdev, vdev,
					     i, rss_i, baseq + (rss_i * i));

	for (i = 0; i < adapter->num_rx_queues_per_pool; i++)
		adapter->rx_ring[baseq + i]->netdev = vdev;

	/* Guarantee all rings are updated before we update the
	 * MAC address filter.
	 */
	wmb();

	/* ixgbe_add_mac_filter will return an index if it succeeds, so we
	 * need to only treat it as an error value if it is negative.
	 */
	err = ixgbe_add_mac_filter(adapter, vdev->dev_addr,
				   VMDQ_P(accel->pool));
	if (err >= 0)
		return 0;

	/* if we cannot add the MAC rule then disable the offload */
	macvlan_release_l2fw_offload(vdev);

	for (i = 0; i < adapter->num_rx_queues_per_pool; i++)
		adapter->rx_ring[baseq + i]->netdev = NULL;

	netdev_err(vdev, "L2FW offload disabled due to L2 filter error\n");

	/* unbind the queues and drop the subordinate channel config */
	netdev_unbind_sb_channel(adapter->netdev, vdev);
	netdev_set_sb_channel(vdev, 0);

	clear_bit(accel->pool, adapter->fwd_bitmask);
	kfree(accel);

	return err;
}

static int ixgbe_macvlan_up(struct net_device *vdev,
			    struct netdev_nested_priv *priv)
{
	struct ixgbe_adapter *adapter = (struct ixgbe_adapter *)priv->data;
	struct ixgbe_fwd_adapter *accel;

	if (!netif_is_macvlan(vdev))
		return 0;

	accel = macvlan_accel_priv(vdev);
	if (!accel)
		return 0;

	ixgbe_fwd_ring_up(adapter, accel);

	return 0;
}

static void ixgbe_configure_dfwd(struct ixgbe_adapter *adapter)
{
	struct netdev_nested_priv priv = {
		.data = (void *)adapter,
	};

	netdev_walk_all_upper_dev_rcu(adapter->netdev,
				      ixgbe_macvlan_up, &priv);
}

static void ixgbe_configure(struct ixgbe_adapter *adapter)
{
	struct ixgbe_hw *hw = &adapter->hw;

	ixgbe_configure_pb(adapter);
#ifdef CONFIG_IXGBE_DCB
	ixgbe_configure_dcb(adapter);
#endif
	/*
	 * We must restore virtualization before VLANs or else
	 * the VLVF registers will not be populated
	 */
	ixgbe_configure_virtualization(adapter);

	ixgbe_set_rx_mode(adapter->netdev);
	ixgbe_restore_vlan(adapter);
	ixgbe_ipsec_restore(adapter);

	switch (hw->mac.type) {
	case ixgbe_mac_82599EB:
	case ixgbe_mac_X540:
		hw->mac.ops.disable_rx_buff(hw);
		break;
	default:
		break;
	}

	if (adapter->flags & IXGBE_FLAG_FDIR_HASH_CAPABLE) {
		ixgbe_init_fdir_signature_82599(&adapter->hw,
						adapter->fdir_pballoc);
	} else if (adapter->flags & IXGBE_FLAG_FDIR_PERFECT_CAPABLE) {
		ixgbe_init_fdir_perfect_82599(&adapter->hw,
					      adapter->fdir_pballoc);
		ixgbe_fdir_filter_restore(adapter);
	}

	switch (hw->mac.type) {
	case ixgbe_mac_82599EB:
	case ixgbe_mac_X540:
		hw->mac.ops.enable_rx_buff(hw);
		break;
	default:
		break;
	}

#ifdef CONFIG_IXGBE_DCA
	/* configure DCA */
	if (adapter->flags & IXGBE_FLAG_DCA_CAPABLE)
		ixgbe_setup_dca(adapter);
#endif /* CONFIG_IXGBE_DCA */

#ifdef IXGBE_FCOE
	/* configure FCoE L2 filters, redirection table, and Rx control */
	ixgbe_configure_fcoe(adapter);

#endif /* IXGBE_FCOE */
	ixgbe_configure_tx(adapter);
	ixgbe_configure_rx(adapter);
	ixgbe_configure_dfwd(adapter);
}

/**
 * ixgbe_enable_link_status_events - enable link status events
 * @adapter: pointer to the adapter structure
 * @mask: event mask to be set
 *
 * Enables link status events by invoking ixgbe_configure_lse()
 *
 * Return: the exit code of the operation.
 */
static int ixgbe_enable_link_status_events(struct ixgbe_adapter *adapter,
					   u16 mask)
{
	int err;

	err = ixgbe_configure_lse(&adapter->hw, true, mask);
	if (err)
		return err;

	adapter->lse_mask = mask;
	return 0;
}

/**
 * ixgbe_disable_link_status_events - disable link status events
 * @adapter: pointer to the adapter structure
 *
 * Disables link status events by invoking ixgbe_configure_lse()
 *
 * Return: the exit code of the operation.
 */
static int ixgbe_disable_link_status_events(struct ixgbe_adapter *adapter)
{
	int err;

	err = ixgbe_configure_lse(&adapter->hw, false, adapter->lse_mask);
	if (err)
		return err;

	adapter->lse_mask = 0;
	return 0;
}

/**
 * ixgbe_sfp_link_config - set up SFP+ link
 * @adapter: pointer to private adapter struct
 **/
static void ixgbe_sfp_link_config(struct ixgbe_adapter *adapter)
{
	/*
	 * We are assuming the worst case scenario here, and that
	 * is that an SFP was inserted/removed after the reset
	 * but before SFP detection was enabled.  As such the best
	 * solution is to just start searching as soon as we start
	 */
	if (adapter->hw.mac.type == ixgbe_mac_82598EB)
		adapter->flags2 |= IXGBE_FLAG2_SEARCH_FOR_SFP;

	adapter->flags2 |= IXGBE_FLAG2_SFP_NEEDS_RESET;
	adapter->sfp_poll_time = 0;
}

/**
 * ixgbe_non_sfp_link_config - set up non-SFP+ link
 * @hw: pointer to private hardware struct
 *
 * Configure non-SFP link.
 *
 * Return: 0 on success, negative on failure
 **/
static int ixgbe_non_sfp_link_config(struct ixgbe_hw *hw)
{
	struct ixgbe_adapter *adapter = container_of(hw, struct ixgbe_adapter,
						     hw);
	u16 mask = ~((u16)(IXGBE_ACI_LINK_EVENT_UPDOWN |
			   IXGBE_ACI_LINK_EVENT_MEDIA_NA |
			   IXGBE_ACI_LINK_EVENT_MODULE_QUAL_FAIL |
			   IXGBE_ACI_LINK_EVENT_PHY_FW_LOAD_FAIL));
	bool autoneg, link_up = false;
	int ret = -EIO;
	u32 speed;

	if (hw->mac.ops.check_link)
		ret = hw->mac.ops.check_link(hw, &speed, &link_up, false);

	if (ret)
		return ret;

	speed = hw->phy.autoneg_advertised;
	if (!speed && hw->mac.ops.get_link_capabilities) {
		ret = hw->mac.ops.get_link_capabilities(hw, &speed,
							&autoneg);
		/* remove NBASE-T speeds from default autonegotiation
		 * to accommodate broken network switches in the field
		 * which cannot cope with advertised NBASE-T speeds
		 */
		speed &= ~(IXGBE_LINK_SPEED_5GB_FULL |
			   IXGBE_LINK_SPEED_2_5GB_FULL);
	}

	if (ret)
		return ret;

	if (hw->mac.ops.setup_link) {
		if (adapter->hw.mac.type == ixgbe_mac_e610) {
			ret = ixgbe_enable_link_status_events(adapter, mask);
			if (ret)
				return ret;
		}
		ret = hw->mac.ops.setup_link(hw, speed, link_up);
	}

	return ret;
}

/**
 * ixgbe_check_media_subtask - check for media
 * @adapter: pointer to adapter structure
 *
 * If media is available then initialize PHY user configuration. Configure the
 * PHY if the interface is up.
 */
static void ixgbe_check_media_subtask(struct ixgbe_adapter *adapter)
{
	struct ixgbe_hw *hw = &adapter->hw;

	/* No need to check for media if it's already present */
	if (!(adapter->flags2 & IXGBE_FLAG2_NO_MEDIA))
		return;

	/* Refresh link info and check if media is present */
	if (ixgbe_update_link_info(hw))
		return;

	ixgbe_check_link_cfg_err(adapter, hw->link.link_info.link_cfg_err);

	if (hw->link.link_info.link_info & IXGBE_ACI_MEDIA_AVAILABLE) {
		/* PHY settings are reset on media insertion, reconfigure
		 * PHY to preserve settings.
		 */
		if (!(ixgbe_non_sfp_link_config(&adapter->hw)))
			adapter->flags2 &= ~IXGBE_FLAG2_NO_MEDIA;

		/* A Link Status Event will be generated; the event handler
		 * will complete bringing the interface up
		 */
	}
}

/**
 * ixgbe_clear_vf_stats_counters - Clear out VF stats after reset
 * @adapter: board private structure
 *
 * On a reset we need to clear out the VF stats or accounting gets
 * messed up because they're not clear on read.
 **/
static void ixgbe_clear_vf_stats_counters(struct ixgbe_adapter *adapter)
{
	struct ixgbe_hw *hw = &adapter->hw;
	int i;

	for (i = 0; i < adapter->num_vfs; i++) {
		adapter->vfinfo[i].last_vfstats.gprc =
			IXGBE_READ_REG(hw, IXGBE_PVFGPRC(i));
		adapter->vfinfo[i].saved_rst_vfstats.gprc +=
			adapter->vfinfo[i].vfstats.gprc;
		adapter->vfinfo[i].vfstats.gprc = 0;
		adapter->vfinfo[i].last_vfstats.gptc =
			IXGBE_READ_REG(hw, IXGBE_PVFGPTC(i));
		adapter->vfinfo[i].saved_rst_vfstats.gptc +=
			adapter->vfinfo[i].vfstats.gptc;
		adapter->vfinfo[i].vfstats.gptc = 0;
		adapter->vfinfo[i].last_vfstats.gorc =
			IXGBE_READ_REG(hw, IXGBE_PVFGORC_LSB(i));
		adapter->vfinfo[i].saved_rst_vfstats.gorc +=
			adapter->vfinfo[i].vfstats.gorc;
		adapter->vfinfo[i].vfstats.gorc = 0;
		adapter->vfinfo[i].last_vfstats.gotc =
			IXGBE_READ_REG(hw, IXGBE_PVFGOTC_LSB(i));
		adapter->vfinfo[i].saved_rst_vfstats.gotc +=
			adapter->vfinfo[i].vfstats.gotc;
		adapter->vfinfo[i].vfstats.gotc = 0;
		adapter->vfinfo[i].last_vfstats.mprc =
			IXGBE_READ_REG(hw, IXGBE_PVFMPRC(i));
		adapter->vfinfo[i].saved_rst_vfstats.mprc +=
			adapter->vfinfo[i].vfstats.mprc;
		adapter->vfinfo[i].vfstats.mprc = 0;
	}
}

static void ixgbe_setup_gpie(struct ixgbe_adapter *adapter)
{
	struct ixgbe_hw *hw = &adapter->hw;
	u32 gpie = 0;

	if (adapter->flags & IXGBE_FLAG_MSIX_ENABLED) {
		gpie = IXGBE_GPIE_MSIX_MODE | IXGBE_GPIE_PBA_SUPPORT |
		       IXGBE_GPIE_OCD;
		gpie |= IXGBE_GPIE_EIAME;
		/*
		 * use EIAM to auto-mask when MSI-X interrupt is asserted
		 * this saves a register write for every interrupt
		 */
		switch (hw->mac.type) {
		case ixgbe_mac_82598EB:
			IXGBE_WRITE_REG(hw, IXGBE_EIAM, IXGBE_EICS_RTX_QUEUE);
			break;
		case ixgbe_mac_82599EB:
		case ixgbe_mac_X540:
		case ixgbe_mac_X550:
		case ixgbe_mac_X550EM_x:
		case ixgbe_mac_x550em_a:
		case ixgbe_mac_e610:
		default:
			IXGBE_WRITE_REG(hw, IXGBE_EIAM_EX(0), 0xFFFFFFFF);
			IXGBE_WRITE_REG(hw, IXGBE_EIAM_EX(1), 0xFFFFFFFF);
			break;
		}
	} else {
		/* legacy interrupts, use EIAM to auto-mask when reading EICR,
		 * specifically only auto mask tx and rx interrupts */
		IXGBE_WRITE_REG(hw, IXGBE_EIAM, IXGBE_EICS_RTX_QUEUE);
	}

	/* XXX: to interrupt immediately for EICS writes, enable this */
	/* gpie |= IXGBE_GPIE_EIMEN; */

	if (adapter->flags & IXGBE_FLAG_SRIOV_ENABLED) {
		gpie &= ~IXGBE_GPIE_VTMODE_MASK;

		switch (adapter->ring_feature[RING_F_VMDQ].mask) {
		case IXGBE_82599_VMDQ_8Q_MASK:
			gpie |= IXGBE_GPIE_VTMODE_16;
			break;
		case IXGBE_82599_VMDQ_4Q_MASK:
			gpie |= IXGBE_GPIE_VTMODE_32;
			break;
		default:
			gpie |= IXGBE_GPIE_VTMODE_64;
			break;
		}
	}

	/* Enable Thermal over heat sensor interrupt */
	if (adapter->flags2 & IXGBE_FLAG2_TEMP_SENSOR_CAPABLE) {
		switch (adapter->hw.mac.type) {
		case ixgbe_mac_82599EB:
			gpie |= IXGBE_SDP0_GPIEN_8259X;
			break;
		default:
			break;
		}
	}

	/* Enable fan failure interrupt */
	if (adapter->flags & IXGBE_FLAG_FAN_FAIL_CAPABLE)
		gpie |= IXGBE_SDP1_GPIEN(hw);

	switch (hw->mac.type) {
	case ixgbe_mac_82599EB:
		gpie |= IXGBE_SDP1_GPIEN_8259X | IXGBE_SDP2_GPIEN_8259X;
		break;
	case ixgbe_mac_X550EM_x:
	case ixgbe_mac_x550em_a:
		gpie |= IXGBE_SDP0_GPIEN_X540;
		break;
	default:
		break;
	}

	IXGBE_WRITE_REG(hw, IXGBE_GPIE, gpie);
}

static void ixgbe_up_complete(struct ixgbe_adapter *adapter)
{
	struct ixgbe_hw *hw = &adapter->hw;
	int err;
	u32 ctrl_ext;

	ixgbe_get_hw_control(adapter);
	ixgbe_setup_gpie(adapter);

	if (adapter->flags & IXGBE_FLAG_MSIX_ENABLED)
		ixgbe_configure_msix(adapter);
	else
		ixgbe_configure_msi_and_legacy(adapter);

	/* enable the optics for 82599 SFP+ fiber */
	if (hw->mac.ops.enable_tx_laser)
		hw->mac.ops.enable_tx_laser(hw);

	if (hw->phy.ops.set_phy_power)
		hw->phy.ops.set_phy_power(hw, true);

	smp_mb__before_atomic();
	clear_bit(__IXGBE_DOWN, &adapter->state);
	ixgbe_napi_enable_all(adapter);

	if (ixgbe_is_sfp(hw)) {
		ixgbe_sfp_link_config(adapter);
	} else {
		err = ixgbe_non_sfp_link_config(hw);
		if (err)
			e_err(probe, "link_config FAILED %d\n", err);
	}

	/* clear any pending interrupts, may auto mask */
	IXGBE_READ_REG(hw, IXGBE_EICR);
	ixgbe_irq_enable(adapter, true, true);

	/*
	 * If this adapter has a fan, check to see if we had a failure
	 * before we enabled the interrupt.
	 */
	if (adapter->flags & IXGBE_FLAG_FAN_FAIL_CAPABLE) {
		u32 esdp = IXGBE_READ_REG(hw, IXGBE_ESDP);
		if (esdp & IXGBE_ESDP_SDP1)
			e_crit(drv, "Fan has stopped, replace the adapter\n");
	}

	/* bring the link up in the watchdog, this could race with our first
	 * link up interrupt but shouldn't be a problem */
	adapter->flags |= IXGBE_FLAG_NEED_LINK_UPDATE;
	adapter->link_check_timeout = jiffies;
	mod_timer(&adapter->service_timer, jiffies);

	ixgbe_clear_vf_stats_counters(adapter);
	/* Set PF Reset Done bit so PF/VF Mail Ops can work */
	ctrl_ext = IXGBE_READ_REG(hw, IXGBE_CTRL_EXT);
	ctrl_ext |= IXGBE_CTRL_EXT_PFRSTD;
	IXGBE_WRITE_REG(hw, IXGBE_CTRL_EXT, ctrl_ext);

	/* update setting rx tx for all active vfs */
	ixgbe_set_all_vfs(adapter);
}

void ixgbe_reinit_locked(struct ixgbe_adapter *adapter)
{
	/* put off any impending NetWatchDogTimeout */
	netif_trans_update(adapter->netdev);

	while (test_and_set_bit(__IXGBE_RESETTING, &adapter->state))
		usleep_range(1000, 2000);
	if (adapter->hw.phy.type == ixgbe_phy_fw)
		ixgbe_watchdog_link_is_down(adapter);
	ixgbe_down(adapter);
	/*
	 * If SR-IOV enabled then wait a bit before bringing the adapter
	 * back up to give the VFs time to respond to the reset.  The
	 * two second wait is based upon the watchdog timer cycle in
	 * the VF driver.
	 */
	if (adapter->flags & IXGBE_FLAG_SRIOV_ENABLED)
		msleep(2000);
	ixgbe_up(adapter);
	clear_bit(__IXGBE_RESETTING, &adapter->state);
}

void ixgbe_up(struct ixgbe_adapter *adapter)
{
	/* hardware has been reset, we need to reload some things */
	ixgbe_configure(adapter);

	ixgbe_up_complete(adapter);
}

static unsigned long ixgbe_get_completion_timeout(struct ixgbe_adapter *adapter)
{
	u16 devctl2;

	pcie_capability_read_word(adapter->pdev, PCI_EXP_DEVCTL2, &devctl2);

	switch (devctl2 & IXGBE_PCIDEVCTRL2_TIMEO_MASK) {
	case IXGBE_PCIDEVCTRL2_17_34s:
	case IXGBE_PCIDEVCTRL2_4_8s:
		/* For now we cap the upper limit on delay to 2 seconds
		 * as we end up going up to 34 seconds of delay in worst
		 * case timeout value.
		 */
	case IXGBE_PCIDEVCTRL2_1_2s:
		return 2000000ul;	/* 2.0 s */
	case IXGBE_PCIDEVCTRL2_260_520ms:
		return 520000ul;	/* 520 ms */
	case IXGBE_PCIDEVCTRL2_65_130ms:
		return 130000ul;	/* 130 ms */
	case IXGBE_PCIDEVCTRL2_16_32ms:
		return 32000ul;		/* 32 ms */
	case IXGBE_PCIDEVCTRL2_1_2ms:
		return 2000ul;		/* 2 ms */
	case IXGBE_PCIDEVCTRL2_50_100us:
		return 100ul;		/* 100 us */
	case IXGBE_PCIDEVCTRL2_16_32ms_def:
		return 32000ul;		/* 32 ms */
	default:
		break;
	}

	/* We shouldn't need to hit this path, but just in case default as
	 * though completion timeout is not supported and support 32ms.
	 */
	return 32000ul;
}

void ixgbe_disable_rx(struct ixgbe_adapter *adapter)
{
	unsigned long wait_delay, delay_interval;
	struct ixgbe_hw *hw = &adapter->hw;
	int i, wait_loop;
	u32 rxdctl;

	/* disable receives */
	hw->mac.ops.disable_rx(hw);

	if (ixgbe_removed(hw->hw_addr))
		return;

	/* disable all enabled Rx queues */
	for (i = 0; i < adapter->num_rx_queues; i++) {
		struct ixgbe_ring *ring = adapter->rx_ring[i];
		u8 reg_idx = ring->reg_idx;

		rxdctl = IXGBE_READ_REG(hw, IXGBE_RXDCTL(reg_idx));
		rxdctl &= ~IXGBE_RXDCTL_ENABLE;
		rxdctl |= IXGBE_RXDCTL_SWFLSH;

		/* write value back with RXDCTL.ENABLE bit cleared */
		IXGBE_WRITE_REG(hw, IXGBE_RXDCTL(reg_idx), rxdctl);
	}

	/* RXDCTL.EN may not change on 82598 if link is down, so skip it */
	if (hw->mac.type == ixgbe_mac_82598EB &&
	    !(IXGBE_READ_REG(hw, IXGBE_LINKS) & IXGBE_LINKS_UP))
		return;

	/* Determine our minimum delay interval. We will increase this value
	 * with each subsequent test. This way if the device returns quickly
	 * we should spend as little time as possible waiting, however as
	 * the time increases we will wait for larger periods of time.
	 *
	 * The trick here is that we increase the interval using the
	 * following pattern: 1x 3x 5x 7x 9x 11x 13x 15x 17x 19x. The result
	 * of that wait is that it totals up to 100x whatever interval we
	 * choose. Since our minimum wait is 100us we can just divide the
	 * total timeout by 100 to get our minimum delay interval.
	 */
	delay_interval = ixgbe_get_completion_timeout(adapter) / 100;

	wait_loop = IXGBE_MAX_RX_DESC_POLL;
	wait_delay = delay_interval;

	while (wait_loop--) {
		usleep_range(wait_delay, wait_delay + 10);
		wait_delay += delay_interval * 2;
		rxdctl = 0;

		/* OR together the reading of all the active RXDCTL registers,
		 * and then test the result. We need the disable to complete
		 * before we start freeing the memory and invalidating the
		 * DMA mappings.
		 */
		for (i = 0; i < adapter->num_rx_queues; i++) {
			struct ixgbe_ring *ring = adapter->rx_ring[i];
			u8 reg_idx = ring->reg_idx;

			rxdctl |= IXGBE_READ_REG(hw, IXGBE_RXDCTL(reg_idx));
		}

		if (!(rxdctl & IXGBE_RXDCTL_ENABLE))
			return;
	}

	e_err(drv,
	      "RXDCTL.ENABLE for one or more queues not cleared within the polling period\n");
}

void ixgbe_disable_tx(struct ixgbe_adapter *adapter)
{
	unsigned long wait_delay, delay_interval;
	struct ixgbe_hw *hw = &adapter->hw;
	int i, wait_loop;
	u32 txdctl;

	if (ixgbe_removed(hw->hw_addr))
		return;

	/* disable all enabled Tx queues */
	for (i = 0; i < adapter->num_tx_queues; i++) {
		struct ixgbe_ring *ring = adapter->tx_ring[i];
		u8 reg_idx = ring->reg_idx;

		IXGBE_WRITE_REG(hw, IXGBE_TXDCTL(reg_idx), IXGBE_TXDCTL_SWFLSH);
	}

	/* disable all enabled XDP Tx queues */
	for (i = 0; i < adapter->num_xdp_queues; i++) {
		struct ixgbe_ring *ring = adapter->xdp_ring[i];
		u8 reg_idx = ring->reg_idx;

		IXGBE_WRITE_REG(hw, IXGBE_TXDCTL(reg_idx), IXGBE_TXDCTL_SWFLSH);
	}

	/* If the link is not up there shouldn't be much in the way of
	 * pending transactions. Those that are left will be flushed out
	 * when the reset logic goes through the flush sequence to clean out
	 * the pending Tx transactions.
	 */
	if (!(IXGBE_READ_REG(hw, IXGBE_LINKS) & IXGBE_LINKS_UP))
		goto dma_engine_disable;

	/* Determine our minimum delay interval. We will increase this value
	 * with each subsequent test. This way if the device returns quickly
	 * we should spend as little time as possible waiting, however as
	 * the time increases we will wait for larger periods of time.
	 *
	 * The trick here is that we increase the interval using the
	 * following pattern: 1x 3x 5x 7x 9x 11x 13x 15x 17x 19x. The result
	 * of that wait is that it totals up to 100x whatever interval we
	 * choose. Since our minimum wait is 100us we can just divide the
	 * total timeout by 100 to get our minimum delay interval.
	 */
	delay_interval = ixgbe_get_completion_timeout(adapter) / 100;

	wait_loop = IXGBE_MAX_RX_DESC_POLL;
	wait_delay = delay_interval;

	while (wait_loop--) {
		usleep_range(wait_delay, wait_delay + 10);
		wait_delay += delay_interval * 2;
		txdctl = 0;

		/* OR together the reading of all the active TXDCTL registers,
		 * and then test the result. We need the disable to complete
		 * before we start freeing the memory and invalidating the
		 * DMA mappings.
		 */
		for (i = 0; i < adapter->num_tx_queues; i++) {
			struct ixgbe_ring *ring = adapter->tx_ring[i];
			u8 reg_idx = ring->reg_idx;

			txdctl |= IXGBE_READ_REG(hw, IXGBE_TXDCTL(reg_idx));
		}
		for (i = 0; i < adapter->num_xdp_queues; i++) {
			struct ixgbe_ring *ring = adapter->xdp_ring[i];
			u8 reg_idx = ring->reg_idx;

			txdctl |= IXGBE_READ_REG(hw, IXGBE_TXDCTL(reg_idx));
		}

		if (!(txdctl & IXGBE_TXDCTL_ENABLE))
			goto dma_engine_disable;
	}

	e_err(drv,
	      "TXDCTL.ENABLE for one or more queues not cleared within the polling period\n");

dma_engine_disable:
	/* Disable the Tx DMA engine on 82599 and later MAC */
	switch (hw->mac.type) {
	case ixgbe_mac_82599EB:
	case ixgbe_mac_X540:
	case ixgbe_mac_X550:
	case ixgbe_mac_X550EM_x:
	case ixgbe_mac_x550em_a:
	case ixgbe_mac_e610:
		IXGBE_WRITE_REG(hw, IXGBE_DMATXCTL,
				(IXGBE_READ_REG(hw, IXGBE_DMATXCTL) &
				 ~IXGBE_DMATXCTL_TE));
		fallthrough;
	default:
		break;
	}
}

void ixgbe_reset(struct ixgbe_adapter *adapter)
{
	struct ixgbe_hw *hw = &adapter->hw;
	struct net_device *netdev = adapter->netdev;
	int err;

	if (ixgbe_removed(hw->hw_addr))
		return;
	/* lock SFP init bit to prevent race conditions with the watchdog */
	while (test_and_set_bit(__IXGBE_IN_SFP_INIT, &adapter->state))
		usleep_range(1000, 2000);

	/* clear all SFP and link config related flags while holding SFP_INIT */
	adapter->flags2 &= ~(IXGBE_FLAG2_SEARCH_FOR_SFP |
			     IXGBE_FLAG2_SFP_NEEDS_RESET);
	adapter->flags &= ~IXGBE_FLAG_NEED_LINK_CONFIG;

	err = hw->mac.ops.init_hw(hw);
	switch (err) {
	case 0:
	case -ENOENT:
	case -EOPNOTSUPP:
		break;
	case -EALREADY:
		e_dev_err("primary disable timed out\n");
		break;
	case -EACCES:
		/* We are running on a pre-production device, log a warning */
		e_dev_warn("This device is a pre-production adapter/LOM. "
			   "Please be aware there may be issues associated with "
			   "your hardware.  If you are experiencing problems "
			   "please contact your Intel or hardware "
			   "representative who provided you with this "
			   "hardware.\n");
		break;
	default:
		e_dev_err("Hardware Error: %d\n", err);
	}

	clear_bit(__IXGBE_IN_SFP_INIT, &adapter->state);

	/* flush entries out of MAC table */
	ixgbe_flush_sw_mac_table(adapter);
	__dev_uc_unsync(netdev, NULL);

	/* do not flush user set addresses */
	ixgbe_mac_set_default_filter(adapter);

	/* update SAN MAC vmdq pool selection */
	if (hw->mac.san_mac_rar_index)
		hw->mac.ops.set_vmdq_san_mac(hw, VMDQ_P(0));

	if (test_bit(__IXGBE_PTP_RUNNING, &adapter->state))
		ixgbe_ptp_reset(adapter);

	if (hw->phy.ops.set_phy_power) {
		if (!netif_running(adapter->netdev) && !adapter->wol)
			hw->phy.ops.set_phy_power(hw, false);
		else
			hw->phy.ops.set_phy_power(hw, true);
	}
}

/**
 * ixgbe_clean_tx_ring - Free Tx Buffers
 * @tx_ring: ring to be cleaned
 **/
static void ixgbe_clean_tx_ring(struct ixgbe_ring *tx_ring)
{
	u16 i = tx_ring->next_to_clean;
	struct ixgbe_tx_buffer *tx_buffer = &tx_ring->tx_buffer_info[i];

	if (tx_ring->xsk_pool) {
		ixgbe_xsk_clean_tx_ring(tx_ring);
		goto out;
	}

	while (i != tx_ring->next_to_use) {
		union ixgbe_adv_tx_desc *eop_desc, *tx_desc;

		/* Free all the Tx ring sk_buffs */
		if (ring_is_xdp(tx_ring))
			xdp_return_frame(tx_buffer->xdpf);
		else
			dev_kfree_skb_any(tx_buffer->skb);

		/* unmap skb header data */
		dma_unmap_single(tx_ring->dev,
				 dma_unmap_addr(tx_buffer, dma),
				 dma_unmap_len(tx_buffer, len),
				 DMA_TO_DEVICE);

		/* check for eop_desc to determine the end of the packet */
		eop_desc = tx_buffer->next_to_watch;
		tx_desc = IXGBE_TX_DESC(tx_ring, i);

		/* unmap remaining buffers */
		while (tx_desc != eop_desc) {
			tx_buffer++;
			tx_desc++;
			i++;
			if (unlikely(i == tx_ring->count)) {
				i = 0;
				tx_buffer = tx_ring->tx_buffer_info;
				tx_desc = IXGBE_TX_DESC(tx_ring, 0);
			}

			/* unmap any remaining paged data */
			if (dma_unmap_len(tx_buffer, len))
				dma_unmap_page(tx_ring->dev,
					       dma_unmap_addr(tx_buffer, dma),
					       dma_unmap_len(tx_buffer, len),
					       DMA_TO_DEVICE);
		}

		/* move us one more past the eop_desc for start of next pkt */
		tx_buffer++;
		i++;
		if (unlikely(i == tx_ring->count)) {
			i = 0;
			tx_buffer = tx_ring->tx_buffer_info;
		}
	}

	/* reset BQL for queue */
	if (!ring_is_xdp(tx_ring))
		netdev_tx_reset_queue(txring_txq(tx_ring));

out:
	/* reset next_to_use and next_to_clean */
	tx_ring->next_to_use = 0;
	tx_ring->next_to_clean = 0;
}

/**
 * ixgbe_clean_all_rx_rings - Free Rx Buffers for all queues
 * @adapter: board private structure
 **/
static void ixgbe_clean_all_rx_rings(struct ixgbe_adapter *adapter)
{
	int i;

	for (i = 0; i < adapter->num_rx_queues; i++)
		ixgbe_clean_rx_ring(adapter->rx_ring[i]);
}

/**
 * ixgbe_clean_all_tx_rings - Free Tx Buffers for all queues
 * @adapter: board private structure
 **/
static void ixgbe_clean_all_tx_rings(struct ixgbe_adapter *adapter)
{
	int i;

	for (i = 0; i < adapter->num_tx_queues; i++)
		ixgbe_clean_tx_ring(adapter->tx_ring[i]);
	for (i = 0; i < adapter->num_xdp_queues; i++)
		ixgbe_clean_tx_ring(adapter->xdp_ring[i]);
}

static void ixgbe_fdir_filter_exit(struct ixgbe_adapter *adapter)
{
	struct hlist_node *node2;
	struct ixgbe_fdir_filter *filter;

	spin_lock(&adapter->fdir_perfect_lock);

	hlist_for_each_entry_safe(filter, node2,
				  &adapter->fdir_filter_list, fdir_node) {
		hlist_del(&filter->fdir_node);
		kfree(filter);
	}
	adapter->fdir_filter_count = 0;

	spin_unlock(&adapter->fdir_perfect_lock);
}

void ixgbe_down(struct ixgbe_adapter *adapter)
{
	struct net_device *netdev = adapter->netdev;
	struct ixgbe_hw *hw = &adapter->hw;
	int i;

	/* signal that we are down to the interrupt handler */
	if (test_and_set_bit(__IXGBE_DOWN, &adapter->state))
		return; /* do nothing if already down */

	/* Shut off incoming Tx traffic */
	netif_tx_stop_all_queues(netdev);

	/* call carrier off first to avoid false dev_watchdog timeouts */
	netif_carrier_off(netdev);
	netif_tx_disable(netdev);

	/* Disable Rx */
	ixgbe_disable_rx(adapter);

	/* synchronize_rcu() needed for pending XDP buffers to drain */
	if (adapter->xdp_ring[0])
		synchronize_rcu();

	ixgbe_irq_disable(adapter);

	ixgbe_napi_disable_all(adapter);

	clear_bit(__IXGBE_RESET_REQUESTED, &adapter->state);
	adapter->flags2 &= ~IXGBE_FLAG2_FDIR_REQUIRES_REINIT;
	adapter->flags &= ~IXGBE_FLAG_NEED_LINK_UPDATE;

	del_timer_sync(&adapter->service_timer);

	if (adapter->num_vfs) {
		/* Clear EITR Select mapping */
		IXGBE_WRITE_REG(&adapter->hw, IXGBE_EITRSEL, 0);

		/* Mark all the VFs as inactive */
		for (i = 0 ; i < adapter->num_vfs; i++)
			adapter->vfinfo[i].clear_to_send = false;

		/* update setting rx tx for all active vfs */
		ixgbe_set_all_vfs(adapter);
	}

	/* disable transmits in the hardware now that interrupts are off */
	ixgbe_disable_tx(adapter);

	if (!pci_channel_offline(adapter->pdev))
		ixgbe_reset(adapter);

	/* power down the optics for 82599 SFP+ fiber */
	if (hw->mac.ops.disable_tx_laser)
		hw->mac.ops.disable_tx_laser(hw);

	ixgbe_clean_all_tx_rings(adapter);
	ixgbe_clean_all_rx_rings(adapter);
	if (adapter->hw.mac.type == ixgbe_mac_e610)
		ixgbe_disable_link_status_events(adapter);
}

/**
 * ixgbe_set_eee_capable - helper function to determine EEE support on X550
 * @adapter: board private structure
 */
static void ixgbe_set_eee_capable(struct ixgbe_adapter *adapter)
{
	struct ixgbe_hw *hw = &adapter->hw;

	switch (hw->device_id) {
	case IXGBE_DEV_ID_X550EM_A_1G_T:
	case IXGBE_DEV_ID_X550EM_A_1G_T_L:
		if (!hw->phy.eee_speeds_supported)
			break;
		adapter->flags2 |= IXGBE_FLAG2_EEE_CAPABLE;
		if (!hw->phy.eee_speeds_advertised)
			break;
		adapter->flags2 |= IXGBE_FLAG2_EEE_ENABLED;
		break;
	default:
		adapter->flags2 &= ~IXGBE_FLAG2_EEE_CAPABLE;
		adapter->flags2 &= ~IXGBE_FLAG2_EEE_ENABLED;
		break;
	}
}

/**
 * ixgbe_tx_timeout - Respond to a Tx Hang
 * @netdev: network interface device structure
 * @txqueue: queue number that timed out
 **/
static void ixgbe_tx_timeout(struct net_device *netdev, unsigned int __always_unused txqueue)
{
	struct ixgbe_adapter *adapter = netdev_priv(netdev);

	/* Do the reset outside of interrupt context */
	ixgbe_tx_timeout_reset(adapter);
}

#ifdef CONFIG_IXGBE_DCB
static void ixgbe_init_dcb(struct ixgbe_adapter *adapter)
{
	struct ixgbe_hw *hw = &adapter->hw;
	struct tc_configuration *tc;
	int j;

	switch (hw->mac.type) {
	case ixgbe_mac_82598EB:
	case ixgbe_mac_82599EB:
		adapter->dcb_cfg.num_tcs.pg_tcs = MAX_TRAFFIC_CLASS;
		adapter->dcb_cfg.num_tcs.pfc_tcs = MAX_TRAFFIC_CLASS;
		break;
	case ixgbe_mac_X540:
	case ixgbe_mac_X550:
	case ixgbe_mac_e610:
		adapter->dcb_cfg.num_tcs.pg_tcs = X540_TRAFFIC_CLASS;
		adapter->dcb_cfg.num_tcs.pfc_tcs = X540_TRAFFIC_CLASS;
		break;
	case ixgbe_mac_X550EM_x:
	case ixgbe_mac_x550em_a:
	default:
		adapter->dcb_cfg.num_tcs.pg_tcs = DEF_TRAFFIC_CLASS;
		adapter->dcb_cfg.num_tcs.pfc_tcs = DEF_TRAFFIC_CLASS;
		break;
	}

	/* Configure DCB traffic classes */
	for (j = 0; j < MAX_TRAFFIC_CLASS; j++) {
		tc = &adapter->dcb_cfg.tc_config[j];
		tc->path[DCB_TX_CONFIG].bwg_id = 0;
		tc->path[DCB_TX_CONFIG].bwg_percent = 12 + (j & 1);
		tc->path[DCB_RX_CONFIG].bwg_id = 0;
		tc->path[DCB_RX_CONFIG].bwg_percent = 12 + (j & 1);
		tc->dcb_pfc = pfc_disabled;
	}

	/* Initialize default user to priority mapping, UPx->TC0 */
	tc = &adapter->dcb_cfg.tc_config[0];
	tc->path[DCB_TX_CONFIG].up_to_tc_bitmap = 0xFF;
	tc->path[DCB_RX_CONFIG].up_to_tc_bitmap = 0xFF;

	adapter->dcb_cfg.bw_percentage[DCB_TX_CONFIG][0] = 100;
	adapter->dcb_cfg.bw_percentage[DCB_RX_CONFIG][0] = 100;
	adapter->dcb_cfg.pfc_mode_enable = false;
	adapter->dcb_set_bitmap = 0x00;
	if (adapter->flags & IXGBE_FLAG_DCB_CAPABLE)
		adapter->dcbx_cap = DCB_CAP_DCBX_HOST | DCB_CAP_DCBX_VER_CEE;
	memcpy(&adapter->temp_dcb_cfg, &adapter->dcb_cfg,
	       sizeof(adapter->temp_dcb_cfg));
}
#endif

/**
 * ixgbe_sw_init - Initialize general software structures (struct ixgbe_adapter)
 * @adapter: board private structure to initialize
 * @ii: pointer to ixgbe_info for device
 *
 * ixgbe_sw_init initializes the Adapter private data structure.
 * Fields are initialized based on PCI device information and
 * OS network device settings (MTU size).
 **/
static int ixgbe_sw_init(struct ixgbe_adapter *adapter,
			 const struct ixgbe_info *ii)
{
	struct ixgbe_hw *hw = &adapter->hw;
	struct pci_dev *pdev = adapter->pdev;
	unsigned int rss, fdir;
	u32 fwsm;
	int i;

	/* PCI config space info */

	hw->vendor_id = pdev->vendor;
	hw->device_id = pdev->device;
	hw->revision_id = pdev->revision;
	hw->subsystem_vendor_id = pdev->subsystem_vendor;
	hw->subsystem_device_id = pdev->subsystem_device;

	hw->mac.max_link_up_time = IXGBE_LINK_UP_TIME;

	/* get_invariants needs the device IDs */
	ii->get_invariants(hw);

	/* Set common capability flags and settings */
	rss = min_t(int, ixgbe_max_rss_indices(adapter), num_online_cpus());
	adapter->ring_feature[RING_F_RSS].limit = rss;
	adapter->flags2 |= IXGBE_FLAG2_RSC_CAPABLE;
	adapter->max_q_vectors = MAX_Q_VECTORS_82599;
	adapter->atr_sample_rate = 20;
	fdir = min_t(int, IXGBE_MAX_FDIR_INDICES, num_online_cpus());
	adapter->ring_feature[RING_F_FDIR].limit = fdir;
	adapter->fdir_pballoc = IXGBE_FDIR_PBALLOC_64K;
	adapter->ring_feature[RING_F_VMDQ].limit = 1;
#ifdef CONFIG_IXGBE_DCA
	adapter->flags |= IXGBE_FLAG_DCA_CAPABLE;
#endif
#ifdef CONFIG_IXGBE_DCB
	adapter->flags |= IXGBE_FLAG_DCB_CAPABLE;
	adapter->flags &= ~IXGBE_FLAG_DCB_ENABLED;
#endif
#ifdef IXGBE_FCOE
	adapter->flags |= IXGBE_FLAG_FCOE_CAPABLE;
	adapter->flags &= ~IXGBE_FLAG_FCOE_ENABLED;
#ifdef CONFIG_IXGBE_DCB
	/* Default traffic class to use for FCoE */
	adapter->fcoe.up = IXGBE_FCOE_DEFTC;
#endif /* CONFIG_IXGBE_DCB */
#endif /* IXGBE_FCOE */

	/* initialize static ixgbe jump table entries */
	adapter->jump_tables[0] = kzalloc(sizeof(*adapter->jump_tables[0]),
					  GFP_KERNEL);
	if (!adapter->jump_tables[0])
		return -ENOMEM;
	adapter->jump_tables[0]->mat = ixgbe_ipv4_fields;

	for (i = 1; i < IXGBE_MAX_LINK_HANDLE; i++)
		adapter->jump_tables[i] = NULL;

	adapter->mac_table = kcalloc(hw->mac.num_rar_entries,
				     sizeof(struct ixgbe_mac_addr),
				     GFP_KERNEL);
	if (!adapter->mac_table)
		return -ENOMEM;

	if (ixgbe_init_rss_key(adapter))
		return -ENOMEM;

	adapter->af_xdp_zc_qps = bitmap_zalloc(IXGBE_MAX_XDP_QS, GFP_KERNEL);
	if (!adapter->af_xdp_zc_qps)
		return -ENOMEM;

	/* Set MAC specific capability flags and exceptions */
	switch (hw->mac.type) {
	case ixgbe_mac_82598EB:
		adapter->flags2 &= ~IXGBE_FLAG2_RSC_CAPABLE;

		if (hw->device_id == IXGBE_DEV_ID_82598AT)
			adapter->flags |= IXGBE_FLAG_FAN_FAIL_CAPABLE;

		adapter->max_q_vectors = MAX_Q_VECTORS_82598;
		adapter->ring_feature[RING_F_FDIR].limit = 0;
		adapter->atr_sample_rate = 0;
		adapter->fdir_pballoc = 0;
#ifdef IXGBE_FCOE
		adapter->flags &= ~IXGBE_FLAG_FCOE_CAPABLE;
		adapter->flags &= ~IXGBE_FLAG_FCOE_ENABLED;
#ifdef CONFIG_IXGBE_DCB
		adapter->fcoe.up = 0;
#endif /* IXGBE_DCB */
#endif /* IXGBE_FCOE */
		break;
	case ixgbe_mac_82599EB:
		if (hw->device_id == IXGBE_DEV_ID_82599_T3_LOM)
			adapter->flags2 |= IXGBE_FLAG2_TEMP_SENSOR_CAPABLE;
		break;
	case ixgbe_mac_X540:
		fwsm = IXGBE_READ_REG(hw, IXGBE_FWSM(hw));
		if (fwsm & IXGBE_FWSM_TS_ENABLED)
			adapter->flags2 |= IXGBE_FLAG2_TEMP_SENSOR_CAPABLE;
		break;
	case ixgbe_mac_x550em_a:
		switch (hw->device_id) {
		case IXGBE_DEV_ID_X550EM_A_1G_T:
		case IXGBE_DEV_ID_X550EM_A_1G_T_L:
			adapter->flags2 |= IXGBE_FLAG2_TEMP_SENSOR_CAPABLE;
			break;
		default:
			break;
		}
		fallthrough;
	case ixgbe_mac_X550EM_x:
#ifdef CONFIG_IXGBE_DCB
		adapter->flags &= ~IXGBE_FLAG_DCB_CAPABLE;
#endif
#ifdef IXGBE_FCOE
		adapter->flags &= ~IXGBE_FLAG_FCOE_CAPABLE;
#ifdef CONFIG_IXGBE_DCB
		adapter->fcoe.up = 0;
#endif /* IXGBE_DCB */
#endif /* IXGBE_FCOE */
		fallthrough;
	case ixgbe_mac_X550:
		if (hw->mac.type == ixgbe_mac_X550)
			adapter->flags2 |= IXGBE_FLAG2_TEMP_SENSOR_CAPABLE;
#ifdef CONFIG_IXGBE_DCA
		adapter->flags &= ~IXGBE_FLAG_DCA_CAPABLE;
#endif
		break;
	default:
		break;
	}

#ifdef IXGBE_FCOE
	/* FCoE support exists, always init the FCoE lock */
	spin_lock_init(&adapter->fcoe.lock);

#endif
	/* n-tuple support exists, always init our spinlock */
	spin_lock_init(&adapter->fdir_perfect_lock);

	/* init spinlock to avoid concurrency of VF resources */
	spin_lock_init(&adapter->vfs_lock);

#ifdef CONFIG_IXGBE_DCB
	ixgbe_init_dcb(adapter);
#endif
	ixgbe_init_ipsec_offload(adapter);

	/* default flow control settings */
	hw->fc.requested_mode = ixgbe_fc_full;
	hw->fc.current_mode = ixgbe_fc_full;	/* init for ethtool output */
	ixgbe_pbthresh_setup(adapter);
	hw->fc.pause_time = IXGBE_DEFAULT_FCPAUSE;
	hw->fc.send_xon = true;
	hw->fc.disable_fc_autoneg = ixgbe_device_supports_autoneg_fc(hw);

#ifdef CONFIG_PCI_IOV
	if (max_vfs > 0)
		e_dev_warn("Enabling SR-IOV VFs using the max_vfs module parameter is deprecated - please use the pci sysfs interface instead.\n");

	/* assign number of SR-IOV VFs */
	if (hw->mac.type != ixgbe_mac_82598EB) {
		if (max_vfs > IXGBE_MAX_VFS_DRV_LIMIT) {
			max_vfs = 0;
			e_dev_warn("max_vfs parameter out of range. Not assigning any SR-IOV VFs\n");
		}
	}
#endif /* CONFIG_PCI_IOV */

	/* enable itr by default in dynamic mode */
	adapter->rx_itr_setting = 1;
	adapter->tx_itr_setting = 1;

	/* set default ring sizes */
	adapter->tx_ring_count = IXGBE_DEFAULT_TXD;
	adapter->rx_ring_count = IXGBE_DEFAULT_RXD;

	/* set default work limits */
	adapter->tx_work_limit = IXGBE_DEFAULT_TX_WORK;

	/* initialize eeprom parameters */
	if (ixgbe_init_eeprom_params_generic(hw)) {
		e_dev_err("EEPROM initialization failed\n");
		return -EIO;
	}

	/* PF holds first pool slot */
	set_bit(0, adapter->fwd_bitmask);
	set_bit(__IXGBE_DOWN, &adapter->state);

	/* enable locking for XDP_TX if we have more CPUs than queues */
	if (nr_cpu_ids > IXGBE_MAX_XDP_QS)
		static_branch_enable(&ixgbe_xdp_locking_key);

	return 0;
}

/**
 * ixgbe_setup_tx_resources - allocate Tx resources (Descriptors)
 * @tx_ring:    tx descriptor ring (for a specific queue) to setup
 *
 * Return 0 on success, negative on failure
 **/
int ixgbe_setup_tx_resources(struct ixgbe_ring *tx_ring)
{
	struct device *dev = tx_ring->dev;
	int orig_node = dev_to_node(dev);
	int ring_node = NUMA_NO_NODE;
	int size;

	size = sizeof(struct ixgbe_tx_buffer) * tx_ring->count;

	if (tx_ring->q_vector)
		ring_node = tx_ring->q_vector->numa_node;

	tx_ring->tx_buffer_info = vmalloc_node(size, ring_node);
	if (!tx_ring->tx_buffer_info)
		tx_ring->tx_buffer_info = vmalloc(size);
	if (!tx_ring->tx_buffer_info)
		goto err;

	/* round up to nearest 4K */
	tx_ring->size = tx_ring->count * sizeof(union ixgbe_adv_tx_desc);
	tx_ring->size = ALIGN(tx_ring->size, 4096);

	set_dev_node(dev, ring_node);
	tx_ring->desc = dma_alloc_coherent(dev,
					   tx_ring->size,
					   &tx_ring->dma,
					   GFP_KERNEL);
	set_dev_node(dev, orig_node);
	if (!tx_ring->desc)
		tx_ring->desc = dma_alloc_coherent(dev, tx_ring->size,
						   &tx_ring->dma, GFP_KERNEL);
	if (!tx_ring->desc)
		goto err;

	tx_ring->next_to_use = 0;
	tx_ring->next_to_clean = 0;
	return 0;

err:
	vfree(tx_ring->tx_buffer_info);
	tx_ring->tx_buffer_info = NULL;
	dev_err(dev, "Unable to allocate memory for the Tx descriptor ring\n");
	return -ENOMEM;
}

/**
 * ixgbe_setup_all_tx_resources - allocate all queues Tx resources
 * @adapter: board private structure
 *
 * If this function returns with an error, then it's possible one or
 * more of the rings is populated (while the rest are not).  It is the
 * callers duty to clean those orphaned rings.
 *
 * Return 0 on success, negative on failure
 **/
static int ixgbe_setup_all_tx_resources(struct ixgbe_adapter *adapter)
{
	int i, j = 0, err = 0;

	for (i = 0; i < adapter->num_tx_queues; i++) {
		err = ixgbe_setup_tx_resources(adapter->tx_ring[i]);
		if (!err)
			continue;

		e_err(probe, "Allocation for Tx Queue %u failed\n", i);
		goto err_setup_tx;
	}
	for (j = 0; j < adapter->num_xdp_queues; j++) {
		err = ixgbe_setup_tx_resources(adapter->xdp_ring[j]);
		if (!err)
			continue;

		e_err(probe, "Allocation for Tx Queue %u failed\n", j);
		goto err_setup_tx;
	}

	return 0;
err_setup_tx:
	/* rewind the index freeing the rings as we go */
	while (j--)
		ixgbe_free_tx_resources(adapter->xdp_ring[j]);
	while (i--)
		ixgbe_free_tx_resources(adapter->tx_ring[i]);
	return err;
}

static int ixgbe_rx_napi_id(struct ixgbe_ring *rx_ring)
{
	struct ixgbe_q_vector *q_vector = rx_ring->q_vector;

	return q_vector ? q_vector->napi.napi_id : 0;
}

/**
 * ixgbe_setup_rx_resources - allocate Rx resources (Descriptors)
 * @adapter: pointer to ixgbe_adapter
 * @rx_ring:    rx descriptor ring (for a specific queue) to setup
 *
 * Returns 0 on success, negative on failure
 **/
int ixgbe_setup_rx_resources(struct ixgbe_adapter *adapter,
			     struct ixgbe_ring *rx_ring)
{
	struct device *dev = rx_ring->dev;
	int orig_node = dev_to_node(dev);
	int ring_node = NUMA_NO_NODE;
	int size;

	size = sizeof(struct ixgbe_rx_buffer) * rx_ring->count;

	if (rx_ring->q_vector)
		ring_node = rx_ring->q_vector->numa_node;

	rx_ring->rx_buffer_info = vmalloc_node(size, ring_node);
	if (!rx_ring->rx_buffer_info)
		rx_ring->rx_buffer_info = vmalloc(size);
	if (!rx_ring->rx_buffer_info)
		goto err;

	/* Round up to nearest 4K */
	rx_ring->size = rx_ring->count * sizeof(union ixgbe_adv_rx_desc);
	rx_ring->size = ALIGN(rx_ring->size, 4096);

	set_dev_node(dev, ring_node);
	rx_ring->desc = dma_alloc_coherent(dev,
					   rx_ring->size,
					   &rx_ring->dma,
					   GFP_KERNEL);
	set_dev_node(dev, orig_node);
	if (!rx_ring->desc)
		rx_ring->desc = dma_alloc_coherent(dev, rx_ring->size,
						   &rx_ring->dma, GFP_KERNEL);
	if (!rx_ring->desc)
		goto err;

	rx_ring->next_to_clean = 0;
	rx_ring->next_to_use = 0;

	/* XDP RX-queue info */
	if (xdp_rxq_info_reg(&rx_ring->xdp_rxq, adapter->netdev,
			     rx_ring->queue_index, ixgbe_rx_napi_id(rx_ring)) < 0)
		goto err;

	WRITE_ONCE(rx_ring->xdp_prog, adapter->xdp_prog);

	return 0;
err:
	vfree(rx_ring->rx_buffer_info);
	rx_ring->rx_buffer_info = NULL;
	dev_err(dev, "Unable to allocate memory for the Rx descriptor ring\n");
	return -ENOMEM;
}

/**
 * ixgbe_setup_all_rx_resources - allocate all queues Rx resources
 * @adapter: board private structure
 *
 * If this function returns with an error, then it's possible one or
 * more of the rings is populated (while the rest are not).  It is the
 * callers duty to clean those orphaned rings.
 *
 * Return 0 on success, negative on failure
 **/
static int ixgbe_setup_all_rx_resources(struct ixgbe_adapter *adapter)
{
	int i, err = 0;

	for (i = 0; i < adapter->num_rx_queues; i++) {
		err = ixgbe_setup_rx_resources(adapter, adapter->rx_ring[i]);
		if (!err)
			continue;

		e_err(probe, "Allocation for Rx Queue %u failed\n", i);
		goto err_setup_rx;
	}

#ifdef IXGBE_FCOE
	err = ixgbe_setup_fcoe_ddp_resources(adapter);
	if (!err)
#endif
		return 0;
err_setup_rx:
	/* rewind the index freeing the rings as we go */
	while (i--)
		ixgbe_free_rx_resources(adapter->rx_ring[i]);
	return err;
}

/**
 * ixgbe_free_tx_resources - Free Tx Resources per Queue
 * @tx_ring: Tx descriptor ring for a specific queue
 *
 * Free all transmit software resources
 **/
void ixgbe_free_tx_resources(struct ixgbe_ring *tx_ring)
{
	ixgbe_clean_tx_ring(tx_ring);

	vfree(tx_ring->tx_buffer_info);
	tx_ring->tx_buffer_info = NULL;

	/* if not set, then don't free */
	if (!tx_ring->desc)
		return;

	dma_free_coherent(tx_ring->dev, tx_ring->size,
			  tx_ring->desc, tx_ring->dma);

	tx_ring->desc = NULL;
}

/**
 * ixgbe_free_all_tx_resources - Free Tx Resources for All Queues
 * @adapter: board private structure
 *
 * Free all transmit software resources
 **/
static void ixgbe_free_all_tx_resources(struct ixgbe_adapter *adapter)
{
	int i;

	for (i = 0; i < adapter->num_tx_queues; i++)
		if (adapter->tx_ring[i]->desc)
			ixgbe_free_tx_resources(adapter->tx_ring[i]);
	for (i = 0; i < adapter->num_xdp_queues; i++)
		if (adapter->xdp_ring[i]->desc)
			ixgbe_free_tx_resources(adapter->xdp_ring[i]);
}

/**
 * ixgbe_free_rx_resources - Free Rx Resources
 * @rx_ring: ring to clean the resources from
 *
 * Free all receive software resources
 **/
void ixgbe_free_rx_resources(struct ixgbe_ring *rx_ring)
{
	ixgbe_clean_rx_ring(rx_ring);

	rx_ring->xdp_prog = NULL;
	xdp_rxq_info_unreg(&rx_ring->xdp_rxq);
	vfree(rx_ring->rx_buffer_info);
	rx_ring->rx_buffer_info = NULL;

	/* if not set, then don't free */
	if (!rx_ring->desc)
		return;

	dma_free_coherent(rx_ring->dev, rx_ring->size,
			  rx_ring->desc, rx_ring->dma);

	rx_ring->desc = NULL;
}

/**
 * ixgbe_free_all_rx_resources - Free Rx Resources for All Queues
 * @adapter: board private structure
 *
 * Free all receive software resources
 **/
static void ixgbe_free_all_rx_resources(struct ixgbe_adapter *adapter)
{
	int i;

#ifdef IXGBE_FCOE
	ixgbe_free_fcoe_ddp_resources(adapter);

#endif
	for (i = 0; i < adapter->num_rx_queues; i++)
		if (adapter->rx_ring[i]->desc)
			ixgbe_free_rx_resources(adapter->rx_ring[i]);
}

/**
 * ixgbe_max_xdp_frame_size - returns the maximum allowed frame size for XDP
 * @adapter: device handle, pointer to adapter
 */
static int ixgbe_max_xdp_frame_size(struct ixgbe_adapter *adapter)
{
	if (PAGE_SIZE >= 8192 || adapter->flags2 & IXGBE_FLAG2_RX_LEGACY)
		return IXGBE_RXBUFFER_2K;
	else
		return IXGBE_RXBUFFER_3K;
}

/**
 * ixgbe_change_mtu - Change the Maximum Transfer Unit
 * @netdev: network interface device structure
 * @new_mtu: new value for maximum frame size
 *
 * Returns 0 on success, negative on failure
 **/
static int ixgbe_change_mtu(struct net_device *netdev, int new_mtu)
{
	struct ixgbe_adapter *adapter = netdev_priv(netdev);

	if (ixgbe_enabled_xdp_adapter(adapter)) {
		int new_frame_size = new_mtu + IXGBE_PKT_HDR_PAD;

		if (new_frame_size > ixgbe_max_xdp_frame_size(adapter)) {
			e_warn(probe, "Requested MTU size is not supported with XDP\n");
			return -EINVAL;
		}
	}

	/*
	 * For 82599EB we cannot allow legacy VFs to enable their receive
	 * paths when MTU greater than 1500 is configured.  So display a
	 * warning that legacy VFs will be disabled.
	 */
	if ((adapter->flags & IXGBE_FLAG_SRIOV_ENABLED) &&
	    (adapter->hw.mac.type == ixgbe_mac_82599EB) &&
	    (new_mtu > ETH_DATA_LEN))
		e_warn(probe, "Setting MTU > 1500 will disable legacy VFs\n");

	netdev_dbg(netdev, "changing MTU from %d to %d\n",
		   netdev->mtu, new_mtu);

	/* must set new MTU before calling down or up */
	WRITE_ONCE(netdev->mtu, new_mtu);

	if (netif_running(netdev))
		ixgbe_reinit_locked(adapter);

	return 0;
}

/**
 * ixgbe_open - Called when a network interface is made active
 * @netdev: network interface device structure
 *
 * Returns 0 on success, negative value on failure
 *
 * The open entry point is called when a network interface is made
 * active by the system (IFF_UP).  At this point all resources needed
 * for transmit and receive operations are allocated, the interrupt
 * handler is registered with the OS, the watchdog timer is started,
 * and the stack is notified that the interface is ready.
 **/
int ixgbe_open(struct net_device *netdev)
{
	struct ixgbe_adapter *adapter = netdev_priv(netdev);
	struct ixgbe_hw *hw = &adapter->hw;
	int err, queues;

	/* disallow open during test */
	if (test_bit(__IXGBE_TESTING, &adapter->state))
		return -EBUSY;

	netif_carrier_off(netdev);

	/* allocate transmit descriptors */
	err = ixgbe_setup_all_tx_resources(adapter);
	if (err)
		goto err_setup_tx;

	/* allocate receive descriptors */
	err = ixgbe_setup_all_rx_resources(adapter);
	if (err)
		goto err_setup_rx;

	ixgbe_configure(adapter);

	err = ixgbe_request_irq(adapter);
	if (err)
		goto err_req_irq;

	/* Notify the stack of the actual queue counts. */
	queues = adapter->num_tx_queues;
	err = netif_set_real_num_tx_queues(netdev, queues);
	if (err)
		goto err_set_queues;

	queues = adapter->num_rx_queues;
	err = netif_set_real_num_rx_queues(netdev, queues);
	if (err)
		goto err_set_queues;

	ixgbe_ptp_init(adapter);

	ixgbe_up_complete(adapter);

	udp_tunnel_nic_reset_ntf(netdev);
	if (adapter->hw.mac.type == ixgbe_mac_e610) {
		int err = ixgbe_update_link_info(&adapter->hw);

		if (err)
			e_dev_err("Failed to update link info, err %d.\n", err);

		ixgbe_check_link_cfg_err(adapter,
					 adapter->hw.link.link_info.link_cfg_err);

		err = ixgbe_non_sfp_link_config(&adapter->hw);
		if (ixgbe_non_sfp_link_config(&adapter->hw))
			e_dev_err("Link setup failed, err %d.\n", err);
	}

	return 0;

err_set_queues:
	ixgbe_free_irq(adapter);
err_req_irq:
	ixgbe_free_all_rx_resources(adapter);
	if (hw->phy.ops.set_phy_power && !adapter->wol)
		hw->phy.ops.set_phy_power(&adapter->hw, false);
err_setup_rx:
	ixgbe_free_all_tx_resources(adapter);
err_setup_tx:
	ixgbe_reset(adapter);

	return err;
}

static void ixgbe_close_suspend(struct ixgbe_adapter *adapter)
{
	ixgbe_ptp_suspend(adapter);

	if (adapter->hw.phy.ops.enter_lplu) {
		adapter->hw.phy.reset_disable = true;
		ixgbe_down(adapter);
		adapter->hw.phy.ops.enter_lplu(&adapter->hw);
		adapter->hw.phy.reset_disable = false;
	} else {
		ixgbe_down(adapter);
	}

	ixgbe_free_irq(adapter);

	ixgbe_free_all_tx_resources(adapter);
	ixgbe_free_all_rx_resources(adapter);
}

/**
 * ixgbe_close - Disables a network interface
 * @netdev: network interface device structure
 *
 * Returns 0, this is not allowed to fail
 *
 * The close entry point is called when an interface is de-activated
 * by the OS.  The hardware is still under the drivers control, but
 * needs to be disabled.  A global MAC reset is issued to stop the
 * hardware, and all transmit and receive resources are freed.
 **/
int ixgbe_close(struct net_device *netdev)
{
	struct ixgbe_adapter *adapter = netdev_priv(netdev);

	ixgbe_ptp_stop(adapter);

	if (netif_device_present(netdev))
		ixgbe_close_suspend(adapter);

	ixgbe_fdir_filter_exit(adapter);

	ixgbe_release_hw_control(adapter);

	return 0;
}

static int ixgbe_resume(struct device *dev_d)
{
	struct pci_dev *pdev = to_pci_dev(dev_d);
	struct ixgbe_adapter *adapter = pci_get_drvdata(pdev);
	struct net_device *netdev = adapter->netdev;
	u32 err;

	adapter->hw.hw_addr = adapter->io_addr;

	err = pci_enable_device_mem(pdev);
	if (err) {
		e_dev_err("Cannot enable PCI device from suspend\n");
		return err;
	}
	smp_mb__before_atomic();
	clear_bit(__IXGBE_DISABLED, &adapter->state);
	pci_set_master(pdev);

	device_wakeup_disable(dev_d);

	ixgbe_reset(adapter);

	IXGBE_WRITE_REG(&adapter->hw, IXGBE_WUS, ~0);

	rtnl_lock();
	err = ixgbe_init_interrupt_scheme(adapter);
	if (!err && netif_running(netdev))
		err = ixgbe_open(netdev);


	if (!err)
		netif_device_attach(netdev);
	rtnl_unlock();

	return err;
}

static int __ixgbe_shutdown(struct pci_dev *pdev, bool *enable_wake)
{
	struct ixgbe_adapter *adapter = pci_get_drvdata(pdev);
	struct net_device *netdev = adapter->netdev;
	struct ixgbe_hw *hw = &adapter->hw;
	u32 ctrl;
	u32 wufc = adapter->wol;

	rtnl_lock();
	netif_device_detach(netdev);

	if (netif_running(netdev))
		ixgbe_close_suspend(adapter);

	ixgbe_clear_interrupt_scheme(adapter);
	rtnl_unlock();

	if (hw->mac.ops.stop_link_on_d3)
		hw->mac.ops.stop_link_on_d3(hw);

	if (wufc) {
		u32 fctrl;

		ixgbe_set_rx_mode(netdev);

		/* enable the optics for 82599 SFP+ fiber as we can WoL */
		if (hw->mac.ops.enable_tx_laser)
			hw->mac.ops.enable_tx_laser(hw);

		/* enable the reception of multicast packets */
		fctrl = IXGBE_READ_REG(hw, IXGBE_FCTRL);
		fctrl |= IXGBE_FCTRL_MPE;
		IXGBE_WRITE_REG(hw, IXGBE_FCTRL, fctrl);

		ctrl = IXGBE_READ_REG(hw, IXGBE_CTRL);
		ctrl |= IXGBE_CTRL_GIO_DIS;
		IXGBE_WRITE_REG(hw, IXGBE_CTRL, ctrl);

		IXGBE_WRITE_REG(hw, IXGBE_WUFC, wufc);
	} else {
		IXGBE_WRITE_REG(hw, IXGBE_WUC, 0);
		IXGBE_WRITE_REG(hw, IXGBE_WUFC, 0);
	}

	switch (hw->mac.type) {
	case ixgbe_mac_82598EB:
		pci_wake_from_d3(pdev, false);
		break;
	case ixgbe_mac_82599EB:
	case ixgbe_mac_X540:
	case ixgbe_mac_X550:
	case ixgbe_mac_X550EM_x:
	case ixgbe_mac_x550em_a:
	case ixgbe_mac_e610:
		pci_wake_from_d3(pdev, !!wufc);
		break;
	default:
		break;
	}

	*enable_wake = !!wufc;
	if (hw->phy.ops.set_phy_power && !*enable_wake)
		hw->phy.ops.set_phy_power(hw, false);

	ixgbe_release_hw_control(adapter);

	if (!test_and_set_bit(__IXGBE_DISABLED, &adapter->state))
		pci_disable_device(pdev);

	return 0;
}

static int ixgbe_suspend(struct device *dev_d)
{
	struct pci_dev *pdev = to_pci_dev(dev_d);
	int retval;
	bool wake;

	retval = __ixgbe_shutdown(pdev, &wake);

	device_set_wakeup_enable(dev_d, wake);

	return retval;
}

static void ixgbe_shutdown(struct pci_dev *pdev)
{
	bool wake;

	__ixgbe_shutdown(pdev, &wake);

	if (system_state == SYSTEM_POWER_OFF) {
		pci_wake_from_d3(pdev, wake);
		pci_set_power_state(pdev, PCI_D3hot);
	}
}

/**
 * ixgbe_update_stats - Update the board statistics counters.
 * @adapter: board private structure
 **/
void ixgbe_update_stats(struct ixgbe_adapter *adapter)
{
	struct net_device *netdev = adapter->netdev;
	struct ixgbe_hw *hw = &adapter->hw;
	struct ixgbe_hw_stats *hwstats = &adapter->stats;
	u64 total_mpc = 0;
	u32 i, missed_rx = 0, mpc, bprc, lxon, lxoff, xon_off_tot;
	u64 non_eop_descs = 0, restart_queue = 0, tx_busy = 0;
	u64 alloc_rx_page_failed = 0, alloc_rx_buff_failed = 0;
	u64 alloc_rx_page = 0;
	u64 bytes = 0, packets = 0, hw_csum_rx_error = 0;

	if (test_bit(__IXGBE_DOWN, &adapter->state) ||
	    test_bit(__IXGBE_RESETTING, &adapter->state))
		return;

	if (adapter->flags2 & IXGBE_FLAG2_RSC_ENABLED) {
		u64 rsc_count = 0;
		u64 rsc_flush = 0;
		for (i = 0; i < adapter->num_rx_queues; i++) {
			rsc_count += adapter->rx_ring[i]->rx_stats.rsc_count;
			rsc_flush += adapter->rx_ring[i]->rx_stats.rsc_flush;
		}
		adapter->rsc_total_count = rsc_count;
		adapter->rsc_total_flush = rsc_flush;
	}

	for (i = 0; i < adapter->num_rx_queues; i++) {
		struct ixgbe_ring *rx_ring = READ_ONCE(adapter->rx_ring[i]);

		if (!rx_ring)
			continue;
		non_eop_descs += rx_ring->rx_stats.non_eop_descs;
		alloc_rx_page += rx_ring->rx_stats.alloc_rx_page;
		alloc_rx_page_failed += rx_ring->rx_stats.alloc_rx_page_failed;
		alloc_rx_buff_failed += rx_ring->rx_stats.alloc_rx_buff_failed;
		hw_csum_rx_error += rx_ring->rx_stats.csum_err;
		bytes += rx_ring->stats.bytes;
		packets += rx_ring->stats.packets;
	}
	adapter->non_eop_descs = non_eop_descs;
	adapter->alloc_rx_page = alloc_rx_page;
	adapter->alloc_rx_page_failed = alloc_rx_page_failed;
	adapter->alloc_rx_buff_failed = alloc_rx_buff_failed;
	adapter->hw_csum_rx_error = hw_csum_rx_error;
	netdev->stats.rx_bytes = bytes;
	netdev->stats.rx_packets = packets;

	bytes = 0;
	packets = 0;
	/* gather some stats to the adapter struct that are per queue */
	for (i = 0; i < adapter->num_tx_queues; i++) {
		struct ixgbe_ring *tx_ring = READ_ONCE(adapter->tx_ring[i]);

		if (!tx_ring)
			continue;
		restart_queue += tx_ring->tx_stats.restart_queue;
		tx_busy += tx_ring->tx_stats.tx_busy;
		bytes += tx_ring->stats.bytes;
		packets += tx_ring->stats.packets;
	}
	for (i = 0; i < adapter->num_xdp_queues; i++) {
		struct ixgbe_ring *xdp_ring = READ_ONCE(adapter->xdp_ring[i]);

		if (!xdp_ring)
			continue;
		restart_queue += xdp_ring->tx_stats.restart_queue;
		tx_busy += xdp_ring->tx_stats.tx_busy;
		bytes += xdp_ring->stats.bytes;
		packets += xdp_ring->stats.packets;
	}
	adapter->restart_queue = restart_queue;
	adapter->tx_busy = tx_busy;
	netdev->stats.tx_bytes = bytes;
	netdev->stats.tx_packets = packets;

	hwstats->crcerrs += IXGBE_READ_REG(hw, IXGBE_CRCERRS);

	/* 8 register reads */
	for (i = 0; i < 8; i++) {
		/* for packet buffers not used, the register should read 0 */
		mpc = IXGBE_READ_REG(hw, IXGBE_MPC(i));
		missed_rx += mpc;
		hwstats->mpc[i] += mpc;
		total_mpc += hwstats->mpc[i];
		hwstats->pxontxc[i] += IXGBE_READ_REG(hw, IXGBE_PXONTXC(i));
		hwstats->pxofftxc[i] += IXGBE_READ_REG(hw, IXGBE_PXOFFTXC(i));
		switch (hw->mac.type) {
		case ixgbe_mac_82598EB:
			hwstats->rnbc[i] += IXGBE_READ_REG(hw, IXGBE_RNBC(i));
			hwstats->qbtc[i] += IXGBE_READ_REG(hw, IXGBE_QBTC(i));
			hwstats->qbrc[i] += IXGBE_READ_REG(hw, IXGBE_QBRC(i));
			hwstats->pxonrxc[i] +=
				IXGBE_READ_REG(hw, IXGBE_PXONRXC(i));
			break;
		case ixgbe_mac_82599EB:
		case ixgbe_mac_X540:
		case ixgbe_mac_X550:
		case ixgbe_mac_X550EM_x:
		case ixgbe_mac_x550em_a:
		case ixgbe_mac_e610:
			hwstats->pxonrxc[i] +=
				IXGBE_READ_REG(hw, IXGBE_PXONRXCNT(i));
			break;
		default:
			break;
		}
	}

	/*16 register reads */
	for (i = 0; i < 16; i++) {
		hwstats->qptc[i] += IXGBE_READ_REG(hw, IXGBE_QPTC(i));
		hwstats->qprc[i] += IXGBE_READ_REG(hw, IXGBE_QPRC(i));
		if (hw->mac.type == ixgbe_mac_82599EB ||
		    hw->mac.type == ixgbe_mac_X540 ||
		    hw->mac.type == ixgbe_mac_X550 ||
		    hw->mac.type == ixgbe_mac_X550EM_x ||
		    hw->mac.type == ixgbe_mac_x550em_a ||
		    hw->mac.type == ixgbe_mac_e610) {
			hwstats->qbtc[i] += IXGBE_READ_REG(hw, IXGBE_QBTC_L(i));
			IXGBE_READ_REG(hw, IXGBE_QBTC_H(i)); /* to clear */
			hwstats->qbrc[i] += IXGBE_READ_REG(hw, IXGBE_QBRC_L(i));
			IXGBE_READ_REG(hw, IXGBE_QBRC_H(i)); /* to clear */
		}
	}

	hwstats->gprc += IXGBE_READ_REG(hw, IXGBE_GPRC);
	/* work around hardware counting issue */
	hwstats->gprc -= missed_rx;

	ixgbe_update_xoff_received(adapter);

	/* 82598 hardware only has a 32 bit counter in the high register */
	switch (hw->mac.type) {
	case ixgbe_mac_82598EB:
		hwstats->lxonrxc += IXGBE_READ_REG(hw, IXGBE_LXONRXC);
		hwstats->gorc += IXGBE_READ_REG(hw, IXGBE_GORCH);
		hwstats->gotc += IXGBE_READ_REG(hw, IXGBE_GOTCH);
		hwstats->tor += IXGBE_READ_REG(hw, IXGBE_TORH);
		break;
	case ixgbe_mac_X540:
	case ixgbe_mac_X550:
	case ixgbe_mac_X550EM_x:
	case ixgbe_mac_x550em_a:
	case ixgbe_mac_e610:
		/* OS2BMC stats are X540 and later */
		hwstats->o2bgptc += IXGBE_READ_REG(hw, IXGBE_O2BGPTC);
		hwstats->o2bspc += IXGBE_READ_REG(hw, IXGBE_O2BSPC);
		hwstats->b2ospc += IXGBE_READ_REG(hw, IXGBE_B2OSPC);
		hwstats->b2ogprc += IXGBE_READ_REG(hw, IXGBE_B2OGPRC);
		fallthrough;
	case ixgbe_mac_82599EB:
		for (i = 0; i < 16; i++)
			adapter->hw_rx_no_dma_resources +=
					     IXGBE_READ_REG(hw, IXGBE_QPRDC(i));
		hwstats->gorc += IXGBE_READ_REG(hw, IXGBE_GORCL);
		IXGBE_READ_REG(hw, IXGBE_GORCH); /* to clear */
		hwstats->gotc += IXGBE_READ_REG(hw, IXGBE_GOTCL);
		IXGBE_READ_REG(hw, IXGBE_GOTCH); /* to clear */
		hwstats->tor += IXGBE_READ_REG(hw, IXGBE_TORL);
		IXGBE_READ_REG(hw, IXGBE_TORH); /* to clear */
		hwstats->lxonrxc += IXGBE_READ_REG(hw, IXGBE_LXONRXCNT);
		hwstats->fdirmatch += IXGBE_READ_REG(hw, IXGBE_FDIRMATCH);
		hwstats->fdirmiss += IXGBE_READ_REG(hw, IXGBE_FDIRMISS);
#ifdef IXGBE_FCOE
		hwstats->fccrc += IXGBE_READ_REG(hw, IXGBE_FCCRC);
		hwstats->fcoerpdc += IXGBE_READ_REG(hw, IXGBE_FCOERPDC);
		hwstats->fcoeprc += IXGBE_READ_REG(hw, IXGBE_FCOEPRC);
		hwstats->fcoeptc += IXGBE_READ_REG(hw, IXGBE_FCOEPTC);
		hwstats->fcoedwrc += IXGBE_READ_REG(hw, IXGBE_FCOEDWRC);
		hwstats->fcoedwtc += IXGBE_READ_REG(hw, IXGBE_FCOEDWTC);
		/* Add up per cpu counters for total ddp aloc fail */
		if (adapter->fcoe.ddp_pool) {
			struct ixgbe_fcoe *fcoe = &adapter->fcoe;
			struct ixgbe_fcoe_ddp_pool *ddp_pool;
			unsigned int cpu;
			u64 noddp = 0, noddp_ext_buff = 0;
			for_each_possible_cpu(cpu) {
				ddp_pool = per_cpu_ptr(fcoe->ddp_pool, cpu);
				noddp += ddp_pool->noddp;
				noddp_ext_buff += ddp_pool->noddp_ext_buff;
			}
			hwstats->fcoe_noddp = noddp;
			hwstats->fcoe_noddp_ext_buff = noddp_ext_buff;
		}
#endif /* IXGBE_FCOE */
		break;
	default:
		break;
	}
	bprc = IXGBE_READ_REG(hw, IXGBE_BPRC);
	hwstats->bprc += bprc;
	hwstats->mprc += IXGBE_READ_REG(hw, IXGBE_MPRC);
	if (hw->mac.type == ixgbe_mac_82598EB)
		hwstats->mprc -= bprc;
	hwstats->roc += IXGBE_READ_REG(hw, IXGBE_ROC);
	hwstats->prc64 += IXGBE_READ_REG(hw, IXGBE_PRC64);
	hwstats->prc127 += IXGBE_READ_REG(hw, IXGBE_PRC127);
	hwstats->prc255 += IXGBE_READ_REG(hw, IXGBE_PRC255);
	hwstats->prc511 += IXGBE_READ_REG(hw, IXGBE_PRC511);
	hwstats->prc1023 += IXGBE_READ_REG(hw, IXGBE_PRC1023);
	hwstats->prc1522 += IXGBE_READ_REG(hw, IXGBE_PRC1522);
	hwstats->rlec += IXGBE_READ_REG(hw, IXGBE_RLEC);
	lxon = IXGBE_READ_REG(hw, IXGBE_LXONTXC);
	hwstats->lxontxc += lxon;
	lxoff = IXGBE_READ_REG(hw, IXGBE_LXOFFTXC);
	hwstats->lxofftxc += lxoff;
	hwstats->gptc += IXGBE_READ_REG(hw, IXGBE_GPTC);
	hwstats->mptc += IXGBE_READ_REG(hw, IXGBE_MPTC);
	/*
	 * 82598 errata - tx of flow control packets is included in tx counters
	 */
	xon_off_tot = lxon + lxoff;
	hwstats->gptc -= xon_off_tot;
	hwstats->mptc -= xon_off_tot;
	hwstats->gotc -= (xon_off_tot * (ETH_ZLEN + ETH_FCS_LEN));
	hwstats->ruc += IXGBE_READ_REG(hw, IXGBE_RUC);
	hwstats->rfc += IXGBE_READ_REG(hw, IXGBE_RFC);
	hwstats->rjc += IXGBE_READ_REG(hw, IXGBE_RJC);
	hwstats->tpr += IXGBE_READ_REG(hw, IXGBE_TPR);
	hwstats->ptc64 += IXGBE_READ_REG(hw, IXGBE_PTC64);
	hwstats->ptc64 -= xon_off_tot;
	hwstats->ptc127 += IXGBE_READ_REG(hw, IXGBE_PTC127);
	hwstats->ptc255 += IXGBE_READ_REG(hw, IXGBE_PTC255);
	hwstats->ptc511 += IXGBE_READ_REG(hw, IXGBE_PTC511);
	hwstats->ptc1023 += IXGBE_READ_REG(hw, IXGBE_PTC1023);
	hwstats->ptc1522 += IXGBE_READ_REG(hw, IXGBE_PTC1522);
	hwstats->bptc += IXGBE_READ_REG(hw, IXGBE_BPTC);

	/* Fill out the OS statistics structure */
	netdev->stats.multicast = hwstats->mprc;

	/* Rx Errors */
	netdev->stats.rx_errors = hwstats->crcerrs + hwstats->rlec;
	netdev->stats.rx_dropped = 0;
	netdev->stats.rx_length_errors = hwstats->rlec;
	netdev->stats.rx_crc_errors = hwstats->crcerrs;
	netdev->stats.rx_missed_errors = total_mpc;

	/* VF Stats Collection - skip while resetting because these
	 * are not clear on read and otherwise you'll sometimes get
	 * crazy values.
	 */
	if (!test_bit(__IXGBE_RESETTING, &adapter->state)) {
		for (i = 0; i < adapter->num_vfs; i++) {
			UPDATE_VF_COUNTER_32bit(IXGBE_PVFGPRC(i),
						adapter->vfinfo[i].last_vfstats.gprc,
						adapter->vfinfo[i].vfstats.gprc);
			UPDATE_VF_COUNTER_32bit(IXGBE_PVFGPTC(i),
						adapter->vfinfo[i].last_vfstats.gptc,
						adapter->vfinfo[i].vfstats.gptc);
			UPDATE_VF_COUNTER_36bit(IXGBE_PVFGORC_LSB(i),
						IXGBE_PVFGORC_MSB(i),
						adapter->vfinfo[i].last_vfstats.gorc,
						adapter->vfinfo[i].vfstats.gorc);
			UPDATE_VF_COUNTER_36bit(IXGBE_PVFGOTC_LSB(i),
						IXGBE_PVFGOTC_MSB(i),
						adapter->vfinfo[i].last_vfstats.gotc,
						adapter->vfinfo[i].vfstats.gotc);
			UPDATE_VF_COUNTER_32bit(IXGBE_PVFMPRC(i),
						adapter->vfinfo[i].last_vfstats.mprc,
						adapter->vfinfo[i].vfstats.mprc);
		}
	}
}

/**
 * ixgbe_fdir_reinit_subtask - worker thread to reinit FDIR filter table
 * @adapter: pointer to the device adapter structure
 **/
static void ixgbe_fdir_reinit_subtask(struct ixgbe_adapter *adapter)
{
	struct ixgbe_hw *hw = &adapter->hw;
	int i;

	if (!(adapter->flags2 & IXGBE_FLAG2_FDIR_REQUIRES_REINIT))
		return;

	adapter->flags2 &= ~IXGBE_FLAG2_FDIR_REQUIRES_REINIT;

	/* if interface is down do nothing */
	if (test_bit(__IXGBE_DOWN, &adapter->state))
		return;

	/* do nothing if we are not using signature filters */
	if (!(adapter->flags & IXGBE_FLAG_FDIR_HASH_CAPABLE))
		return;

	adapter->fdir_overflow++;

	if (ixgbe_reinit_fdir_tables_82599(hw) == 0) {
		for (i = 0; i < adapter->num_tx_queues; i++)
			set_bit(__IXGBE_TX_FDIR_INIT_DONE,
				&(adapter->tx_ring[i]->state));
		for (i = 0; i < adapter->num_xdp_queues; i++)
			set_bit(__IXGBE_TX_FDIR_INIT_DONE,
				&adapter->xdp_ring[i]->state);
		/* re-enable flow director interrupts */
		IXGBE_WRITE_REG(hw, IXGBE_EIMS, IXGBE_EIMS_FLOW_DIR);
	} else {
		e_err(probe, "failed to finish FDIR re-initialization, "
		      "ignored adding FDIR ATR filters\n");
	}
}

/**
 * ixgbe_check_hang_subtask - check for hung queues and dropped interrupts
 * @adapter: pointer to the device adapter structure
 *
 * This function serves two purposes.  First it strobes the interrupt lines
 * in order to make certain interrupts are occurring.  Secondly it sets the
 * bits needed to check for TX hangs.  As a result we should immediately
 * determine if a hang has occurred.
 */
static void ixgbe_check_hang_subtask(struct ixgbe_adapter *adapter)
{
	struct ixgbe_hw *hw = &adapter->hw;
	u64 eics = 0;
	int i;

	/* If we're down, removing or resetting, just bail */
	if (test_bit(__IXGBE_DOWN, &adapter->state) ||
	    test_bit(__IXGBE_REMOVING, &adapter->state) ||
	    test_bit(__IXGBE_RESETTING, &adapter->state))
		return;

	/* Force detection of hung controller */
	if (netif_carrier_ok(adapter->netdev)) {
		for (i = 0; i < adapter->num_tx_queues; i++)
			set_check_for_tx_hang(adapter->tx_ring[i]);
		for (i = 0; i < adapter->num_xdp_queues; i++)
			set_check_for_tx_hang(adapter->xdp_ring[i]);
	}

	if (!(adapter->flags & IXGBE_FLAG_MSIX_ENABLED)) {
		/*
		 * for legacy and MSI interrupts don't set any bits
		 * that are enabled for EIAM, because this operation
		 * would set *both* EIMS and EICS for any bit in EIAM
		 */
		IXGBE_WRITE_REG(hw, IXGBE_EICS,
			(IXGBE_EICS_TCP_TIMER | IXGBE_EICS_OTHER));
	} else {
		/* get one bit for every active tx/rx interrupt vector */
		for (i = 0; i < adapter->num_q_vectors; i++) {
			struct ixgbe_q_vector *qv = adapter->q_vector[i];
			if (qv->rx.ring || qv->tx.ring)
				eics |= BIT_ULL(i);
		}
	}

	/* Cause software interrupt to ensure rings are cleaned */
	ixgbe_irq_rearm_queues(adapter, eics);
}

/**
 * ixgbe_watchdog_update_link - update the link status
 * @adapter: pointer to the device adapter structure
 **/
static void ixgbe_watchdog_update_link(struct ixgbe_adapter *adapter)
{
	struct ixgbe_hw *hw = &adapter->hw;
	u32 link_speed = adapter->link_speed;
	bool link_up = adapter->link_up;
	bool pfc_en = adapter->dcb_cfg.pfc_mode_enable;

	if (!(adapter->flags & IXGBE_FLAG_NEED_LINK_UPDATE))
		return;

	if (hw->mac.ops.check_link) {
		hw->mac.ops.check_link(hw, &link_speed, &link_up, false);
	} else {
		/* always assume link is up, if no check link function */
		link_speed = IXGBE_LINK_SPEED_10GB_FULL;
		link_up = true;
	}

	if (adapter->ixgbe_ieee_pfc)
		pfc_en |= !!(adapter->ixgbe_ieee_pfc->pfc_en);

	if (link_up && !((adapter->flags & IXGBE_FLAG_DCB_ENABLED) && pfc_en)) {
		hw->mac.ops.fc_enable(hw);
		ixgbe_set_rx_drop_en(adapter);
	}

	if (link_up ||
	    time_after(jiffies, (adapter->link_check_timeout +
				 IXGBE_TRY_LINK_TIMEOUT))) {
		adapter->flags &= ~IXGBE_FLAG_NEED_LINK_UPDATE;
		IXGBE_WRITE_REG(hw, IXGBE_EIMS, IXGBE_EIMC_LSC);
		IXGBE_WRITE_FLUSH(hw);
	}

	adapter->link_up = link_up;
	adapter->link_speed = link_speed;
}

static void ixgbe_update_default_up(struct ixgbe_adapter *adapter)
{
#ifdef CONFIG_IXGBE_DCB
	struct net_device *netdev = adapter->netdev;
	struct dcb_app app = {
			      .selector = IEEE_8021QAZ_APP_SEL_ETHERTYPE,
			      .protocol = 0,
			     };
	u8 up = 0;

	if (adapter->dcbx_cap & DCB_CAP_DCBX_VER_IEEE)
		up = dcb_ieee_getapp_mask(netdev, &app);

	adapter->default_up = (up > 1) ? (ffs(up) - 1) : 0;
#endif
}

/**
 * ixgbe_watchdog_link_is_up - update netif_carrier status and
 *                             print link up message
 * @adapter: pointer to the device adapter structure
 **/
static void ixgbe_watchdog_link_is_up(struct ixgbe_adapter *adapter)
{
	struct net_device *netdev = adapter->netdev;
	struct ixgbe_hw *hw = &adapter->hw;
	u32 link_speed = adapter->link_speed;
	const char *speed_str;
	bool flow_rx, flow_tx;

	/* only continue if link was previously down */
	if (netif_carrier_ok(netdev))
		return;

	adapter->flags2 &= ~IXGBE_FLAG2_SEARCH_FOR_SFP;

	switch (hw->mac.type) {
	case ixgbe_mac_82598EB: {
		u32 frctl = IXGBE_READ_REG(hw, IXGBE_FCTRL);
		u32 rmcs = IXGBE_READ_REG(hw, IXGBE_RMCS);
		flow_rx = !!(frctl & IXGBE_FCTRL_RFCE);
		flow_tx = !!(rmcs & IXGBE_RMCS_TFCE_802_3X);
	}
		break;
	case ixgbe_mac_X540:
	case ixgbe_mac_X550:
	case ixgbe_mac_X550EM_x:
	case ixgbe_mac_x550em_a:
	case ixgbe_mac_e610:
	case ixgbe_mac_82599EB: {
		u32 mflcn = IXGBE_READ_REG(hw, IXGBE_MFLCN);
		u32 fccfg = IXGBE_READ_REG(hw, IXGBE_FCCFG);
		flow_rx = !!(mflcn & IXGBE_MFLCN_RFCE);
		flow_tx = !!(fccfg & IXGBE_FCCFG_TFCE_802_3X);
	}
		break;
	default:
		flow_tx = false;
		flow_rx = false;
		break;
	}

	adapter->last_rx_ptp_check = jiffies;

	if (test_bit(__IXGBE_PTP_RUNNING, &adapter->state))
		ixgbe_ptp_start_cyclecounter(adapter);

	switch (link_speed) {
	case IXGBE_LINK_SPEED_10GB_FULL:
		speed_str = "10 Gbps";
		break;
	case IXGBE_LINK_SPEED_5GB_FULL:
		speed_str = "5 Gbps";
		break;
	case IXGBE_LINK_SPEED_2_5GB_FULL:
		speed_str = "2.5 Gbps";
		break;
	case IXGBE_LINK_SPEED_1GB_FULL:
		speed_str = "1 Gbps";
		break;
	case IXGBE_LINK_SPEED_100_FULL:
		speed_str = "100 Mbps";
		break;
	case IXGBE_LINK_SPEED_10_FULL:
		speed_str = "10 Mbps";
		break;
	default:
		speed_str = "unknown speed";
		break;
	}
	e_info(drv, "NIC Link is Up %s, Flow Control: %s\n", speed_str,
	       ((flow_rx && flow_tx) ? "RX/TX" :
	       (flow_rx ? "RX" :
	       (flow_tx ? "TX" : "None"))));

	netif_carrier_on(netdev);
	ixgbe_check_vf_rate_limit(adapter);

	/* enable transmits */
	netif_tx_wake_all_queues(adapter->netdev);

	/* update the default user priority for VFs */
	ixgbe_update_default_up(adapter);

	/* ping all the active vfs to let them know link has changed */
	ixgbe_ping_all_vfs(adapter);
}

/**
 * ixgbe_watchdog_link_is_down - update netif_carrier status and
 *                               print link down message
 * @adapter: pointer to the adapter structure
 **/
static void ixgbe_watchdog_link_is_down(struct ixgbe_adapter *adapter)
{
	struct net_device *netdev = adapter->netdev;
	struct ixgbe_hw *hw = &adapter->hw;

	adapter->link_up = false;
	adapter->link_speed = 0;

	/* only continue if link was up previously */
	if (!netif_carrier_ok(netdev))
		return;

	/* poll for SFP+ cable when link is down */
	if (ixgbe_is_sfp(hw) && hw->mac.type == ixgbe_mac_82598EB)
		adapter->flags2 |= IXGBE_FLAG2_SEARCH_FOR_SFP;

	if (test_bit(__IXGBE_PTP_RUNNING, &adapter->state))
		ixgbe_ptp_start_cyclecounter(adapter);

	e_info(drv, "NIC Link is Down\n");
	netif_carrier_off(netdev);

	/* ping all the active vfs to let them know link has changed */
	ixgbe_ping_all_vfs(adapter);
}

static bool ixgbe_ring_tx_pending(struct ixgbe_adapter *adapter)
{
	int i;

	for (i = 0; i < adapter->num_tx_queues; i++) {
		struct ixgbe_ring *tx_ring = adapter->tx_ring[i];

		if (tx_ring->next_to_use != tx_ring->next_to_clean)
			return true;
	}

	for (i = 0; i < adapter->num_xdp_queues; i++) {
		struct ixgbe_ring *ring = adapter->xdp_ring[i];

		if (ring->next_to_use != ring->next_to_clean)
			return true;
	}

	return false;
}

static bool ixgbe_vf_tx_pending(struct ixgbe_adapter *adapter)
{
	struct ixgbe_hw *hw = &adapter->hw;
	struct ixgbe_ring_feature *vmdq = &adapter->ring_feature[RING_F_VMDQ];
	u32 q_per_pool = __ALIGN_MASK(1, ~vmdq->mask);

	int i, j;

	if (!adapter->num_vfs)
		return false;

	/* resetting the PF is only needed for MAC before X550 */
	if (hw->mac.type >= ixgbe_mac_X550)
		return false;

	for (i = 0; i < adapter->num_vfs; i++) {
		for (j = 0; j < q_per_pool; j++) {
			u32 h, t;

			h = IXGBE_READ_REG(hw, IXGBE_PVFTDHN(q_per_pool, i, j));
			t = IXGBE_READ_REG(hw, IXGBE_PVFTDTN(q_per_pool, i, j));

			if (h != t)
				return true;
		}
	}

	return false;
}

/**
 * ixgbe_watchdog_flush_tx - flush queues on link down
 * @adapter: pointer to the device adapter structure
 **/
static void ixgbe_watchdog_flush_tx(struct ixgbe_adapter *adapter)
{
	if (!netif_carrier_ok(adapter->netdev)) {
		if (ixgbe_ring_tx_pending(adapter) ||
		    ixgbe_vf_tx_pending(adapter)) {
			/* We've lost link, so the controller stops DMA,
			 * but we've got queued Tx work that's never going
			 * to get done, so reset controller to flush Tx.
			 * (Do the reset outside of interrupt context).
			 */
			e_warn(drv, "initiating reset to clear Tx work after link loss\n");
			set_bit(__IXGBE_RESET_REQUESTED, &adapter->state);
		}
	}
}

#ifdef CONFIG_PCI_IOV
static void ixgbe_bad_vf_abort(struct ixgbe_adapter *adapter, u32 vf)
{
	struct ixgbe_hw *hw = &adapter->hw;

	if (adapter->hw.mac.type == ixgbe_mac_82599EB &&
	    adapter->flags2 & IXGBE_FLAG2_AUTO_DISABLE_VF) {
		adapter->vfinfo[vf].primary_abort_count++;
		if (adapter->vfinfo[vf].primary_abort_count ==
		    IXGBE_PRIMARY_ABORT_LIMIT) {
			ixgbe_set_vf_link_state(adapter, vf,
						IFLA_VF_LINK_STATE_DISABLE);
			adapter->vfinfo[vf].primary_abort_count = 0;

			e_info(drv,
			       "Malicious Driver Detection event detected on PF %d VF %d MAC: %pM mdd-disable-vf=on",
			       hw->bus.func, vf,
			       adapter->vfinfo[vf].vf_mac_addresses);
		}
	}
}

static void ixgbe_check_for_bad_vf(struct ixgbe_adapter *adapter)
{
	struct ixgbe_hw *hw = &adapter->hw;
	struct pci_dev *pdev = adapter->pdev;
	unsigned int vf;
	u32 gpc;

	if (!(netif_carrier_ok(adapter->netdev)))
		return;

	gpc = IXGBE_READ_REG(hw, IXGBE_TXDGPC);
	if (gpc) /* If incrementing then no need for the check below */
		return;
	/* Check to see if a bad DMA write target from an errant or
	 * malicious VF has caused a PCIe error.  If so then we can
	 * issue a VFLR to the offending VF(s) and then resume without
	 * requesting a full slot reset.
	 */

	if (!pdev)
		return;

	/* check status reg for all VFs owned by this PF */
	for (vf = 0; vf < adapter->num_vfs; ++vf) {
		struct pci_dev *vfdev = adapter->vfinfo[vf].vfdev;
		u16 status_reg;

		if (!vfdev)
			continue;
		pci_read_config_word(vfdev, PCI_STATUS, &status_reg);
		if (status_reg != IXGBE_FAILED_READ_CFG_WORD &&
		    status_reg & PCI_STATUS_REC_MASTER_ABORT) {
			ixgbe_bad_vf_abort(adapter, vf);
			pcie_flr(vfdev);
		}
	}
}

static void ixgbe_spoof_check(struct ixgbe_adapter *adapter)
{
	u32 ssvpc;

	/* Do not perform spoof check for 82598 or if not in IOV mode */
	if (adapter->hw.mac.type == ixgbe_mac_82598EB ||
	    adapter->num_vfs == 0)
		return;

	ssvpc = IXGBE_READ_REG(&adapter->hw, IXGBE_SSVPC);

	/*
	 * ssvpc register is cleared on read, if zero then no
	 * spoofed packets in the last interval.
	 */
	if (!ssvpc)
		return;

	e_warn(drv, "%u Spoofed packets detected\n", ssvpc);
}
#else
static void ixgbe_spoof_check(struct ixgbe_adapter __always_unused *adapter)
{
}

static void
ixgbe_check_for_bad_vf(struct ixgbe_adapter __always_unused *adapter)
{
}
#endif /* CONFIG_PCI_IOV */


/**
 * ixgbe_watchdog_subtask - check and bring link up
 * @adapter: pointer to the device adapter structure
 **/
static void ixgbe_watchdog_subtask(struct ixgbe_adapter *adapter)
{
	/* if interface is down, removing or resetting, do nothing */
	if (test_bit(__IXGBE_DOWN, &adapter->state) ||
	    test_bit(__IXGBE_REMOVING, &adapter->state) ||
	    test_bit(__IXGBE_RESETTING, &adapter->state))
		return;

	ixgbe_watchdog_update_link(adapter);

	if (adapter->link_up)
		ixgbe_watchdog_link_is_up(adapter);
	else
		ixgbe_watchdog_link_is_down(adapter);

	ixgbe_check_for_bad_vf(adapter);
	ixgbe_spoof_check(adapter);
	ixgbe_update_stats(adapter);

	ixgbe_watchdog_flush_tx(adapter);
}

/**
 * ixgbe_sfp_detection_subtask - poll for SFP+ cable
 * @adapter: the ixgbe adapter structure
 **/
static void ixgbe_sfp_detection_subtask(struct ixgbe_adapter *adapter)
{
	struct ixgbe_hw *hw = &adapter->hw;
	int err;

	/* not searching for SFP so there is nothing to do here */
	if (!(adapter->flags2 & IXGBE_FLAG2_SEARCH_FOR_SFP) &&
	    !(adapter->flags2 & IXGBE_FLAG2_SFP_NEEDS_RESET))
		return;

	if (adapter->sfp_poll_time &&
	    time_after(adapter->sfp_poll_time, jiffies))
		return; /* If not yet time to poll for SFP */

	/* someone else is in init, wait until next service event */
	if (test_and_set_bit(__IXGBE_IN_SFP_INIT, &adapter->state))
		return;

	adapter->sfp_poll_time = jiffies + IXGBE_SFP_POLL_JIFFIES - 1;

	err = hw->phy.ops.identify_sfp(hw);
	if (err == -EOPNOTSUPP)
		goto sfp_out;

	if (err == -ENOENT) {
		/* If no cable is present, then we need to reset
		 * the next time we find a good cable. */
		adapter->flags2 |= IXGBE_FLAG2_SFP_NEEDS_RESET;
	}

	/* exit on error */
	if (err)
		goto sfp_out;

	/* exit if reset not needed */
	if (!(adapter->flags2 & IXGBE_FLAG2_SFP_NEEDS_RESET))
		goto sfp_out;

	adapter->flags2 &= ~IXGBE_FLAG2_SFP_NEEDS_RESET;

	/*
	 * A module may be identified correctly, but the EEPROM may not have
	 * support for that module.  setup_sfp() will fail in that case, so
	 * we should not allow that module to load.
	 */
	if (hw->mac.type == ixgbe_mac_82598EB)
		err = hw->phy.ops.reset(hw);
	else
		err = hw->mac.ops.setup_sfp(hw);

	if (err == -EOPNOTSUPP)
		goto sfp_out;

	adapter->flags |= IXGBE_FLAG_NEED_LINK_CONFIG;
	e_info(probe, "detected SFP+: %d\n", hw->phy.sfp_type);

sfp_out:
	clear_bit(__IXGBE_IN_SFP_INIT, &adapter->state);

	if (err == -EOPNOTSUPP &&
	    adapter->netdev->reg_state == NETREG_REGISTERED) {
		e_dev_err("failed to initialize because an unsupported "
			  "SFP+ module type was detected.\n");
		e_dev_err("Reload the driver after installing a "
			  "supported module.\n");
		unregister_netdev(adapter->netdev);
	}
}

/**
 * ixgbe_sfp_link_config_subtask - set up link SFP after module install
 * @adapter: the ixgbe adapter structure
 **/
static void ixgbe_sfp_link_config_subtask(struct ixgbe_adapter *adapter)
{
	struct ixgbe_hw *hw = &adapter->hw;
	u32 cap_speed;
	u32 speed;
	bool autoneg = false;

	if (!(adapter->flags & IXGBE_FLAG_NEED_LINK_CONFIG))
		return;

	/* someone else is in init, wait until next service event */
	if (test_and_set_bit(__IXGBE_IN_SFP_INIT, &adapter->state))
		return;

	adapter->flags &= ~IXGBE_FLAG_NEED_LINK_CONFIG;

	hw->mac.ops.get_link_capabilities(hw, &cap_speed, &autoneg);

	/* advertise highest capable link speed */
	if (!autoneg && (cap_speed & IXGBE_LINK_SPEED_10GB_FULL))
		speed = IXGBE_LINK_SPEED_10GB_FULL;
	else
		speed = cap_speed & (IXGBE_LINK_SPEED_10GB_FULL |
				     IXGBE_LINK_SPEED_1GB_FULL);

	if (hw->mac.ops.setup_link)
		hw->mac.ops.setup_link(hw, speed, true);

	adapter->flags |= IXGBE_FLAG_NEED_LINK_UPDATE;
	adapter->link_check_timeout = jiffies;
	clear_bit(__IXGBE_IN_SFP_INIT, &adapter->state);
}

/**
 * ixgbe_service_timer - Timer Call-back
 * @t: pointer to timer_list structure
 **/
static void ixgbe_service_timer(struct timer_list *t)
{
	struct ixgbe_adapter *adapter = from_timer(adapter, t, service_timer);
	unsigned long next_event_offset;

	/* poll faster when waiting for link */
	if (adapter->flags & IXGBE_FLAG_NEED_LINK_UPDATE)
		next_event_offset = HZ / 10;
	else
		next_event_offset = HZ * 2;

	/* Reset the timer */
	mod_timer(&adapter->service_timer, next_event_offset + jiffies);

	ixgbe_service_event_schedule(adapter);
}

static void ixgbe_phy_interrupt_subtask(struct ixgbe_adapter *adapter)
{
	struct ixgbe_hw *hw = &adapter->hw;
	bool overtemp;

	if (!(adapter->flags2 & IXGBE_FLAG2_PHY_INTERRUPT))
		return;

	adapter->flags2 &= ~IXGBE_FLAG2_PHY_INTERRUPT;

	if (!hw->phy.ops.handle_lasi)
		return;

	hw->phy.ops.handle_lasi(&adapter->hw, &overtemp);
	if (overtemp)
		e_crit(drv, "%s\n", ixgbe_overheat_msg);
}

static void ixgbe_reset_subtask(struct ixgbe_adapter *adapter)
{
	if (!test_and_clear_bit(__IXGBE_RESET_REQUESTED, &adapter->state))
		return;

	rtnl_lock();
	/* If we're already down, removing or resetting, just bail */
	if (test_bit(__IXGBE_DOWN, &adapter->state) ||
	    test_bit(__IXGBE_REMOVING, &adapter->state) ||
	    test_bit(__IXGBE_RESETTING, &adapter->state)) {
		rtnl_unlock();
		return;
	}

	ixgbe_dump(adapter);
	netdev_err(adapter->netdev, "Reset adapter\n");
	adapter->tx_timeout_count++;

	ixgbe_reinit_locked(adapter);
	rtnl_unlock();
}

/**
 * ixgbe_check_fw_error - Check firmware for errors
 * @adapter: the adapter private structure
 *
 * Check firmware errors in register FWSM
 */
static bool ixgbe_check_fw_error(struct ixgbe_adapter *adapter)
{
	struct ixgbe_hw *hw = &adapter->hw;
	u32 fwsm;

	/* read fwsm.ext_err_ind register and log errors */
	fwsm = IXGBE_READ_REG(hw, IXGBE_FWSM(hw));

	if (fwsm & IXGBE_FWSM_EXT_ERR_IND_MASK ||
	    !(fwsm & IXGBE_FWSM_FW_VAL_BIT))
		e_dev_warn("Warning firmware error detected FWSM: 0x%08X\n",
			   fwsm);

	if (hw->mac.ops.fw_recovery_mode && hw->mac.ops.fw_recovery_mode(hw)) {
		e_dev_err("Firmware recovery mode detected. Limiting functionality. Refer to the Intel(R) Ethernet Adapters and Devices User Guide for details on firmware recovery mode.\n");
		return true;
	}

	return false;
}

/**
 * ixgbe_service_task - manages and runs subtasks
 * @work: pointer to work_struct containing our data
 **/
static void ixgbe_service_task(struct work_struct *work)
{
	struct ixgbe_adapter *adapter = container_of(work,
						     struct ixgbe_adapter,
						     service_task);
	if (ixgbe_removed(adapter->hw.hw_addr)) {
		if (!test_bit(__IXGBE_DOWN, &adapter->state)) {
			rtnl_lock();
			ixgbe_down(adapter);
			rtnl_unlock();
		}
		ixgbe_service_event_complete(adapter);
		return;
	}
	if (ixgbe_check_fw_error(adapter)) {
		if (!test_bit(__IXGBE_DOWN, &adapter->state))
			unregister_netdev(adapter->netdev);
		ixgbe_service_event_complete(adapter);
		return;
	}
	if (adapter->hw.mac.type == ixgbe_mac_e610) {
		if (adapter->flags2 & IXGBE_FLAG2_FW_ASYNC_EVENT)
			ixgbe_handle_fw_event(adapter);
		ixgbe_check_media_subtask(adapter);
	}
	ixgbe_reset_subtask(adapter);
	ixgbe_phy_interrupt_subtask(adapter);
	ixgbe_sfp_detection_subtask(adapter);
	ixgbe_sfp_link_config_subtask(adapter);
	ixgbe_check_overtemp_subtask(adapter);
	ixgbe_watchdog_subtask(adapter);
	ixgbe_fdir_reinit_subtask(adapter);
	ixgbe_check_hang_subtask(adapter);

	if (test_bit(__IXGBE_PTP_RUNNING, &adapter->state)) {
		ixgbe_ptp_overflow_check(adapter);
		if (adapter->flags & IXGBE_FLAG_RX_HWTSTAMP_IN_REGISTER)
			ixgbe_ptp_rx_hang(adapter);
		ixgbe_ptp_tx_hang(adapter);
	}

	ixgbe_service_event_complete(adapter);
}

static int ixgbe_tso(struct ixgbe_ring *tx_ring,
		     struct ixgbe_tx_buffer *first,
		     u8 *hdr_len,
		     struct ixgbe_ipsec_tx_data *itd)
{
	u32 vlan_macip_lens, type_tucmd, mss_l4len_idx;
	struct sk_buff *skb = first->skb;
	union {
		struct iphdr *v4;
		struct ipv6hdr *v6;
		unsigned char *hdr;
	} ip;
	union {
		struct tcphdr *tcp;
		struct udphdr *udp;
		unsigned char *hdr;
	} l4;
	u32 paylen, l4_offset;
	u32 fceof_saidx = 0;
	int err;

	if (skb->ip_summed != CHECKSUM_PARTIAL)
		return 0;

	if (!skb_is_gso(skb))
		return 0;

	err = skb_cow_head(skb, 0);
	if (err < 0)
		return err;

	if (eth_p_mpls(first->protocol))
		ip.hdr = skb_inner_network_header(skb);
	else
		ip.hdr = skb_network_header(skb);
	l4.hdr = skb_checksum_start(skb);

	/* ADV DTYP TUCMD MKRLOC/ISCSIHEDLEN */
	type_tucmd = (skb_shinfo(skb)->gso_type & SKB_GSO_UDP_L4) ?
		      IXGBE_ADVTXD_TUCMD_L4T_UDP : IXGBE_ADVTXD_TUCMD_L4T_TCP;

	/* initialize outer IP header fields */
	if (ip.v4->version == 4) {
		unsigned char *csum_start = skb_checksum_start(skb);
		unsigned char *trans_start = ip.hdr + (ip.v4->ihl * 4);
		int len = csum_start - trans_start;

		/* IP header will have to cancel out any data that
		 * is not a part of the outer IP header, so set to
		 * a reverse csum if needed, else init check to 0.
		 */
		ip.v4->check = (skb_shinfo(skb)->gso_type & SKB_GSO_PARTIAL) ?
					   csum_fold(csum_partial(trans_start,
								  len, 0)) : 0;
		type_tucmd |= IXGBE_ADVTXD_TUCMD_IPV4;

		ip.v4->tot_len = 0;
		first->tx_flags |= IXGBE_TX_FLAGS_TSO |
				   IXGBE_TX_FLAGS_CSUM |
				   IXGBE_TX_FLAGS_IPV4;
	} else {
		ip.v6->payload_len = 0;
		first->tx_flags |= IXGBE_TX_FLAGS_TSO |
				   IXGBE_TX_FLAGS_CSUM;
	}

	/* determine offset of inner transport header */
	l4_offset = l4.hdr - skb->data;

	/* remove payload length from inner checksum */
	paylen = skb->len - l4_offset;

	if (type_tucmd & IXGBE_ADVTXD_TUCMD_L4T_TCP) {
		/* compute length of segmentation header */
		*hdr_len = (l4.tcp->doff * 4) + l4_offset;
		csum_replace_by_diff(&l4.tcp->check,
				     (__force __wsum)htonl(paylen));
	} else {
		/* compute length of segmentation header */
		*hdr_len = sizeof(*l4.udp) + l4_offset;
		csum_replace_by_diff(&l4.udp->check,
				     (__force __wsum)htonl(paylen));
	}

	/* update gso size and bytecount with header size */
	first->gso_segs = skb_shinfo(skb)->gso_segs;
	first->bytecount += (first->gso_segs - 1) * *hdr_len;

	/* mss_l4len_id: use 0 as index for TSO */
	mss_l4len_idx = (*hdr_len - l4_offset) << IXGBE_ADVTXD_L4LEN_SHIFT;
	mss_l4len_idx |= skb_shinfo(skb)->gso_size << IXGBE_ADVTXD_MSS_SHIFT;

	fceof_saidx |= itd->sa_idx;
	type_tucmd |= itd->flags | itd->trailer_len;

	/* vlan_macip_lens: HEADLEN, MACLEN, VLAN tag */
	vlan_macip_lens = l4.hdr - ip.hdr;
	vlan_macip_lens |= (ip.hdr - skb->data) << IXGBE_ADVTXD_MACLEN_SHIFT;
	vlan_macip_lens |= first->tx_flags & IXGBE_TX_FLAGS_VLAN_MASK;

	ixgbe_tx_ctxtdesc(tx_ring, vlan_macip_lens, fceof_saidx, type_tucmd,
			  mss_l4len_idx);

	return 1;
}

static void ixgbe_tx_csum(struct ixgbe_ring *tx_ring,
			  struct ixgbe_tx_buffer *first,
			  struct ixgbe_ipsec_tx_data *itd)
{
	struct sk_buff *skb = first->skb;
	u32 vlan_macip_lens = 0;
	u32 fceof_saidx = 0;
	u32 type_tucmd = 0;

	if (skb->ip_summed != CHECKSUM_PARTIAL) {
csum_failed:
		if (!(first->tx_flags & (IXGBE_TX_FLAGS_HW_VLAN |
					 IXGBE_TX_FLAGS_CC)))
			return;
		goto no_csum;
	}

	switch (skb->csum_offset) {
	case offsetof(struct tcphdr, check):
		type_tucmd = IXGBE_ADVTXD_TUCMD_L4T_TCP;
		fallthrough;
	case offsetof(struct udphdr, check):
		break;
	case offsetof(struct sctphdr, checksum):
		/* validate that this is actually an SCTP request */
		if (skb_csum_is_sctp(skb)) {
			type_tucmd = IXGBE_ADVTXD_TUCMD_L4T_SCTP;
			break;
		}
		fallthrough;
	default:
		skb_checksum_help(skb);
		goto csum_failed;
	}

	/* update TX checksum flag */
	first->tx_flags |= IXGBE_TX_FLAGS_CSUM;
	vlan_macip_lens = skb_checksum_start_offset(skb) -
			  skb_network_offset(skb);
no_csum:
	/* vlan_macip_lens: MACLEN, VLAN tag */
	vlan_macip_lens |= skb_network_offset(skb) << IXGBE_ADVTXD_MACLEN_SHIFT;
	vlan_macip_lens |= first->tx_flags & IXGBE_TX_FLAGS_VLAN_MASK;

	fceof_saidx |= itd->sa_idx;
	type_tucmd |= itd->flags | itd->trailer_len;

	ixgbe_tx_ctxtdesc(tx_ring, vlan_macip_lens, fceof_saidx, type_tucmd, 0);
}

#define IXGBE_SET_FLAG(_input, _flag, _result) \
	((_flag <= _result) ? \
	 ((u32)(_input & _flag) * (_result / _flag)) : \
	 ((u32)(_input & _flag) / (_flag / _result)))

static u32 ixgbe_tx_cmd_type(struct sk_buff *skb, u32 tx_flags)
{
	/* set type for advanced descriptor with frame checksum insertion */
	u32 cmd_type = IXGBE_ADVTXD_DTYP_DATA |
		       IXGBE_ADVTXD_DCMD_DEXT |
		       IXGBE_ADVTXD_DCMD_IFCS;

	/* set HW vlan bit if vlan is present */
	cmd_type |= IXGBE_SET_FLAG(tx_flags, IXGBE_TX_FLAGS_HW_VLAN,
				   IXGBE_ADVTXD_DCMD_VLE);

	/* set segmentation enable bits for TSO/FSO */
	cmd_type |= IXGBE_SET_FLAG(tx_flags, IXGBE_TX_FLAGS_TSO,
				   IXGBE_ADVTXD_DCMD_TSE);

	/* set timestamp bit if present */
	cmd_type |= IXGBE_SET_FLAG(tx_flags, IXGBE_TX_FLAGS_TSTAMP,
				   IXGBE_ADVTXD_MAC_TSTAMP);

	/* insert frame checksum */
	cmd_type ^= IXGBE_SET_FLAG(skb->no_fcs, 1, IXGBE_ADVTXD_DCMD_IFCS);

	return cmd_type;
}

static void ixgbe_tx_olinfo_status(union ixgbe_adv_tx_desc *tx_desc,
				   u32 tx_flags, unsigned int paylen)
{
	u32 olinfo_status = paylen << IXGBE_ADVTXD_PAYLEN_SHIFT;

	/* enable L4 checksum for TSO and TX checksum offload */
	olinfo_status |= IXGBE_SET_FLAG(tx_flags,
					IXGBE_TX_FLAGS_CSUM,
					IXGBE_ADVTXD_POPTS_TXSM);

	/* enable IPv4 checksum for TSO */
	olinfo_status |= IXGBE_SET_FLAG(tx_flags,
					IXGBE_TX_FLAGS_IPV4,
					IXGBE_ADVTXD_POPTS_IXSM);

	/* enable IPsec */
	olinfo_status |= IXGBE_SET_FLAG(tx_flags,
					IXGBE_TX_FLAGS_IPSEC,
					IXGBE_ADVTXD_POPTS_IPSEC);

	/*
	 * Check Context must be set if Tx switch is enabled, which it
	 * always is for case where virtual functions are running
	 */
	olinfo_status |= IXGBE_SET_FLAG(tx_flags,
					IXGBE_TX_FLAGS_CC,
					IXGBE_ADVTXD_CC);

	tx_desc->read.olinfo_status = cpu_to_le32(olinfo_status);
}

static int __ixgbe_maybe_stop_tx(struct ixgbe_ring *tx_ring, u16 size)
{
	if (!netif_subqueue_try_stop(tx_ring->netdev, tx_ring->queue_index,
				     ixgbe_desc_unused(tx_ring), size))
		return -EBUSY;

	++tx_ring->tx_stats.restart_queue;
	return 0;
}

static inline int ixgbe_maybe_stop_tx(struct ixgbe_ring *tx_ring, u16 size)
{
	if (likely(ixgbe_desc_unused(tx_ring) >= size))
		return 0;

	return __ixgbe_maybe_stop_tx(tx_ring, size);
}

static int ixgbe_tx_map(struct ixgbe_ring *tx_ring,
			struct ixgbe_tx_buffer *first,
			const u8 hdr_len)
{
	struct sk_buff *skb = first->skb;
	struct ixgbe_tx_buffer *tx_buffer;
	union ixgbe_adv_tx_desc *tx_desc;
	skb_frag_t *frag;
	dma_addr_t dma;
	unsigned int data_len, size;
	u32 tx_flags = first->tx_flags;
	u32 cmd_type = ixgbe_tx_cmd_type(skb, tx_flags);
	u16 i = tx_ring->next_to_use;

	tx_desc = IXGBE_TX_DESC(tx_ring, i);

	ixgbe_tx_olinfo_status(tx_desc, tx_flags, skb->len - hdr_len);

	size = skb_headlen(skb);
	data_len = skb->data_len;

#ifdef IXGBE_FCOE
	if (tx_flags & IXGBE_TX_FLAGS_FCOE) {
		if (data_len < sizeof(struct fcoe_crc_eof)) {
			size -= sizeof(struct fcoe_crc_eof) - data_len;
			data_len = 0;
		} else {
			data_len -= sizeof(struct fcoe_crc_eof);
		}
	}

#endif
	dma = dma_map_single(tx_ring->dev, skb->data, size, DMA_TO_DEVICE);

	tx_buffer = first;

	for (frag = &skb_shinfo(skb)->frags[0];; frag++) {
		if (dma_mapping_error(tx_ring->dev, dma))
			goto dma_error;

		/* record length, and DMA address */
		dma_unmap_len_set(tx_buffer, len, size);
		dma_unmap_addr_set(tx_buffer, dma, dma);

		tx_desc->read.buffer_addr = cpu_to_le64(dma);

		while (unlikely(size > IXGBE_MAX_DATA_PER_TXD)) {
			tx_desc->read.cmd_type_len =
				cpu_to_le32(cmd_type ^ IXGBE_MAX_DATA_PER_TXD);

			i++;
			tx_desc++;
			if (i == tx_ring->count) {
				tx_desc = IXGBE_TX_DESC(tx_ring, 0);
				i = 0;
			}
			tx_desc->read.olinfo_status = 0;

			dma += IXGBE_MAX_DATA_PER_TXD;
			size -= IXGBE_MAX_DATA_PER_TXD;

			tx_desc->read.buffer_addr = cpu_to_le64(dma);
		}

		if (likely(!data_len))
			break;

		tx_desc->read.cmd_type_len = cpu_to_le32(cmd_type ^ size);

		i++;
		tx_desc++;
		if (i == tx_ring->count) {
			tx_desc = IXGBE_TX_DESC(tx_ring, 0);
			i = 0;
		}
		tx_desc->read.olinfo_status = 0;

#ifdef IXGBE_FCOE
		size = min_t(unsigned int, data_len, skb_frag_size(frag));
#else
		size = skb_frag_size(frag);
#endif
		data_len -= size;

		dma = skb_frag_dma_map(tx_ring->dev, frag, 0, size,
				       DMA_TO_DEVICE);

		tx_buffer = &tx_ring->tx_buffer_info[i];
	}

	/* write last descriptor with RS and EOP bits */
	cmd_type |= size | IXGBE_TXD_CMD;
	tx_desc->read.cmd_type_len = cpu_to_le32(cmd_type);

	netdev_tx_sent_queue(txring_txq(tx_ring), first->bytecount);

	/* set the timestamp */
	first->time_stamp = jiffies;

	skb_tx_timestamp(skb);

	/*
	 * Force memory writes to complete before letting h/w know there
	 * are new descriptors to fetch.  (Only applicable for weak-ordered
	 * memory model archs, such as IA-64).
	 *
	 * We also need this memory barrier to make certain all of the
	 * status bits have been updated before next_to_watch is written.
	 */
	wmb();

	/* set next_to_watch value indicating a packet is present */
	first->next_to_watch = tx_desc;

	i++;
	if (i == tx_ring->count)
		i = 0;

	tx_ring->next_to_use = i;

	ixgbe_maybe_stop_tx(tx_ring, DESC_NEEDED);

	if (netif_xmit_stopped(txring_txq(tx_ring)) || !netdev_xmit_more()) {
		writel(i, tx_ring->tail);
	}

	return 0;
dma_error:
	dev_err(tx_ring->dev, "TX DMA map failed\n");

	/* clear dma mappings for failed tx_buffer_info map */
	for (;;) {
		tx_buffer = &tx_ring->tx_buffer_info[i];
		if (dma_unmap_len(tx_buffer, len))
			dma_unmap_page(tx_ring->dev,
				       dma_unmap_addr(tx_buffer, dma),
				       dma_unmap_len(tx_buffer, len),
				       DMA_TO_DEVICE);
		dma_unmap_len_set(tx_buffer, len, 0);
		if (tx_buffer == first)
			break;
		if (i == 0)
			i += tx_ring->count;
		i--;
	}

	dev_kfree_skb_any(first->skb);
	first->skb = NULL;

	tx_ring->next_to_use = i;

	return -1;
}

static void ixgbe_atr(struct ixgbe_ring *ring,
		      struct ixgbe_tx_buffer *first)
{
	struct ixgbe_q_vector *q_vector = ring->q_vector;
	union ixgbe_atr_hash_dword input = { .dword = 0 };
	union ixgbe_atr_hash_dword common = { .dword = 0 };
	union {
		unsigned char *network;
		struct iphdr *ipv4;
		struct ipv6hdr *ipv6;
	} hdr;
	struct tcphdr *th;
	unsigned int hlen;
	struct sk_buff *skb;
	__be16 vlan_id;
	int l4_proto;

	/* if ring doesn't have a interrupt vector, cannot perform ATR */
	if (!q_vector)
		return;

	/* do nothing if sampling is disabled */
	if (!ring->atr_sample_rate)
		return;

	ring->atr_count++;

	/* currently only IPv4/IPv6 with TCP is supported */
	if ((first->protocol != htons(ETH_P_IP)) &&
	    (first->protocol != htons(ETH_P_IPV6)))
		return;

	/* snag network header to get L4 type and address */
	skb = first->skb;
	hdr.network = skb_network_header(skb);
	if (unlikely(hdr.network <= skb->data))
		return;
	if (skb->encapsulation &&
	    first->protocol == htons(ETH_P_IP) &&
	    hdr.ipv4->protocol == IPPROTO_UDP) {
		struct ixgbe_adapter *adapter = q_vector->adapter;

		if (unlikely(skb_tail_pointer(skb) < hdr.network +
			     vxlan_headroom(0)))
			return;

		/* verify the port is recognized as VXLAN */
		if (adapter->vxlan_port &&
		    udp_hdr(skb)->dest == adapter->vxlan_port)
			hdr.network = skb_inner_network_header(skb);

		if (adapter->geneve_port &&
		    udp_hdr(skb)->dest == adapter->geneve_port)
			hdr.network = skb_inner_network_header(skb);
	}

	/* Make sure we have at least [minimum IPv4 header + TCP]
	 * or [IPv6 header] bytes
	 */
	if (unlikely(skb_tail_pointer(skb) < hdr.network + 40))
		return;

	/* Currently only IPv4/IPv6 with TCP is supported */
	switch (hdr.ipv4->version) {
	case IPVERSION:
		/* access ihl as u8 to avoid unaligned access on ia64 */
		hlen = (hdr.network[0] & 0x0F) << 2;
		l4_proto = hdr.ipv4->protocol;
		break;
	case 6:
		hlen = hdr.network - skb->data;
		l4_proto = ipv6_find_hdr(skb, &hlen, IPPROTO_TCP, NULL, NULL);
		hlen -= hdr.network - skb->data;
		break;
	default:
		return;
	}

	if (l4_proto != IPPROTO_TCP)
		return;

	if (unlikely(skb_tail_pointer(skb) < hdr.network +
		     hlen + sizeof(struct tcphdr)))
		return;

	th = (struct tcphdr *)(hdr.network + hlen);

	/* skip this packet since the socket is closing */
	if (th->fin)
		return;

	/* sample on all syn packets or once every atr sample count */
	if (!th->syn && (ring->atr_count < ring->atr_sample_rate))
		return;

	/* reset sample count */
	ring->atr_count = 0;

	vlan_id = htons(first->tx_flags >> IXGBE_TX_FLAGS_VLAN_SHIFT);

	/*
	 * src and dst are inverted, think how the receiver sees them
	 *
	 * The input is broken into two sections, a non-compressed section
	 * containing vm_pool, vlan_id, and flow_type.  The rest of the data
	 * is XORed together and stored in the compressed dword.
	 */
	input.formatted.vlan_id = vlan_id;

	/*
	 * since src port and flex bytes occupy the same word XOR them together
	 * and write the value to source port portion of compressed dword
	 */
	if (first->tx_flags & (IXGBE_TX_FLAGS_SW_VLAN | IXGBE_TX_FLAGS_HW_VLAN))
		common.port.src ^= th->dest ^ htons(ETH_P_8021Q);
	else
		common.port.src ^= th->dest ^ first->protocol;
	common.port.dst ^= th->source;

	switch (hdr.ipv4->version) {
	case IPVERSION:
		input.formatted.flow_type = IXGBE_ATR_FLOW_TYPE_TCPV4;
		common.ip ^= hdr.ipv4->saddr ^ hdr.ipv4->daddr;
		break;
	case 6:
		input.formatted.flow_type = IXGBE_ATR_FLOW_TYPE_TCPV6;
		common.ip ^= hdr.ipv6->saddr.s6_addr32[0] ^
			     hdr.ipv6->saddr.s6_addr32[1] ^
			     hdr.ipv6->saddr.s6_addr32[2] ^
			     hdr.ipv6->saddr.s6_addr32[3] ^
			     hdr.ipv6->daddr.s6_addr32[0] ^
			     hdr.ipv6->daddr.s6_addr32[1] ^
			     hdr.ipv6->daddr.s6_addr32[2] ^
			     hdr.ipv6->daddr.s6_addr32[3];
		break;
	default:
		break;
	}

	if (hdr.network != skb_network_header(skb))
		input.formatted.flow_type |= IXGBE_ATR_L4TYPE_TUNNEL_MASK;

	/* This assumes the Rx queue and Tx queue are bound to the same CPU */
	ixgbe_fdir_add_signature_filter_82599(&q_vector->adapter->hw,
					      input, common, ring->queue_index);
}

#ifdef IXGBE_FCOE
static u16 ixgbe_select_queue(struct net_device *dev, struct sk_buff *skb,
			      struct net_device *sb_dev)
{
	struct ixgbe_adapter *adapter;
	struct ixgbe_ring_feature *f;
	int txq;

	if (sb_dev) {
		u8 tc = netdev_get_prio_tc_map(dev, skb->priority);
		struct net_device *vdev = sb_dev;

		txq = vdev->tc_to_txq[tc].offset;
		txq += reciprocal_scale(skb_get_hash(skb),
					vdev->tc_to_txq[tc].count);

		return txq;
	}

	/*
	 * only execute the code below if protocol is FCoE
	 * or FIP and we have FCoE enabled on the adapter
	 */
	switch (vlan_get_protocol(skb)) {
	case htons(ETH_P_FCOE):
	case htons(ETH_P_FIP):
		adapter = netdev_priv(dev);

		if (!sb_dev && (adapter->flags & IXGBE_FLAG_FCOE_ENABLED))
			break;
		fallthrough;
	default:
		return netdev_pick_tx(dev, skb, sb_dev);
	}

	f = &adapter->ring_feature[RING_F_FCOE];

	txq = skb_rx_queue_recorded(skb) ? skb_get_rx_queue(skb) :
					   smp_processor_id();

	while (txq >= f->indices)
		txq -= f->indices;

	return txq + f->offset;
}

#endif
int ixgbe_xmit_xdp_ring(struct ixgbe_ring *ring,
			struct xdp_frame *xdpf)
{
	struct skb_shared_info *sinfo = xdp_get_shared_info_from_frame(xdpf);
	u8 nr_frags = unlikely(xdp_frame_has_frags(xdpf)) ? sinfo->nr_frags : 0;
	u16 i = 0, index = ring->next_to_use;
	struct ixgbe_tx_buffer *tx_head = &ring->tx_buffer_info[index];
	struct ixgbe_tx_buffer *tx_buff = tx_head;
	union ixgbe_adv_tx_desc *tx_desc = IXGBE_TX_DESC(ring, index);
	u32 cmd_type, len = xdpf->len;
	void *data = xdpf->data;

	if (unlikely(ixgbe_desc_unused(ring) < 1 + nr_frags))
		return IXGBE_XDP_CONSUMED;

	tx_head->bytecount = xdp_get_frame_len(xdpf);
	tx_head->gso_segs = 1;
	tx_head->xdpf = xdpf;

	tx_desc->read.olinfo_status =
		cpu_to_le32(tx_head->bytecount << IXGBE_ADVTXD_PAYLEN_SHIFT);

	for (;;) {
		dma_addr_t dma;

		dma = dma_map_single(ring->dev, data, len, DMA_TO_DEVICE);
		if (dma_mapping_error(ring->dev, dma))
			goto unmap;

		dma_unmap_len_set(tx_buff, len, len);
		dma_unmap_addr_set(tx_buff, dma, dma);

		cmd_type = IXGBE_ADVTXD_DTYP_DATA | IXGBE_ADVTXD_DCMD_DEXT |
			   IXGBE_ADVTXD_DCMD_IFCS | len;
		tx_desc->read.cmd_type_len = cpu_to_le32(cmd_type);
		tx_desc->read.buffer_addr = cpu_to_le64(dma);
		tx_buff->protocol = 0;

		if (++index == ring->count)
			index = 0;

		if (i == nr_frags)
			break;

		tx_buff = &ring->tx_buffer_info[index];
		tx_desc = IXGBE_TX_DESC(ring, index);
		tx_desc->read.olinfo_status = 0;

		data = skb_frag_address(&sinfo->frags[i]);
		len = skb_frag_size(&sinfo->frags[i]);
		i++;
	}
	/* put descriptor type bits */
	tx_desc->read.cmd_type_len |= cpu_to_le32(IXGBE_TXD_CMD);

	/* Avoid any potential race with xdp_xmit and cleanup */
	smp_wmb();

	tx_head->next_to_watch = tx_desc;
	ring->next_to_use = index;

	return IXGBE_XDP_TX;

unmap:
	for (;;) {
		tx_buff = &ring->tx_buffer_info[index];
		if (dma_unmap_len(tx_buff, len))
			dma_unmap_page(ring->dev, dma_unmap_addr(tx_buff, dma),
				       dma_unmap_len(tx_buff, len),
				       DMA_TO_DEVICE);
		dma_unmap_len_set(tx_buff, len, 0);
		if (tx_buff == tx_head)
			break;

		if (!index)
			index += ring->count;
		index--;
	}

	return IXGBE_XDP_CONSUMED;
}

netdev_tx_t ixgbe_xmit_frame_ring(struct sk_buff *skb,
			  struct ixgbe_adapter *adapter,
			  struct ixgbe_ring *tx_ring)
{
	struct ixgbe_tx_buffer *first;
	int tso;
	u32 tx_flags = 0;
	unsigned short f;
	u16 count = TXD_USE_COUNT(skb_headlen(skb));
	struct ixgbe_ipsec_tx_data ipsec_tx = { 0 };
	__be16 protocol = skb->protocol;
	u8 hdr_len = 0;

	/*
	 * need: 1 descriptor per page * PAGE_SIZE/IXGBE_MAX_DATA_PER_TXD,
	 *       + 1 desc for skb_headlen/IXGBE_MAX_DATA_PER_TXD,
	 *       + 2 desc gap to keep tail from touching head,
	 *       + 1 desc for context descriptor,
	 * otherwise try next time
	 */
	for (f = 0; f < skb_shinfo(skb)->nr_frags; f++)
		count += TXD_USE_COUNT(skb_frag_size(
						&skb_shinfo(skb)->frags[f]));

	if (ixgbe_maybe_stop_tx(tx_ring, count + 3)) {
		tx_ring->tx_stats.tx_busy++;
		return NETDEV_TX_BUSY;
	}

	/* record the location of the first descriptor for this packet */
	first = &tx_ring->tx_buffer_info[tx_ring->next_to_use];
	first->skb = skb;
	first->bytecount = skb->len;
	first->gso_segs = 1;

	/* if we have a HW VLAN tag being added default to the HW one */
	if (skb_vlan_tag_present(skb)) {
		tx_flags |= skb_vlan_tag_get(skb) << IXGBE_TX_FLAGS_VLAN_SHIFT;
		tx_flags |= IXGBE_TX_FLAGS_HW_VLAN;
	/* else if it is a SW VLAN check the next protocol and store the tag */
	} else if (protocol == htons(ETH_P_8021Q)) {
		struct vlan_hdr *vhdr, _vhdr;
		vhdr = skb_header_pointer(skb, ETH_HLEN, sizeof(_vhdr), &_vhdr);
		if (!vhdr)
			goto out_drop;

		tx_flags |= ntohs(vhdr->h_vlan_TCI) <<
				  IXGBE_TX_FLAGS_VLAN_SHIFT;
		tx_flags |= IXGBE_TX_FLAGS_SW_VLAN;
	}
	protocol = vlan_get_protocol(skb);

	if (unlikely(skb_shinfo(skb)->tx_flags & SKBTX_HW_TSTAMP) &&
	    adapter->ptp_clock) {
		if (adapter->tstamp_config.tx_type == HWTSTAMP_TX_ON &&
		    !test_and_set_bit_lock(__IXGBE_PTP_TX_IN_PROGRESS,
					   &adapter->state)) {
			skb_shinfo(skb)->tx_flags |= SKBTX_IN_PROGRESS;
			tx_flags |= IXGBE_TX_FLAGS_TSTAMP;

			/* schedule check for Tx timestamp */
			adapter->ptp_tx_skb = skb_get(skb);
			adapter->ptp_tx_start = jiffies;
			schedule_work(&adapter->ptp_tx_work);
		} else {
			adapter->tx_hwtstamp_skipped++;
		}
	}

#ifdef CONFIG_PCI_IOV
	/*
	 * Use the l2switch_enable flag - would be false if the DMA
	 * Tx switch had been disabled.
	 */
	if (adapter->flags & IXGBE_FLAG_SRIOV_ENABLED)
		tx_flags |= IXGBE_TX_FLAGS_CC;

#endif
	/* DCB maps skb priorities 0-7 onto 3 bit PCP of VLAN tag. */
	if ((adapter->flags & IXGBE_FLAG_DCB_ENABLED) &&
	    ((tx_flags & (IXGBE_TX_FLAGS_HW_VLAN | IXGBE_TX_FLAGS_SW_VLAN)) ||
	     (skb->priority != TC_PRIO_CONTROL))) {
		tx_flags &= ~IXGBE_TX_FLAGS_VLAN_PRIO_MASK;
		tx_flags |= (skb->priority & 0x7) <<
					IXGBE_TX_FLAGS_VLAN_PRIO_SHIFT;
		if (tx_flags & IXGBE_TX_FLAGS_SW_VLAN) {
			struct vlan_ethhdr *vhdr;

			if (skb_cow_head(skb, 0))
				goto out_drop;
			vhdr = skb_vlan_eth_hdr(skb);
			vhdr->h_vlan_TCI = htons(tx_flags >>
						 IXGBE_TX_FLAGS_VLAN_SHIFT);
		} else {
			tx_flags |= IXGBE_TX_FLAGS_HW_VLAN;
		}
	}

	/* record initial flags and protocol */
	first->tx_flags = tx_flags;
	first->protocol = protocol;

#ifdef IXGBE_FCOE
	/* setup tx offload for FCoE */
	if ((protocol == htons(ETH_P_FCOE)) &&
	    (tx_ring->netdev->features & (NETIF_F_FSO | NETIF_F_FCOE_CRC))) {
		tso = ixgbe_fso(tx_ring, first, &hdr_len);
		if (tso < 0)
			goto out_drop;

		goto xmit_fcoe;
	}

#endif /* IXGBE_FCOE */

#ifdef CONFIG_IXGBE_IPSEC
	if (xfrm_offload(skb) &&
	    !ixgbe_ipsec_tx(tx_ring, first, &ipsec_tx))
		goto out_drop;
#endif
	tso = ixgbe_tso(tx_ring, first, &hdr_len, &ipsec_tx);
	if (tso < 0)
		goto out_drop;
	else if (!tso)
		ixgbe_tx_csum(tx_ring, first, &ipsec_tx);

	/* add the ATR filter if ATR is on */
	if (test_bit(__IXGBE_TX_FDIR_INIT_DONE, &tx_ring->state))
		ixgbe_atr(tx_ring, first);

#ifdef IXGBE_FCOE
xmit_fcoe:
#endif /* IXGBE_FCOE */
	if (ixgbe_tx_map(tx_ring, first, hdr_len))
		goto cleanup_tx_timestamp;

	return NETDEV_TX_OK;

out_drop:
	dev_kfree_skb_any(first->skb);
	first->skb = NULL;
cleanup_tx_timestamp:
	if (unlikely(tx_flags & IXGBE_TX_FLAGS_TSTAMP)) {
		dev_kfree_skb_any(adapter->ptp_tx_skb);
		adapter->ptp_tx_skb = NULL;
		cancel_work_sync(&adapter->ptp_tx_work);
		clear_bit_unlock(__IXGBE_PTP_TX_IN_PROGRESS, &adapter->state);
	}

	return NETDEV_TX_OK;
}

static netdev_tx_t __ixgbe_xmit_frame(struct sk_buff *skb,
				      struct net_device *netdev,
				      struct ixgbe_ring *ring)
{
	struct ixgbe_adapter *adapter = netdev_priv(netdev);
	struct ixgbe_ring *tx_ring;

	/*
	 * The minimum packet size for olinfo paylen is 17 so pad the skb
	 * in order to meet this minimum size requirement.
	 */
	if (skb_put_padto(skb, 17))
		return NETDEV_TX_OK;

	tx_ring = ring ? ring : adapter->tx_ring[skb_get_queue_mapping(skb)];
	if (unlikely(test_bit(__IXGBE_TX_DISABLED, &tx_ring->state)))
		return NETDEV_TX_BUSY;

	return ixgbe_xmit_frame_ring(skb, adapter, tx_ring);
}

static netdev_tx_t ixgbe_xmit_frame(struct sk_buff *skb,
				    struct net_device *netdev)
{
	return __ixgbe_xmit_frame(skb, netdev, NULL);
}

/**
 * ixgbe_set_mac - Change the Ethernet Address of the NIC
 * @netdev: network interface device structure
 * @p: pointer to an address structure
 *
 * Returns 0 on success, negative on failure
 **/
static int ixgbe_set_mac(struct net_device *netdev, void *p)
{
	struct ixgbe_adapter *adapter = netdev_priv(netdev);
	struct ixgbe_hw *hw = &adapter->hw;
	struct sockaddr *addr = p;

	if (!is_valid_ether_addr(addr->sa_data))
		return -EADDRNOTAVAIL;

	eth_hw_addr_set(netdev, addr->sa_data);
	memcpy(hw->mac.addr, addr->sa_data, netdev->addr_len);

	ixgbe_mac_set_default_filter(adapter);

	return 0;
}

static int
ixgbe_mdio_read(struct net_device *netdev, int prtad, int devad, u16 addr)
{
	struct ixgbe_adapter *adapter = netdev_priv(netdev);
	struct ixgbe_hw *hw = &adapter->hw;
	u16 value;
	int rc;

	if (adapter->mii_bus) {
		int regnum = addr;

		if (devad != MDIO_DEVAD_NONE)
			return mdiobus_c45_read(adapter->mii_bus, prtad,
						devad, regnum);

		return mdiobus_read(adapter->mii_bus, prtad, regnum);
	}

	if (prtad != hw->phy.mdio.prtad)
		return -EINVAL;
	rc = hw->phy.ops.read_reg(hw, addr, devad, &value);
	if (!rc)
		rc = value;
	return rc;
}

static int ixgbe_mdio_write(struct net_device *netdev, int prtad, int devad,
			    u16 addr, u16 value)
{
	struct ixgbe_adapter *adapter = netdev_priv(netdev);
	struct ixgbe_hw *hw = &adapter->hw;

	if (adapter->mii_bus) {
		int regnum = addr;

		if (devad != MDIO_DEVAD_NONE)
			return mdiobus_c45_write(adapter->mii_bus, prtad, devad,
						 regnum, value);

		return mdiobus_write(adapter->mii_bus, prtad, regnum, value);
	}

	if (prtad != hw->phy.mdio.prtad)
		return -EINVAL;
	return hw->phy.ops.write_reg(hw, addr, devad, value);
}

static int ixgbe_ioctl(struct net_device *netdev, struct ifreq *req, int cmd)
{
	struct ixgbe_adapter *adapter = netdev_priv(netdev);

	switch (cmd) {
	case SIOCSHWTSTAMP:
		return ixgbe_ptp_set_ts_config(adapter, req);
	case SIOCGHWTSTAMP:
		return ixgbe_ptp_get_ts_config(adapter, req);
	case SIOCGMIIPHY:
		if (!adapter->hw.phy.ops.read_reg)
			return -EOPNOTSUPP;
		fallthrough;
	default:
		return mdio_mii_ioctl(&adapter->hw.phy.mdio, if_mii(req), cmd);
	}
}

/**
 * ixgbe_add_sanmac_netdev - Add the SAN MAC address to the corresponding
 * netdev->dev_addrs
 * @dev: network interface device structure
 *
 * Returns non-zero on failure
 **/
static int ixgbe_add_sanmac_netdev(struct net_device *dev)
{
	int err = 0;
	struct ixgbe_adapter *adapter = netdev_priv(dev);
	struct ixgbe_hw *hw = &adapter->hw;

	if (is_valid_ether_addr(hw->mac.san_addr)) {
		rtnl_lock();
		err = dev_addr_add(dev, hw->mac.san_addr, NETDEV_HW_ADDR_T_SAN);
		rtnl_unlock();

		/* update SAN MAC vmdq pool selection */
		hw->mac.ops.set_vmdq_san_mac(hw, VMDQ_P(0));
	}
	return err;
}

/**
 * ixgbe_del_sanmac_netdev - Removes the SAN MAC address to the corresponding
 * netdev->dev_addrs
 * @dev: network interface device structure
 *
 * Returns non-zero on failure
 **/
static int ixgbe_del_sanmac_netdev(struct net_device *dev)
{
	int err = 0;
	struct ixgbe_adapter *adapter = netdev_priv(dev);
	struct ixgbe_mac_info *mac = &adapter->hw.mac;

	if (is_valid_ether_addr(mac->san_addr)) {
		rtnl_lock();
		err = dev_addr_del(dev, mac->san_addr, NETDEV_HW_ADDR_T_SAN);
		rtnl_unlock();
	}
	return err;
}

static void ixgbe_get_ring_stats64(struct rtnl_link_stats64 *stats,
				   struct ixgbe_ring *ring)
{
	u64 bytes, packets;
	unsigned int start;

	if (ring) {
		do {
			start = u64_stats_fetch_begin(&ring->syncp);
			packets = ring->stats.packets;
			bytes   = ring->stats.bytes;
		} while (u64_stats_fetch_retry(&ring->syncp, start));
		stats->tx_packets += packets;
		stats->tx_bytes   += bytes;
	}
}

static void ixgbe_get_stats64(struct net_device *netdev,
			      struct rtnl_link_stats64 *stats)
{
	struct ixgbe_adapter *adapter = netdev_priv(netdev);
	int i;

	rcu_read_lock();
	for (i = 0; i < adapter->num_rx_queues; i++) {
		struct ixgbe_ring *ring = READ_ONCE(adapter->rx_ring[i]);
		u64 bytes, packets;
		unsigned int start;

		if (ring) {
			do {
				start = u64_stats_fetch_begin(&ring->syncp);
				packets = ring->stats.packets;
				bytes   = ring->stats.bytes;
			} while (u64_stats_fetch_retry(&ring->syncp, start));
			stats->rx_packets += packets;
			stats->rx_bytes   += bytes;
		}
	}

	for (i = 0; i < adapter->num_tx_queues; i++) {
		struct ixgbe_ring *ring = READ_ONCE(adapter->tx_ring[i]);

		ixgbe_get_ring_stats64(stats, ring);
	}
	for (i = 0; i < adapter->num_xdp_queues; i++) {
		struct ixgbe_ring *ring = READ_ONCE(adapter->xdp_ring[i]);

		ixgbe_get_ring_stats64(stats, ring);
	}
	rcu_read_unlock();

	/* following stats updated by ixgbe_watchdog_task() */
	stats->multicast	= netdev->stats.multicast;
	stats->rx_errors	= netdev->stats.rx_errors;
	stats->rx_length_errors	= netdev->stats.rx_length_errors;
	stats->rx_crc_errors	= netdev->stats.rx_crc_errors;
	stats->rx_missed_errors	= netdev->stats.rx_missed_errors;
}

static int ixgbe_ndo_get_vf_stats(struct net_device *netdev, int vf,
				  struct ifla_vf_stats *vf_stats)
{
	struct ixgbe_adapter *adapter = netdev_priv(netdev);

	if (vf < 0 || vf >= adapter->num_vfs)
		return -EINVAL;

	vf_stats->rx_packets = adapter->vfinfo[vf].vfstats.gprc;
	vf_stats->rx_bytes   = adapter->vfinfo[vf].vfstats.gorc;
	vf_stats->tx_packets = adapter->vfinfo[vf].vfstats.gptc;
	vf_stats->tx_bytes   = adapter->vfinfo[vf].vfstats.gotc;
	vf_stats->multicast  = adapter->vfinfo[vf].vfstats.mprc;

	return 0;
}

#ifdef CONFIG_IXGBE_DCB
/**
 * ixgbe_validate_rtr - verify 802.1Qp to Rx packet buffer mapping is valid.
 * @adapter: pointer to ixgbe_adapter
 * @tc: number of traffic classes currently enabled
 *
 * Configure a valid 802.1Qp to Rx packet buffer mapping ie confirm
 * 802.1Q priority maps to a packet buffer that exists.
 */
static void ixgbe_validate_rtr(struct ixgbe_adapter *adapter, u8 tc)
{
	struct ixgbe_hw *hw = &adapter->hw;
	u32 reg, rsave;
	int i;

	/* 82598 have a static priority to TC mapping that can not
	 * be changed so no validation is needed.
	 */
	if (hw->mac.type == ixgbe_mac_82598EB)
		return;

	reg = IXGBE_READ_REG(hw, IXGBE_RTRUP2TC);
	rsave = reg;

	for (i = 0; i < MAX_TRAFFIC_CLASS; i++) {
		u8 up2tc = reg >> (i * IXGBE_RTRUP2TC_UP_SHIFT);

		/* If up2tc is out of bounds default to zero */
		if (up2tc > tc)
			reg &= ~(0x7 << IXGBE_RTRUP2TC_UP_SHIFT);
	}

	if (reg != rsave)
		IXGBE_WRITE_REG(hw, IXGBE_RTRUP2TC, reg);

	return;
}

/**
 * ixgbe_set_prio_tc_map - Configure netdev prio tc map
 * @adapter: Pointer to adapter struct
 *
 * Populate the netdev user priority to tc map
 */
static void ixgbe_set_prio_tc_map(struct ixgbe_adapter *adapter)
{
	struct net_device *dev = adapter->netdev;
	struct ixgbe_dcb_config *dcb_cfg = &adapter->dcb_cfg;
	struct ieee_ets *ets = adapter->ixgbe_ieee_ets;
	u8 prio;

	for (prio = 0; prio < MAX_USER_PRIORITY; prio++) {
		u8 tc = 0;

		if (adapter->dcbx_cap & DCB_CAP_DCBX_VER_CEE)
			tc = ixgbe_dcb_get_tc_from_up(dcb_cfg, 0, prio);
		else if (ets)
			tc = ets->prio_tc[prio];

		netdev_set_prio_tc_map(dev, prio, tc);
	}
}

#endif /* CONFIG_IXGBE_DCB */
static int ixgbe_reassign_macvlan_pool(struct net_device *vdev,
				       struct netdev_nested_priv *priv)
{
	struct ixgbe_adapter *adapter = (struct ixgbe_adapter *)priv->data;
	struct ixgbe_fwd_adapter *accel;
	int pool;

	/* we only care about macvlans... */
	if (!netif_is_macvlan(vdev))
		return 0;

	/* that have hardware offload enabled... */
	accel = macvlan_accel_priv(vdev);
	if (!accel)
		return 0;

	/* If we can relocate to a different bit do so */
	pool = find_first_zero_bit(adapter->fwd_bitmask, adapter->num_rx_pools);
	if (pool < adapter->num_rx_pools) {
		set_bit(pool, adapter->fwd_bitmask);
		accel->pool = pool;
		return 0;
	}

	/* if we cannot find a free pool then disable the offload */
	netdev_err(vdev, "L2FW offload disabled due to lack of queue resources\n");
	macvlan_release_l2fw_offload(vdev);

	/* unbind the queues and drop the subordinate channel config */
	netdev_unbind_sb_channel(adapter->netdev, vdev);
	netdev_set_sb_channel(vdev, 0);

	kfree(accel);

	return 0;
}

static void ixgbe_defrag_macvlan_pools(struct net_device *dev)
{
	struct ixgbe_adapter *adapter = netdev_priv(dev);
	struct netdev_nested_priv priv = {
		.data = (void *)adapter,
	};

	/* flush any stale bits out of the fwd bitmask */
	bitmap_clear(adapter->fwd_bitmask, 1, 63);

	/* walk through upper devices reassigning pools */
	netdev_walk_all_upper_dev_rcu(dev, ixgbe_reassign_macvlan_pool,
				      &priv);
}

/**
 * ixgbe_setup_tc - configure net_device for multiple traffic classes
 *
 * @dev: net device to configure
 * @tc: number of traffic classes to enable
 */
int ixgbe_setup_tc(struct net_device *dev, u8 tc)
{
	struct ixgbe_adapter *adapter = netdev_priv(dev);
	struct ixgbe_hw *hw = &adapter->hw;

	/* Hardware supports up to 8 traffic classes */
	if (tc > adapter->dcb_cfg.num_tcs.pg_tcs)
		return -EINVAL;

	if (hw->mac.type == ixgbe_mac_82598EB && tc && tc < MAX_TRAFFIC_CLASS)
		return -EINVAL;

	/* Hardware has to reinitialize queues and interrupts to
	 * match packet buffer alignment. Unfortunately, the
	 * hardware is not flexible enough to do this dynamically.
	 */
	if (netif_running(dev))
		ixgbe_close(dev);
	else
		ixgbe_reset(adapter);

	ixgbe_clear_interrupt_scheme(adapter);

#ifdef CONFIG_IXGBE_DCB
	if (tc) {
		if (adapter->xdp_prog) {
			e_warn(probe, "DCB is not supported with XDP\n");

			ixgbe_init_interrupt_scheme(adapter);
			if (netif_running(dev))
				ixgbe_open(dev);
			return -EINVAL;
		}

		netdev_set_num_tc(dev, tc);
		ixgbe_set_prio_tc_map(adapter);

		adapter->hw_tcs = tc;
		adapter->flags |= IXGBE_FLAG_DCB_ENABLED;

		if (adapter->hw.mac.type == ixgbe_mac_82598EB) {
			adapter->last_lfc_mode = adapter->hw.fc.requested_mode;
			adapter->hw.fc.requested_mode = ixgbe_fc_none;
		}
	} else {
		netdev_reset_tc(dev);

		if (adapter->hw.mac.type == ixgbe_mac_82598EB)
			adapter->hw.fc.requested_mode = adapter->last_lfc_mode;

		adapter->flags &= ~IXGBE_FLAG_DCB_ENABLED;
		adapter->hw_tcs = tc;

		adapter->temp_dcb_cfg.pfc_mode_enable = false;
		adapter->dcb_cfg.pfc_mode_enable = false;
	}

	ixgbe_validate_rtr(adapter, tc);

#endif /* CONFIG_IXGBE_DCB */
	ixgbe_init_interrupt_scheme(adapter);

	ixgbe_defrag_macvlan_pools(dev);

	if (netif_running(dev))
		return ixgbe_open(dev);

	return 0;
}

static int ixgbe_delete_clsu32(struct ixgbe_adapter *adapter,
			       struct tc_cls_u32_offload *cls)
{
	u32 hdl = cls->knode.handle;
	u32 uhtid = TC_U32_USERHTID(cls->knode.handle);
	u32 loc = cls->knode.handle & 0xfffff;
	int err = 0, i, j;
	struct ixgbe_jump_table *jump = NULL;

	if (loc > IXGBE_MAX_HW_ENTRIES)
		return -EINVAL;

	if ((uhtid != 0x800) && (uhtid >= IXGBE_MAX_LINK_HANDLE))
		return -EINVAL;

	/* Clear this filter in the link data it is associated with */
	if (uhtid != 0x800) {
		jump = adapter->jump_tables[uhtid];
		if (!jump)
			return -EINVAL;
		if (!test_bit(loc - 1, jump->child_loc_map))
			return -EINVAL;
		clear_bit(loc - 1, jump->child_loc_map);
	}

	/* Check if the filter being deleted is a link */
	for (i = 1; i < IXGBE_MAX_LINK_HANDLE; i++) {
		jump = adapter->jump_tables[i];
		if (jump && jump->link_hdl == hdl) {
			/* Delete filters in the hardware in the child hash
			 * table associated with this link
			 */
			for (j = 0; j < IXGBE_MAX_HW_ENTRIES; j++) {
				if (!test_bit(j, jump->child_loc_map))
					continue;
				spin_lock(&adapter->fdir_perfect_lock);
				err = ixgbe_update_ethtool_fdir_entry(adapter,
								      NULL,
								      j + 1);
				spin_unlock(&adapter->fdir_perfect_lock);
				clear_bit(j, jump->child_loc_map);
			}
			/* Remove resources for this link */
			kfree(jump->input);
			kfree(jump->mask);
			kfree(jump);
			adapter->jump_tables[i] = NULL;
			return err;
		}
	}

	spin_lock(&adapter->fdir_perfect_lock);
	err = ixgbe_update_ethtool_fdir_entry(adapter, NULL, loc);
	spin_unlock(&adapter->fdir_perfect_lock);
	return err;
}

static int ixgbe_configure_clsu32_add_hnode(struct ixgbe_adapter *adapter,
					    struct tc_cls_u32_offload *cls)
{
	u32 uhtid = TC_U32_USERHTID(cls->hnode.handle);

	if (uhtid >= IXGBE_MAX_LINK_HANDLE)
		return -EINVAL;

	/* This ixgbe devices do not support hash tables at the moment
	 * so abort when given hash tables.
	 */
	if (cls->hnode.divisor > 0)
		return -EINVAL;

	set_bit(uhtid - 1, &adapter->tables);
	return 0;
}

static int ixgbe_configure_clsu32_del_hnode(struct ixgbe_adapter *adapter,
					    struct tc_cls_u32_offload *cls)
{
	u32 uhtid = TC_U32_USERHTID(cls->hnode.handle);

	if (uhtid >= IXGBE_MAX_LINK_HANDLE)
		return -EINVAL;

	clear_bit(uhtid - 1, &adapter->tables);
	return 0;
}

#ifdef CONFIG_NET_CLS_ACT
struct upper_walk_data {
	struct ixgbe_adapter *adapter;
	u64 action;
	int ifindex;
	u8 queue;
};

static int get_macvlan_queue(struct net_device *upper,
			     struct netdev_nested_priv *priv)
{
	if (netif_is_macvlan(upper)) {
		struct ixgbe_fwd_adapter *vadapter = macvlan_accel_priv(upper);
		struct ixgbe_adapter *adapter;
		struct upper_walk_data *data;
		int ifindex;

		data = (struct upper_walk_data *)priv->data;
		ifindex = data->ifindex;
		adapter = data->adapter;
		if (vadapter && upper->ifindex == ifindex) {
			data->queue = adapter->rx_ring[vadapter->rx_base_queue]->reg_idx;
			data->action = data->queue;
			return 1;
		}
	}

	return 0;
}

static int handle_redirect_action(struct ixgbe_adapter *adapter, int ifindex,
				  u8 *queue, u64 *action)
{
	struct ixgbe_ring_feature *vmdq = &adapter->ring_feature[RING_F_VMDQ];
	unsigned int num_vfs = adapter->num_vfs, vf;
	struct netdev_nested_priv priv;
	struct upper_walk_data data;
	struct net_device *upper;

	/* redirect to a SRIOV VF */
	for (vf = 0; vf < num_vfs; ++vf) {
		upper = pci_get_drvdata(adapter->vfinfo[vf].vfdev);
		if (upper->ifindex == ifindex) {
			*queue = vf * __ALIGN_MASK(1, ~vmdq->mask);
			*action = vf + 1;
			*action <<= ETHTOOL_RX_FLOW_SPEC_RING_VF_OFF;
			return 0;
		}
	}

	/* redirect to a offloaded macvlan netdev */
	data.adapter = adapter;
	data.ifindex = ifindex;
	data.action = 0;
	data.queue = 0;
	priv.data = (void *)&data;
	if (netdev_walk_all_upper_dev_rcu(adapter->netdev,
					  get_macvlan_queue, &priv)) {
		*action = data.action;
		*queue = data.queue;

		return 0;
	}

	return -EINVAL;
}

static int parse_tc_actions(struct ixgbe_adapter *adapter,
			    struct tcf_exts *exts, u64 *action, u8 *queue)
{
	const struct tc_action *a;
	int i;

	if (!tcf_exts_has_actions(exts))
		return -EINVAL;

	tcf_exts_for_each_action(i, a, exts) {
		/* Drop action */
		if (is_tcf_gact_shot(a)) {
			*action = IXGBE_FDIR_DROP_QUEUE;
			*queue = IXGBE_FDIR_DROP_QUEUE;
			return 0;
		}

		/* Redirect to a VF or a offloaded macvlan */
		if (is_tcf_mirred_egress_redirect(a)) {
			struct net_device *dev = tcf_mirred_dev(a);

			if (!dev)
				return -EINVAL;
			return handle_redirect_action(adapter, dev->ifindex,
						      queue, action);
		}

		return -EINVAL;
	}

	return -EINVAL;
}
#else
static int parse_tc_actions(struct ixgbe_adapter *adapter,
			    struct tcf_exts *exts, u64 *action, u8 *queue)
{
	return -EINVAL;
}
#endif /* CONFIG_NET_CLS_ACT */

static int ixgbe_clsu32_build_input(struct ixgbe_fdir_filter *input,
				    union ixgbe_atr_input *mask,
				    struct tc_cls_u32_offload *cls,
				    struct ixgbe_mat_field *field_ptr,
				    struct ixgbe_nexthdr *nexthdr)
{
	int i, j, off;
	__be32 val, m;
	bool found_entry = false, found_jump_field = false;

	for (i = 0; i < cls->knode.sel->nkeys; i++) {
		off = cls->knode.sel->keys[i].off;
		val = cls->knode.sel->keys[i].val;
		m = cls->knode.sel->keys[i].mask;

		for (j = 0; field_ptr[j].val; j++) {
			if (field_ptr[j].off == off) {
				field_ptr[j].val(input, mask, (__force u32)val,
						 (__force u32)m);
				input->filter.formatted.flow_type |=
					field_ptr[j].type;
				found_entry = true;
				break;
			}
		}
		if (nexthdr) {
			if (nexthdr->off == cls->knode.sel->keys[i].off &&
			    nexthdr->val ==
			    (__force u32)cls->knode.sel->keys[i].val &&
			    nexthdr->mask ==
			    (__force u32)cls->knode.sel->keys[i].mask)
				found_jump_field = true;
			else
				continue;
		}
	}

	if (nexthdr && !found_jump_field)
		return -EINVAL;

	if (!found_entry)
		return 0;

	mask->formatted.flow_type = IXGBE_ATR_L4TYPE_IPV6_MASK |
				    IXGBE_ATR_L4TYPE_MASK;

	if (input->filter.formatted.flow_type == IXGBE_ATR_FLOW_TYPE_IPV4)
		mask->formatted.flow_type &= IXGBE_ATR_L4TYPE_IPV6_MASK;

	return 0;
}

static int ixgbe_configure_clsu32(struct ixgbe_adapter *adapter,
				  struct tc_cls_u32_offload *cls)
{
	__be16 protocol = cls->common.protocol;
	u32 loc = cls->knode.handle & 0xfffff;
	struct ixgbe_hw *hw = &adapter->hw;
	struct ixgbe_mat_field *field_ptr;
	struct ixgbe_fdir_filter *input = NULL;
	union ixgbe_atr_input *mask = NULL;
	struct ixgbe_jump_table *jump = NULL;
	int i, err = -EINVAL;
	u8 queue;
	u32 uhtid, link_uhtid;

	uhtid = TC_U32_USERHTID(cls->knode.handle);
	link_uhtid = TC_U32_USERHTID(cls->knode.link_handle);

	/* At the moment cls_u32 jumps to network layer and skips past
	 * L2 headers. The canonical method to match L2 frames is to use
	 * negative values. However this is error prone at best but really
	 * just broken because there is no way to "know" what sort of hdr
	 * is in front of the network layer. Fix cls_u32 to support L2
	 * headers when needed.
	 */
	if (protocol != htons(ETH_P_IP))
		return err;

	if (loc >= ((1024 << adapter->fdir_pballoc) - 2)) {
		e_err(drv, "Location out of range\n");
		return err;
	}

	/* cls u32 is a graph starting at root node 0x800. The driver tracks
	 * links and also the fields used to advance the parser across each
	 * link (e.g. nexthdr/eat parameters from 'tc'). This way we can map
	 * the u32 graph onto the hardware parse graph denoted in ixgbe_model.h
	 * To add support for new nodes update ixgbe_model.h parse structures
	 * this function _should_ be generic try not to hardcode values here.
	 */
	if (uhtid == 0x800) {
		field_ptr = (adapter->jump_tables[0])->mat;
	} else {
		if (uhtid >= IXGBE_MAX_LINK_HANDLE)
			return err;
		if (!adapter->jump_tables[uhtid])
			return err;
		field_ptr = (adapter->jump_tables[uhtid])->mat;
	}

	if (!field_ptr)
		return err;

	/* At this point we know the field_ptr is valid and need to either
	 * build cls_u32 link or attach filter. Because adding a link to
	 * a handle that does not exist is invalid and the same for adding
	 * rules to handles that don't exist.
	 */

	if (link_uhtid) {
		struct ixgbe_nexthdr *nexthdr = ixgbe_ipv4_jumps;

		if (link_uhtid >= IXGBE_MAX_LINK_HANDLE)
			return err;

		if (!test_bit(link_uhtid - 1, &adapter->tables))
			return err;

		/* Multiple filters as links to the same hash table are not
		 * supported. To add a new filter with the same next header
		 * but different match/jump conditions, create a new hash table
		 * and link to it.
		 */
		if (adapter->jump_tables[link_uhtid] &&
		    (adapter->jump_tables[link_uhtid])->link_hdl) {
			e_err(drv, "Link filter exists for link: %x\n",
			      link_uhtid);
			return err;
		}

		for (i = 0; nexthdr[i].jump; i++) {
			if (nexthdr[i].o != cls->knode.sel->offoff ||
			    nexthdr[i].s != cls->knode.sel->offshift ||
			    nexthdr[i].m !=
			    (__force u32)cls->knode.sel->offmask)
				return err;

			jump = kzalloc(sizeof(*jump), GFP_KERNEL);
			if (!jump)
				return -ENOMEM;
			input = kzalloc(sizeof(*input), GFP_KERNEL);
			if (!input) {
				err = -ENOMEM;
				goto free_jump;
			}
			mask = kzalloc(sizeof(*mask), GFP_KERNEL);
			if (!mask) {
				err = -ENOMEM;
				goto free_input;
			}
			jump->input = input;
			jump->mask = mask;
			jump->link_hdl = cls->knode.handle;

			err = ixgbe_clsu32_build_input(input, mask, cls,
						       field_ptr, &nexthdr[i]);
			if (!err) {
				jump->mat = nexthdr[i].jump;
				adapter->jump_tables[link_uhtid] = jump;
				break;
			} else {
				kfree(mask);
				kfree(input);
				kfree(jump);
			}
		}
		return 0;
	}

	input = kzalloc(sizeof(*input), GFP_KERNEL);
	if (!input)
		return -ENOMEM;
	mask = kzalloc(sizeof(*mask), GFP_KERNEL);
	if (!mask) {
		err = -ENOMEM;
		goto free_input;
	}

	if ((uhtid != 0x800) && (adapter->jump_tables[uhtid])) {
		if ((adapter->jump_tables[uhtid])->input)
			memcpy(input, (adapter->jump_tables[uhtid])->input,
			       sizeof(*input));
		if ((adapter->jump_tables[uhtid])->mask)
			memcpy(mask, (adapter->jump_tables[uhtid])->mask,
			       sizeof(*mask));

		/* Lookup in all child hash tables if this location is already
		 * filled with a filter
		 */
		for (i = 1; i < IXGBE_MAX_LINK_HANDLE; i++) {
			struct ixgbe_jump_table *link = adapter->jump_tables[i];

			if (link && (test_bit(loc - 1, link->child_loc_map))) {
				e_err(drv, "Filter exists in location: %x\n",
				      loc);
				err = -EINVAL;
				goto err_out;
			}
		}
	}
	err = ixgbe_clsu32_build_input(input, mask, cls, field_ptr, NULL);
	if (err)
		goto err_out;

	err = parse_tc_actions(adapter, cls->knode.exts, &input->action,
			       &queue);
	if (err < 0)
		goto err_out;

	input->sw_idx = loc;

	spin_lock(&adapter->fdir_perfect_lock);

	if (hlist_empty(&adapter->fdir_filter_list)) {
		memcpy(&adapter->fdir_mask, mask, sizeof(*mask));
		err = ixgbe_fdir_set_input_mask_82599(hw, mask);
		if (err)
			goto err_out_w_lock;
	} else if (memcmp(&adapter->fdir_mask, mask, sizeof(*mask))) {
		err = -EINVAL;
		goto err_out_w_lock;
	}

	ixgbe_atr_compute_perfect_hash_82599(&input->filter, mask);
	err = ixgbe_fdir_write_perfect_filter_82599(hw, &input->filter,
						    input->sw_idx, queue);
	if (err)
		goto err_out_w_lock;

	ixgbe_update_ethtool_fdir_entry(adapter, input, input->sw_idx);
	spin_unlock(&adapter->fdir_perfect_lock);

	if ((uhtid != 0x800) && (adapter->jump_tables[uhtid]))
		set_bit(loc - 1, (adapter->jump_tables[uhtid])->child_loc_map);

	kfree(mask);
	return err;
err_out_w_lock:
	spin_unlock(&adapter->fdir_perfect_lock);
err_out:
	kfree(mask);
free_input:
	kfree(input);
free_jump:
	kfree(jump);
	return err;
}

static int ixgbe_setup_tc_cls_u32(struct ixgbe_adapter *adapter,
				  struct tc_cls_u32_offload *cls_u32)
{
	switch (cls_u32->command) {
	case TC_CLSU32_NEW_KNODE:
	case TC_CLSU32_REPLACE_KNODE:
		return ixgbe_configure_clsu32(adapter, cls_u32);
	case TC_CLSU32_DELETE_KNODE:
		return ixgbe_delete_clsu32(adapter, cls_u32);
	case TC_CLSU32_NEW_HNODE:
	case TC_CLSU32_REPLACE_HNODE:
		return ixgbe_configure_clsu32_add_hnode(adapter, cls_u32);
	case TC_CLSU32_DELETE_HNODE:
		return ixgbe_configure_clsu32_del_hnode(adapter, cls_u32);
	default:
		return -EOPNOTSUPP;
	}
}

static int ixgbe_setup_tc_block_cb(enum tc_setup_type type, void *type_data,
				   void *cb_priv)
{
	struct ixgbe_adapter *adapter = cb_priv;

	if (!tc_cls_can_offload_and_chain0(adapter->netdev, type_data))
		return -EOPNOTSUPP;

	switch (type) {
	case TC_SETUP_CLSU32:
		return ixgbe_setup_tc_cls_u32(adapter, type_data);
	default:
		return -EOPNOTSUPP;
	}
}

static int ixgbe_setup_tc_mqprio(struct net_device *dev,
				 struct tc_mqprio_qopt *mqprio)
{
	mqprio->hw = TC_MQPRIO_HW_OFFLOAD_TCS;
	return ixgbe_setup_tc(dev, mqprio->num_tc);
}

static LIST_HEAD(ixgbe_block_cb_list);

static int __ixgbe_setup_tc(struct net_device *dev, enum tc_setup_type type,
			    void *type_data)
{
	struct ixgbe_adapter *adapter = netdev_priv(dev);

	switch (type) {
	case TC_SETUP_BLOCK:
		return flow_block_cb_setup_simple(type_data,
						  &ixgbe_block_cb_list,
						  ixgbe_setup_tc_block_cb,
						  adapter, adapter, true);
	case TC_SETUP_QDISC_MQPRIO:
		return ixgbe_setup_tc_mqprio(dev, type_data);
	default:
		return -EOPNOTSUPP;
	}
}

#ifdef CONFIG_PCI_IOV
void ixgbe_sriov_reinit(struct ixgbe_adapter *adapter)
{
	struct net_device *netdev = adapter->netdev;

	rtnl_lock();
	ixgbe_setup_tc(netdev, adapter->hw_tcs);
	rtnl_unlock();
}

#endif
void ixgbe_do_reset(struct net_device *netdev)
{
	struct ixgbe_adapter *adapter = netdev_priv(netdev);

	if (netif_running(netdev))
		ixgbe_reinit_locked(adapter);
	else
		ixgbe_reset(adapter);
}

static netdev_features_t ixgbe_fix_features(struct net_device *netdev,
					    netdev_features_t features)
{
	struct ixgbe_adapter *adapter = netdev_priv(netdev);

	/* If Rx checksum is disabled, then RSC/LRO should also be disabled */
	if (!(features & NETIF_F_RXCSUM))
		features &= ~NETIF_F_LRO;

	/* Turn off LRO if not RSC capable */
	if (!(adapter->flags2 & IXGBE_FLAG2_RSC_CAPABLE))
		features &= ~NETIF_F_LRO;

	if (adapter->xdp_prog && (features & NETIF_F_LRO)) {
		e_dev_err("LRO is not supported with XDP\n");
		features &= ~NETIF_F_LRO;
	}

	return features;
}

static void ixgbe_reset_l2fw_offload(struct ixgbe_adapter *adapter)
{
	int rss = min_t(int, ixgbe_max_rss_indices(adapter),
			num_online_cpus());

	/* go back to full RSS if we're not running SR-IOV */
	if (!adapter->ring_feature[RING_F_VMDQ].offset)
		adapter->flags &= ~(IXGBE_FLAG_VMDQ_ENABLED |
				    IXGBE_FLAG_SRIOV_ENABLED);

	adapter->ring_feature[RING_F_RSS].limit = rss;
	adapter->ring_feature[RING_F_VMDQ].limit = 1;

	ixgbe_setup_tc(adapter->netdev, adapter->hw_tcs);
}

static int ixgbe_set_features(struct net_device *netdev,
			      netdev_features_t features)
{
	struct ixgbe_adapter *adapter = netdev_priv(netdev);
	netdev_features_t changed = netdev->features ^ features;
	bool need_reset = false;

	/* Make sure RSC matches LRO, reset if change */
	if (!(features & NETIF_F_LRO)) {
		if (adapter->flags2 & IXGBE_FLAG2_RSC_ENABLED)
			need_reset = true;
		adapter->flags2 &= ~IXGBE_FLAG2_RSC_ENABLED;
	} else if ((adapter->flags2 & IXGBE_FLAG2_RSC_CAPABLE) &&
		   !(adapter->flags2 & IXGBE_FLAG2_RSC_ENABLED)) {
		if (adapter->rx_itr_setting == 1 ||
		    adapter->rx_itr_setting > IXGBE_MIN_RSC_ITR) {
			adapter->flags2 |= IXGBE_FLAG2_RSC_ENABLED;
			need_reset = true;
		} else if ((changed ^ features) & NETIF_F_LRO) {
			e_info(probe, "rx-usecs set too low, "
			       "disabling RSC\n");
		}
	}

	/*
	 * Check if Flow Director n-tuple support or hw_tc support was
	 * enabled or disabled.  If the state changed, we need to reset.
	 */
	if ((features & NETIF_F_NTUPLE) || (features & NETIF_F_HW_TC)) {
		/* turn off ATR, enable perfect filters and reset */
		if (!(adapter->flags & IXGBE_FLAG_FDIR_PERFECT_CAPABLE))
			need_reset = true;

		adapter->flags &= ~IXGBE_FLAG_FDIR_HASH_CAPABLE;
		adapter->flags |= IXGBE_FLAG_FDIR_PERFECT_CAPABLE;
	} else {
		/* turn off perfect filters, enable ATR and reset */
		if (adapter->flags & IXGBE_FLAG_FDIR_PERFECT_CAPABLE)
			need_reset = true;

		adapter->flags &= ~IXGBE_FLAG_FDIR_PERFECT_CAPABLE;

		/* We cannot enable ATR if SR-IOV is enabled */
		if (adapter->flags & IXGBE_FLAG_SRIOV_ENABLED ||
		    /* We cannot enable ATR if we have 2 or more tcs */
		    (adapter->hw_tcs > 1) ||
		    /* We cannot enable ATR if RSS is disabled */
		    (adapter->ring_feature[RING_F_RSS].limit <= 1) ||
		    /* A sample rate of 0 indicates ATR disabled */
		    (!adapter->atr_sample_rate))
			; /* do nothing not supported */
		else /* otherwise supported and set the flag */
			adapter->flags |= IXGBE_FLAG_FDIR_HASH_CAPABLE;
	}

	if (changed & NETIF_F_RXALL)
		need_reset = true;

	netdev->features = features;

	if ((changed & NETIF_F_HW_L2FW_DOFFLOAD) && adapter->num_rx_pools > 1)
		ixgbe_reset_l2fw_offload(adapter);
	else if (need_reset)
		ixgbe_do_reset(netdev);
	else if (changed & (NETIF_F_HW_VLAN_CTAG_RX |
			    NETIF_F_HW_VLAN_CTAG_FILTER))
		ixgbe_set_rx_mode(netdev);

	return 1;
}

static int ixgbe_ndo_fdb_add(struct ndmsg *ndm, struct nlattr *tb[],
			     struct net_device *dev,
			     const unsigned char *addr, u16 vid,
			     u16 flags, bool *notified,
			     struct netlink_ext_ack *extack)
{
	/* guarantee we can provide a unique filter for the unicast address */
	if (is_unicast_ether_addr(addr) || is_link_local_ether_addr(addr)) {
		struct ixgbe_adapter *adapter = netdev_priv(dev);
		u16 pool = VMDQ_P(0);

		if (netdev_uc_count(dev) >= ixgbe_available_rars(adapter, pool))
			return -ENOMEM;
	}

	return ndo_dflt_fdb_add(ndm, tb, dev, addr, vid, flags);
}

/**
 * ixgbe_configure_bridge_mode - set various bridge modes
 * @adapter: the private structure
 * @mode: requested bridge mode
 *
 * Configure some settings require for various bridge modes.
 **/
static int ixgbe_configure_bridge_mode(struct ixgbe_adapter *adapter,
				       __u16 mode)
{
	struct ixgbe_hw *hw = &adapter->hw;
	unsigned int p, num_pools;
	u32 vmdctl;

	switch (mode) {
	case BRIDGE_MODE_VEPA:
		/* disable Tx loopback, rely on switch hairpin mode */
		IXGBE_WRITE_REG(&adapter->hw, IXGBE_PFDTXGSWC, 0);

		/* must enable Rx switching replication to allow multicast
		 * packet reception on all VFs, and to enable source address
		 * pruning.
		 */
		vmdctl = IXGBE_READ_REG(hw, IXGBE_VMD_CTL);
		vmdctl |= IXGBE_VT_CTL_REPLEN;
		IXGBE_WRITE_REG(hw, IXGBE_VMD_CTL, vmdctl);

		/* enable Rx source address pruning. Note, this requires
		 * replication to be enabled or else it does nothing.
		 */
		num_pools = adapter->num_vfs + adapter->num_rx_pools;
		for (p = 0; p < num_pools; p++) {
			if (hw->mac.ops.set_source_address_pruning)
				hw->mac.ops.set_source_address_pruning(hw,
								       true,
								       p);
		}
		break;
	case BRIDGE_MODE_VEB:
		/* enable Tx loopback for internal VF/PF communication */
		IXGBE_WRITE_REG(&adapter->hw, IXGBE_PFDTXGSWC,
				IXGBE_PFDTXGSWC_VT_LBEN);

		/* disable Rx switching replication unless we have SR-IOV
		 * virtual functions
		 */
		vmdctl = IXGBE_READ_REG(hw, IXGBE_VMD_CTL);
		if (!adapter->num_vfs)
			vmdctl &= ~IXGBE_VT_CTL_REPLEN;
		IXGBE_WRITE_REG(hw, IXGBE_VMD_CTL, vmdctl);

		/* disable Rx source address pruning, since we don't expect to
		 * be receiving external loopback of our transmitted frames.
		 */
		num_pools = adapter->num_vfs + adapter->num_rx_pools;
		for (p = 0; p < num_pools; p++) {
			if (hw->mac.ops.set_source_address_pruning)
				hw->mac.ops.set_source_address_pruning(hw,
								       false,
								       p);
		}
		break;
	default:
		return -EINVAL;
	}

	adapter->bridge_mode = mode;

	e_info(drv, "enabling bridge mode: %s\n",
	       mode == BRIDGE_MODE_VEPA ? "VEPA" : "VEB");

	return 0;
}

static int ixgbe_ndo_bridge_setlink(struct net_device *dev,
				    struct nlmsghdr *nlh, u16 flags,
				    struct netlink_ext_ack *extack)
{
	struct ixgbe_adapter *adapter = netdev_priv(dev);
	struct nlattr *attr, *br_spec;
	int rem;

	if (!(adapter->flags & IXGBE_FLAG_SRIOV_ENABLED))
		return -EOPNOTSUPP;

	br_spec = nlmsg_find_attr(nlh, sizeof(struct ifinfomsg), IFLA_AF_SPEC);
	if (!br_spec)
		return -EINVAL;

	nla_for_each_nested_type(attr, IFLA_BRIDGE_MODE, br_spec, rem) {
		__u16 mode = nla_get_u16(attr);
		int status = ixgbe_configure_bridge_mode(adapter, mode);

		if (status)
			return status;

		break;
	}

	return 0;
}

static int ixgbe_ndo_bridge_getlink(struct sk_buff *skb, u32 pid, u32 seq,
				    struct net_device *dev,
				    u32 filter_mask, int nlflags)
{
	struct ixgbe_adapter *adapter = netdev_priv(dev);

	if (!(adapter->flags & IXGBE_FLAG_SRIOV_ENABLED))
		return 0;

	return ndo_dflt_bridge_getlink(skb, pid, seq, dev,
				       adapter->bridge_mode, 0, 0, nlflags,
				       filter_mask, NULL);
}

static void *ixgbe_fwd_add(struct net_device *pdev, struct net_device *vdev)
{
	struct ixgbe_adapter *adapter = netdev_priv(pdev);
	struct ixgbe_fwd_adapter *accel;
	int tcs = adapter->hw_tcs ? : 1;
	int pool, err;

	if (adapter->xdp_prog) {
		e_warn(probe, "L2FW offload is not supported with XDP\n");
		return ERR_PTR(-EINVAL);
	}

	/* The hardware supported by ixgbe only filters on the destination MAC
	 * address. In order to avoid issues we only support offloading modes
	 * where the hardware can actually provide the functionality.
	 */
	if (!macvlan_supports_dest_filter(vdev))
		return ERR_PTR(-EMEDIUMTYPE);

	/* We need to lock down the macvlan to be a single queue device so that
	 * we can reuse the tc_to_txq field in the macvlan netdev to represent
	 * the queue mapping to our netdev.
	 */
	if (netif_is_multiqueue(vdev))
		return ERR_PTR(-ERANGE);

	pool = find_first_zero_bit(adapter->fwd_bitmask, adapter->num_rx_pools);
	if (pool == adapter->num_rx_pools) {
		u16 used_pools = adapter->num_vfs + adapter->num_rx_pools;
		u16 reserved_pools;

		if (((adapter->flags & IXGBE_FLAG_DCB_ENABLED) &&
		     adapter->num_rx_pools >= (MAX_TX_QUEUES / tcs)) ||
		    adapter->num_rx_pools > IXGBE_MAX_MACVLANS)
			return ERR_PTR(-EBUSY);

		/* Hardware has a limited number of available pools. Each VF,
		 * and the PF require a pool. Check to ensure we don't
		 * attempt to use more then the available number of pools.
		 */
		if (used_pools >= IXGBE_MAX_VF_FUNCTIONS)
			return ERR_PTR(-EBUSY);

		/* Enable VMDq flag so device will be set in VM mode */
		adapter->flags |= IXGBE_FLAG_VMDQ_ENABLED |
				  IXGBE_FLAG_SRIOV_ENABLED;

		/* Try to reserve as many queues per pool as possible,
		 * we start with the configurations that support 4 queues
		 * per pools, followed by 2, and then by just 1 per pool.
		 */
		if (used_pools < 32 && adapter->num_rx_pools < 16)
			reserved_pools = min_t(u16,
					       32 - used_pools,
					       16 - adapter->num_rx_pools);
		else if (adapter->num_rx_pools < 32)
			reserved_pools = min_t(u16,
					       64 - used_pools,
					       32 - adapter->num_rx_pools);
		else
			reserved_pools = 64 - used_pools;


		if (!reserved_pools)
			return ERR_PTR(-EBUSY);

		adapter->ring_feature[RING_F_VMDQ].limit += reserved_pools;

		/* Force reinit of ring allocation with VMDQ enabled */
		err = ixgbe_setup_tc(pdev, adapter->hw_tcs);
		if (err)
			return ERR_PTR(err);

		if (pool >= adapter->num_rx_pools)
			return ERR_PTR(-ENOMEM);
	}

	accel = kzalloc(sizeof(*accel), GFP_KERNEL);
	if (!accel)
		return ERR_PTR(-ENOMEM);

	set_bit(pool, adapter->fwd_bitmask);
	netdev_set_sb_channel(vdev, pool);
	accel->pool = pool;
	accel->netdev = vdev;

	if (!netif_running(pdev))
		return accel;

	err = ixgbe_fwd_ring_up(adapter, accel);
	if (err)
		return ERR_PTR(err);

	return accel;
}

static void ixgbe_fwd_del(struct net_device *pdev, void *priv)
{
	struct ixgbe_fwd_adapter *accel = priv;
	struct ixgbe_adapter *adapter = netdev_priv(pdev);
	unsigned int rxbase = accel->rx_base_queue;
	unsigned int i;

	/* delete unicast filter associated with offloaded interface */
	ixgbe_del_mac_filter(adapter, accel->netdev->dev_addr,
			     VMDQ_P(accel->pool));

	/* Allow remaining Rx packets to get flushed out of the
	 * Rx FIFO before we drop the netdev for the ring.
	 */
	usleep_range(10000, 20000);

	for (i = 0; i < adapter->num_rx_queues_per_pool; i++) {
		struct ixgbe_ring *ring = adapter->rx_ring[rxbase + i];
		struct ixgbe_q_vector *qv = ring->q_vector;

		/* Make sure we aren't processing any packets and clear
		 * netdev to shut down the ring.
		 */
		if (netif_running(adapter->netdev))
			napi_synchronize(&qv->napi);
		ring->netdev = NULL;
	}

	/* unbind the queues and drop the subordinate channel config */
	netdev_unbind_sb_channel(pdev, accel->netdev);
	netdev_set_sb_channel(accel->netdev, 0);

	clear_bit(accel->pool, adapter->fwd_bitmask);
	kfree(accel);
}

#define IXGBE_MAX_MAC_HDR_LEN		127
#define IXGBE_MAX_NETWORK_HDR_LEN	511

static netdev_features_t
ixgbe_features_check(struct sk_buff *skb, struct net_device *dev,
		     netdev_features_t features)
{
	unsigned int network_hdr_len, mac_hdr_len;

	/* Make certain the headers can be described by a context descriptor */
	mac_hdr_len = skb_network_offset(skb);
	if (unlikely(mac_hdr_len > IXGBE_MAX_MAC_HDR_LEN))
		return features & ~(NETIF_F_HW_CSUM |
				    NETIF_F_SCTP_CRC |
				    NETIF_F_GSO_UDP_L4 |
				    NETIF_F_HW_VLAN_CTAG_TX |
				    NETIF_F_TSO |
				    NETIF_F_TSO6);

	network_hdr_len = skb_checksum_start(skb) - skb_network_header(skb);
	if (unlikely(network_hdr_len >  IXGBE_MAX_NETWORK_HDR_LEN))
		return features & ~(NETIF_F_HW_CSUM |
				    NETIF_F_SCTP_CRC |
				    NETIF_F_GSO_UDP_L4 |
				    NETIF_F_TSO |
				    NETIF_F_TSO6);

	/* We can only support IPV4 TSO in tunnels if we can mangle the
	 * inner IP ID field, so strip TSO if MANGLEID is not supported.
	 * IPsec offoad sets skb->encapsulation but still can handle
	 * the TSO, so it's the exception.
	 */
	if (skb->encapsulation && !(features & NETIF_F_TSO_MANGLEID)) {
#ifdef CONFIG_IXGBE_IPSEC
		if (!secpath_exists(skb))
#endif
			features &= ~NETIF_F_TSO;
	}

	return features;
}

static int ixgbe_xdp_setup(struct net_device *dev, struct bpf_prog *prog)
{
	int i, frame_size = dev->mtu + ETH_HLEN + ETH_FCS_LEN + VLAN_HLEN;
	struct ixgbe_adapter *adapter = netdev_priv(dev);
	struct bpf_prog *old_prog;
	bool need_reset;
	int num_queues;

	if (adapter->flags & IXGBE_FLAG_SRIOV_ENABLED)
		return -EINVAL;

	if (adapter->flags & IXGBE_FLAG_DCB_ENABLED)
		return -EINVAL;

	/* verify ixgbe ring attributes are sufficient for XDP */
	for (i = 0; i < adapter->num_rx_queues; i++) {
		struct ixgbe_ring *ring = adapter->rx_ring[i];

		if (ring_is_rsc_enabled(ring))
			return -EINVAL;

		if (frame_size > ixgbe_rx_bufsz(ring))
			return -EINVAL;
	}

	/* if the number of cpus is much larger than the maximum of queues,
	 * we should stop it and then return with ENOMEM like before.
	 */
	if (nr_cpu_ids > IXGBE_MAX_XDP_QS * 2)
		return -ENOMEM;

	old_prog = xchg(&adapter->xdp_prog, prog);
	need_reset = (!!prog != !!old_prog);

	/* If transitioning XDP modes reconfigure rings */
	if (need_reset) {
		int err;

		if (!prog)
			/* Wait until ndo_xsk_wakeup completes. */
			synchronize_rcu();
		err = ixgbe_setup_tc(dev, adapter->hw_tcs);

		if (err)
			return -EINVAL;
		if (!prog)
			xdp_features_clear_redirect_target(dev);
	} else {
		for (i = 0; i < adapter->num_rx_queues; i++) {
			WRITE_ONCE(adapter->rx_ring[i]->xdp_prog,
				   adapter->xdp_prog);
		}
	}

	if (old_prog)
		bpf_prog_put(old_prog);

	/* Kick start the NAPI context if there is an AF_XDP socket open
	 * on that queue id. This so that receiving will start.
	 */
	if (need_reset && prog) {
		num_queues = min_t(int, adapter->num_rx_queues,
				   adapter->num_xdp_queues);
		for (i = 0; i < num_queues; i++)
			if (adapter->xdp_ring[i]->xsk_pool)
				(void)ixgbe_xsk_wakeup(adapter->netdev, i,
						       XDP_WAKEUP_RX);
		xdp_features_set_redirect_target(dev, true);
	}

	return 0;
}

static int ixgbe_xdp(struct net_device *dev, struct netdev_bpf *xdp)
{
	struct ixgbe_adapter *adapter = netdev_priv(dev);

	switch (xdp->command) {
	case XDP_SETUP_PROG:
		return ixgbe_xdp_setup(dev, xdp->prog);
	case XDP_SETUP_XSK_POOL:
		return ixgbe_xsk_pool_setup(adapter, xdp->xsk.pool,
					    xdp->xsk.queue_id);

	default:
		return -EINVAL;
	}
}

void ixgbe_xdp_ring_update_tail(struct ixgbe_ring *ring)
{
	/* Force memory writes to complete before letting h/w know there
	 * are new descriptors to fetch.
	 */
	wmb();
	writel(ring->next_to_use, ring->tail);
}

void ixgbe_xdp_ring_update_tail_locked(struct ixgbe_ring *ring)
{
	if (static_branch_unlikely(&ixgbe_xdp_locking_key))
		spin_lock(&ring->tx_lock);
	ixgbe_xdp_ring_update_tail(ring);
	if (static_branch_unlikely(&ixgbe_xdp_locking_key))
		spin_unlock(&ring->tx_lock);
}

static int ixgbe_xdp_xmit(struct net_device *dev, int n,
			  struct xdp_frame **frames, u32 flags)
{
	struct ixgbe_adapter *adapter = netdev_priv(dev);
	struct ixgbe_ring *ring;
	int nxmit = 0;
	int i;

	if (unlikely(test_bit(__IXGBE_DOWN, &adapter->state)))
		return -ENETDOWN;

	if (unlikely(flags & ~XDP_XMIT_FLAGS_MASK))
		return -EINVAL;

	/* During program transitions its possible adapter->xdp_prog is assigned
	 * but ring has not been configured yet. In this case simply abort xmit.
	 */
	ring = adapter->xdp_prog ? ixgbe_determine_xdp_ring(adapter) : NULL;
	if (unlikely(!ring))
		return -ENXIO;

	if (unlikely(test_bit(__IXGBE_TX_DISABLED, &ring->state)))
		return -ENXIO;

	if (static_branch_unlikely(&ixgbe_xdp_locking_key))
		spin_lock(&ring->tx_lock);

	for (i = 0; i < n; i++) {
		struct xdp_frame *xdpf = frames[i];
		int err;

		err = ixgbe_xmit_xdp_ring(ring, xdpf);
		if (err != IXGBE_XDP_TX)
			break;
		nxmit++;
	}

	if (unlikely(flags & XDP_XMIT_FLUSH))
		ixgbe_xdp_ring_update_tail(ring);

	if (static_branch_unlikely(&ixgbe_xdp_locking_key))
		spin_unlock(&ring->tx_lock);

	return nxmit;
}

static const struct net_device_ops ixgbe_netdev_ops = {
	.ndo_open		= ixgbe_open,
	.ndo_stop		= ixgbe_close,
	.ndo_start_xmit		= ixgbe_xmit_frame,
	.ndo_set_rx_mode	= ixgbe_set_rx_mode,
	.ndo_validate_addr	= eth_validate_addr,
	.ndo_set_mac_address	= ixgbe_set_mac,
	.ndo_change_mtu		= ixgbe_change_mtu,
	.ndo_tx_timeout		= ixgbe_tx_timeout,
	.ndo_set_tx_maxrate	= ixgbe_tx_maxrate,
	.ndo_vlan_rx_add_vid	= ixgbe_vlan_rx_add_vid,
	.ndo_vlan_rx_kill_vid	= ixgbe_vlan_rx_kill_vid,
	.ndo_eth_ioctl		= ixgbe_ioctl,
	.ndo_set_vf_mac		= ixgbe_ndo_set_vf_mac,
	.ndo_set_vf_vlan	= ixgbe_ndo_set_vf_vlan,
	.ndo_set_vf_rate	= ixgbe_ndo_set_vf_bw,
	.ndo_set_vf_spoofchk	= ixgbe_ndo_set_vf_spoofchk,
	.ndo_set_vf_link_state	= ixgbe_ndo_set_vf_link_state,
	.ndo_set_vf_rss_query_en = ixgbe_ndo_set_vf_rss_query_en,
	.ndo_set_vf_trust	= ixgbe_ndo_set_vf_trust,
	.ndo_get_vf_config	= ixgbe_ndo_get_vf_config,
	.ndo_get_vf_stats	= ixgbe_ndo_get_vf_stats,
	.ndo_get_stats64	= ixgbe_get_stats64,
	.ndo_setup_tc		= __ixgbe_setup_tc,
#ifdef IXGBE_FCOE
	.ndo_select_queue	= ixgbe_select_queue,
	.ndo_fcoe_ddp_setup = ixgbe_fcoe_ddp_get,
	.ndo_fcoe_ddp_target = ixgbe_fcoe_ddp_target,
	.ndo_fcoe_ddp_done = ixgbe_fcoe_ddp_put,
	.ndo_fcoe_enable = ixgbe_fcoe_enable,
	.ndo_fcoe_disable = ixgbe_fcoe_disable,
	.ndo_fcoe_get_wwn = ixgbe_fcoe_get_wwn,
	.ndo_fcoe_get_hbainfo = ixgbe_fcoe_get_hbainfo,
#endif /* IXGBE_FCOE */
	.ndo_set_features = ixgbe_set_features,
	.ndo_fix_features = ixgbe_fix_features,
	.ndo_fdb_add		= ixgbe_ndo_fdb_add,
	.ndo_bridge_setlink	= ixgbe_ndo_bridge_setlink,
	.ndo_bridge_getlink	= ixgbe_ndo_bridge_getlink,
	.ndo_dfwd_add_station	= ixgbe_fwd_add,
	.ndo_dfwd_del_station	= ixgbe_fwd_del,
	.ndo_features_check	= ixgbe_features_check,
	.ndo_bpf		= ixgbe_xdp,
	.ndo_xdp_xmit		= ixgbe_xdp_xmit,
	.ndo_xsk_wakeup         = ixgbe_xsk_wakeup,
};

static void ixgbe_disable_txr_hw(struct ixgbe_adapter *adapter,
				 struct ixgbe_ring *tx_ring)
{
	unsigned long wait_delay, delay_interval;
	struct ixgbe_hw *hw = &adapter->hw;
	u8 reg_idx = tx_ring->reg_idx;
	int wait_loop;
	u32 txdctl;

	IXGBE_WRITE_REG(hw, IXGBE_TXDCTL(reg_idx), IXGBE_TXDCTL_SWFLSH);

	/* delay mechanism from ixgbe_disable_tx */
	delay_interval = ixgbe_get_completion_timeout(adapter) / 100;

	wait_loop = IXGBE_MAX_RX_DESC_POLL;
	wait_delay = delay_interval;

	while (wait_loop--) {
		usleep_range(wait_delay, wait_delay + 10);
		wait_delay += delay_interval * 2;
		txdctl = IXGBE_READ_REG(hw, IXGBE_TXDCTL(reg_idx));

		if (!(txdctl & IXGBE_TXDCTL_ENABLE))
			return;
	}

	e_err(drv, "TXDCTL.ENABLE not cleared within the polling period\n");
}

static void ixgbe_disable_txr(struct ixgbe_adapter *adapter,
			      struct ixgbe_ring *tx_ring)
{
	set_bit(__IXGBE_TX_DISABLED, &tx_ring->state);
	ixgbe_disable_txr_hw(adapter, tx_ring);
}

static void ixgbe_disable_rxr_hw(struct ixgbe_adapter *adapter,
				 struct ixgbe_ring *rx_ring)
{
	unsigned long wait_delay, delay_interval;
	struct ixgbe_hw *hw = &adapter->hw;
	u8 reg_idx = rx_ring->reg_idx;
	int wait_loop;
	u32 rxdctl;

	rxdctl = IXGBE_READ_REG(hw, IXGBE_RXDCTL(reg_idx));
	rxdctl &= ~IXGBE_RXDCTL_ENABLE;
	rxdctl |= IXGBE_RXDCTL_SWFLSH;

	/* write value back with RXDCTL.ENABLE bit cleared */
	IXGBE_WRITE_REG(hw, IXGBE_RXDCTL(reg_idx), rxdctl);

	/* RXDCTL.EN may not change on 82598 if link is down, so skip it */
	if (hw->mac.type == ixgbe_mac_82598EB &&
	    !(IXGBE_READ_REG(hw, IXGBE_LINKS) & IXGBE_LINKS_UP))
		return;

	/* delay mechanism from ixgbe_disable_rx */
	delay_interval = ixgbe_get_completion_timeout(adapter) / 100;

	wait_loop = IXGBE_MAX_RX_DESC_POLL;
	wait_delay = delay_interval;

	while (wait_loop--) {
		usleep_range(wait_delay, wait_delay + 10);
		wait_delay += delay_interval * 2;
		rxdctl = IXGBE_READ_REG(hw, IXGBE_RXDCTL(reg_idx));

		if (!(rxdctl & IXGBE_RXDCTL_ENABLE))
			return;
	}

	e_err(drv, "RXDCTL.ENABLE not cleared within the polling period\n");
}

static void ixgbe_reset_txr_stats(struct ixgbe_ring *tx_ring)
{
	memset(&tx_ring->stats, 0, sizeof(tx_ring->stats));
	memset(&tx_ring->tx_stats, 0, sizeof(tx_ring->tx_stats));
}

static void ixgbe_reset_rxr_stats(struct ixgbe_ring *rx_ring)
{
	memset(&rx_ring->stats, 0, sizeof(rx_ring->stats));
	memset(&rx_ring->rx_stats, 0, sizeof(rx_ring->rx_stats));
}

/**
 * ixgbe_irq_disable_single - Disable single IRQ vector
 * @adapter: adapter structure
 * @ring: ring index
 **/
static void ixgbe_irq_disable_single(struct ixgbe_adapter *adapter, u32 ring)
{
	struct ixgbe_hw *hw = &adapter->hw;
	u64 qmask = BIT_ULL(ring);
	u32 mask;

	switch (adapter->hw.mac.type) {
	case ixgbe_mac_82598EB:
		mask = qmask & IXGBE_EIMC_RTX_QUEUE;
		IXGBE_WRITE_REG(&adapter->hw, IXGBE_EIMC, mask);
		break;
	case ixgbe_mac_82599EB:
	case ixgbe_mac_X540:
	case ixgbe_mac_X550:
	case ixgbe_mac_X550EM_x:
	case ixgbe_mac_x550em_a:
		mask = (qmask & 0xFFFFFFFF);
		if (mask)
			IXGBE_WRITE_REG(hw, IXGBE_EIMS_EX(0), mask);
		mask = (qmask >> 32);
		if (mask)
			IXGBE_WRITE_REG(hw, IXGBE_EIMS_EX(1), mask);
		break;
	default:
		break;
	}
	IXGBE_WRITE_FLUSH(&adapter->hw);
	if (adapter->flags & IXGBE_FLAG_MSIX_ENABLED)
		synchronize_irq(adapter->msix_entries[ring].vector);
	else
		synchronize_irq(adapter->pdev->irq);
}

/**
 * ixgbe_txrx_ring_disable - Disable Rx/Tx/XDP Tx rings
 * @adapter: adapter structure
 * @ring: ring index
 *
 * This function disables a certain Rx/Tx/XDP Tx ring. The function
 * assumes that the netdev is running.
 **/
void ixgbe_txrx_ring_disable(struct ixgbe_adapter *adapter, int ring)
{
	struct ixgbe_ring *rx_ring, *tx_ring, *xdp_ring;

	rx_ring = adapter->rx_ring[ring];
	tx_ring = adapter->tx_ring[ring];
	xdp_ring = adapter->xdp_ring[ring];

	ixgbe_irq_disable_single(adapter, ring);

	/* Rx/Tx/XDP Tx share the same napi context. */
	napi_disable(&rx_ring->q_vector->napi);

	ixgbe_disable_txr(adapter, tx_ring);
	if (xdp_ring)
		ixgbe_disable_txr(adapter, xdp_ring);
	ixgbe_disable_rxr_hw(adapter, rx_ring);

	if (xdp_ring)
		synchronize_rcu();

	ixgbe_clean_tx_ring(tx_ring);
	if (xdp_ring)
		ixgbe_clean_tx_ring(xdp_ring);
	ixgbe_clean_rx_ring(rx_ring);

	ixgbe_reset_txr_stats(tx_ring);
	if (xdp_ring)
		ixgbe_reset_txr_stats(xdp_ring);
	ixgbe_reset_rxr_stats(rx_ring);
}

/**
 * ixgbe_txrx_ring_enable - Enable Rx/Tx/XDP Tx rings
 * @adapter: adapter structure
 * @ring: ring index
 *
 * This function enables a certain Rx/Tx/XDP Tx ring. The function
 * assumes that the netdev is running.
 **/
void ixgbe_txrx_ring_enable(struct ixgbe_adapter *adapter, int ring)
{
	struct ixgbe_ring *rx_ring, *tx_ring, *xdp_ring;

	rx_ring = adapter->rx_ring[ring];
	tx_ring = adapter->tx_ring[ring];
	xdp_ring = adapter->xdp_ring[ring];

	ixgbe_configure_tx_ring(adapter, tx_ring);
	if (xdp_ring)
		ixgbe_configure_tx_ring(adapter, xdp_ring);
	ixgbe_configure_rx_ring(adapter, rx_ring);

	clear_bit(__IXGBE_TX_DISABLED, &tx_ring->state);
	if (xdp_ring)
		clear_bit(__IXGBE_TX_DISABLED, &xdp_ring->state);

	/* Rx/Tx/XDP Tx share the same napi context. */
	napi_enable(&rx_ring->q_vector->napi);
	ixgbe_irq_enable_queues(adapter, BIT_ULL(ring));
	IXGBE_WRITE_FLUSH(&adapter->hw);
}

/**
 * ixgbe_enumerate_functions - Get the number of ports this device has
 * @adapter: adapter structure
 *
 * This function enumerates the phsyical functions co-located on a single slot,
 * in order to determine how many ports a device has. This is most useful in
 * determining the required GT/s of PCIe bandwidth necessary for optimal
 * performance.
 **/
static inline int ixgbe_enumerate_functions(struct ixgbe_adapter *adapter)
{
	struct pci_dev *entry, *pdev = adapter->pdev;
	int physfns = 0;

	/* Some cards can not use the generic count PCIe functions method,
	 * because they are behind a parent switch, so we hardcode these with
	 * the correct number of functions.
	 */
	if (ixgbe_pcie_from_parent(&adapter->hw))
		physfns = 4;

	list_for_each_entry(entry, &adapter->pdev->bus->devices, bus_list) {
		/* don't count virtual functions */
		if (entry->is_virtfn)
			continue;

		/* When the devices on the bus don't all match our device ID,
		 * we can't reliably determine the correct number of
		 * functions. This can occur if a function has been direct
		 * attached to a virtual machine using VT-d, for example. In
		 * this case, simply return -1 to indicate this.
		 */
		if ((entry->vendor != pdev->vendor) ||
		    (entry->device != pdev->device))
			return -1;

		physfns++;
	}

	return physfns;
}

/**
 * ixgbe_wol_supported - Check whether device supports WoL
 * @adapter: the adapter private structure
 * @device_id: the device ID
 * @subdevice_id: the subsystem device ID
 *
 * This function is used by probe and ethtool to determine
 * which devices have WoL support
 *
 **/
bool ixgbe_wol_supported(struct ixgbe_adapter *adapter, u16 device_id,
			 u16 subdevice_id)
{
	struct ixgbe_hw *hw = &adapter->hw;
	u16 wol_cap = adapter->eeprom_cap & IXGBE_DEVICE_CAPS_WOL_MASK;

	/* WOL not supported on 82598 */
	if (hw->mac.type == ixgbe_mac_82598EB)
		return false;

	/* check eeprom to see if WOL is enabled for X540 and newer */
	if (hw->mac.type >= ixgbe_mac_X540) {
		if ((wol_cap == IXGBE_DEVICE_CAPS_WOL_PORT0_1) ||
		    ((wol_cap == IXGBE_DEVICE_CAPS_WOL_PORT0) &&
		     (hw->bus.func == 0)))
			return true;
	}

	/* WOL is determined based on device IDs for 82599 MACs */
	switch (device_id) {
	case IXGBE_DEV_ID_82599_SFP:
		/* Only these subdevices could supports WOL */
		switch (subdevice_id) {
		case IXGBE_SUBDEV_ID_82599_560FLR:
		case IXGBE_SUBDEV_ID_82599_LOM_SNAP6:
		case IXGBE_SUBDEV_ID_82599_SFP_WOL0:
		case IXGBE_SUBDEV_ID_82599_SFP_2OCP:
			/* only support first port */
			if (hw->bus.func != 0)
				break;
			fallthrough;
		case IXGBE_SUBDEV_ID_82599_SP_560FLR:
		case IXGBE_SUBDEV_ID_82599_SFP:
		case IXGBE_SUBDEV_ID_82599_RNDC:
		case IXGBE_SUBDEV_ID_82599_ECNA_DP:
		case IXGBE_SUBDEV_ID_82599_SFP_1OCP:
		case IXGBE_SUBDEV_ID_82599_SFP_LOM_OEM1:
		case IXGBE_SUBDEV_ID_82599_SFP_LOM_OEM2:
			return true;
		}
		break;
	case IXGBE_DEV_ID_82599EN_SFP:
		/* Only these subdevices support WOL */
		switch (subdevice_id) {
		case IXGBE_SUBDEV_ID_82599EN_SFP_OCP1:
			return true;
		}
		break;
	case IXGBE_DEV_ID_82599_COMBO_BACKPLANE:
		/* All except this subdevice support WOL */
		if (subdevice_id != IXGBE_SUBDEV_ID_82599_KX4_KR_MEZZ)
			return true;
		break;
	case IXGBE_DEV_ID_82599_KX4:
		return  true;
	default:
		break;
	}

	return false;
}

/**
 * ixgbe_set_fw_version_e610 - Set FW version specifically on E610 adapters
 * @adapter: the adapter private structure
 *
 * This function is used by probe and ethtool to determine the FW version to
 * format to display. The FW version is taken from the EEPROM/NVM.
 *
 */
static void ixgbe_set_fw_version_e610(struct ixgbe_adapter *adapter)
{
	struct ixgbe_orom_info *orom = &adapter->hw.flash.orom;
	struct ixgbe_nvm_info *nvm = &adapter->hw.flash.nvm;

	snprintf(adapter->eeprom_id, sizeof(adapter->eeprom_id),
		 "%x.%02x 0x%x %d.%d.%d", nvm->major, nvm->minor,
		 nvm->eetrack, orom->major, orom->build, orom->patch);
}

/**
 * ixgbe_set_fw_version - Set FW version
 * @adapter: the adapter private structure
 *
 * This function is used by probe and ethtool to determine the FW version to
 * format to display. The FW version is taken from the EEPROM/NVM.
 */
static void ixgbe_set_fw_version(struct ixgbe_adapter *adapter)
{
	struct ixgbe_hw *hw = &adapter->hw;
	struct ixgbe_nvm_version nvm_ver;

	if (adapter->hw.mac.type == ixgbe_mac_e610) {
		ixgbe_set_fw_version_e610(adapter);
		return;
	}

	ixgbe_get_oem_prod_version(hw, &nvm_ver);
	if (nvm_ver.oem_valid) {
		snprintf(adapter->eeprom_id, sizeof(adapter->eeprom_id),
			 "%x.%x.%x", nvm_ver.oem_major, nvm_ver.oem_minor,
			 nvm_ver.oem_release);
		return;
	}

	ixgbe_get_etk_id(hw, &nvm_ver);
	ixgbe_get_orom_version(hw, &nvm_ver);

	if (nvm_ver.or_valid) {
		snprintf(adapter->eeprom_id, sizeof(adapter->eeprom_id),
			 "0x%08x, %d.%d.%d", nvm_ver.etk_id, nvm_ver.or_major,
			 nvm_ver.or_build, nvm_ver.or_patch);
		return;
	}

	/* Set ETrack ID format */
	snprintf(adapter->eeprom_id, sizeof(adapter->eeprom_id),
		 "0x%08x", nvm_ver.etk_id);
}

/**
 * ixgbe_probe - Device Initialization Routine
 * @pdev: PCI device information struct
 * @ent: entry in ixgbe_pci_tbl
 *
 * Returns 0 on success, negative on failure
 *
 * ixgbe_probe initializes an adapter identified by a pci_dev structure.
 * The OS initialization, configuring of the adapter private structure,
 * and a hardware reset occur.
 **/
static int ixgbe_probe(struct pci_dev *pdev, const struct pci_device_id *ent)
{
	struct net_device *netdev;
	struct ixgbe_adapter *adapter = NULL;
	struct ixgbe_hw *hw;
	const struct ixgbe_info *ii = ixgbe_info_tbl[ent->driver_data];
	unsigned int indices = MAX_TX_QUEUES;
	u8 part_str[IXGBE_PBANUM_LENGTH];
	int i, err, expected_gts;
	bool disable_dev = false;
#ifdef IXGBE_FCOE
	u16 device_caps;
#endif
	u32 eec;

	/* Catch broken hardware that put the wrong VF device ID in
	 * the PCIe SR-IOV capability.
	 */
	if (pdev->is_virtfn) {
		WARN(1, KERN_ERR "%s (%hx:%hx) should not be a VF!\n",
		     pci_name(pdev), pdev->vendor, pdev->device);
		return -EINVAL;
	}

	err = pci_enable_device_mem(pdev);
	if (err)
		return err;

	err = dma_set_mask_and_coherent(&pdev->dev, DMA_BIT_MASK(64));
	if (err) {
		dev_err(&pdev->dev,
			"No usable DMA configuration, aborting\n");
		goto err_dma;
	}

	err = pci_request_mem_regions(pdev, ixgbe_driver_name);
	if (err) {
		dev_err(&pdev->dev,
			"pci_request_selected_regions failed 0x%x\n", err);
		goto err_pci_reg;
	}

	pci_set_master(pdev);
	pci_save_state(pdev);

	if (ii->mac == ixgbe_mac_82598EB) {
#ifdef CONFIG_IXGBE_DCB
		/* 8 TC w/ 4 queues per TC */
		indices = 4 * MAX_TRAFFIC_CLASS;
#else
		indices = IXGBE_MAX_RSS_INDICES;
#endif
	} else if (ii->mac == ixgbe_mac_e610) {
		indices = IXGBE_MAX_RSS_INDICES_X550;
	}

	netdev = alloc_etherdev_mq(sizeof(struct ixgbe_adapter), indices);
	if (!netdev) {
		err = -ENOMEM;
		goto err_alloc_etherdev;
	}

	SET_NETDEV_DEV(netdev, &pdev->dev);

	adapter = netdev_priv(netdev);

	adapter->netdev = netdev;
	adapter->pdev = pdev;
	hw = &adapter->hw;
	hw->back = adapter;
	adapter->msg_enable = netif_msg_init(debug, DEFAULT_MSG_ENABLE);

	hw->hw_addr = ioremap(pci_resource_start(pdev, 0),
			      pci_resource_len(pdev, 0));
	adapter->io_addr = hw->hw_addr;
	if (!hw->hw_addr) {
		err = -EIO;
		goto err_ioremap;
	}

	netdev->netdev_ops = &ixgbe_netdev_ops;
	ixgbe_set_ethtool_ops(netdev);
	netdev->watchdog_timeo = 5 * HZ;
	strscpy(netdev->name, pci_name(pdev), sizeof(netdev->name));

	/* Setup hw api */
	hw->mac.ops   = *ii->mac_ops;
	hw->mac.type  = ii->mac;
	hw->mvals     = ii->mvals;
	if (ii->link_ops)
		hw->link.ops  = *ii->link_ops;

	/* EEPROM */
	hw->eeprom.ops = *ii->eeprom_ops;
	eec = IXGBE_READ_REG(hw, IXGBE_EEC(hw));
	if (ixgbe_removed(hw->hw_addr)) {
		err = -EIO;
		goto err_ioremap;
	}
	/* If EEPROM is valid (bit 8 = 1), use default otherwise use bit bang */
	if (!(eec & BIT(8)))
		hw->eeprom.ops.read = &ixgbe_read_eeprom_bit_bang_generic;

	/* PHY */
	hw->phy.ops = *ii->phy_ops;
	hw->phy.sfp_type = ixgbe_sfp_type_unknown;
	/* ixgbe_identify_phy_generic will set prtad and mmds properly */
	hw->phy.mdio.prtad = MDIO_PRTAD_NONE;
	hw->phy.mdio.mmds = 0;
	hw->phy.mdio.mode_support = MDIO_SUPPORTS_C45 | MDIO_EMULATE_C22;
	hw->phy.mdio.dev = netdev;
	hw->phy.mdio.mdio_read = ixgbe_mdio_read;
	hw->phy.mdio.mdio_write = ixgbe_mdio_write;

	/* setup the private structure */
	err = ixgbe_sw_init(adapter, ii);
	if (err)
		goto err_sw_init;

	if (adapter->hw.mac.type == ixgbe_mac_e610) {
		err = ixgbe_get_caps(&adapter->hw);
		if (err)
			dev_err(&pdev->dev, "ixgbe_get_caps failed %d\n", err);
	}

	if (adapter->hw.mac.type == ixgbe_mac_82599EB)
		adapter->flags2 |= IXGBE_FLAG2_AUTO_DISABLE_VF;

	switch (adapter->hw.mac.type) {
	case ixgbe_mac_X550:
	case ixgbe_mac_X550EM_x:
	case ixgbe_mac_e610:
		netdev->udp_tunnel_nic_info = &ixgbe_udp_tunnels_x550;
		break;
	case ixgbe_mac_x550em_a:
		netdev->udp_tunnel_nic_info = &ixgbe_udp_tunnels_x550em_a;
		break;
	default:
		break;
	}

	/* Make sure the SWFW semaphore is in a valid state */
	if (hw->mac.ops.init_swfw_sync)
		hw->mac.ops.init_swfw_sync(hw);

	/* Make it possible the adapter to be woken up via WOL */
	switch (adapter->hw.mac.type) {
	case ixgbe_mac_82599EB:
	case ixgbe_mac_X540:
	case ixgbe_mac_X550:
	case ixgbe_mac_X550EM_x:
	case ixgbe_mac_x550em_a:
	case ixgbe_mac_e610:
		IXGBE_WRITE_REG(&adapter->hw, IXGBE_WUS, ~0);
		break;
	default:
		break;
	}

	/*
	 * If there is a fan on this device and it has failed log the
	 * failure.
	 */
	if (adapter->flags & IXGBE_FLAG_FAN_FAIL_CAPABLE) {
		u32 esdp = IXGBE_READ_REG(hw, IXGBE_ESDP);
		if (esdp & IXGBE_ESDP_SDP1)
			e_crit(probe, "Fan has stopped, replace the adapter\n");
	}

	if (allow_unsupported_sfp)
		hw->allow_unsupported_sfp = allow_unsupported_sfp;

	/* reset_hw fills in the perm_addr as well */
	hw->phy.reset_if_overtemp = true;
	err = hw->mac.ops.reset_hw(hw);
	hw->phy.reset_if_overtemp = false;
	ixgbe_set_eee_capable(adapter);
	if (err == -ENOENT) {
		err = 0;
	} else if (err == -EOPNOTSUPP) {
		e_dev_err("failed to load because an unsupported SFP+ or QSFP module type was detected.\n");
		e_dev_err("Reload the driver after installing a supported module.\n");
		goto err_sw_init;
	} else if (err) {
		e_dev_err("HW Init failed: %d\n", err);
		goto err_sw_init;
	}

#ifdef CONFIG_PCI_IOV
	/* SR-IOV not supported on the 82598 */
	if (adapter->hw.mac.type == ixgbe_mac_82598EB)
		goto skip_sriov;
	/* Mailbox */
	ixgbe_init_mbx_params_pf(hw);
	hw->mbx.ops = ii->mbx_ops;
	pci_sriov_set_totalvfs(pdev, IXGBE_MAX_VFS_DRV_LIMIT);
	ixgbe_enable_sriov(adapter, max_vfs);
skip_sriov:

#endif
	netdev->features = NETIF_F_SG |
			   NETIF_F_TSO |
			   NETIF_F_TSO6 |
			   NETIF_F_RXHASH |
			   NETIF_F_RXCSUM |
			   NETIF_F_HW_CSUM;

#define IXGBE_GSO_PARTIAL_FEATURES (NETIF_F_GSO_GRE | \
				    NETIF_F_GSO_GRE_CSUM | \
				    NETIF_F_GSO_IPXIP4 | \
				    NETIF_F_GSO_IPXIP6 | \
				    NETIF_F_GSO_UDP_TUNNEL | \
				    NETIF_F_GSO_UDP_TUNNEL_CSUM)

	netdev->gso_partial_features = IXGBE_GSO_PARTIAL_FEATURES;
	netdev->features |= NETIF_F_GSO_PARTIAL |
			    IXGBE_GSO_PARTIAL_FEATURES;

	if (hw->mac.type >= ixgbe_mac_82599EB)
		netdev->features |= NETIF_F_SCTP_CRC | NETIF_F_GSO_UDP_L4;

#ifdef CONFIG_IXGBE_IPSEC
#define IXGBE_ESP_FEATURES	(NETIF_F_HW_ESP | \
				 NETIF_F_HW_ESP_TX_CSUM | \
				 NETIF_F_GSO_ESP)

	if (adapter->ipsec)
		netdev->features |= IXGBE_ESP_FEATURES;
#endif
	/* copy netdev features into list of user selectable features */
	netdev->hw_features |= netdev->features |
			       NETIF_F_HW_VLAN_CTAG_FILTER |
			       NETIF_F_HW_VLAN_CTAG_RX |
			       NETIF_F_HW_VLAN_CTAG_TX |
			       NETIF_F_RXALL |
			       NETIF_F_HW_L2FW_DOFFLOAD;

	if (hw->mac.type >= ixgbe_mac_82599EB)
		netdev->hw_features |= NETIF_F_NTUPLE |
				       NETIF_F_HW_TC;

	netdev->features |= NETIF_F_HIGHDMA;

	netdev->vlan_features |= netdev->features | NETIF_F_TSO_MANGLEID;
	netdev->hw_enc_features |= netdev->vlan_features;
	netdev->mpls_features |= NETIF_F_SG |
				 NETIF_F_TSO |
				 NETIF_F_TSO6 |
				 NETIF_F_HW_CSUM;
	netdev->mpls_features |= IXGBE_GSO_PARTIAL_FEATURES;

	/* set this bit last since it cannot be part of vlan_features */
	netdev->features |= NETIF_F_HW_VLAN_CTAG_FILTER |
			    NETIF_F_HW_VLAN_CTAG_RX |
			    NETIF_F_HW_VLAN_CTAG_TX;

	netdev->priv_flags |= IFF_UNICAST_FLT;
	netdev->priv_flags |= IFF_SUPP_NOFCS;

	netdev->xdp_features = NETDEV_XDP_ACT_BASIC | NETDEV_XDP_ACT_REDIRECT |
			       NETDEV_XDP_ACT_XSK_ZEROCOPY;

	/* MTU range: 68 - 9710 */
	netdev->min_mtu = ETH_MIN_MTU;
	netdev->max_mtu = IXGBE_MAX_JUMBO_FRAME_SIZE - (ETH_HLEN + ETH_FCS_LEN);

#ifdef CONFIG_IXGBE_DCB
	if (adapter->flags & IXGBE_FLAG_DCB_CAPABLE)
		netdev->dcbnl_ops = &ixgbe_dcbnl_ops;
#endif

#ifdef IXGBE_FCOE
	if (adapter->flags & IXGBE_FLAG_FCOE_CAPABLE) {
		unsigned int fcoe_l;

		if (hw->mac.ops.get_device_caps) {
			hw->mac.ops.get_device_caps(hw, &device_caps);
			if (device_caps & IXGBE_DEVICE_CAPS_FCOE_OFFLOADS)
				adapter->flags &= ~IXGBE_FLAG_FCOE_CAPABLE;
		}


		fcoe_l = min_t(int, IXGBE_FCRETA_SIZE, num_online_cpus());
		adapter->ring_feature[RING_F_FCOE].limit = fcoe_l;

		netdev->features |= NETIF_F_FSO |
				    NETIF_F_FCOE_CRC;

		netdev->vlan_features |= NETIF_F_FSO |
					 NETIF_F_FCOE_CRC;
	}
#endif /* IXGBE_FCOE */
	if (adapter->flags2 & IXGBE_FLAG2_RSC_CAPABLE)
		netdev->hw_features |= NETIF_F_LRO;
	if (adapter->flags2 & IXGBE_FLAG2_RSC_ENABLED)
		netdev->features |= NETIF_F_LRO;

	if (ixgbe_check_fw_error(adapter)) {
		err = -EIO;
		goto err_sw_init;
	}

	/* make sure the EEPROM is good */
	if (hw->eeprom.ops.validate_checksum(hw, NULL) < 0) {
		e_dev_err("The EEPROM Checksum Is Not Valid\n");
		err = -EIO;
		goto err_sw_init;
	}

	eth_platform_get_mac_address(&adapter->pdev->dev,
				     adapter->hw.mac.perm_addr);

	eth_hw_addr_set(netdev, hw->mac.perm_addr);

	if (!is_valid_ether_addr(netdev->dev_addr)) {
		e_dev_err("invalid MAC address\n");
		err = -EIO;
		goto err_sw_init;
	}

	/* Set hw->mac.addr to permanent MAC address */
	ether_addr_copy(hw->mac.addr, hw->mac.perm_addr);
	ixgbe_mac_set_default_filter(adapter);

	if (hw->mac.type == ixgbe_mac_e610)
		mutex_init(&hw->aci.lock);
	timer_setup(&adapter->service_timer, ixgbe_service_timer, 0);

	if (ixgbe_removed(hw->hw_addr)) {
		err = -EIO;
		goto err_sw_init;
	}
	INIT_WORK(&adapter->service_task, ixgbe_service_task);
	set_bit(__IXGBE_SERVICE_INITED, &adapter->state);
	clear_bit(__IXGBE_SERVICE_SCHED, &adapter->state);

	err = ixgbe_init_interrupt_scheme(adapter);
	if (err)
		goto err_sw_init;

	for (i = 0; i < adapter->num_rx_queues; i++)
		u64_stats_init(&adapter->rx_ring[i]->syncp);
	for (i = 0; i < adapter->num_tx_queues; i++)
		u64_stats_init(&adapter->tx_ring[i]->syncp);
	for (i = 0; i < adapter->num_xdp_queues; i++)
		u64_stats_init(&adapter->xdp_ring[i]->syncp);

	/* WOL not supported for all devices */
	adapter->wol = 0;
	hw->eeprom.ops.read(hw, 0x2c, &adapter->eeprom_cap);
	hw->wol_enabled = ixgbe_wol_supported(adapter, pdev->device,
						pdev->subsystem_device);
	if (hw->wol_enabled)
		adapter->wol = IXGBE_WUFC_MAG;

	device_set_wakeup_enable(&adapter->pdev->dev, adapter->wol);

	/* save off EEPROM version number */
	ixgbe_set_fw_version(adapter);

	/* pick up the PCI bus settings for reporting later */
	if (ixgbe_pcie_from_parent(hw))
		ixgbe_get_parent_bus_info(adapter);
	else
		 hw->mac.ops.get_bus_info(hw);

	/* calculate the expected PCIe bandwidth required for optimal
	 * performance. Note that some older parts will never have enough
	 * bandwidth due to being older generation PCIe parts. We clamp these
	 * parts to ensure no warning is displayed if it can't be fixed.
	 */
	switch (hw->mac.type) {
	case ixgbe_mac_82598EB:
		expected_gts = min(ixgbe_enumerate_functions(adapter) * 10, 16);
		break;
	default:
		expected_gts = ixgbe_enumerate_functions(adapter) * 10;
		break;
	}

	/* don't check link if we failed to enumerate functions */
	if (expected_gts > 0)
		ixgbe_check_minimum_link(adapter, expected_gts);

	err = ixgbe_read_pba_string_generic(hw, part_str, sizeof(part_str));
	if (err)
		strscpy(part_str, "Unknown", sizeof(part_str));
	if (ixgbe_is_sfp(hw) && hw->phy.sfp_type != ixgbe_sfp_type_not_present)
		e_dev_info("MAC: %d, PHY: %d, SFP+: %d, PBA No: %s\n",
			   hw->mac.type, hw->phy.type, hw->phy.sfp_type,
			   part_str);
	else
		e_dev_info("MAC: %d, PHY: %d, PBA No: %s\n",
			   hw->mac.type, hw->phy.type, part_str);

	e_dev_info("%pM\n", netdev->dev_addr);

	/* reset the hardware with the new settings */
	err = hw->mac.ops.start_hw(hw);
	if (err == -EACCES) {
		/* We are running on a pre-production device, log a warning */
		e_dev_warn("This device is a pre-production adapter/LOM. "
			   "Please be aware there may be issues associated "
			   "with your hardware.  If you are experiencing "
			   "problems please contact your Intel or hardware "
			   "representative who provided you with this "
			   "hardware.\n");
	}
	strcpy(netdev->name, "eth%d");
	pci_set_drvdata(pdev, adapter);
	err = register_netdev(netdev);
	if (err)
		goto err_register;


	/* power down the optics for 82599 SFP+ fiber */
	if (hw->mac.ops.disable_tx_laser)
		hw->mac.ops.disable_tx_laser(hw);

	/* carrier off reporting is important to ethtool even BEFORE open */
	netif_carrier_off(netdev);

#ifdef CONFIG_IXGBE_DCA
	if (dca_add_requester(&pdev->dev) == 0) {
		adapter->flags |= IXGBE_FLAG_DCA_ENABLED;
		ixgbe_setup_dca(adapter);
	}
#endif
	if (adapter->flags & IXGBE_FLAG_SRIOV_ENABLED) {
		e_info(probe, "IOV is enabled with %d VFs\n", adapter->num_vfs);
		for (i = 0; i < adapter->num_vfs; i++)
			ixgbe_vf_configuration(pdev, (i | 0x10000000));
	}

	/* firmware requires driver version to be 0xFFFFFFFF
	 * since os does not support feature
	 */
	if (hw->mac.ops.set_fw_drv_ver)
		hw->mac.ops.set_fw_drv_ver(hw, 0xFF, 0xFF, 0xFF, 0xFF,
					   sizeof(UTS_RELEASE) - 1,
					   UTS_RELEASE);

	/* add san mac addr to netdev */
	ixgbe_add_sanmac_netdev(netdev);

	e_dev_info("%s\n", ixgbe_default_device_descr);

#ifdef CONFIG_IXGBE_HWMON
	if (ixgbe_sysfs_init(adapter))
		e_err(probe, "failed to allocate sysfs resources\n");
#endif /* CONFIG_IXGBE_HWMON */

	ixgbe_dbg_adapter_init(adapter);

	/* setup link for SFP devices with MNG FW, else wait for IXGBE_UP */
	if (ixgbe_mng_enabled(hw) && ixgbe_is_sfp(hw) && hw->mac.ops.setup_link)
		hw->mac.ops.setup_link(hw,
			IXGBE_LINK_SPEED_10GB_FULL | IXGBE_LINK_SPEED_1GB_FULL,
			true);

	err = ixgbe_mii_bus_init(hw);
	if (err)
		goto err_netdev;

	return 0;

err_netdev:
	unregister_netdev(netdev);
err_register:
	ixgbe_release_hw_control(adapter);
	ixgbe_clear_interrupt_scheme(adapter);
	if (hw->mac.type == ixgbe_mac_e610)
		mutex_destroy(&adapter->hw.aci.lock);
err_sw_init:
	ixgbe_disable_sriov(adapter);
	adapter->flags2 &= ~IXGBE_FLAG2_SEARCH_FOR_SFP;
	iounmap(adapter->io_addr);
	kfree(adapter->jump_tables[0]);
	kfree(adapter->mac_table);
	kfree(adapter->rss_key);
	bitmap_free(adapter->af_xdp_zc_qps);
err_ioremap:
	disable_dev = !test_and_set_bit(__IXGBE_DISABLED, &adapter->state);
	free_netdev(netdev);
err_alloc_etherdev:
	pci_release_mem_regions(pdev);
err_pci_reg:
err_dma:
	if (!adapter || disable_dev)
		pci_disable_device(pdev);
	return err;
}

/**
 * ixgbe_remove - Device Removal Routine
 * @pdev: PCI device information struct
 *
 * ixgbe_remove is called by the PCI subsystem to alert the driver
 * that it should release a PCI device.  The could be caused by a
 * Hot-Plug event, or because the driver is going to be removed from
 * memory.
 **/
static void ixgbe_remove(struct pci_dev *pdev)
{
	struct ixgbe_adapter *adapter = pci_get_drvdata(pdev);
	struct net_device *netdev;
	bool disable_dev;
	int i;

	/* if !adapter then we already cleaned up in probe */
	if (!adapter)
		return;

	netdev  = adapter->netdev;
	ixgbe_dbg_adapter_exit(adapter);

	set_bit(__IXGBE_REMOVING, &adapter->state);
	cancel_work_sync(&adapter->service_task);

	if (adapter->hw.mac.type == ixgbe_mac_e610) {
		ixgbe_disable_link_status_events(adapter);
		mutex_destroy(&adapter->hw.aci.lock);
	}

	if (adapter->mii_bus)
		mdiobus_unregister(adapter->mii_bus);

#ifdef CONFIG_IXGBE_DCA
	if (adapter->flags & IXGBE_FLAG_DCA_ENABLED) {
		adapter->flags &= ~IXGBE_FLAG_DCA_ENABLED;
		dca_remove_requester(&pdev->dev);
		IXGBE_WRITE_REG(&adapter->hw, IXGBE_DCA_CTRL,
				IXGBE_DCA_CTRL_DCA_DISABLE);
	}

#endif
#ifdef CONFIG_IXGBE_HWMON
	ixgbe_sysfs_exit(adapter);
#endif /* CONFIG_IXGBE_HWMON */

	/* remove the added san mac */
	ixgbe_del_sanmac_netdev(netdev);

#ifdef CONFIG_PCI_IOV
	ixgbe_disable_sriov(adapter);
#endif
	if (netdev->reg_state == NETREG_REGISTERED)
		unregister_netdev(netdev);

	ixgbe_stop_ipsec_offload(adapter);
	ixgbe_clear_interrupt_scheme(adapter);

	ixgbe_release_hw_control(adapter);

#ifdef CONFIG_DCB
	kfree(adapter->ixgbe_ieee_pfc);
	kfree(adapter->ixgbe_ieee_ets);

#endif
	iounmap(adapter->io_addr);
	pci_release_mem_regions(pdev);

	e_dev_info("complete\n");

	for (i = 0; i < IXGBE_MAX_LINK_HANDLE; i++) {
		if (adapter->jump_tables[i]) {
			kfree(adapter->jump_tables[i]->input);
			kfree(adapter->jump_tables[i]->mask);
		}
		kfree(adapter->jump_tables[i]);
	}

	kfree(adapter->mac_table);
	kfree(adapter->rss_key);
	bitmap_free(adapter->af_xdp_zc_qps);
	disable_dev = !test_and_set_bit(__IXGBE_DISABLED, &adapter->state);
	free_netdev(netdev);

	if (disable_dev)
		pci_disable_device(pdev);
}

/**
 * ixgbe_io_error_detected - called when PCI error is detected
 * @pdev: Pointer to PCI device
 * @state: The current pci connection state
 *
 * This function is called after a PCI bus error affecting
 * this device has been detected.
 */
static pci_ers_result_t ixgbe_io_error_detected(struct pci_dev *pdev,
						pci_channel_state_t state)
{
	struct ixgbe_adapter *adapter = pci_get_drvdata(pdev);
	struct net_device *netdev = adapter->netdev;

#ifdef CONFIG_PCI_IOV
	struct ixgbe_hw *hw = &adapter->hw;
	struct pci_dev *bdev, *vfdev;
	u32 dw0, dw1, dw2, dw3;
	int vf, pos;
	u16 req_id, pf_func;

	if (adapter->hw.mac.type == ixgbe_mac_82598EB ||
	    adapter->num_vfs == 0)
		goto skip_bad_vf_detection;

	bdev = pdev->bus->self;
	while (bdev && (pci_pcie_type(bdev) != PCI_EXP_TYPE_ROOT_PORT))
		bdev = bdev->bus->self;

	if (!bdev)
		goto skip_bad_vf_detection;

	pos = pci_find_ext_capability(bdev, PCI_EXT_CAP_ID_ERR);
	if (!pos)
		goto skip_bad_vf_detection;

	dw0 = ixgbe_read_pci_cfg_dword(hw, pos + PCI_ERR_HEADER_LOG);
	dw1 = ixgbe_read_pci_cfg_dword(hw, pos + PCI_ERR_HEADER_LOG + 4);
	dw2 = ixgbe_read_pci_cfg_dword(hw, pos + PCI_ERR_HEADER_LOG + 8);
	dw3 = ixgbe_read_pci_cfg_dword(hw, pos + PCI_ERR_HEADER_LOG + 12);
	if (ixgbe_removed(hw->hw_addr))
		goto skip_bad_vf_detection;

	req_id = dw1 >> 16;
	/* On the 82599 if bit 7 of the requestor ID is set then it's a VF */
	if (!(req_id & 0x0080))
		goto skip_bad_vf_detection;

	pf_func = req_id & 0x01;
	if ((pf_func & 1) == (pdev->devfn & 1)) {
		unsigned int device_id;

		vf = FIELD_GET(0x7F, req_id);
		e_dev_err("VF %d has caused a PCIe error\n", vf);
		e_dev_err("TLP: dw0: %8.8x\tdw1: %8.8x\tdw2: "
				"%8.8x\tdw3: %8.8x\n",
		dw0, dw1, dw2, dw3);
		switch (adapter->hw.mac.type) {
		case ixgbe_mac_82599EB:
			device_id = IXGBE_82599_VF_DEVICE_ID;
			break;
		case ixgbe_mac_X540:
			device_id = IXGBE_X540_VF_DEVICE_ID;
			break;
		case ixgbe_mac_X550:
			device_id = IXGBE_DEV_ID_X550_VF;
			break;
		case ixgbe_mac_X550EM_x:
			device_id = IXGBE_DEV_ID_X550EM_X_VF;
			break;
		case ixgbe_mac_x550em_a:
			device_id = IXGBE_DEV_ID_X550EM_A_VF;
			break;
		case ixgbe_mac_e610:
			device_id = IXGBE_DEV_ID_E610_VF;
			break;
		default:
			device_id = 0;
			break;
		}

		/* Find the pci device of the offending VF */
		vfdev = pci_get_device(PCI_VENDOR_ID_INTEL, device_id, NULL);
		while (vfdev) {
			if (vfdev->devfn == (req_id & 0xFF))
				break;
			vfdev = pci_get_device(PCI_VENDOR_ID_INTEL,
					       device_id, vfdev);
		}
		/*
		 * There's a slim chance the VF could have been hot plugged,
		 * so if it is no longer present we don't need to issue the
		 * VFLR.  Just clean up the AER in that case.
		 */
		if (vfdev) {
			pcie_flr(vfdev);
			/* Free device reference count */
			pci_dev_put(vfdev);
		}
	}

	/*
	 * Even though the error may have occurred on the other port
	 * we still need to increment the vf error reference count for
	 * both ports because the I/O resume function will be called
	 * for both of them.
	 */
	adapter->vferr_refcount++;

	return PCI_ERS_RESULT_RECOVERED;

skip_bad_vf_detection:
#endif /* CONFIG_PCI_IOV */
	if (!test_bit(__IXGBE_SERVICE_INITED, &adapter->state))
		return PCI_ERS_RESULT_DISCONNECT;

	if (!netif_device_present(netdev))
		return PCI_ERS_RESULT_DISCONNECT;

	rtnl_lock();
	netif_device_detach(netdev);

	if (netif_running(netdev))
		ixgbe_close_suspend(adapter);

	if (state == pci_channel_io_perm_failure) {
		rtnl_unlock();
		return PCI_ERS_RESULT_DISCONNECT;
	}

	if (!test_and_set_bit(__IXGBE_DISABLED, &adapter->state))
		pci_disable_device(pdev);
	rtnl_unlock();

	/* Request a slot reset. */
	return PCI_ERS_RESULT_NEED_RESET;
}

/**
 * ixgbe_io_slot_reset - called after the pci bus has been reset.
 * @pdev: Pointer to PCI device
 *
 * Restart the card from scratch, as if from a cold-boot.
 */
static pci_ers_result_t ixgbe_io_slot_reset(struct pci_dev *pdev)
{
	struct ixgbe_adapter *adapter = pci_get_drvdata(pdev);
	pci_ers_result_t result;

	if (pci_enable_device_mem(pdev)) {
		e_err(probe, "Cannot re-enable PCI device after reset.\n");
		result = PCI_ERS_RESULT_DISCONNECT;
	} else {
		smp_mb__before_atomic();
		clear_bit(__IXGBE_DISABLED, &adapter->state);
		adapter->hw.hw_addr = adapter->io_addr;
		pci_set_master(pdev);
		pci_restore_state(pdev);
		pci_save_state(pdev);

		pci_wake_from_d3(pdev, false);

		ixgbe_reset(adapter);
		IXGBE_WRITE_REG(&adapter->hw, IXGBE_WUS, ~0);
		result = PCI_ERS_RESULT_RECOVERED;
	}

	return result;
}

/**
 * ixgbe_io_resume - called when traffic can start flowing again.
 * @pdev: Pointer to PCI device
 *
 * This callback is called when the error recovery driver tells us that
 * its OK to resume normal operation.
 */
static void ixgbe_io_resume(struct pci_dev *pdev)
{
	struct ixgbe_adapter *adapter = pci_get_drvdata(pdev);
	struct net_device *netdev = adapter->netdev;

#ifdef CONFIG_PCI_IOV
	if (adapter->vferr_refcount) {
		e_info(drv, "Resuming after VF err\n");
		adapter->vferr_refcount--;
		return;
	}

#endif
	rtnl_lock();
	if (netif_running(netdev))
		ixgbe_open(netdev);

	netif_device_attach(netdev);
	rtnl_unlock();
}

static const struct pci_error_handlers ixgbe_err_handler = {
	.error_detected = ixgbe_io_error_detected,
	.slot_reset = ixgbe_io_slot_reset,
	.resume = ixgbe_io_resume,
};

static DEFINE_SIMPLE_DEV_PM_OPS(ixgbe_pm_ops, ixgbe_suspend, ixgbe_resume);

static struct pci_driver ixgbe_driver = {
	.name      = ixgbe_driver_name,
	.id_table  = ixgbe_pci_tbl,
	.probe     = ixgbe_probe,
	.remove    = ixgbe_remove,
	.driver.pm = pm_sleep_ptr(&ixgbe_pm_ops),
	.shutdown  = ixgbe_shutdown,
	.sriov_configure = ixgbe_pci_sriov_configure,
	.err_handler = &ixgbe_err_handler
};

/**
 * ixgbe_init_module - Driver Registration Routine
 *
 * ixgbe_init_module is the first routine called when the driver is
 * loaded. All it does is register with the PCI subsystem.
 **/
static int __init ixgbe_init_module(void)
{
	int ret;
	pr_info("%s\n", ixgbe_driver_string);
	pr_info("%s\n", ixgbe_copyright);

	ixgbe_wq = create_singlethread_workqueue(ixgbe_driver_name);
	if (!ixgbe_wq) {
		pr_err("%s: Failed to create workqueue\n", ixgbe_driver_name);
		return -ENOMEM;
	}

	ixgbe_dbg_init();

	ret = pci_register_driver(&ixgbe_driver);
	if (ret) {
		destroy_workqueue(ixgbe_wq);
		ixgbe_dbg_exit();
		return ret;
	}

#ifdef CONFIG_IXGBE_DCA
	dca_register_notify(&dca_notifier);
#endif

	return 0;
}

module_init(ixgbe_init_module);

/**
 * ixgbe_exit_module - Driver Exit Cleanup Routine
 *
 * ixgbe_exit_module is called just before the driver is removed
 * from memory.
 **/
static void __exit ixgbe_exit_module(void)
{
#ifdef CONFIG_IXGBE_DCA
	dca_unregister_notify(&dca_notifier);
#endif
	pci_unregister_driver(&ixgbe_driver);

	ixgbe_dbg_exit();
	if (ixgbe_wq) {
		destroy_workqueue(ixgbe_wq);
		ixgbe_wq = NULL;
	}
}

#ifdef CONFIG_IXGBE_DCA
static int ixgbe_notify_dca(struct notifier_block *nb, unsigned long event,
			    void *p)
{
	int ret_val;

	ret_val = driver_for_each_device(&ixgbe_driver.driver, NULL, &event,
					 __ixgbe_notify_dca);

	return ret_val ? NOTIFY_BAD : NOTIFY_DONE;
}

#endif /* CONFIG_IXGBE_DCA */

module_exit(ixgbe_exit_module);

/* ixgbe_main.c */<|MERGE_RESOLUTION|>--- conflicted
+++ resolved
@@ -3185,13 +3185,10 @@
 		case ixgbe_aci_opc_get_link_status:
 			ixgbe_handle_link_status_event(adapter, &event);
 			break;
-<<<<<<< HEAD
-=======
 		case ixgbe_aci_opc_temp_tca_event:
 			e_crit(drv, "%s\n", ixgbe_overheat_msg);
 			ixgbe_down(adapter);
 			break;
->>>>>>> e8a457b7
 		default:
 			e_warn(hw, "unknown FW async event captured\n");
 			break;
