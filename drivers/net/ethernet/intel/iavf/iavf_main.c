// SPDX-License-Identifier: GPL-2.0
/* Copyright(c) 2013 - 2018 Intel Corporation. */

#include <linux/net/intel/libie/rx.h>

#include "iavf.h"
#include "iavf_prototype.h"
/* All iavf tracepoints are defined by the include below, which must
 * be included exactly once across the whole kernel with
 * CREATE_TRACE_POINTS defined
 */
#define CREATE_TRACE_POINTS
#include "iavf_trace.h"

static int iavf_setup_all_tx_resources(struct iavf_adapter *adapter);
static int iavf_setup_all_rx_resources(struct iavf_adapter *adapter);
static int iavf_close(struct net_device *netdev);
static void iavf_init_get_resources(struct iavf_adapter *adapter);
static int iavf_check_reset_complete(struct iavf_hw *hw);

char iavf_driver_name[] = "iavf";
static const char iavf_driver_string[] =
	"Intel(R) Ethernet Adaptive Virtual Function Network Driver";

static const char iavf_copyright[] =
	"Copyright (c) 2013 - 2018 Intel Corporation.";

/* iavf_pci_tbl - PCI Device ID Table
 *
 * Wildcard entries (PCI_ANY_ID) should come last
 * Last entry must be all 0s
 *
 * { Vendor ID, Device ID, SubVendor ID, SubDevice ID,
 *   Class, Class Mask, private data (not used) }
 */
static const struct pci_device_id iavf_pci_tbl[] = {
	{PCI_VDEVICE(INTEL, IAVF_DEV_ID_VF), 0},
	{PCI_VDEVICE(INTEL, IAVF_DEV_ID_VF_HV), 0},
	{PCI_VDEVICE(INTEL, IAVF_DEV_ID_X722_VF), 0},
	{PCI_VDEVICE(INTEL, IAVF_DEV_ID_ADAPTIVE_VF), 0},
	/* required last entry */
	{0, }
};

MODULE_DEVICE_TABLE(pci, iavf_pci_tbl);

MODULE_ALIAS("i40evf");
MODULE_DESCRIPTION("Intel(R) Ethernet Adaptive Virtual Function Network Driver");
MODULE_IMPORT_NS("LIBETH");
MODULE_IMPORT_NS("LIBIE");
MODULE_LICENSE("GPL v2");

static const struct net_device_ops iavf_netdev_ops;

int iavf_status_to_errno(enum iavf_status status)
{
	switch (status) {
	case IAVF_SUCCESS:
		return 0;
	case IAVF_ERR_PARAM:
	case IAVF_ERR_MAC_TYPE:
	case IAVF_ERR_INVALID_MAC_ADDR:
	case IAVF_ERR_INVALID_LINK_SETTINGS:
	case IAVF_ERR_INVALID_PD_ID:
	case IAVF_ERR_INVALID_QP_ID:
	case IAVF_ERR_INVALID_CQ_ID:
	case IAVF_ERR_INVALID_CEQ_ID:
	case IAVF_ERR_INVALID_AEQ_ID:
	case IAVF_ERR_INVALID_SIZE:
	case IAVF_ERR_INVALID_ARP_INDEX:
	case IAVF_ERR_INVALID_FPM_FUNC_ID:
	case IAVF_ERR_QP_INVALID_MSG_SIZE:
	case IAVF_ERR_INVALID_FRAG_COUNT:
	case IAVF_ERR_INVALID_ALIGNMENT:
	case IAVF_ERR_INVALID_PUSH_PAGE_INDEX:
	case IAVF_ERR_INVALID_IMM_DATA_SIZE:
	case IAVF_ERR_INVALID_VF_ID:
	case IAVF_ERR_INVALID_HMCFN_ID:
	case IAVF_ERR_INVALID_PBLE_INDEX:
	case IAVF_ERR_INVALID_SD_INDEX:
	case IAVF_ERR_INVALID_PAGE_DESC_INDEX:
	case IAVF_ERR_INVALID_SD_TYPE:
	case IAVF_ERR_INVALID_HMC_OBJ_INDEX:
	case IAVF_ERR_INVALID_HMC_OBJ_COUNT:
	case IAVF_ERR_INVALID_SRQ_ARM_LIMIT:
		return -EINVAL;
	case IAVF_ERR_NVM:
	case IAVF_ERR_NVM_CHECKSUM:
	case IAVF_ERR_PHY:
	case IAVF_ERR_CONFIG:
	case IAVF_ERR_UNKNOWN_PHY:
	case IAVF_ERR_LINK_SETUP:
	case IAVF_ERR_ADAPTER_STOPPED:
	case IAVF_ERR_PRIMARY_REQUESTS_PENDING:
	case IAVF_ERR_AUTONEG_NOT_COMPLETE:
	case IAVF_ERR_RESET_FAILED:
	case IAVF_ERR_BAD_PTR:
	case IAVF_ERR_SWFW_SYNC:
	case IAVF_ERR_QP_TOOMANY_WRS_POSTED:
	case IAVF_ERR_QUEUE_EMPTY:
	case IAVF_ERR_FLUSHED_QUEUE:
	case IAVF_ERR_OPCODE_MISMATCH:
	case IAVF_ERR_CQP_COMPL_ERROR:
	case IAVF_ERR_BACKING_PAGE_ERROR:
	case IAVF_ERR_NO_PBLCHUNKS_AVAILABLE:
	case IAVF_ERR_MEMCPY_FAILED:
	case IAVF_ERR_SRQ_ENABLED:
	case IAVF_ERR_ADMIN_QUEUE_ERROR:
	case IAVF_ERR_ADMIN_QUEUE_FULL:
	case IAVF_ERR_BAD_RDMA_CQE:
	case IAVF_ERR_NVM_BLANK_MODE:
	case IAVF_ERR_PE_DOORBELL_NOT_ENABLED:
	case IAVF_ERR_DIAG_TEST_FAILED:
	case IAVF_ERR_FIRMWARE_API_VERSION:
	case IAVF_ERR_ADMIN_QUEUE_CRITICAL_ERROR:
		return -EIO;
	case IAVF_ERR_DEVICE_NOT_SUPPORTED:
		return -ENODEV;
	case IAVF_ERR_NO_AVAILABLE_VSI:
	case IAVF_ERR_RING_FULL:
		return -ENOSPC;
	case IAVF_ERR_NO_MEMORY:
		return -ENOMEM;
	case IAVF_ERR_TIMEOUT:
	case IAVF_ERR_ADMIN_QUEUE_TIMEOUT:
		return -ETIMEDOUT;
	case IAVF_ERR_NOT_IMPLEMENTED:
	case IAVF_NOT_SUPPORTED:
		return -EOPNOTSUPP;
	case IAVF_ERR_ADMIN_QUEUE_NO_WORK:
		return -EALREADY;
	case IAVF_ERR_NOT_READY:
		return -EBUSY;
	case IAVF_ERR_BUF_TOO_SHORT:
		return -EMSGSIZE;
	}

	return -EIO;
}

int virtchnl_status_to_errno(enum virtchnl_status_code v_status)
{
	switch (v_status) {
	case VIRTCHNL_STATUS_SUCCESS:
		return 0;
	case VIRTCHNL_STATUS_ERR_PARAM:
	case VIRTCHNL_STATUS_ERR_INVALID_VF_ID:
		return -EINVAL;
	case VIRTCHNL_STATUS_ERR_NO_MEMORY:
		return -ENOMEM;
	case VIRTCHNL_STATUS_ERR_OPCODE_MISMATCH:
	case VIRTCHNL_STATUS_ERR_CQP_COMPL_ERROR:
	case VIRTCHNL_STATUS_ERR_ADMIN_QUEUE_ERROR:
		return -EIO;
	case VIRTCHNL_STATUS_ERR_NOT_SUPPORTED:
		return -EOPNOTSUPP;
	}

	return -EIO;
}

/**
 * iavf_pdev_to_adapter - go from pci_dev to adapter
 * @pdev: pci_dev pointer
 */
static struct iavf_adapter *iavf_pdev_to_adapter(struct pci_dev *pdev)
{
	return netdev_priv(pci_get_drvdata(pdev));
}

/**
 * iavf_is_reset_in_progress - Check if a reset is in progress
 * @adapter: board private structure
 */
static bool iavf_is_reset_in_progress(struct iavf_adapter *adapter)
{
	if (adapter->state == __IAVF_RESETTING ||
	    adapter->flags & (IAVF_FLAG_RESET_PENDING |
			      IAVF_FLAG_RESET_NEEDED))
		return true;

	return false;
}

/**
 * iavf_wait_for_reset - Wait for reset to finish.
 * @adapter: board private structure
 *
 * Returns 0 if reset finished successfully, negative on timeout or interrupt.
 */
int iavf_wait_for_reset(struct iavf_adapter *adapter)
{
	int ret = wait_event_interruptible_timeout(adapter->reset_waitqueue,
					!iavf_is_reset_in_progress(adapter),
					msecs_to_jiffies(5000));

	/* If ret < 0 then it means wait was interrupted.
	 * If ret == 0 then it means we got a timeout while waiting
	 * for reset to finish.
	 * If ret > 0 it means reset has finished.
	 */
	if (ret > 0)
		return 0;
	else if (ret < 0)
		return -EINTR;
	else
		return -EBUSY;
}

/**
 * iavf_allocate_dma_mem_d - OS specific memory alloc for shared code
 * @hw:   pointer to the HW structure
 * @mem:  ptr to mem struct to fill out
 * @size: size of memory requested
 * @alignment: what to align the allocation to
 **/
enum iavf_status iavf_allocate_dma_mem_d(struct iavf_hw *hw,
					 struct iavf_dma_mem *mem,
					 u64 size, u32 alignment)
{
	struct iavf_adapter *adapter = (struct iavf_adapter *)hw->back;

	if (!mem)
		return IAVF_ERR_PARAM;

	mem->size = ALIGN(size, alignment);
	mem->va = dma_alloc_coherent(&adapter->pdev->dev, mem->size,
				     (dma_addr_t *)&mem->pa, GFP_KERNEL);
	if (mem->va)
		return 0;
	else
		return IAVF_ERR_NO_MEMORY;
}

/**
 * iavf_free_dma_mem - wrapper for DMA memory freeing
 * @hw:   pointer to the HW structure
 * @mem:  ptr to mem struct to free
 **/
enum iavf_status iavf_free_dma_mem(struct iavf_hw *hw, struct iavf_dma_mem *mem)
{
	struct iavf_adapter *adapter = (struct iavf_adapter *)hw->back;

	if (!mem || !mem->va)
		return IAVF_ERR_PARAM;
	dma_free_coherent(&adapter->pdev->dev, mem->size,
			  mem->va, (dma_addr_t)mem->pa);
	return 0;
}

/**
 * iavf_allocate_virt_mem - virt memory alloc wrapper
 * @hw:   pointer to the HW structure
 * @mem:  ptr to mem struct to fill out
 * @size: size of memory requested
 **/
enum iavf_status iavf_allocate_virt_mem(struct iavf_hw *hw,
					struct iavf_virt_mem *mem, u32 size)
{
	if (!mem)
		return IAVF_ERR_PARAM;

	mem->size = size;
	mem->va = kzalloc(size, GFP_KERNEL);

	if (mem->va)
		return 0;
	else
		return IAVF_ERR_NO_MEMORY;
}

/**
 * iavf_free_virt_mem - virt memory free wrapper
 * @hw:   pointer to the HW structure
 * @mem:  ptr to mem struct to free
 **/
void iavf_free_virt_mem(struct iavf_hw *hw, struct iavf_virt_mem *mem)
{
	kfree(mem->va);
}

/**
 * iavf_schedule_reset - Set the flags and schedule a reset event
 * @adapter: board private structure
 * @flags: IAVF_FLAG_RESET_PENDING or IAVF_FLAG_RESET_NEEDED
 **/
void iavf_schedule_reset(struct iavf_adapter *adapter, u64 flags)
{
	if (!test_bit(__IAVF_IN_REMOVE_TASK, &adapter->crit_section) &&
	    !(adapter->flags &
	    (IAVF_FLAG_RESET_PENDING | IAVF_FLAG_RESET_NEEDED))) {
		adapter->flags |= flags;
		queue_work(adapter->wq, &adapter->reset_task);
	}
}

/**
 * iavf_schedule_aq_request - Set the flags and schedule aq request
 * @adapter: board private structure
 * @flags: requested aq flags
 **/
void iavf_schedule_aq_request(struct iavf_adapter *adapter, u64 flags)
{
	adapter->aq_required |= flags;
	mod_delayed_work(adapter->wq, &adapter->watchdog_task, 0);
}

/**
 * iavf_tx_timeout - Respond to a Tx Hang
 * @netdev: network interface device structure
 * @txqueue: queue number that is timing out
 **/
static void iavf_tx_timeout(struct net_device *netdev, unsigned int txqueue)
{
	struct iavf_adapter *adapter = netdev_priv(netdev);

	adapter->tx_timeout_count++;
	iavf_schedule_reset(adapter, IAVF_FLAG_RESET_NEEDED);
}

/**
 * iavf_misc_irq_disable - Mask off interrupt generation on the NIC
 * @adapter: board private structure
 **/
static void iavf_misc_irq_disable(struct iavf_adapter *adapter)
{
	struct iavf_hw *hw = &adapter->hw;

	if (!adapter->msix_entries)
		return;

	wr32(hw, IAVF_VFINT_DYN_CTL01, 0);

	iavf_flush(hw);

	synchronize_irq(adapter->msix_entries[0].vector);
}

/**
 * iavf_misc_irq_enable - Enable default interrupt generation settings
 * @adapter: board private structure
 **/
static void iavf_misc_irq_enable(struct iavf_adapter *adapter)
{
	struct iavf_hw *hw = &adapter->hw;

	wr32(hw, IAVF_VFINT_DYN_CTL01, IAVF_VFINT_DYN_CTL01_INTENA_MASK |
				       IAVF_VFINT_DYN_CTL01_ITR_INDX_MASK);
	wr32(hw, IAVF_VFINT_ICR0_ENA1, IAVF_VFINT_ICR0_ENA1_ADMINQ_MASK);

	iavf_flush(hw);
}

/**
 * iavf_irq_disable - Mask off interrupt generation on the NIC
 * @adapter: board private structure
 **/
static void iavf_irq_disable(struct iavf_adapter *adapter)
{
	int i;
	struct iavf_hw *hw = &adapter->hw;

	if (!adapter->msix_entries)
		return;

	for (i = 1; i < adapter->num_msix_vectors; i++) {
		wr32(hw, IAVF_VFINT_DYN_CTLN1(i - 1), 0);
		synchronize_irq(adapter->msix_entries[i].vector);
	}
	iavf_flush(hw);
}

/**
 * iavf_irq_enable_queues - Enable interrupt for all queues
 * @adapter: board private structure
 **/
static void iavf_irq_enable_queues(struct iavf_adapter *adapter)
{
	struct iavf_hw *hw = &adapter->hw;
	int i;

	for (i = 1; i < adapter->num_msix_vectors; i++) {
		wr32(hw, IAVF_VFINT_DYN_CTLN1(i - 1),
		     IAVF_VFINT_DYN_CTLN1_INTENA_MASK |
		     IAVF_VFINT_DYN_CTLN1_ITR_INDX_MASK);
	}
}

/**
 * iavf_irq_enable - Enable default interrupt generation settings
 * @adapter: board private structure
 * @flush: boolean value whether to run rd32()
 **/
void iavf_irq_enable(struct iavf_adapter *adapter, bool flush)
{
	struct iavf_hw *hw = &adapter->hw;

	iavf_misc_irq_enable(adapter);
	iavf_irq_enable_queues(adapter);

	if (flush)
		iavf_flush(hw);
}

/**
 * iavf_msix_aq - Interrupt handler for vector 0
 * @irq: interrupt number
 * @data: pointer to netdev
 **/
static irqreturn_t iavf_msix_aq(int irq, void *data)
{
	struct net_device *netdev = data;
	struct iavf_adapter *adapter = netdev_priv(netdev);
	struct iavf_hw *hw = &adapter->hw;

	/* handle non-queue interrupts, these reads clear the registers */
	rd32(hw, IAVF_VFINT_ICR01);
	rd32(hw, IAVF_VFINT_ICR0_ENA1);

	if (adapter->state != __IAVF_REMOVE)
		/* schedule work on the private workqueue */
		queue_work(adapter->wq, &adapter->adminq_task);

	return IRQ_HANDLED;
}

/**
 * iavf_msix_clean_rings - MSIX mode Interrupt Handler
 * @irq: interrupt number
 * @data: pointer to a q_vector
 **/
static irqreturn_t iavf_msix_clean_rings(int irq, void *data)
{
	struct iavf_q_vector *q_vector = data;

	if (!q_vector->tx.ring && !q_vector->rx.ring)
		return IRQ_HANDLED;

	napi_schedule_irqoff(&q_vector->napi);

	return IRQ_HANDLED;
}

/**
 * iavf_map_vector_to_rxq - associate irqs with rx queues
 * @adapter: board private structure
 * @v_idx: interrupt number
 * @r_idx: queue number
 **/
static void
iavf_map_vector_to_rxq(struct iavf_adapter *adapter, int v_idx, int r_idx)
{
	struct iavf_q_vector *q_vector = &adapter->q_vectors[v_idx];
	struct iavf_ring *rx_ring = &adapter->rx_rings[r_idx];
	struct iavf_hw *hw = &adapter->hw;

	rx_ring->q_vector = q_vector;
	rx_ring->next = q_vector->rx.ring;
	rx_ring->vsi = &adapter->vsi;
	q_vector->rx.ring = rx_ring;
	q_vector->rx.count++;
	q_vector->rx.next_update = jiffies + 1;
	q_vector->rx.target_itr = ITR_TO_REG(rx_ring->itr_setting);
	q_vector->ring_mask |= BIT(r_idx);
	wr32(hw, IAVF_VFINT_ITRN1(IAVF_RX_ITR, q_vector->reg_idx),
	     q_vector->rx.current_itr >> 1);
	q_vector->rx.current_itr = q_vector->rx.target_itr;
}

/**
 * iavf_map_vector_to_txq - associate irqs with tx queues
 * @adapter: board private structure
 * @v_idx: interrupt number
 * @t_idx: queue number
 **/
static void
iavf_map_vector_to_txq(struct iavf_adapter *adapter, int v_idx, int t_idx)
{
	struct iavf_q_vector *q_vector = &adapter->q_vectors[v_idx];
	struct iavf_ring *tx_ring = &adapter->tx_rings[t_idx];
	struct iavf_hw *hw = &adapter->hw;

	tx_ring->q_vector = q_vector;
	tx_ring->next = q_vector->tx.ring;
	tx_ring->vsi = &adapter->vsi;
	q_vector->tx.ring = tx_ring;
	q_vector->tx.count++;
	q_vector->tx.next_update = jiffies + 1;
	q_vector->tx.target_itr = ITR_TO_REG(tx_ring->itr_setting);
	q_vector->num_ringpairs++;
	wr32(hw, IAVF_VFINT_ITRN1(IAVF_TX_ITR, q_vector->reg_idx),
	     q_vector->tx.target_itr >> 1);
	q_vector->tx.current_itr = q_vector->tx.target_itr;
}

/**
 * iavf_map_rings_to_vectors - Maps descriptor rings to vectors
 * @adapter: board private structure to initialize
 *
 * This function maps descriptor rings to the queue-specific vectors
 * we were allotted through the MSI-X enabling code.  Ideally, we'd have
 * one vector per ring/queue, but on a constrained vector budget, we
 * group the rings as "efficiently" as possible.  You would add new
 * mapping configurations in here.
 **/
static void iavf_map_rings_to_vectors(struct iavf_adapter *adapter)
{
	int rings_remaining = adapter->num_active_queues;
	int ridx = 0, vidx = 0;
	int q_vectors;

	q_vectors = adapter->num_msix_vectors - NONQ_VECS;

	for (; ridx < rings_remaining; ridx++) {
		iavf_map_vector_to_rxq(adapter, vidx, ridx);
		iavf_map_vector_to_txq(adapter, vidx, ridx);

		/* In the case where we have more queues than vectors, continue
		 * round-robin on vectors until all queues are mapped.
		 */
		if (++vidx >= q_vectors)
			vidx = 0;
	}

	adapter->aq_required |= IAVF_FLAG_AQ_MAP_VECTORS;
}

/**
 * iavf_irq_affinity_notify - Callback for affinity changes
 * @notify: context as to what irq was changed
 * @mask: the new affinity mask
 *
 * This is a callback function used by the irq_set_affinity_notifier function
 * so that we may register to receive changes to the irq affinity masks.
 **/
static void iavf_irq_affinity_notify(struct irq_affinity_notify *notify,
				     const cpumask_t *mask)
{
	struct iavf_q_vector *q_vector =
		container_of(notify, struct iavf_q_vector, affinity_notify);

	cpumask_copy(&q_vector->affinity_mask, mask);
}

/**
 * iavf_irq_affinity_release - Callback for affinity notifier release
 * @ref: internal core kernel usage
 *
 * This is a callback function used by the irq_set_affinity_notifier function
 * to inform the current notification subscriber that they will no longer
 * receive notifications.
 **/
static void iavf_irq_affinity_release(struct kref *ref) {}

/**
 * iavf_request_traffic_irqs - Initialize MSI-X interrupts
 * @adapter: board private structure
 * @basename: device basename
 *
 * Allocates MSI-X vectors for tx and rx handling, and requests
 * interrupts from the kernel.
 **/
static int
iavf_request_traffic_irqs(struct iavf_adapter *adapter, char *basename)
{
	unsigned int vector, q_vectors;
	unsigned int rx_int_idx = 0, tx_int_idx = 0;
	int irq_num, err;
	int cpu;

	iavf_irq_disable(adapter);
	/* Decrement for Other and TCP Timer vectors */
	q_vectors = adapter->num_msix_vectors - NONQ_VECS;

	for (vector = 0; vector < q_vectors; vector++) {
		struct iavf_q_vector *q_vector = &adapter->q_vectors[vector];

		irq_num = adapter->msix_entries[vector + NONQ_VECS].vector;

		if (q_vector->tx.ring && q_vector->rx.ring) {
			snprintf(q_vector->name, sizeof(q_vector->name),
				 "iavf-%s-TxRx-%u", basename, rx_int_idx++);
			tx_int_idx++;
		} else if (q_vector->rx.ring) {
			snprintf(q_vector->name, sizeof(q_vector->name),
				 "iavf-%s-rx-%u", basename, rx_int_idx++);
		} else if (q_vector->tx.ring) {
			snprintf(q_vector->name, sizeof(q_vector->name),
				 "iavf-%s-tx-%u", basename, tx_int_idx++);
		} else {
			/* skip this unused q_vector */
			continue;
		}
		err = request_irq(irq_num,
				  iavf_msix_clean_rings,
				  0,
				  q_vector->name,
				  q_vector);
		if (err) {
			dev_info(&adapter->pdev->dev,
				 "Request_irq failed, error: %d\n", err);
			goto free_queue_irqs;
		}
		/* register for affinity change notifications */
		q_vector->affinity_notify.notify = iavf_irq_affinity_notify;
		q_vector->affinity_notify.release =
						   iavf_irq_affinity_release;
		irq_set_affinity_notifier(irq_num, &q_vector->affinity_notify);
		/* Spread the IRQ affinity hints across online CPUs. Note that
		 * get_cpu_mask returns a mask with a permanent lifetime so
		 * it's safe to use as a hint for irq_update_affinity_hint.
		 */
		cpu = cpumask_local_spread(q_vector->v_idx, -1);
		irq_update_affinity_hint(irq_num, get_cpu_mask(cpu));
	}

	return 0;

free_queue_irqs:
	while (vector) {
		vector--;
		irq_num = adapter->msix_entries[vector + NONQ_VECS].vector;
		irq_set_affinity_notifier(irq_num, NULL);
		irq_update_affinity_hint(irq_num, NULL);
		free_irq(irq_num, &adapter->q_vectors[vector]);
	}
	return err;
}

/**
 * iavf_request_misc_irq - Initialize MSI-X interrupts
 * @adapter: board private structure
 *
 * Allocates MSI-X vector 0 and requests interrupts from the kernel. This
 * vector is only for the admin queue, and stays active even when the netdev
 * is closed.
 **/
static int iavf_request_misc_irq(struct iavf_adapter *adapter)
{
	struct net_device *netdev = adapter->netdev;
	int err;

	snprintf(adapter->misc_vector_name,
		 sizeof(adapter->misc_vector_name) - 1, "iavf-%s:mbx",
		 dev_name(&adapter->pdev->dev));
	err = request_irq(adapter->msix_entries[0].vector,
			  &iavf_msix_aq, 0,
			  adapter->misc_vector_name, netdev);
	if (err) {
		dev_err(&adapter->pdev->dev,
			"request_irq for %s failed: %d\n",
			adapter->misc_vector_name, err);
		free_irq(adapter->msix_entries[0].vector, netdev);
	}
	return err;
}

/**
 * iavf_free_traffic_irqs - Free MSI-X interrupts
 * @adapter: board private structure
 *
 * Frees all MSI-X vectors other than 0.
 **/
static void iavf_free_traffic_irqs(struct iavf_adapter *adapter)
{
	int vector, irq_num, q_vectors;

	if (!adapter->msix_entries)
		return;

	q_vectors = adapter->num_msix_vectors - NONQ_VECS;

	for (vector = 0; vector < q_vectors; vector++) {
		irq_num = adapter->msix_entries[vector + NONQ_VECS].vector;
		irq_set_affinity_notifier(irq_num, NULL);
		irq_update_affinity_hint(irq_num, NULL);
		free_irq(irq_num, &adapter->q_vectors[vector]);
	}
}

/**
 * iavf_free_misc_irq - Free MSI-X miscellaneous vector
 * @adapter: board private structure
 *
 * Frees MSI-X vector 0.
 **/
static void iavf_free_misc_irq(struct iavf_adapter *adapter)
{
	struct net_device *netdev = adapter->netdev;

	if (!adapter->msix_entries)
		return;

	free_irq(adapter->msix_entries[0].vector, netdev);
}

/**
 * iavf_configure_tx - Configure Transmit Unit after Reset
 * @adapter: board private structure
 *
 * Configure the Tx unit of the MAC after a reset.
 **/
static void iavf_configure_tx(struct iavf_adapter *adapter)
{
	struct iavf_hw *hw = &adapter->hw;
	int i;

	for (i = 0; i < adapter->num_active_queues; i++)
		adapter->tx_rings[i].tail = hw->hw_addr + IAVF_QTX_TAIL1(i);
}

/**
 * iavf_configure_rx - Configure Receive Unit after Reset
 * @adapter: board private structure
 *
 * Configure the Rx unit of the MAC after a reset.
 **/
static void iavf_configure_rx(struct iavf_adapter *adapter)
{
	struct iavf_hw *hw = &adapter->hw;

	for (u32 i = 0; i < adapter->num_active_queues; i++)
		adapter->rx_rings[i].tail = hw->hw_addr + IAVF_QRX_TAIL1(i);
}

/**
 * iavf_find_vlan - Search filter list for specific vlan filter
 * @adapter: board private structure
 * @vlan: vlan tag
 *
 * Returns ptr to the filter object or NULL. Must be called while holding the
 * mac_vlan_list_lock.
 **/
static struct
iavf_vlan_filter *iavf_find_vlan(struct iavf_adapter *adapter,
				 struct iavf_vlan vlan)
{
	struct iavf_vlan_filter *f;

	list_for_each_entry(f, &adapter->vlan_filter_list, list) {
		if (f->vlan.vid == vlan.vid &&
		    f->vlan.tpid == vlan.tpid)
			return f;
	}

	return NULL;
}

/**
 * iavf_add_vlan - Add a vlan filter to the list
 * @adapter: board private structure
 * @vlan: VLAN tag
 *
 * Returns ptr to the filter object or NULL when no memory available.
 **/
static struct
iavf_vlan_filter *iavf_add_vlan(struct iavf_adapter *adapter,
				struct iavf_vlan vlan)
{
	struct iavf_vlan_filter *f = NULL;

	spin_lock_bh(&adapter->mac_vlan_list_lock);

	f = iavf_find_vlan(adapter, vlan);
	if (!f) {
		f = kzalloc(sizeof(*f), GFP_ATOMIC);
		if (!f)
			goto clearout;

		f->vlan = vlan;

		list_add_tail(&f->list, &adapter->vlan_filter_list);
		f->state = IAVF_VLAN_ADD;
		adapter->num_vlan_filters++;
		iavf_schedule_aq_request(adapter, IAVF_FLAG_AQ_ADD_VLAN_FILTER);
	} else if (f->state == IAVF_VLAN_REMOVE) {
		/* IAVF_VLAN_REMOVE means that VLAN wasn't yet removed.
		 * We can safely only change the state here.
		 */
		f->state = IAVF_VLAN_ACTIVE;
	}

clearout:
	spin_unlock_bh(&adapter->mac_vlan_list_lock);
	return f;
}

/**
 * iavf_del_vlan - Remove a vlan filter from the list
 * @adapter: board private structure
 * @vlan: VLAN tag
 **/
static void iavf_del_vlan(struct iavf_adapter *adapter, struct iavf_vlan vlan)
{
	struct iavf_vlan_filter *f;

	spin_lock_bh(&adapter->mac_vlan_list_lock);

	f = iavf_find_vlan(adapter, vlan);
	if (f) {
		/* IAVF_ADD_VLAN means that VLAN wasn't even added yet.
		 * Remove it from the list.
		 */
		if (f->state == IAVF_VLAN_ADD) {
			list_del(&f->list);
			kfree(f);
			adapter->num_vlan_filters--;
		} else {
			f->state = IAVF_VLAN_REMOVE;
			iavf_schedule_aq_request(adapter,
						 IAVF_FLAG_AQ_DEL_VLAN_FILTER);
		}
	}

	spin_unlock_bh(&adapter->mac_vlan_list_lock);
}

/**
 * iavf_restore_filters
 * @adapter: board private structure
 *
 * Restore existing non MAC filters when VF netdev comes back up
 **/
static void iavf_restore_filters(struct iavf_adapter *adapter)
{
	struct iavf_vlan_filter *f;

	/* re-add all VLAN filters */
	spin_lock_bh(&adapter->mac_vlan_list_lock);

	list_for_each_entry(f, &adapter->vlan_filter_list, list) {
		if (f->state == IAVF_VLAN_INACTIVE)
			f->state = IAVF_VLAN_ADD;
	}

	spin_unlock_bh(&adapter->mac_vlan_list_lock);
	adapter->aq_required |= IAVF_FLAG_AQ_ADD_VLAN_FILTER;
}

/**
 * iavf_get_num_vlans_added - get number of VLANs added
 * @adapter: board private structure
 */
u16 iavf_get_num_vlans_added(struct iavf_adapter *adapter)
{
	return adapter->num_vlan_filters;
}

/**
 * iavf_get_max_vlans_allowed - get maximum VLANs allowed for this VF
 * @adapter: board private structure
 *
 * This depends on the negotiated VLAN capability. For VIRTCHNL_VF_OFFLOAD_VLAN,
 * do not impose a limit as that maintains current behavior and for
 * VIRTCHNL_VF_OFFLOAD_VLAN_V2, use the maximum allowed sent from the PF.
 **/
static u16 iavf_get_max_vlans_allowed(struct iavf_adapter *adapter)
{
	/* don't impose any limit for VIRTCHNL_VF_OFFLOAD_VLAN since there has
	 * never been a limit on the VF driver side
	 */
	if (VLAN_ALLOWED(adapter))
		return VLAN_N_VID;
	else if (VLAN_V2_ALLOWED(adapter))
		return adapter->vlan_v2_caps.filtering.max_filters;

	return 0;
}

/**
 * iavf_max_vlans_added - check if maximum VLANs allowed already exist
 * @adapter: board private structure
 **/
static bool iavf_max_vlans_added(struct iavf_adapter *adapter)
{
	if (iavf_get_num_vlans_added(adapter) <
	    iavf_get_max_vlans_allowed(adapter))
		return false;

	return true;
}

/**
 * iavf_vlan_rx_add_vid - Add a VLAN filter to a device
 * @netdev: network device struct
 * @proto: unused protocol data
 * @vid: VLAN tag
 **/
static int iavf_vlan_rx_add_vid(struct net_device *netdev,
				__always_unused __be16 proto, u16 vid)
{
	struct iavf_adapter *adapter = netdev_priv(netdev);

	/* Do not track VLAN 0 filter, always added by the PF on VF init */
	if (!vid)
		return 0;

	if (!VLAN_FILTERING_ALLOWED(adapter))
		return -EIO;

	if (iavf_max_vlans_added(adapter)) {
		netdev_err(netdev, "Max allowed VLAN filters %u. Remove existing VLANs or disable filtering via Ethtool if supported.\n",
			   iavf_get_max_vlans_allowed(adapter));
		return -EIO;
	}

	if (!iavf_add_vlan(adapter, IAVF_VLAN(vid, be16_to_cpu(proto))))
		return -ENOMEM;

	return 0;
}

/**
 * iavf_vlan_rx_kill_vid - Remove a VLAN filter from a device
 * @netdev: network device struct
 * @proto: unused protocol data
 * @vid: VLAN tag
 **/
static int iavf_vlan_rx_kill_vid(struct net_device *netdev,
				 __always_unused __be16 proto, u16 vid)
{
	struct iavf_adapter *adapter = netdev_priv(netdev);

	/* We do not track VLAN 0 filter */
	if (!vid)
		return 0;

	iavf_del_vlan(adapter, IAVF_VLAN(vid, be16_to_cpu(proto)));
	return 0;
}

/**
 * iavf_find_filter - Search filter list for specific mac filter
 * @adapter: board private structure
 * @macaddr: the MAC address
 *
 * Returns ptr to the filter object or NULL. Must be called while holding the
 * mac_vlan_list_lock.
 **/
static struct
iavf_mac_filter *iavf_find_filter(struct iavf_adapter *adapter,
				  const u8 *macaddr)
{
	struct iavf_mac_filter *f;

	if (!macaddr)
		return NULL;

	list_for_each_entry(f, &adapter->mac_filter_list, list) {
		if (ether_addr_equal(macaddr, f->macaddr))
			return f;
	}
	return NULL;
}

/**
 * iavf_add_filter - Add a mac filter to the filter list
 * @adapter: board private structure
 * @macaddr: the MAC address
 *
 * Returns ptr to the filter object or NULL when no memory available.
 **/
struct iavf_mac_filter *iavf_add_filter(struct iavf_adapter *adapter,
					const u8 *macaddr)
{
	struct iavf_mac_filter *f;

	if (!macaddr)
		return NULL;

	f = iavf_find_filter(adapter, macaddr);
	if (!f) {
		f = kzalloc(sizeof(*f), GFP_ATOMIC);
		if (!f)
			return f;

		ether_addr_copy(f->macaddr, macaddr);

		list_add_tail(&f->list, &adapter->mac_filter_list);
		f->add = true;
		f->add_handled = false;
		f->is_new_mac = true;
		f->is_primary = ether_addr_equal(macaddr, adapter->hw.mac.addr);
		adapter->aq_required |= IAVF_FLAG_AQ_ADD_MAC_FILTER;
	} else {
		f->remove = false;
	}

	return f;
}

/**
 * iavf_replace_primary_mac - Replace current primary address
 * @adapter: board private structure
 * @new_mac: new MAC address to be applied
 *
 * Replace current dev_addr and send request to PF for removal of previous
 * primary MAC address filter and addition of new primary MAC filter.
 * Return 0 for success, -ENOMEM for failure.
 *
 * Do not call this with mac_vlan_list_lock!
 **/
static int iavf_replace_primary_mac(struct iavf_adapter *adapter,
				    const u8 *new_mac)
{
	struct iavf_hw *hw = &adapter->hw;
	struct iavf_mac_filter *new_f;
	struct iavf_mac_filter *old_f;

	spin_lock_bh(&adapter->mac_vlan_list_lock);

	new_f = iavf_add_filter(adapter, new_mac);
	if (!new_f) {
		spin_unlock_bh(&adapter->mac_vlan_list_lock);
		return -ENOMEM;
	}

	old_f = iavf_find_filter(adapter, hw->mac.addr);
	if (old_f) {
		old_f->is_primary = false;
		old_f->remove = true;
		adapter->aq_required |= IAVF_FLAG_AQ_DEL_MAC_FILTER;
	}
	/* Always send the request to add if changing primary MAC,
	 * even if filter is already present on the list
	 */
	new_f->is_primary = true;
	new_f->add = true;
	ether_addr_copy(hw->mac.addr, new_mac);

	spin_unlock_bh(&adapter->mac_vlan_list_lock);

	/* schedule the watchdog task to immediately process the request */
	iavf_schedule_aq_request(adapter, IAVF_FLAG_AQ_ADD_MAC_FILTER);
	return 0;
}

/**
 * iavf_is_mac_set_handled - wait for a response to set MAC from PF
 * @netdev: network interface device structure
 * @macaddr: MAC address to set
 *
 * Returns true on success, false on failure
 */
static bool iavf_is_mac_set_handled(struct net_device *netdev,
				    const u8 *macaddr)
{
	struct iavf_adapter *adapter = netdev_priv(netdev);
	struct iavf_mac_filter *f;
	bool ret = false;

	spin_lock_bh(&adapter->mac_vlan_list_lock);

	f = iavf_find_filter(adapter, macaddr);

	if (!f || (!f->add && f->add_handled))
		ret = true;

	spin_unlock_bh(&adapter->mac_vlan_list_lock);

	return ret;
}

/**
 * iavf_set_mac - NDO callback to set port MAC address
 * @netdev: network interface device structure
 * @p: pointer to an address structure
 *
 * Returns 0 on success, negative on failure
 */
static int iavf_set_mac(struct net_device *netdev, void *p)
{
	struct iavf_adapter *adapter = netdev_priv(netdev);
	struct sockaddr *addr = p;
	int ret;

	if (!is_valid_ether_addr(addr->sa_data))
		return -EADDRNOTAVAIL;

	ret = iavf_replace_primary_mac(adapter, addr->sa_data);

	if (ret)
		return ret;

	ret = wait_event_interruptible_timeout(adapter->vc_waitqueue,
					       iavf_is_mac_set_handled(netdev, addr->sa_data),
					       msecs_to_jiffies(2500));

	/* If ret < 0 then it means wait was interrupted.
	 * If ret == 0 then it means we got a timeout.
	 * else it means we got response for set MAC from PF,
	 * check if netdev MAC was updated to requested MAC,
	 * if yes then set MAC succeeded otherwise it failed return -EACCES
	 */
	if (ret < 0)
		return ret;

	if (!ret)
		return -EAGAIN;

	if (!ether_addr_equal(netdev->dev_addr, addr->sa_data))
		return -EACCES;

	return 0;
}

/**
 * iavf_addr_sync - Callback for dev_(mc|uc)_sync to add address
 * @netdev: the netdevice
 * @addr: address to add
 *
 * Called by __dev_(mc|uc)_sync when an address needs to be added. We call
 * __dev_(uc|mc)_sync from .set_rx_mode and guarantee to hold the hash lock.
 */
static int iavf_addr_sync(struct net_device *netdev, const u8 *addr)
{
	struct iavf_adapter *adapter = netdev_priv(netdev);

	if (iavf_add_filter(adapter, addr))
		return 0;
	else
		return -ENOMEM;
}

/**
 * iavf_addr_unsync - Callback for dev_(mc|uc)_sync to remove address
 * @netdev: the netdevice
 * @addr: address to add
 *
 * Called by __dev_(mc|uc)_sync when an address needs to be removed. We call
 * __dev_(uc|mc)_sync from .set_rx_mode and guarantee to hold the hash lock.
 */
static int iavf_addr_unsync(struct net_device *netdev, const u8 *addr)
{
	struct iavf_adapter *adapter = netdev_priv(netdev);
	struct iavf_mac_filter *f;

	/* Under some circumstances, we might receive a request to delete
	 * our own device address from our uc list. Because we store the
	 * device address in the VSI's MAC/VLAN filter list, we need to ignore
	 * such requests and not delete our device address from this list.
	 */
	if (ether_addr_equal(addr, netdev->dev_addr))
		return 0;

	f = iavf_find_filter(adapter, addr);
	if (f) {
		f->remove = true;
		adapter->aq_required |= IAVF_FLAG_AQ_DEL_MAC_FILTER;
	}
	return 0;
}

/**
 * iavf_promiscuous_mode_changed - check if promiscuous mode bits changed
 * @adapter: device specific adapter
 */
bool iavf_promiscuous_mode_changed(struct iavf_adapter *adapter)
{
	return (adapter->current_netdev_promisc_flags ^ adapter->netdev->flags) &
		(IFF_PROMISC | IFF_ALLMULTI);
}

/**
 * iavf_set_rx_mode - NDO callback to set the netdev filters
 * @netdev: network interface device structure
 **/
static void iavf_set_rx_mode(struct net_device *netdev)
{
	struct iavf_adapter *adapter = netdev_priv(netdev);

	spin_lock_bh(&adapter->mac_vlan_list_lock);
	__dev_uc_sync(netdev, iavf_addr_sync, iavf_addr_unsync);
	__dev_mc_sync(netdev, iavf_addr_sync, iavf_addr_unsync);
	spin_unlock_bh(&adapter->mac_vlan_list_lock);

	spin_lock_bh(&adapter->current_netdev_promisc_flags_lock);
	if (iavf_promiscuous_mode_changed(adapter))
		adapter->aq_required |= IAVF_FLAG_AQ_CONFIGURE_PROMISC_MODE;
	spin_unlock_bh(&adapter->current_netdev_promisc_flags_lock);
}

/**
 * iavf_napi_enable_all - enable NAPI on all queue vectors
 * @adapter: board private structure
 **/
static void iavf_napi_enable_all(struct iavf_adapter *adapter)
{
	int q_idx;
	struct iavf_q_vector *q_vector;
	int q_vectors = adapter->num_msix_vectors - NONQ_VECS;

	for (q_idx = 0; q_idx < q_vectors; q_idx++) {
		struct napi_struct *napi;

		q_vector = &adapter->q_vectors[q_idx];
		napi = &q_vector->napi;
		napi_enable_locked(napi);
	}
}

/**
 * iavf_napi_disable_all - disable NAPI on all queue vectors
 * @adapter: board private structure
 **/
static void iavf_napi_disable_all(struct iavf_adapter *adapter)
{
	int q_idx;
	struct iavf_q_vector *q_vector;
	int q_vectors = adapter->num_msix_vectors - NONQ_VECS;

	for (q_idx = 0; q_idx < q_vectors; q_idx++) {
		q_vector = &adapter->q_vectors[q_idx];
		napi_disable_locked(&q_vector->napi);
	}
}

/**
 * iavf_configure - set up transmit and receive data structures
 * @adapter: board private structure
 **/
static void iavf_configure(struct iavf_adapter *adapter)
{
	struct net_device *netdev = adapter->netdev;
	int i;

	iavf_set_rx_mode(netdev);

	iavf_configure_tx(adapter);
	iavf_configure_rx(adapter);
	adapter->aq_required |= IAVF_FLAG_AQ_CONFIGURE_QUEUES;

	for (i = 0; i < adapter->num_active_queues; i++) {
		struct iavf_ring *ring = &adapter->rx_rings[i];

		iavf_alloc_rx_buffers(ring, IAVF_DESC_UNUSED(ring));
	}
}

/**
 * iavf_up_complete - Finish the last steps of bringing up a connection
 * @adapter: board private structure
 *
 * Expects to be called while holding crit_lock.
 **/
static void iavf_up_complete(struct iavf_adapter *adapter)
{
	iavf_change_state(adapter, __IAVF_RUNNING);
	clear_bit(__IAVF_VSI_DOWN, adapter->vsi.state);

	iavf_napi_enable_all(adapter);

	iavf_schedule_aq_request(adapter, IAVF_FLAG_AQ_ENABLE_QUEUES);
}

/**
 * iavf_clear_mac_vlan_filters - Remove mac and vlan filters not sent to PF
 * yet and mark other to be removed.
 * @adapter: board private structure
 **/
static void iavf_clear_mac_vlan_filters(struct iavf_adapter *adapter)
{
	struct iavf_vlan_filter *vlf, *vlftmp;
	struct iavf_mac_filter *f, *ftmp;

	spin_lock_bh(&adapter->mac_vlan_list_lock);
	/* clear the sync flag on all filters */
	__dev_uc_unsync(adapter->netdev, NULL);
	__dev_mc_unsync(adapter->netdev, NULL);

	/* remove all MAC filters */
	list_for_each_entry_safe(f, ftmp, &adapter->mac_filter_list,
				 list) {
		if (f->add) {
			list_del(&f->list);
			kfree(f);
		} else {
			f->remove = true;
		}
	}

	/* disable all VLAN filters */
	list_for_each_entry_safe(vlf, vlftmp, &adapter->vlan_filter_list,
				 list)
		vlf->state = IAVF_VLAN_DISABLE;

	spin_unlock_bh(&adapter->mac_vlan_list_lock);
}

/**
 * iavf_clear_cloud_filters - Remove cloud filters not sent to PF yet and
 * mark other to be removed.
 * @adapter: board private structure
 **/
static void iavf_clear_cloud_filters(struct iavf_adapter *adapter)
{
	struct iavf_cloud_filter *cf, *cftmp;

	/* remove all cloud filters */
	spin_lock_bh(&adapter->cloud_filter_list_lock);
	list_for_each_entry_safe(cf, cftmp, &adapter->cloud_filter_list,
				 list) {
		if (cf->add) {
			list_del(&cf->list);
			kfree(cf);
			adapter->num_cloud_filters--;
		} else {
			cf->del = true;
		}
	}
	spin_unlock_bh(&adapter->cloud_filter_list_lock);
}

/**
 * iavf_clear_fdir_filters - Remove fdir filters not sent to PF yet and mark
 * other to be removed.
 * @adapter: board private structure
 **/
static void iavf_clear_fdir_filters(struct iavf_adapter *adapter)
{
	struct iavf_fdir_fltr *fdir;

	/* remove all Flow Director filters */
	spin_lock_bh(&adapter->fdir_fltr_lock);
	list_for_each_entry(fdir, &adapter->fdir_list_head, list) {
		if (fdir->state == IAVF_FDIR_FLTR_ADD_REQUEST) {
			/* Cancel a request, keep filter as inactive */
			fdir->state = IAVF_FDIR_FLTR_INACTIVE;
		} else if (fdir->state == IAVF_FDIR_FLTR_ADD_PENDING ||
			 fdir->state == IAVF_FDIR_FLTR_ACTIVE) {
			/* Disable filters which are active or have a pending
			 * request to PF to be added
			 */
			fdir->state = IAVF_FDIR_FLTR_DIS_REQUEST;
		}
	}
	spin_unlock_bh(&adapter->fdir_fltr_lock);
}

/**
 * iavf_clear_adv_rss_conf - Remove adv rss conf not sent to PF yet and mark
 * other to be removed.
 * @adapter: board private structure
 **/
static void iavf_clear_adv_rss_conf(struct iavf_adapter *adapter)
{
	struct iavf_adv_rss *rss, *rsstmp;

	/* remove all advance RSS configuration */
	spin_lock_bh(&adapter->adv_rss_lock);
	list_for_each_entry_safe(rss, rsstmp, &adapter->adv_rss_list_head,
				 list) {
		if (rss->state == IAVF_ADV_RSS_ADD_REQUEST) {
			list_del(&rss->list);
			kfree(rss);
		} else {
			rss->state = IAVF_ADV_RSS_DEL_REQUEST;
		}
	}
	spin_unlock_bh(&adapter->adv_rss_lock);
}

/**
 * iavf_down - Shutdown the connection processing
 * @adapter: board private structure
 *
 * Expects to be called while holding crit_lock.
 **/
void iavf_down(struct iavf_adapter *adapter)
{
	struct net_device *netdev = adapter->netdev;

	if (adapter->state <= __IAVF_DOWN_PENDING)
		return;

	netif_carrier_off(netdev);
	netif_tx_disable(netdev);
	adapter->link_up = false;
	iavf_napi_disable_all(adapter);
	iavf_irq_disable(adapter);

	iavf_clear_mac_vlan_filters(adapter);
	iavf_clear_cloud_filters(adapter);
	iavf_clear_fdir_filters(adapter);
	iavf_clear_adv_rss_conf(adapter);

	if (adapter->flags & IAVF_FLAG_PF_COMMS_FAILED)
		return;

	if (!test_bit(__IAVF_IN_REMOVE_TASK, &adapter->crit_section)) {
		/* cancel any current operation */
		adapter->current_op = VIRTCHNL_OP_UNKNOWN;
		/* Schedule operations to close down the HW. Don't wait
		 * here for this to complete. The watchdog is still running
		 * and it will take care of this.
		 */
		if (!list_empty(&adapter->mac_filter_list))
			adapter->aq_required |= IAVF_FLAG_AQ_DEL_MAC_FILTER;
		if (!list_empty(&adapter->vlan_filter_list))
			adapter->aq_required |= IAVF_FLAG_AQ_DEL_VLAN_FILTER;
		if (!list_empty(&adapter->cloud_filter_list))
			adapter->aq_required |= IAVF_FLAG_AQ_DEL_CLOUD_FILTER;
		if (!list_empty(&adapter->fdir_list_head))
			adapter->aq_required |= IAVF_FLAG_AQ_DEL_FDIR_FILTER;
		if (!list_empty(&adapter->adv_rss_list_head))
			adapter->aq_required |= IAVF_FLAG_AQ_DEL_ADV_RSS_CFG;
	}

	iavf_schedule_aq_request(adapter, IAVF_FLAG_AQ_DISABLE_QUEUES);
}

/**
 * iavf_acquire_msix_vectors - Setup the MSIX capability
 * @adapter: board private structure
 * @vectors: number of vectors to request
 *
 * Work with the OS to set up the MSIX vectors needed.
 *
 * Returns 0 on success, negative on failure
 **/
static int
iavf_acquire_msix_vectors(struct iavf_adapter *adapter, int vectors)
{
	int err, vector_threshold;

	/* We'll want at least 3 (vector_threshold):
	 * 0) Other (Admin Queue and link, mostly)
	 * 1) TxQ[0] Cleanup
	 * 2) RxQ[0] Cleanup
	 */
	vector_threshold = MIN_MSIX_COUNT;

	/* The more we get, the more we will assign to Tx/Rx Cleanup
	 * for the separate queues...where Rx Cleanup >= Tx Cleanup.
	 * Right now, we simply care about how many we'll get; we'll
	 * set them up later while requesting irq's.
	 */
	err = pci_enable_msix_range(adapter->pdev, adapter->msix_entries,
				    vector_threshold, vectors);
	if (err < 0) {
		dev_err(&adapter->pdev->dev, "Unable to allocate MSI-X interrupts\n");
		kfree(adapter->msix_entries);
		adapter->msix_entries = NULL;
		return err;
	}

	/* Adjust for only the vectors we'll use, which is minimum
	 * of max_msix_q_vectors + NONQ_VECS, or the number of
	 * vectors we were allocated.
	 */
	adapter->num_msix_vectors = err;
	return 0;
}

/**
 * iavf_free_queues - Free memory for all rings
 * @adapter: board private structure to initialize
 *
 * Free all of the memory associated with queue pairs.
 **/
static void iavf_free_queues(struct iavf_adapter *adapter)
{
	if (!adapter->vsi_res)
		return;
	adapter->num_active_queues = 0;
	kfree(adapter->tx_rings);
	adapter->tx_rings = NULL;
	kfree(adapter->rx_rings);
	adapter->rx_rings = NULL;
}

/**
 * iavf_set_queue_vlan_tag_loc - set location for VLAN tag offload
 * @adapter: board private structure
 *
 * Based on negotiated capabilities, the VLAN tag needs to be inserted and/or
 * stripped in certain descriptor fields. Instead of checking the offload
 * capability bits in the hot path, cache the location the ring specific
 * flags.
 */
void iavf_set_queue_vlan_tag_loc(struct iavf_adapter *adapter)
{
	int i;

	for (i = 0; i < adapter->num_active_queues; i++) {
		struct iavf_ring *tx_ring = &adapter->tx_rings[i];
		struct iavf_ring *rx_ring = &adapter->rx_rings[i];

		/* prevent multiple L2TAG bits being set after VFR */
		tx_ring->flags &=
			~(IAVF_TXRX_FLAGS_VLAN_TAG_LOC_L2TAG1 |
			  IAVF_TXR_FLAGS_VLAN_TAG_LOC_L2TAG2);
		rx_ring->flags &=
			~(IAVF_TXRX_FLAGS_VLAN_TAG_LOC_L2TAG1 |
			  IAVF_RXR_FLAGS_VLAN_TAG_LOC_L2TAG2_2);

		if (VLAN_ALLOWED(adapter)) {
			tx_ring->flags |= IAVF_TXRX_FLAGS_VLAN_TAG_LOC_L2TAG1;
			rx_ring->flags |= IAVF_TXRX_FLAGS_VLAN_TAG_LOC_L2TAG1;
		} else if (VLAN_V2_ALLOWED(adapter)) {
			struct virtchnl_vlan_supported_caps *stripping_support;
			struct virtchnl_vlan_supported_caps *insertion_support;

			stripping_support =
				&adapter->vlan_v2_caps.offloads.stripping_support;
			insertion_support =
				&adapter->vlan_v2_caps.offloads.insertion_support;

			if (stripping_support->outer) {
				if (stripping_support->outer &
				    VIRTCHNL_VLAN_TAG_LOCATION_L2TAG1)
					rx_ring->flags |=
						IAVF_TXRX_FLAGS_VLAN_TAG_LOC_L2TAG1;
				else if (stripping_support->outer &
					 VIRTCHNL_VLAN_TAG_LOCATION_L2TAG2_2)
					rx_ring->flags |=
						IAVF_RXR_FLAGS_VLAN_TAG_LOC_L2TAG2_2;
			} else if (stripping_support->inner) {
				if (stripping_support->inner &
				    VIRTCHNL_VLAN_TAG_LOCATION_L2TAG1)
					rx_ring->flags |=
						IAVF_TXRX_FLAGS_VLAN_TAG_LOC_L2TAG1;
				else if (stripping_support->inner &
					 VIRTCHNL_VLAN_TAG_LOCATION_L2TAG2_2)
					rx_ring->flags |=
						IAVF_RXR_FLAGS_VLAN_TAG_LOC_L2TAG2_2;
			}

			if (insertion_support->outer) {
				if (insertion_support->outer &
				    VIRTCHNL_VLAN_TAG_LOCATION_L2TAG1)
					tx_ring->flags |=
						IAVF_TXRX_FLAGS_VLAN_TAG_LOC_L2TAG1;
				else if (insertion_support->outer &
					 VIRTCHNL_VLAN_TAG_LOCATION_L2TAG2)
					tx_ring->flags |=
						IAVF_TXR_FLAGS_VLAN_TAG_LOC_L2TAG2;
			} else if (insertion_support->inner) {
				if (insertion_support->inner &
				    VIRTCHNL_VLAN_TAG_LOCATION_L2TAG1)
					tx_ring->flags |=
						IAVF_TXRX_FLAGS_VLAN_TAG_LOC_L2TAG1;
				else if (insertion_support->inner &
					 VIRTCHNL_VLAN_TAG_LOCATION_L2TAG2)
					tx_ring->flags |=
						IAVF_TXR_FLAGS_VLAN_TAG_LOC_L2TAG2;
			}
		}
	}
}

/**
 * iavf_alloc_queues - Allocate memory for all rings
 * @adapter: board private structure to initialize
 *
 * We allocate one ring per queue at run-time since we don't know the
 * number of queues at compile-time.  The polling_netdev array is
 * intended for Multiqueue, but should work fine with a single queue.
 **/
static int iavf_alloc_queues(struct iavf_adapter *adapter)
{
	int i, num_active_queues;

	/* If we're in reset reallocating queues we don't actually know yet for
	 * certain the PF gave us the number of queues we asked for but we'll
	 * assume it did.  Once basic reset is finished we'll confirm once we
	 * start negotiating config with PF.
	 */
	if (adapter->num_req_queues)
		num_active_queues = adapter->num_req_queues;
	else if ((adapter->vf_res->vf_cap_flags & VIRTCHNL_VF_OFFLOAD_ADQ) &&
		 adapter->num_tc)
		num_active_queues = adapter->ch_config.total_qps;
	else
		num_active_queues = min_t(int,
					  adapter->vsi_res->num_queue_pairs,
					  (int)(num_online_cpus()));


	adapter->tx_rings = kcalloc(num_active_queues,
				    sizeof(struct iavf_ring), GFP_KERNEL);
	if (!adapter->tx_rings)
		goto err_out;
	adapter->rx_rings = kcalloc(num_active_queues,
				    sizeof(struct iavf_ring), GFP_KERNEL);
	if (!adapter->rx_rings)
		goto err_out;

	for (i = 0; i < num_active_queues; i++) {
		struct iavf_ring *tx_ring;
		struct iavf_ring *rx_ring;

		tx_ring = &adapter->tx_rings[i];

		tx_ring->queue_index = i;
		tx_ring->netdev = adapter->netdev;
		tx_ring->dev = &adapter->pdev->dev;
		tx_ring->count = adapter->tx_desc_count;
		tx_ring->itr_setting = IAVF_ITR_TX_DEF;
		if (adapter->flags & IAVF_FLAG_WB_ON_ITR_CAPABLE)
			tx_ring->flags |= IAVF_TXR_FLAGS_WB_ON_ITR;

		rx_ring = &adapter->rx_rings[i];
		rx_ring->queue_index = i;
		rx_ring->netdev = adapter->netdev;
		rx_ring->count = adapter->rx_desc_count;
		rx_ring->itr_setting = IAVF_ITR_RX_DEF;
	}

	adapter->num_active_queues = num_active_queues;

	iavf_set_queue_vlan_tag_loc(adapter);

	return 0;

err_out:
	iavf_free_queues(adapter);
	return -ENOMEM;
}

/**
 * iavf_set_interrupt_capability - set MSI-X or FAIL if not supported
 * @adapter: board private structure to initialize
 *
 * Attempt to configure the interrupts using the best available
 * capabilities of the hardware and the kernel.
 **/
static int iavf_set_interrupt_capability(struct iavf_adapter *adapter)
{
	int vector, v_budget;
	int pairs = 0;
	int err = 0;

	if (!adapter->vsi_res) {
		err = -EIO;
		goto out;
	}
	pairs = adapter->num_active_queues;

	/* It's easy to be greedy for MSI-X vectors, but it really doesn't do
	 * us much good if we have more vectors than CPUs. However, we already
	 * limit the total number of queues by the number of CPUs so we do not
	 * need any further limiting here.
	 */
	v_budget = min_t(int, pairs + NONQ_VECS,
			 (int)adapter->vf_res->max_vectors);

	adapter->msix_entries = kcalloc(v_budget,
					sizeof(struct msix_entry), GFP_KERNEL);
	if (!adapter->msix_entries) {
		err = -ENOMEM;
		goto out;
	}

	for (vector = 0; vector < v_budget; vector++)
		adapter->msix_entries[vector].entry = vector;

	err = iavf_acquire_msix_vectors(adapter, v_budget);
	if (!err)
		iavf_schedule_finish_config(adapter);

out:
	return err;
}

/**
 * iavf_config_rss_aq - Configure RSS keys and lut by using AQ commands
 * @adapter: board private structure
 *
 * Return 0 on success, negative on failure
 **/
static int iavf_config_rss_aq(struct iavf_adapter *adapter)
{
	struct iavf_aqc_get_set_rss_key_data *rss_key =
		(struct iavf_aqc_get_set_rss_key_data *)adapter->rss_key;
	struct iavf_hw *hw = &adapter->hw;
	enum iavf_status status;

	if (adapter->current_op != VIRTCHNL_OP_UNKNOWN) {
		/* bail because we already have a command pending */
		dev_err(&adapter->pdev->dev, "Cannot configure RSS, command %d pending\n",
			adapter->current_op);
		return -EBUSY;
	}

	status = iavf_aq_set_rss_key(hw, adapter->vsi.id, rss_key);
	if (status) {
		dev_err(&adapter->pdev->dev, "Cannot set RSS key, err %s aq_err %s\n",
			iavf_stat_str(hw, status),
			iavf_aq_str(hw, hw->aq.asq_last_status));
		return iavf_status_to_errno(status);

	}

	status = iavf_aq_set_rss_lut(hw, adapter->vsi.id, false,
				     adapter->rss_lut, adapter->rss_lut_size);
	if (status) {
		dev_err(&adapter->pdev->dev, "Cannot set RSS lut, err %s aq_err %s\n",
			iavf_stat_str(hw, status),
			iavf_aq_str(hw, hw->aq.asq_last_status));
		return iavf_status_to_errno(status);
	}

	return 0;

}

/**
 * iavf_config_rss_reg - Configure RSS keys and lut by writing registers
 * @adapter: board private structure
 *
 * Returns 0 on success, negative on failure
 **/
static int iavf_config_rss_reg(struct iavf_adapter *adapter)
{
	struct iavf_hw *hw = &adapter->hw;
	u32 *dw;
	u16 i;

	dw = (u32 *)adapter->rss_key;
	for (i = 0; i <= adapter->rss_key_size / 4; i++)
		wr32(hw, IAVF_VFQF_HKEY(i), dw[i]);

	dw = (u32 *)adapter->rss_lut;
	for (i = 0; i <= adapter->rss_lut_size / 4; i++)
		wr32(hw, IAVF_VFQF_HLUT(i), dw[i]);

	iavf_flush(hw);

	return 0;
}

/**
 * iavf_config_rss - Configure RSS keys and lut
 * @adapter: board private structure
 *
 * Returns 0 on success, negative on failure
 **/
int iavf_config_rss(struct iavf_adapter *adapter)
{

	if (RSS_PF(adapter)) {
		adapter->aq_required |= IAVF_FLAG_AQ_SET_RSS_LUT |
					IAVF_FLAG_AQ_SET_RSS_KEY;
		return 0;
	} else if (RSS_AQ(adapter)) {
		return iavf_config_rss_aq(adapter);
	} else {
		return iavf_config_rss_reg(adapter);
	}
}

/**
 * iavf_fill_rss_lut - Fill the lut with default values
 * @adapter: board private structure
 **/
static void iavf_fill_rss_lut(struct iavf_adapter *adapter)
{
	u16 i;

	for (i = 0; i < adapter->rss_lut_size; i++)
		adapter->rss_lut[i] = i % adapter->num_active_queues;
}

/**
 * iavf_init_rss - Prepare for RSS
 * @adapter: board private structure
 *
 * Return 0 on success, negative on failure
 **/
static int iavf_init_rss(struct iavf_adapter *adapter)
{
	struct iavf_hw *hw = &adapter->hw;

	if (!RSS_PF(adapter)) {
		/* Enable PCTYPES for RSS, TCP/UDP with IPv4/IPv6 */
		if (adapter->vf_res->vf_cap_flags &
		    VIRTCHNL_VF_OFFLOAD_RSS_PCTYPE_V2)
			adapter->hena = IAVF_DEFAULT_RSS_HENA_EXPANDED;
		else
			adapter->hena = IAVF_DEFAULT_RSS_HENA;

		wr32(hw, IAVF_VFQF_HENA(0), (u32)adapter->hena);
		wr32(hw, IAVF_VFQF_HENA(1), (u32)(adapter->hena >> 32));
	}

	iavf_fill_rss_lut(adapter);
	netdev_rss_key_fill((void *)adapter->rss_key, adapter->rss_key_size);

	return iavf_config_rss(adapter);
}

/**
 * iavf_alloc_q_vectors - Allocate memory for interrupt vectors
 * @adapter: board private structure to initialize
 *
 * We allocate one q_vector per queue interrupt.  If allocation fails we
 * return -ENOMEM.
 **/
static int iavf_alloc_q_vectors(struct iavf_adapter *adapter)
{
	int q_idx = 0, num_q_vectors;
	struct iavf_q_vector *q_vector;

	num_q_vectors = adapter->num_msix_vectors - NONQ_VECS;
	adapter->q_vectors = kcalloc(num_q_vectors, sizeof(*q_vector),
				     GFP_KERNEL);
	if (!adapter->q_vectors)
		return -ENOMEM;

	for (q_idx = 0; q_idx < num_q_vectors; q_idx++) {
		q_vector = &adapter->q_vectors[q_idx];
		q_vector->adapter = adapter;
		q_vector->vsi = &adapter->vsi;
		q_vector->v_idx = q_idx;
		q_vector->reg_idx = q_idx;
		cpumask_copy(&q_vector->affinity_mask, cpu_possible_mask);
		netif_napi_add_locked(adapter->netdev, &q_vector->napi,
				      iavf_napi_poll);
	}

	return 0;
}

/**
 * iavf_free_q_vectors - Free memory allocated for interrupt vectors
 * @adapter: board private structure to initialize
 *
 * This function frees the memory allocated to the q_vectors.  In addition if
 * NAPI is enabled it will delete any references to the NAPI struct prior
 * to freeing the q_vector.
 **/
static void iavf_free_q_vectors(struct iavf_adapter *adapter)
{
	int q_idx, num_q_vectors;

	if (!adapter->q_vectors)
		return;

	num_q_vectors = adapter->num_msix_vectors - NONQ_VECS;

	for (q_idx = 0; q_idx < num_q_vectors; q_idx++) {
		struct iavf_q_vector *q_vector = &adapter->q_vectors[q_idx];

		netif_napi_del_locked(&q_vector->napi);
	}
	kfree(adapter->q_vectors);
	adapter->q_vectors = NULL;
}

/**
 * iavf_reset_interrupt_capability - Reset MSIX setup
 * @adapter: board private structure
 *
 **/
static void iavf_reset_interrupt_capability(struct iavf_adapter *adapter)
{
	if (!adapter->msix_entries)
		return;

	pci_disable_msix(adapter->pdev);
	kfree(adapter->msix_entries);
	adapter->msix_entries = NULL;
}

/**
 * iavf_init_interrupt_scheme - Determine if MSIX is supported and init
 * @adapter: board private structure to initialize
 *
 **/
static int iavf_init_interrupt_scheme(struct iavf_adapter *adapter)
{
	int err;

	err = iavf_alloc_queues(adapter);
	if (err) {
		dev_err(&adapter->pdev->dev,
			"Unable to allocate memory for queues\n");
		goto err_alloc_queues;
	}

	err = iavf_set_interrupt_capability(adapter);
	if (err) {
		dev_err(&adapter->pdev->dev,
			"Unable to setup interrupt capabilities\n");
		goto err_set_interrupt;
	}

	err = iavf_alloc_q_vectors(adapter);
	if (err) {
		dev_err(&adapter->pdev->dev,
			"Unable to allocate memory for queue vectors\n");
		goto err_alloc_q_vectors;
	}

	/* If we've made it so far while ADq flag being ON, then we haven't
	 * bailed out anywhere in middle. And ADq isn't just enabled but actual
	 * resources have been allocated in the reset path.
	 * Now we can truly claim that ADq is enabled.
	 */
	if ((adapter->vf_res->vf_cap_flags & VIRTCHNL_VF_OFFLOAD_ADQ) &&
	    adapter->num_tc)
		dev_info(&adapter->pdev->dev, "ADq Enabled, %u TCs created",
			 adapter->num_tc);

	dev_info(&adapter->pdev->dev, "Multiqueue %s: Queue pair count = %u",
		 (adapter->num_active_queues > 1) ? "Enabled" : "Disabled",
		 adapter->num_active_queues);

	return 0;
err_alloc_q_vectors:
	iavf_reset_interrupt_capability(adapter);
err_set_interrupt:
	iavf_free_queues(adapter);
err_alloc_queues:
	return err;
}

/**
 * iavf_free_interrupt_scheme - Undo what iavf_init_interrupt_scheme does
 * @adapter: board private structure
 **/
static void iavf_free_interrupt_scheme(struct iavf_adapter *adapter)
{
	iavf_free_q_vectors(adapter);
	iavf_reset_interrupt_capability(adapter);
	iavf_free_queues(adapter);
}

/**
 * iavf_free_rss - Free memory used by RSS structs
 * @adapter: board private structure
 **/
static void iavf_free_rss(struct iavf_adapter *adapter)
{
	kfree(adapter->rss_key);
	adapter->rss_key = NULL;

	kfree(adapter->rss_lut);
	adapter->rss_lut = NULL;
}

/**
 * iavf_reinit_interrupt_scheme - Reallocate queues and vectors
 * @adapter: board private structure
 * @running: true if adapter->state == __IAVF_RUNNING
 *
 * Returns 0 on success, negative on failure
 **/
static int iavf_reinit_interrupt_scheme(struct iavf_adapter *adapter, bool running)
{
	struct net_device *netdev = adapter->netdev;
	int err;

	if (running)
		iavf_free_traffic_irqs(adapter);
	iavf_free_misc_irq(adapter);
	iavf_free_interrupt_scheme(adapter);

	err = iavf_init_interrupt_scheme(adapter);
	if (err)
		goto err;

	netif_tx_stop_all_queues(netdev);

	err = iavf_request_misc_irq(adapter);
	if (err)
		goto err;

	set_bit(__IAVF_VSI_DOWN, adapter->vsi.state);

	iavf_map_rings_to_vectors(adapter);
err:
	return err;
}

/**
 * iavf_finish_config - do all netdev work that needs RTNL
 * @work: our work_struct
 *
 * Do work that needs both RTNL and crit_lock.
 **/
static void iavf_finish_config(struct work_struct *work)
{
	struct iavf_adapter *adapter;
<<<<<<< HEAD
	bool netdev_released = false;
=======
	bool locks_released = false;
>>>>>>> 511eb741
	int pairs, err;

	adapter = container_of(work, struct iavf_adapter, finish_config);

	/* Always take RTNL first to prevent circular lock dependency;
	 * The dev->lock is needed to update the queue number
	 */
	rtnl_lock();
	netdev_lock(adapter->netdev);
	mutex_lock(&adapter->crit_lock);

	if ((adapter->flags & IAVF_FLAG_SETUP_NETDEV_FEATURES) &&
	    adapter->netdev->reg_state == NETREG_REGISTERED &&
	    !test_bit(__IAVF_IN_REMOVE_TASK, &adapter->crit_section)) {
		netdev_update_features(adapter->netdev);
		adapter->flags &= ~IAVF_FLAG_SETUP_NETDEV_FEATURES;
	}

	switch (adapter->state) {
	case __IAVF_DOWN:
		/* Set the real number of queues when reset occurs while
		 * state == __IAVF_DOWN
		 */
		pairs = adapter->num_active_queues;
		netif_set_real_num_rx_queues(adapter->netdev, pairs);
		netif_set_real_num_tx_queues(adapter->netdev, pairs);

		if (adapter->netdev->reg_state != NETREG_REGISTERED) {
<<<<<<< HEAD
			netdev_unlock(adapter->netdev);
			netdev_released = true;
=======
			mutex_unlock(&adapter->crit_lock);
			netdev_unlock(adapter->netdev);
			locks_released = true;
>>>>>>> 511eb741
			err = register_netdevice(adapter->netdev);
			if (err) {
				dev_err(&adapter->pdev->dev, "Unable to register netdev (%d)\n",
					err);

				/* go back and try again.*/
				mutex_lock(&adapter->crit_lock);
				iavf_free_rss(adapter);
				iavf_free_misc_irq(adapter);
				iavf_reset_interrupt_capability(adapter);
				iavf_change_state(adapter,
						  __IAVF_INIT_CONFIG_ADAPTER);
				mutex_unlock(&adapter->crit_lock);
				goto out;
			}
		}
		break;
	case __IAVF_RUNNING:
		pairs = adapter->num_active_queues;
		netif_set_real_num_rx_queues(adapter->netdev, pairs);
		netif_set_real_num_tx_queues(adapter->netdev, pairs);
		break;

	default:
		break;
	}

out:
<<<<<<< HEAD
	mutex_unlock(&adapter->crit_lock);
	if (!netdev_released)
		netdev_unlock(adapter->netdev);
=======
	if (!locks_released) {
		mutex_unlock(&adapter->crit_lock);
		netdev_unlock(adapter->netdev);
	}
>>>>>>> 511eb741
	rtnl_unlock();
}

/**
 * iavf_schedule_finish_config - Set the flags and schedule a reset event
 * @adapter: board private structure
 **/
void iavf_schedule_finish_config(struct iavf_adapter *adapter)
{
	if (!test_bit(__IAVF_IN_REMOVE_TASK, &adapter->crit_section))
		queue_work(adapter->wq, &adapter->finish_config);
}

/**
 * iavf_process_aq_command - process aq_required flags
 * and sends aq command
 * @adapter: pointer to iavf adapter structure
 *
 * Returns 0 on success
 * Returns error code if no command was sent
 * or error code if the command failed.
 **/
static int iavf_process_aq_command(struct iavf_adapter *adapter)
{
	if (adapter->aq_required & IAVF_FLAG_AQ_GET_CONFIG)
		return iavf_send_vf_config_msg(adapter);
	if (adapter->aq_required & IAVF_FLAG_AQ_GET_OFFLOAD_VLAN_V2_CAPS)
		return iavf_send_vf_offload_vlan_v2_msg(adapter);
	if (adapter->aq_required & IAVF_FLAG_AQ_DISABLE_QUEUES) {
		iavf_disable_queues(adapter);
		return 0;
	}

	if (adapter->aq_required & IAVF_FLAG_AQ_MAP_VECTORS) {
		iavf_map_queues(adapter);
		return 0;
	}

	if (adapter->aq_required & IAVF_FLAG_AQ_ADD_MAC_FILTER) {
		iavf_add_ether_addrs(adapter);
		return 0;
	}

	if (adapter->aq_required & IAVF_FLAG_AQ_ADD_VLAN_FILTER) {
		iavf_add_vlans(adapter);
		return 0;
	}

	if (adapter->aq_required & IAVF_FLAG_AQ_DEL_MAC_FILTER) {
		iavf_del_ether_addrs(adapter);
		return 0;
	}

	if (adapter->aq_required & IAVF_FLAG_AQ_DEL_VLAN_FILTER) {
		iavf_del_vlans(adapter);
		return 0;
	}

	if (adapter->aq_required & IAVF_FLAG_AQ_ENABLE_VLAN_STRIPPING) {
		iavf_enable_vlan_stripping(adapter);
		return 0;
	}

	if (adapter->aq_required & IAVF_FLAG_AQ_DISABLE_VLAN_STRIPPING) {
		iavf_disable_vlan_stripping(adapter);
		return 0;
	}

	if (adapter->aq_required & IAVF_FLAG_AQ_CONFIGURE_QUEUES_BW) {
		iavf_cfg_queues_bw(adapter);
		return 0;
	}

	if (adapter->aq_required & IAVF_FLAG_AQ_GET_QOS_CAPS) {
		iavf_get_qos_caps(adapter);
		return 0;
	}

	if (adapter->aq_required & IAVF_FLAG_AQ_CFG_QUEUES_QUANTA_SIZE) {
		iavf_cfg_queues_quanta_size(adapter);
		return 0;
	}

	if (adapter->aq_required & IAVF_FLAG_AQ_CONFIGURE_QUEUES) {
		iavf_configure_queues(adapter);
		return 0;
	}

	if (adapter->aq_required & IAVF_FLAG_AQ_ENABLE_QUEUES) {
		iavf_enable_queues(adapter);
		return 0;
	}

	if (adapter->aq_required & IAVF_FLAG_AQ_CONFIGURE_RSS) {
		/* This message goes straight to the firmware, not the
		 * PF, so we don't have to set current_op as we will
		 * not get a response through the ARQ.
		 */
		adapter->aq_required &= ~IAVF_FLAG_AQ_CONFIGURE_RSS;
		return 0;
	}
	if (adapter->aq_required & IAVF_FLAG_AQ_GET_HENA) {
		iavf_get_hena(adapter);
		return 0;
	}
	if (adapter->aq_required & IAVF_FLAG_AQ_SET_HENA) {
		iavf_set_hena(adapter);
		return 0;
	}
	if (adapter->aq_required & IAVF_FLAG_AQ_SET_RSS_KEY) {
		iavf_set_rss_key(adapter);
		return 0;
	}
	if (adapter->aq_required & IAVF_FLAG_AQ_SET_RSS_LUT) {
		iavf_set_rss_lut(adapter);
		return 0;
	}
	if (adapter->aq_required & IAVF_FLAG_AQ_SET_RSS_HFUNC) {
		iavf_set_rss_hfunc(adapter);
		return 0;
	}

	if (adapter->aq_required & IAVF_FLAG_AQ_CONFIGURE_PROMISC_MODE) {
		iavf_set_promiscuous(adapter);
		return 0;
	}

	if (adapter->aq_required & IAVF_FLAG_AQ_ENABLE_CHANNELS) {
		iavf_enable_channels(adapter);
		return 0;
	}

	if (adapter->aq_required & IAVF_FLAG_AQ_DISABLE_CHANNELS) {
		iavf_disable_channels(adapter);
		return 0;
	}
	if (adapter->aq_required & IAVF_FLAG_AQ_ADD_CLOUD_FILTER) {
		iavf_add_cloud_filter(adapter);
		return 0;
	}
	if (adapter->aq_required & IAVF_FLAG_AQ_DEL_CLOUD_FILTER) {
		iavf_del_cloud_filter(adapter);
		return 0;
	}
	if (adapter->aq_required & IAVF_FLAG_AQ_ADD_FDIR_FILTER) {
		iavf_add_fdir_filter(adapter);
		return IAVF_SUCCESS;
	}
	if (adapter->aq_required & IAVF_FLAG_AQ_DEL_FDIR_FILTER) {
		iavf_del_fdir_filter(adapter);
		return IAVF_SUCCESS;
	}
	if (adapter->aq_required & IAVF_FLAG_AQ_ADD_ADV_RSS_CFG) {
		iavf_add_adv_rss_cfg(adapter);
		return 0;
	}
	if (adapter->aq_required & IAVF_FLAG_AQ_DEL_ADV_RSS_CFG) {
		iavf_del_adv_rss_cfg(adapter);
		return 0;
	}
	if (adapter->aq_required & IAVF_FLAG_AQ_DISABLE_CTAG_VLAN_STRIPPING) {
		iavf_disable_vlan_stripping_v2(adapter, ETH_P_8021Q);
		return 0;
	}
	if (adapter->aq_required & IAVF_FLAG_AQ_DISABLE_STAG_VLAN_STRIPPING) {
		iavf_disable_vlan_stripping_v2(adapter, ETH_P_8021AD);
		return 0;
	}
	if (adapter->aq_required & IAVF_FLAG_AQ_ENABLE_CTAG_VLAN_STRIPPING) {
		iavf_enable_vlan_stripping_v2(adapter, ETH_P_8021Q);
		return 0;
	}
	if (adapter->aq_required & IAVF_FLAG_AQ_ENABLE_STAG_VLAN_STRIPPING) {
		iavf_enable_vlan_stripping_v2(adapter, ETH_P_8021AD);
		return 0;
	}
	if (adapter->aq_required & IAVF_FLAG_AQ_DISABLE_CTAG_VLAN_INSERTION) {
		iavf_disable_vlan_insertion_v2(adapter, ETH_P_8021Q);
		return 0;
	}
	if (adapter->aq_required & IAVF_FLAG_AQ_DISABLE_STAG_VLAN_INSERTION) {
		iavf_disable_vlan_insertion_v2(adapter, ETH_P_8021AD);
		return 0;
	}
	if (adapter->aq_required & IAVF_FLAG_AQ_ENABLE_CTAG_VLAN_INSERTION) {
		iavf_enable_vlan_insertion_v2(adapter, ETH_P_8021Q);
		return 0;
	}
	if (adapter->aq_required & IAVF_FLAG_AQ_ENABLE_STAG_VLAN_INSERTION) {
		iavf_enable_vlan_insertion_v2(adapter, ETH_P_8021AD);
		return 0;
	}

	if (adapter->aq_required & IAVF_FLAG_AQ_REQUEST_STATS) {
		iavf_request_stats(adapter);
		return 0;
	}

	return -EAGAIN;
}

/**
 * iavf_set_vlan_offload_features - set VLAN offload configuration
 * @adapter: board private structure
 * @prev_features: previous features used for comparison
 * @features: updated features used for configuration
 *
 * Set the aq_required bit(s) based on the requested features passed in to
 * configure VLAN stripping and/or VLAN insertion if supported. Also, schedule
 * the watchdog if any changes are requested to expedite the request via
 * virtchnl.
 **/
static void
iavf_set_vlan_offload_features(struct iavf_adapter *adapter,
			       netdev_features_t prev_features,
			       netdev_features_t features)
{
	bool enable_stripping = true, enable_insertion = true;
	u16 vlan_ethertype = 0;
	u64 aq_required = 0;

	/* keep cases separate because one ethertype for offloads can be
	 * disabled at the same time as another is disabled, so check for an
	 * enabled ethertype first, then check for disabled. Default to
	 * ETH_P_8021Q so an ethertype is specified if disabling insertion and
	 * stripping.
	 */
	if (features & (NETIF_F_HW_VLAN_STAG_RX | NETIF_F_HW_VLAN_STAG_TX))
		vlan_ethertype = ETH_P_8021AD;
	else if (features & (NETIF_F_HW_VLAN_CTAG_RX | NETIF_F_HW_VLAN_CTAG_TX))
		vlan_ethertype = ETH_P_8021Q;
	else if (prev_features & (NETIF_F_HW_VLAN_STAG_RX | NETIF_F_HW_VLAN_STAG_TX))
		vlan_ethertype = ETH_P_8021AD;
	else if (prev_features & (NETIF_F_HW_VLAN_CTAG_RX | NETIF_F_HW_VLAN_CTAG_TX))
		vlan_ethertype = ETH_P_8021Q;
	else
		vlan_ethertype = ETH_P_8021Q;

	if (!(features & (NETIF_F_HW_VLAN_STAG_RX | NETIF_F_HW_VLAN_CTAG_RX)))
		enable_stripping = false;
	if (!(features & (NETIF_F_HW_VLAN_STAG_TX | NETIF_F_HW_VLAN_CTAG_TX)))
		enable_insertion = false;

	if (VLAN_ALLOWED(adapter)) {
		/* VIRTCHNL_VF_OFFLOAD_VLAN only has support for toggling VLAN
		 * stripping via virtchnl. VLAN insertion can be toggled on the
		 * netdev, but it doesn't require a virtchnl message
		 */
		if (enable_stripping)
			aq_required |= IAVF_FLAG_AQ_ENABLE_VLAN_STRIPPING;
		else
			aq_required |= IAVF_FLAG_AQ_DISABLE_VLAN_STRIPPING;

	} else if (VLAN_V2_ALLOWED(adapter)) {
		switch (vlan_ethertype) {
		case ETH_P_8021Q:
			if (enable_stripping)
				aq_required |= IAVF_FLAG_AQ_ENABLE_CTAG_VLAN_STRIPPING;
			else
				aq_required |= IAVF_FLAG_AQ_DISABLE_CTAG_VLAN_STRIPPING;

			if (enable_insertion)
				aq_required |= IAVF_FLAG_AQ_ENABLE_CTAG_VLAN_INSERTION;
			else
				aq_required |= IAVF_FLAG_AQ_DISABLE_CTAG_VLAN_INSERTION;
			break;
		case ETH_P_8021AD:
			if (enable_stripping)
				aq_required |= IAVF_FLAG_AQ_ENABLE_STAG_VLAN_STRIPPING;
			else
				aq_required |= IAVF_FLAG_AQ_DISABLE_STAG_VLAN_STRIPPING;

			if (enable_insertion)
				aq_required |= IAVF_FLAG_AQ_ENABLE_STAG_VLAN_INSERTION;
			else
				aq_required |= IAVF_FLAG_AQ_DISABLE_STAG_VLAN_INSERTION;
			break;
		}
	}

	if (aq_required)
		iavf_schedule_aq_request(adapter, aq_required);
}

/**
 * iavf_startup - first step of driver startup
 * @adapter: board private structure
 *
 * Function process __IAVF_STARTUP driver state.
 * When success the state is changed to __IAVF_INIT_VERSION_CHECK
 * when fails the state is changed to __IAVF_INIT_FAILED
 **/
static void iavf_startup(struct iavf_adapter *adapter)
{
	struct pci_dev *pdev = adapter->pdev;
	struct iavf_hw *hw = &adapter->hw;
	enum iavf_status status;
	int ret;

	WARN_ON(adapter->state != __IAVF_STARTUP);

	/* driver loaded, probe complete */
	adapter->flags &= ~IAVF_FLAG_PF_COMMS_FAILED;
	adapter->flags &= ~IAVF_FLAG_RESET_PENDING;

	ret = iavf_check_reset_complete(hw);
	if (ret) {
		dev_info(&pdev->dev, "Device is still in reset (%d), retrying\n",
			 ret);
		goto err;
	}
	hw->aq.num_arq_entries = IAVF_AQ_LEN;
	hw->aq.num_asq_entries = IAVF_AQ_LEN;
	hw->aq.arq_buf_size = IAVF_MAX_AQ_BUF_SIZE;
	hw->aq.asq_buf_size = IAVF_MAX_AQ_BUF_SIZE;

	status = iavf_init_adminq(hw);
	if (status) {
		dev_err(&pdev->dev, "Failed to init Admin Queue (%d)\n",
			status);
		goto err;
	}
	ret = iavf_send_api_ver(adapter);
	if (ret) {
		dev_err(&pdev->dev, "Unable to send to PF (%d)\n", ret);
		iavf_shutdown_adminq(hw);
		goto err;
	}
	iavf_change_state(adapter, __IAVF_INIT_VERSION_CHECK);
	return;
err:
	iavf_change_state(adapter, __IAVF_INIT_FAILED);
}

/**
 * iavf_init_version_check - second step of driver startup
 * @adapter: board private structure
 *
 * Function process __IAVF_INIT_VERSION_CHECK driver state.
 * When success the state is changed to __IAVF_INIT_GET_RESOURCES
 * when fails the state is changed to __IAVF_INIT_FAILED
 **/
static void iavf_init_version_check(struct iavf_adapter *adapter)
{
	struct pci_dev *pdev = adapter->pdev;
	struct iavf_hw *hw = &adapter->hw;
	int err = -EAGAIN;

	WARN_ON(adapter->state != __IAVF_INIT_VERSION_CHECK);

	if (!iavf_asq_done(hw)) {
		dev_err(&pdev->dev, "Admin queue command never completed\n");
		iavf_shutdown_adminq(hw);
		iavf_change_state(adapter, __IAVF_STARTUP);
		goto err;
	}

	/* aq msg sent, awaiting reply */
	err = iavf_verify_api_ver(adapter);
	if (err) {
		if (err == -EALREADY)
			err = iavf_send_api_ver(adapter);
		else
			dev_err(&pdev->dev, "Unsupported PF API version %d.%d, expected %d.%d\n",
				adapter->pf_version.major,
				adapter->pf_version.minor,
				VIRTCHNL_VERSION_MAJOR,
				VIRTCHNL_VERSION_MINOR);
		goto err;
	}
	err = iavf_send_vf_config_msg(adapter);
	if (err) {
		dev_err(&pdev->dev, "Unable to send config request (%d)\n",
			err);
		goto err;
	}
	iavf_change_state(adapter, __IAVF_INIT_GET_RESOURCES);
	return;
err:
	iavf_change_state(adapter, __IAVF_INIT_FAILED);
}

/**
 * iavf_parse_vf_resource_msg - parse response from VIRTCHNL_OP_GET_VF_RESOURCES
 * @adapter: board private structure
 */
int iavf_parse_vf_resource_msg(struct iavf_adapter *adapter)
{
	int i, num_req_queues = adapter->num_req_queues;
	struct iavf_vsi *vsi = &adapter->vsi;

	for (i = 0; i < adapter->vf_res->num_vsis; i++) {
		if (adapter->vf_res->vsi_res[i].vsi_type == VIRTCHNL_VSI_SRIOV)
			adapter->vsi_res = &adapter->vf_res->vsi_res[i];
	}
	if (!adapter->vsi_res) {
		dev_err(&adapter->pdev->dev, "No LAN VSI found\n");
		return -ENODEV;
	}

	if (num_req_queues &&
	    num_req_queues > adapter->vsi_res->num_queue_pairs) {
		/* Problem.  The PF gave us fewer queues than what we had
		 * negotiated in our request.  Need a reset to see if we can't
		 * get back to a working state.
		 */
		dev_err(&adapter->pdev->dev,
			"Requested %d queues, but PF only gave us %d.\n",
			num_req_queues,
			adapter->vsi_res->num_queue_pairs);
		adapter->flags |= IAVF_FLAG_REINIT_MSIX_NEEDED;
		adapter->num_req_queues = adapter->vsi_res->num_queue_pairs;
		iavf_schedule_reset(adapter, IAVF_FLAG_RESET_NEEDED);

		return -EAGAIN;
	}
	adapter->num_req_queues = 0;
	adapter->vsi.id = adapter->vsi_res->vsi_id;

	adapter->vsi.back = adapter;
	adapter->vsi.base_vector = 1;
	vsi->netdev = adapter->netdev;
	vsi->qs_handle = adapter->vsi_res->qset_handle;
	if (adapter->vf_res->vf_cap_flags & VIRTCHNL_VF_OFFLOAD_RSS_PF) {
		adapter->rss_key_size = adapter->vf_res->rss_key_size;
		adapter->rss_lut_size = adapter->vf_res->rss_lut_size;
	} else {
		adapter->rss_key_size = IAVF_HKEY_ARRAY_SIZE;
		adapter->rss_lut_size = IAVF_HLUT_ARRAY_SIZE;
	}

	return 0;
}

/**
 * iavf_init_get_resources - third step of driver startup
 * @adapter: board private structure
 *
 * Function process __IAVF_INIT_GET_RESOURCES driver state and
 * finishes driver initialization procedure.
 * When success the state is changed to __IAVF_DOWN
 * when fails the state is changed to __IAVF_INIT_FAILED
 **/
static void iavf_init_get_resources(struct iavf_adapter *adapter)
{
	struct pci_dev *pdev = adapter->pdev;
	struct iavf_hw *hw = &adapter->hw;
	int err;

	WARN_ON(adapter->state != __IAVF_INIT_GET_RESOURCES);
	/* aq msg sent, awaiting reply */
	if (!adapter->vf_res) {
		adapter->vf_res = kzalloc(IAVF_VIRTCHNL_VF_RESOURCE_SIZE,
					  GFP_KERNEL);
		if (!adapter->vf_res) {
			err = -ENOMEM;
			goto err;
		}
	}
	err = iavf_get_vf_config(adapter);
	if (err == -EALREADY) {
		err = iavf_send_vf_config_msg(adapter);
		goto err;
	} else if (err == -EINVAL) {
		/* We only get -EINVAL if the device is in a very bad
		 * state or if we've been disabled for previous bad
		 * behavior. Either way, we're done now.
		 */
		iavf_shutdown_adminq(hw);
		dev_err(&pdev->dev, "Unable to get VF config due to PF error condition, not retrying\n");
		return;
	}
	if (err) {
		dev_err(&pdev->dev, "Unable to get VF config (%d)\n", err);
		goto err_alloc;
	}

	err = iavf_parse_vf_resource_msg(adapter);
	if (err) {
		dev_err(&pdev->dev, "Failed to parse VF resource message from PF (%d)\n",
			err);
		goto err_alloc;
	}
	/* Some features require additional messages to negotiate extended
	 * capabilities. These are processed in sequence by the
	 * __IAVF_INIT_EXTENDED_CAPS driver state.
	 */
	adapter->extended_caps = IAVF_EXTENDED_CAPS;

	iavf_change_state(adapter, __IAVF_INIT_EXTENDED_CAPS);
	return;

err_alloc:
	kfree(adapter->vf_res);
	adapter->vf_res = NULL;
err:
	iavf_change_state(adapter, __IAVF_INIT_FAILED);
}

/**
 * iavf_init_send_offload_vlan_v2_caps - part of initializing VLAN V2 caps
 * @adapter: board private structure
 *
 * Function processes send of the extended VLAN V2 capability message to the
 * PF. Must clear IAVF_EXTENDED_CAP_RECV_VLAN_V2 if the message is not sent,
 * e.g. due to PF not negotiating VIRTCHNL_VF_OFFLOAD_VLAN_V2.
 */
static void iavf_init_send_offload_vlan_v2_caps(struct iavf_adapter *adapter)
{
	int ret;

	WARN_ON(!(adapter->extended_caps & IAVF_EXTENDED_CAP_SEND_VLAN_V2));

	ret = iavf_send_vf_offload_vlan_v2_msg(adapter);
	if (ret && ret == -EOPNOTSUPP) {
		/* PF does not support VIRTCHNL_VF_OFFLOAD_V2. In this case,
		 * we did not send the capability exchange message and do not
		 * expect a response.
		 */
		adapter->extended_caps &= ~IAVF_EXTENDED_CAP_RECV_VLAN_V2;
	}

	/* We sent the message, so move on to the next step */
	adapter->extended_caps &= ~IAVF_EXTENDED_CAP_SEND_VLAN_V2;
}

/**
 * iavf_init_recv_offload_vlan_v2_caps - part of initializing VLAN V2 caps
 * @adapter: board private structure
 *
 * Function processes receipt of the extended VLAN V2 capability message from
 * the PF.
 **/
static void iavf_init_recv_offload_vlan_v2_caps(struct iavf_adapter *adapter)
{
	int ret;

	WARN_ON(!(adapter->extended_caps & IAVF_EXTENDED_CAP_RECV_VLAN_V2));

	memset(&adapter->vlan_v2_caps, 0, sizeof(adapter->vlan_v2_caps));

	ret = iavf_get_vf_vlan_v2_caps(adapter);
	if (ret)
		goto err;

	/* We've processed receipt of the VLAN V2 caps message */
	adapter->extended_caps &= ~IAVF_EXTENDED_CAP_RECV_VLAN_V2;
	return;
err:
	/* We didn't receive a reply. Make sure we try sending again when
	 * __IAVF_INIT_FAILED attempts to recover.
	 */
	adapter->extended_caps |= IAVF_EXTENDED_CAP_SEND_VLAN_V2;
	iavf_change_state(adapter, __IAVF_INIT_FAILED);
}

/**
 * iavf_init_process_extended_caps - Part of driver startup
 * @adapter: board private structure
 *
 * Function processes __IAVF_INIT_EXTENDED_CAPS driver state. This state
 * handles negotiating capabilities for features which require an additional
 * message.
 *
 * Once all extended capabilities exchanges are finished, the driver will
 * transition into __IAVF_INIT_CONFIG_ADAPTER.
 */
static void iavf_init_process_extended_caps(struct iavf_adapter *adapter)
{
	WARN_ON(adapter->state != __IAVF_INIT_EXTENDED_CAPS);

	/* Process capability exchange for VLAN V2 */
	if (adapter->extended_caps & IAVF_EXTENDED_CAP_SEND_VLAN_V2) {
		iavf_init_send_offload_vlan_v2_caps(adapter);
		return;
	} else if (adapter->extended_caps & IAVF_EXTENDED_CAP_RECV_VLAN_V2) {
		iavf_init_recv_offload_vlan_v2_caps(adapter);
		return;
	}

	/* When we reach here, no further extended capabilities exchanges are
	 * necessary, so we finally transition into __IAVF_INIT_CONFIG_ADAPTER
	 */
	iavf_change_state(adapter, __IAVF_INIT_CONFIG_ADAPTER);
}

/**
 * iavf_init_config_adapter - last part of driver startup
 * @adapter: board private structure
 *
 * After all the supported capabilities are negotiated, then the
 * __IAVF_INIT_CONFIG_ADAPTER state will finish driver initialization.
 */
static void iavf_init_config_adapter(struct iavf_adapter *adapter)
{
	struct net_device *netdev = adapter->netdev;
	struct pci_dev *pdev = adapter->pdev;
	int err;

	WARN_ON(adapter->state != __IAVF_INIT_CONFIG_ADAPTER);

	if (iavf_process_config(adapter))
		goto err;

	adapter->current_op = VIRTCHNL_OP_UNKNOWN;

	adapter->flags |= IAVF_FLAG_RX_CSUM_ENABLED;

	netdev->netdev_ops = &iavf_netdev_ops;
	iavf_set_ethtool_ops(netdev);
	netdev->watchdog_timeo = 5 * HZ;

	netdev->min_mtu = ETH_MIN_MTU;
	netdev->max_mtu = LIBIE_MAX_MTU;

	if (!is_valid_ether_addr(adapter->hw.mac.addr)) {
		dev_info(&pdev->dev, "Invalid MAC address %pM, using random\n",
			 adapter->hw.mac.addr);
		eth_hw_addr_random(netdev);
		ether_addr_copy(adapter->hw.mac.addr, netdev->dev_addr);
	} else {
		eth_hw_addr_set(netdev, adapter->hw.mac.addr);
		ether_addr_copy(netdev->perm_addr, adapter->hw.mac.addr);
	}

	adapter->tx_desc_count = IAVF_DEFAULT_TXD;
	adapter->rx_desc_count = IAVF_DEFAULT_RXD;
	err = iavf_init_interrupt_scheme(adapter);
	if (err)
		goto err_sw_init;
	iavf_map_rings_to_vectors(adapter);
	if (adapter->vf_res->vf_cap_flags &
		VIRTCHNL_VF_OFFLOAD_WB_ON_ITR)
		adapter->flags |= IAVF_FLAG_WB_ON_ITR_CAPABLE;

	err = iavf_request_misc_irq(adapter);
	if (err)
		goto err_sw_init;

	netif_carrier_off(netdev);
	adapter->link_up = false;
	netif_tx_stop_all_queues(netdev);

	dev_info(&pdev->dev, "MAC address: %pM\n", adapter->hw.mac.addr);
	if (netdev->features & NETIF_F_GRO)
		dev_info(&pdev->dev, "GRO is enabled\n");

	iavf_change_state(adapter, __IAVF_DOWN);
	set_bit(__IAVF_VSI_DOWN, adapter->vsi.state);

	iavf_misc_irq_enable(adapter);
	wake_up(&adapter->down_waitqueue);

	adapter->rss_key = kzalloc(adapter->rss_key_size, GFP_KERNEL);
	adapter->rss_lut = kzalloc(adapter->rss_lut_size, GFP_KERNEL);
	if (!adapter->rss_key || !adapter->rss_lut) {
		err = -ENOMEM;
		goto err_mem;
	}
	if (RSS_AQ(adapter))
		adapter->aq_required |= IAVF_FLAG_AQ_CONFIGURE_RSS;
	else
		iavf_init_rss(adapter);

	if (VLAN_V2_ALLOWED(adapter))
		/* request initial VLAN offload settings */
		iavf_set_vlan_offload_features(adapter, 0, netdev->features);

	if (QOS_ALLOWED(adapter))
		adapter->aq_required |= IAVF_FLAG_AQ_GET_QOS_CAPS;

	iavf_schedule_finish_config(adapter);
	return;

err_mem:
	iavf_free_rss(adapter);
	iavf_free_misc_irq(adapter);
err_sw_init:
	iavf_reset_interrupt_capability(adapter);
err:
	iavf_change_state(adapter, __IAVF_INIT_FAILED);
}

/**
 * iavf_watchdog_task - Periodic call-back task
 * @work: pointer to work_struct
 **/
static void iavf_watchdog_task(struct work_struct *work)
{
	struct iavf_adapter *adapter = container_of(work,
						    struct iavf_adapter,
						    watchdog_task.work);
	struct net_device *netdev = adapter->netdev;
	struct iavf_hw *hw = &adapter->hw;
	u32 reg_val;

	netdev_lock(netdev);
	if (!mutex_trylock(&adapter->crit_lock)) {
		if (adapter->state == __IAVF_REMOVE) {
			netdev_unlock(netdev);
			return;
		}

		goto restart_watchdog;
	}

	if (adapter->flags & IAVF_FLAG_PF_COMMS_FAILED)
		iavf_change_state(adapter, __IAVF_COMM_FAILED);

	switch (adapter->state) {
	case __IAVF_STARTUP:
		iavf_startup(adapter);
		mutex_unlock(&adapter->crit_lock);
		netdev_unlock(netdev);
		queue_delayed_work(adapter->wq, &adapter->watchdog_task,
				   msecs_to_jiffies(30));
		return;
	case __IAVF_INIT_VERSION_CHECK:
		iavf_init_version_check(adapter);
		mutex_unlock(&adapter->crit_lock);
		netdev_unlock(netdev);
		queue_delayed_work(adapter->wq, &adapter->watchdog_task,
				   msecs_to_jiffies(30));
		return;
	case __IAVF_INIT_GET_RESOURCES:
		iavf_init_get_resources(adapter);
		mutex_unlock(&adapter->crit_lock);
		netdev_unlock(netdev);
		queue_delayed_work(adapter->wq, &adapter->watchdog_task,
				   msecs_to_jiffies(1));
		return;
	case __IAVF_INIT_EXTENDED_CAPS:
		iavf_init_process_extended_caps(adapter);
		mutex_unlock(&adapter->crit_lock);
		netdev_unlock(netdev);
		queue_delayed_work(adapter->wq, &adapter->watchdog_task,
				   msecs_to_jiffies(1));
		return;
	case __IAVF_INIT_CONFIG_ADAPTER:
		iavf_init_config_adapter(adapter);
		mutex_unlock(&adapter->crit_lock);
		netdev_unlock(netdev);
		queue_delayed_work(adapter->wq, &adapter->watchdog_task,
				   msecs_to_jiffies(1));
		return;
	case __IAVF_INIT_FAILED:
		if (test_bit(__IAVF_IN_REMOVE_TASK,
			     &adapter->crit_section)) {
			/* Do not update the state and do not reschedule
			 * watchdog task, iavf_remove should handle this state
			 * as it can loop forever
			 */
			mutex_unlock(&adapter->crit_lock);
			netdev_unlock(netdev);
			return;
		}
		if (++adapter->aq_wait_count > IAVF_AQ_MAX_ERR) {
			dev_err(&adapter->pdev->dev,
				"Failed to communicate with PF; waiting before retry\n");
			adapter->flags |= IAVF_FLAG_PF_COMMS_FAILED;
			iavf_shutdown_adminq(hw);
			mutex_unlock(&adapter->crit_lock);
			netdev_unlock(netdev);
			queue_delayed_work(adapter->wq,
					   &adapter->watchdog_task, (5 * HZ));
			return;
		}
		/* Try again from failed step*/
		iavf_change_state(adapter, adapter->last_state);
		mutex_unlock(&adapter->crit_lock);
		netdev_unlock(netdev);
		queue_delayed_work(adapter->wq, &adapter->watchdog_task, HZ);
		return;
	case __IAVF_COMM_FAILED:
		if (test_bit(__IAVF_IN_REMOVE_TASK,
			     &adapter->crit_section)) {
			/* Set state to __IAVF_INIT_FAILED and perform remove
			 * steps. Remove IAVF_FLAG_PF_COMMS_FAILED so the task
			 * doesn't bring the state back to __IAVF_COMM_FAILED.
			 */
			iavf_change_state(adapter, __IAVF_INIT_FAILED);
			adapter->flags &= ~IAVF_FLAG_PF_COMMS_FAILED;
			mutex_unlock(&adapter->crit_lock);
			netdev_unlock(netdev);
			return;
		}
		reg_val = rd32(hw, IAVF_VFGEN_RSTAT) &
			  IAVF_VFGEN_RSTAT_VFR_STATE_MASK;
		if (reg_val == VIRTCHNL_VFR_VFACTIVE ||
		    reg_val == VIRTCHNL_VFR_COMPLETED) {
			/* A chance for redemption! */
			dev_err(&adapter->pdev->dev,
				"Hardware came out of reset. Attempting reinit.\n");
			/* When init task contacts the PF and
			 * gets everything set up again, it'll restart the
			 * watchdog for us. Down, boy. Sit. Stay. Woof.
			 */
			iavf_change_state(adapter, __IAVF_STARTUP);
			adapter->flags &= ~IAVF_FLAG_PF_COMMS_FAILED;
		}
		adapter->aq_required = 0;
		adapter->current_op = VIRTCHNL_OP_UNKNOWN;
		mutex_unlock(&adapter->crit_lock);
		netdev_unlock(netdev);
		queue_delayed_work(adapter->wq,
				   &adapter->watchdog_task,
				   msecs_to_jiffies(10));
		return;
	case __IAVF_RESETTING:
		mutex_unlock(&adapter->crit_lock);
		netdev_unlock(netdev);
		queue_delayed_work(adapter->wq, &adapter->watchdog_task,
				   HZ * 2);
		return;
	case __IAVF_DOWN:
	case __IAVF_DOWN_PENDING:
	case __IAVF_TESTING:
	case __IAVF_RUNNING:
		if (adapter->current_op) {
			if (!iavf_asq_done(hw)) {
				dev_dbg(&adapter->pdev->dev,
					"Admin queue timeout\n");
				iavf_send_api_ver(adapter);
			}
		} else {
			int ret = iavf_process_aq_command(adapter);

			/* An error will be returned if no commands were
			 * processed; use this opportunity to update stats
			 * if the error isn't -ENOTSUPP
			 */
			if (ret && ret != -EOPNOTSUPP &&
			    adapter->state == __IAVF_RUNNING)
				iavf_request_stats(adapter);
		}
		if (adapter->state == __IAVF_RUNNING)
			iavf_detect_recover_hung(&adapter->vsi);
		break;
	case __IAVF_REMOVE:
	default:
		mutex_unlock(&adapter->crit_lock);
		netdev_unlock(netdev);
		return;
	}

	/* check for hw reset */
	reg_val = rd32(hw, IAVF_VF_ARQLEN1) & IAVF_VF_ARQLEN1_ARQENABLE_MASK;
	if (!reg_val) {
		adapter->aq_required = 0;
		adapter->current_op = VIRTCHNL_OP_UNKNOWN;
		dev_err(&adapter->pdev->dev, "Hardware reset detected\n");
		iavf_schedule_reset(adapter, IAVF_FLAG_RESET_PENDING);
		mutex_unlock(&adapter->crit_lock);
		netdev_unlock(netdev);
		queue_delayed_work(adapter->wq,
				   &adapter->watchdog_task, HZ * 2);
		return;
	}

	mutex_unlock(&adapter->crit_lock);
restart_watchdog:
	netdev_unlock(netdev);
	if (adapter->state >= __IAVF_DOWN)
		queue_work(adapter->wq, &adapter->adminq_task);
	if (adapter->aq_required)
		queue_delayed_work(adapter->wq, &adapter->watchdog_task,
				   msecs_to_jiffies(20));
	else
		queue_delayed_work(adapter->wq, &adapter->watchdog_task,
				   HZ * 2);
}

/**
 * iavf_disable_vf - disable VF
 * @adapter: board private structure
 *
 * Set communication failed flag and free all resources.
 * NOTE: This function is expected to be called with crit_lock being held.
 **/
static void iavf_disable_vf(struct iavf_adapter *adapter)
{
	struct iavf_mac_filter *f, *ftmp;
	struct iavf_vlan_filter *fv, *fvtmp;
	struct iavf_cloud_filter *cf, *cftmp;

	adapter->flags |= IAVF_FLAG_PF_COMMS_FAILED;

	/* We don't use netif_running() because it may be true prior to
	 * ndo_open() returning, so we can't assume it means all our open
	 * tasks have finished, since we're not holding the rtnl_lock here.
	 */
	if (adapter->state == __IAVF_RUNNING) {
		set_bit(__IAVF_VSI_DOWN, adapter->vsi.state);
		netif_carrier_off(adapter->netdev);
		netif_tx_disable(adapter->netdev);
		adapter->link_up = false;
		iavf_napi_disable_all(adapter);
		iavf_irq_disable(adapter);
		iavf_free_traffic_irqs(adapter);
		iavf_free_all_tx_resources(adapter);
		iavf_free_all_rx_resources(adapter);
	}

	spin_lock_bh(&adapter->mac_vlan_list_lock);

	/* Delete all of the filters */
	list_for_each_entry_safe(f, ftmp, &adapter->mac_filter_list, list) {
		list_del(&f->list);
		kfree(f);
	}

	list_for_each_entry_safe(fv, fvtmp, &adapter->vlan_filter_list, list) {
		list_del(&fv->list);
		kfree(fv);
	}
	adapter->num_vlan_filters = 0;

	spin_unlock_bh(&adapter->mac_vlan_list_lock);

	spin_lock_bh(&adapter->cloud_filter_list_lock);
	list_for_each_entry_safe(cf, cftmp, &adapter->cloud_filter_list, list) {
		list_del(&cf->list);
		kfree(cf);
		adapter->num_cloud_filters--;
	}
	spin_unlock_bh(&adapter->cloud_filter_list_lock);

	iavf_free_misc_irq(adapter);
	iavf_free_interrupt_scheme(adapter);
	memset(adapter->vf_res, 0, IAVF_VIRTCHNL_VF_RESOURCE_SIZE);
	iavf_shutdown_adminq(&adapter->hw);
	adapter->flags &= ~IAVF_FLAG_RESET_PENDING;
	iavf_change_state(adapter, __IAVF_DOWN);
	wake_up(&adapter->down_waitqueue);
	dev_info(&adapter->pdev->dev, "Reset task did not complete, VF disabled\n");
}

/**
 * iavf_reconfig_qs_bw - Call-back task to handle hardware reset
 * @adapter: board private structure
 *
 * After a reset, the shaper parameters of queues need to be replayed again.
 * Since the net_shaper object inside TX rings persists across reset,
 * set the update flag for all queues so that the virtchnl message is triggered
 * for all queues.
 **/
static void iavf_reconfig_qs_bw(struct iavf_adapter *adapter)
{
	int i, num = 0;

	for (i = 0; i < adapter->num_active_queues; i++)
		if (adapter->tx_rings[i].q_shaper.bw_min ||
		    adapter->tx_rings[i].q_shaper.bw_max) {
			adapter->tx_rings[i].q_shaper_update = true;
			num++;
		}

	if (num)
		adapter->aq_required |= IAVF_FLAG_AQ_CONFIGURE_QUEUES_BW;
}

/**
 * iavf_reset_task - Call-back task to handle hardware reset
 * @work: pointer to work_struct
 *
 * During reset we need to shut down and reinitialize the admin queue
 * before we can use it to communicate with the PF again. We also clear
 * and reinit the rings because that context is lost as well.
 **/
static void iavf_reset_task(struct work_struct *work)
{
	struct iavf_adapter *adapter = container_of(work,
						      struct iavf_adapter,
						      reset_task);
	struct virtchnl_vf_resource *vfres = adapter->vf_res;
	struct net_device *netdev = adapter->netdev;
	struct iavf_hw *hw = &adapter->hw;
	struct iavf_mac_filter *f, *ftmp;
	struct iavf_cloud_filter *cf;
	enum iavf_status status;
	u32 reg_val;
	int i = 0, err;
	bool running;

	/* When device is being removed it doesn't make sense to run the reset
	 * task, just return in such a case.
	 */
	netdev_lock(netdev);
	if (!mutex_trylock(&adapter->crit_lock)) {
		if (adapter->state != __IAVF_REMOVE)
			queue_work(adapter->wq, &adapter->reset_task);

		netdev_unlock(netdev);
		return;
	}

	iavf_misc_irq_disable(adapter);
	if (adapter->flags & IAVF_FLAG_RESET_NEEDED) {
		adapter->flags &= ~IAVF_FLAG_RESET_NEEDED;
		/* Restart the AQ here. If we have been reset but didn't
		 * detect it, or if the PF had to reinit, our AQ will be hosed.
		 */
		iavf_shutdown_adminq(hw);
		iavf_init_adminq(hw);
		iavf_request_reset(adapter);
	}
	adapter->flags |= IAVF_FLAG_RESET_PENDING;

	/* poll until we see the reset actually happen */
	for (i = 0; i < IAVF_RESET_WAIT_DETECTED_COUNT; i++) {
		reg_val = rd32(hw, IAVF_VF_ARQLEN1) &
			  IAVF_VF_ARQLEN1_ARQENABLE_MASK;
		if (!reg_val)
			break;
		usleep_range(5000, 10000);
	}
	if (i == IAVF_RESET_WAIT_DETECTED_COUNT) {
		dev_info(&adapter->pdev->dev, "Never saw reset\n");
		goto continue_reset; /* act like the reset happened */
	}

	/* wait until the reset is complete and the PF is responding to us */
	for (i = 0; i < IAVF_RESET_WAIT_COMPLETE_COUNT; i++) {
		/* sleep first to make sure a minimum wait time is met */
		msleep(IAVF_RESET_WAIT_MS);

		reg_val = rd32(hw, IAVF_VFGEN_RSTAT) &
			  IAVF_VFGEN_RSTAT_VFR_STATE_MASK;
		if (reg_val == VIRTCHNL_VFR_VFACTIVE)
			break;
	}

	pci_set_master(adapter->pdev);
	pci_restore_msi_state(adapter->pdev);

	if (i == IAVF_RESET_WAIT_COMPLETE_COUNT) {
		dev_err(&adapter->pdev->dev, "Reset never finished (%x)\n",
			reg_val);
		iavf_disable_vf(adapter);
		mutex_unlock(&adapter->crit_lock);
		netdev_unlock(netdev);
		return; /* Do not attempt to reinit. It's dead, Jim. */
	}

continue_reset:
	/* We don't use netif_running() because it may be true prior to
	 * ndo_open() returning, so we can't assume it means all our open
	 * tasks have finished, since we're not holding the rtnl_lock here.
	 */
	running = adapter->state == __IAVF_RUNNING;

	if (running) {
		netif_carrier_off(netdev);
		netif_tx_stop_all_queues(netdev);
		adapter->link_up = false;
		iavf_napi_disable_all(adapter);
	}
	iavf_irq_disable(adapter);

	iavf_change_state(adapter, __IAVF_RESETTING);
	adapter->flags &= ~IAVF_FLAG_RESET_PENDING;

	/* free the Tx/Rx rings and descriptors, might be better to just
	 * re-use them sometime in the future
	 */
	iavf_free_all_rx_resources(adapter);
	iavf_free_all_tx_resources(adapter);

	adapter->flags |= IAVF_FLAG_QUEUES_DISABLED;
	/* kill and reinit the admin queue */
	iavf_shutdown_adminq(hw);
	adapter->current_op = VIRTCHNL_OP_UNKNOWN;
	status = iavf_init_adminq(hw);
	if (status) {
		dev_info(&adapter->pdev->dev, "Failed to init adminq: %d\n",
			 status);
		goto reset_err;
	}
	adapter->aq_required = 0;

	if ((adapter->flags & IAVF_FLAG_REINIT_MSIX_NEEDED) ||
	    (adapter->flags & IAVF_FLAG_REINIT_ITR_NEEDED)) {
		err = iavf_reinit_interrupt_scheme(adapter, running);
		if (err)
			goto reset_err;
	}

	if (RSS_AQ(adapter)) {
		adapter->aq_required |= IAVF_FLAG_AQ_CONFIGURE_RSS;
	} else {
		err = iavf_init_rss(adapter);
		if (err)
			goto reset_err;
	}

	adapter->aq_required |= IAVF_FLAG_AQ_GET_CONFIG;
	/* always set since VIRTCHNL_OP_GET_VF_RESOURCES has not been
	 * sent/received yet, so VLAN_V2_ALLOWED() cannot is not reliable here,
	 * however the VIRTCHNL_OP_GET_OFFLOAD_VLAN_V2_CAPS won't be sent until
	 * VIRTCHNL_OP_GET_VF_RESOURCES and VIRTCHNL_VF_OFFLOAD_VLAN_V2 have
	 * been successfully sent and negotiated
	 */
	adapter->aq_required |= IAVF_FLAG_AQ_GET_OFFLOAD_VLAN_V2_CAPS;
	adapter->aq_required |= IAVF_FLAG_AQ_MAP_VECTORS;

	spin_lock_bh(&adapter->mac_vlan_list_lock);

	/* Delete filter for the current MAC address, it could have
	 * been changed by the PF via administratively set MAC.
	 * Will be re-added via VIRTCHNL_OP_GET_VF_RESOURCES.
	 */
	list_for_each_entry_safe(f, ftmp, &adapter->mac_filter_list, list) {
		if (ether_addr_equal(f->macaddr, adapter->hw.mac.addr)) {
			list_del(&f->list);
			kfree(f);
		}
	}
	/* re-add all MAC filters */
	list_for_each_entry(f, &adapter->mac_filter_list, list) {
		f->add = true;
	}
	spin_unlock_bh(&adapter->mac_vlan_list_lock);

	/* check if TCs are running and re-add all cloud filters */
	spin_lock_bh(&adapter->cloud_filter_list_lock);
	if ((vfres->vf_cap_flags & VIRTCHNL_VF_OFFLOAD_ADQ) &&
	    adapter->num_tc) {
		list_for_each_entry(cf, &adapter->cloud_filter_list, list) {
			cf->add = true;
		}
	}
	spin_unlock_bh(&adapter->cloud_filter_list_lock);

	adapter->aq_required |= IAVF_FLAG_AQ_ADD_MAC_FILTER;
	adapter->aq_required |= IAVF_FLAG_AQ_ADD_CLOUD_FILTER;
	iavf_misc_irq_enable(adapter);

	mod_delayed_work(adapter->wq, &adapter->watchdog_task, 2);

	/* We were running when the reset started, so we need to restore some
	 * state here.
	 */
	if (running) {
		/* allocate transmit descriptors */
		err = iavf_setup_all_tx_resources(adapter);
		if (err)
			goto reset_err;

		/* allocate receive descriptors */
		err = iavf_setup_all_rx_resources(adapter);
		if (err)
			goto reset_err;

		if ((adapter->flags & IAVF_FLAG_REINIT_MSIX_NEEDED) ||
		    (adapter->flags & IAVF_FLAG_REINIT_ITR_NEEDED)) {
			err = iavf_request_traffic_irqs(adapter, netdev->name);
			if (err)
				goto reset_err;

			adapter->flags &= ~IAVF_FLAG_REINIT_MSIX_NEEDED;
		}

		iavf_configure(adapter);

		/* iavf_up_complete() will switch device back
		 * to __IAVF_RUNNING
		 */
		iavf_up_complete(adapter);

		iavf_irq_enable(adapter, true);

		iavf_reconfig_qs_bw(adapter);
	} else {
		iavf_change_state(adapter, __IAVF_DOWN);
		wake_up(&adapter->down_waitqueue);
	}

	adapter->flags &= ~IAVF_FLAG_REINIT_ITR_NEEDED;

	wake_up(&adapter->reset_waitqueue);
	mutex_unlock(&adapter->crit_lock);
	netdev_unlock(netdev);

	return;
reset_err:
	if (running) {
		set_bit(__IAVF_VSI_DOWN, adapter->vsi.state);
		iavf_free_traffic_irqs(adapter);
	}
	iavf_disable_vf(adapter);

	mutex_unlock(&adapter->crit_lock);
	netdev_unlock(netdev);
	dev_err(&adapter->pdev->dev, "failed to allocate resources during reinit\n");
}

/**
 * iavf_adminq_task - worker thread to clean the admin queue
 * @work: pointer to work_struct containing our data
 **/
static void iavf_adminq_task(struct work_struct *work)
{
	struct iavf_adapter *adapter =
		container_of(work, struct iavf_adapter, adminq_task);
	struct iavf_hw *hw = &adapter->hw;
	struct iavf_arq_event_info event;
	enum virtchnl_ops v_op;
	enum iavf_status ret, v_ret;
	u32 val, oldval;
	u16 pending;

	if (!mutex_trylock(&adapter->crit_lock)) {
		if (adapter->state == __IAVF_REMOVE)
			return;

		queue_work(adapter->wq, &adapter->adminq_task);
		goto out;
	}

	if (adapter->flags & IAVF_FLAG_PF_COMMS_FAILED)
		goto unlock;

	event.buf_len = IAVF_MAX_AQ_BUF_SIZE;
	event.msg_buf = kzalloc(event.buf_len, GFP_KERNEL);
	if (!event.msg_buf)
		goto unlock;

	do {
		ret = iavf_clean_arq_element(hw, &event, &pending);
		v_op = (enum virtchnl_ops)le32_to_cpu(event.desc.cookie_high);
		v_ret = (enum iavf_status)le32_to_cpu(event.desc.cookie_low);

		if (ret || !v_op)
			break; /* No event to process or error cleaning ARQ */

		iavf_virtchnl_completion(adapter, v_op, v_ret, event.msg_buf,
					 event.msg_len);
		if (pending != 0)
			memset(event.msg_buf, 0, IAVF_MAX_AQ_BUF_SIZE);
	} while (pending);

	if (iavf_is_reset_in_progress(adapter))
		goto freedom;

	/* check for error indications */
	val = rd32(hw, IAVF_VF_ARQLEN1);
	if (val == 0xdeadbeef || val == 0xffffffff) /* device in reset */
		goto freedom;
	oldval = val;
	if (val & IAVF_VF_ARQLEN1_ARQVFE_MASK) {
		dev_info(&adapter->pdev->dev, "ARQ VF Error detected\n");
		val &= ~IAVF_VF_ARQLEN1_ARQVFE_MASK;
	}
	if (val & IAVF_VF_ARQLEN1_ARQOVFL_MASK) {
		dev_info(&adapter->pdev->dev, "ARQ Overflow Error detected\n");
		val &= ~IAVF_VF_ARQLEN1_ARQOVFL_MASK;
	}
	if (val & IAVF_VF_ARQLEN1_ARQCRIT_MASK) {
		dev_info(&adapter->pdev->dev, "ARQ Critical Error detected\n");
		val &= ~IAVF_VF_ARQLEN1_ARQCRIT_MASK;
	}
	if (oldval != val)
		wr32(hw, IAVF_VF_ARQLEN1, val);

	val = rd32(hw, IAVF_VF_ATQLEN1);
	oldval = val;
	if (val & IAVF_VF_ATQLEN1_ATQVFE_MASK) {
		dev_info(&adapter->pdev->dev, "ASQ VF Error detected\n");
		val &= ~IAVF_VF_ATQLEN1_ATQVFE_MASK;
	}
	if (val & IAVF_VF_ATQLEN1_ATQOVFL_MASK) {
		dev_info(&adapter->pdev->dev, "ASQ Overflow Error detected\n");
		val &= ~IAVF_VF_ATQLEN1_ATQOVFL_MASK;
	}
	if (val & IAVF_VF_ATQLEN1_ATQCRIT_MASK) {
		dev_info(&adapter->pdev->dev, "ASQ Critical Error detected\n");
		val &= ~IAVF_VF_ATQLEN1_ATQCRIT_MASK;
	}
	if (oldval != val)
		wr32(hw, IAVF_VF_ATQLEN1, val);

freedom:
	kfree(event.msg_buf);
unlock:
	mutex_unlock(&adapter->crit_lock);
out:
	/* re-enable Admin queue interrupt cause */
	iavf_misc_irq_enable(adapter);
}

/**
 * iavf_free_all_tx_resources - Free Tx Resources for All Queues
 * @adapter: board private structure
 *
 * Free all transmit software resources
 **/
void iavf_free_all_tx_resources(struct iavf_adapter *adapter)
{
	int i;

	if (!adapter->tx_rings)
		return;

	for (i = 0; i < adapter->num_active_queues; i++)
		if (adapter->tx_rings[i].desc)
			iavf_free_tx_resources(&adapter->tx_rings[i]);
}

/**
 * iavf_setup_all_tx_resources - allocate all queues Tx resources
 * @adapter: board private structure
 *
 * If this function returns with an error, then it's possible one or
 * more of the rings is populated (while the rest are not).  It is the
 * callers duty to clean those orphaned rings.
 *
 * Return 0 on success, negative on failure
 **/
static int iavf_setup_all_tx_resources(struct iavf_adapter *adapter)
{
	int i, err = 0;

	for (i = 0; i < adapter->num_active_queues; i++) {
		adapter->tx_rings[i].count = adapter->tx_desc_count;
		err = iavf_setup_tx_descriptors(&adapter->tx_rings[i]);
		if (!err)
			continue;
		dev_err(&adapter->pdev->dev,
			"Allocation for Tx Queue %u failed\n", i);
		break;
	}

	return err;
}

/**
 * iavf_setup_all_rx_resources - allocate all queues Rx resources
 * @adapter: board private structure
 *
 * If this function returns with an error, then it's possible one or
 * more of the rings is populated (while the rest are not).  It is the
 * callers duty to clean those orphaned rings.
 *
 * Return 0 on success, negative on failure
 **/
static int iavf_setup_all_rx_resources(struct iavf_adapter *adapter)
{
	int i, err = 0;

	for (i = 0; i < adapter->num_active_queues; i++) {
		adapter->rx_rings[i].count = adapter->rx_desc_count;
		err = iavf_setup_rx_descriptors(&adapter->rx_rings[i]);
		if (!err)
			continue;
		dev_err(&adapter->pdev->dev,
			"Allocation for Rx Queue %u failed\n", i);
		break;
	}
	return err;
}

/**
 * iavf_free_all_rx_resources - Free Rx Resources for All Queues
 * @adapter: board private structure
 *
 * Free all receive software resources
 **/
void iavf_free_all_rx_resources(struct iavf_adapter *adapter)
{
	int i;

	if (!adapter->rx_rings)
		return;

	for (i = 0; i < adapter->num_active_queues; i++)
		if (adapter->rx_rings[i].desc)
			iavf_free_rx_resources(&adapter->rx_rings[i]);
}

/**
 * iavf_validate_tx_bandwidth - validate the max Tx bandwidth
 * @adapter: board private structure
 * @max_tx_rate: max Tx bw for a tc
 **/
static int iavf_validate_tx_bandwidth(struct iavf_adapter *adapter,
				      u64 max_tx_rate)
{
	int speed = 0, ret = 0;

	if (ADV_LINK_SUPPORT(adapter)) {
		if (adapter->link_speed_mbps < U32_MAX) {
			speed = adapter->link_speed_mbps;
			goto validate_bw;
		} else {
			dev_err(&adapter->pdev->dev, "Unknown link speed\n");
			return -EINVAL;
		}
	}

	switch (adapter->link_speed) {
	case VIRTCHNL_LINK_SPEED_40GB:
		speed = SPEED_40000;
		break;
	case VIRTCHNL_LINK_SPEED_25GB:
		speed = SPEED_25000;
		break;
	case VIRTCHNL_LINK_SPEED_20GB:
		speed = SPEED_20000;
		break;
	case VIRTCHNL_LINK_SPEED_10GB:
		speed = SPEED_10000;
		break;
	case VIRTCHNL_LINK_SPEED_5GB:
		speed = SPEED_5000;
		break;
	case VIRTCHNL_LINK_SPEED_2_5GB:
		speed = SPEED_2500;
		break;
	case VIRTCHNL_LINK_SPEED_1GB:
		speed = SPEED_1000;
		break;
	case VIRTCHNL_LINK_SPEED_100MB:
		speed = SPEED_100;
		break;
	default:
		break;
	}

validate_bw:
	if (max_tx_rate > speed) {
		dev_err(&adapter->pdev->dev,
			"Invalid tx rate specified\n");
		ret = -EINVAL;
	}

	return ret;
}

/**
 * iavf_validate_ch_config - validate queue mapping info
 * @adapter: board private structure
 * @mqprio_qopt: queue parameters
 *
 * This function validates if the config provided by the user to
 * configure queue channels is valid or not. Returns 0 on a valid
 * config.
 **/
static int iavf_validate_ch_config(struct iavf_adapter *adapter,
				   struct tc_mqprio_qopt_offload *mqprio_qopt)
{
	u64 total_max_rate = 0;
	u32 tx_rate_rem = 0;
	int i, num_qps = 0;
	u64 tx_rate = 0;
	int ret = 0;

	if (mqprio_qopt->qopt.num_tc > IAVF_MAX_TRAFFIC_CLASS ||
	    mqprio_qopt->qopt.num_tc < 1)
		return -EINVAL;

	for (i = 0; i <= mqprio_qopt->qopt.num_tc - 1; i++) {
		if (!mqprio_qopt->qopt.count[i] ||
		    mqprio_qopt->qopt.offset[i] != num_qps)
			return -EINVAL;
		if (mqprio_qopt->min_rate[i]) {
			dev_err(&adapter->pdev->dev,
				"Invalid min tx rate (greater than 0) specified for TC%d\n",
				i);
			return -EINVAL;
		}

		/* convert to Mbps */
		tx_rate = div_u64(mqprio_qopt->max_rate[i],
				  IAVF_MBPS_DIVISOR);

		if (mqprio_qopt->max_rate[i] &&
		    tx_rate < IAVF_MBPS_QUANTA) {
			dev_err(&adapter->pdev->dev,
				"Invalid max tx rate for TC%d, minimum %dMbps\n",
				i, IAVF_MBPS_QUANTA);
			return -EINVAL;
		}

		(void)div_u64_rem(tx_rate, IAVF_MBPS_QUANTA, &tx_rate_rem);

		if (tx_rate_rem != 0) {
			dev_err(&adapter->pdev->dev,
				"Invalid max tx rate for TC%d, not divisible by %d\n",
				i, IAVF_MBPS_QUANTA);
			return -EINVAL;
		}

		total_max_rate += tx_rate;
		num_qps += mqprio_qopt->qopt.count[i];
	}
	if (num_qps > adapter->num_active_queues) {
		dev_err(&adapter->pdev->dev,
			"Cannot support requested number of queues\n");
		return -EINVAL;
	}

	ret = iavf_validate_tx_bandwidth(adapter, total_max_rate);
	return ret;
}

/**
 * iavf_del_all_cloud_filters - delete all cloud filters on the traffic classes
 * @adapter: board private structure
 **/
static void iavf_del_all_cloud_filters(struct iavf_adapter *adapter)
{
	struct iavf_cloud_filter *cf, *cftmp;

	spin_lock_bh(&adapter->cloud_filter_list_lock);
	list_for_each_entry_safe(cf, cftmp, &adapter->cloud_filter_list,
				 list) {
		list_del(&cf->list);
		kfree(cf);
		adapter->num_cloud_filters--;
	}
	spin_unlock_bh(&adapter->cloud_filter_list_lock);
}

/**
 * iavf_is_tc_config_same - Compare the mqprio TC config with the
 * TC config already configured on this adapter.
 * @adapter: board private structure
 * @mqprio_qopt: TC config received from kernel.
 *
 * This function compares the TC config received from the kernel
 * with the config already configured on the adapter.
 *
 * Return: True if configuration is same, false otherwise.
 **/
static bool iavf_is_tc_config_same(struct iavf_adapter *adapter,
				   struct tc_mqprio_qopt *mqprio_qopt)
{
	struct virtchnl_channel_info *ch = &adapter->ch_config.ch_info[0];
	int i;

	if (adapter->num_tc != mqprio_qopt->num_tc)
		return false;

	for (i = 0; i < adapter->num_tc; i++) {
		if (ch[i].count != mqprio_qopt->count[i] ||
		    ch[i].offset != mqprio_qopt->offset[i])
			return false;
	}
	return true;
}

/**
 * __iavf_setup_tc - configure multiple traffic classes
 * @netdev: network interface device structure
 * @type_data: tc offload data
 *
 * This function processes the config information provided by the
 * user to configure traffic classes/queue channels and packages the
 * information to request the PF to setup traffic classes.
 *
 * Returns 0 on success.
 **/
static int __iavf_setup_tc(struct net_device *netdev, void *type_data)
{
	struct tc_mqprio_qopt_offload *mqprio_qopt = type_data;
	struct iavf_adapter *adapter = netdev_priv(netdev);
	struct virtchnl_vf_resource *vfres = adapter->vf_res;
	u8 num_tc = 0, total_qps = 0;
	int ret = 0, netdev_tc = 0;
	u64 max_tx_rate;
	u16 mode;
	int i;

	num_tc = mqprio_qopt->qopt.num_tc;
	mode = mqprio_qopt->mode;

	/* delete queue_channel */
	if (!mqprio_qopt->qopt.hw) {
		if (adapter->ch_config.state == __IAVF_TC_RUNNING) {
			/* reset the tc configuration */
			netdev_reset_tc(netdev);
			adapter->num_tc = 0;
			netif_tx_stop_all_queues(netdev);
			netif_tx_disable(netdev);
			iavf_del_all_cloud_filters(adapter);
			adapter->aq_required = IAVF_FLAG_AQ_DISABLE_CHANNELS;
			total_qps = adapter->orig_num_active_queues;
			goto exit;
		} else {
			return -EINVAL;
		}
	}

	/* add queue channel */
	if (mode == TC_MQPRIO_MODE_CHANNEL) {
		if (!(vfres->vf_cap_flags & VIRTCHNL_VF_OFFLOAD_ADQ)) {
			dev_err(&adapter->pdev->dev, "ADq not supported\n");
			return -EOPNOTSUPP;
		}
		if (adapter->ch_config.state != __IAVF_TC_INVALID) {
			dev_err(&adapter->pdev->dev, "TC configuration already exists\n");
			return -EINVAL;
		}

		ret = iavf_validate_ch_config(adapter, mqprio_qopt);
		if (ret)
			return ret;
		/* Return if same TC config is requested */
		if (iavf_is_tc_config_same(adapter, &mqprio_qopt->qopt))
			return 0;
		adapter->num_tc = num_tc;

		for (i = 0; i < IAVF_MAX_TRAFFIC_CLASS; i++) {
			if (i < num_tc) {
				adapter->ch_config.ch_info[i].count =
					mqprio_qopt->qopt.count[i];
				adapter->ch_config.ch_info[i].offset =
					mqprio_qopt->qopt.offset[i];
				total_qps += mqprio_qopt->qopt.count[i];
				max_tx_rate = mqprio_qopt->max_rate[i];
				/* convert to Mbps */
				max_tx_rate = div_u64(max_tx_rate,
						      IAVF_MBPS_DIVISOR);
				adapter->ch_config.ch_info[i].max_tx_rate =
					max_tx_rate;
			} else {
				adapter->ch_config.ch_info[i].count = 1;
				adapter->ch_config.ch_info[i].offset = 0;
			}
		}

		/* Take snapshot of original config such as "num_active_queues"
		 * It is used later when delete ADQ flow is exercised, so that
		 * once delete ADQ flow completes, VF shall go back to its
		 * original queue configuration
		 */

		adapter->orig_num_active_queues = adapter->num_active_queues;

		/* Store queue info based on TC so that VF gets configured
		 * with correct number of queues when VF completes ADQ config
		 * flow
		 */
		adapter->ch_config.total_qps = total_qps;

		netif_tx_stop_all_queues(netdev);
		netif_tx_disable(netdev);
		adapter->aq_required |= IAVF_FLAG_AQ_ENABLE_CHANNELS;
		netdev_reset_tc(netdev);
		/* Report the tc mapping up the stack */
		netdev_set_num_tc(adapter->netdev, num_tc);
		for (i = 0; i < IAVF_MAX_TRAFFIC_CLASS; i++) {
			u16 qcount = mqprio_qopt->qopt.count[i];
			u16 qoffset = mqprio_qopt->qopt.offset[i];

			if (i < num_tc)
				netdev_set_tc_queue(netdev, netdev_tc++, qcount,
						    qoffset);
		}
	}
exit:
	if (test_bit(__IAVF_IN_REMOVE_TASK, &adapter->crit_section))
		return 0;

	netdev_lock(netdev);
	netif_set_real_num_rx_queues(netdev, total_qps);
	netif_set_real_num_tx_queues(netdev, total_qps);
	netdev_unlock(netdev);

	return ret;
}

/**
 * iavf_parse_cls_flower - Parse tc flower filters provided by kernel
 * @adapter: board private structure
 * @f: pointer to struct flow_cls_offload
 * @filter: pointer to cloud filter structure
 */
static int iavf_parse_cls_flower(struct iavf_adapter *adapter,
				 struct flow_cls_offload *f,
				 struct iavf_cloud_filter *filter)
{
	struct flow_rule *rule = flow_cls_offload_flow_rule(f);
	struct flow_dissector *dissector = rule->match.dissector;
	u16 n_proto_mask = 0;
	u16 n_proto_key = 0;
	u8 field_flags = 0;
	u16 addr_type = 0;
	u16 n_proto = 0;
	int i = 0;
	struct virtchnl_filter *vf = &filter->f;

	if (dissector->used_keys &
	    ~(BIT_ULL(FLOW_DISSECTOR_KEY_CONTROL) |
	      BIT_ULL(FLOW_DISSECTOR_KEY_BASIC) |
	      BIT_ULL(FLOW_DISSECTOR_KEY_ETH_ADDRS) |
	      BIT_ULL(FLOW_DISSECTOR_KEY_VLAN) |
	      BIT_ULL(FLOW_DISSECTOR_KEY_IPV4_ADDRS) |
	      BIT_ULL(FLOW_DISSECTOR_KEY_IPV6_ADDRS) |
	      BIT_ULL(FLOW_DISSECTOR_KEY_PORTS) |
	      BIT_ULL(FLOW_DISSECTOR_KEY_ENC_KEYID))) {
		dev_err(&adapter->pdev->dev, "Unsupported key used: 0x%llx\n",
			dissector->used_keys);
		return -EOPNOTSUPP;
	}

	if (flow_rule_match_key(rule, FLOW_DISSECTOR_KEY_ENC_KEYID)) {
		struct flow_match_enc_keyid match;

		flow_rule_match_enc_keyid(rule, &match);
		if (match.mask->keyid != 0)
			field_flags |= IAVF_CLOUD_FIELD_TEN_ID;
	}

	if (flow_rule_match_key(rule, FLOW_DISSECTOR_KEY_BASIC)) {
		struct flow_match_basic match;

		flow_rule_match_basic(rule, &match);
		n_proto_key = ntohs(match.key->n_proto);
		n_proto_mask = ntohs(match.mask->n_proto);

		if (n_proto_key == ETH_P_ALL) {
			n_proto_key = 0;
			n_proto_mask = 0;
		}
		n_proto = n_proto_key & n_proto_mask;
		if (n_proto != ETH_P_IP && n_proto != ETH_P_IPV6)
			return -EINVAL;
		if (n_proto == ETH_P_IPV6) {
			/* specify flow type as TCP IPv6 */
			vf->flow_type = VIRTCHNL_TCP_V6_FLOW;
		}

		if (match.key->ip_proto != IPPROTO_TCP) {
			dev_info(&adapter->pdev->dev, "Only TCP transport is supported\n");
			return -EINVAL;
		}
	}

	if (flow_rule_match_key(rule, FLOW_DISSECTOR_KEY_ETH_ADDRS)) {
		struct flow_match_eth_addrs match;

		flow_rule_match_eth_addrs(rule, &match);

		/* use is_broadcast and is_zero to check for all 0xf or 0 */
		if (!is_zero_ether_addr(match.mask->dst)) {
			if (is_broadcast_ether_addr(match.mask->dst)) {
				field_flags |= IAVF_CLOUD_FIELD_OMAC;
			} else {
				dev_err(&adapter->pdev->dev, "Bad ether dest mask %pM\n",
					match.mask->dst);
				return -EINVAL;
			}
		}

		if (!is_zero_ether_addr(match.mask->src)) {
			if (is_broadcast_ether_addr(match.mask->src)) {
				field_flags |= IAVF_CLOUD_FIELD_IMAC;
			} else {
				dev_err(&adapter->pdev->dev, "Bad ether src mask %pM\n",
					match.mask->src);
				return -EINVAL;
			}
		}

		if (!is_zero_ether_addr(match.key->dst))
			if (is_valid_ether_addr(match.key->dst) ||
			    is_multicast_ether_addr(match.key->dst)) {
				/* set the mask if a valid dst_mac address */
				for (i = 0; i < ETH_ALEN; i++)
					vf->mask.tcp_spec.dst_mac[i] |= 0xff;
				ether_addr_copy(vf->data.tcp_spec.dst_mac,
						match.key->dst);
			}

		if (!is_zero_ether_addr(match.key->src))
			if (is_valid_ether_addr(match.key->src) ||
			    is_multicast_ether_addr(match.key->src)) {
				/* set the mask if a valid dst_mac address */
				for (i = 0; i < ETH_ALEN; i++)
					vf->mask.tcp_spec.src_mac[i] |= 0xff;
				ether_addr_copy(vf->data.tcp_spec.src_mac,
						match.key->src);
		}
	}

	if (flow_rule_match_key(rule, FLOW_DISSECTOR_KEY_VLAN)) {
		struct flow_match_vlan match;

		flow_rule_match_vlan(rule, &match);
		if (match.mask->vlan_id) {
			if (match.mask->vlan_id == VLAN_VID_MASK) {
				field_flags |= IAVF_CLOUD_FIELD_IVLAN;
			} else {
				dev_err(&adapter->pdev->dev, "Bad vlan mask %u\n",
					match.mask->vlan_id);
				return -EINVAL;
			}
		}
		vf->mask.tcp_spec.vlan_id |= cpu_to_be16(0xffff);
		vf->data.tcp_spec.vlan_id = cpu_to_be16(match.key->vlan_id);
	}

	if (flow_rule_match_key(rule, FLOW_DISSECTOR_KEY_CONTROL)) {
		struct flow_match_control match;

		flow_rule_match_control(rule, &match);
		addr_type = match.key->addr_type;

		if (flow_rule_has_control_flags(match.mask->flags,
						f->common.extack))
			return -EOPNOTSUPP;
	}

	if (addr_type == FLOW_DISSECTOR_KEY_IPV4_ADDRS) {
		struct flow_match_ipv4_addrs match;

		flow_rule_match_ipv4_addrs(rule, &match);
		if (match.mask->dst) {
			if (match.mask->dst == cpu_to_be32(0xffffffff)) {
				field_flags |= IAVF_CLOUD_FIELD_IIP;
			} else {
				dev_err(&adapter->pdev->dev, "Bad ip dst mask 0x%08x\n",
					be32_to_cpu(match.mask->dst));
				return -EINVAL;
			}
		}

		if (match.mask->src) {
			if (match.mask->src == cpu_to_be32(0xffffffff)) {
				field_flags |= IAVF_CLOUD_FIELD_IIP;
			} else {
				dev_err(&adapter->pdev->dev, "Bad ip src mask 0x%08x\n",
					be32_to_cpu(match.mask->src));
				return -EINVAL;
			}
		}

		if (field_flags & IAVF_CLOUD_FIELD_TEN_ID) {
			dev_info(&adapter->pdev->dev, "Tenant id not allowed for ip filter\n");
			return -EINVAL;
		}
		if (match.key->dst) {
			vf->mask.tcp_spec.dst_ip[0] |= cpu_to_be32(0xffffffff);
			vf->data.tcp_spec.dst_ip[0] = match.key->dst;
		}
		if (match.key->src) {
			vf->mask.tcp_spec.src_ip[0] |= cpu_to_be32(0xffffffff);
			vf->data.tcp_spec.src_ip[0] = match.key->src;
		}
	}

	if (addr_type == FLOW_DISSECTOR_KEY_IPV6_ADDRS) {
		struct flow_match_ipv6_addrs match;

		flow_rule_match_ipv6_addrs(rule, &match);

		/* validate mask, make sure it is not IPV6_ADDR_ANY */
		if (ipv6_addr_any(&match.mask->dst)) {
			dev_err(&adapter->pdev->dev, "Bad ipv6 dst mask 0x%02x\n",
				IPV6_ADDR_ANY);
			return -EINVAL;
		}

		/* src and dest IPv6 address should not be LOOPBACK
		 * (0:0:0:0:0:0:0:1) which can be represented as ::1
		 */
		if (ipv6_addr_loopback(&match.key->dst) ||
		    ipv6_addr_loopback(&match.key->src)) {
			dev_err(&adapter->pdev->dev,
				"ipv6 addr should not be loopback\n");
			return -EINVAL;
		}
		if (!ipv6_addr_any(&match.mask->dst) ||
		    !ipv6_addr_any(&match.mask->src))
			field_flags |= IAVF_CLOUD_FIELD_IIP;

		for (i = 0; i < 4; i++)
			vf->mask.tcp_spec.dst_ip[i] |= cpu_to_be32(0xffffffff);
		memcpy(&vf->data.tcp_spec.dst_ip, &match.key->dst.s6_addr32,
		       sizeof(vf->data.tcp_spec.dst_ip));
		for (i = 0; i < 4; i++)
			vf->mask.tcp_spec.src_ip[i] |= cpu_to_be32(0xffffffff);
		memcpy(&vf->data.tcp_spec.src_ip, &match.key->src.s6_addr32,
		       sizeof(vf->data.tcp_spec.src_ip));
	}
	if (flow_rule_match_key(rule, FLOW_DISSECTOR_KEY_PORTS)) {
		struct flow_match_ports match;

		flow_rule_match_ports(rule, &match);
		if (match.mask->src) {
			if (match.mask->src == cpu_to_be16(0xffff)) {
				field_flags |= IAVF_CLOUD_FIELD_IIP;
			} else {
				dev_err(&adapter->pdev->dev, "Bad src port mask %u\n",
					be16_to_cpu(match.mask->src));
				return -EINVAL;
			}
		}

		if (match.mask->dst) {
			if (match.mask->dst == cpu_to_be16(0xffff)) {
				field_flags |= IAVF_CLOUD_FIELD_IIP;
			} else {
				dev_err(&adapter->pdev->dev, "Bad dst port mask %u\n",
					be16_to_cpu(match.mask->dst));
				return -EINVAL;
			}
		}
		if (match.key->dst) {
			vf->mask.tcp_spec.dst_port |= cpu_to_be16(0xffff);
			vf->data.tcp_spec.dst_port = match.key->dst;
		}

		if (match.key->src) {
			vf->mask.tcp_spec.src_port |= cpu_to_be16(0xffff);
			vf->data.tcp_spec.src_port = match.key->src;
		}
	}
	vf->field_flags = field_flags;

	return 0;
}

/**
 * iavf_handle_tclass - Forward to a traffic class on the device
 * @adapter: board private structure
 * @tc: traffic class index on the device
 * @filter: pointer to cloud filter structure
 */
static int iavf_handle_tclass(struct iavf_adapter *adapter, u32 tc,
			      struct iavf_cloud_filter *filter)
{
	if (tc == 0)
		return 0;
	if (tc < adapter->num_tc) {
		if (!filter->f.data.tcp_spec.dst_port) {
			dev_err(&adapter->pdev->dev,
				"Specify destination port to redirect to traffic class other than TC0\n");
			return -EINVAL;
		}
	}
	/* redirect to a traffic class on the same device */
	filter->f.action = VIRTCHNL_ACTION_TC_REDIRECT;
	filter->f.action_meta = tc;
	return 0;
}

/**
 * iavf_find_cf - Find the cloud filter in the list
 * @adapter: Board private structure
 * @cookie: filter specific cookie
 *
 * Returns ptr to the filter object or NULL. Must be called while holding the
 * cloud_filter_list_lock.
 */
static struct iavf_cloud_filter *iavf_find_cf(struct iavf_adapter *adapter,
					      unsigned long *cookie)
{
	struct iavf_cloud_filter *filter = NULL;

	if (!cookie)
		return NULL;

	list_for_each_entry(filter, &adapter->cloud_filter_list, list) {
		if (!memcmp(cookie, &filter->cookie, sizeof(filter->cookie)))
			return filter;
	}
	return NULL;
}

/**
 * iavf_configure_clsflower - Add tc flower filters
 * @adapter: board private structure
 * @cls_flower: Pointer to struct flow_cls_offload
 */
static int iavf_configure_clsflower(struct iavf_adapter *adapter,
				    struct flow_cls_offload *cls_flower)
{
	int tc = tc_classid_to_hwtc(adapter->netdev, cls_flower->classid);
	struct iavf_cloud_filter *filter = NULL;
	int err = -EINVAL, count = 50;

	if (tc < 0) {
		dev_err(&adapter->pdev->dev, "Invalid traffic class\n");
		return -EINVAL;
	}

	filter = kzalloc(sizeof(*filter), GFP_KERNEL);
	if (!filter)
		return -ENOMEM;

	while (!mutex_trylock(&adapter->crit_lock)) {
		if (--count == 0) {
			kfree(filter);
			return err;
		}
		udelay(1);
	}

	filter->cookie = cls_flower->cookie;

	/* bail out here if filter already exists */
	spin_lock_bh(&adapter->cloud_filter_list_lock);
	if (iavf_find_cf(adapter, &cls_flower->cookie)) {
		dev_err(&adapter->pdev->dev, "Failed to add TC Flower filter, it already exists\n");
		err = -EEXIST;
		goto spin_unlock;
	}
	spin_unlock_bh(&adapter->cloud_filter_list_lock);

	/* set the mask to all zeroes to begin with */
	memset(&filter->f.mask.tcp_spec, 0, sizeof(struct virtchnl_l4_spec));
	/* start out with flow type and eth type IPv4 to begin with */
	filter->f.flow_type = VIRTCHNL_TCP_V4_FLOW;
	err = iavf_parse_cls_flower(adapter, cls_flower, filter);
	if (err)
		goto err;

	err = iavf_handle_tclass(adapter, tc, filter);
	if (err)
		goto err;

	/* add filter to the list */
	spin_lock_bh(&adapter->cloud_filter_list_lock);
	list_add_tail(&filter->list, &adapter->cloud_filter_list);
	adapter->num_cloud_filters++;
	filter->add = true;
	adapter->aq_required |= IAVF_FLAG_AQ_ADD_CLOUD_FILTER;
spin_unlock:
	spin_unlock_bh(&adapter->cloud_filter_list_lock);
err:
	if (err)
		kfree(filter);

	mutex_unlock(&adapter->crit_lock);
	return err;
}

/**
 * iavf_delete_clsflower - Remove tc flower filters
 * @adapter: board private structure
 * @cls_flower: Pointer to struct flow_cls_offload
 */
static int iavf_delete_clsflower(struct iavf_adapter *adapter,
				 struct flow_cls_offload *cls_flower)
{
	struct iavf_cloud_filter *filter = NULL;
	int err = 0;

	spin_lock_bh(&adapter->cloud_filter_list_lock);
	filter = iavf_find_cf(adapter, &cls_flower->cookie);
	if (filter) {
		filter->del = true;
		adapter->aq_required |= IAVF_FLAG_AQ_DEL_CLOUD_FILTER;
	} else {
		err = -EINVAL;
	}
	spin_unlock_bh(&adapter->cloud_filter_list_lock);

	return err;
}

/**
 * iavf_setup_tc_cls_flower - flower classifier offloads
 * @adapter: pointer to iavf adapter structure
 * @cls_flower: pointer to flow_cls_offload struct with flow info
 */
static int iavf_setup_tc_cls_flower(struct iavf_adapter *adapter,
				    struct flow_cls_offload *cls_flower)
{
	switch (cls_flower->command) {
	case FLOW_CLS_REPLACE:
		return iavf_configure_clsflower(adapter, cls_flower);
	case FLOW_CLS_DESTROY:
		return iavf_delete_clsflower(adapter, cls_flower);
	case FLOW_CLS_STATS:
		return -EOPNOTSUPP;
	default:
		return -EOPNOTSUPP;
	}
}

/**
 * iavf_add_cls_u32 - Add U32 classifier offloads
 * @adapter: pointer to iavf adapter structure
 * @cls_u32: pointer to tc_cls_u32_offload struct with flow info
 *
 * Return: 0 on success or negative errno on failure.
 */
static int iavf_add_cls_u32(struct iavf_adapter *adapter,
			    struct tc_cls_u32_offload *cls_u32)
{
	struct netlink_ext_ack *extack = cls_u32->common.extack;
	struct virtchnl_fdir_rule *rule_cfg;
	struct virtchnl_filter_action *vact;
	struct virtchnl_proto_hdrs *hdrs;
	struct ethhdr *spec_h, *mask_h;
	const struct tc_action *act;
	struct iavf_fdir_fltr *fltr;
	struct tcf_exts *exts;
	unsigned int q_index;
	int i, status = 0;
	int off_base = 0;

	if (cls_u32->knode.link_handle) {
		NL_SET_ERR_MSG_MOD(extack, "Linking not supported");
		return -EOPNOTSUPP;
	}

	fltr = kzalloc(sizeof(*fltr), GFP_KERNEL);
	if (!fltr)
		return -ENOMEM;

	rule_cfg = &fltr->vc_add_msg.rule_cfg;
	hdrs = &rule_cfg->proto_hdrs;
	hdrs->count = 0;

	/* The parser lib at the PF expects the packet starting with MAC hdr */
	switch (ntohs(cls_u32->common.protocol)) {
	case ETH_P_802_3:
		break;
	case ETH_P_IP:
		spec_h = (struct ethhdr *)hdrs->raw.spec;
		mask_h = (struct ethhdr *)hdrs->raw.mask;
		spec_h->h_proto = htons(ETH_P_IP);
		mask_h->h_proto = htons(0xFFFF);
		off_base += ETH_HLEN;
		break;
	default:
		NL_SET_ERR_MSG_MOD(extack, "Only 802_3 and ip filter protocols are supported");
		status = -EOPNOTSUPP;
		goto free_alloc;
	}

	for (i = 0; i < cls_u32->knode.sel->nkeys; i++) {
		__be32 val, mask;
		int off;

		off = off_base + cls_u32->knode.sel->keys[i].off;
		val = cls_u32->knode.sel->keys[i].val;
		mask = cls_u32->knode.sel->keys[i].mask;

		if (off >= sizeof(hdrs->raw.spec)) {
			NL_SET_ERR_MSG_MOD(extack, "Input exceeds maximum allowed.");
			status = -EINVAL;
			goto free_alloc;
		}

		memcpy(&hdrs->raw.spec[off], &val, sizeof(val));
		memcpy(&hdrs->raw.mask[off], &mask, sizeof(mask));
		hdrs->raw.pkt_len = off + sizeof(val);
	}

	/* Only one action is allowed */
	rule_cfg->action_set.count = 1;
	vact = &rule_cfg->action_set.actions[0];
	exts = cls_u32->knode.exts;

	tcf_exts_for_each_action(i, act, exts) {
		/* FDIR queue */
		if (is_tcf_skbedit_rx_queue_mapping(act)) {
			q_index = tcf_skbedit_rx_queue_mapping(act);
			if (q_index >= adapter->num_active_queues) {
				status = -EINVAL;
				goto free_alloc;
			}

			vact->type = VIRTCHNL_ACTION_QUEUE;
			vact->act_conf.queue.index = q_index;
			break;
		}

		/* Drop */
		if (is_tcf_gact_shot(act)) {
			vact->type = VIRTCHNL_ACTION_DROP;
			break;
		}

		/* Unsupported action */
		NL_SET_ERR_MSG_MOD(extack, "Unsupported action.");
		status = -EOPNOTSUPP;
		goto free_alloc;
	}

	fltr->vc_add_msg.vsi_id = adapter->vsi.id;
	fltr->cls_u32_handle = cls_u32->knode.handle;
	return iavf_fdir_add_fltr(adapter, fltr);

free_alloc:
	kfree(fltr);
	return status;
}

/**
 * iavf_del_cls_u32 - Delete U32 classifier offloads
 * @adapter: pointer to iavf adapter structure
 * @cls_u32: pointer to tc_cls_u32_offload struct with flow info
 *
 * Return: 0 on success or negative errno on failure.
 */
static int iavf_del_cls_u32(struct iavf_adapter *adapter,
			    struct tc_cls_u32_offload *cls_u32)
{
	return iavf_fdir_del_fltr(adapter, true, cls_u32->knode.handle);
}

/**
 * iavf_setup_tc_cls_u32 - U32 filter offloads
 * @adapter: pointer to iavf adapter structure
 * @cls_u32: pointer to tc_cls_u32_offload struct with flow info
 *
 * Return: 0 on success or negative errno on failure.
 */
static int iavf_setup_tc_cls_u32(struct iavf_adapter *adapter,
				 struct tc_cls_u32_offload *cls_u32)
{
	if (!TC_U32_SUPPORT(adapter) || !FDIR_FLTR_SUPPORT(adapter))
		return -EOPNOTSUPP;

	switch (cls_u32->command) {
	case TC_CLSU32_NEW_KNODE:
	case TC_CLSU32_REPLACE_KNODE:
		return iavf_add_cls_u32(adapter, cls_u32);
	case TC_CLSU32_DELETE_KNODE:
		return iavf_del_cls_u32(adapter, cls_u32);
	default:
		return -EOPNOTSUPP;
	}
}

/**
 * iavf_setup_tc_block_cb - block callback for tc
 * @type: type of offload
 * @type_data: offload data
 * @cb_priv:
 *
 * This function is the block callback for traffic classes
 **/
static int iavf_setup_tc_block_cb(enum tc_setup_type type, void *type_data,
				  void *cb_priv)
{
	struct iavf_adapter *adapter = cb_priv;

	if (!tc_cls_can_offload_and_chain0(adapter->netdev, type_data))
		return -EOPNOTSUPP;

	switch (type) {
	case TC_SETUP_CLSFLOWER:
		return iavf_setup_tc_cls_flower(cb_priv, type_data);
	case TC_SETUP_CLSU32:
		return iavf_setup_tc_cls_u32(cb_priv, type_data);
	default:
		return -EOPNOTSUPP;
	}
}

static LIST_HEAD(iavf_block_cb_list);

/**
 * iavf_setup_tc - configure multiple traffic classes
 * @netdev: network interface device structure
 * @type: type of offload
 * @type_data: tc offload data
 *
 * This function is the callback to ndo_setup_tc in the
 * netdev_ops.
 *
 * Returns 0 on success
 **/
static int iavf_setup_tc(struct net_device *netdev, enum tc_setup_type type,
			 void *type_data)
{
	struct iavf_adapter *adapter = netdev_priv(netdev);

	switch (type) {
	case TC_SETUP_QDISC_MQPRIO:
		return __iavf_setup_tc(netdev, type_data);
	case TC_SETUP_BLOCK:
		return flow_block_cb_setup_simple(type_data,
						  &iavf_block_cb_list,
						  iavf_setup_tc_block_cb,
						  adapter, adapter, true);
	default:
		return -EOPNOTSUPP;
	}
}

/**
 * iavf_restore_fdir_filters
 * @adapter: board private structure
 *
 * Restore existing FDIR filters when VF netdev comes back up.
 **/
static void iavf_restore_fdir_filters(struct iavf_adapter *adapter)
{
	struct iavf_fdir_fltr *f;

	spin_lock_bh(&adapter->fdir_fltr_lock);
	list_for_each_entry(f, &adapter->fdir_list_head, list) {
		if (f->state == IAVF_FDIR_FLTR_DIS_REQUEST) {
			/* Cancel a request, keep filter as active */
			f->state = IAVF_FDIR_FLTR_ACTIVE;
		} else if (f->state == IAVF_FDIR_FLTR_DIS_PENDING ||
			   f->state == IAVF_FDIR_FLTR_INACTIVE) {
			/* Add filters which are inactive or have a pending
			 * request to PF to be deleted
			 */
			f->state = IAVF_FDIR_FLTR_ADD_REQUEST;
			adapter->aq_required |= IAVF_FLAG_AQ_ADD_FDIR_FILTER;
		}
	}
	spin_unlock_bh(&adapter->fdir_fltr_lock);
}

/**
 * iavf_open - Called when a network interface is made active
 * @netdev: network interface device structure
 *
 * Returns 0 on success, negative value on failure
 *
 * The open entry point is called when a network interface is made
 * active by the system (IFF_UP).  At this point all resources needed
 * for transmit and receive operations are allocated, the interrupt
 * handler is registered with the OS, the watchdog is started,
 * and the stack is notified that the interface is ready.
 **/
static int iavf_open(struct net_device *netdev)
{
	struct iavf_adapter *adapter = netdev_priv(netdev);
	int err;

	if (adapter->flags & IAVF_FLAG_PF_COMMS_FAILED) {
		dev_err(&adapter->pdev->dev, "Unable to open device due to PF driver failure.\n");
		return -EIO;
	}

	netdev_lock(netdev);
	while (!mutex_trylock(&adapter->crit_lock)) {
		/* If we are in __IAVF_INIT_CONFIG_ADAPTER state the crit_lock
		 * is already taken and iavf_open is called from an upper
		 * device's notifier reacting on NETDEV_REGISTER event.
		 * We have to leave here to avoid dead lock.
		 */
		if (adapter->state == __IAVF_INIT_CONFIG_ADAPTER) {
			netdev_unlock(netdev);
			return -EBUSY;
		}

		usleep_range(500, 1000);
	}

	if (adapter->state != __IAVF_DOWN) {
		err = -EBUSY;
		goto err_unlock;
	}

	if (adapter->state == __IAVF_RUNNING &&
	    !test_bit(__IAVF_VSI_DOWN, adapter->vsi.state)) {
		dev_dbg(&adapter->pdev->dev, "VF is already open.\n");
		err = 0;
		goto err_unlock;
	}

	/* allocate transmit descriptors */
	err = iavf_setup_all_tx_resources(adapter);
	if (err)
		goto err_setup_tx;

	/* allocate receive descriptors */
	err = iavf_setup_all_rx_resources(adapter);
	if (err)
		goto err_setup_rx;

	/* clear any pending interrupts, may auto mask */
	err = iavf_request_traffic_irqs(adapter, netdev->name);
	if (err)
		goto err_req_irq;

	spin_lock_bh(&adapter->mac_vlan_list_lock);

	iavf_add_filter(adapter, adapter->hw.mac.addr);

	spin_unlock_bh(&adapter->mac_vlan_list_lock);

	/* Restore filters that were removed with IFF_DOWN */
	iavf_restore_filters(adapter);
	iavf_restore_fdir_filters(adapter);

	iavf_configure(adapter);

	iavf_up_complete(adapter);

	iavf_irq_enable(adapter, true);

	mutex_unlock(&adapter->crit_lock);
	netdev_unlock(netdev);

	return 0;

err_req_irq:
	iavf_down(adapter);
	iavf_free_traffic_irqs(adapter);
err_setup_rx:
	iavf_free_all_rx_resources(adapter);
err_setup_tx:
	iavf_free_all_tx_resources(adapter);
err_unlock:
	mutex_unlock(&adapter->crit_lock);
	netdev_unlock(netdev);

	return err;
}

/**
 * iavf_close - Disables a network interface
 * @netdev: network interface device structure
 *
 * Returns 0, this is not allowed to fail
 *
 * The close entry point is called when an interface is de-activated
 * by the OS.  The hardware is still under the drivers control, but
 * needs to be disabled. All IRQs except vector 0 (reserved for admin queue)
 * are freed, along with all transmit and receive resources.
 **/
static int iavf_close(struct net_device *netdev)
{
	struct iavf_adapter *adapter = netdev_priv(netdev);
	u64 aq_to_restore;
	int status;

	netdev_lock(netdev);
	mutex_lock(&adapter->crit_lock);

	if (adapter->state <= __IAVF_DOWN_PENDING) {
		mutex_unlock(&adapter->crit_lock);
		netdev_unlock(netdev);
		return 0;
	}

	set_bit(__IAVF_VSI_DOWN, adapter->vsi.state);
	/* We cannot send IAVF_FLAG_AQ_GET_OFFLOAD_VLAN_V2_CAPS before
	 * IAVF_FLAG_AQ_DISABLE_QUEUES because in such case there is rtnl
	 * deadlock with adminq_task() until iavf_close timeouts. We must send
	 * IAVF_FLAG_AQ_GET_CONFIG before IAVF_FLAG_AQ_DISABLE_QUEUES to make
	 * disable queues possible for vf. Give only necessary flags to
	 * iavf_down and save other to set them right before iavf_close()
	 * returns, when IAVF_FLAG_AQ_DISABLE_QUEUES will be already sent and
	 * iavf will be in DOWN state.
	 */
	aq_to_restore = adapter->aq_required;
	adapter->aq_required &= IAVF_FLAG_AQ_GET_CONFIG;

	/* Remove flags which we do not want to send after close or we want to
	 * send before disable queues.
	 */
	aq_to_restore &= ~(IAVF_FLAG_AQ_GET_CONFIG		|
			   IAVF_FLAG_AQ_ENABLE_QUEUES		|
			   IAVF_FLAG_AQ_CONFIGURE_QUEUES	|
			   IAVF_FLAG_AQ_ADD_VLAN_FILTER		|
			   IAVF_FLAG_AQ_ADD_MAC_FILTER		|
			   IAVF_FLAG_AQ_ADD_CLOUD_FILTER	|
			   IAVF_FLAG_AQ_ADD_FDIR_FILTER		|
			   IAVF_FLAG_AQ_ADD_ADV_RSS_CFG);

	iavf_down(adapter);
	iavf_change_state(adapter, __IAVF_DOWN_PENDING);
	iavf_free_traffic_irqs(adapter);

	mutex_unlock(&adapter->crit_lock);
	netdev_unlock(netdev);

	/* We explicitly don't free resources here because the hardware is
	 * still active and can DMA into memory. Resources are cleared in
	 * iavf_virtchnl_completion() after we get confirmation from the PF
	 * driver that the rings have been stopped.
	 *
	 * Also, we wait for state to transition to __IAVF_DOWN before
	 * returning. State change occurs in iavf_virtchnl_completion() after
	 * VF resources are released (which occurs after PF driver processes and
	 * responds to admin queue commands).
	 */

	status = wait_event_timeout(adapter->down_waitqueue,
				    adapter->state == __IAVF_DOWN,
				    msecs_to_jiffies(500));
	if (!status)
		netdev_warn(netdev, "Device resources not yet released\n");

	mutex_lock(&adapter->crit_lock);
	adapter->aq_required |= aq_to_restore;
	mutex_unlock(&adapter->crit_lock);
	return 0;
}

/**
 * iavf_change_mtu - Change the Maximum Transfer Unit
 * @netdev: network interface device structure
 * @new_mtu: new value for maximum frame size
 *
 * Returns 0 on success, negative on failure
 **/
static int iavf_change_mtu(struct net_device *netdev, int new_mtu)
{
	struct iavf_adapter *adapter = netdev_priv(netdev);
	int ret = 0;

	netdev_dbg(netdev, "changing MTU from %d to %d\n",
		   netdev->mtu, new_mtu);
	WRITE_ONCE(netdev->mtu, new_mtu);

	if (netif_running(netdev)) {
		iavf_schedule_reset(adapter, IAVF_FLAG_RESET_NEEDED);
		ret = iavf_wait_for_reset(adapter);
		if (ret < 0)
			netdev_warn(netdev, "MTU change interrupted waiting for reset");
		else if (ret)
			netdev_warn(netdev, "MTU change timed out waiting for reset");
	}

	return ret;
}

/**
 * iavf_disable_fdir - disable Flow Director and clear existing filters
 * @adapter: board private structure
 **/
static void iavf_disable_fdir(struct iavf_adapter *adapter)
{
	struct iavf_fdir_fltr *fdir, *fdirtmp;
	bool del_filters = false;

	adapter->flags &= ~IAVF_FLAG_FDIR_ENABLED;

	/* remove all Flow Director filters */
	spin_lock_bh(&adapter->fdir_fltr_lock);
	list_for_each_entry_safe(fdir, fdirtmp, &adapter->fdir_list_head,
				 list) {
		if (fdir->state == IAVF_FDIR_FLTR_ADD_REQUEST ||
		    fdir->state == IAVF_FDIR_FLTR_INACTIVE) {
			/* Delete filters not registered in PF */
			list_del(&fdir->list);
			iavf_dec_fdir_active_fltr(adapter, fdir);
			kfree(fdir);
		} else if (fdir->state == IAVF_FDIR_FLTR_ADD_PENDING ||
			   fdir->state == IAVF_FDIR_FLTR_DIS_REQUEST ||
			   fdir->state == IAVF_FDIR_FLTR_ACTIVE) {
			/* Filters registered in PF, schedule their deletion */
			fdir->state = IAVF_FDIR_FLTR_DEL_REQUEST;
			del_filters = true;
		} else if (fdir->state == IAVF_FDIR_FLTR_DIS_PENDING) {
			/* Request to delete filter already sent to PF, change
			 * state to DEL_PENDING to delete filter after PF's
			 * response, not set as INACTIVE
			 */
			fdir->state = IAVF_FDIR_FLTR_DEL_PENDING;
		}
	}
	spin_unlock_bh(&adapter->fdir_fltr_lock);

	if (del_filters) {
		adapter->aq_required |= IAVF_FLAG_AQ_DEL_FDIR_FILTER;
		mod_delayed_work(adapter->wq, &adapter->watchdog_task, 0);
	}
}

#define NETIF_VLAN_OFFLOAD_FEATURES	(NETIF_F_HW_VLAN_CTAG_RX | \
					 NETIF_F_HW_VLAN_CTAG_TX | \
					 NETIF_F_HW_VLAN_STAG_RX | \
					 NETIF_F_HW_VLAN_STAG_TX)

/**
 * iavf_set_features - set the netdev feature flags
 * @netdev: ptr to the netdev being adjusted
 * @features: the feature set that the stack is suggesting
 * Note: expects to be called while under rtnl_lock()
 **/
static int iavf_set_features(struct net_device *netdev,
			     netdev_features_t features)
{
	struct iavf_adapter *adapter = netdev_priv(netdev);

	/* trigger update on any VLAN feature change */
	if ((netdev->features & NETIF_VLAN_OFFLOAD_FEATURES) ^
	    (features & NETIF_VLAN_OFFLOAD_FEATURES))
		iavf_set_vlan_offload_features(adapter, netdev->features,
					       features);
	if (CRC_OFFLOAD_ALLOWED(adapter) &&
	    ((netdev->features & NETIF_F_RXFCS) ^ (features & NETIF_F_RXFCS)))
		iavf_schedule_reset(adapter, IAVF_FLAG_RESET_NEEDED);

	if ((netdev->features & NETIF_F_NTUPLE) ^ (features & NETIF_F_NTUPLE)) {
		if (features & NETIF_F_NTUPLE)
			adapter->flags |= IAVF_FLAG_FDIR_ENABLED;
		else
			iavf_disable_fdir(adapter);
	}

	return 0;
}

/**
 * iavf_features_check - Validate encapsulated packet conforms to limits
 * @skb: skb buff
 * @dev: This physical port's netdev
 * @features: Offload features that the stack believes apply
 **/
static netdev_features_t iavf_features_check(struct sk_buff *skb,
					     struct net_device *dev,
					     netdev_features_t features)
{
	size_t len;

	/* No point in doing any of this if neither checksum nor GSO are
	 * being requested for this frame.  We can rule out both by just
	 * checking for CHECKSUM_PARTIAL
	 */
	if (skb->ip_summed != CHECKSUM_PARTIAL)
		return features;

	/* We cannot support GSO if the MSS is going to be less than
	 * 64 bytes.  If it is then we need to drop support for GSO.
	 */
	if (skb_is_gso(skb) && (skb_shinfo(skb)->gso_size < 64))
		features &= ~NETIF_F_GSO_MASK;

	/* MACLEN can support at most 63 words */
	len = skb_network_offset(skb);
	if (len & ~(63 * 2))
		goto out_err;

	/* IPLEN and EIPLEN can support at most 127 dwords */
	len = skb_network_header_len(skb);
	if (len & ~(127 * 4))
		goto out_err;

	if (skb->encapsulation) {
		/* L4TUNLEN can support 127 words */
		len = skb_inner_network_header(skb) - skb_transport_header(skb);
		if (len & ~(127 * 2))
			goto out_err;

		/* IPLEN can support at most 127 dwords */
		len = skb_inner_transport_header(skb) -
		      skb_inner_network_header(skb);
		if (len & ~(127 * 4))
			goto out_err;
	}

	/* No need to validate L4LEN as TCP is the only protocol with a
	 * flexible value and we support all possible values supported
	 * by TCP, which is at most 15 dwords
	 */

	return features;
out_err:
	return features & ~(NETIF_F_CSUM_MASK | NETIF_F_GSO_MASK);
}

/**
 * iavf_get_netdev_vlan_hw_features - get NETDEV VLAN features that can toggle on/off
 * @adapter: board private structure
 *
 * Depending on whether VIRTHCNL_VF_OFFLOAD_VLAN or VIRTCHNL_VF_OFFLOAD_VLAN_V2
 * were negotiated determine the VLAN features that can be toggled on and off.
 **/
static netdev_features_t
iavf_get_netdev_vlan_hw_features(struct iavf_adapter *adapter)
{
	netdev_features_t hw_features = 0;

	if (!adapter->vf_res || !adapter->vf_res->vf_cap_flags)
		return hw_features;

	/* Enable VLAN features if supported */
	if (VLAN_ALLOWED(adapter)) {
		hw_features |= (NETIF_F_HW_VLAN_CTAG_TX |
				NETIF_F_HW_VLAN_CTAG_RX);
	} else if (VLAN_V2_ALLOWED(adapter)) {
		struct virtchnl_vlan_caps *vlan_v2_caps =
			&adapter->vlan_v2_caps;
		struct virtchnl_vlan_supported_caps *stripping_support =
			&vlan_v2_caps->offloads.stripping_support;
		struct virtchnl_vlan_supported_caps *insertion_support =
			&vlan_v2_caps->offloads.insertion_support;

		if (stripping_support->outer != VIRTCHNL_VLAN_UNSUPPORTED &&
		    stripping_support->outer & VIRTCHNL_VLAN_TOGGLE) {
			if (stripping_support->outer &
			    VIRTCHNL_VLAN_ETHERTYPE_8100)
				hw_features |= NETIF_F_HW_VLAN_CTAG_RX;
			if (stripping_support->outer &
			    VIRTCHNL_VLAN_ETHERTYPE_88A8)
				hw_features |= NETIF_F_HW_VLAN_STAG_RX;
		} else if (stripping_support->inner !=
			   VIRTCHNL_VLAN_UNSUPPORTED &&
			   stripping_support->inner & VIRTCHNL_VLAN_TOGGLE) {
			if (stripping_support->inner &
			    VIRTCHNL_VLAN_ETHERTYPE_8100)
				hw_features |= NETIF_F_HW_VLAN_CTAG_RX;
		}

		if (insertion_support->outer != VIRTCHNL_VLAN_UNSUPPORTED &&
		    insertion_support->outer & VIRTCHNL_VLAN_TOGGLE) {
			if (insertion_support->outer &
			    VIRTCHNL_VLAN_ETHERTYPE_8100)
				hw_features |= NETIF_F_HW_VLAN_CTAG_TX;
			if (insertion_support->outer &
			    VIRTCHNL_VLAN_ETHERTYPE_88A8)
				hw_features |= NETIF_F_HW_VLAN_STAG_TX;
		} else if (insertion_support->inner &&
			   insertion_support->inner & VIRTCHNL_VLAN_TOGGLE) {
			if (insertion_support->inner &
			    VIRTCHNL_VLAN_ETHERTYPE_8100)
				hw_features |= NETIF_F_HW_VLAN_CTAG_TX;
		}
	}

	if (CRC_OFFLOAD_ALLOWED(adapter))
		hw_features |= NETIF_F_RXFCS;

	return hw_features;
}

/**
 * iavf_get_netdev_vlan_features - get the enabled NETDEV VLAN fetures
 * @adapter: board private structure
 *
 * Depending on whether VIRTHCNL_VF_OFFLOAD_VLAN or VIRTCHNL_VF_OFFLOAD_VLAN_V2
 * were negotiated determine the VLAN features that are enabled by default.
 **/
static netdev_features_t
iavf_get_netdev_vlan_features(struct iavf_adapter *adapter)
{
	netdev_features_t features = 0;

	if (!adapter->vf_res || !adapter->vf_res->vf_cap_flags)
		return features;

	if (VLAN_ALLOWED(adapter)) {
		features |= NETIF_F_HW_VLAN_CTAG_FILTER |
			NETIF_F_HW_VLAN_CTAG_RX | NETIF_F_HW_VLAN_CTAG_TX;
	} else if (VLAN_V2_ALLOWED(adapter)) {
		struct virtchnl_vlan_caps *vlan_v2_caps =
			&adapter->vlan_v2_caps;
		struct virtchnl_vlan_supported_caps *filtering_support =
			&vlan_v2_caps->filtering.filtering_support;
		struct virtchnl_vlan_supported_caps *stripping_support =
			&vlan_v2_caps->offloads.stripping_support;
		struct virtchnl_vlan_supported_caps *insertion_support =
			&vlan_v2_caps->offloads.insertion_support;
		u32 ethertype_init;

		/* give priority to outer stripping and don't support both outer
		 * and inner stripping
		 */
		ethertype_init = vlan_v2_caps->offloads.ethertype_init;
		if (stripping_support->outer != VIRTCHNL_VLAN_UNSUPPORTED) {
			if (stripping_support->outer &
			    VIRTCHNL_VLAN_ETHERTYPE_8100 &&
			    ethertype_init & VIRTCHNL_VLAN_ETHERTYPE_8100)
				features |= NETIF_F_HW_VLAN_CTAG_RX;
			else if (stripping_support->outer &
				 VIRTCHNL_VLAN_ETHERTYPE_88A8 &&
				 ethertype_init & VIRTCHNL_VLAN_ETHERTYPE_88A8)
				features |= NETIF_F_HW_VLAN_STAG_RX;
		} else if (stripping_support->inner !=
			   VIRTCHNL_VLAN_UNSUPPORTED) {
			if (stripping_support->inner &
			    VIRTCHNL_VLAN_ETHERTYPE_8100 &&
			    ethertype_init & VIRTCHNL_VLAN_ETHERTYPE_8100)
				features |= NETIF_F_HW_VLAN_CTAG_RX;
		}

		/* give priority to outer insertion and don't support both outer
		 * and inner insertion
		 */
		if (insertion_support->outer != VIRTCHNL_VLAN_UNSUPPORTED) {
			if (insertion_support->outer &
			    VIRTCHNL_VLAN_ETHERTYPE_8100 &&
			    ethertype_init & VIRTCHNL_VLAN_ETHERTYPE_8100)
				features |= NETIF_F_HW_VLAN_CTAG_TX;
			else if (insertion_support->outer &
				 VIRTCHNL_VLAN_ETHERTYPE_88A8 &&
				 ethertype_init & VIRTCHNL_VLAN_ETHERTYPE_88A8)
				features |= NETIF_F_HW_VLAN_STAG_TX;
		} else if (insertion_support->inner !=
			   VIRTCHNL_VLAN_UNSUPPORTED) {
			if (insertion_support->inner &
			    VIRTCHNL_VLAN_ETHERTYPE_8100 &&
			    ethertype_init & VIRTCHNL_VLAN_ETHERTYPE_8100)
				features |= NETIF_F_HW_VLAN_CTAG_TX;
		}

		/* give priority to outer filtering and don't bother if both
		 * outer and inner filtering are enabled
		 */
		ethertype_init = vlan_v2_caps->filtering.ethertype_init;
		if (filtering_support->outer != VIRTCHNL_VLAN_UNSUPPORTED) {
			if (filtering_support->outer &
			    VIRTCHNL_VLAN_ETHERTYPE_8100 &&
			    ethertype_init & VIRTCHNL_VLAN_ETHERTYPE_8100)
				features |= NETIF_F_HW_VLAN_CTAG_FILTER;
			if (filtering_support->outer &
			    VIRTCHNL_VLAN_ETHERTYPE_88A8 &&
			    ethertype_init & VIRTCHNL_VLAN_ETHERTYPE_88A8)
				features |= NETIF_F_HW_VLAN_STAG_FILTER;
		} else if (filtering_support->inner !=
			   VIRTCHNL_VLAN_UNSUPPORTED) {
			if (filtering_support->inner &
			    VIRTCHNL_VLAN_ETHERTYPE_8100 &&
			    ethertype_init & VIRTCHNL_VLAN_ETHERTYPE_8100)
				features |= NETIF_F_HW_VLAN_CTAG_FILTER;
			if (filtering_support->inner &
			    VIRTCHNL_VLAN_ETHERTYPE_88A8 &&
			    ethertype_init & VIRTCHNL_VLAN_ETHERTYPE_88A8)
				features |= NETIF_F_HW_VLAN_STAG_FILTER;
		}
	}

	return features;
}

#define IAVF_NETDEV_VLAN_FEATURE_ALLOWED(requested, allowed, feature_bit) \
	(!(((requested) & (feature_bit)) && \
	   !((allowed) & (feature_bit))))

/**
 * iavf_fix_netdev_vlan_features - fix NETDEV VLAN features based on support
 * @adapter: board private structure
 * @requested_features: stack requested NETDEV features
 **/
static netdev_features_t
iavf_fix_netdev_vlan_features(struct iavf_adapter *adapter,
			      netdev_features_t requested_features)
{
	netdev_features_t allowed_features;

	allowed_features = iavf_get_netdev_vlan_hw_features(adapter) |
		iavf_get_netdev_vlan_features(adapter);

	if (!IAVF_NETDEV_VLAN_FEATURE_ALLOWED(requested_features,
					      allowed_features,
					      NETIF_F_HW_VLAN_CTAG_TX))
		requested_features &= ~NETIF_F_HW_VLAN_CTAG_TX;

	if (!IAVF_NETDEV_VLAN_FEATURE_ALLOWED(requested_features,
					      allowed_features,
					      NETIF_F_HW_VLAN_CTAG_RX))
		requested_features &= ~NETIF_F_HW_VLAN_CTAG_RX;

	if (!IAVF_NETDEV_VLAN_FEATURE_ALLOWED(requested_features,
					      allowed_features,
					      NETIF_F_HW_VLAN_STAG_TX))
		requested_features &= ~NETIF_F_HW_VLAN_STAG_TX;
	if (!IAVF_NETDEV_VLAN_FEATURE_ALLOWED(requested_features,
					      allowed_features,
					      NETIF_F_HW_VLAN_STAG_RX))
		requested_features &= ~NETIF_F_HW_VLAN_STAG_RX;

	if (!IAVF_NETDEV_VLAN_FEATURE_ALLOWED(requested_features,
					      allowed_features,
					      NETIF_F_HW_VLAN_CTAG_FILTER))
		requested_features &= ~NETIF_F_HW_VLAN_CTAG_FILTER;

	if (!IAVF_NETDEV_VLAN_FEATURE_ALLOWED(requested_features,
					      allowed_features,
					      NETIF_F_HW_VLAN_STAG_FILTER))
		requested_features &= ~NETIF_F_HW_VLAN_STAG_FILTER;

	if ((requested_features &
	     (NETIF_F_HW_VLAN_CTAG_RX | NETIF_F_HW_VLAN_CTAG_TX)) &&
	    (requested_features &
	     (NETIF_F_HW_VLAN_STAG_RX | NETIF_F_HW_VLAN_STAG_TX)) &&
	    adapter->vlan_v2_caps.offloads.ethertype_match ==
	    VIRTCHNL_ETHERTYPE_STRIPPING_MATCHES_INSERTION) {
		netdev_warn(adapter->netdev, "cannot support CTAG and STAG VLAN stripping and/or insertion simultaneously since CTAG and STAG offloads are mutually exclusive, clearing STAG offload settings\n");
		requested_features &= ~(NETIF_F_HW_VLAN_STAG_RX |
					NETIF_F_HW_VLAN_STAG_TX);
	}

	return requested_features;
}

/**
 * iavf_fix_strip_features - fix NETDEV CRC and VLAN strip features
 * @adapter: board private structure
 * @requested_features: stack requested NETDEV features
 *
 * Returns fixed-up features bits
 **/
static netdev_features_t
iavf_fix_strip_features(struct iavf_adapter *adapter,
			netdev_features_t requested_features)
{
	struct net_device *netdev = adapter->netdev;
	bool crc_offload_req, is_vlan_strip;
	netdev_features_t vlan_strip;
	int num_non_zero_vlan;

	crc_offload_req = CRC_OFFLOAD_ALLOWED(adapter) &&
			  (requested_features & NETIF_F_RXFCS);
	num_non_zero_vlan = iavf_get_num_vlans_added(adapter);
	vlan_strip = (NETIF_F_HW_VLAN_CTAG_RX | NETIF_F_HW_VLAN_STAG_RX);
	is_vlan_strip = requested_features & vlan_strip;

	if (!crc_offload_req)
		return requested_features;

	if (!num_non_zero_vlan && (netdev->features & vlan_strip) &&
	    !(netdev->features & NETIF_F_RXFCS) && is_vlan_strip) {
		requested_features &= ~vlan_strip;
		netdev_info(netdev, "Disabling VLAN stripping as FCS/CRC stripping is also disabled and there is no VLAN configured\n");
		return requested_features;
	}

	if ((netdev->features & NETIF_F_RXFCS) && is_vlan_strip) {
		requested_features &= ~vlan_strip;
		if (!(netdev->features & vlan_strip))
			netdev_info(netdev, "To enable VLAN stripping, first need to enable FCS/CRC stripping");

		return requested_features;
	}

	if (num_non_zero_vlan && is_vlan_strip &&
	    !(netdev->features & NETIF_F_RXFCS)) {
		requested_features &= ~NETIF_F_RXFCS;
		netdev_info(netdev, "To disable FCS/CRC stripping, first need to disable VLAN stripping");
	}

	return requested_features;
}

/**
 * iavf_fix_features - fix up the netdev feature bits
 * @netdev: our net device
 * @features: desired feature bits
 *
 * Returns fixed-up features bits
 **/
static netdev_features_t iavf_fix_features(struct net_device *netdev,
					   netdev_features_t features)
{
	struct iavf_adapter *adapter = netdev_priv(netdev);

	features = iavf_fix_netdev_vlan_features(adapter, features);

	if (!FDIR_FLTR_SUPPORT(adapter))
		features &= ~NETIF_F_NTUPLE;

	return iavf_fix_strip_features(adapter, features);
}

static int
iavf_verify_shaper(struct net_shaper_binding *binding,
		   const struct net_shaper *shaper,
		   struct netlink_ext_ack *extack)
{
	struct iavf_adapter *adapter = netdev_priv(binding->netdev);
	u64 vf_max;

	if (shaper->handle.scope == NET_SHAPER_SCOPE_QUEUE) {
		vf_max = adapter->qos_caps->cap[0].shaper.peak;
		if (vf_max && shaper->bw_max > vf_max) {
			NL_SET_ERR_MSG_FMT(extack, "Max rate (%llu) of queue %d can't exceed max TX rate of VF (%llu kbps)",
					   shaper->bw_max, shaper->handle.id,
					   vf_max);
			return -EINVAL;
		}
	}
	return 0;
}

static int
iavf_shaper_set(struct net_shaper_binding *binding,
		const struct net_shaper *shaper,
		struct netlink_ext_ack *extack)
{
	struct iavf_adapter *adapter = netdev_priv(binding->netdev);
	const struct net_shaper_handle *handle = &shaper->handle;
	struct iavf_ring *tx_ring;
	int ret = 0;

	mutex_lock(&adapter->crit_lock);
	if (handle->id >= adapter->num_active_queues)
		goto unlock;

	ret = iavf_verify_shaper(binding, shaper, extack);
	if (ret)
		goto unlock;

	tx_ring = &adapter->tx_rings[handle->id];

	tx_ring->q_shaper.bw_min = div_u64(shaper->bw_min, 1000);
	tx_ring->q_shaper.bw_max = div_u64(shaper->bw_max, 1000);
	tx_ring->q_shaper_update = true;

	adapter->aq_required |= IAVF_FLAG_AQ_CONFIGURE_QUEUES_BW;

unlock:
	mutex_unlock(&adapter->crit_lock);
	return ret;
}

static int iavf_shaper_del(struct net_shaper_binding *binding,
			   const struct net_shaper_handle *handle,
			   struct netlink_ext_ack *extack)
{
	struct iavf_adapter *adapter = netdev_priv(binding->netdev);
	struct iavf_ring *tx_ring;

	mutex_lock(&adapter->crit_lock);
	if (handle->id >= adapter->num_active_queues)
		goto unlock;

	tx_ring = &adapter->tx_rings[handle->id];
	tx_ring->q_shaper.bw_min = 0;
	tx_ring->q_shaper.bw_max = 0;
	tx_ring->q_shaper_update = true;

	adapter->aq_required |= IAVF_FLAG_AQ_CONFIGURE_QUEUES_BW;

unlock:
	mutex_unlock(&adapter->crit_lock);
	return 0;
}

static void iavf_shaper_cap(struct net_shaper_binding *binding,
			    enum net_shaper_scope scope,
			    unsigned long *flags)
{
	if (scope != NET_SHAPER_SCOPE_QUEUE)
		return;

	*flags = BIT(NET_SHAPER_A_CAPS_SUPPORT_BW_MIN) |
		 BIT(NET_SHAPER_A_CAPS_SUPPORT_BW_MAX) |
		 BIT(NET_SHAPER_A_CAPS_SUPPORT_METRIC_BPS);
}

static const struct net_shaper_ops iavf_shaper_ops = {
	.set = iavf_shaper_set,
	.delete = iavf_shaper_del,
	.capabilities = iavf_shaper_cap,
};

static const struct net_device_ops iavf_netdev_ops = {
	.ndo_open		= iavf_open,
	.ndo_stop		= iavf_close,
	.ndo_start_xmit		= iavf_xmit_frame,
	.ndo_set_rx_mode	= iavf_set_rx_mode,
	.ndo_validate_addr	= eth_validate_addr,
	.ndo_set_mac_address	= iavf_set_mac,
	.ndo_change_mtu		= iavf_change_mtu,
	.ndo_tx_timeout		= iavf_tx_timeout,
	.ndo_vlan_rx_add_vid	= iavf_vlan_rx_add_vid,
	.ndo_vlan_rx_kill_vid	= iavf_vlan_rx_kill_vid,
	.ndo_features_check	= iavf_features_check,
	.ndo_fix_features	= iavf_fix_features,
	.ndo_set_features	= iavf_set_features,
	.ndo_setup_tc		= iavf_setup_tc,
	.net_shaper_ops		= &iavf_shaper_ops,
};

/**
 * iavf_check_reset_complete - check that VF reset is complete
 * @hw: pointer to hw struct
 *
 * Returns 0 if device is ready to use, or -EBUSY if it's in reset.
 **/
static int iavf_check_reset_complete(struct iavf_hw *hw)
{
	u32 rstat;
	int i;

	for (i = 0; i < IAVF_RESET_WAIT_COMPLETE_COUNT; i++) {
		rstat = rd32(hw, IAVF_VFGEN_RSTAT) &
			     IAVF_VFGEN_RSTAT_VFR_STATE_MASK;
		if ((rstat == VIRTCHNL_VFR_VFACTIVE) ||
		    (rstat == VIRTCHNL_VFR_COMPLETED))
			return 0;
		msleep(IAVF_RESET_WAIT_MS);
	}
	return -EBUSY;
}

/**
 * iavf_process_config - Process the config information we got from the PF
 * @adapter: board private structure
 *
 * Verify that we have a valid config struct, and set up our netdev features
 * and our VSI struct.
 **/
int iavf_process_config(struct iavf_adapter *adapter)
{
	struct virtchnl_vf_resource *vfres = adapter->vf_res;
	netdev_features_t hw_vlan_features, vlan_features;
	struct net_device *netdev = adapter->netdev;
	netdev_features_t hw_enc_features;
	netdev_features_t hw_features;

	hw_enc_features = NETIF_F_SG			|
			  NETIF_F_IP_CSUM		|
			  NETIF_F_IPV6_CSUM		|
			  NETIF_F_HIGHDMA		|
			  NETIF_F_SOFT_FEATURES	|
			  NETIF_F_TSO			|
			  NETIF_F_TSO_ECN		|
			  NETIF_F_TSO6			|
			  NETIF_F_SCTP_CRC		|
			  NETIF_F_RXHASH		|
			  NETIF_F_RXCSUM		|
			  0;

	/* advertise to stack only if offloads for encapsulated packets is
	 * supported
	 */
	if (vfres->vf_cap_flags & VIRTCHNL_VF_OFFLOAD_ENCAP) {
		hw_enc_features |= NETIF_F_GSO_UDP_TUNNEL	|
				   NETIF_F_GSO_GRE		|
				   NETIF_F_GSO_GRE_CSUM		|
				   NETIF_F_GSO_IPXIP4		|
				   NETIF_F_GSO_IPXIP6		|
				   NETIF_F_GSO_UDP_TUNNEL_CSUM	|
				   NETIF_F_GSO_PARTIAL		|
				   0;

		if (!(vfres->vf_cap_flags &
		      VIRTCHNL_VF_OFFLOAD_ENCAP_CSUM))
			netdev->gso_partial_features |=
				NETIF_F_GSO_UDP_TUNNEL_CSUM;

		netdev->gso_partial_features |= NETIF_F_GSO_GRE_CSUM;
		netdev->hw_enc_features |= NETIF_F_TSO_MANGLEID;
		netdev->hw_enc_features |= hw_enc_features;
	}
	/* record features VLANs can make use of */
	netdev->vlan_features |= hw_enc_features | NETIF_F_TSO_MANGLEID;

	/* Write features and hw_features separately to avoid polluting
	 * with, or dropping, features that are set when we registered.
	 */
	hw_features = hw_enc_features;

	/* get HW VLAN features that can be toggled */
	hw_vlan_features = iavf_get_netdev_vlan_hw_features(adapter);

	/* Enable HW TC offload if ADQ or tc U32 is supported */
	if (vfres->vf_cap_flags & VIRTCHNL_VF_OFFLOAD_ADQ ||
	    TC_U32_SUPPORT(adapter))
		hw_features |= NETIF_F_HW_TC;

	if (vfres->vf_cap_flags & VIRTCHNL_VF_OFFLOAD_USO)
		hw_features |= NETIF_F_GSO_UDP_L4;

	netdev->hw_features |= hw_features | hw_vlan_features;
	vlan_features = iavf_get_netdev_vlan_features(adapter);

	netdev->features |= hw_features | vlan_features;

	if (vfres->vf_cap_flags & VIRTCHNL_VF_OFFLOAD_VLAN)
		netdev->features |= NETIF_F_HW_VLAN_CTAG_FILTER;

	if (FDIR_FLTR_SUPPORT(adapter)) {
		netdev->hw_features |= NETIF_F_NTUPLE;
		netdev->features |= NETIF_F_NTUPLE;
		adapter->flags |= IAVF_FLAG_FDIR_ENABLED;
	}

	netdev->priv_flags |= IFF_UNICAST_FLT;

	/* Do not turn on offloads when they are requested to be turned off.
	 * TSO needs minimum 576 bytes to work correctly.
	 */
	if (netdev->wanted_features) {
		if (!(netdev->wanted_features & NETIF_F_TSO) ||
		    netdev->mtu < 576)
			netdev->features &= ~NETIF_F_TSO;
		if (!(netdev->wanted_features & NETIF_F_TSO6) ||
		    netdev->mtu < 576)
			netdev->features &= ~NETIF_F_TSO6;
		if (!(netdev->wanted_features & NETIF_F_TSO_ECN))
			netdev->features &= ~NETIF_F_TSO_ECN;
		if (!(netdev->wanted_features & NETIF_F_GRO))
			netdev->features &= ~NETIF_F_GRO;
		if (!(netdev->wanted_features & NETIF_F_GSO))
			netdev->features &= ~NETIF_F_GSO;
	}

	return 0;
}

/**
 * iavf_probe - Device Initialization Routine
 * @pdev: PCI device information struct
 * @ent: entry in iavf_pci_tbl
 *
 * Returns 0 on success, negative on failure
 *
 * iavf_probe initializes an adapter identified by a pci_dev structure.
 * The OS initialization, configuring of the adapter private structure,
 * and a hardware reset occur.
 **/
static int iavf_probe(struct pci_dev *pdev, const struct pci_device_id *ent)
{
	struct net_device *netdev;
	struct iavf_adapter *adapter = NULL;
	struct iavf_hw *hw = NULL;
	int err, len;

	err = pci_enable_device(pdev);
	if (err)
		return err;

	err = dma_set_mask_and_coherent(&pdev->dev, DMA_BIT_MASK(64));
	if (err) {
		dev_err(&pdev->dev,
			"DMA configuration failed: 0x%x\n", err);
		goto err_dma;
	}

	err = pci_request_regions(pdev, iavf_driver_name);
	if (err) {
		dev_err(&pdev->dev,
			"pci_request_regions failed 0x%x\n", err);
		goto err_pci_reg;
	}

	pci_set_master(pdev);

	netdev = alloc_etherdev_mq(sizeof(struct iavf_adapter),
				   IAVF_MAX_REQ_QUEUES);
	if (!netdev) {
		err = -ENOMEM;
		goto err_alloc_etherdev;
	}

	SET_NETDEV_DEV(netdev, &pdev->dev);

	pci_set_drvdata(pdev, netdev);
	adapter = netdev_priv(netdev);

	adapter->netdev = netdev;
	adapter->pdev = pdev;

	hw = &adapter->hw;
	hw->back = adapter;

	adapter->wq = alloc_ordered_workqueue("%s", WQ_MEM_RECLAIM,
					      iavf_driver_name);
	if (!adapter->wq) {
		err = -ENOMEM;
		goto err_alloc_wq;
	}

	adapter->msg_enable = BIT(DEFAULT_DEBUG_LEVEL_SHIFT) - 1;
	iavf_change_state(adapter, __IAVF_STARTUP);

	/* Call save state here because it relies on the adapter struct. */
	pci_save_state(pdev);

	hw->hw_addr = ioremap(pci_resource_start(pdev, 0),
			      pci_resource_len(pdev, 0));
	if (!hw->hw_addr) {
		err = -EIO;
		goto err_ioremap;
	}
	hw->vendor_id = pdev->vendor;
	hw->device_id = pdev->device;
	pci_read_config_byte(pdev, PCI_REVISION_ID, &hw->revision_id);
	hw->subsystem_vendor_id = pdev->subsystem_vendor;
	hw->subsystem_device_id = pdev->subsystem_device;
	hw->bus.device = PCI_SLOT(pdev->devfn);
	hw->bus.func = PCI_FUNC(pdev->devfn);
	hw->bus.bus_id = pdev->bus->number;

	len = struct_size(adapter->qos_caps, cap, IAVF_MAX_QOS_TC_NUM);
	adapter->qos_caps = kzalloc(len, GFP_KERNEL);
	if (!adapter->qos_caps) {
		err = -ENOMEM;
		goto err_alloc_qos_cap;
	}

	/* set up the locks for the AQ, do this only once in probe
	 * and destroy them only once in remove
	 */
	mutex_init(&adapter->crit_lock);
	mutex_init(&hw->aq.asq_mutex);
	mutex_init(&hw->aq.arq_mutex);

	spin_lock_init(&adapter->mac_vlan_list_lock);
	spin_lock_init(&adapter->cloud_filter_list_lock);
	spin_lock_init(&adapter->fdir_fltr_lock);
	spin_lock_init(&adapter->adv_rss_lock);
	spin_lock_init(&adapter->current_netdev_promisc_flags_lock);

	INIT_LIST_HEAD(&adapter->mac_filter_list);
	INIT_LIST_HEAD(&adapter->vlan_filter_list);
	INIT_LIST_HEAD(&adapter->cloud_filter_list);
	INIT_LIST_HEAD(&adapter->fdir_list_head);
	INIT_LIST_HEAD(&adapter->adv_rss_list_head);

	INIT_WORK(&adapter->reset_task, iavf_reset_task);
	INIT_WORK(&adapter->adminq_task, iavf_adminq_task);
	INIT_WORK(&adapter->finish_config, iavf_finish_config);
	INIT_DELAYED_WORK(&adapter->watchdog_task, iavf_watchdog_task);

	/* Setup the wait queue for indicating transition to down status */
	init_waitqueue_head(&adapter->down_waitqueue);

	/* Setup the wait queue for indicating transition to running state */
	init_waitqueue_head(&adapter->reset_waitqueue);

	/* Setup the wait queue for indicating virtchannel events */
	init_waitqueue_head(&adapter->vc_waitqueue);

	queue_delayed_work(adapter->wq, &adapter->watchdog_task,
			   msecs_to_jiffies(5 * (pdev->devfn & 0x07)));
	/* Initialization goes on in the work. Do not add more of it below. */
	return 0;

err_alloc_qos_cap:
	iounmap(hw->hw_addr);
err_ioremap:
	destroy_workqueue(adapter->wq);
err_alloc_wq:
	free_netdev(netdev);
err_alloc_etherdev:
	pci_release_regions(pdev);
err_pci_reg:
err_dma:
	pci_disable_device(pdev);
	return err;
}

/**
 * iavf_suspend - Power management suspend routine
 * @dev_d: device info pointer
 *
 * Called when the system (VM) is entering sleep/suspend.
 **/
static int iavf_suspend(struct device *dev_d)
{
	struct net_device *netdev = dev_get_drvdata(dev_d);
	struct iavf_adapter *adapter = netdev_priv(netdev);

	netif_device_detach(netdev);

	netdev_lock(netdev);
	mutex_lock(&adapter->crit_lock);

	if (netif_running(netdev)) {
		rtnl_lock();
		iavf_down(adapter);
		rtnl_unlock();
	}
	iavf_free_misc_irq(adapter);
	iavf_reset_interrupt_capability(adapter);

	mutex_unlock(&adapter->crit_lock);
	netdev_unlock(netdev);

	return 0;
}

/**
 * iavf_resume - Power management resume routine
 * @dev_d: device info pointer
 *
 * Called when the system (VM) is resumed from sleep/suspend.
 **/
static int iavf_resume(struct device *dev_d)
{
	struct pci_dev *pdev = to_pci_dev(dev_d);
	struct iavf_adapter *adapter;
	u32 err;

	adapter = iavf_pdev_to_adapter(pdev);

	pci_set_master(pdev);

	rtnl_lock();
	err = iavf_set_interrupt_capability(adapter);
	if (err) {
		rtnl_unlock();
		dev_err(&pdev->dev, "Cannot enable MSI-X interrupts.\n");
		return err;
	}
	err = iavf_request_misc_irq(adapter);
	rtnl_unlock();
	if (err) {
		dev_err(&pdev->dev, "Cannot get interrupt vector.\n");
		return err;
	}

	queue_work(adapter->wq, &adapter->reset_task);

	netif_device_attach(adapter->netdev);

	return err;
}

/**
 * iavf_remove - Device Removal Routine
 * @pdev: PCI device information struct
 *
 * iavf_remove is called by the PCI subsystem to alert the driver
 * that it should release a PCI device.  The could be caused by a
 * Hot-Plug event, or because the driver is going to be removed from
 * memory.
 **/
static void iavf_remove(struct pci_dev *pdev)
{
	struct iavf_fdir_fltr *fdir, *fdirtmp;
	struct iavf_vlan_filter *vlf, *vlftmp;
	struct iavf_cloud_filter *cf, *cftmp;
	struct iavf_adv_rss *rss, *rsstmp;
	struct iavf_mac_filter *f, *ftmp;
	struct iavf_adapter *adapter;
	struct net_device *netdev;
	struct iavf_hw *hw;

	/* Don't proceed with remove if netdev is already freed */
	netdev = pci_get_drvdata(pdev);
	if (!netdev)
		return;

	adapter = iavf_pdev_to_adapter(pdev);
	hw = &adapter->hw;

	if (test_and_set_bit(__IAVF_IN_REMOVE_TASK, &adapter->crit_section))
		return;

	/* Wait until port initialization is complete.
	 * There are flows where register/unregister netdev may race.
	 */
	while (1) {
		mutex_lock(&adapter->crit_lock);
		if (adapter->state == __IAVF_RUNNING ||
		    adapter->state == __IAVF_DOWN ||
		    adapter->state == __IAVF_INIT_FAILED) {
			mutex_unlock(&adapter->crit_lock);
			break;
		}
		/* Simply return if we already went through iavf_shutdown */
		if (adapter->state == __IAVF_REMOVE) {
			mutex_unlock(&adapter->crit_lock);
			return;
		}

		mutex_unlock(&adapter->crit_lock);
		usleep_range(500, 1000);
	}
	cancel_delayed_work_sync(&adapter->watchdog_task);
	cancel_work_sync(&adapter->finish_config);

	if (netdev->reg_state == NETREG_REGISTERED)
		unregister_netdev(netdev);

	netdev_lock(netdev);
	mutex_lock(&adapter->crit_lock);
	dev_info(&adapter->pdev->dev, "Removing device\n");
	iavf_change_state(adapter, __IAVF_REMOVE);

	iavf_request_reset(adapter);
	msleep(50);
	/* If the FW isn't responding, kick it once, but only once. */
	if (!iavf_asq_done(hw)) {
		iavf_request_reset(adapter);
		msleep(50);
	}

	iavf_misc_irq_disable(adapter);
	/* Shut down all the garbage mashers on the detention level */
	cancel_work_sync(&adapter->reset_task);
	cancel_delayed_work_sync(&adapter->watchdog_task);
	cancel_work_sync(&adapter->adminq_task);

	adapter->aq_required = 0;
	adapter->flags &= ~IAVF_FLAG_REINIT_ITR_NEEDED;

	iavf_free_all_tx_resources(adapter);
	iavf_free_all_rx_resources(adapter);
	iavf_free_misc_irq(adapter);
	iavf_free_interrupt_scheme(adapter);

	iavf_free_rss(adapter);

	if (hw->aq.asq.count)
		iavf_shutdown_adminq(hw);

	/* destroy the locks only once, here */
	mutex_destroy(&hw->aq.arq_mutex);
	mutex_destroy(&hw->aq.asq_mutex);
	mutex_unlock(&adapter->crit_lock);
	mutex_destroy(&adapter->crit_lock);
	netdev_unlock(netdev);

	iounmap(hw->hw_addr);
	pci_release_regions(pdev);
	kfree(adapter->vf_res);
	spin_lock_bh(&adapter->mac_vlan_list_lock);
	/* If we got removed before an up/down sequence, we've got a filter
	 * hanging out there that we need to get rid of.
	 */
	list_for_each_entry_safe(f, ftmp, &adapter->mac_filter_list, list) {
		list_del(&f->list);
		kfree(f);
	}
	list_for_each_entry_safe(vlf, vlftmp, &adapter->vlan_filter_list,
				 list) {
		list_del(&vlf->list);
		kfree(vlf);
	}

	spin_unlock_bh(&adapter->mac_vlan_list_lock);

	spin_lock_bh(&adapter->cloud_filter_list_lock);
	list_for_each_entry_safe(cf, cftmp, &adapter->cloud_filter_list, list) {
		list_del(&cf->list);
		kfree(cf);
	}
	spin_unlock_bh(&adapter->cloud_filter_list_lock);

	spin_lock_bh(&adapter->fdir_fltr_lock);
	list_for_each_entry_safe(fdir, fdirtmp, &adapter->fdir_list_head, list) {
		list_del(&fdir->list);
		kfree(fdir);
	}
	spin_unlock_bh(&adapter->fdir_fltr_lock);

	spin_lock_bh(&adapter->adv_rss_lock);
	list_for_each_entry_safe(rss, rsstmp, &adapter->adv_rss_list_head,
				 list) {
		list_del(&rss->list);
		kfree(rss);
	}
	spin_unlock_bh(&adapter->adv_rss_lock);

	destroy_workqueue(adapter->wq);

	pci_set_drvdata(pdev, NULL);

	free_netdev(netdev);

	pci_disable_device(pdev);
}

/**
 * iavf_shutdown - Shutdown the device in preparation for a reboot
 * @pdev: pci device structure
 **/
static void iavf_shutdown(struct pci_dev *pdev)
{
	iavf_remove(pdev);

	if (system_state == SYSTEM_POWER_OFF)
		pci_set_power_state(pdev, PCI_D3hot);
}

static DEFINE_SIMPLE_DEV_PM_OPS(iavf_pm_ops, iavf_suspend, iavf_resume);

static struct pci_driver iavf_driver = {
	.name      = iavf_driver_name,
	.id_table  = iavf_pci_tbl,
	.probe     = iavf_probe,
	.remove    = iavf_remove,
	.driver.pm = pm_sleep_ptr(&iavf_pm_ops),
	.shutdown  = iavf_shutdown,
};

/**
 * iavf_init_module - Driver Registration Routine
 *
 * iavf_init_module is the first routine called when the driver is
 * loaded. All it does is register with the PCI subsystem.
 **/
static int __init iavf_init_module(void)
{
	pr_info("iavf: %s\n", iavf_driver_string);

	pr_info("%s\n", iavf_copyright);

	return pci_register_driver(&iavf_driver);
}

module_init(iavf_init_module);

/**
 * iavf_exit_module - Driver Exit Cleanup Routine
 *
 * iavf_exit_module is called just before the driver is removed
 * from memory.
 **/
static void __exit iavf_exit_module(void)
{
	pci_unregister_driver(&iavf_driver);
}

module_exit(iavf_exit_module);

/* iavf_main.c */<|MERGE_RESOLUTION|>--- conflicted
+++ resolved
@@ -1983,11 +1983,7 @@
 static void iavf_finish_config(struct work_struct *work)
 {
 	struct iavf_adapter *adapter;
-<<<<<<< HEAD
-	bool netdev_released = false;
-=======
 	bool locks_released = false;
->>>>>>> 511eb741
 	int pairs, err;
 
 	adapter = container_of(work, struct iavf_adapter, finish_config);
@@ -2016,14 +2012,9 @@
 		netif_set_real_num_tx_queues(adapter->netdev, pairs);
 
 		if (adapter->netdev->reg_state != NETREG_REGISTERED) {
-<<<<<<< HEAD
-			netdev_unlock(adapter->netdev);
-			netdev_released = true;
-=======
 			mutex_unlock(&adapter->crit_lock);
 			netdev_unlock(adapter->netdev);
 			locks_released = true;
->>>>>>> 511eb741
 			err = register_netdevice(adapter->netdev);
 			if (err) {
 				dev_err(&adapter->pdev->dev, "Unable to register netdev (%d)\n",
@@ -2052,16 +2043,10 @@
 	}
 
 out:
-<<<<<<< HEAD
-	mutex_unlock(&adapter->crit_lock);
-	if (!netdev_released)
-		netdev_unlock(adapter->netdev);
-=======
 	if (!locks_released) {
 		mutex_unlock(&adapter->crit_lock);
 		netdev_unlock(adapter->netdev);
 	}
->>>>>>> 511eb741
 	rtnl_unlock();
 }
 
