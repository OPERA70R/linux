--- conflicted
+++ resolved
@@ -27,26 +27,6 @@
 	bool tx_clk_en;
 };
 
-<<<<<<< HEAD
-static void kmb_eth_fix_mac_speed(void *priv, unsigned int speed, unsigned int mode)
-{
-	struct intel_dwmac *dwmac = priv;
-	long rate;
-	int ret;
-
-	rate = rgmii_clock(speed);
-	if (rate < 0) {
-		dev_err(dwmac->dev, "Invalid speed\n");
-		return;
-	}
-
-	ret = clk_set_rate(dwmac->tx_clk, rate);
-	if (ret)
-		dev_err(dwmac->dev, "Failed to configure tx clock rate\n");
-}
-
-=======
->>>>>>> e8a457b7
 static const struct intel_dwmac_data kmb_data = {
 	.ptp_ref_clk_rate = 200000000,
 	.tx_clk_rate = 125000000,
