--- conflicted
+++ resolved
@@ -36,10 +36,6 @@
 #include <linux/tcp.h>
 #include <linux/mlx5/fs.h>
 #include <linux/mlx5/mpfs.h>
-<<<<<<< HEAD
-#include "en.h"
-=======
->>>>>>> 7365df19
 #include "en_tc.h"
 #include "lib/mpfs.h"
 #include "en/ptp.h"
@@ -180,14 +176,8 @@
 	max_list_size = 1 << MLX5_CAP_GEN(fs->mdev, log_max_vlan_list);
 
 	if (list_size > max_list_size) {
-<<<<<<< HEAD
-		mlx5_core_warn(fs->mdev,
-			       "netdev vlans list size (%d) > (%d) max vport list size, some vlans will be dropped\n",
-			       list_size, max_list_size);
-=======
 		fs_warn(fs, "netdev vlans list size (%d) > (%d) max vport list size, some vlans will be dropped\n",
 			list_size, max_list_size);
->>>>>>> 7365df19
 		list_size = max_list_size;
 	}
 
@@ -204,13 +194,8 @@
 
 	err = mlx5_modify_nic_vport_vlans(fs->mdev, vlans, list_size);
 	if (err)
-<<<<<<< HEAD
-		mlx5_core_err(fs->mdev, "Failed to modify vport vlans list err(%d)\n",
-			      err);
-=======
 		fs_err(fs, "Failed to modify vport vlans list err(%d)\n",
 		       err);
->>>>>>> 7365df19
 
 	kvfree(vlans);
 	return err;
@@ -291,11 +276,7 @@
 	if (IS_ERR(*rule_p)) {
 		err = PTR_ERR(*rule_p);
 		*rule_p = NULL;
-<<<<<<< HEAD
-		mlx5_core_err(fs->mdev, "%s: add rule failed\n", __func__);
-=======
 		fs_err(fs, "%s: add rule failed\n", __func__);
->>>>>>> 7365df19
 	}
 
 	return err;
@@ -399,105 +380,58 @@
 
 int mlx5e_add_vlan_trap(struct mlx5e_flow_steering *fs, int trap_id, int tir_num)
 {
-<<<<<<< HEAD
-	struct mlx5_flow_table *ft = priv->fs->vlan->ft.t;
-=======
 	struct mlx5_flow_table *ft = fs->vlan->ft.t;
->>>>>>> 7365df19
 	struct mlx5_flow_handle *rule;
 	int err;
 
 	rule = mlx5e_add_trap_rule(ft, trap_id, tir_num);
 	if (IS_ERR(rule)) {
 		err = PTR_ERR(rule);
-<<<<<<< HEAD
-		priv->fs->vlan->trap_rule = NULL;
-		mlx5_core_err(priv->fs->mdev, "%s: add VLAN trap rule failed, err %d\n",
-			      __func__, err);
-		return err;
-	}
-	priv->fs->vlan->trap_rule = rule;
-=======
 		fs->vlan->trap_rule = NULL;
 		fs_err(fs, "%s: add VLAN trap rule failed, err %d\n",
 		       __func__, err);
 		return err;
 	}
 	fs->vlan->trap_rule = rule;
->>>>>>> 7365df19
 	return 0;
 }
 
 void mlx5e_remove_vlan_trap(struct mlx5e_flow_steering *fs)
 {
-<<<<<<< HEAD
-	if (priv->fs->vlan->trap_rule) {
-		mlx5_del_flow_rules(priv->fs->vlan->trap_rule);
-		priv->fs->vlan->trap_rule = NULL;
-=======
 	if (fs->vlan->trap_rule) {
 		mlx5_del_flow_rules(fs->vlan->trap_rule);
 		fs->vlan->trap_rule = NULL;
->>>>>>> 7365df19
 	}
 }
 
 int mlx5e_add_mac_trap(struct mlx5e_flow_steering *fs, int trap_id, int tir_num)
 {
-<<<<<<< HEAD
-	struct mlx5_flow_table *ft = priv->fs->l2.ft.t;
-=======
 	struct mlx5_flow_table *ft = fs->l2.ft.t;
->>>>>>> 7365df19
 	struct mlx5_flow_handle *rule;
 	int err;
 
 	rule = mlx5e_add_trap_rule(ft, trap_id, tir_num);
 	if (IS_ERR(rule)) {
 		err = PTR_ERR(rule);
-<<<<<<< HEAD
-		priv->fs->l2.trap_rule = NULL;
-		mlx5_core_err(priv->fs->mdev, "%s: add MAC trap rule failed, err %d\n",
-			      __func__, err);
-		return err;
-	}
-	priv->fs->l2.trap_rule = rule;
-=======
 		fs->l2.trap_rule = NULL;
 		fs_err(fs, "%s: add MAC trap rule failed, err %d\n",
 		       __func__, err);
 		return err;
 	}
 	fs->l2.trap_rule = rule;
->>>>>>> 7365df19
 	return 0;
 }
 
 void mlx5e_remove_mac_trap(struct mlx5e_flow_steering *fs)
 {
-<<<<<<< HEAD
-	if (priv->fs->l2.trap_rule) {
-		mlx5_del_flow_rules(priv->fs->l2.trap_rule);
-		priv->fs->l2.trap_rule = NULL;
-=======
 	if (fs->l2.trap_rule) {
 		mlx5_del_flow_rules(fs->l2.trap_rule);
 		fs->l2.trap_rule = NULL;
->>>>>>> 7365df19
 	}
 }
 
 void mlx5e_enable_cvlan_filter(struct mlx5e_flow_steering *fs, bool promisc)
 {
-<<<<<<< HEAD
-	if (!priv->fs->vlan->cvlan_filter_disabled)
-		return;
-
-	priv->fs->vlan->cvlan_filter_disabled = false;
-	if (priv->netdev->flags & IFF_PROMISC)
-		return;
-	mlx5e_fs_del_vlan_rule(priv->fs, MLX5E_VLAN_RULE_TYPE_ANY_CTAG_VID, 0);
-=======
 	if (!fs->vlan->cvlan_filter_disabled)
 		return;
 
@@ -505,20 +439,10 @@
 	if (promisc)
 		return;
 	mlx5e_fs_del_vlan_rule(fs, MLX5E_VLAN_RULE_TYPE_ANY_CTAG_VID, 0);
->>>>>>> 7365df19
 }
 
 void mlx5e_disable_cvlan_filter(struct mlx5e_flow_steering *fs, bool promisc)
 {
-<<<<<<< HEAD
-	if (priv->fs->vlan->cvlan_filter_disabled)
-		return;
-
-	priv->fs->vlan->cvlan_filter_disabled = true;
-	if (priv->netdev->flags & IFF_PROMISC)
-		return;
-	mlx5e_add_vlan_rule(priv->fs, MLX5E_VLAN_RULE_TYPE_ANY_CTAG_VID, 0);
-=======
 	if (fs->vlan->cvlan_filter_disabled)
 		return;
 
@@ -526,7 +450,6 @@
 	if (promisc)
 		return;
 	mlx5e_add_vlan_rule(fs, MLX5E_VLAN_RULE_TYPE_ANY_CTAG_VID, 0);
->>>>>>> 7365df19
 }
 
 static int mlx5e_vlan_rx_add_cvid(struct mlx5e_flow_steering *fs, u16 vid)
@@ -566,11 +489,7 @@
 {
 
 	if (!fs->vlan) {
-<<<<<<< HEAD
-		mlx5_core_err(fs->mdev, "Vlan doesn't exist\n");
-=======
 		fs_err(fs, "Vlan doesn't exist\n");
->>>>>>> 7365df19
 		return -EINVAL;
 	}
 
@@ -587,11 +506,7 @@
 			      __be16 proto, u16 vid)
 {
 	if (!fs->vlan) {
-<<<<<<< HEAD
-		mlx5_core_err(fs->mdev, "Vlan doesn't exist\n");
-=======
 		fs_err(fs, "Vlan doesn't exist\n");
->>>>>>> 7365df19
 		return -EINVAL;
 	}
 
@@ -628,18 +543,6 @@
 {
 	int i;
 
-<<<<<<< HEAD
-	mlx5e_fs_del_vlan_rule(priv->fs, MLX5E_VLAN_RULE_TYPE_UNTAGGED, 0);
-
-	for_each_set_bit(i, priv->fs->vlan->active_cvlans, VLAN_N_VID) {
-		mlx5e_fs_del_vlan_rule(priv->fs, MLX5E_VLAN_RULE_TYPE_MATCH_CTAG_VID, i);
-	}
-
-	for_each_set_bit(i, priv->fs->vlan->active_svlans, VLAN_N_VID)
-		mlx5e_fs_del_vlan_rule(priv->fs, MLX5E_VLAN_RULE_TYPE_MATCH_STAG_VID, i);
-
-	WARN_ON_ONCE(priv->fs->state_destroy);
-=======
 	mlx5e_fs_del_vlan_rule(fs, MLX5E_VLAN_RULE_TYPE_UNTAGGED, 0);
 
 	for_each_set_bit(i, fs->vlan->active_cvlans, VLAN_N_VID) {
@@ -650,20 +553,14 @@
 		mlx5e_fs_del_vlan_rule(fs, MLX5E_VLAN_RULE_TYPE_MATCH_STAG_VID, i);
 
 	WARN_ON_ONCE(fs->state_destroy);
->>>>>>> 7365df19
 
 	mlx5e_remove_vlan_trap(fs);
 
 	/* must be called after DESTROY bit is set and
 	 * set_rx_mode is called and flushed
 	 */
-<<<<<<< HEAD
-	if (priv->fs->vlan->cvlan_filter_disabled)
-		mlx5e_fs_del_any_vid_rules(priv->fs);
-=======
 	if (fs->vlan->cvlan_filter_disabled)
 		mlx5e_fs_del_any_vid_rules(fs);
->>>>>>> 7365df19
 }
 
 #define mlx5e_for_each_hash_node(hn, tmp, hash, i) \
@@ -698,14 +595,9 @@
 	}
 
 	if (l2_err)
-<<<<<<< HEAD
-		mlx5_core_warn(fs->mdev, "MPFS, failed to %s mac %pM, err(%d)\n",
-			       action == MLX5E_ACTION_ADD ? "add" : "del", mac_addr, l2_err);
-=======
 		fs_warn(fs, "MPFS, failed to %s mac %pM, err(%d)\n",
 			action == MLX5E_ACTION_ADD ? "add" : "del",
 			mac_addr, l2_err);
->>>>>>> 7365df19
 }
 
 static void mlx5e_sync_netdev_addr(struct mlx5e_flow_steering *fs,
@@ -776,14 +668,8 @@
 		size++;
 
 	if (size > max_size) {
-<<<<<<< HEAD
-		mlx5_core_warn(fs->mdev,
-			       "mdev %s list size (%d) > (%d) max vport list size, some addresses will be dropped\n",
-			      is_uc ? "UC" : "MC", size, max_size);
-=======
 		fs_warn(fs, "mdev %s list size (%d) > (%d) max vport list size, some addresses will be dropped\n",
 			is_uc ? "UC" : "MC", size, max_size);
->>>>>>> 7365df19
 		size = max_size;
 	}
 
@@ -799,14 +685,8 @@
 	err = mlx5_modify_nic_vport_mac_list(fs->mdev, list_type, addr_array, size);
 out:
 	if (err)
-<<<<<<< HEAD
-		mlx5_core_err(fs->mdev,
-			      "Failed to modify vport %s list err(%d)\n",
-			      is_uc ? "UC" : "MC", err);
-=======
 		fs_err(fs, "Failed to modify vport %s list err(%d)\n",
 		       is_uc ? "UC" : "MC", err);
->>>>>>> 7365df19
 	kfree(addr_array);
 }
 
@@ -876,11 +756,7 @@
 	if (IS_ERR(*rule_p)) {
 		err = PTR_ERR(*rule_p);
 		*rule_p = NULL;
-<<<<<<< HEAD
-		mlx5_core_err(fs->mdev, "%s: add promiscuous rule failed\n", __func__);
-=======
 		fs_err(fs, "%s: add promiscuous rule failed\n", __func__);
->>>>>>> 7365df19
 	}
 	kvfree(spec);
 	return err;
@@ -900,11 +776,7 @@
 	ft->t = mlx5_create_auto_grouped_flow_table(fs->ns, &ft_attr);
 	if (IS_ERR(ft->t)) {
 		err = PTR_ERR(ft->t);
-<<<<<<< HEAD
-		mlx5_core_err(fs->mdev, "fail to create promisc table err=%d\n", err);
-=======
 		fs_err(fs, "fail to create promisc table err=%d\n", err);
->>>>>>> 7365df19
 		return err;
 	}
 
@@ -961,13 +833,8 @@
 		if (err)
 			enable_promisc = false;
 		if (!fs->vlan_strip_disable && !err)
-<<<<<<< HEAD
-			mlx5_core_warn_once(fs->mdev,
-					    "S-tagged traffic will be dropped while C-tag vlan stripping is enabled\n");
-=======
 			fs_warn_once(fs,
 				     "S-tagged traffic will be dropped while C-tag vlan stripping is enabled\n");
->>>>>>> 7365df19
 	}
 	if (enable_allmulti)
 		mlx5e_add_l2_flow_rule(fs, &ea->allmulti, MLX5E_ALLMULTI);
@@ -1023,11 +890,7 @@
 	int tt;
 
 	memset(ttc_params, 0, sizeof(*ttc_params));
-<<<<<<< HEAD
-	ttc_params->ns = mlx5_get_flow_namespace(priv->fs->mdev,
-=======
 	ttc_params->ns = mlx5_get_flow_namespace(fs->mdev,
->>>>>>> 7365df19
 						 MLX5_FLOW_NAMESPACE_KERNEL);
 	ft_attr->level = MLX5E_INNER_TTC_FT_LEVEL;
 	ft_attr->prio = MLX5E_NIC_PRIO;
@@ -1051,11 +914,7 @@
 	int tt;
 
 	memset(ttc_params, 0, sizeof(*ttc_params));
-<<<<<<< HEAD
-	ttc_params->ns = mlx5_get_flow_namespace(priv->fs->mdev,
-=======
 	ttc_params->ns = mlx5_get_flow_namespace(fs->mdev,
->>>>>>> 7365df19
 						 MLX5_FLOW_NAMESPACE_KERNEL);
 	ft_attr->level = MLX5E_TTC_FT_LEVEL;
 	ft_attr->prio = MLX5E_NIC_PRIO;
@@ -1069,22 +928,14 @@
 	}
 
 	ttc_params->inner_ttc = tunnel;
-<<<<<<< HEAD
-	if (!tunnel || !mlx5_tunnel_inner_ft_supported(priv->fs->mdev))
-=======
 	if (!tunnel || !mlx5_tunnel_inner_ft_supported(fs->mdev))
->>>>>>> 7365df19
 		return;
 
 	for (tt = 0; tt < MLX5_NUM_TUNNEL_TT; tt++) {
 		ttc_params->tunnel_dests[tt].type =
 			MLX5_FLOW_DESTINATION_TYPE_FLOW_TABLE;
 		ttc_params->tunnel_dests[tt].ft =
-<<<<<<< HEAD
-			mlx5_get_ttc_flow_table(priv->fs->inner_ttc);
-=======
 			mlx5_get_ttc_flow_table(fs->inner_ttc);
->>>>>>> 7365df19
 	}
 }
 
@@ -1136,12 +987,7 @@
 
 	ai->rule = mlx5_add_flow_rules(ft, spec, &flow_act, &dest, 1);
 	if (IS_ERR(ai->rule)) {
-<<<<<<< HEAD
-		mlx5_core_err(fs->mdev, "%s: add l2 rule(mac:%pM) failed\n",
-			      __func__, mv_dmac);
-=======
 		fs_err(fs, "%s: add l2 rule(mac:%pM) failed\n", __func__, mv_dmac);
->>>>>>> 7365df19
 		err = PTR_ERR(ai->rule);
 		ai->rule = NULL;
 	}
@@ -1227,20 +1073,12 @@
 
 static void mlx5e_destroy_l2_table(struct mlx5e_flow_steering *fs)
 {
-<<<<<<< HEAD
-	mlx5e_destroy_flow_table(&priv->fs->l2.ft);
-=======
 	mlx5e_destroy_flow_table(&fs->l2.ft);
->>>>>>> 7365df19
 }
 
 static int mlx5e_create_l2_table(struct mlx5e_flow_steering *fs)
 {
-<<<<<<< HEAD
-	struct mlx5e_l2_table *l2_table = &priv->fs->l2;
-=======
 	struct mlx5e_l2_table *l2_table = &fs->l2;
->>>>>>> 7365df19
 	struct mlx5e_flow_table *ft = &l2_table->ft;
 	struct mlx5_flow_table_attr ft_attr = {};
 	int err;
@@ -1251,11 +1089,7 @@
 	ft_attr.level = MLX5E_L2_FT_LEVEL;
 	ft_attr.prio = MLX5E_NIC_PRIO;
 
-<<<<<<< HEAD
-	ft->t = mlx5_create_flow_table(priv->fs->ns, &ft_attr);
-=======
 	ft->t = mlx5_create_flow_table(fs->ns, &ft_attr);
->>>>>>> 7365df19
 	if (IS_ERR(ft->t)) {
 		err = PTR_ERR(ft->t);
 		ft->t = NULL;
@@ -1416,35 +1250,20 @@
 
 static void mlx5e_destroy_vlan_table(struct mlx5e_flow_steering *fs)
 {
-<<<<<<< HEAD
-	mlx5e_del_vlan_rules(priv);
-	mlx5e_destroy_flow_table(&priv->fs->vlan->ft);
-=======
 	mlx5e_del_vlan_rules(fs);
 	mlx5e_destroy_flow_table(&fs->vlan->ft);
->>>>>>> 7365df19
 }
 
 static void mlx5e_destroy_inner_ttc_table(struct mlx5e_flow_steering *fs)
 {
-<<<<<<< HEAD
-	if (!mlx5_tunnel_inner_ft_supported(priv->fs->mdev))
-		return;
-	mlx5_destroy_ttc_table(priv->fs->inner_ttc);
-=======
 	if (!mlx5_tunnel_inner_ft_supported(fs->mdev))
 		return;
 	mlx5_destroy_ttc_table(fs->inner_ttc);
->>>>>>> 7365df19
 }
 
 void mlx5e_destroy_ttc_table(struct mlx5e_flow_steering *fs)
 {
-<<<<<<< HEAD
-	mlx5_destroy_ttc_table(priv->fs->ttc);
-=======
 	mlx5_destroy_ttc_table(fs->ttc);
->>>>>>> 7365df19
 }
 
 static int mlx5e_create_inner_ttc_table(struct mlx5e_flow_steering *fs,
@@ -1452,16 +1271,6 @@
 {
 	struct ttc_params ttc_params = {};
 
-<<<<<<< HEAD
-	if (!mlx5_tunnel_inner_ft_supported(priv->fs->mdev))
-		return 0;
-
-	mlx5e_set_inner_ttc_params(priv, &ttc_params);
-	priv->fs->inner_ttc = mlx5_create_inner_ttc_table(priv->fs->mdev,
-							  &ttc_params);
-	if (IS_ERR(priv->fs->inner_ttc))
-		return PTR_ERR(priv->fs->inner_ttc);
-=======
 	if (!mlx5_tunnel_inner_ft_supported(fs->mdev))
 		return 0;
 
@@ -1470,7 +1279,6 @@
 						    &ttc_params);
 	if (IS_ERR(fs->inner_ttc))
 		return PTR_ERR(fs->inner_ttc);
->>>>>>> 7365df19
 	return 0;
 }
 
@@ -1479,17 +1287,10 @@
 {
 	struct ttc_params ttc_params = {};
 
-<<<<<<< HEAD
-	mlx5e_set_ttc_params(priv, &ttc_params, true);
-	priv->fs->ttc = mlx5_create_ttc_table(priv->fs->mdev, &ttc_params);
-	if (IS_ERR(priv->fs->ttc))
-		return PTR_ERR(priv->fs->ttc);
-=======
 	mlx5e_set_ttc_params(fs, rx_res, &ttc_params, true);
 	fs->ttc = mlx5_create_ttc_table(fs->mdev, &ttc_params);
 	if (IS_ERR(fs->ttc))
 		return PTR_ERR(fs->ttc);
->>>>>>> 7365df19
 	return 0;
 }
 
@@ -1502,65 +1303,31 @@
 								 MLX5_FLOW_NAMESPACE_KERNEL);
 	int err;
 
-<<<<<<< HEAD
-	priv->fs->ns = mlx5_get_flow_namespace(priv->fs->mdev,
-					       MLX5_FLOW_NAMESPACE_KERNEL);
-
-	if (!priv->fs->ns)
-=======
 	if (!ns)
->>>>>>> 7365df19
 		return -EOPNOTSUPP;
 
 	mlx5e_fs_set_ns(fs, ns, false);
 	err = mlx5e_arfs_create_tables(fs, rx_res,
 				       !!(netdev->hw_features & NETIF_F_NTUPLE));
 	if (err) {
-<<<<<<< HEAD
-		mlx5_core_err(priv->fs->mdev, "Failed to create arfs tables, err=%d\n",
-			      err);
-		priv->netdev->hw_features &= ~NETIF_F_NTUPLE;
-=======
 		fs_err(fs, "Failed to create arfs tables, err=%d\n", err);
 		netdev->hw_features &= ~NETIF_F_NTUPLE;
->>>>>>> 7365df19
 	}
 
 	err = mlx5e_create_inner_ttc_table(fs, rx_res);
 	if (err) {
-<<<<<<< HEAD
-		mlx5_core_err(priv->fs->mdev,
-			      "Failed to create inner ttc table, err=%d\n", err);
-=======
 		fs_err(fs, "Failed to create inner ttc table, err=%d\n", err);
->>>>>>> 7365df19
 		goto err_destroy_arfs_tables;
 	}
 
 	err = mlx5e_create_ttc_table(fs, rx_res);
 	if (err) {
-<<<<<<< HEAD
-		mlx5_core_err(priv->fs->mdev, "Failed to create ttc table, err=%d\n",
-			      err);
-=======
 		fs_err(fs, "Failed to create ttc table, err=%d\n", err);
->>>>>>> 7365df19
 		goto err_destroy_inner_ttc_table;
 	}
 
 	err = mlx5e_create_l2_table(fs);
 	if (err) {
-<<<<<<< HEAD
-		mlx5_core_err(priv->fs->mdev, "Failed to create l2 table, err=%d\n",
-			      err);
-		goto err_destroy_ttc_table;
-	}
-
-	err = mlx5e_fs_create_vlan_table(priv->fs);
-	if (err) {
-		mlx5_core_err(priv->fs->mdev, "Failed to create vlan table, err=%d\n",
-			      err);
-=======
 		fs_err(fs, "Failed to create l2 table, err=%d\n", err);
 		goto err_destroy_ttc_table;
 	}
@@ -1568,7 +1335,6 @@
 	err = mlx5e_fs_create_vlan_table(fs);
 	if (err) {
 		fs_err(fs, "Failed to create vlan table, err=%d\n", err);
->>>>>>> 7365df19
 		goto err_destroy_l2_table;
 	}
 
@@ -1607,7 +1373,6 @@
 }
 
 static int mlx5e_fs_vlan_alloc(struct mlx5e_flow_steering *fs)
-<<<<<<< HEAD
 {
 	fs->vlan = kvzalloc(sizeof(*fs->vlan), GFP_KERNEL);
 	if (!fs->vlan)
@@ -1620,26 +1385,6 @@
 	kvfree(fs->vlan);
 }
 
-static int mlx5e_fs_tc_alloc(struct mlx5e_flow_steering *fs)
-{
-	fs->tc = mlx5e_tc_table_alloc();
-	if (IS_ERR(fs->tc))
-=======
-{
-	fs->vlan = kvzalloc(sizeof(*fs->vlan), GFP_KERNEL);
-	if (!fs->vlan)
->>>>>>> 7365df19
-		return -ENOMEM;
-	return 0;
-}
-
-<<<<<<< HEAD
-=======
-static void mlx5e_fs_vlan_free(struct mlx5e_flow_steering *fs)
-{
-	kvfree(fs->vlan);
-}
-
 struct mlx5e_vlan_table *mlx5e_fs_get_vlan(struct mlx5e_flow_steering *fs)
 {
 	return fs->vlan;
@@ -1653,14 +1398,11 @@
 	return 0;
 }
 
->>>>>>> 7365df19
 static void mlx5e_fs_tc_free(struct mlx5e_flow_steering *fs)
 {
 	mlx5e_tc_table_free(fs->tc);
 }
 
-<<<<<<< HEAD
-=======
 struct mlx5e_tc_table *mlx5e_fs_get_tc(struct mlx5e_flow_steering *fs)
 {
 	return fs->tc;
@@ -1687,7 +1429,6 @@
 static void mlx5e_fs_ethtool_free(struct mlx5e_flow_steering *fs) { }
 #endif
 
->>>>>>> 7365df19
 struct mlx5e_flow_steering *mlx5e_fs_init(const struct mlx5e_profile *profile,
 					  struct mlx5_core_dev *mdev,
 					  bool state_destroy)
@@ -1713,13 +1454,6 @@
 			goto err_free_vlan;
 	}
 
-<<<<<<< HEAD
-	return fs;
-err_free_fs:
-	kvfree(fs);
-err_free_vlan:
-	mlx5e_fs_vlan_free(fs);
-=======
 	err = mlx5e_fs_ethtool_alloc(fs);
 	if (err)
 		goto err_free_tc;
@@ -1731,18 +1465,11 @@
 	mlx5e_fs_vlan_free(fs);
 err_free_fs:
 	kvfree(fs);
->>>>>>> 7365df19
 err:
 	return NULL;
 }
 
 void mlx5e_fs_cleanup(struct mlx5e_flow_steering *fs)
-<<<<<<< HEAD
-{
-	mlx5e_fs_tc_free(fs);
-	mlx5e_fs_vlan_free(fs);
-	kvfree(fs);
-=======
 {
 	mlx5e_fs_ethtool_free(fs);
 	mlx5e_fs_tc_free(fs);
@@ -1849,5 +1576,4 @@
 struct mlx5_core_dev *mlx5e_fs_get_mdev(struct mlx5e_flow_steering *fs)
 {
 	return fs->mdev;
->>>>>>> 7365df19
 }