--- conflicted
+++ resolved
@@ -6,8 +6,4 @@
 obj-$(CONFIG_HIBMCGE) += hibmcge.o
 
 hibmcge-objs = hbg_main.o hbg_hw.o hbg_mdio.o hbg_irq.o hbg_txrx.o hbg_ethtool.o \
-<<<<<<< HEAD
-		hbg_debugfs.o hbg_err.o
-=======
-		hbg_debugfs.o hbg_err.o hbg_diagnose.o
->>>>>>> e8a457b7
+		hbg_debugfs.o hbg_err.o hbg_diagnose.o