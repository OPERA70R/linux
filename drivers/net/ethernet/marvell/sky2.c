--- conflicted
+++ resolved
@@ -4924,8 +4924,6 @@
 			DMI_MATCH(DMI_PRODUCT_NAME, "P5W DH Deluxe"),
 		},
 	},
-<<<<<<< HEAD
-=======
 	{
 		.ident = "ASUS P6T",
 		.matches = {
@@ -4940,7 +4938,6 @@
 			DMI_MATCH(DMI_BOARD_NAME, "P6X"),
 		},
 	},
->>>>>>> bb831786
 	{}
 };
 
