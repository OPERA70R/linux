--- conflicted
+++ resolved
@@ -3408,11 +3408,7 @@
 	return 0;
 }
 
-<<<<<<< HEAD
-struct phylink_mac_ops ugeth_mac_ops = {
-=======
 static const struct phylink_mac_ops ugeth_mac_ops = {
->>>>>>> e8a457b7
 	.mac_link_up = ugeth_mac_link_up,
 	.mac_link_down = ugeth_mac_link_down,
 	.mac_config = ugeth_mac_config,
