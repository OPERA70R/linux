--- conflicted
+++ resolved
@@ -739,15 +739,9 @@
 }
 
 static const struct fbnic_tlv_index fbnic_tsene_read_resp_index[] = {
-<<<<<<< HEAD
-	FBNIC_TLV_ATTR_S32(FBNIC_TSENE_THERM),
-	FBNIC_TLV_ATTR_S32(FBNIC_TSENE_VOLT),
-	FBNIC_TLV_ATTR_S32(FBNIC_TSENE_ERROR),
-=======
 	FBNIC_TLV_ATTR_S32(FBNIC_FW_TSENE_THERM),
 	FBNIC_TLV_ATTR_S32(FBNIC_FW_TSENE_VOLT),
 	FBNIC_TLV_ATTR_S32(FBNIC_FW_TSENE_ERROR),
->>>>>>> e8a457b7
 	FBNIC_TLV_ATTR_LAST
 };
 
@@ -756,38 +750,13 @@
 {
 	struct fbnic_fw_completion *cmpl_data;
 	struct fbnic_dev *fbd = opaque;
-<<<<<<< HEAD
-=======
 	s32 err_resp;
->>>>>>> e8a457b7
 	int err = 0;
 
 	/* Verify we have a completion pointer to provide with data */
 	cmpl_data = fbnic_fw_get_cmpl_by_type(fbd,
 					      FBNIC_TLV_MSG_ID_TSENE_READ_RESP);
 	if (!cmpl_data)
-<<<<<<< HEAD
-		return -EINVAL;
-
-	if (results[FBNIC_TSENE_ERROR]) {
-		err = fbnic_tlv_attr_get_unsigned(results[FBNIC_TSENE_ERROR]);
-		if (err)
-			goto exit_complete;
-	}
-
-	if (!results[FBNIC_TSENE_THERM] || !results[FBNIC_TSENE_VOLT]) {
-		err = -EINVAL;
-		goto exit_complete;
-	}
-
-	cmpl_data->u.tsene.millidegrees =
-		fbnic_tlv_attr_get_signed(results[FBNIC_TSENE_THERM]);
-	cmpl_data->u.tsene.millivolts =
-		fbnic_tlv_attr_get_signed(results[FBNIC_TSENE_VOLT]);
-
-exit_complete:
-	cmpl_data->result = err;
-=======
 		return -ENOSPC;
 
 	err_resp = fta_get_sint(results, FBNIC_FW_TSENE_ERROR);
@@ -806,7 +775,6 @@
 
 msg_err:
 	cmpl_data->result = err_resp ? : err;
->>>>>>> e8a457b7
 	complete(&cmpl_data->done);
 	fbnic_fw_put_cmpl(cmpl_data);
 
