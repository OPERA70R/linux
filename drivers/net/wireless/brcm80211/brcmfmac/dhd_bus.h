/*
 * Copyright (c) 2010 Broadcom Corporation
 *
 * Permission to use, copy, modify, and/or distribute this software for any
 * purpose with or without fee is hereby granted, provided that the above
 * copyright notice and this permission notice appear in all copies.
 *
 * THE SOFTWARE IS PROVIDED "AS IS" AND THE AUTHOR DISCLAIMS ALL WARRANTIES
 * WITH REGARD TO THIS SOFTWARE INCLUDING ALL IMPLIED WARRANTIES OF
 * MERCHANTABILITY AND FITNESS. IN NO EVENT SHALL THE AUTHOR BE LIABLE FOR ANY
 * SPECIAL, DIRECT, INDIRECT, OR CONSEQUENTIAL DAMAGES OR ANY DAMAGES
 * WHATSOEVER RESULTING FROM LOSS OF USE, DATA OR PROFITS, WHETHER IN AN ACTION
 * OF CONTRACT, NEGLIGENCE OR OTHER TORTIOUS ACTION, ARISING OUT OF OR IN
 * CONNECTION WITH THE USE OR PERFORMANCE OF THIS SOFTWARE.
 */

#ifndef _BRCMF_BUS_H_
#define _BRCMF_BUS_H_

/* The level of bus communication with the dongle */
enum brcmf_bus_state {
	BRCMF_BUS_DOWN,		/* Not ready for frame transfers */
	BRCMF_BUS_LOAD,		/* Download access only (CPU reset) */
	BRCMF_BUS_DATA		/* Ready for frame transfers */
};

struct dngl_stats {
	unsigned long rx_packets;	/* total packets received */
	unsigned long tx_packets;	/* total packets transmitted */
	unsigned long rx_bytes;	/* total bytes received */
	unsigned long tx_bytes;	/* total bytes transmitted */
	unsigned long rx_errors;	/* bad packets received */
	unsigned long tx_errors;	/* packet transmit problems */
	unsigned long rx_dropped;	/* packets dropped by dongle */
	unsigned long tx_dropped;	/* packets dropped by dongle */
	unsigned long multicast;	/* multicast packets received */
};

/* interface structure between common and bus layer */
struct brcmf_bus {
	u8 type;		/* bus type */
	void *bus_priv;		/* pointer to bus private structure */
	void *drvr;		/* pointer to driver pub structure brcmf_pub */
	enum brcmf_bus_state state;
	uint maxctl;		/* Max size rxctl request from proto to bus */
	bool drvr_up;		/* Status flag of driver up/down */
	unsigned long tx_realloc;	/* Tx packets realloced for headroom */
	struct dngl_stats dstats;	/* Stats for dongle-based data */
	u8 align;		/* bus alignment requirement */

	/* interface functions pointers */
	/* Stop bus module: clear pending frames, disable data flow */
	void (*brcmf_bus_stop)(struct device *);
	/* Initialize bus module: prepare for communication w/dongle */
	int (*brcmf_bus_init)(struct device *);
	/* Send a data frame to the dongle.  Callee disposes of txp. */
	int (*brcmf_bus_txdata)(struct device *, struct sk_buff *);
	/* Send/receive a control message to/from the dongle.
	 * Expects caller to enforce a single outstanding transaction.
	 */
	int (*brcmf_bus_txctl)(struct device *, unsigned char *, uint);
	int (*brcmf_bus_rxctl)(struct device *, unsigned char *, uint);
};

/*
 * interface functions from common layer
 */

<<<<<<< HEAD
/* Stop bus module: clear pending frames, disable data flow */
extern void brcmf_sdbrcm_bus_stop(struct device *dev);

/* Initialize bus module: prepare for communication w/dongle */
extern int brcmf_sdbrcm_bus_init(struct device *dev);

/* Send a data frame to the dongle.  Callee disposes of txp. */
extern int brcmf_sdbrcm_bus_txdata(struct device *dev, struct sk_buff *txp);

/* Send/receive a control message to/from the dongle.
 * Expects caller to enforce a single outstanding transaction.
 */
extern int
brcmf_sdbrcm_bus_txctl(struct device *dev, unsigned char *msg, uint msglen);

extern int
brcmf_sdbrcm_bus_rxctl(struct device *dev, unsigned char *msg, uint msglen);

extern void brcmf_sdbrcm_wd_timer(struct brcmf_sdio *bus, uint wdtick);
=======
/* Remove any protocol-specific data header. */
extern int brcmf_proto_hdrpull(struct device *dev, int *ifidx,
			       struct sk_buff *rxp);

extern bool brcmf_c_prec_enq(struct device *dev, struct pktq *q,
			 struct sk_buff *pkt, int prec);

/* Receive frame for delivery to OS.  Callee disposes of rxp. */
extern void brcmf_rx_frame(struct device *dev, int ifidx,
			   struct sk_buff_head *rxlist);
static inline void brcmf_rx_packet(struct device *dev, int ifidx,
				   struct sk_buff *pkt)
{
	struct sk_buff_head q;

	skb_queue_head_init(&q);
	skb_queue_tail(&q, pkt);
	brcmf_rx_frame(dev, ifidx, &q);
}

/* Indication from bus module regarding presence/insertion of dongle. */
extern int brcmf_attach(uint bus_hdrlen, struct device *dev);
/* Indication from bus module regarding removal/absence of dongle */
extern void brcmf_detach(struct device *dev);

/* Indication from bus module to change flow-control state */
extern void brcmf_txflowcontrol(struct device *dev, int ifidx, bool on);

/* Notify tx completion */
extern void brcmf_txcomplete(struct device *dev, struct sk_buff *txp,
			     bool success);

extern int brcmf_bus_start(struct device *dev);
>>>>>>> dc0d633e

extern int brcmf_add_if(struct device *dev, int ifidx,
			char *name, u8 *mac_addr);
#endif				/* _BRCMF_BUS_H_ */<|MERGE_RESOLUTION|>--- conflicted
+++ resolved
@@ -66,27 +66,6 @@
  * interface functions from common layer
  */
 
-<<<<<<< HEAD
-/* Stop bus module: clear pending frames, disable data flow */
-extern void brcmf_sdbrcm_bus_stop(struct device *dev);
-
-/* Initialize bus module: prepare for communication w/dongle */
-extern int brcmf_sdbrcm_bus_init(struct device *dev);
-
-/* Send a data frame to the dongle.  Callee disposes of txp. */
-extern int brcmf_sdbrcm_bus_txdata(struct device *dev, struct sk_buff *txp);
-
-/* Send/receive a control message to/from the dongle.
- * Expects caller to enforce a single outstanding transaction.
- */
-extern int
-brcmf_sdbrcm_bus_txctl(struct device *dev, unsigned char *msg, uint msglen);
-
-extern int
-brcmf_sdbrcm_bus_rxctl(struct device *dev, unsigned char *msg, uint msglen);
-
-extern void brcmf_sdbrcm_wd_timer(struct brcmf_sdio *bus, uint wdtick);
-=======
 /* Remove any protocol-specific data header. */
 extern int brcmf_proto_hdrpull(struct device *dev, int *ifidx,
 			       struct sk_buff *rxp);
@@ -120,7 +99,6 @@
 			     bool success);
 
 extern int brcmf_bus_start(struct device *dev);
->>>>>>> dc0d633e
 
 extern int brcmf_add_if(struct device *dev, int ifidx,
 			char *name, u8 *mac_addr);
