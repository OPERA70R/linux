--- conflicted
+++ resolved
@@ -769,12 +769,7 @@
 		rtw89_err(rtwdev,
 			  "%s: rtwvif link (link_id %u) is not active\n",
 			  __func__, link_conf->link_id);
-<<<<<<< HEAD
-		ret = -ENOLINK;
-		goto out;
-=======
 		return -ENOLINK;
->>>>>>> e8a457b7
 	}
 
 	chan = rtw89_chan_get(rtwdev, rtwvif_link->chanctx_idx);
@@ -796,19 +791,12 @@
 	if (RTW89_CHK_FW_FEATURE(NOTIFY_AP_INFO, &rtwdev->fw)) {
 		ret = rtw89_fw_h2c_ap_info_refcount(rtwdev, true);
 		if (ret)
-<<<<<<< HEAD
-			goto out;
+			return ret;
 	}
 
 	rtw89_queue_chanctx_work(rtwdev);
-=======
-			return ret;
-	}
->>>>>>> e8a457b7
-
-	rtw89_queue_chanctx_work(rtwdev);
-
-	return ret;
+
+	return 0;
 }
 
 static
@@ -1245,15 +1233,8 @@
 	if (!RTW89_CHK_FW_FEATURE(SCAN_OFFLOAD, &rtwdev->fw))
 		return;
 
-<<<<<<< HEAD
-	mutex_lock(&rtwdev->mutex);
-
-	if (!rtwdev->scanning)
-		goto out;
-=======
 	if (!rtwdev->scanning)
 		return;
->>>>>>> e8a457b7
 
 	rtwvif_link = rtw89_vif_get_link_inst(rtwvif, 0);
 	if (unlikely(!rtwvif_link)) {
@@ -1456,11 +1437,7 @@
 {
 	struct rtw89_dev *rtwdev = hw->priv;
 
-<<<<<<< HEAD
-	guard(mutex)(&rtwdev->mutex);
-=======
-	lockdep_assert_wiphy(hw->wiphy);
->>>>>>> e8a457b7
+	lockdep_assert_wiphy(hw->wiphy);
 
 	return rtw89_can_work_on_links(rtwdev, vif, active_links);
 }
@@ -1522,11 +1499,7 @@
 	int ret = 0;
 	int i;
 
-<<<<<<< HEAD
-	guard(mutex)(&rtwdev->mutex);
-=======
-	lockdep_assert_wiphy(hw->wiphy);
->>>>>>> e8a457b7
+	lockdep_assert_wiphy(hw->wiphy);
 
 	rtw89_debug(rtwdev, RTW89_DBG_STATE,
 		    "%s: old_links (0x%08x) -> new_links (0x%08x)\n",
@@ -1675,11 +1648,7 @@
 	unsigned long set_links = new_links & ~old_links;
 	int ret = 0;
 
-<<<<<<< HEAD
-	guard(mutex)(&rtwdev->mutex);
-=======
-	lockdep_assert_wiphy(hw->wiphy);
->>>>>>> e8a457b7
+	lockdep_assert_wiphy(hw->wiphy);
 
 	rtw89_debug(rtwdev, RTW89_DBG_STATE,
 		    "%s: old_links (0x%08x) -> new_links (0x%08x)\n",
