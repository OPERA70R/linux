// SPDX-License-Identifier: GPL-2.0 OR BSD-3-Clause
/* Copyright(c) 2019-2022  Realtek Corporation
 */

#include "chan.h"
#include "coex.h"
#include "debug.h"
#include "fw.h"
#include "mac.h"
#include "phy.h"
#include "reg.h"
#include "rtw8852c.h"
#include "rtw8852c_rfk.h"
#include "rtw8852c_table.h"
#include "sar.h"
#include "util.h"

#define RTW8852C_FW_FORMAT_MAX 1
#define RTW8852C_FW_BASENAME "rtw89/rtw8852c_fw"
#define RTW8852C_MODULE_FIRMWARE \
	RTW8852C_FW_BASENAME "-" __stringify(RTW8852C_FW_FORMAT_MAX) ".bin"

static const struct rtw89_hfc_ch_cfg rtw8852c_hfc_chcfg_pcie[] = {
	{13, 1614, grp_0}, /* ACH 0 */
	{13, 1614, grp_0}, /* ACH 1 */
	{13, 1614, grp_0}, /* ACH 2 */
	{13, 1614, grp_0}, /* ACH 3 */
	{13, 1614, grp_1}, /* ACH 4 */
	{13, 1614, grp_1}, /* ACH 5 */
	{13, 1614, grp_1}, /* ACH 6 */
	{13, 1614, grp_1}, /* ACH 7 */
	{13, 1614, grp_0}, /* B0MGQ */
	{13, 1614, grp_0}, /* B0HIQ */
	{13, 1614, grp_1}, /* B1MGQ */
	{13, 1614, grp_1}, /* B1HIQ */
	{40, 0, 0} /* FWCMDQ */
};

static const struct rtw89_hfc_pub_cfg rtw8852c_hfc_pubcfg_pcie = {
	1614, /* Group 0 */
	1614, /* Group 1 */
	3228, /* Public Max */
	0 /* WP threshold */
};

static const struct rtw89_hfc_param_ini rtw8852c_hfc_param_ini_pcie[] = {
	[RTW89_QTA_SCC] = {rtw8852c_hfc_chcfg_pcie, &rtw8852c_hfc_pubcfg_pcie,
			   &rtw89_mac_size.hfc_preccfg_pcie, RTW89_HCIFC_POH},
	[RTW89_QTA_DLFW] = {NULL, NULL, &rtw89_mac_size.hfc_preccfg_pcie,
			    RTW89_HCIFC_POH},
	[RTW89_QTA_INVALID] = {NULL},
};

static const struct rtw89_dle_mem rtw8852c_dle_mem_pcie[] = {
	[RTW89_QTA_SCC] = {RTW89_QTA_SCC, &rtw89_mac_size.wde_size19,
			   &rtw89_mac_size.ple_size19, &rtw89_mac_size.wde_qt18,
			   &rtw89_mac_size.wde_qt18, &rtw89_mac_size.ple_qt46,
			   &rtw89_mac_size.ple_qt47},
	[RTW89_QTA_DLFW] = {RTW89_QTA_DLFW, &rtw89_mac_size.wde_size18,
			    &rtw89_mac_size.ple_size18, &rtw89_mac_size.wde_qt17,
			    &rtw89_mac_size.wde_qt17, &rtw89_mac_size.ple_qt44,
			    &rtw89_mac_size.ple_qt45},
	[RTW89_QTA_INVALID] = {RTW89_QTA_INVALID, NULL, NULL, NULL, NULL, NULL,
			       NULL},
};

static const u32 rtw8852c_h2c_regs[RTW89_H2CREG_MAX] = {
	R_AX_H2CREG_DATA0_V1, R_AX_H2CREG_DATA1_V1, R_AX_H2CREG_DATA2_V1,
	R_AX_H2CREG_DATA3_V1
};

static const u32 rtw8852c_c2h_regs[RTW89_H2CREG_MAX] = {
	R_AX_C2HREG_DATA0_V1, R_AX_C2HREG_DATA1_V1, R_AX_C2HREG_DATA2_V1,
	R_AX_C2HREG_DATA3_V1
};

static const u32 rtw8852c_wow_wakeup_regs[RTW89_WOW_REASON_NUM] = {
	R_AX_C2HREG_DATA3_V1 + 3, R_AX_DBG_WOW,
};

static const struct rtw89_page_regs rtw8852c_page_regs = {
	.hci_fc_ctrl	= R_AX_HCI_FC_CTRL_V1,
	.ch_page_ctrl	= R_AX_CH_PAGE_CTRL_V1,
	.ach_page_ctrl	= R_AX_ACH0_PAGE_CTRL_V1,
	.ach_page_info	= R_AX_ACH0_PAGE_INFO_V1,
	.pub_page_info3	= R_AX_PUB_PAGE_INFO3_V1,
	.pub_page_ctrl1	= R_AX_PUB_PAGE_CTRL1_V1,
	.pub_page_ctrl2	= R_AX_PUB_PAGE_CTRL2_V1,
	.pub_page_info1	= R_AX_PUB_PAGE_INFO1_V1,
	.pub_page_info2 = R_AX_PUB_PAGE_INFO2_V1,
	.wp_page_ctrl1	= R_AX_WP_PAGE_CTRL1_V1,
	.wp_page_ctrl2	= R_AX_WP_PAGE_CTRL2_V1,
	.wp_page_info1	= R_AX_WP_PAGE_INFO1_V1,
};

static const struct rtw89_reg_def rtw8852c_dcfo_comp = {
	R_DCFO_COMP_S0_V1, B_DCFO_COMP_S0_V1_MSK
};

static const struct rtw89_imr_info rtw8852c_imr_info = {
	.wdrls_imr_set		= B_AX_WDRLS_IMR_SET_V1,
	.wsec_imr_reg		= R_AX_SEC_ERROR_FLAG_IMR,
	.wsec_imr_set		= B_AX_TX_HANG_IMR | B_AX_RX_HANG_IMR,
	.mpdu_tx_imr_set	= B_AX_MPDU_TX_IMR_SET_V1,
	.mpdu_rx_imr_set	= B_AX_MPDU_RX_IMR_SET_V1,
	.sta_sch_imr_set	= B_AX_STA_SCHEDULER_IMR_SET,
	.txpktctl_imr_b0_reg	= R_AX_TXPKTCTL_B0_ERRFLAG_IMR,
	.txpktctl_imr_b0_clr	= B_AX_TXPKTCTL_IMR_B0_CLR_V1,
	.txpktctl_imr_b0_set	= B_AX_TXPKTCTL_IMR_B0_SET_V1,
	.txpktctl_imr_b1_reg	= R_AX_TXPKTCTL_B1_ERRFLAG_IMR,
	.txpktctl_imr_b1_clr	= B_AX_TXPKTCTL_IMR_B1_CLR_V1,
	.txpktctl_imr_b1_set	= B_AX_TXPKTCTL_IMR_B1_SET_V1,
	.wde_imr_clr		= B_AX_WDE_IMR_CLR_V1,
	.wde_imr_set		= B_AX_WDE_IMR_SET_V1,
	.ple_imr_clr		= B_AX_PLE_IMR_CLR_V1,
	.ple_imr_set		= B_AX_PLE_IMR_SET_V1,
	.host_disp_imr_clr	= B_AX_HOST_DISP_IMR_CLR_V1,
	.host_disp_imr_set	= B_AX_HOST_DISP_IMR_SET_V1,
	.cpu_disp_imr_clr	= B_AX_CPU_DISP_IMR_CLR_V1,
	.cpu_disp_imr_set	= B_AX_CPU_DISP_IMR_SET_V1,
	.other_disp_imr_clr	= B_AX_OTHER_DISP_IMR_CLR_V1,
	.other_disp_imr_set	= B_AX_OTHER_DISP_IMR_SET_V1,
	.bbrpt_com_err_imr_reg	= R_AX_BBRPT_COM_ERR_IMR,
	.bbrpt_chinfo_err_imr_reg = R_AX_BBRPT_CHINFO_ERR_IMR,
	.bbrpt_err_imr_set	= R_AX_BBRPT_CHINFO_IMR_SET_V1,
	.bbrpt_dfs_err_imr_reg	= R_AX_BBRPT_DFS_ERR_IMR,
	.ptcl_imr_clr		= B_AX_PTCL_IMR_CLR_V1,
	.ptcl_imr_set		= B_AX_PTCL_IMR_SET_V1,
	.cdma_imr_0_reg		= R_AX_RX_ERR_FLAG_IMR,
	.cdma_imr_0_clr		= B_AX_RX_ERR_IMR_CLR_V1,
	.cdma_imr_0_set		= B_AX_RX_ERR_IMR_SET_V1,
	.cdma_imr_1_reg		= R_AX_TX_ERR_FLAG_IMR,
	.cdma_imr_1_clr		= B_AX_TX_ERR_IMR_CLR_V1,
	.cdma_imr_1_set		= B_AX_TX_ERR_IMR_SET_V1,
	.phy_intf_imr_reg	= R_AX_PHYINFO_ERR_IMR_V1,
	.phy_intf_imr_clr	= B_AX_PHYINFO_IMR_CLR_V1,
	.phy_intf_imr_set	= B_AX_PHYINFO_IMR_SET_V1,
	.rmac_imr_reg		= R_AX_RX_ERR_IMR,
	.rmac_imr_clr		= B_AX_RMAC_IMR_CLR_V1,
	.rmac_imr_set		= B_AX_RMAC_IMR_SET_V1,
	.tmac_imr_reg		= R_AX_TRXPTCL_ERROR_INDICA_MASK,
	.tmac_imr_clr		= B_AX_TMAC_IMR_CLR_V1,
	.tmac_imr_set		= B_AX_TMAC_IMR_SET_V1,
};

static const struct rtw89_rrsr_cfgs rtw8852c_rrsr_cfgs = {
	.ref_rate = {R_AX_TRXPTCL_RRSR_CTL_0, B_AX_WMAC_RESP_REF_RATE_SEL, 0},
	.rsc = {R_AX_PTCL_RRSR1, B_AX_RSC_MASK, 2},
};

static const struct rtw89_rfkill_regs rtw8852c_rfkill_regs = {
	.pinmux = {R_AX_GPIO8_15_FUNC_SEL,
		   B_AX_PINMUX_GPIO9_FUNC_SEL_MASK,
		   0xf},
	.mode = {R_AX_GPIO_EXT_CTRL + 2,
		 (B_AX_GPIO_MOD_9 | B_AX_GPIO_IO_SEL_9) >> 16,
		 0x0},
};

static const struct rtw89_dig_regs rtw8852c_dig_regs = {
	.seg0_pd_reg = R_SEG0R_PD,
	.pd_lower_bound_mask = B_SEG0R_PD_LOWER_BOUND_MSK,
	.pd_spatial_reuse_en = B_SEG0R_PD_SPATIAL_REUSE_EN_MSK,
	.bmode_pd_reg = R_BMODE_PDTH_EN_V1,
	.bmode_cca_rssi_limit_en = B_BMODE_PDTH_LIMIT_EN_MSK_V1,
	.bmode_pd_lower_bound_reg = R_BMODE_PDTH_V1,
	.bmode_rssi_nocca_low_th_mask = B_BMODE_PDTH_LOWER_BOUND_MSK_V1,
	.p0_lna_init = {R_PATH0_LNA_INIT_V1, B_PATH0_LNA_INIT_IDX_MSK},
	.p1_lna_init = {R_PATH1_LNA_INIT_V1, B_PATH1_LNA_INIT_IDX_MSK},
	.p0_tia_init = {R_PATH0_TIA_INIT_V1, B_PATH0_TIA_INIT_IDX_MSK_V1},
	.p1_tia_init = {R_PATH1_TIA_INIT_V1, B_PATH1_TIA_INIT_IDX_MSK_V1},
	.p0_rxb_init = {R_PATH0_RXB_INIT_V1, B_PATH0_RXB_INIT_IDX_MSK_V1},
	.p1_rxb_init = {R_PATH1_RXB_INIT_V1, B_PATH1_RXB_INIT_IDX_MSK_V1},
	.p0_p20_pagcugc_en = {R_PATH0_P20_FOLLOW_BY_PAGCUGC_V1,
			      B_PATH0_P20_FOLLOW_BY_PAGCUGC_EN_MSK},
	.p0_s20_pagcugc_en = {R_PATH0_S20_FOLLOW_BY_PAGCUGC_V1,
			      B_PATH0_S20_FOLLOW_BY_PAGCUGC_EN_MSK},
	.p1_p20_pagcugc_en = {R_PATH1_P20_FOLLOW_BY_PAGCUGC_V1,
			      B_PATH1_P20_FOLLOW_BY_PAGCUGC_EN_MSK},
	.p1_s20_pagcugc_en = {R_PATH1_S20_FOLLOW_BY_PAGCUGC_V1,
			      B_PATH1_S20_FOLLOW_BY_PAGCUGC_EN_MSK},
};

static const struct rtw89_edcca_regs rtw8852c_edcca_regs = {
	.edcca_level			= R_SEG0R_EDCCA_LVL,
	.edcca_mask			= B_EDCCA_LVL_MSK0,
	.edcca_p_mask			= B_EDCCA_LVL_MSK1,
	.ppdu_level			= R_SEG0R_EDCCA_LVL,
	.ppdu_mask			= B_EDCCA_LVL_MSK3,
	.p = {{
		.rpt_a			= R_EDCCA_RPT_A,
		.rpt_b			= R_EDCCA_RPT_B,
		.rpt_sel		= R_EDCCA_RPT_SEL,
		.rpt_sel_mask		= B_EDCCA_RPT_SEL_MSK,
	}, {
		.rpt_a			= R_EDCCA_RPT_P1_A,
		.rpt_b			= R_EDCCA_RPT_P1_B,
		.rpt_sel		= R_EDCCA_RPT_SEL,
		.rpt_sel_mask		= B_EDCCA_RPT_SEL_P1_MSK,
	}},
	.tx_collision_t2r_st		= R_TX_COLLISION_T2R_ST,
	.tx_collision_t2r_st_mask	= B_TX_COLLISION_T2R_ST_M,
};

static void rtw8852c_ctrl_btg_bt_rx(struct rtw89_dev *rtwdev, bool en,
				    enum rtw89_phy_idx phy_idx);

static void rtw8852c_ctrl_tx_path_tmac(struct rtw89_dev *rtwdev, u8 tx_path,
				       enum rtw89_mac_idx mac_idx);

static int rtw8852c_pwr_on_func(struct rtw89_dev *rtwdev)
{
	u32 val32;
	int ret;

	val32 = rtw89_read32_mask(rtwdev, R_AX_SYS_STATUS1, B_AX_PAD_HCI_SEL_V2_MASK);
	if (val32 == MAC_AX_HCI_SEL_PCIE_USB)
		rtw89_write32_set(rtwdev, R_AX_LDO_AON_CTRL0, B_AX_PD_REGU_L);

	rtw89_write32_clr(rtwdev, R_AX_SYS_PW_CTRL, B_AX_AFSM_WLSUS_EN |
						    B_AX_AFSM_PCIE_SUS_EN);
	rtw89_write32_set(rtwdev, R_AX_SYS_PW_CTRL, B_AX_DIS_WLBT_PDNSUSEN_SOPC);
	rtw89_write32_set(rtwdev, R_AX_WLLPS_CTRL, B_AX_DIS_WLBT_LPSEN_LOPC);
	rtw89_write32_clr(rtwdev, R_AX_SYS_PW_CTRL, B_AX_APDM_HPDN);
	rtw89_write32_clr(rtwdev, R_AX_SYS_PW_CTRL, B_AX_APFM_SWLPS);

	rtw89_write32_mask(rtwdev, R_AX_SPS_DIG_ON_CTRL0,
			   B_AX_OCP_L1_MASK, 0x7);

	ret = read_poll_timeout(rtw89_read32, val32, val32 & B_AX_RDY_SYSPWR,
				1000, 20000, false, rtwdev, R_AX_SYS_PW_CTRL);
	if (ret)
		return ret;

	rtw89_write32_set(rtwdev, R_AX_SYS_PW_CTRL, B_AX_EN_WLON);
	rtw89_write32_set(rtwdev, R_AX_SYS_PW_CTRL, B_AX_APFN_ONMAC);

	ret = read_poll_timeout(rtw89_read32, val32, !(val32 & B_AX_APFN_ONMAC),
				1000, 20000, false, rtwdev, R_AX_SYS_PW_CTRL);
	if (ret)
		return ret;

	rtw89_write8_set(rtwdev, R_AX_PLATFORM_ENABLE, B_AX_PLATFORM_EN);
	rtw89_write8_clr(rtwdev, R_AX_PLATFORM_ENABLE, B_AX_PLATFORM_EN);
	rtw89_write8_set(rtwdev, R_AX_PLATFORM_ENABLE, B_AX_PLATFORM_EN);
	rtw89_write8_clr(rtwdev, R_AX_PLATFORM_ENABLE, B_AX_PLATFORM_EN);

	rtw89_write8_set(rtwdev, R_AX_PLATFORM_ENABLE, B_AX_PLATFORM_EN);
	rtw89_write32_clr(rtwdev, R_AX_SYS_SDIO_CTRL, B_AX_PCIE_CALIB_EN_V1);

	rtw89_write32_clr(rtwdev, R_AX_SYS_ISO_CTRL_EXTEND, B_AX_CMAC1_FEN);
	rtw89_write32_set(rtwdev, R_AX_SYS_ISO_CTRL_EXTEND, B_AX_R_SYM_ISO_CMAC12PP);
	rtw89_write32_clr(rtwdev, R_AX_AFE_CTRL1, B_AX_R_SYM_WLCMAC1_P4_PC_EN |
						  B_AX_R_SYM_WLCMAC1_P3_PC_EN |
						  B_AX_R_SYM_WLCMAC1_P2_PC_EN |
						  B_AX_R_SYM_WLCMAC1_P1_PC_EN |
						  B_AX_R_SYM_WLCMAC1_PC_EN);
	rtw89_write32_set(rtwdev, R_AX_SYS_ADIE_PAD_PWR_CTRL, B_AX_SYM_PADPDN_WL_PTA_1P3);

	ret = rtw89_mac_write_xtal_si(rtwdev, XTAL_SI_ANAPAR_WL,
				      XTAL_SI_GND_SHDN_WL, XTAL_SI_GND_SHDN_WL);
	if (ret)
		return ret;

	rtw89_write32_set(rtwdev, R_AX_SYS_ADIE_PAD_PWR_CTRL, B_AX_SYM_PADPDN_WL_RFC_1P3);

	ret = rtw89_mac_write_xtal_si(rtwdev, XTAL_SI_ANAPAR_WL,
				      XTAL_SI_SHDN_WL, XTAL_SI_SHDN_WL);
	if (ret)
		return ret;
	ret = rtw89_mac_write_xtal_si(rtwdev, XTAL_SI_ANAPAR_WL, XTAL_SI_OFF_WEI,
				      XTAL_SI_OFF_WEI);
	if (ret)
		return ret;
	ret = rtw89_mac_write_xtal_si(rtwdev, XTAL_SI_ANAPAR_WL, XTAL_SI_OFF_EI,
				      XTAL_SI_OFF_EI);
	if (ret)
		return ret;
	ret = rtw89_mac_write_xtal_si(rtwdev, XTAL_SI_ANAPAR_WL, 0, XTAL_SI_RFC2RF);
	if (ret)
		return ret;
	ret = rtw89_mac_write_xtal_si(rtwdev, XTAL_SI_ANAPAR_WL, XTAL_SI_PON_WEI,
				      XTAL_SI_PON_WEI);
	if (ret)
		return ret;
	ret = rtw89_mac_write_xtal_si(rtwdev, XTAL_SI_ANAPAR_WL, XTAL_SI_PON_EI,
				      XTAL_SI_PON_EI);
	if (ret)
		return ret;
	ret = rtw89_mac_write_xtal_si(rtwdev, XTAL_SI_ANAPAR_WL, 0, XTAL_SI_SRAM2RFC);
	if (ret)
		return ret;
	ret = rtw89_mac_write_xtal_si(rtwdev, XTAL_SI_XTAL_XMD_2, 0x10, XTAL_SI_LDO_LPS);
	if (ret)
		return ret;
	ret = rtw89_mac_write_xtal_si(rtwdev, XTAL_SI_XTAL_XMD_4, 0, XTAL_SI_LPS_CAP);
	if (ret)
		return ret;

	rtw89_write32_set(rtwdev, R_AX_PMC_DBG_CTRL2, B_AX_SYSON_DIS_PMCR_AX_WRMSK);
	rtw89_write32_set(rtwdev, R_AX_SYS_ISO_CTRL, B_AX_ISO_EB2CORE);
	rtw89_write32_clr(rtwdev, R_AX_SYS_ISO_CTRL, B_AX_PWC_EV2EF_B15);

	fsleep(1000);

	rtw89_write32_clr(rtwdev, R_AX_SYS_ISO_CTRL, B_AX_PWC_EV2EF_B14);
	rtw89_write32_clr(rtwdev, R_AX_PMC_DBG_CTRL2, B_AX_SYSON_DIS_PMCR_AX_WRMSK);
	rtw89_write32_set(rtwdev, R_AX_GPIO0_15_EECS_EESK_LED1_PULL_LOW_EN,
			  B_AX_EECS_PULL_LOW_EN | B_AX_EESK_PULL_LOW_EN |
			  B_AX_LED1_PULL_LOW_EN);

	rtw89_write32_set(rtwdev, R_AX_DMAC_FUNC_EN,
			  B_AX_MAC_FUNC_EN | B_AX_DMAC_FUNC_EN | B_AX_MPDU_PROC_EN |
			  B_AX_WD_RLS_EN | B_AX_DLE_WDE_EN | B_AX_TXPKT_CTRL_EN |
			  B_AX_STA_SCH_EN | B_AX_DLE_PLE_EN | B_AX_PKT_BUF_EN |
			  B_AX_DMAC_TBL_EN | B_AX_PKT_IN_EN | B_AX_DLE_CPUIO_EN |
			  B_AX_DISPATCHER_EN | B_AX_BBRPT_EN | B_AX_MAC_SEC_EN |
			  B_AX_MAC_UN_EN | B_AX_H_AXIDMA_EN);

	rtw89_write32_set(rtwdev, R_AX_CMAC_FUNC_EN,
			  B_AX_CMAC_EN | B_AX_CMAC_TXEN | B_AX_CMAC_RXEN |
			  B_AX_FORCE_CMACREG_GCKEN | B_AX_PHYINTF_EN |
			  B_AX_CMAC_DMA_EN | B_AX_PTCLTOP_EN | B_AX_SCHEDULER_EN |
			  B_AX_TMAC_EN | B_AX_RMAC_EN);

	rtw89_write32_mask(rtwdev, R_AX_LED1_FUNC_SEL, B_AX_PINMUX_EESK_FUNC_SEL_V1_MASK,
			   PINMUX_EESK_FUNC_SEL_BT_LOG);

	return 0;
}

static int rtw8852c_pwr_off_func(struct rtw89_dev *rtwdev)
{
	u32 val32;
	int ret;

	ret = rtw89_mac_write_xtal_si(rtwdev, XTAL_SI_ANAPAR_WL, XTAL_SI_RFC2RF,
				      XTAL_SI_RFC2RF);
	if (ret)
		return ret;
	ret = rtw89_mac_write_xtal_si(rtwdev, XTAL_SI_ANAPAR_WL, 0, XTAL_SI_OFF_EI);
	if (ret)
		return ret;
	ret = rtw89_mac_write_xtal_si(rtwdev, XTAL_SI_ANAPAR_WL, 0, XTAL_SI_OFF_WEI);
	if (ret)
		return ret;
	ret = rtw89_mac_write_xtal_si(rtwdev, XTAL_SI_WL_RFC_S0, 0, XTAL_SI_RF00);
	if (ret)
		return ret;
	ret = rtw89_mac_write_xtal_si(rtwdev, XTAL_SI_WL_RFC_S1, 0, XTAL_SI_RF10);
	if (ret)
		return ret;
	ret = rtw89_mac_write_xtal_si(rtwdev, XTAL_SI_ANAPAR_WL, XTAL_SI_SRAM2RFC,
				      XTAL_SI_SRAM2RFC);
	if (ret)
		return ret;
	ret = rtw89_mac_write_xtal_si(rtwdev, XTAL_SI_ANAPAR_WL, 0, XTAL_SI_PON_EI);
	if (ret)
		return ret;
	ret = rtw89_mac_write_xtal_si(rtwdev, XTAL_SI_ANAPAR_WL, 0, XTAL_SI_PON_WEI);
	if (ret)
		return ret;

	rtw89_write32_set(rtwdev, R_AX_SYS_PW_CTRL, B_AX_EN_WLON);
	rtw89_write32_clr(rtwdev, R_AX_WLRF_CTRL, B_AX_AFC_AFEDIG);
	rtw89_write8_clr(rtwdev, R_AX_SYS_FUNC_EN, B_AX_FEN_BB_GLB_RSTN | B_AX_FEN_BBRSTB);
	rtw89_write32_clr(rtwdev, R_AX_SYS_ISO_CTRL_EXTEND,
			  B_AX_R_SYM_FEN_WLBBGLB_1 | B_AX_R_SYM_FEN_WLBBFUN_1);
	rtw89_write32_clr(rtwdev, R_AX_SYS_ADIE_PAD_PWR_CTRL, B_AX_SYM_PADPDN_WL_RFC_1P3);

	ret = rtw89_mac_write_xtal_si(rtwdev, XTAL_SI_ANAPAR_WL, 0, XTAL_SI_SHDN_WL);
	if (ret)
		return ret;

	rtw89_write32_clr(rtwdev, R_AX_SYS_ADIE_PAD_PWR_CTRL, B_AX_SYM_PADPDN_WL_PTA_1P3);

	ret = rtw89_mac_write_xtal_si(rtwdev, XTAL_SI_ANAPAR_WL, 0, XTAL_SI_GND_SHDN_WL);
	if (ret)
		return ret;

	rtw89_write32_set(rtwdev, R_AX_SYS_PW_CTRL, B_AX_APFM_OFFMAC);

	ret = read_poll_timeout(rtw89_read32, val32, !(val32 & B_AX_APFM_OFFMAC),
				1000, 20000, false, rtwdev, R_AX_SYS_PW_CTRL);
	if (ret)
		return ret;

	rtw89_write32(rtwdev, R_AX_WLLPS_CTRL, SW_LPS_OPTION);
	rtw89_write32_set(rtwdev, R_AX_SYS_PW_CTRL, B_AX_XTAL_OFF_A_DIE);
	rtw89_write32_set(rtwdev, R_AX_SYS_SWR_CTRL1, B_AX_SYM_CTRL_SPS_PWMFREQ);
	rtw89_write32_mask(rtwdev, R_AX_SPS_DIG_ON_CTRL0,
			   B_AX_REG_ZCDC_H_MASK, 0x3);
	rtw89_write32_set(rtwdev, R_AX_SYS_PW_CTRL, B_AX_APFM_SWLPS);

	return 0;
}

static void rtw8852c_e_efuse_parsing(struct rtw89_efuse *efuse,
				     struct rtw8852c_efuse *map)
{
	ether_addr_copy(efuse->addr, map->e.mac_addr);
	efuse->rfe_type = map->rfe_type;
	efuse->xtal_cap = map->xtal_k;
}

static void rtw8852c_efuse_parsing_tssi(struct rtw89_dev *rtwdev,
					struct rtw8852c_efuse *map)
{
	struct rtw89_tssi_info *tssi = &rtwdev->tssi;
	struct rtw8852c_tssi_offset *ofst[] = {&map->path_a_tssi, &map->path_b_tssi};
	u8 *bw40_1s_tssi_6g_ofst[] = {map->bw40_1s_tssi_6g_a, map->bw40_1s_tssi_6g_b};
	u8 i, j;

	tssi->thermal[RF_PATH_A] = map->path_a_therm;
	tssi->thermal[RF_PATH_B] = map->path_b_therm;

	for (i = 0; i < RF_PATH_NUM_8852C; i++) {
		memcpy(tssi->tssi_cck[i], ofst[i]->cck_tssi,
		       sizeof(ofst[i]->cck_tssi));

		for (j = 0; j < TSSI_CCK_CH_GROUP_NUM; j++)
			rtw89_debug(rtwdev, RTW89_DBG_TSSI,
				    "[TSSI][EFUSE] path=%d cck[%d]=0x%x\n",
				    i, j, tssi->tssi_cck[i][j]);

		memcpy(tssi->tssi_mcs[i], ofst[i]->bw40_tssi,
		       sizeof(ofst[i]->bw40_tssi));
		memcpy(tssi->tssi_mcs[i] + TSSI_MCS_2G_CH_GROUP_NUM,
		       ofst[i]->bw40_1s_tssi_5g, sizeof(ofst[i]->bw40_1s_tssi_5g));
		memcpy(tssi->tssi_6g_mcs[i], bw40_1s_tssi_6g_ofst[i],
		       sizeof(tssi->tssi_6g_mcs[i]));

		for (j = 0; j < TSSI_MCS_CH_GROUP_NUM; j++)
			rtw89_debug(rtwdev, RTW89_DBG_TSSI,
				    "[TSSI][EFUSE] path=%d mcs[%d]=0x%x\n",
				    i, j, tssi->tssi_mcs[i][j]);
	}
}

static bool _decode_efuse_gain(u8 data, s8 *high, s8 *low)
{
	if (high)
		*high = sign_extend32(FIELD_GET(GENMASK(7,  4), data), 3);
	if (low)
		*low = sign_extend32(FIELD_GET(GENMASK(3,  0), data), 3);

	return data != 0xff;
}

static void rtw8852c_efuse_parsing_gain_offset(struct rtw89_dev *rtwdev,
					       struct rtw8852c_efuse *map)
{
	struct rtw89_phy_efuse_gain *gain = &rtwdev->efuse_gain;
	bool valid = false;

	valid |= _decode_efuse_gain(map->rx_gain_2g_cck,
				    &gain->offset[RF_PATH_A][RTW89_GAIN_OFFSET_2G_CCK],
				    &gain->offset[RF_PATH_B][RTW89_GAIN_OFFSET_2G_CCK]);
	valid |= _decode_efuse_gain(map->rx_gain_2g_ofdm,
				    &gain->offset[RF_PATH_A][RTW89_GAIN_OFFSET_2G_OFDM],
				    &gain->offset[RF_PATH_B][RTW89_GAIN_OFFSET_2G_OFDM]);
	valid |= _decode_efuse_gain(map->rx_gain_5g_low,
				    &gain->offset[RF_PATH_A][RTW89_GAIN_OFFSET_5G_LOW],
				    &gain->offset[RF_PATH_B][RTW89_GAIN_OFFSET_5G_LOW]);
	valid |= _decode_efuse_gain(map->rx_gain_5g_mid,
				    &gain->offset[RF_PATH_A][RTW89_GAIN_OFFSET_5G_MID],
				    &gain->offset[RF_PATH_B][RTW89_GAIN_OFFSET_5G_MID]);
	valid |= _decode_efuse_gain(map->rx_gain_5g_high,
				    &gain->offset[RF_PATH_A][RTW89_GAIN_OFFSET_5G_HIGH],
				    &gain->offset[RF_PATH_B][RTW89_GAIN_OFFSET_5G_HIGH]);
	valid |= _decode_efuse_gain(map->rx_gain_6g_l0,
				    &gain->offset[RF_PATH_A][RTW89_GAIN_OFFSET_6G_L0],
				    &gain->offset[RF_PATH_B][RTW89_GAIN_OFFSET_6G_L0]);
	valid |= _decode_efuse_gain(map->rx_gain_6g_l1,
				    &gain->offset[RF_PATH_A][RTW89_GAIN_OFFSET_6G_L1],
				    &gain->offset[RF_PATH_B][RTW89_GAIN_OFFSET_6G_L1]);
	valid |= _decode_efuse_gain(map->rx_gain_6g_m0,
				    &gain->offset[RF_PATH_A][RTW89_GAIN_OFFSET_6G_M0],
				    &gain->offset[RF_PATH_B][RTW89_GAIN_OFFSET_6G_M0]);
	valid |= _decode_efuse_gain(map->rx_gain_6g_m1,
				    &gain->offset[RF_PATH_A][RTW89_GAIN_OFFSET_6G_M1],
				    &gain->offset[RF_PATH_B][RTW89_GAIN_OFFSET_6G_M1]);
	valid |= _decode_efuse_gain(map->rx_gain_6g_h0,
				    &gain->offset[RF_PATH_A][RTW89_GAIN_OFFSET_6G_H0],
				    &gain->offset[RF_PATH_B][RTW89_GAIN_OFFSET_6G_H0]);
	valid |= _decode_efuse_gain(map->rx_gain_6g_h1,
				    &gain->offset[RF_PATH_A][RTW89_GAIN_OFFSET_6G_H1],
				    &gain->offset[RF_PATH_B][RTW89_GAIN_OFFSET_6G_H1]);
	valid |= _decode_efuse_gain(map->rx_gain_6g_uh0,
				    &gain->offset[RF_PATH_A][RTW89_GAIN_OFFSET_6G_UH0],
				    &gain->offset[RF_PATH_B][RTW89_GAIN_OFFSET_6G_UH0]);
	valid |= _decode_efuse_gain(map->rx_gain_6g_uh1,
				    &gain->offset[RF_PATH_A][RTW89_GAIN_OFFSET_6G_UH1],
				    &gain->offset[RF_PATH_B][RTW89_GAIN_OFFSET_6G_UH1]);

	gain->offset_valid = valid;
}

static int rtw8852c_read_efuse(struct rtw89_dev *rtwdev, u8 *log_map,
			       enum rtw89_efuse_block block)
{
	struct rtw89_efuse *efuse = &rtwdev->efuse;
	struct rtw8852c_efuse *map;

	map = (struct rtw8852c_efuse *)log_map;

	efuse->country_code[0] = map->country_code[0];
	efuse->country_code[1] = map->country_code[1];
	rtw8852c_efuse_parsing_tssi(rtwdev, map);
	rtw8852c_efuse_parsing_gain_offset(rtwdev, map);

	switch (rtwdev->hci.type) {
	case RTW89_HCI_TYPE_PCIE:
		rtw8852c_e_efuse_parsing(efuse, map);
		break;
	default:
		return -ENOTSUPP;
	}

	rtw89_info(rtwdev, "chip rfe_type is %d\n", efuse->rfe_type);

	return 0;
}

static void rtw8852c_phycap_parsing_tssi(struct rtw89_dev *rtwdev, u8 *phycap_map)
{
	struct rtw89_tssi_info *tssi = &rtwdev->tssi;
	static const u32 tssi_trim_addr[RF_PATH_NUM_8852C] = {0x5D6, 0x5AB};
	static const u32 tssi_trim_addr_6g[RF_PATH_NUM_8852C] = {0x5CE, 0x5A3};
	u32 addr = rtwdev->chip->phycap_addr;
	bool pg = false;
	u32 ofst;
	u8 i, j;

	for (i = 0; i < RF_PATH_NUM_8852C; i++) {
		for (j = 0; j < TSSI_TRIM_CH_GROUP_NUM; j++) {
			/* addrs are in decreasing order */
			ofst = tssi_trim_addr[i] - addr - j;
			tssi->tssi_trim[i][j] = phycap_map[ofst];

			if (phycap_map[ofst] != 0xff)
				pg = true;
		}

		for (j = 0; j < TSSI_TRIM_CH_GROUP_NUM_6G; j++) {
			/* addrs are in decreasing order */
			ofst = tssi_trim_addr_6g[i] - addr - j;
			tssi->tssi_trim_6g[i][j] = phycap_map[ofst];

			if (phycap_map[ofst] != 0xff)
				pg = true;
		}
	}

	if (!pg) {
		memset(tssi->tssi_trim, 0, sizeof(tssi->tssi_trim));
		memset(tssi->tssi_trim_6g, 0, sizeof(tssi->tssi_trim_6g));
		rtw89_debug(rtwdev, RTW89_DBG_TSSI,
			    "[TSSI][TRIM] no PG, set all trim info to 0\n");
	}

	for (i = 0; i < RF_PATH_NUM_8852C; i++)
		for (j = 0; j < TSSI_TRIM_CH_GROUP_NUM; j++)
			rtw89_debug(rtwdev, RTW89_DBG_TSSI,
				    "[TSSI] path=%d idx=%d trim=0x%x addr=0x%x\n",
				    i, j, tssi->tssi_trim[i][j],
				    tssi_trim_addr[i] - j);
}

static void rtw8852c_phycap_parsing_thermal_trim(struct rtw89_dev *rtwdev,
						 u8 *phycap_map)
{
	struct rtw89_power_trim_info *info = &rtwdev->pwr_trim;
	static const u32 thm_trim_addr[RF_PATH_NUM_8852C] = {0x5DF, 0x5DC};
	u32 addr = rtwdev->chip->phycap_addr;
	u8 i;

	for (i = 0; i < RF_PATH_NUM_8852C; i++) {
		info->thermal_trim[i] = phycap_map[thm_trim_addr[i] - addr];

		rtw89_debug(rtwdev, RTW89_DBG_RFK,
			    "[THERMAL][TRIM] path=%d thermal_trim=0x%x\n",
			    i, info->thermal_trim[i]);

		if (info->thermal_trim[i] != 0xff)
			info->pg_thermal_trim = true;
	}
}

static void rtw8852c_thermal_trim(struct rtw89_dev *rtwdev)
{
#define __thm_setting(raw)				\
({							\
	u8 __v = (raw);					\
	((__v & 0x1) << 3) | ((__v & 0x1f) >> 1);	\
})
	struct rtw89_power_trim_info *info = &rtwdev->pwr_trim;
	u8 i, val;

	if (!info->pg_thermal_trim) {
		rtw89_debug(rtwdev, RTW89_DBG_RFK,
			    "[THERMAL][TRIM] no PG, do nothing\n");

		return;
	}

	for (i = 0; i < RF_PATH_NUM_8852C; i++) {
		val = __thm_setting(info->thermal_trim[i]);
		rtw89_write_rf(rtwdev, i, RR_TM2, RR_TM2_OFF, val);

		rtw89_debug(rtwdev, RTW89_DBG_RFK,
			    "[THERMAL][TRIM] path=%d thermal_setting=0x%x\n",
			    i, val);
	}
#undef __thm_setting
}

static void rtw8852c_phycap_parsing_pa_bias_trim(struct rtw89_dev *rtwdev,
						 u8 *phycap_map)
{
	struct rtw89_power_trim_info *info = &rtwdev->pwr_trim;
	static const u32 pabias_trim_addr[RF_PATH_NUM_8852C] = {0x5DE, 0x5DB};
	u32 addr = rtwdev->chip->phycap_addr;
	u8 i;

	for (i = 0; i < RF_PATH_NUM_8852C; i++) {
		info->pa_bias_trim[i] = phycap_map[pabias_trim_addr[i] - addr];

		rtw89_debug(rtwdev, RTW89_DBG_RFK,
			    "[PA_BIAS][TRIM] path=%d pa_bias_trim=0x%x\n",
			    i, info->pa_bias_trim[i]);

		if (info->pa_bias_trim[i] != 0xff)
			info->pg_pa_bias_trim = true;
	}
}

static void rtw8852c_pa_bias_trim(struct rtw89_dev *rtwdev)
{
	struct rtw89_power_trim_info *info = &rtwdev->pwr_trim;
	u8 pabias_2g, pabias_5g;
	u8 i;

	if (!info->pg_pa_bias_trim) {
		rtw89_debug(rtwdev, RTW89_DBG_RFK,
			    "[PA_BIAS][TRIM] no PG, do nothing\n");

		return;
	}

	for (i = 0; i < RF_PATH_NUM_8852C; i++) {
		pabias_2g = FIELD_GET(GENMASK(3, 0), info->pa_bias_trim[i]);
		pabias_5g = FIELD_GET(GENMASK(7, 4), info->pa_bias_trim[i]);

		rtw89_debug(rtwdev, RTW89_DBG_RFK,
			    "[PA_BIAS][TRIM] path=%d 2G=0x%x 5G=0x%x\n",
			    i, pabias_2g, pabias_5g);

		rtw89_write_rf(rtwdev, i, RR_BIASA, RR_BIASA_TXG, pabias_2g);
		rtw89_write_rf(rtwdev, i, RR_BIASA, RR_BIASA_TXA, pabias_5g);
	}
}

static int rtw8852c_read_phycap(struct rtw89_dev *rtwdev, u8 *phycap_map)
{
	rtw8852c_phycap_parsing_tssi(rtwdev, phycap_map);
	rtw8852c_phycap_parsing_thermal_trim(rtwdev, phycap_map);
	rtw8852c_phycap_parsing_pa_bias_trim(rtwdev, phycap_map);

	return 0;
}

static void rtw8852c_power_trim(struct rtw89_dev *rtwdev)
{
	rtw8852c_thermal_trim(rtwdev);
	rtw8852c_pa_bias_trim(rtwdev);
}

static void rtw8852c_set_channel_mac(struct rtw89_dev *rtwdev,
				     const struct rtw89_chan *chan,
				     u8 mac_idx)
{
	u32 rf_mod = rtw89_mac_reg_by_idx(rtwdev, R_AX_WMAC_RFMOD, mac_idx);
	u32 sub_carr = rtw89_mac_reg_by_idx(rtwdev, R_AX_TX_SUB_CARRIER_VALUE, mac_idx);
	u32 chk_rate = rtw89_mac_reg_by_idx(rtwdev, R_AX_TXRATE_CHK, mac_idx);
	u8 txsc20 = 0, txsc40 = 0, txsc80 = 0;
	u8 rf_mod_val = 0, chk_rate_mask = 0;
	u32 txsc;

	switch (chan->band_width) {
	case RTW89_CHANNEL_WIDTH_160:
		txsc80 = rtw89_phy_get_txsc(rtwdev, chan,
					    RTW89_CHANNEL_WIDTH_80);
		fallthrough;
	case RTW89_CHANNEL_WIDTH_80:
		txsc40 = rtw89_phy_get_txsc(rtwdev, chan,
					    RTW89_CHANNEL_WIDTH_40);
		fallthrough;
	case RTW89_CHANNEL_WIDTH_40:
		txsc20 = rtw89_phy_get_txsc(rtwdev, chan,
					    RTW89_CHANNEL_WIDTH_20);
		break;
	default:
		break;
	}

	switch (chan->band_width) {
	case RTW89_CHANNEL_WIDTH_160:
		rf_mod_val = AX_WMAC_RFMOD_160M;
		txsc = FIELD_PREP(B_AX_TXSC_20M_MASK, txsc20) |
		       FIELD_PREP(B_AX_TXSC_40M_MASK, txsc40) |
		       FIELD_PREP(B_AX_TXSC_80M_MASK, txsc80);
		break;
	case RTW89_CHANNEL_WIDTH_80:
		rf_mod_val = AX_WMAC_RFMOD_80M;
		txsc = FIELD_PREP(B_AX_TXSC_20M_MASK, txsc20) |
		       FIELD_PREP(B_AX_TXSC_40M_MASK, txsc40);
		break;
	case RTW89_CHANNEL_WIDTH_40:
		rf_mod_val = AX_WMAC_RFMOD_40M;
		txsc = FIELD_PREP(B_AX_TXSC_20M_MASK, txsc20);
		break;
	case RTW89_CHANNEL_WIDTH_20:
	default:
		rf_mod_val = AX_WMAC_RFMOD_20M;
		txsc = 0;
		break;
	}
	rtw89_write8_mask(rtwdev, rf_mod, B_AX_WMAC_RFMOD_MASK, rf_mod_val);
	rtw89_write32(rtwdev, sub_carr, txsc);

	switch (chan->band_type) {
	case RTW89_BAND_2G:
		chk_rate_mask = B_AX_BAND_MODE;
		break;
	case RTW89_BAND_5G:
	case RTW89_BAND_6G:
		chk_rate_mask = B_AX_CHECK_CCK_EN | B_AX_RTS_LIMIT_IN_OFDM6;
		break;
	default:
		rtw89_warn(rtwdev, "Invalid band_type:%d\n", chan->band_type);
		return;
	}
	rtw89_write8_clr(rtwdev, chk_rate, B_AX_BAND_MODE | B_AX_CHECK_CCK_EN |
					   B_AX_RTS_LIMIT_IN_OFDM6);
	rtw89_write8_set(rtwdev, chk_rate, chk_rate_mask);
}

static const u32 rtw8852c_sco_barker_threshold[14] = {
	0x1fe4f, 0x1ff5e, 0x2006c, 0x2017b, 0x2028a, 0x20399, 0x204a8, 0x205b6,
	0x206c5, 0x207d4, 0x208e3, 0x209f2, 0x20b00, 0x20d8a
};

static const u32 rtw8852c_sco_cck_threshold[14] = {
	0x2bdac, 0x2bf21, 0x2c095, 0x2c209, 0x2c37e, 0x2c4f2, 0x2c666, 0x2c7db,
	0x2c94f, 0x2cac3, 0x2cc38, 0x2cdac, 0x2cf21, 0x2d29e
};

static int rtw8852c_ctrl_sco_cck(struct rtw89_dev *rtwdev, u8 central_ch,
				 u8 primary_ch, enum rtw89_bandwidth bw)
{
	u8 ch_element;

	if (bw == RTW89_CHANNEL_WIDTH_20) {
		ch_element = central_ch - 1;
	} else if (bw == RTW89_CHANNEL_WIDTH_40) {
		if (primary_ch == 1)
			ch_element = central_ch - 1 + 2;
		else
			ch_element = central_ch - 1 - 2;
	} else {
		rtw89_warn(rtwdev, "Invalid BW:%d for CCK\n", bw);
		return -EINVAL;
	}
	rtw89_phy_write32_mask(rtwdev, R_BK_FC0_INV_V1, B_BK_FC0_INV_MSK_V1,
			       rtw8852c_sco_barker_threshold[ch_element]);
	rtw89_phy_write32_mask(rtwdev, R_CCK_FC0_INV_V1, B_CCK_FC0_INV_MSK_V1,
			       rtw8852c_sco_cck_threshold[ch_element]);

	return 0;
}

struct rtw8852c_bb_gain {
	u32 gain_g[BB_PATH_NUM_8852C];
	u32 gain_a[BB_PATH_NUM_8852C];
	u32 gain_mask;
};

static const struct rtw8852c_bb_gain bb_gain_lna[LNA_GAIN_NUM] = {
	{ .gain_g = {0x4678, 0x475C}, .gain_a = {0x45DC, 0x4740},
	  .gain_mask = 0x00ff0000 },
	{ .gain_g = {0x4678, 0x475C}, .gain_a = {0x45DC, 0x4740},
	  .gain_mask = 0xff000000 },
	{ .gain_g = {0x467C, 0x4760}, .gain_a = {0x4660, 0x4744},
	  .gain_mask = 0x000000ff },
	{ .gain_g = {0x467C, 0x4760}, .gain_a = {0x4660, 0x4744},
	  .gain_mask = 0x0000ff00 },
	{ .gain_g = {0x467C, 0x4760}, .gain_a = {0x4660, 0x4744},
	  .gain_mask = 0x00ff0000 },
	{ .gain_g = {0x467C, 0x4760}, .gain_a = {0x4660, 0x4744},
	  .gain_mask = 0xff000000 },
	{ .gain_g = {0x4680, 0x4764}, .gain_a = {0x4664, 0x4748},
	  .gain_mask = 0x000000ff },
};

static const struct rtw8852c_bb_gain bb_gain_tia[TIA_GAIN_NUM] = {
	{ .gain_g = {0x4680, 0x4764}, .gain_a = {0x4664, 0x4748},
	  .gain_mask = 0x00ff0000 },
	{ .gain_g = {0x4680, 0x4764}, .gain_a = {0x4664, 0x4748},
	  .gain_mask = 0xff000000 },
};

struct rtw8852c_bb_gain_bypass {
	u32 gain_g[BB_PATH_NUM_8852C];
	u32 gain_a[BB_PATH_NUM_8852C];
	u32 gain_mask_g;
	u32 gain_mask_a;
};

static
const struct rtw8852c_bb_gain_bypass bb_gain_bypass_lna[LNA_GAIN_NUM] = {
	{ .gain_g = {0x4BB8, 0x4C7C}, .gain_a = {0x4BB4, 0x4C78},
	  .gain_mask_g = 0xff000000, .gain_mask_a = 0xff},
	{ .gain_g = {0x4BBC, 0x4C80}, .gain_a = {0x4BB4, 0x4C78},
	  .gain_mask_g = 0xff, .gain_mask_a = 0xff00},
	{ .gain_g = {0x4BBC, 0x4C80}, .gain_a = {0x4BB4, 0x4C78},
	  .gain_mask_g = 0xff00, .gain_mask_a = 0xff0000},
	{ .gain_g = {0x4BBC, 0x4C80}, .gain_a = {0x4BB4, 0x4C78},
	  .gain_mask_g = 0xff0000, .gain_mask_a = 0xff000000},
	{ .gain_g = {0x4BBC, 0x4C80}, .gain_a = {0x4BB8, 0x4C7C},
	  .gain_mask_g = 0xff000000, .gain_mask_a = 0xff},
	{ .gain_g = {0x4BC0, 0x4C84}, .gain_a = {0x4BB8, 0x4C7C},
	  .gain_mask_g = 0xff, .gain_mask_a = 0xff00},
	{ .gain_g = {0x4BC0, 0x4C84}, .gain_a = {0x4BB8, 0x4C7C},
	  .gain_mask_g = 0xff00, .gain_mask_a = 0xff0000},
};

struct rtw8852c_bb_gain_op1db {
	struct {
		u32 lna[BB_PATH_NUM_8852C];
		u32 tia_lna[BB_PATH_NUM_8852C];
		u32 mask;
	} reg[LNA_GAIN_NUM];
	u32 reg_tia0_lna6[BB_PATH_NUM_8852C];
	u32 mask_tia0_lna6;
};

static const struct rtw8852c_bb_gain_op1db bb_gain_op1db_a = {
	.reg = {
		{ .lna = {0x4668, 0x474c}, .tia_lna = {0x4670, 0x4754},
		  .mask = 0xff},
		{ .lna = {0x4668, 0x474c}, .tia_lna = {0x4670, 0x4754},
		  .mask = 0xff00},
		{ .lna = {0x4668, 0x474c}, .tia_lna = {0x4670, 0x4754},
		  .mask = 0xff0000},
		{ .lna = {0x4668, 0x474c}, .tia_lna = {0x4670, 0x4754},
		  .mask = 0xff000000},
		{ .lna = {0x466c, 0x4750}, .tia_lna = {0x4674, 0x4758},
		  .mask = 0xff},
		{ .lna = {0x466c, 0x4750}, .tia_lna = {0x4674, 0x4758},
		  .mask = 0xff00},
		{ .lna = {0x466c, 0x4750}, .tia_lna = {0x4674, 0x4758},
		  .mask = 0xff0000},
	},
	.reg_tia0_lna6 = {0x4674, 0x4758},
	.mask_tia0_lna6 = 0xff000000,
};

static void rtw8852c_set_gain_error(struct rtw89_dev *rtwdev,
				    enum rtw89_subband subband,
				    enum rtw89_rf_path path)
{
	const struct rtw89_phy_bb_gain_info *gain = &rtwdev->bb_gain.ax;
	u8 gain_band = rtw89_subband_to_bb_gain_band(subband);
	s32 val;
	u32 reg;
	u32 mask;
	int i;

	for (i = 0; i < LNA_GAIN_NUM; i++) {
		if (subband == RTW89_CH_2G)
			reg = bb_gain_lna[i].gain_g[path];
		else
			reg = bb_gain_lna[i].gain_a[path];

		mask = bb_gain_lna[i].gain_mask;
		val = gain->lna_gain[gain_band][path][i];
		rtw89_phy_write32_mask(rtwdev, reg, mask, val);

		if (subband == RTW89_CH_2G) {
			reg = bb_gain_bypass_lna[i].gain_g[path];
			mask = bb_gain_bypass_lna[i].gain_mask_g;
		} else {
			reg = bb_gain_bypass_lna[i].gain_a[path];
			mask = bb_gain_bypass_lna[i].gain_mask_a;
		}

		val = gain->lna_gain_bypass[gain_band][path][i];
		rtw89_phy_write32_mask(rtwdev, reg, mask, val);

		if (subband != RTW89_CH_2G) {
			reg = bb_gain_op1db_a.reg[i].lna[path];
			mask = bb_gain_op1db_a.reg[i].mask;
			val = gain->lna_op1db[gain_band][path][i];
			rtw89_phy_write32_mask(rtwdev, reg, mask, val);

			reg = bb_gain_op1db_a.reg[i].tia_lna[path];
			mask = bb_gain_op1db_a.reg[i].mask;
			val = gain->tia_lna_op1db[gain_band][path][i];
			rtw89_phy_write32_mask(rtwdev, reg, mask, val);
		}
	}

	if (subband != RTW89_CH_2G) {
		reg = bb_gain_op1db_a.reg_tia0_lna6[path];
		mask = bb_gain_op1db_a.mask_tia0_lna6;
		val = gain->tia_lna_op1db[gain_band][path][7];
		rtw89_phy_write32_mask(rtwdev, reg, mask, val);
	}

	for (i = 0; i < TIA_GAIN_NUM; i++) {
		if (subband == RTW89_CH_2G)
			reg = bb_gain_tia[i].gain_g[path];
		else
			reg = bb_gain_tia[i].gain_a[path];

		mask = bb_gain_tia[i].gain_mask;
		val = gain->tia_gain[gain_band][path][i];
		rtw89_phy_write32_mask(rtwdev, reg, mask, val);
	}
}

static void rtw8852c_set_gain_offset(struct rtw89_dev *rtwdev,
				     const struct rtw89_chan *chan,
				     enum rtw89_phy_idx phy_idx,
				     enum rtw89_rf_path path)
{
	static const u32 rssi_ofst_addr[2] = {R_PATH0_G_TIA0_LNA6_OP1DB_V1,
					      R_PATH1_G_TIA0_LNA6_OP1DB_V1};
	static const u32 rpl_mask[2] = {B_RPL_PATHA_MASK, B_RPL_PATHB_MASK};
	static const u32 rpl_tb_mask[2] = {B_RSSI_M_PATHA_MASK, B_RSSI_M_PATHB_MASK};
	struct rtw89_phy_efuse_gain *efuse_gain = &rtwdev->efuse_gain;
	enum rtw89_gain_offset gain_band;
	s32 offset_q0, offset_base_q4;
	s32 tmp = 0;

	if (!efuse_gain->offset_valid)
		return;

	if (rtwdev->dbcc_en && path == RF_PATH_B)
		phy_idx = RTW89_PHY_1;

	if (chan->band_type == RTW89_BAND_2G) {
		offset_q0 = efuse_gain->offset[path][RTW89_GAIN_OFFSET_2G_CCK];
		offset_base_q4 = efuse_gain->offset_base[phy_idx];

		tmp = clamp_t(s32, (-offset_q0 << 3) + (offset_base_q4 >> 1),
			      S8_MIN >> 1, S8_MAX >> 1);
		rtw89_phy_write32_mask(rtwdev, R_RPL_OFST, B_RPL_OFST_MASK, tmp & 0x7f);
	}

	gain_band = rtw89_subband_to_gain_offset_band_of_ofdm(chan->subband_type);

	offset_q0 = -efuse_gain->offset[path][gain_band];
	offset_base_q4 = efuse_gain->offset_base[phy_idx];

	tmp = (offset_q0 << 2) + (offset_base_q4 >> 2);
	tmp = clamp_t(s32, -tmp, S8_MIN, S8_MAX);
	rtw89_phy_write32_mask(rtwdev, rssi_ofst_addr[path], B_PATH0_R_G_OFST_MASK, tmp & 0xff);

	tmp = clamp_t(s32, offset_q0 << 4, S8_MIN, S8_MAX);
	rtw89_phy_write32_idx(rtwdev, R_RPL_PATHAB, rpl_mask[path], tmp & 0xff, phy_idx);
	rtw89_phy_write32_idx(rtwdev, R_RSSI_M_PATHAB, rpl_tb_mask[path], tmp & 0xff, phy_idx);
}

static void rtw8852c_ctrl_ch(struct rtw89_dev *rtwdev,
			     const struct rtw89_chan *chan,
			     enum rtw89_phy_idx phy_idx)
{
	u8 sco;
	u16 central_freq = chan->freq;
	u8 central_ch = chan->channel;
	u8 band = chan->band_type;
	u8 subband = chan->subband_type;
	bool is_2g = band == RTW89_BAND_2G;
	u8 chan_idx;

	if (!central_freq) {
		rtw89_warn(rtwdev, "Invalid central_freq\n");
		return;
	}

	if (phy_idx == RTW89_PHY_0) {
		/* Path A */
		rtw8852c_set_gain_error(rtwdev, subband, RF_PATH_A);
		rtw8852c_set_gain_offset(rtwdev, chan, phy_idx, RF_PATH_A);

		if (is_2g)
			rtw89_phy_write32_idx(rtwdev, R_PATH0_BAND_SEL_V1,
					      B_PATH0_BAND_SEL_MSK_V1, 1,
					      phy_idx);
		else
			rtw89_phy_write32_idx(rtwdev, R_PATH0_BAND_SEL_V1,
					      B_PATH0_BAND_SEL_MSK_V1, 0,
					      phy_idx);
		/* Path B */
		if (!rtwdev->dbcc_en) {
			rtw8852c_set_gain_error(rtwdev, subband, RF_PATH_B);
			rtw8852c_set_gain_offset(rtwdev, chan, phy_idx, RF_PATH_B);

			if (is_2g)
				rtw89_phy_write32_idx(rtwdev,
						      R_PATH1_BAND_SEL_V1,
						      B_PATH1_BAND_SEL_MSK_V1,
						      1, phy_idx);
			else
				rtw89_phy_write32_idx(rtwdev,
						      R_PATH1_BAND_SEL_V1,
						      B_PATH1_BAND_SEL_MSK_V1,
						      0, phy_idx);
			rtw89_phy_write32_clr(rtwdev, R_2P4G_BAND, B_2P4G_BAND_SEL);
		} else {
			if (is_2g)
				rtw89_phy_write32_clr(rtwdev, R_2P4G_BAND, B_2P4G_BAND_SEL);
			else
				rtw89_phy_write32_set(rtwdev, R_2P4G_BAND, B_2P4G_BAND_SEL);
		}
		/* SCO compensate FC setting */
		rtw89_phy_write32_idx(rtwdev, R_FC0_V1, B_FC0_MSK_V1,
				      central_freq, phy_idx);
		/* round_up((1/fc0)*pow(2,18)) */
		sco = DIV_ROUND_CLOSEST(1 << 18, central_freq);
		rtw89_phy_write32_idx(rtwdev, R_FC0_BW, B_FC0_BW_INV, sco,
				      phy_idx);
	} else {
		/* Path B */
		rtw8852c_set_gain_error(rtwdev, subband, RF_PATH_B);
		rtw8852c_set_gain_offset(rtwdev, chan, phy_idx, RF_PATH_B);

		if (is_2g)
			rtw89_phy_write32_idx(rtwdev, R_PATH1_BAND_SEL_V1,
					      B_PATH1_BAND_SEL_MSK_V1,
					      1, phy_idx);
		else
			rtw89_phy_write32_idx(rtwdev, R_PATH1_BAND_SEL_V1,
					      B_PATH1_BAND_SEL_MSK_V1,
					      0, phy_idx);
		/* SCO compensate FC setting */
		rtw89_phy_write32_idx(rtwdev, R_FC0_V1, B_FC0_MSK_V1,
				      central_freq, phy_idx);
		/* round_up((1/fc0)*pow(2,18)) */
		sco = DIV_ROUND_CLOSEST(1 << 18, central_freq);
		rtw89_phy_write32_idx(rtwdev, R_FC0_BW, B_FC0_BW_INV, sco,
				      phy_idx);
	}
	/* CCK parameters */
	if (band == RTW89_BAND_2G) {
		if (central_ch == 14) {
			rtw89_phy_write32_mask(rtwdev, R_PCOEFF0_V1,
					       B_PCOEFF01_MSK_V1, 0x3b13ff);
			rtw89_phy_write32_mask(rtwdev, R_PCOEFF2_V1,
					       B_PCOEFF23_MSK_V1, 0x1c42de);
			rtw89_phy_write32_mask(rtwdev, R_PCOEFF4_V1,
					       B_PCOEFF45_MSK_V1, 0xfdb0ad);
			rtw89_phy_write32_mask(rtwdev, R_PCOEFF6_V1,
					       B_PCOEFF67_MSK_V1, 0xf60f6e);
			rtw89_phy_write32_mask(rtwdev, R_PCOEFF8_V1,
					       B_PCOEFF89_MSK_V1, 0xfd8f92);
			rtw89_phy_write32_mask(rtwdev, R_PCOEFFA_V1,
					       B_PCOEFFAB_MSK_V1, 0x2d011);
			rtw89_phy_write32_mask(rtwdev, R_PCOEFFC_V1,
					       B_PCOEFFCD_MSK_V1, 0x1c02c);
			rtw89_phy_write32_mask(rtwdev, R_PCOEFFE_V1,
					       B_PCOEFFEF_MSK_V1, 0xfff00a);
		} else {
			rtw89_phy_write32_mask(rtwdev, R_PCOEFF0_V1,
					       B_PCOEFF01_MSK_V1, 0x3d23ff);
			rtw89_phy_write32_mask(rtwdev, R_PCOEFF2_V1,
					       B_PCOEFF23_MSK_V1, 0x29b354);
			rtw89_phy_write32_mask(rtwdev, R_PCOEFF4_V1,
					       B_PCOEFF45_MSK_V1, 0xfc1c8);
			rtw89_phy_write32_mask(rtwdev, R_PCOEFF6_V1,
					       B_PCOEFF67_MSK_V1, 0xfdb053);
			rtw89_phy_write32_mask(rtwdev, R_PCOEFF8_V1,
					       B_PCOEFF89_MSK_V1, 0xf86f9a);
			rtw89_phy_write32_mask(rtwdev, R_PCOEFFA_V1,
					       B_PCOEFFAB_MSK_V1, 0xfaef92);
			rtw89_phy_write32_mask(rtwdev, R_PCOEFFC_V1,
					       B_PCOEFFCD_MSK_V1, 0xfe5fcc);
			rtw89_phy_write32_mask(rtwdev, R_PCOEFFE_V1,
					       B_PCOEFFEF_MSK_V1, 0xffdff5);
		}
	}

	chan_idx = rtw89_encode_chan_idx(rtwdev, chan->primary_channel, band);
	rtw89_phy_write32_idx(rtwdev, R_MAC_PIN_SEL, B_CH_IDX_SEG0, chan_idx, phy_idx);
}

static void rtw8852c_bw_setting(struct rtw89_dev *rtwdev, u8 bw, u8 path)
{
	static const u32 adc_sel[2] = {0xC0EC, 0xC1EC};
	static const u32 wbadc_sel[2] = {0xC0E4, 0xC1E4};

	switch (bw) {
	case RTW89_CHANNEL_WIDTH_5:
		rtw89_phy_write32_mask(rtwdev, adc_sel[path], 0x6000, 0x1);
		rtw89_phy_write32_mask(rtwdev, wbadc_sel[path], 0x30, 0x0);
		break;
	case RTW89_CHANNEL_WIDTH_10:
		rtw89_phy_write32_mask(rtwdev, adc_sel[path], 0x6000, 0x2);
		rtw89_phy_write32_mask(rtwdev, wbadc_sel[path], 0x30, 0x1);
		break;
	case RTW89_CHANNEL_WIDTH_20:
	case RTW89_CHANNEL_WIDTH_40:
	case RTW89_CHANNEL_WIDTH_80:
	case RTW89_CHANNEL_WIDTH_160:
		rtw89_phy_write32_mask(rtwdev, adc_sel[path], 0x6000, 0x0);
		rtw89_phy_write32_mask(rtwdev, wbadc_sel[path], 0x30, 0x2);
		break;
	default:
		rtw89_warn(rtwdev, "Fail to set ADC\n");
	}
}

static void rtw8852c_edcca_per20_bitmap_sifs(struct rtw89_dev *rtwdev, u8 bw,
					     enum rtw89_phy_idx phy_idx)
{
	if (bw == RTW89_CHANNEL_WIDTH_20) {
		rtw89_phy_write32_idx(rtwdev, R_SNDCCA_A1, B_SNDCCA_A1_EN, 0xff, phy_idx);
		rtw89_phy_write32_idx(rtwdev, R_SNDCCA_A2, B_SNDCCA_A2_VAL, 0, phy_idx);
	} else {
		rtw89_phy_write32_idx(rtwdev, R_SNDCCA_A1, B_SNDCCA_A1_EN, 0, phy_idx);
		rtw89_phy_write32_idx(rtwdev, R_SNDCCA_A2, B_SNDCCA_A2_VAL, 0, phy_idx);
	}
}

static void
rtw8852c_ctrl_bw(struct rtw89_dev *rtwdev, u8 pri_ch, u8 bw,
		 enum rtw89_phy_idx phy_idx)
{
	u8 mod_sbw = 0;

	switch (bw) {
	case RTW89_CHANNEL_WIDTH_5:
	case RTW89_CHANNEL_WIDTH_10:
	case RTW89_CHANNEL_WIDTH_20:
		if (bw == RTW89_CHANNEL_WIDTH_5)
			mod_sbw = 0x1;
		else if (bw == RTW89_CHANNEL_WIDTH_10)
			mod_sbw = 0x2;
		else if (bw == RTW89_CHANNEL_WIDTH_20)
			mod_sbw = 0x0;
		rtw89_phy_write32_idx(rtwdev, R_FC0_BW, B_FC0_BW_SET, 0x0,
				      phy_idx);
		rtw89_phy_write32_idx(rtwdev, R_CHBW_MOD, B_CHBW_MOD_SBW,
				      mod_sbw, phy_idx);
		rtw89_phy_write32_idx(rtwdev, R_CHBW_MOD, B_CHBW_MOD_PRICH, 0x0,
				      phy_idx);
		rtw89_phy_write32_mask(rtwdev, R_PATH0_SAMPL_DLY_T_V1,
				       B_PATH0_SAMPL_DLY_T_MSK_V1, 0x3);
		rtw89_phy_write32_mask(rtwdev, R_PATH1_SAMPL_DLY_T_V1,
				       B_PATH1_SAMPL_DLY_T_MSK_V1, 0x3);
		rtw89_phy_write32_mask(rtwdev, R_PATH0_BW_SEL_V1,
				       B_PATH0_BW_SEL_MSK_V1, 0xf);
		rtw89_phy_write32_mask(rtwdev, R_PATH1_BW_SEL_V1,
				       B_PATH1_BW_SEL_MSK_V1, 0xf);
		break;
	case RTW89_CHANNEL_WIDTH_40:
		rtw89_phy_write32_idx(rtwdev, R_FC0_BW, B_FC0_BW_SET, 0x1,
				      phy_idx);
		rtw89_phy_write32_idx(rtwdev, R_CHBW_MOD, B_CHBW_MOD_SBW, 0x0,
				      phy_idx);
		rtw89_phy_write32_idx(rtwdev, R_CHBW_MOD, B_CHBW_MOD_PRICH,
				      pri_ch,
				      phy_idx);
		rtw89_phy_write32_mask(rtwdev, R_PATH0_SAMPL_DLY_T_V1,
				       B_PATH0_SAMPL_DLY_T_MSK_V1, 0x3);
		rtw89_phy_write32_mask(rtwdev, R_PATH1_SAMPL_DLY_T_V1,
				       B_PATH1_SAMPL_DLY_T_MSK_V1, 0x3);
		rtw89_phy_write32_mask(rtwdev, R_PATH0_BW_SEL_V1,
				       B_PATH0_BW_SEL_MSK_V1, 0xf);
		rtw89_phy_write32_mask(rtwdev, R_PATH1_BW_SEL_V1,
				       B_PATH1_BW_SEL_MSK_V1, 0xf);
		break;
	case RTW89_CHANNEL_WIDTH_80:
		rtw89_phy_write32_idx(rtwdev, R_FC0_BW, B_FC0_BW_SET, 0x2,
				      phy_idx);
		rtw89_phy_write32_idx(rtwdev, R_CHBW_MOD, B_CHBW_MOD_SBW, 0x0,
				      phy_idx);
		rtw89_phy_write32_idx(rtwdev, R_CHBW_MOD, B_CHBW_MOD_PRICH,
				      pri_ch,
				      phy_idx);
		rtw89_phy_write32_mask(rtwdev, R_PATH0_SAMPL_DLY_T_V1,
				       B_PATH0_SAMPL_DLY_T_MSK_V1, 0x2);
		rtw89_phy_write32_mask(rtwdev, R_PATH1_SAMPL_DLY_T_V1,
				       B_PATH1_SAMPL_DLY_T_MSK_V1, 0x2);
		rtw89_phy_write32_mask(rtwdev, R_PATH0_BW_SEL_V1,
				       B_PATH0_BW_SEL_MSK_V1, 0xd);
		rtw89_phy_write32_mask(rtwdev, R_PATH1_BW_SEL_V1,
				       B_PATH1_BW_SEL_MSK_V1, 0xd);
		break;
	case RTW89_CHANNEL_WIDTH_160:
		rtw89_phy_write32_idx(rtwdev, R_FC0_BW, B_FC0_BW_SET, 0x3,
				      phy_idx);
		rtw89_phy_write32_idx(rtwdev, R_CHBW_MOD, B_CHBW_MOD_SBW, 0x0,
				      phy_idx);
		rtw89_phy_write32_idx(rtwdev, R_CHBW_MOD, B_CHBW_MOD_PRICH,
				      pri_ch,
				      phy_idx);
		rtw89_phy_write32_mask(rtwdev, R_PATH0_SAMPL_DLY_T_V1,
				       B_PATH0_SAMPL_DLY_T_MSK_V1, 0x1);
		rtw89_phy_write32_mask(rtwdev, R_PATH1_SAMPL_DLY_T_V1,
				       B_PATH1_SAMPL_DLY_T_MSK_V1, 0x1);
		rtw89_phy_write32_mask(rtwdev, R_PATH0_BW_SEL_V1,
				       B_PATH0_BW_SEL_MSK_V1, 0xb);
		rtw89_phy_write32_mask(rtwdev, R_PATH1_BW_SEL_V1,
				       B_PATH1_BW_SEL_MSK_V1, 0xb);
		break;
	default:
		rtw89_warn(rtwdev, "Fail to switch bw (bw:%d, pri ch:%d)\n", bw,
			   pri_ch);
	}

	if (bw == RTW89_CHANNEL_WIDTH_40) {
		rtw89_phy_write32_idx(rtwdev, R_RX_BW40_2XFFT_EN_V1,
				      B_RX_BW40_2XFFT_EN_MSK_V1, 0x1, phy_idx);
		rtw89_phy_write32_idx(rtwdev, R_T2F_GI_COMB, B_T2F_GI_COMB_EN, 1, phy_idx);
	} else {
		rtw89_phy_write32_idx(rtwdev, R_RX_BW40_2XFFT_EN_V1,
				      B_RX_BW40_2XFFT_EN_MSK_V1, 0x0, phy_idx);
		rtw89_phy_write32_idx(rtwdev, R_T2F_GI_COMB, B_T2F_GI_COMB_EN, 0, phy_idx);
	}

	if (phy_idx == RTW89_PHY_0) {
		rtw8852c_bw_setting(rtwdev, bw, RF_PATH_A);
		if (!rtwdev->dbcc_en)
			rtw8852c_bw_setting(rtwdev, bw, RF_PATH_B);
	} else {
		rtw8852c_bw_setting(rtwdev, bw, RF_PATH_B);
	}

	rtw8852c_edcca_per20_bitmap_sifs(rtwdev, bw, phy_idx);
}

static u32 rtw8852c_spur_freq(struct rtw89_dev *rtwdev,
			      const struct rtw89_chan *chan)
{
	u8 center_chan = chan->channel;
	u8 bw = chan->band_width;

	switch (chan->band_type) {
	case RTW89_BAND_2G:
		if (bw == RTW89_CHANNEL_WIDTH_20) {
			if (center_chan >= 5 && center_chan <= 8)
				return 2440;
			if (center_chan == 13)
				return 2480;
		} else if (bw == RTW89_CHANNEL_WIDTH_40) {
			if (center_chan >= 3 && center_chan <= 10)
				return 2440;
		}
		break;
	case RTW89_BAND_5G:
		if (center_chan == 151 || center_chan == 153 ||
		    center_chan == 155 || center_chan == 163)
			return 5760;
		break;
	case RTW89_BAND_6G:
		if (center_chan == 195 || center_chan == 197 ||
		    center_chan == 199 || center_chan == 207)
			return 6920;
		break;
	default:
		break;
	}

	return 0;
}

#define CARRIER_SPACING_312_5 312500 /* 312.5 kHz */
#define CARRIER_SPACING_78_125 78125 /* 78.125 kHz */
#define MAX_TONE_NUM 2048

static void rtw8852c_set_csi_tone_idx(struct rtw89_dev *rtwdev,
				      const struct rtw89_chan *chan,
				      enum rtw89_phy_idx phy_idx)
{
	u32 spur_freq;
	s32 freq_diff, csi_idx, csi_tone_idx;

	spur_freq = rtw8852c_spur_freq(rtwdev, chan);
	if (spur_freq == 0) {
		rtw89_phy_write32_idx(rtwdev, R_SEG0CSI_EN, B_SEG0CSI_EN, 0, phy_idx);
		return;
	}

	freq_diff = (spur_freq - chan->freq) * 1000000;
	csi_idx = s32_div_u32_round_closest(freq_diff, CARRIER_SPACING_78_125);
	s32_div_u32_round_down(csi_idx, MAX_TONE_NUM, &csi_tone_idx);

	rtw89_phy_write32_idx(rtwdev, R_SEG0CSI, B_SEG0CSI_IDX, csi_tone_idx, phy_idx);
	rtw89_phy_write32_idx(rtwdev, R_SEG0CSI_EN, B_SEG0CSI_EN, 1, phy_idx);
}

static const struct rtw89_nbi_reg_def rtw8852c_nbi_reg_def[] = {
	[RF_PATH_A] = {
		.notch1_idx = {0x4C14, 0xFF},
		.notch1_frac_idx = {0x4C14, 0xC00},
		.notch1_en = {0x4C14, 0x1000},
		.notch2_idx = {0x4C20, 0xFF},
		.notch2_frac_idx = {0x4C20, 0xC00},
		.notch2_en = {0x4C20, 0x1000},
	},
	[RF_PATH_B] = {
		.notch1_idx = {0x4CD8, 0xFF},
		.notch1_frac_idx = {0x4CD8, 0xC00},
		.notch1_en = {0x4CD8, 0x1000},
		.notch2_idx = {0x4CE4, 0xFF},
		.notch2_frac_idx = {0x4CE4, 0xC00},
		.notch2_en = {0x4CE4, 0x1000},
	},
};

static void rtw8852c_set_nbi_tone_idx(struct rtw89_dev *rtwdev,
				      const struct rtw89_chan *chan,
				      enum rtw89_rf_path path)
{
	const struct rtw89_nbi_reg_def *nbi = &rtw8852c_nbi_reg_def[path];
	u32 spur_freq, fc;
	s32 freq_diff;
	s32 nbi_idx, nbi_tone_idx;
	s32 nbi_frac_idx, nbi_frac_tone_idx;
	bool notch2_chk = false;

	spur_freq = rtw8852c_spur_freq(rtwdev, chan);
	if (spur_freq == 0) {
		rtw89_phy_write32_mask(rtwdev, nbi->notch1_en.addr, nbi->notch1_en.mask, 0);
		rtw89_phy_write32_mask(rtwdev, nbi->notch1_en.addr, nbi->notch1_en.mask, 0);
		return;
	}

	fc = chan->freq;
	if (chan->band_width == RTW89_CHANNEL_WIDTH_160) {
		fc = (spur_freq > fc) ? fc + 40 : fc - 40;
		if ((fc > spur_freq &&
		     chan->channel < chan->primary_channel) ||
		    (fc < spur_freq &&
		     chan->channel > chan->primary_channel))
			notch2_chk = true;
	}

	freq_diff = (spur_freq - fc) * 1000000;
	nbi_idx = s32_div_u32_round_down(freq_diff, CARRIER_SPACING_312_5, &nbi_frac_idx);

	if (chan->band_width == RTW89_CHANNEL_WIDTH_20) {
		s32_div_u32_round_down(nbi_idx + 32, 64, &nbi_tone_idx);
	} else {
		u16 tone_para = (chan->band_width == RTW89_CHANNEL_WIDTH_40) ?
				128 : 256;

		s32_div_u32_round_down(nbi_idx, tone_para, &nbi_tone_idx);
	}
	nbi_frac_tone_idx = s32_div_u32_round_closest(nbi_frac_idx, CARRIER_SPACING_78_125);

	if (chan->band_width == RTW89_CHANNEL_WIDTH_160 && notch2_chk) {
		rtw89_phy_write32_mask(rtwdev, nbi->notch2_idx.addr,
				       nbi->notch2_idx.mask, nbi_tone_idx);
		rtw89_phy_write32_mask(rtwdev, nbi->notch2_frac_idx.addr,
				       nbi->notch2_frac_idx.mask, nbi_frac_tone_idx);
		rtw89_phy_write32_mask(rtwdev, nbi->notch2_en.addr, nbi->notch2_en.mask, 0);
		rtw89_phy_write32_mask(rtwdev, nbi->notch2_en.addr, nbi->notch2_en.mask, 1);
		rtw89_phy_write32_mask(rtwdev, nbi->notch1_en.addr, nbi->notch1_en.mask, 0);
	} else {
		rtw89_phy_write32_mask(rtwdev, nbi->notch1_idx.addr,
				       nbi->notch1_idx.mask, nbi_tone_idx);
		rtw89_phy_write32_mask(rtwdev, nbi->notch1_frac_idx.addr,
				       nbi->notch1_frac_idx.mask, nbi_frac_tone_idx);
		rtw89_phy_write32_mask(rtwdev, nbi->notch1_en.addr, nbi->notch1_en.mask, 0);
		rtw89_phy_write32_mask(rtwdev, nbi->notch1_en.addr, nbi->notch1_en.mask, 1);
		rtw89_phy_write32_mask(rtwdev, nbi->notch2_en.addr, nbi->notch2_en.mask, 0);
	}
}

static void rtw8852c_spur_notch(struct rtw89_dev *rtwdev, u32 val,
				enum rtw89_phy_idx phy_idx)
{
	u32 notch;
	u32 notch2;

	if (phy_idx == RTW89_PHY_0) {
		notch = R_PATH0_NOTCH;
		notch2 = R_PATH0_NOTCH2;
	} else {
		notch = R_PATH1_NOTCH;
		notch2 = R_PATH1_NOTCH2;
	}

	rtw89_phy_write32_mask(rtwdev, notch,
			       B_PATH0_NOTCH_VAL | B_PATH0_NOTCH_EN, val);
	rtw89_phy_write32_set(rtwdev, notch, B_PATH0_NOTCH_EN);
	rtw89_phy_write32_mask(rtwdev, notch2,
			       B_PATH0_NOTCH2_VAL | B_PATH0_NOTCH2_EN, val);
	rtw89_phy_write32_set(rtwdev, notch2, B_PATH0_NOTCH2_EN);
}

static void rtw8852c_spur_elimination(struct rtw89_dev *rtwdev,
				      const struct rtw89_chan *chan,
				      u8 pri_ch_idx,
				      enum rtw89_phy_idx phy_idx)
{
	rtw8852c_set_csi_tone_idx(rtwdev, chan, phy_idx);

	if (phy_idx == RTW89_PHY_0) {
		if (chan->band_width == RTW89_CHANNEL_WIDTH_160 &&
		    (pri_ch_idx == RTW89_SC_20_LOWER ||
		     pri_ch_idx == RTW89_SC_20_UP3X)) {
			rtw8852c_spur_notch(rtwdev, 0xe7f, RTW89_PHY_0);
			if (!rtwdev->dbcc_en)
				rtw8852c_spur_notch(rtwdev, 0xe7f, RTW89_PHY_1);
		} else if (chan->band_width == RTW89_CHANNEL_WIDTH_160 &&
			   (pri_ch_idx == RTW89_SC_20_UPPER ||
			    pri_ch_idx == RTW89_SC_20_LOW3X)) {
			rtw8852c_spur_notch(rtwdev, 0x280, RTW89_PHY_0);
			if (!rtwdev->dbcc_en)
				rtw8852c_spur_notch(rtwdev, 0x280, RTW89_PHY_1);
		} else {
			rtw8852c_set_nbi_tone_idx(rtwdev, chan, RF_PATH_A);
			if (!rtwdev->dbcc_en)
				rtw8852c_set_nbi_tone_idx(rtwdev, chan,
							  RF_PATH_B);
		}
	} else {
		if (chan->band_width == RTW89_CHANNEL_WIDTH_160 &&
		    (pri_ch_idx == RTW89_SC_20_LOWER ||
		     pri_ch_idx == RTW89_SC_20_UP3X)) {
			rtw8852c_spur_notch(rtwdev, 0xe7f, RTW89_PHY_1);
		} else if (chan->band_width == RTW89_CHANNEL_WIDTH_160 &&
			   (pri_ch_idx == RTW89_SC_20_UPPER ||
			    pri_ch_idx == RTW89_SC_20_LOW3X)) {
			rtw8852c_spur_notch(rtwdev, 0x280, RTW89_PHY_1);
		} else {
			rtw8852c_set_nbi_tone_idx(rtwdev, chan, RF_PATH_B);
		}
	}

	if (pri_ch_idx == RTW89_SC_20_UP3X || pri_ch_idx == RTW89_SC_20_LOW3X)
		rtw89_phy_write32_idx(rtwdev, R_PD_BOOST_EN, B_PD_BOOST_EN, 0, phy_idx);
	else
		rtw89_phy_write32_idx(rtwdev, R_PD_BOOST_EN, B_PD_BOOST_EN, 1, phy_idx);
}

static void rtw8852c_5m_mask(struct rtw89_dev *rtwdev,
			     const struct rtw89_chan *chan,
			     enum rtw89_phy_idx phy_idx)
{
	u8 pri_ch = chan->pri_ch_idx;
	bool mask_5m_low;
	bool mask_5m_en;

	switch (chan->band_width) {
	case RTW89_CHANNEL_WIDTH_40:
		mask_5m_en = true;
		mask_5m_low = pri_ch == RTW89_SC_20_LOWER;
		break;
	case RTW89_CHANNEL_WIDTH_80:
		mask_5m_en = pri_ch == RTW89_SC_20_UPMOST ||
			     pri_ch == RTW89_SC_20_LOWEST;
		mask_5m_low = pri_ch == RTW89_SC_20_LOWEST;
		break;
	default:
		mask_5m_en = false;
		mask_5m_low = false;
		break;
	}

	if (!mask_5m_en) {
		rtw89_phy_write32_mask(rtwdev, R_PATH0_5MDET, B_PATH0_5MDET_EN, 0x0);
		rtw89_phy_write32_mask(rtwdev, R_PATH1_5MDET, B_PATH1_5MDET_EN, 0x0);
		rtw89_phy_write32_idx(rtwdev, R_ASSIGN_SBD_OPT,
				      B_ASSIGN_SBD_OPT_EN, 0x0, phy_idx);
	} else {
		if (mask_5m_low) {
			rtw89_phy_write32_mask(rtwdev, R_PATH0_5MDET, B_PATH0_5MDET_TH, 0x4);
			rtw89_phy_write32_mask(rtwdev, R_PATH0_5MDET, B_PATH0_5MDET_EN, 0x1);
			rtw89_phy_write32_mask(rtwdev, R_PATH0_5MDET, B_PATH0_5MDET_SB2, 0x0);
			rtw89_phy_write32_mask(rtwdev, R_PATH0_5MDET, B_PATH0_5MDET_SB0, 0x1);
			rtw89_phy_write32_mask(rtwdev, R_PATH1_5MDET, B_PATH1_5MDET_TH, 0x4);
			rtw89_phy_write32_mask(rtwdev, R_PATH1_5MDET, B_PATH1_5MDET_EN, 0x1);
			rtw89_phy_write32_mask(rtwdev, R_PATH1_5MDET, B_PATH1_5MDET_SB2, 0x0);
			rtw89_phy_write32_mask(rtwdev, R_PATH1_5MDET, B_PATH1_5MDET_SB0, 0x1);
		} else {
			rtw89_phy_write32_mask(rtwdev, R_PATH0_5MDET, B_PATH0_5MDET_TH, 0x4);
			rtw89_phy_write32_mask(rtwdev, R_PATH0_5MDET, B_PATH0_5MDET_EN, 0x1);
			rtw89_phy_write32_mask(rtwdev, R_PATH0_5MDET, B_PATH0_5MDET_SB2, 0x1);
			rtw89_phy_write32_mask(rtwdev, R_PATH0_5MDET, B_PATH0_5MDET_SB0, 0x0);
			rtw89_phy_write32_mask(rtwdev, R_PATH1_5MDET, B_PATH1_5MDET_TH, 0x4);
			rtw89_phy_write32_mask(rtwdev, R_PATH1_5MDET, B_PATH1_5MDET_EN, 0x1);
			rtw89_phy_write32_mask(rtwdev, R_PATH1_5MDET, B_PATH1_5MDET_SB2, 0x1);
			rtw89_phy_write32_mask(rtwdev, R_PATH1_5MDET, B_PATH1_5MDET_SB0, 0x0);
		}
		rtw89_phy_write32_idx(rtwdev, R_ASSIGN_SBD_OPT, B_ASSIGN_SBD_OPT_EN, 0x1, phy_idx);
	}
}

static void rtw8852c_bb_reset_all(struct rtw89_dev *rtwdev,
				  enum rtw89_phy_idx phy_idx)
{
	/*HW SI reset*/
	rtw89_phy_write32_mask(rtwdev, R_S0_HW_SI_DIS, B_S0_HW_SI_DIS_W_R_TRIG,
			       0x7);
	rtw89_phy_write32_mask(rtwdev, R_S1_HW_SI_DIS, B_S1_HW_SI_DIS_W_R_TRIG,
			       0x7);

	udelay(1);

	rtw89_phy_write32_idx(rtwdev, R_RSTB_ASYNC, B_RSTB_ASYNC_ALL, 1,
			      phy_idx);
	rtw89_phy_write32_idx(rtwdev, R_RSTB_ASYNC, B_RSTB_ASYNC_ALL, 0,
			      phy_idx);
	/*HW SI reset*/
	rtw89_phy_write32_mask(rtwdev, R_S0_HW_SI_DIS, B_S0_HW_SI_DIS_W_R_TRIG,
			       0x0);
	rtw89_phy_write32_mask(rtwdev, R_S1_HW_SI_DIS, B_S1_HW_SI_DIS_W_R_TRIG,
			       0x0);

	rtw89_phy_write32_idx(rtwdev, R_RSTB_ASYNC, B_RSTB_ASYNC_ALL, 1,
			      phy_idx);
}

static void rtw8852c_bb_reset_en(struct rtw89_dev *rtwdev, enum rtw89_band band,
				 enum rtw89_phy_idx phy_idx, bool en)
{
	if (en) {
		rtw89_phy_write32_idx(rtwdev, R_S0_HW_SI_DIS,
				      B_S0_HW_SI_DIS_W_R_TRIG, 0x0, phy_idx);
		rtw89_phy_write32_idx(rtwdev, R_S1_HW_SI_DIS,
				      B_S1_HW_SI_DIS_W_R_TRIG, 0x0, phy_idx);
		rtw89_phy_write32_idx(rtwdev, R_RSTB_ASYNC, B_RSTB_ASYNC_ALL, 1,
				      phy_idx);
		if (band == RTW89_BAND_2G)
			rtw89_phy_write32_mask(rtwdev, R_RXCCA_V1, B_RXCCA_DIS_V1, 0x0);
		rtw89_phy_write32_mask(rtwdev, R_PD_CTRL, B_PD_HIT_DIS, 0x0);
	} else {
		rtw89_phy_write32_mask(rtwdev, R_RXCCA_V1, B_RXCCA_DIS_V1, 0x1);
		rtw89_phy_write32_mask(rtwdev, R_PD_CTRL, B_PD_HIT_DIS, 0x1);
		rtw89_phy_write32_idx(rtwdev, R_S0_HW_SI_DIS,
				      B_S0_HW_SI_DIS_W_R_TRIG, 0x7, phy_idx);
		rtw89_phy_write32_idx(rtwdev, R_S1_HW_SI_DIS,
				      B_S1_HW_SI_DIS_W_R_TRIG, 0x7, phy_idx);
		fsleep(1);
		rtw89_phy_write32_idx(rtwdev, R_RSTB_ASYNC, B_RSTB_ASYNC_ALL, 0,
				      phy_idx);
	}
}

static void rtw8852c_bb_reset(struct rtw89_dev *rtwdev,
			      enum rtw89_phy_idx phy_idx)
{
	rtw8852c_bb_reset_all(rtwdev, phy_idx);
}

static
void rtw8852c_bb_gpio_trsw(struct rtw89_dev *rtwdev, enum rtw89_rf_path path,
			   u8 tx_path_en, u8 trsw_tx,
			   u8 trsw_rx, u8 trsw, u8 trsw_b)
{
	static const u32 path_cr_bases[] = {0x5868, 0x7868};
	u32 mask_ofst = 16;
	u32 cr;
	u32 val;

	if (path >= ARRAY_SIZE(path_cr_bases))
		return;

	cr = path_cr_bases[path];

	mask_ofst += (tx_path_en * 4 + trsw_tx * 2 + trsw_rx) * 2;
	val = FIELD_PREP(B_P0_TRSW_A, trsw) | FIELD_PREP(B_P0_TRSW_B, trsw_b);

	rtw89_phy_write32_mask(rtwdev, cr, (B_P0_TRSW_A | B_P0_TRSW_B) << mask_ofst, val);
}

enum rtw8852c_rfe_src {
	PAPE_RFM,
	TRSW_RFM,
	LNAON_RFM,
};

static
void rtw8852c_bb_gpio_rfm(struct rtw89_dev *rtwdev, enum rtw89_rf_path path,
			  enum rtw8852c_rfe_src src, u8 dis_tx_gnt_wl,
			  u8 active_tx_opt, u8 act_bt_en, u8 rfm_output_val)
{
	static const u32 path_cr_bases[] = {0x5894, 0x7894};
	static const u32 masks[] = {0, 8, 16};
	u32 mask, mask_ofst;
	u32 cr;
	u32 val;

	if (src >= ARRAY_SIZE(masks) || path >= ARRAY_SIZE(path_cr_bases))
		return;

	mask_ofst = masks[src];
	cr = path_cr_bases[path];

	val = FIELD_PREP(B_P0_RFM_DIS_WL, dis_tx_gnt_wl) |
	      FIELD_PREP(B_P0_RFM_TX_OPT, active_tx_opt) |
	      FIELD_PREP(B_P0_RFM_BT_EN, act_bt_en) |
	      FIELD_PREP(B_P0_RFM_OUT, rfm_output_val);
	mask = 0xff << mask_ofst;

	rtw89_phy_write32_mask(rtwdev, cr, mask, val);
}

static void rtw8852c_bb_gpio_init(struct rtw89_dev *rtwdev)
{
	static const u32 cr_bases[] = {0x5800, 0x7800};
	u32 addr;
	u8 i;

	for (i = 0; i < ARRAY_SIZE(cr_bases); i++) {
		addr = cr_bases[i];
		rtw89_phy_write32_set(rtwdev, (addr | 0x68), B_P0_TRSW_A);
		rtw89_phy_write32_clr(rtwdev, (addr | 0x68), B_P0_TRSW_X);
		rtw89_phy_write32_clr(rtwdev, (addr | 0x68), B_P0_TRSW_SO_A2);
		rtw89_phy_write32(rtwdev, (addr | 0x80), 0x77777777);
		rtw89_phy_write32(rtwdev, (addr | 0x84), 0x77777777);
	}

	rtw89_phy_write32(rtwdev, R_RFE_E_A2, 0xffffffff);
	rtw89_phy_write32(rtwdev, R_RFE_O_SEL_A2, 0);
	rtw89_phy_write32(rtwdev, R_RFE_SEL0_A2, 0);
	rtw89_phy_write32(rtwdev, R_RFE_SEL32_A2, 0);

	rtw8852c_bb_gpio_trsw(rtwdev, RF_PATH_A, 0, 0, 0, 0, 1);
	rtw8852c_bb_gpio_trsw(rtwdev, RF_PATH_A, 0, 0, 1, 1, 0);
	rtw8852c_bb_gpio_trsw(rtwdev, RF_PATH_A, 0, 1, 0, 1, 0);
	rtw8852c_bb_gpio_trsw(rtwdev, RF_PATH_A, 0, 1, 1, 1, 0);
	rtw8852c_bb_gpio_trsw(rtwdev, RF_PATH_A, 1, 0, 0, 0, 1);
	rtw8852c_bb_gpio_trsw(rtwdev, RF_PATH_A, 1, 0, 1, 1, 0);
	rtw8852c_bb_gpio_trsw(rtwdev, RF_PATH_A, 1, 1, 0, 1, 0);
	rtw8852c_bb_gpio_trsw(rtwdev, RF_PATH_A, 1, 1, 1, 1, 0);

	rtw8852c_bb_gpio_trsw(rtwdev, RF_PATH_B, 0, 0, 0, 0, 1);
	rtw8852c_bb_gpio_trsw(rtwdev, RF_PATH_B, 0, 0, 1, 1, 0);
	rtw8852c_bb_gpio_trsw(rtwdev, RF_PATH_B, 0, 1, 0, 1, 0);
	rtw8852c_bb_gpio_trsw(rtwdev, RF_PATH_B, 0, 1, 1, 1, 0);
	rtw8852c_bb_gpio_trsw(rtwdev, RF_PATH_B, 1, 0, 0, 0, 1);
	rtw8852c_bb_gpio_trsw(rtwdev, RF_PATH_B, 1, 0, 1, 1, 0);
	rtw8852c_bb_gpio_trsw(rtwdev, RF_PATH_B, 1, 1, 0, 1, 0);
	rtw8852c_bb_gpio_trsw(rtwdev, RF_PATH_B, 1, 1, 1, 1, 0);

	rtw8852c_bb_gpio_rfm(rtwdev, RF_PATH_A, PAPE_RFM, 0, 0, 0, 0x0);
	rtw8852c_bb_gpio_rfm(rtwdev, RF_PATH_A, TRSW_RFM, 0, 0, 0, 0x4);
	rtw8852c_bb_gpio_rfm(rtwdev, RF_PATH_A, LNAON_RFM, 0, 0, 0, 0x8);

	rtw8852c_bb_gpio_rfm(rtwdev, RF_PATH_B, PAPE_RFM, 0, 0, 0, 0x0);
	rtw8852c_bb_gpio_rfm(rtwdev, RF_PATH_B, TRSW_RFM, 0, 0, 0, 0x4);
	rtw8852c_bb_gpio_rfm(rtwdev, RF_PATH_B, LNAON_RFM, 0, 0, 0, 0x8);
}

static void rtw8852c_bb_macid_ctrl_init(struct rtw89_dev *rtwdev,
					enum rtw89_phy_idx phy_idx)
{
	u32 addr;

	for (addr = R_AX_PWR_MACID_LMT_TABLE0;
	     addr <= R_AX_PWR_MACID_LMT_TABLE127; addr += 4)
		rtw89_mac_txpwr_write32(rtwdev, phy_idx, addr, 0);
}

static void rtw8852c_bb_sethw(struct rtw89_dev *rtwdev)
{
	struct rtw89_phy_efuse_gain *gain = &rtwdev->efuse_gain;

	rtw89_phy_write32_set(rtwdev, R_DBCC_80P80_SEL_EVM_RPT,
			      B_DBCC_80P80_SEL_EVM_RPT_EN);
	rtw89_phy_write32_set(rtwdev, R_DBCC_80P80_SEL_EVM_RPT2,
			      B_DBCC_80P80_SEL_EVM_RPT2_EN);

	rtw8852c_bb_macid_ctrl_init(rtwdev, RTW89_PHY_0);
	rtw8852c_bb_gpio_init(rtwdev);

	/* read these registers after loading BB parameters */
	gain->offset_base[RTW89_PHY_0] =
		rtw89_phy_read32_mask(rtwdev, R_RPL_BIAS_COMP, B_RPL_BIAS_COMP_MASK);
	gain->offset_base[RTW89_PHY_1] =
		rtw89_phy_read32_mask(rtwdev, R_RPL_BIAS_COMP1, B_RPL_BIAS_COMP1_MASK);
}

static void rtw8852c_set_channel_bb(struct rtw89_dev *rtwdev,
				    const struct rtw89_chan *chan,
				    enum rtw89_phy_idx phy_idx)
{
	static const u32 ru_alloc_msk[2] = {B_P80_AT_HIGH_FREQ_RU_ALLOC_PHY0,
					    B_P80_AT_HIGH_FREQ_RU_ALLOC_PHY1};
	struct rtw89_hal *hal = &rtwdev->hal;
	bool cck_en = chan->band_type == RTW89_BAND_2G;
	u8 pri_ch_idx = chan->pri_ch_idx;
	u32 mask, reg;
	u8 ntx_path;

	if (chan->band_type == RTW89_BAND_2G)
		rtw8852c_ctrl_sco_cck(rtwdev, chan->channel,
				      chan->primary_channel,
				      chan->band_width);

	rtw8852c_ctrl_ch(rtwdev, chan, phy_idx);
	rtw8852c_ctrl_bw(rtwdev, pri_ch_idx, chan->band_width, phy_idx);
	if (cck_en) {
		rtw89_phy_write32_mask(rtwdev, R_UPD_CLK_ADC, B_ENABLE_CCK, 1);
		rtw89_phy_write32_mask(rtwdev, R_RXCCA_V1, B_RXCCA_DIS_V1, 0);
		rtw89_phy_write32_idx(rtwdev, R_PD_ARBITER_OFF,
				      B_PD_ARBITER_OFF, 0x0, phy_idx);
	} else {
		rtw89_phy_write32_mask(rtwdev, R_UPD_CLK_ADC, B_ENABLE_CCK, 0);
		rtw89_phy_write32_mask(rtwdev, R_RXCCA_V1, B_RXCCA_DIS_V1, 1);
		rtw89_phy_write32_idx(rtwdev, R_PD_ARBITER_OFF,
				      B_PD_ARBITER_OFF, 0x1, phy_idx);
	}

	rtw8852c_spur_elimination(rtwdev, chan, pri_ch_idx, phy_idx);
	rtw8852c_ctrl_btg_bt_rx(rtwdev, chan->band_type == RTW89_BAND_2G,
				RTW89_PHY_0);
	rtw8852c_5m_mask(rtwdev, chan, phy_idx);

	if (chan->band_width == RTW89_CHANNEL_WIDTH_160 &&
	    rtwdev->hal.cv != CHIP_CAV) {
		rtw89_phy_write32_idx(rtwdev, R_P80_AT_HIGH_FREQ,
				      B_P80_AT_HIGH_FREQ, 0x0, phy_idx);
		reg = rtw89_mac_reg_by_idx(rtwdev, R_P80_AT_HIGH_FREQ_BB_WRP, phy_idx);
		if (chan->primary_channel > chan->channel) {
			rtw89_phy_write32_mask(rtwdev,
					       R_P80_AT_HIGH_FREQ_RU_ALLOC,
					       ru_alloc_msk[phy_idx], 1);
			rtw89_write32_mask(rtwdev, reg,
					   B_P80_AT_HIGH_FREQ_BB_WRP, 1);
		} else {
			rtw89_phy_write32_mask(rtwdev,
					       R_P80_AT_HIGH_FREQ_RU_ALLOC,
					       ru_alloc_msk[phy_idx], 0);
			rtw89_write32_mask(rtwdev, reg,
					   B_P80_AT_HIGH_FREQ_BB_WRP, 0);
		}
	}

	if (chan->band_type == RTW89_BAND_6G &&
	    chan->band_width == RTW89_CHANNEL_WIDTH_160)
		rtw89_phy_write32_idx(rtwdev, R_CDD_EVM_CHK_EN,
				      B_CDD_EVM_CHK_EN, 0, phy_idx);
	else
		rtw89_phy_write32_idx(rtwdev, R_CDD_EVM_CHK_EN,
				      B_CDD_EVM_CHK_EN, 1, phy_idx);

	if (!rtwdev->dbcc_en) {
		mask = B_P0_TXPW_RSTB_TSSI | B_P0_TXPW_RSTB_MANON;
		rtw89_phy_write32_mask(rtwdev, R_P0_TXPW_RSTB, mask, 0x1);
		rtw89_phy_write32_mask(rtwdev, R_P0_TXPW_RSTB, mask, 0x3);
		mask = B_P1_TXPW_RSTB_TSSI | B_P1_TXPW_RSTB_MANON;
		rtw89_phy_write32_mask(rtwdev, R_P1_TXPW_RSTB, mask, 0x1);
		rtw89_phy_write32_mask(rtwdev, R_P1_TXPW_RSTB, mask, 0x3);
	} else {
		if (phy_idx == RTW89_PHY_0) {
			mask = B_P0_TXPW_RSTB_TSSI | B_P0_TXPW_RSTB_MANON;
			rtw89_phy_write32_mask(rtwdev, R_P0_TXPW_RSTB, mask, 0x1);
			rtw89_phy_write32_mask(rtwdev, R_P0_TXPW_RSTB, mask, 0x3);
		} else {
			mask = B_P1_TXPW_RSTB_TSSI | B_P1_TXPW_RSTB_MANON;
			rtw89_phy_write32_mask(rtwdev, R_P1_TXPW_RSTB, mask, 0x1);
			rtw89_phy_write32_mask(rtwdev, R_P1_TXPW_RSTB, mask, 0x3);
		}
	}

	if (chan->band_type == RTW89_BAND_6G)
		rtw89_phy_write32_set(rtwdev, R_MUIC, B_MUIC_EN);
	else
		rtw89_phy_write32_clr(rtwdev, R_MUIC, B_MUIC_EN);

	if (hal->antenna_tx)
		ntx_path = hal->antenna_tx;
	else
		ntx_path = chan->band_type == RTW89_BAND_6G ? RF_B : RF_AB;

	rtw8852c_ctrl_tx_path_tmac(rtwdev, ntx_path, (enum rtw89_mac_idx)phy_idx);

	rtw8852c_bb_reset_all(rtwdev, phy_idx);
}

static void rtw8852c_set_channel(struct rtw89_dev *rtwdev,
				 const struct rtw89_chan *chan,
				 enum rtw89_mac_idx mac_idx,
				 enum rtw89_phy_idx phy_idx)
{
	rtw8852c_set_channel_mac(rtwdev, chan, mac_idx);
	rtw8852c_set_channel_bb(rtwdev, chan, phy_idx);
	rtw8852c_set_channel_rf(rtwdev, chan, phy_idx);
}

static void rtw8852c_dfs_en(struct rtw89_dev *rtwdev, bool en)
{
	if (en)
		rtw89_phy_write32_mask(rtwdev, R_UPD_P0, B_UPD_P0_EN, 1);
	else
		rtw89_phy_write32_mask(rtwdev, R_UPD_P0, B_UPD_P0_EN, 0);
}

static void rtw8852c_adc_en(struct rtw89_dev *rtwdev, bool en)
{
	if (en)
		rtw89_phy_write32_mask(rtwdev, R_ADC_FIFO, B_ADC_FIFO_RST,
				       0x0);
	else
		rtw89_phy_write32_mask(rtwdev, R_ADC_FIFO, B_ADC_FIFO_RST,
				       0xf);
}

static void rtw8852c_set_channel_help(struct rtw89_dev *rtwdev, bool enter,
				      struct rtw89_channel_help_params *p,
				      const struct rtw89_chan *chan,
				      enum rtw89_mac_idx mac_idx,
				      enum rtw89_phy_idx phy_idx)
{
	if (enter) {
		rtw89_chip_stop_sch_tx(rtwdev, mac_idx, &p->tx_en,
				       RTW89_SCH_TX_SEL_ALL);
		rtw89_mac_cfg_ppdu_status(rtwdev, mac_idx, false);
		rtw8852c_dfs_en(rtwdev, false);
		rtw8852c_tssi_cont_en_phyidx(rtwdev, false, phy_idx, chan);
		rtw8852c_adc_en(rtwdev, false);
		fsleep(40);
		rtw8852c_bb_reset_en(rtwdev, chan->band_type, phy_idx, false);
	} else {
		rtw89_mac_cfg_ppdu_status(rtwdev, mac_idx, true);
		rtw8852c_adc_en(rtwdev, true);
		rtw8852c_dfs_en(rtwdev, true);
		rtw8852c_tssi_cont_en_phyidx(rtwdev, true, phy_idx, chan);
		rtw8852c_bb_reset_en(rtwdev, chan->band_type, phy_idx, true);
		rtw89_chip_resume_sch_tx(rtwdev, mac_idx, p->tx_en);
	}
}

static void rtw8852c_rfk_init(struct rtw89_dev *rtwdev)
{
	struct rtw89_rfk_mcc_info *rfk_mcc = &rtwdev->rfk_mcc;

	rtwdev->is_tssi_mode[RF_PATH_A] = false;
	rtwdev->is_tssi_mode[RF_PATH_B] = false;
	memset(rfk_mcc, 0, sizeof(*rfk_mcc));
	rtw8852c_lck_init(rtwdev);
	rtw8852c_dpk_init(rtwdev);

	rtw8852c_rck(rtwdev);
	rtw8852c_dack(rtwdev, RTW89_CHANCTX_0);
	rtw8852c_rx_dck(rtwdev, RTW89_PHY_0, false);
}

static void rtw8852c_rfk_channel(struct rtw89_dev *rtwdev,
				 struct rtw89_vif_link *rtwvif_link)
{
	enum rtw89_chanctx_idx chanctx_idx = rtwvif_link->chanctx_idx;
	enum rtw89_phy_idx phy_idx = rtwvif_link->phy_idx;

	rtw8852c_mcc_get_ch_info(rtwdev, phy_idx);
	rtw89_btc_ntfy_conn_rfk(rtwdev, true);

	rtw8852c_rx_dck(rtwdev, phy_idx, false);
	rtw8852c_iqk(rtwdev, phy_idx, chanctx_idx);
	rtw89_btc_ntfy_preserve_bt_time(rtwdev, 30);
	rtw8852c_tssi(rtwdev, phy_idx, chanctx_idx);
	rtw89_btc_ntfy_preserve_bt_time(rtwdev, 30);
	rtw8852c_dpk(rtwdev, phy_idx, chanctx_idx);

	rtw89_btc_ntfy_conn_rfk(rtwdev, false);
	rtw89_fw_h2c_rf_ntfy_mcc(rtwdev);
}

static void rtw8852c_rfk_band_changed(struct rtw89_dev *rtwdev,
				      enum rtw89_phy_idx phy_idx,
				      const struct rtw89_chan *chan)
{
	rtw8852c_tssi_scan(rtwdev, phy_idx, chan);
}

static void rtw8852c_rfk_scan(struct rtw89_dev *rtwdev,
			      struct rtw89_vif_link *rtwvif_link,
			      bool start)
{
	rtw8852c_wifi_scan_notify(rtwdev, start, rtwvif_link->phy_idx);
}

static void rtw8852c_rfk_track(struct rtw89_dev *rtwdev)
{
	rtw8852c_dpk_track(rtwdev);
	rtw8852c_lck_track(rtwdev);
	rtw8852c_rx_dck_track(rtwdev);
}

static u32 rtw8852c_bb_cal_txpwr_ref(struct rtw89_dev *rtwdev,
				     enum rtw89_phy_idx phy_idx,
				     s16 ref, u16 pwr_ofst_decrease)
{
	u8 base_cw_0db = 0x27;
	u16 tssi_16dbm_cw = 0x12c;
	s16 pwr_s10_3 = 0;
	s16 rf_pwr_cw = 0;
	u16 bb_pwr_cw = 0;
	u32 pwr_cw = 0;
	u32 tssi_ofst_cw = 0;

	pwr_s10_3 = (ref << 1) + (s16)(base_cw_0db << 3) - pwr_ofst_decrease;
	bb_pwr_cw = FIELD_GET(GENMASK(2, 0), pwr_s10_3);
	rf_pwr_cw = FIELD_GET(GENMASK(8, 3), pwr_s10_3);
	rf_pwr_cw = clamp_t(s16, rf_pwr_cw, 15, 63);
	pwr_cw = (rf_pwr_cw << 3) | bb_pwr_cw;

	tssi_ofst_cw = (u32)((s16)tssi_16dbm_cw + (ref << 1) - (16 << 3)) -
		       pwr_ofst_decrease;
	rtw89_debug(rtwdev, RTW89_DBG_TXPWR,
		    "[TXPWR] tssi_ofst_cw=%d rf_cw=0x%x bb_cw=0x%x\n",
		    tssi_ofst_cw, rf_pwr_cw, bb_pwr_cw);

	return (tssi_ofst_cw << 18) | (pwr_cw << 9) | (ref & GENMASK(8, 0));
}

static
void rtw8852c_set_txpwr_ul_tb_offset(struct rtw89_dev *rtwdev,
				     s8 pw_ofst, enum rtw89_mac_idx mac_idx)
{
	s8 pw_ofst_2tx;
	s8 val_1t;
	s8 val_2t;
	u32 reg;
	u8 i;

	if (pw_ofst < -32 || pw_ofst > 31) {
		rtw89_warn(rtwdev, "[ULTB] Err pwr_offset=%d\n", pw_ofst);
		return;
	}
	val_1t = pw_ofst << 2;
	pw_ofst_2tx = max(pw_ofst - 3, -32);
	val_2t = pw_ofst_2tx << 2;

	rtw89_debug(rtwdev, RTW89_DBG_TXPWR, "[ULTB] val_1tx=0x%x\n", val_1t);
	rtw89_debug(rtwdev, RTW89_DBG_TXPWR, "[ULTB] val_2tx=0x%x\n", val_2t);

	for (i = 0; i < 4; i++) {
		/* 1TX */
		reg = rtw89_mac_reg_by_idx(rtwdev, R_AX_PWR_UL_TB_1T, mac_idx);
		rtw89_write32_mask(rtwdev, reg,
				   B_AX_PWR_UL_TB_1T_V1_MASK << (8 * i),
				   val_1t);
		/* 2TX */
		reg = rtw89_mac_reg_by_idx(rtwdev, R_AX_PWR_UL_TB_2T, mac_idx);
		rtw89_write32_mask(rtwdev, reg,
				   B_AX_PWR_UL_TB_2T_V1_MASK << (8 * i),
				   val_2t);
	}
}

static void rtw8852c_set_txpwr_ref(struct rtw89_dev *rtwdev,
				   enum rtw89_phy_idx phy_idx, s16 pwr_ofst)
{
	static const u32 addr[RF_PATH_NUM_8852C] = {0x5800, 0x7800};
	u16 ofst_dec[RF_PATH_NUM_8852C];
	const u32 mask = 0x7FFFFFF;
	const u8 ofst_ofdm = 0x4;
	const u8 ofst_cck = 0x8;
	s16 ref_ofdm = 0;
	s16 ref_cck = 0;
	u32 val;
	u8 i;

	rtw89_debug(rtwdev, RTW89_DBG_TXPWR, "[TXPWR] set txpwr reference\n");

	rtw89_mac_txpwr_write32_mask(rtwdev, phy_idx, R_AX_PWR_RATE_CTRL,
				     GENMASK(27, 10), 0x0);

	ofst_dec[RF_PATH_A] = pwr_ofst > 0 ? 0 : abs(pwr_ofst);
	ofst_dec[RF_PATH_B] = pwr_ofst > 0 ? pwr_ofst : 0;

	rtw89_debug(rtwdev, RTW89_DBG_TXPWR, "[TXPWR] set bb ofdm txpwr ref\n");
	for (i = 0; i < RF_PATH_NUM_8852C; i++) {
		val = rtw8852c_bb_cal_txpwr_ref(rtwdev, phy_idx, ref_ofdm, ofst_dec[i]);
		rtw89_phy_write32_idx(rtwdev, addr[i] + ofst_ofdm, mask, val, phy_idx);
	}

	rtw89_debug(rtwdev, RTW89_DBG_TXPWR, "[TXPWR] set bb cck txpwr ref\n");
	for (i = 0; i < RF_PATH_NUM_8852C; i++) {
		val = rtw8852c_bb_cal_txpwr_ref(rtwdev, phy_idx, ref_cck, ofst_dec[i]);
		rtw89_phy_write32_idx(rtwdev, addr[i] + ofst_cck, mask, val, phy_idx);
	}
}

static void rtw8852c_bb_set_tx_shape_dfir(struct rtw89_dev *rtwdev,
					  const struct rtw89_chan *chan,
					  u8 tx_shape_idx,
					  enum rtw89_phy_idx phy_idx)
{
#define __DFIR_CFG_MASK 0xffffff
#define __DFIR_CFG_NR 8
#define __DECL_DFIR_VAR(_prefix, _name, _val...) \
	static const u32 _prefix ## _ ## _name[] = {_val}; \
	static_assert(ARRAY_SIZE(_prefix ## _ ## _name) == __DFIR_CFG_NR)
#define __DECL_DFIR_PARAM(_name, _val...) __DECL_DFIR_VAR(param, _name, _val)
#define __DECL_DFIR_ADDR(_name, _val...) __DECL_DFIR_VAR(addr, _name, _val)

	__DECL_DFIR_PARAM(flat,
			  0x003D23FF, 0x0029B354, 0x000FC1C8, 0x00FDB053,
			  0x00F86F9A, 0x00FAEF92, 0x00FE5FCC, 0x00FFDFF5);
	__DECL_DFIR_PARAM(sharp,
			  0x003D83FF, 0x002C636A, 0x0013F204, 0x00008090,
			  0x00F87FB0, 0x00F99F83, 0x00FDBFBA, 0x00003FF5);
	__DECL_DFIR_PARAM(sharp_14,
			  0x003B13FF, 0x001C42DE, 0x00FDB0AD, 0x00F60F6E,
			  0x00FD8F92, 0x0002D011, 0x0001C02C, 0x00FFF00A);
	__DECL_DFIR_ADDR(filter,
			 0x45BC, 0x45CC, 0x45D0, 0x45D4, 0x45D8, 0x45C0,
			 0x45C4, 0x45C8);
	u8 ch = chan->channel;
	const u32 *param;
	int i;

	if (ch > 14) {
		rtw89_warn(rtwdev,
			   "set tx shape dfir by unknown ch: %d on 2G\n", ch);
		return;
	}

	if (ch == 14)
		param = param_sharp_14;
	else
		param = tx_shape_idx == 0 ? param_flat : param_sharp;

	for (i = 0; i < __DFIR_CFG_NR; i++) {
		rtw89_debug(rtwdev, RTW89_DBG_TXPWR,
			    "set tx shape dfir: 0x%x: 0x%x\n", addr_filter[i],
			    param[i]);
		rtw89_phy_write32_idx(rtwdev, addr_filter[i], __DFIR_CFG_MASK,
				      param[i], phy_idx);
	}

#undef __DECL_DFIR_ADDR
#undef __DECL_DFIR_PARAM
#undef __DECL_DFIR_VAR
#undef __DFIR_CFG_NR
#undef __DFIR_CFG_MASK
}

static void rtw8852c_set_tx_shape(struct rtw89_dev *rtwdev,
				  const struct rtw89_chan *chan,
				  enum rtw89_phy_idx phy_idx)
{
	const struct rtw89_rfe_parms *rfe_parms = rtwdev->rfe_parms;
	u8 band = chan->band_type;
	u8 regd = rtw89_regd_get(rtwdev, band);
	u8 tx_shape_cck = (*rfe_parms->tx_shape.lmt)[band][RTW89_RS_CCK][regd];
	u8 tx_shape_ofdm = (*rfe_parms->tx_shape.lmt)[band][RTW89_RS_OFDM][regd];

	if (band == RTW89_BAND_2G)
		rtw8852c_bb_set_tx_shape_dfir(rtwdev, chan, tx_shape_cck, phy_idx);

	rtw89_phy_tssi_ctrl_set_bandedge_cfg(rtwdev,
					     (enum rtw89_mac_idx)phy_idx,
					     tx_shape_ofdm);

	rtw89_phy_write32_set(rtwdev, R_P0_DAC_COMP_POST_DPD_EN,
			      B_P0_DAC_COMP_POST_DPD_EN);
	rtw89_phy_write32_set(rtwdev, R_P1_DAC_COMP_POST_DPD_EN,
			      B_P1_DAC_COMP_POST_DPD_EN);
}

static void rtw8852c_set_txpwr_diff(struct rtw89_dev *rtwdev,
				    const struct rtw89_chan *chan,
				    enum rtw89_phy_idx phy_idx)
{
	s16 pwr_ofst;

	pwr_ofst = rtw89_phy_ant_gain_pwr_offset(rtwdev, chan);
	rtw8852c_set_txpwr_ref(rtwdev, phy_idx, pwr_ofst);
}

static void rtw8852c_set_txpwr(struct rtw89_dev *rtwdev,
			       const struct rtw89_chan *chan,
			       enum rtw89_phy_idx phy_idx)
{
	rtw89_phy_set_txpwr_byrate(rtwdev, chan, phy_idx);
	rtw89_phy_set_txpwr_offset(rtwdev, chan, phy_idx);
	rtw8852c_set_tx_shape(rtwdev, chan, phy_idx);
	rtw89_phy_set_txpwr_limit(rtwdev, chan, phy_idx);
	rtw89_phy_set_txpwr_limit_ru(rtwdev, chan, phy_idx);
	rtw8852c_set_txpwr_diff(rtwdev, chan, phy_idx);
}

static void rtw8852c_set_txpwr_ctrl(struct rtw89_dev *rtwdev,
				    enum rtw89_phy_idx phy_idx)
{
	rtw8852c_set_txpwr_ref(rtwdev, phy_idx, 0);
}

static void
rtw8852c_init_tssi_ctrl(struct rtw89_dev *rtwdev, enum rtw89_phy_idx phy_idx)
{
	static const struct rtw89_reg2_def ctrl_ini[] = {
		{0xD938, 0x00010100},
		{0xD93C, 0x0500D500},
		{0xD940, 0x00000500},
		{0xD944, 0x00000005},
		{0xD94C, 0x00220000},
		{0xD950, 0x00030000},
	};
	u32 addr;
	int i;

	for (addr = R_AX_TSSI_CTRL_HEAD; addr <= R_AX_TSSI_CTRL_TAIL; addr += 4)
		rtw89_mac_txpwr_write32(rtwdev, phy_idx, addr, 0);

	for (i = 0; i < ARRAY_SIZE(ctrl_ini); i++)
		rtw89_mac_txpwr_write32(rtwdev, phy_idx, ctrl_ini[i].addr,
					ctrl_ini[i].data);

	rtw89_phy_tssi_ctrl_set_bandedge_cfg(rtwdev,
					     (enum rtw89_mac_idx)phy_idx,
					     RTW89_TSSI_BANDEDGE_FLAT);
}

static int
rtw8852c_init_txpwr_unit(struct rtw89_dev *rtwdev, enum rtw89_phy_idx phy_idx)
{
	int ret;

	ret = rtw89_mac_txpwr_write32(rtwdev, phy_idx, R_AX_PWR_UL_CTRL2, 0x07763333);
	if (ret)
		return ret;

	ret = rtw89_mac_txpwr_write32(rtwdev, phy_idx, R_AX_PWR_COEXT_CTRL, 0x01ebf000);
	if (ret)
		return ret;

	ret = rtw89_mac_txpwr_write32(rtwdev, phy_idx, R_AX_PWR_UL_CTRL0, 0x0002f8ff);
	if (ret)
		return ret;

	rtw8852c_set_txpwr_ul_tb_offset(rtwdev, 0, phy_idx == RTW89_PHY_1 ?
							      RTW89_MAC_1 :
							      RTW89_MAC_0);
	rtw8852c_init_tssi_ctrl(rtwdev, phy_idx);

	return 0;
}

static void rtw8852c_bb_cfg_rx_path(struct rtw89_dev *rtwdev, u8 rx_path)
{
	const struct rtw89_chan *chan = rtw89_chan_get(rtwdev, RTW89_CHANCTX_0);
	u8 band = chan->band_type;
	u32 rst_mask0 = B_P0_TXPW_RSTB_MANON | B_P0_TXPW_RSTB_TSSI;
	u32 rst_mask1 = B_P1_TXPW_RSTB_MANON | B_P1_TXPW_RSTB_TSSI;

	if (rtwdev->dbcc_en) {
		rtw89_phy_write32_mask(rtwdev, R_CHBW_MOD, B_ANT_RX_SEG0, 1);
		rtw89_phy_write32_idx(rtwdev, R_CHBW_MOD, B_ANT_RX_SEG0, 2,
				      RTW89_PHY_1);

		rtw89_phy_write32_mask(rtwdev, R_FC0_BW, B_ANT_RX_1RCCA_SEG0,
				       1);
		rtw89_phy_write32_mask(rtwdev, R_FC0_BW, B_ANT_RX_1RCCA_SEG1,
				       1);
		rtw89_phy_write32_idx(rtwdev, R_FC0_BW, B_ANT_RX_1RCCA_SEG0, 2,
				      RTW89_PHY_1);
		rtw89_phy_write32_idx(rtwdev, R_FC0_BW, B_ANT_RX_1RCCA_SEG1, 2,
				      RTW89_PHY_1);

		rtw89_phy_write32_mask(rtwdev, R_RXHT_MCS_LIMIT,
				       B_RXHT_MCS_LIMIT, 0);
		rtw89_phy_write32_mask(rtwdev, R_RXVHT_MCS_LIMIT,
				       B_RXVHT_MCS_LIMIT, 0);
		rtw89_phy_write32_mask(rtwdev, R_RXHE, B_RXHE_USER_MAX, 8);
		rtw89_phy_write32_mask(rtwdev, R_RXHE, B_RXHE_MAX_NSS, 0);
		rtw89_phy_write32_mask(rtwdev, R_RXHE, B_RXHETB_MAX_NSS, 0);

		rtw89_phy_write32_idx(rtwdev, R_RXHT_MCS_LIMIT,
				      B_RXHT_MCS_LIMIT, 0, RTW89_PHY_1);
		rtw89_phy_write32_idx(rtwdev, R_RXVHT_MCS_LIMIT,
				      B_RXVHT_MCS_LIMIT, 0, RTW89_PHY_1);
		rtw89_phy_write32_idx(rtwdev, R_RXHE, B_RXHE_USER_MAX, 1,
				      RTW89_PHY_1);
		rtw89_phy_write32_idx(rtwdev, R_RXHE, B_RXHE_MAX_NSS, 0,
				      RTW89_PHY_1);
		rtw89_phy_write32_idx(rtwdev, R_RXHE, B_RXHETB_MAX_NSS, 0,
				      RTW89_PHY_1);
		rtw89_phy_write32_mask(rtwdev, R_P0_TXPW_RSTB, rst_mask0, 1);
		rtw89_phy_write32_mask(rtwdev, R_P0_TXPW_RSTB, rst_mask0, 3);
		rtw89_phy_write32_mask(rtwdev, R_P1_TXPW_RSTB, rst_mask1, 1);
		rtw89_phy_write32_mask(rtwdev, R_P1_TXPW_RSTB, rst_mask1, 3);
	} else {
		if (rx_path == RF_PATH_A) {
			rtw89_phy_write32_mask(rtwdev, R_CHBW_MOD,
					       B_ANT_RX_SEG0, 1);
			rtw89_phy_write32_mask(rtwdev, R_FC0_BW,
					       B_ANT_RX_1RCCA_SEG0, 1);
			rtw89_phy_write32_mask(rtwdev, R_FC0_BW,
					       B_ANT_RX_1RCCA_SEG1, 1);
			rtw89_phy_write32_mask(rtwdev, R_RXHT_MCS_LIMIT,
					       B_RXHT_MCS_LIMIT, 0);
			rtw89_phy_write32_mask(rtwdev, R_RXVHT_MCS_LIMIT,
					       B_RXVHT_MCS_LIMIT, 0);
			rtw89_phy_write32_mask(rtwdev, R_RXHE, B_RXHE_MAX_NSS,
					       0);
			rtw89_phy_write32_mask(rtwdev, R_RXHE, B_RXHETB_MAX_NSS,
					       0);
			rtw89_phy_write32_mask(rtwdev, R_P0_TXPW_RSTB,
					       rst_mask0, 1);
			rtw89_phy_write32_mask(rtwdev, R_P0_TXPW_RSTB,
					       rst_mask0, 3);
		} else if (rx_path == RF_PATH_B) {
			rtw89_phy_write32_mask(rtwdev, R_CHBW_MOD,
					       B_ANT_RX_SEG0, 2);
			rtw89_phy_write32_mask(rtwdev, R_FC0_BW,
					       B_ANT_RX_1RCCA_SEG0, 2);
			rtw89_phy_write32_mask(rtwdev, R_FC0_BW,
					       B_ANT_RX_1RCCA_SEG1, 2);
			rtw89_phy_write32_mask(rtwdev, R_RXHT_MCS_LIMIT,
					       B_RXHT_MCS_LIMIT, 0);
			rtw89_phy_write32_mask(rtwdev, R_RXVHT_MCS_LIMIT,
					       B_RXVHT_MCS_LIMIT, 0);
			rtw89_phy_write32_mask(rtwdev, R_RXHE, B_RXHE_MAX_NSS,
					       0);
			rtw89_phy_write32_mask(rtwdev, R_RXHE, B_RXHETB_MAX_NSS,
					       0);
			rtw89_phy_write32_mask(rtwdev, R_P1_TXPW_RSTB,
					       rst_mask1, 1);
			rtw89_phy_write32_mask(rtwdev, R_P1_TXPW_RSTB,
					       rst_mask1, 3);
		} else {
			rtw89_phy_write32_mask(rtwdev, R_CHBW_MOD,
					       B_ANT_RX_SEG0, 3);
			rtw89_phy_write32_mask(rtwdev, R_FC0_BW,
					       B_ANT_RX_1RCCA_SEG0, 3);
			rtw89_phy_write32_mask(rtwdev, R_FC0_BW,
					       B_ANT_RX_1RCCA_SEG1, 3);
			rtw89_phy_write32_mask(rtwdev, R_RXHT_MCS_LIMIT,
					       B_RXHT_MCS_LIMIT, 1);
			rtw89_phy_write32_mask(rtwdev, R_RXVHT_MCS_LIMIT,
					       B_RXVHT_MCS_LIMIT, 1);
			rtw89_phy_write32_mask(rtwdev, R_RXHE, B_RXHE_MAX_NSS,
					       1);
			rtw89_phy_write32_mask(rtwdev, R_RXHE, B_RXHETB_MAX_NSS,
					       1);
			rtw8852c_ctrl_btg_bt_rx(rtwdev, band == RTW89_BAND_2G,
						RTW89_PHY_0);
			rtw89_phy_write32_mask(rtwdev, R_P0_TXPW_RSTB,
					       rst_mask0, 1);
			rtw89_phy_write32_mask(rtwdev, R_P0_TXPW_RSTB,
					       rst_mask0, 3);
			rtw89_phy_write32_mask(rtwdev, R_P1_TXPW_RSTB,
					       rst_mask1, 1);
			rtw89_phy_write32_mask(rtwdev, R_P1_TXPW_RSTB,
					       rst_mask1, 3);
		}
		rtw89_phy_write32_mask(rtwdev, R_RXHE, B_RXHE_USER_MAX, 8);
	}
}

static void rtw8852c_ctrl_tx_path_tmac(struct rtw89_dev *rtwdev, u8 tx_path,
				       enum rtw89_mac_idx mac_idx)
{
	struct rtw89_reg2_def path_com[] = {
		{R_AX_PATH_COM0, AX_PATH_COM0_DFVAL},
		{R_AX_PATH_COM1, AX_PATH_COM1_DFVAL},
		{R_AX_PATH_COM2, AX_PATH_COM2_DFVAL},
		{R_AX_PATH_COM3, AX_PATH_COM3_DFVAL},
		{R_AX_PATH_COM4, AX_PATH_COM4_DFVAL},
		{R_AX_PATH_COM5, AX_PATH_COM5_DFVAL},
		{R_AX_PATH_COM6, AX_PATH_COM6_DFVAL},
		{R_AX_PATH_COM7, AX_PATH_COM7_DFVAL},
		{R_AX_PATH_COM8, AX_PATH_COM8_DFVAL},
		{R_AX_PATH_COM9, AX_PATH_COM9_DFVAL},
		{R_AX_PATH_COM10, AX_PATH_COM10_DFVAL},
		{R_AX_PATH_COM11, AX_PATH_COM11_DFVAL},
	};
	u32 addr;
	u32 reg;
	u8 cr_size = ARRAY_SIZE(path_com);
	u8 i = 0;

	rtw89_phy_write32_idx(rtwdev, R_MAC_SEL, B_MAC_SEL_MOD, 0, RTW89_PHY_0);
	rtw89_phy_write32_idx(rtwdev, R_MAC_SEL, B_MAC_SEL_MOD, 0, RTW89_PHY_1);

	for (addr = R_AX_MACID_ANT_TABLE;
	     addr <= R_AX_MACID_ANT_TABLE_LAST; addr += 4) {
		reg = rtw89_mac_reg_by_idx(rtwdev, addr, mac_idx);
		rtw89_write32(rtwdev, reg, 0);
	}

	if (tx_path == RF_A) {
		path_com[0].data = AX_PATH_COM0_PATHA;
		path_com[1].data = AX_PATH_COM1_PATHA;
		path_com[2].data = AX_PATH_COM2_PATHA;
		path_com[7].data = AX_PATH_COM7_PATHA;
		path_com[8].data = AX_PATH_COM8_PATHA;
	} else if (tx_path == RF_B) {
		path_com[0].data = AX_PATH_COM0_PATHB;
		path_com[1].data = AX_PATH_COM1_PATHB;
		path_com[2].data = AX_PATH_COM2_PATHB;
		path_com[7].data = AX_PATH_COM7_PATHB;
		path_com[8].data = AX_PATH_COM8_PATHB;
	} else if (tx_path == RF_AB) {
		path_com[0].data = AX_PATH_COM0_PATHAB;
		path_com[1].data = AX_PATH_COM1_PATHAB;
		path_com[2].data = AX_PATH_COM2_PATHAB;
		path_com[7].data = AX_PATH_COM7_PATHAB;
		path_com[8].data = AX_PATH_COM8_PATHAB;
	} else {
		rtw89_warn(rtwdev, "[Invalid Tx Path]Tx Path: %d\n", tx_path);
		return;
	}

	for (i = 0; i < cr_size; i++) {
		rtw89_debug(rtwdev, RTW89_DBG_TSSI, "0x%x = 0x%x\n",
			    path_com[i].addr, path_com[i].data);
		reg = rtw89_mac_reg_by_idx(rtwdev, path_com[i].addr, mac_idx);
		rtw89_write32(rtwdev, reg, path_com[i].data);
	}
}

static void rtw8852c_ctrl_nbtg_bt_tx(struct rtw89_dev *rtwdev, bool en,
				     enum rtw89_phy_idx phy_idx)
{
	if (en) {
		rtw89_phy_write32_mask(rtwdev, R_PATH0_FRC_FIR_TYPE_V1,
				       B_PATH0_FRC_FIR_TYPE_MSK_V1, 0x3);
		rtw89_phy_write32_mask(rtwdev, R_PATH1_FRC_FIR_TYPE_V1,
				       B_PATH1_FRC_FIR_TYPE_MSK_V1, 0x3);
		rtw89_phy_write32_mask(rtwdev, R_PATH0_RXBB_V1,
				       B_PATH0_RXBB_MSK_V1, 0xf);
		rtw89_phy_write32_mask(rtwdev, R_PATH1_RXBB_V1,
				       B_PATH1_RXBB_MSK_V1, 0xf);
		rtw89_phy_write32_mask(rtwdev, R_PATH0_G_LNA6_OP1DB_V1,
				       B_PATH0_G_LNA6_OP1DB_V1, 0x80);
		rtw89_phy_write32_mask(rtwdev, R_PATH1_G_LNA6_OP1DB_V1,
				       B_PATH1_G_LNA6_OP1DB_V1, 0x80);
		rtw89_phy_write32_mask(rtwdev, R_PATH0_G_TIA0_LNA6_OP1DB_V1,
				       B_PATH0_G_TIA0_LNA6_OP1DB_V1, 0x80);
		rtw89_phy_write32_mask(rtwdev, R_PATH0_G_TIA1_LNA6_OP1DB_V1,
				       B_PATH0_G_TIA1_LNA6_OP1DB_V1, 0x80);
		rtw89_phy_write32_mask(rtwdev, R_PATH1_G_TIA0_LNA6_OP1DB_V1,
				       B_PATH1_G_TIA0_LNA6_OP1DB_V1, 0x80);
		rtw89_phy_write32_mask(rtwdev, R_PATH1_G_TIA1_LNA6_OP1DB_V1,
				       B_PATH1_G_TIA1_LNA6_OP1DB_V1, 0x80);
		rtw89_phy_write32_mask(rtwdev, R_PATH0_BT_BACKOFF_V1,
				       B_PATH0_BT_BACKOFF_V1, 0x780D1E);
		rtw89_phy_write32_mask(rtwdev, R_PATH1_BT_BACKOFF_V1,
				       B_PATH1_BT_BACKOFF_V1, 0x780D1E);
		rtw89_phy_write32_mask(rtwdev, R_P0_BACKOFF_IBADC_V1,
				       B_P0_BACKOFF_IBADC_V1, 0x34);
		rtw89_phy_write32_mask(rtwdev, R_P1_BACKOFF_IBADC_V1,
				       B_P1_BACKOFF_IBADC_V1, 0x34);
	} else {
		rtw89_phy_write32_mask(rtwdev, R_PATH0_FRC_FIR_TYPE_V1,
				       B_PATH0_FRC_FIR_TYPE_MSK_V1, 0x0);
		rtw89_phy_write32_mask(rtwdev, R_PATH1_FRC_FIR_TYPE_V1,
				       B_PATH1_FRC_FIR_TYPE_MSK_V1, 0x0);
		rtw89_phy_write32_mask(rtwdev, R_PATH0_RXBB_V1,
				       B_PATH0_RXBB_MSK_V1, 0x60);
		rtw89_phy_write32_mask(rtwdev, R_PATH1_RXBB_V1,
				       B_PATH1_RXBB_MSK_V1, 0x60);
		rtw89_phy_write32_mask(rtwdev, R_PATH0_G_LNA6_OP1DB_V1,
				       B_PATH0_G_LNA6_OP1DB_V1, 0x1a);
		rtw89_phy_write32_mask(rtwdev, R_PATH1_G_LNA6_OP1DB_V1,
				       B_PATH1_G_LNA6_OP1DB_V1, 0x1a);
		rtw89_phy_write32_mask(rtwdev, R_PATH0_G_TIA0_LNA6_OP1DB_V1,
				       B_PATH0_G_TIA0_LNA6_OP1DB_V1, 0x2a);
		rtw89_phy_write32_mask(rtwdev, R_PATH0_G_TIA1_LNA6_OP1DB_V1,
				       B_PATH0_G_TIA1_LNA6_OP1DB_V1, 0x2a);
		rtw89_phy_write32_mask(rtwdev, R_PATH1_G_TIA0_LNA6_OP1DB_V1,
				       B_PATH1_G_TIA0_LNA6_OP1DB_V1, 0x2a);
		rtw89_phy_write32_mask(rtwdev, R_PATH1_G_TIA1_LNA6_OP1DB_V1,
				       B_PATH1_G_TIA1_LNA6_OP1DB_V1, 0x2a);
		rtw89_phy_write32_mask(rtwdev, R_PATH0_BT_BACKOFF_V1,
				       B_PATH0_BT_BACKOFF_V1, 0x79E99E);
		rtw89_phy_write32_mask(rtwdev, R_PATH1_BT_BACKOFF_V1,
				       B_PATH1_BT_BACKOFF_V1, 0x79E99E);
		rtw89_phy_write32_mask(rtwdev, R_P0_BACKOFF_IBADC_V1,
				       B_P0_BACKOFF_IBADC_V1, 0x26);
		rtw89_phy_write32_mask(rtwdev, R_P1_BACKOFF_IBADC_V1,
				       B_P1_BACKOFF_IBADC_V1, 0x26);
	}
}

static void rtw8852c_bb_cfg_txrx_path(struct rtw89_dev *rtwdev)
{
	struct rtw89_hal *hal = &rtwdev->hal;

	rtw8852c_bb_cfg_rx_path(rtwdev, RF_PATH_AB);

	if (hal->rx_nss == 1) {
		rtw89_phy_write32_mask(rtwdev, R_RXHT_MCS_LIMIT, B_RXHT_MCS_LIMIT, 0);
		rtw89_phy_write32_mask(rtwdev, R_RXVHT_MCS_LIMIT, B_RXVHT_MCS_LIMIT, 0);
		rtw89_phy_write32_mask(rtwdev, R_RXHE, B_RXHE_MAX_NSS, 0);
		rtw89_phy_write32_mask(rtwdev, R_RXHE, B_RXHETB_MAX_NSS, 0);
	} else {
		rtw89_phy_write32_mask(rtwdev, R_RXHT_MCS_LIMIT, B_RXHT_MCS_LIMIT, 1);
		rtw89_phy_write32_mask(rtwdev, R_RXVHT_MCS_LIMIT, B_RXVHT_MCS_LIMIT, 1);
		rtw89_phy_write32_mask(rtwdev, R_RXHE, B_RXHE_MAX_NSS, 1);
		rtw89_phy_write32_mask(rtwdev, R_RXHE, B_RXHETB_MAX_NSS, 1);
	}
}

static u8 rtw8852c_get_thermal(struct rtw89_dev *rtwdev, enum rtw89_rf_path rf_path)
{
	rtw89_write_rf(rtwdev, rf_path, RR_TM, RR_TM_TRI, 0x1);
	rtw89_write_rf(rtwdev, rf_path, RR_TM, RR_TM_TRI, 0x0);
	rtw89_write_rf(rtwdev, rf_path, RR_TM, RR_TM_TRI, 0x1);

	fsleep(200);

	return rtw89_read_rf(rtwdev, rf_path, RR_TM, RR_TM_VAL);
}

static void rtw8852c_btc_set_rfe(struct rtw89_dev *rtwdev)
{
	const struct rtw89_btc_ver *ver = rtwdev->btc.ver;
	union rtw89_btc_module_info *md = &rtwdev->btc.mdinfo;

	if (ver->fcxinit == 7) {
		md->md_v7.rfe_type = rtwdev->efuse.rfe_type;
		md->md_v7.kt_ver = rtwdev->hal.cv;
		md->md_v7.bt_solo = 0;
		md->md_v7.switch_type = BTC_SWITCH_INTERNAL;

		if (md->md_v7.rfe_type > 0)
			md->md_v7.ant.num = (md->md_v7.rfe_type % 2 ? 2 : 3);
		else
			md->md_v7.ant.num = 2;

		md->md_v7.ant.diversity = 0;
		md->md_v7.ant.isolation = 10;

		if (md->md_v7.ant.num == 3) {
			md->md_v7.ant.type = BTC_ANT_DEDICATED;
			md->md_v7.bt_pos = BTC_BT_ALONE;
		} else {
			md->md_v7.ant.type = BTC_ANT_SHARED;
			md->md_v7.bt_pos = BTC_BT_BTG;
		}
		rtwdev->btc.btg_pos = md->md_v7.ant.btg_pos;
		rtwdev->btc.ant_type = md->md_v7.ant.type;
	} else {
		md->md.rfe_type = rtwdev->efuse.rfe_type;
		md->md.cv = rtwdev->hal.cv;
		md->md.bt_solo = 0;
		md->md.switch_type = BTC_SWITCH_INTERNAL;

		if (md->md.rfe_type > 0)
			md->md.ant.num = (md->md.rfe_type % 2 ? 2 : 3);
		else
			md->md.ant.num = 2;

		md->md.ant.diversity = 0;
		md->md.ant.isolation = 10;

		if (md->md.ant.num == 3) {
			md->md.ant.type = BTC_ANT_DEDICATED;
			md->md.bt_pos = BTC_BT_ALONE;
		} else {
			md->md.ant.type = BTC_ANT_SHARED;
			md->md.bt_pos = BTC_BT_BTG;
		}
		rtwdev->btc.btg_pos = md->md.ant.btg_pos;
		rtwdev->btc.ant_type = md->md.ant.type;
	}
}

static void rtw8852c_ctrl_btg_bt_rx(struct rtw89_dev *rtwdev, bool en,
				    enum rtw89_phy_idx phy_idx)
{
	if (en) {
		rtw89_phy_write32_mask(rtwdev, R_PATH0_BT_SHARE_V1,
				       B_PATH0_BT_SHARE_V1, 0x1);
		rtw89_phy_write32_mask(rtwdev, R_PATH0_BTG_PATH_V1,
				       B_PATH0_BTG_PATH_V1, 0x0);
		rtw89_phy_write32_mask(rtwdev, R_PATH1_G_LNA6_OP1DB_V1,
				       B_PATH1_G_LNA6_OP1DB_V1, 0x20);
		rtw89_phy_write32_mask(rtwdev, R_PATH1_G_TIA0_LNA6_OP1DB_V1,
				       B_PATH1_G_TIA0_LNA6_OP1DB_V1, 0x30);
		rtw89_phy_write32_mask(rtwdev, R_PATH1_BT_SHARE_V1,
				       B_PATH1_BT_SHARE_V1, 0x1);
		rtw89_phy_write32_mask(rtwdev, R_PATH1_BTG_PATH_V1,
				       B_PATH1_BTG_PATH_V1, 0x1);
		rtw89_phy_write32_mask(rtwdev, R_PMAC_GNT, B_PMAC_GNT_P1, 0x0);
		rtw89_phy_write32_mask(rtwdev, R_CHBW_MOD, B_BT_SHARE, 0x1);
		rtw89_phy_write32_mask(rtwdev, R_FC0_BW, B_ANT_RX_BT_SEG0, 0x2);
		rtw89_phy_write32_mask(rtwdev, R_BT_DYN_DC_EST_EN,
				       B_BT_DYN_DC_EST_EN_MSK, 0x1);
		rtw89_phy_write32_mask(rtwdev, R_GNT_BT_WGT_EN, B_GNT_BT_WGT_EN,
				       0x1);
	} else {
		rtw89_phy_write32_mask(rtwdev, R_PATH0_BT_SHARE_V1,
				       B_PATH0_BT_SHARE_V1, 0x0);
		rtw89_phy_write32_mask(rtwdev, R_PATH0_BTG_PATH_V1,
				       B_PATH0_BTG_PATH_V1, 0x0);
		rtw89_phy_write32_mask(rtwdev, R_PATH1_G_LNA6_OP1DB_V1,
				       B_PATH1_G_LNA6_OP1DB_V1, 0x1a);
		rtw89_phy_write32_mask(rtwdev, R_PATH1_G_TIA0_LNA6_OP1DB_V1,
				       B_PATH1_G_TIA0_LNA6_OP1DB_V1, 0x2a);
		rtw89_phy_write32_mask(rtwdev, R_PATH1_BT_SHARE_V1,
				       B_PATH1_BT_SHARE_V1, 0x0);
		rtw89_phy_write32_mask(rtwdev, R_PATH1_BTG_PATH_V1,
				       B_PATH1_BTG_PATH_V1, 0x0);
		rtw89_phy_write32_mask(rtwdev, R_PMAC_GNT, B_PMAC_GNT_P1, 0xf);
		rtw89_phy_write32_mask(rtwdev, R_PMAC_GNT, B_PMAC_GNT_P2, 0x4);
		rtw89_phy_write32_mask(rtwdev, R_CHBW_MOD, B_BT_SHARE, 0x0);
		rtw89_phy_write32_mask(rtwdev, R_FC0_BW, B_ANT_RX_BT_SEG0, 0x0);
		rtw89_phy_write32_mask(rtwdev, R_BT_DYN_DC_EST_EN,
				       B_BT_DYN_DC_EST_EN_MSK, 0x0);
		rtw89_phy_write32_mask(rtwdev, R_GNT_BT_WGT_EN, B_GNT_BT_WGT_EN,
				       0x0);
	}
}

static
void rtw8852c_set_trx_mask(struct rtw89_dev *rtwdev, u8 path, u8 group, u32 val)
{
	rtw89_write_rf(rtwdev, path, RR_LUTWE, RFREG_MASK, 0x20000);
	rtw89_write_rf(rtwdev, path, RR_LUTWA, RFREG_MASK, group);
	rtw89_write_rf(rtwdev, path, RR_LUTWD0, RFREG_MASK, val);
	rtw89_write_rf(rtwdev, path, RR_LUTWE, RFREG_MASK, 0x0);
}

static void rtw8852c_btc_init_cfg(struct rtw89_dev *rtwdev)
{
	struct rtw89_btc *btc = &rtwdev->btc;
	const struct rtw89_chip_info *chip = rtwdev->chip;
	const struct rtw89_mac_ax_coex coex_params = {
		.pta_mode = RTW89_MAC_AX_COEX_RTK_MODE,
		.direction = RTW89_MAC_AX_COEX_INNER,
	};

	/* PTA init  */
	rtw89_mac_coex_init_v1(rtwdev, &coex_params);

	/* set WL Tx response = Hi-Pri */
	chip->ops->btc_set_wl_pri(rtwdev, BTC_PRI_MASK_TX_RESP, true);
	chip->ops->btc_set_wl_pri(rtwdev, BTC_PRI_MASK_BEACON, true);

	/* set rf gnt debug off */
	rtw89_write_rf(rtwdev, RF_PATH_A, RR_WLSEL, RFREG_MASK, 0x0);
	rtw89_write_rf(rtwdev, RF_PATH_B, RR_WLSEL, RFREG_MASK, 0x0);

	/* set WL Tx thru in TRX mask table if GNT_WL = 0 && BT_S1 = ss group */
	if (btc->ant_type == BTC_ANT_SHARED) {
		rtw8852c_set_trx_mask(rtwdev,
				      RF_PATH_A, BTC_BT_SS_GROUP, 0x5ff);
		rtw8852c_set_trx_mask(rtwdev,
				      RF_PATH_B, BTC_BT_SS_GROUP, 0x5ff);
		/* set path-A(S0) Tx/Rx no-mask if GNT_WL=0 && BT_S1=tx group */
		rtw8852c_set_trx_mask(rtwdev,
				      RF_PATH_A, BTC_BT_TX_GROUP, 0x5ff);
	} else { /* set WL Tx stb if GNT_WL = 0 && BT_S1 = ss group for 3-ant */
		rtw8852c_set_trx_mask(rtwdev,
				      RF_PATH_A, BTC_BT_SS_GROUP, 0x5df);
		rtw8852c_set_trx_mask(rtwdev,
				      RF_PATH_B, BTC_BT_SS_GROUP, 0x5df);
	}

	/* set PTA break table */
	rtw89_write32(rtwdev, R_AX_BT_BREAK_TABLE, BTC_BREAK_PARAM);

	 /* enable BT counter 0xda10[1:0] = 2b'11 */
	rtw89_write32_set(rtwdev,
			  R_AX_BT_CNT_CFG, B_AX_BT_CNT_EN |
			  B_AX_BT_CNT_RST_V1);
	btc->cx.wl.status.map.init_ok = true;
}

static
void rtw8852c_btc_set_wl_pri(struct rtw89_dev *rtwdev, u8 map, bool state)
{
	u32 bitmap = 0;
	u32 reg = 0;

	switch (map) {
	case BTC_PRI_MASK_TX_RESP:
		reg = R_BTC_COEX_WL_REQ;
		bitmap = B_BTC_RSP_ACK_HI;
		break;
	case BTC_PRI_MASK_BEACON:
		reg = R_BTC_COEX_WL_REQ;
		bitmap = B_BTC_TX_BCN_HI;
		break;
	default:
		return;
	}

	if (state)
		rtw89_write32_set(rtwdev, reg, bitmap);
	else
		rtw89_write32_clr(rtwdev, reg, bitmap);
}

union rtw8852c_btc_wl_txpwr_ctrl {
	u32 txpwr_val;
	struct {
		union {
			u16 ctrl_all_time;
			struct {
				s16 data:9;
				u16 rsvd:6;
				u16 flag:1;
			} all_time;
		};
		union {
			u16 ctrl_gnt_bt;
			struct {
				s16 data:9;
				u16 rsvd:7;
			} gnt_bt;
		};
	};
} __packed;

static void
rtw8852c_btc_set_wl_txpwr_ctrl(struct rtw89_dev *rtwdev, u32 txpwr_val)
{
	union rtw8852c_btc_wl_txpwr_ctrl arg = { .txpwr_val = txpwr_val };
	s32 val;

#define __write_ctrl(_reg, _msk, _val, _en, _cond)		\
do {								\
	u32 _wrt = FIELD_PREP(_msk, _val);			\
	BUILD_BUG_ON((_msk & _en) != 0);			\
	if (_cond)						\
		_wrt |= _en;					\
	else							\
		_wrt &= ~_en;					\
	rtw89_mac_txpwr_write32_mask(rtwdev, RTW89_PHY_0, _reg,	\
				     _msk | _en, _wrt);		\
} while (0)

	switch (arg.ctrl_all_time) {
	case 0xffff:
		val = 0;
		break;
	default:
		val = arg.all_time.data;
		break;
	}

	__write_ctrl(R_AX_PWR_RATE_CTRL, B_AX_FORCE_PWR_BY_RATE_VALUE_MASK,
		     val, B_AX_FORCE_PWR_BY_RATE_EN,
		     arg.ctrl_all_time != 0xffff);

	switch (arg.ctrl_gnt_bt) {
	case 0xffff:
		val = 0;
		break;
	default:
		val = arg.gnt_bt.data;
		break;
	}

	__write_ctrl(R_AX_PWR_COEXT_CTRL, B_AX_TXAGC_BT_MASK, val,
		     B_AX_TXAGC_BT_EN, arg.ctrl_gnt_bt != 0xffff);

#undef __write_ctrl
}

static
s8 rtw8852c_btc_get_bt_rssi(struct rtw89_dev *rtwdev, s8 val)
{
	/* +6 for compensate offset */
	return clamp_t(s8, val + 6, -100, 0) + 100;
}

static const struct rtw89_btc_rf_trx_para rtw89_btc_8852c_rf_ul[] = {
	{255, 0, 0, 7}, /* 0 -> original */
	{255, 2, 0, 7}, /* 1 -> for BT-connected ACI issue && BTG co-rx */
	{255, 0, 0, 7}, /* 2 ->reserved for shared-antenna */
	{255, 0, 0, 7}, /* 3- >reserved for shared-antenna */
	{255, 0, 0, 7}, /* 4 ->reserved for shared-antenna */
	{255, 1, 0, 7}, /* the below id is for non-shared-antenna free-run */
	{6, 1, 0, 7},
	{13, 1, 0, 7},
	{13, 1, 0, 7}
};

static const struct rtw89_btc_rf_trx_para rtw89_btc_8852c_rf_dl[] = {
	{255, 0, 0, 7}, /* 0 -> original */
	{255, 2, 0, 7}, /* 1 -> reserved for shared-antenna */
	{255, 0, 0, 7}, /* 2 ->reserved for shared-antenna */
	{255, 0, 0, 7}, /* 3- >reserved for shared-antenna */
	{255, 0, 0, 7}, /* 4 ->reserved for shared-antenna */
	{255, 1, 0, 7}, /* the below id is for non-shared-antenna free-run */
	{255, 1, 0, 7},
	{255, 1, 0, 7},
	{255, 1, 0, 7}
};

static const u8 rtw89_btc_8852c_wl_rssi_thres[BTC_WL_RSSI_THMAX] = {60, 50, 40, 30};
static const u8 rtw89_btc_8852c_bt_rssi_thres[BTC_BT_RSSI_THMAX] = {40, 36, 31, 28};

static const struct rtw89_btc_fbtc_mreg rtw89_btc_8852c_mon_reg[] = {
	RTW89_DEF_FBTC_MREG(REG_MAC, 4, 0xda00),
	RTW89_DEF_FBTC_MREG(REG_MAC, 4, 0xda04),
	RTW89_DEF_FBTC_MREG(REG_MAC, 4, 0xda24),
	RTW89_DEF_FBTC_MREG(REG_MAC, 4, 0xda30),
	RTW89_DEF_FBTC_MREG(REG_MAC, 4, 0xda34),
	RTW89_DEF_FBTC_MREG(REG_MAC, 4, 0xda38),
	RTW89_DEF_FBTC_MREG(REG_MAC, 4, 0xda44),
	RTW89_DEF_FBTC_MREG(REG_MAC, 4, 0xda48),
	RTW89_DEF_FBTC_MREG(REG_MAC, 4, 0xda4c),
	RTW89_DEF_FBTC_MREG(REG_MAC, 4, 0xd200),
	RTW89_DEF_FBTC_MREG(REG_MAC, 4, 0xd220),
	RTW89_DEF_FBTC_MREG(REG_BB, 4, 0x980),
	RTW89_DEF_FBTC_MREG(REG_BB, 4, 0x4aa4),
	RTW89_DEF_FBTC_MREG(REG_BB, 4, 0x4778),
	RTW89_DEF_FBTC_MREG(REG_BB, 4, 0x476c),
};

static
void rtw8852c_btc_update_bt_cnt(struct rtw89_dev *rtwdev)
{
	/* Feature move to firmware */
}

static
void rtw8852c_btc_wl_s1_standby(struct rtw89_dev *rtwdev, bool state)
{
	rtw89_write_rf(rtwdev, RF_PATH_B, RR_LUTWE, RFREG_MASK, 0x80000);
	rtw89_write_rf(rtwdev, RF_PATH_B, RR_LUTWA, RFREG_MASK, 0x1);
	rtw89_write_rf(rtwdev, RF_PATH_B, RR_LUTWD1, RFREG_MASK, 0x620);

	/* set WL standby = Rx for GNT_BT_Tx = 1->0 settle issue */
	if (state)
		rtw89_write_rf(rtwdev, RF_PATH_B, RR_LUTWD0,
			       RFREG_MASK, 0x179c);
	else
		rtw89_write_rf(rtwdev, RF_PATH_B, RR_LUTWD0,
			       RFREG_MASK, 0x208);

	rtw89_write_rf(rtwdev, RF_PATH_B, RR_LUTWE, RFREG_MASK, 0x0);
}

static void rtw8852c_set_wl_lna2(struct rtw89_dev *rtwdev, u8 level)
{
	/* level=0 Default:    TIA 1/0= (LNA2,TIAN6) = (7,1)/(5,1) = 21dB/12dB
	 * level=1 Fix LNA2=5: TIA 1/0= (LNA2,TIAN6) = (5,0)/(5,1) = 18dB/12dB
	 * To improve BT ACI in co-rx
	 */

	switch (level) {
	case 0: /* default */
		rtw89_write_rf(rtwdev, RF_PATH_B, RR_LUTWE, RFREG_MASK, 0x1000);
		rtw89_write_rf(rtwdev, RF_PATH_B, RR_LUTWA, RFREG_MASK, 0x0);
		rtw89_write_rf(rtwdev, RF_PATH_B, RR_LUTWD0, RFREG_MASK, 0x15);
		rtw89_write_rf(rtwdev, RF_PATH_B, RR_LUTWA, RFREG_MASK, 0x1);
		rtw89_write_rf(rtwdev, RF_PATH_B, RR_LUTWD0, RFREG_MASK, 0x17);
		rtw89_write_rf(rtwdev, RF_PATH_B, RR_LUTWA, RFREG_MASK, 0x2);
		rtw89_write_rf(rtwdev, RF_PATH_B, RR_LUTWD0, RFREG_MASK, 0x15);
		rtw89_write_rf(rtwdev, RF_PATH_B, RR_LUTWA, RFREG_MASK, 0x3);
		rtw89_write_rf(rtwdev, RF_PATH_B, RR_LUTWD0, RFREG_MASK, 0x17);
		rtw89_write_rf(rtwdev, RF_PATH_B, RR_LUTWE, RFREG_MASK, 0x0);
		break;
	case 1: /* Fix LNA2=5  */
		rtw89_write_rf(rtwdev, RF_PATH_B, RR_LUTWE, RFREG_MASK, 0x1000);
		rtw89_write_rf(rtwdev, RF_PATH_B, RR_LUTWA, RFREG_MASK, 0x0);
		rtw89_write_rf(rtwdev, RF_PATH_B, RR_LUTWD0, RFREG_MASK, 0x15);
		rtw89_write_rf(rtwdev, RF_PATH_B, RR_LUTWA, RFREG_MASK, 0x1);
		rtw89_write_rf(rtwdev, RF_PATH_B, RR_LUTWD0, RFREG_MASK, 0x5);
		rtw89_write_rf(rtwdev, RF_PATH_B, RR_LUTWA, RFREG_MASK, 0x2);
		rtw89_write_rf(rtwdev, RF_PATH_B, RR_LUTWD0, RFREG_MASK, 0x15);
		rtw89_write_rf(rtwdev, RF_PATH_B, RR_LUTWA, RFREG_MASK, 0x3);
		rtw89_write_rf(rtwdev, RF_PATH_B, RR_LUTWD0, RFREG_MASK, 0x5);
		rtw89_write_rf(rtwdev, RF_PATH_B, RR_LUTWE, RFREG_MASK, 0x0);
		break;
	}
}

static void rtw8852c_btc_set_wl_rx_gain(struct rtw89_dev *rtwdev, u32 level)
{
	struct rtw89_btc *btc = &rtwdev->btc;

	switch (level) {
	case 0: /* original */
	default:
		rtw8852c_ctrl_nbtg_bt_tx(rtwdev, false, RTW89_PHY_0);
		btc->dm.wl_lna2 = 0;
		break;
	case 1: /* for FDD free-run */
		rtw8852c_ctrl_nbtg_bt_tx(rtwdev, true, RTW89_PHY_0);
		btc->dm.wl_lna2 = 0;
		break;
	case 2: /* for BTG Co-Rx*/
		rtw8852c_ctrl_nbtg_bt_tx(rtwdev, false, RTW89_PHY_0);
		btc->dm.wl_lna2 = 1;
		break;
	}

	rtw8852c_set_wl_lna2(rtwdev, btc->dm.wl_lna2);
}

static void rtw8852c_fill_freq_with_ppdu(struct rtw89_dev *rtwdev,
					 struct rtw89_rx_phy_ppdu *phy_ppdu,
					 struct ieee80211_rx_status *status)
{
	u8 chan_idx = phy_ppdu->chan_idx;
	enum nl80211_band band;
	u8 ch;

	if (chan_idx == 0)
		return;

	rtw89_decode_chan_idx(rtwdev, chan_idx, &ch, &band);
	status->freq = ieee80211_channel_to_frequency(ch, band);
	status->band = band;
}

static void rtw8852c_query_ppdu(struct rtw89_dev *rtwdev,
				struct rtw89_rx_phy_ppdu *phy_ppdu,
				struct ieee80211_rx_status *status)
{
	u8 path;
	u8 *rx_power = phy_ppdu->rssi;

	if (!status->signal)
		status->signal = RTW89_RSSI_RAW_TO_DBM(max(rx_power[RF_PATH_A],
							   rx_power[RF_PATH_B]));

	for (path = 0; path < rtwdev->chip->rf_path_num; path++) {
		status->chains |= BIT(path);
		status->chain_signal[path] = RTW89_RSSI_RAW_TO_DBM(rx_power[path]);
	}
	if (phy_ppdu->valid)
		rtw8852c_fill_freq_with_ppdu(rtwdev, phy_ppdu, status);
}

static int rtw8852c_mac_enable_bb_rf(struct rtw89_dev *rtwdev)
{
	int ret;

	rtw89_write8_set(rtwdev, R_AX_SYS_FUNC_EN,
			 B_AX_FEN_BBRSTB | B_AX_FEN_BB_GLB_RSTN);

	rtw89_write32_set(rtwdev, R_AX_WLRF_CTRL, B_AX_AFC_AFEDIG);
	rtw89_write32_clr(rtwdev, R_AX_WLRF_CTRL, B_AX_AFC_AFEDIG);
	rtw89_write32_set(rtwdev, R_AX_WLRF_CTRL, B_AX_AFC_AFEDIG);

	rtw89_write32_mask(rtwdev, R_AX_AFE_OFF_CTRL1, B_AX_S0_LDO_VSEL_F_MASK, 0x1);
	rtw89_write32_mask(rtwdev, R_AX_AFE_OFF_CTRL1, B_AX_S1_LDO_VSEL_F_MASK, 0x1);

	ret = rtw89_mac_write_xtal_si(rtwdev, XTAL0, 0x7, FULL_BIT_MASK);
	if (ret)
		return ret;

	ret = rtw89_mac_write_xtal_si(rtwdev, XTAL_SI_ANAPAR_WL, 0x6c, FULL_BIT_MASK);
	if (ret)
		return ret;

	ret = rtw89_mac_write_xtal_si(rtwdev, XTAL_SI_WL_RFC_S0, 0xc7, FULL_BIT_MASK);
	if (ret)
		return ret;

	ret = rtw89_mac_write_xtal_si(rtwdev, XTAL_SI_WL_RFC_S1, 0xc7, FULL_BIT_MASK);
	if (ret)
		return ret;

	ret = rtw89_mac_write_xtal_si(rtwdev, XTAL3, 0xd, FULL_BIT_MASK);
	if (ret)
		return ret;

	return 0;
}

static int rtw8852c_mac_disable_bb_rf(struct rtw89_dev *rtwdev)
{
	rtw89_write32_clr(rtwdev, R_AX_WLRF_CTRL, B_AX_AFC_AFEDIG);
	rtw89_write8_clr(rtwdev, R_AX_SYS_FUNC_EN,
			 B_AX_FEN_BBRSTB | B_AX_FEN_BB_GLB_RSTN);

	return 0;
}

static const struct rtw89_chanctx_listener rtw8852c_chanctx_listener = {
	.callbacks[RTW89_CHANCTX_CALLBACK_RFK] = rtw8852c_rfk_chanctx_cb,
	.callbacks[RTW89_CHANCTX_CALLBACK_TAS] = rtw89_tas_chanctx_cb,
};

#ifdef CONFIG_PM
static const struct wiphy_wowlan_support rtw_wowlan_stub_8852c = {
	.flags = WIPHY_WOWLAN_MAGIC_PKT | WIPHY_WOWLAN_DISCONNECT |
		 WIPHY_WOWLAN_NET_DETECT,
	.n_patterns = RTW89_MAX_PATTERN_NUM,
	.pattern_max_len = RTW89_MAX_PATTERN_SIZE,
	.pattern_min_len = 1,
	.max_nd_match_sets = RTW89_SCANOFLD_MAX_SSID,
};
#endif

static const struct rtw89_chip_ops rtw8852c_chip_ops = {
	.enable_bb_rf		= rtw8852c_mac_enable_bb_rf,
	.disable_bb_rf		= rtw8852c_mac_disable_bb_rf,
	.bb_preinit		= NULL,
	.bb_postinit		= NULL,
	.bb_reset		= rtw8852c_bb_reset,
	.bb_sethw		= rtw8852c_bb_sethw,
	.read_rf		= rtw89_phy_read_rf_v1,
	.write_rf		= rtw89_phy_write_rf_v1,
	.set_channel		= rtw8852c_set_channel,
	.set_channel_help	= rtw8852c_set_channel_help,
	.read_efuse		= rtw8852c_read_efuse,
	.read_phycap		= rtw8852c_read_phycap,
	.fem_setup		= NULL,
	.rfe_gpio		= NULL,
	.rfk_hw_init		= NULL,
	.rfk_init		= rtw8852c_rfk_init,
	.rfk_init_late		= NULL,
	.rfk_channel		= rtw8852c_rfk_channel,
	.rfk_band_changed	= rtw8852c_rfk_band_changed,
	.rfk_scan		= rtw8852c_rfk_scan,
	.rfk_track		= rtw8852c_rfk_track,
	.power_trim		= rtw8852c_power_trim,
	.set_txpwr		= rtw8852c_set_txpwr,
	.set_txpwr_ctrl		= rtw8852c_set_txpwr_ctrl,
	.init_txpwr_unit	= rtw8852c_init_txpwr_unit,
	.get_thermal		= rtw8852c_get_thermal,
	.ctrl_btg_bt_rx		= rtw8852c_ctrl_btg_bt_rx,
	.query_ppdu		= rtw8852c_query_ppdu,
	.convert_rpl_to_rssi	= NULL,
	.phy_rpt_to_rssi	= NULL,
	.ctrl_nbtg_bt_tx	= rtw8852c_ctrl_nbtg_bt_tx,
	.cfg_txrx_path		= rtw8852c_bb_cfg_txrx_path,
	.set_txpwr_ul_tb_offset	= rtw8852c_set_txpwr_ul_tb_offset,
	.digital_pwr_comp	= NULL,
	.pwr_on_func		= rtw8852c_pwr_on_func,
	.pwr_off_func		= rtw8852c_pwr_off_func,
	.query_rxdesc		= rtw89_core_query_rxdesc,
	.fill_txdesc		= rtw89_core_fill_txdesc_v1,
	.fill_txdesc_fwcmd	= rtw89_core_fill_txdesc_fwcmd_v1,
	.cfg_ctrl_path		= rtw89_mac_cfg_ctrl_path_v1,
	.mac_cfg_gnt		= rtw89_mac_cfg_gnt_v1,
	.stop_sch_tx		= rtw89_mac_stop_sch_tx_v1,
	.resume_sch_tx		= rtw89_mac_resume_sch_tx_v1,
	.h2c_dctl_sec_cam	= rtw89_fw_h2c_dctl_sec_cam_v1,
	.h2c_default_cmac_tbl	= rtw89_fw_h2c_default_cmac_tbl,
	.h2c_assoc_cmac_tbl	= rtw89_fw_h2c_assoc_cmac_tbl,
	.h2c_ampdu_cmac_tbl	= NULL,
	.h2c_txtime_cmac_tbl	= rtw89_fw_h2c_txtime_cmac_tbl,
	.h2c_default_dmac_tbl	= NULL,
	.h2c_update_beacon	= rtw89_fw_h2c_update_beacon,
	.h2c_ba_cam		= rtw89_fw_h2c_ba_cam,

	.btc_set_rfe		= rtw8852c_btc_set_rfe,
	.btc_init_cfg		= rtw8852c_btc_init_cfg,
	.btc_set_wl_pri		= rtw8852c_btc_set_wl_pri,
	.btc_set_wl_txpwr_ctrl	= rtw8852c_btc_set_wl_txpwr_ctrl,
	.btc_get_bt_rssi	= rtw8852c_btc_get_bt_rssi,
	.btc_update_bt_cnt	= rtw8852c_btc_update_bt_cnt,
	.btc_wl_s1_standby	= rtw8852c_btc_wl_s1_standby,
	.btc_set_wl_rx_gain	= rtw8852c_btc_set_wl_rx_gain,
	.btc_set_policy		= rtw89_btc_set_policy_v1,
};

const struct rtw89_chip_info rtw8852c_chip_info = {
	.chip_id		= RTL8852C,
	.chip_gen		= RTW89_CHIP_AX,
	.ops			= &rtw8852c_chip_ops,
	.mac_def		= &rtw89_mac_gen_ax,
	.phy_def		= &rtw89_phy_gen_ax,
	.fw_basename		= RTW8852C_FW_BASENAME,
	.fw_format_max		= RTW8852C_FW_FORMAT_MAX,
	.try_ce_fw		= false,
	.bbmcu_nr		= 0,
	.needed_fw_elms		= 0,
	.fw_blacklist		= &rtw89_fw_blacklist_default,
	.fifo_size		= 458752,
	.small_fifo_size	= false,
	.dle_scc_rsvd_size	= 0,
	.max_amsdu_limit	= 8000,
	.dis_2g_40m_ul_ofdma	= false,
	.rsvd_ple_ofst		= 0x6f800,
	.hfc_param_ini		= rtw8852c_hfc_param_ini_pcie,
	.dle_mem		= rtw8852c_dle_mem_pcie,
	.wde_qempty_acq_grpnum	= 16,
	.wde_qempty_mgq_grpsel	= 16,
	.rf_base_addr		= {0xe000, 0xf000},
	.thermal_th		= {0x32, 0x35},
	.pwr_on_seq		= NULL,
	.pwr_off_seq		= NULL,
	.bb_table		= &rtw89_8852c_phy_bb_table,
	.bb_gain_table		= &rtw89_8852c_phy_bb_gain_table,
	.rf_table		= {&rtw89_8852c_phy_radiob_table,
				   &rtw89_8852c_phy_radioa_table,},
	.nctl_table		= &rtw89_8852c_phy_nctl_table,
	.nctl_post_table	= NULL,
	.dflt_parms		= &rtw89_8852c_dflt_parms,
	.rfe_parms_conf		= NULL,
	.chanctx_listener	= &rtw8852c_chanctx_listener,
	.txpwr_factor_bb	= 3,
	.txpwr_factor_rf	= 2,
	.txpwr_factor_mac	= 1,
	.dig_table		= NULL,
	.dig_regs		= &rtw8852c_dig_regs,
	.tssi_dbw_table		= &rtw89_8852c_tssi_dbw_table,
	.support_macid_num	= RTW89_MAX_MAC_ID_NUM,
	.support_link_num	= 0,
	.support_chanctx_num	= 2,
	.support_rnr		= false,
	.support_bands		= BIT(NL80211_BAND_2GHZ) |
				  BIT(NL80211_BAND_5GHZ) |
				  BIT(NL80211_BAND_6GHZ),
	.support_bandwidths	= BIT(NL80211_CHAN_WIDTH_20) |
				  BIT(NL80211_CHAN_WIDTH_40) |
				  BIT(NL80211_CHAN_WIDTH_80) |
				  BIT(NL80211_CHAN_WIDTH_160),
	.support_unii4		= true,
	.support_ant_gain	= true,
<<<<<<< HEAD
=======
	.support_tas		= true,
>>>>>>> e8a457b7
	.ul_tb_waveform_ctrl	= false,
	.ul_tb_pwr_diff		= true,
	.rx_freq_frome_ie	= false,
	.hw_sec_hdr		= true,
	.hw_mgmt_tx_encrypt	= true,
	.hw_tkip_crypto		= true,
	.rf_path_num		= 2,
	.tx_nss			= 2,
	.rx_nss			= 2,
	.acam_num		= 128,
	.bcam_num		= 20,
	.scam_num		= 128,
	.bacam_num		= 8,
	.bacam_dynamic_num	= 8,
	.bacam_ver		= RTW89_BACAM_V0_EXT,
	.ppdu_max_usr		= 8,
	.sec_ctrl_efuse_size	= 4,
	.physical_efuse_size	= 1216,
	.logical_efuse_size	= 2048,
	.limit_efuse_size	= 1280,
	.dav_phy_efuse_size	= 96,
	.dav_log_efuse_size	= 16,
	.efuse_blocks		= NULL,
	.phycap_addr		= 0x590,
	.phycap_size		= 0x60,
	.para_ver		= 0x1,
	.wlcx_desired		= 0x06000000,
	.btcx_desired		= 0x7,
	.scbd			= 0x1,
	.mailbox		= 0x1,

	.afh_guard_ch		= 6,
	.wl_rssi_thres		= rtw89_btc_8852c_wl_rssi_thres,
	.bt_rssi_thres		= rtw89_btc_8852c_bt_rssi_thres,
	.rssi_tol		= 2,
	.mon_reg_num		= ARRAY_SIZE(rtw89_btc_8852c_mon_reg),
	.mon_reg		= rtw89_btc_8852c_mon_reg,
	.rf_para_ulink_num	= ARRAY_SIZE(rtw89_btc_8852c_rf_ul),
	.rf_para_ulink		= rtw89_btc_8852c_rf_ul,
	.rf_para_dlink_num	= ARRAY_SIZE(rtw89_btc_8852c_rf_dl),
	.rf_para_dlink		= rtw89_btc_8852c_rf_dl,
	.ps_mode_supported	= BIT(RTW89_PS_MODE_RFOFF) |
				  BIT(RTW89_PS_MODE_CLK_GATED) |
				  BIT(RTW89_PS_MODE_PWR_GATED),
	.low_power_hci_modes	= BIT(RTW89_PS_MODE_CLK_GATED) |
				  BIT(RTW89_PS_MODE_PWR_GATED),
	.h2c_cctl_func_id	= H2C_FUNC_MAC_CCTLINFO_UD_V1,
	.hci_func_en_addr	= R_AX_HCI_FUNC_EN_V1,
	.h2c_desc_size		= sizeof(struct rtw89_rxdesc_short),
	.txwd_body_size		= sizeof(struct rtw89_txwd_body_v1),
	.txwd_info_size		= sizeof(struct rtw89_txwd_info),
	.h2c_ctrl_reg		= R_AX_H2CREG_CTRL_V1,
	.h2c_counter_reg	= {R_AX_UDM1 + 1, B_AX_UDM1_HALMAC_H2C_DEQ_CNT_MASK >> 8},
	.h2c_regs		= rtw8852c_h2c_regs,
	.c2h_ctrl_reg		= R_AX_C2HREG_CTRL_V1,
	.c2h_counter_reg	= {R_AX_UDM1 + 1, B_AX_UDM1_HALMAC_C2H_ENQ_CNT_MASK >> 8},
	.c2h_regs		= rtw8852c_c2h_regs,
	.page_regs		= &rtw8852c_page_regs,
	.wow_reason_reg		= rtw8852c_wow_wakeup_regs,
	.cfo_src_fd		= false,
	.cfo_hw_comp            = false,
	.dcfo_comp		= &rtw8852c_dcfo_comp,
	.dcfo_comp_sft		= 12,
	.imr_info		= &rtw8852c_imr_info,
	.imr_dmac_table		= NULL,
	.imr_cmac_table		= NULL,
	.rrsr_cfgs		= &rtw8852c_rrsr_cfgs,
	.bss_clr_vld		= {R_BSS_CLR_MAP, B_BSS_CLR_MAP_VLD0},
	.bss_clr_map_reg	= R_BSS_CLR_MAP,
	.rfkill_init		= &rtw8852c_rfkill_regs,
	.rfkill_get		= {R_AX_GPIO_EXT_CTRL, B_AX_GPIO_IN_9},
	.dma_ch_mask		= 0,
	.edcca_regs		= &rtw8852c_edcca_regs,
#ifdef CONFIG_PM
	.wowlan_stub		= &rtw_wowlan_stub_8852c,
#endif
	.xtal_info		= NULL,
};
EXPORT_SYMBOL(rtw8852c_chip_info);

MODULE_FIRMWARE(RTW8852C_MODULE_FIRMWARE);
MODULE_AUTHOR("Realtek Corporation");
MODULE_DESCRIPTION("Realtek 802.11ax wireless 8852C driver");
MODULE_LICENSE("Dual BSD/GPL");<|MERGE_RESOLUTION|>--- conflicted
+++ resolved
@@ -3013,10 +3013,7 @@
 				  BIT(NL80211_CHAN_WIDTH_160),
 	.support_unii4		= true,
 	.support_ant_gain	= true,
-<<<<<<< HEAD
-=======
 	.support_tas		= true,
->>>>>>> e8a457b7
 	.ul_tb_waveform_ctrl	= false,
 	.ul_tb_pwr_diff		= true,
 	.rx_freq_frome_ie	= false,
