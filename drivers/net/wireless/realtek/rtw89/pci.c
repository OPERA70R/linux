// SPDX-License-Identifier: GPL-2.0 OR BSD-3-Clause
/* Copyright(c) 2020  Realtek Corporation
 */

#include <linux/pci.h>

#include "mac.h"
#include "pci.h"
#include "reg.h"
#include "ser.h"

static bool rtw89_pci_disable_clkreq;
static bool rtw89_pci_disable_aspm_l1;
static bool rtw89_pci_disable_l1ss;
module_param_named(disable_clkreq, rtw89_pci_disable_clkreq, bool, 0644);
module_param_named(disable_aspm_l1, rtw89_pci_disable_aspm_l1, bool, 0644);
module_param_named(disable_aspm_l1ss, rtw89_pci_disable_l1ss, bool, 0644);
MODULE_PARM_DESC(disable_clkreq, "Set Y to disable PCI clkreq support");
MODULE_PARM_DESC(disable_aspm_l1, "Set Y to disable PCI ASPM L1 support");
MODULE_PARM_DESC(disable_aspm_l1ss, "Set Y to disable PCI L1SS support");

static int rtw89_pci_rst_bdram_pcie(struct rtw89_dev *rtwdev)
{
	u32 val;
	int ret;

	rtw89_write32(rtwdev, R_AX_PCIE_INIT_CFG1,
		      rtw89_read32(rtwdev, R_AX_PCIE_INIT_CFG1) | B_AX_RST_BDRAM);

	ret = read_poll_timeout_atomic(rtw89_read32, val, !(val & B_AX_RST_BDRAM),
				       1, RTW89_PCI_POLL_BDRAM_RST_CNT, false,
				       rtwdev, R_AX_PCIE_INIT_CFG1);

	if (ret)
		return -EBUSY;

	return 0;
}

static u32 rtw89_pci_dma_recalc(struct rtw89_dev *rtwdev,
				struct rtw89_pci_dma_ring *bd_ring,
				u32 cur_idx, bool tx)
{
	u32 cnt, cur_rp, wp, rp, len;

	rp = bd_ring->rp;
	wp = bd_ring->wp;
	len = bd_ring->len;

	cur_rp = FIELD_GET(TXBD_HW_IDX_MASK, cur_idx);
	if (tx)
		cnt = cur_rp >= rp ? cur_rp - rp : len - (rp - cur_rp);
	else
		cnt = cur_rp >= wp ? cur_rp - wp : len - (wp - cur_rp);

	bd_ring->rp = cur_rp;

	return cnt;
}

static u32 rtw89_pci_txbd_recalc(struct rtw89_dev *rtwdev,
				 struct rtw89_pci_tx_ring *tx_ring)
{
	struct rtw89_pci_dma_ring *bd_ring = &tx_ring->bd_ring;
	u32 addr_idx = bd_ring->addr.idx;
	u32 cnt, idx;

	idx = rtw89_read32(rtwdev, addr_idx);
	cnt = rtw89_pci_dma_recalc(rtwdev, bd_ring, idx, true);

	return cnt;
}

static void rtw89_pci_release_fwcmd(struct rtw89_dev *rtwdev,
				    struct rtw89_pci *rtwpci,
				    u32 cnt, bool release_all)
{
	struct rtw89_pci_tx_data *tx_data;
	struct sk_buff *skb;
	u32 qlen;

	while (cnt--) {
		skb = skb_dequeue(&rtwpci->h2c_queue);
		if (!skb) {
			rtw89_err(rtwdev, "failed to pre-release fwcmd\n");
			return;
		}
		skb_queue_tail(&rtwpci->h2c_release_queue, skb);
	}

	qlen = skb_queue_len(&rtwpci->h2c_release_queue);
	if (!release_all)
	       qlen = qlen > RTW89_PCI_MULTITAG ? qlen - RTW89_PCI_MULTITAG : 0;

	while (qlen--) {
		skb = skb_dequeue(&rtwpci->h2c_release_queue);
		if (!skb) {
			rtw89_err(rtwdev, "failed to release fwcmd\n");
			return;
		}
		tx_data = RTW89_PCI_TX_SKB_CB(skb);
		dma_unmap_single(&rtwpci->pdev->dev, tx_data->dma, skb->len,
				 DMA_TO_DEVICE);
		dev_kfree_skb_any(skb);
	}
}

static void rtw89_pci_reclaim_tx_fwcmd(struct rtw89_dev *rtwdev,
				       struct rtw89_pci *rtwpci)
{
	struct rtw89_pci_tx_ring *tx_ring = &rtwpci->tx_rings[RTW89_TXCH_CH12];
	u32 cnt;

	cnt = rtw89_pci_txbd_recalc(rtwdev, tx_ring);
	if (!cnt)
		return;
	rtw89_pci_release_fwcmd(rtwdev, rtwpci, cnt, false);
}

static u32 rtw89_pci_rxbd_recalc(struct rtw89_dev *rtwdev,
				 struct rtw89_pci_rx_ring *rx_ring)
{
	struct rtw89_pci_dma_ring *bd_ring = &rx_ring->bd_ring;
	u32 addr_idx = bd_ring->addr.idx;
	u32 cnt, idx;

	idx = rtw89_read32(rtwdev, addr_idx);
	cnt = rtw89_pci_dma_recalc(rtwdev, bd_ring, idx, false);

	return cnt;
}

static void rtw89_pci_sync_skb_for_cpu(struct rtw89_dev *rtwdev,
				       struct sk_buff *skb)
{
	struct rtw89_pci_rx_info *rx_info;
	dma_addr_t dma;

	rx_info = RTW89_PCI_RX_SKB_CB(skb);
	dma = rx_info->dma;
	dma_sync_single_for_cpu(rtwdev->dev, dma, RTW89_PCI_RX_BUF_SIZE,
				DMA_FROM_DEVICE);
}

static void rtw89_pci_sync_skb_for_device(struct rtw89_dev *rtwdev,
					  struct sk_buff *skb)
{
	struct rtw89_pci_rx_info *rx_info;
	dma_addr_t dma;

	rx_info = RTW89_PCI_RX_SKB_CB(skb);
	dma = rx_info->dma;
	dma_sync_single_for_device(rtwdev->dev, dma, RTW89_PCI_RX_BUF_SIZE,
				   DMA_FROM_DEVICE);
}

static int rtw89_pci_rxbd_info_update(struct rtw89_dev *rtwdev,
				      struct sk_buff *skb)
{
	struct rtw89_pci_rxbd_info *rxbd_info;
	struct rtw89_pci_rx_info *rx_info = RTW89_PCI_RX_SKB_CB(skb);

	rxbd_info = (struct rtw89_pci_rxbd_info *)skb->data;
	rx_info->fs = le32_get_bits(rxbd_info->dword, RTW89_PCI_RXBD_FS);
	rx_info->ls = le32_get_bits(rxbd_info->dword, RTW89_PCI_RXBD_LS);
	rx_info->len = le32_get_bits(rxbd_info->dword, RTW89_PCI_RXBD_WRITE_SIZE);
	rx_info->tag = le32_get_bits(rxbd_info->dword, RTW89_PCI_RXBD_TAG);

	return 0;
}

static void rtw89_pci_ctrl_txdma_ch_pcie(struct rtw89_dev *rtwdev, bool enable)
{
	const struct rtw89_pci_info *info = rtwdev->pci_info;
	const struct rtw89_reg_def *dma_stop1 = &info->dma_stop1;
	const struct rtw89_reg_def *dma_stop2 = &info->dma_stop2;

	if (enable) {
		rtw89_write32_clr(rtwdev, dma_stop1->addr, dma_stop1->mask);
		if (dma_stop2->addr)
			rtw89_write32_clr(rtwdev, dma_stop2->addr, dma_stop2->mask);
	} else {
		rtw89_write32_set(rtwdev, dma_stop1->addr, dma_stop1->mask);
		if (dma_stop2->addr)
			rtw89_write32_set(rtwdev, dma_stop2->addr, dma_stop2->mask);
	}
}

static bool
rtw89_skb_put_rx_data(struct rtw89_dev *rtwdev, bool fs, bool ls,
		      struct sk_buff *new,
		      const struct sk_buff *skb, u32 offset,
		      const struct rtw89_pci_rx_info *rx_info,
		      const struct rtw89_rx_desc_info *desc_info)
{
	u32 copy_len = rx_info->len - offset;

	if (unlikely(skb_tailroom(new) < copy_len)) {
		rtw89_debug(rtwdev, RTW89_DBG_TXRX,
			    "invalid rx data length bd_len=%d desc_len=%d offset=%d (fs=%d ls=%d)\n",
			    rx_info->len, desc_info->pkt_size, offset, fs, ls);
		rtw89_hex_dump(rtwdev, RTW89_DBG_TXRX, "rx_data: ",
			       skb->data, rx_info->len);
		/* length of a single segment skb is desc_info->pkt_size */
		if (fs && ls) {
			copy_len = desc_info->pkt_size;
		} else {
			rtw89_info(rtwdev, "drop rx data due to invalid length\n");
			return false;
		}
	}

	skb_put_data(new, skb->data + offset, copy_len);

	return true;
}

static u32 rtw89_pci_rxbd_deliver_skbs(struct rtw89_dev *rtwdev,
				       struct rtw89_pci_rx_ring *rx_ring)
{
	struct rtw89_pci_dma_ring *bd_ring = &rx_ring->bd_ring;
	struct rtw89_pci_rx_info *rx_info;
	struct rtw89_rx_desc_info *desc_info = &rx_ring->diliver_desc;
	struct sk_buff *new = rx_ring->diliver_skb;
	struct sk_buff *skb;
	u32 rxinfo_size = sizeof(struct rtw89_pci_rxbd_info);
	u32 offset;
	u32 cnt = 1;
	bool fs, ls;
	int ret;

	skb = rx_ring->buf[bd_ring->wp];
	rtw89_pci_sync_skb_for_cpu(rtwdev, skb);

	ret = rtw89_pci_rxbd_info_update(rtwdev, skb);
	if (ret) {
		rtw89_err(rtwdev, "failed to update %d RXBD info: %d\n",
			  bd_ring->wp, ret);
		goto err_sync_device;
	}

	rx_info = RTW89_PCI_RX_SKB_CB(skb);
	fs = rx_info->fs;
	ls = rx_info->ls;

	if (fs) {
		if (new) {
			rtw89_debug(rtwdev, RTW89_DBG_UNEXP,
				    "skb should not be ready before first segment start\n");
			goto err_sync_device;
		}
		if (desc_info->ready) {
			rtw89_warn(rtwdev, "desc info should not be ready before first segment start\n");
			goto err_sync_device;
		}

		rtw89_core_query_rxdesc(rtwdev, desc_info, skb->data, rxinfo_size);

		new = dev_alloc_skb(desc_info->pkt_size);
		if (!new)
			goto err_sync_device;

		rx_ring->diliver_skb = new;

		/* first segment has RX desc */
		offset = desc_info->offset;
		offset += desc_info->long_rxdesc ? sizeof(struct rtw89_rxdesc_long) :
			  sizeof(struct rtw89_rxdesc_short);
	} else {
		offset = sizeof(struct rtw89_pci_rxbd_info);
		if (!new) {
			rtw89_debug(rtwdev, RTW89_DBG_UNEXP, "no last skb\n");
			goto err_sync_device;
		}
	}
	if (!rtw89_skb_put_rx_data(rtwdev, fs, ls, new, skb, offset, rx_info, desc_info))
		goto err_sync_device;
	rtw89_pci_sync_skb_for_device(rtwdev, skb);
	rtw89_pci_rxbd_increase(rx_ring, 1);

	if (!desc_info->ready) {
		rtw89_warn(rtwdev, "no rx desc information\n");
		goto err_free_resource;
	}
	if (ls) {
		rtw89_core_rx(rtwdev, desc_info, new);
		rx_ring->diliver_skb = NULL;
		desc_info->ready = false;
	}

	return cnt;

err_sync_device:
	rtw89_pci_sync_skb_for_device(rtwdev, skb);
	rtw89_pci_rxbd_increase(rx_ring, 1);
err_free_resource:
	if (new)
		dev_kfree_skb_any(new);
	rx_ring->diliver_skb = NULL;
	desc_info->ready = false;

	return cnt;
}

static void rtw89_pci_rxbd_deliver(struct rtw89_dev *rtwdev,
				   struct rtw89_pci_rx_ring *rx_ring,
				   u32 cnt)
{
	struct rtw89_pci_dma_ring *bd_ring = &rx_ring->bd_ring;
	u32 rx_cnt;

	while (cnt && rtwdev->napi_budget_countdown > 0) {
		rx_cnt = rtw89_pci_rxbd_deliver_skbs(rtwdev, rx_ring);
		if (!rx_cnt) {
			rtw89_err(rtwdev, "failed to deliver RXBD skb\n");

			/* skip the rest RXBD bufs */
			rtw89_pci_rxbd_increase(rx_ring, cnt);
			break;
		}

		cnt -= rx_cnt;
	}

	rtw89_write16(rtwdev, bd_ring->addr.idx, bd_ring->wp);
}

static int rtw89_pci_poll_rxq_dma(struct rtw89_dev *rtwdev,
				  struct rtw89_pci *rtwpci, int budget)
{
	struct rtw89_pci_rx_ring *rx_ring;
	int countdown = rtwdev->napi_budget_countdown;
	u32 cnt;

	rx_ring = &rtwpci->rx_rings[RTW89_RXCH_RXQ];

	cnt = rtw89_pci_rxbd_recalc(rtwdev, rx_ring);
	if (!cnt)
		return 0;

	cnt = min_t(u32, budget, cnt);

	rtw89_pci_rxbd_deliver(rtwdev, rx_ring, cnt);

	/* In case of flushing pending SKBs, the countdown may exceed. */
	if (rtwdev->napi_budget_countdown <= 0)
		return budget;

	return budget - countdown;
}

static void rtw89_pci_tx_status(struct rtw89_dev *rtwdev,
				struct rtw89_pci_tx_ring *tx_ring,
				struct sk_buff *skb, u8 tx_status)
{
	struct ieee80211_tx_info *info;

	info = IEEE80211_SKB_CB(skb);
	ieee80211_tx_info_clear_status(info);

	if (info->flags & IEEE80211_TX_CTL_NO_ACK)
		info->flags |= IEEE80211_TX_STAT_NOACK_TRANSMITTED;
	if (tx_status == RTW89_TX_DONE) {
		info->flags |= IEEE80211_TX_STAT_ACK;
		tx_ring->tx_acked++;
	} else {
		if (info->flags & IEEE80211_TX_CTL_REQ_TX_STATUS)
			rtw89_debug(rtwdev, RTW89_DBG_FW,
				    "failed to TX of status %x\n", tx_status);
		switch (tx_status) {
		case RTW89_TX_RETRY_LIMIT:
			tx_ring->tx_retry_lmt++;
			break;
		case RTW89_TX_LIFE_TIME:
			tx_ring->tx_life_time++;
			break;
		case RTW89_TX_MACID_DROP:
			tx_ring->tx_mac_id_drop++;
			break;
		default:
			rtw89_warn(rtwdev, "invalid TX status %x\n", tx_status);
			break;
		}
	}

	ieee80211_tx_status_ni(rtwdev->hw, skb);
}

static void rtw89_pci_reclaim_txbd(struct rtw89_dev *rtwdev, struct rtw89_pci_tx_ring *tx_ring)
{
	struct rtw89_pci_tx_wd *txwd;
	u32 cnt;

	cnt = rtw89_pci_txbd_recalc(rtwdev, tx_ring);
	while (cnt--) {
		txwd = list_first_entry_or_null(&tx_ring->busy_pages, struct rtw89_pci_tx_wd, list);
		if (!txwd) {
			rtw89_warn(rtwdev, "No busy txwd pages available\n");
			break;
		}

		list_del_init(&txwd->list);

		/* this skb has been freed by RPP */
		if (skb_queue_len(&txwd->queue) == 0)
			rtw89_pci_enqueue_txwd(tx_ring, txwd);
	}
}

static void rtw89_pci_release_busy_txwd(struct rtw89_dev *rtwdev,
					struct rtw89_pci_tx_ring *tx_ring)
{
	struct rtw89_pci_tx_wd_ring *wd_ring = &tx_ring->wd_ring;
	struct rtw89_pci_tx_wd *txwd;
	int i;

	for (i = 0; i < wd_ring->page_num; i++) {
		txwd = list_first_entry_or_null(&tx_ring->busy_pages, struct rtw89_pci_tx_wd, list);
		if (!txwd)
			break;

		list_del_init(&txwd->list);
	}
}

static void rtw89_pci_release_txwd_skb(struct rtw89_dev *rtwdev,
				       struct rtw89_pci_tx_ring *tx_ring,
				       struct rtw89_pci_tx_wd *txwd, u16 seq,
				       u8 tx_status)
{
	struct rtw89_pci *rtwpci = (struct rtw89_pci *)rtwdev->priv;
	struct rtw89_pci_tx_data *tx_data;
	struct sk_buff *skb, *tmp;
	u8 txch = tx_ring->txch;

	if (!list_empty(&txwd->list)) {
		rtw89_pci_reclaim_txbd(rtwdev, tx_ring);
		/* In low power mode, RPP can receive before updating of TX BD.
		 * In normal mode, it should not happen so give it a warning.
		 */
		if (!rtwpci->low_power && !list_empty(&txwd->list))
			rtw89_warn(rtwdev, "queue %d txwd %d is not idle\n",
				   txch, seq);
	}

	skb_queue_walk_safe(&txwd->queue, skb, tmp) {
		skb_unlink(skb, &txwd->queue);

		tx_data = RTW89_PCI_TX_SKB_CB(skb);
		dma_unmap_single(&rtwpci->pdev->dev, tx_data->dma, skb->len,
				 DMA_TO_DEVICE);

		rtw89_pci_tx_status(rtwdev, tx_ring, skb, tx_status);
	}

	if (list_empty(&txwd->list))
		rtw89_pci_enqueue_txwd(tx_ring, txwd);
}

static void rtw89_pci_release_rpp(struct rtw89_dev *rtwdev,
				  struct rtw89_pci_rpp_fmt *rpp)
{
	struct rtw89_pci *rtwpci = (struct rtw89_pci *)rtwdev->priv;
	struct rtw89_pci_tx_ring *tx_ring;
	struct rtw89_pci_tx_wd_ring *wd_ring;
	struct rtw89_pci_tx_wd *txwd;
	u16 seq;
	u8 qsel, tx_status, txch;

	seq = le32_get_bits(rpp->dword, RTW89_PCI_RPP_SEQ);
	qsel = le32_get_bits(rpp->dword, RTW89_PCI_RPP_QSEL);
	tx_status = le32_get_bits(rpp->dword, RTW89_PCI_RPP_TX_STATUS);
	txch = rtw89_core_get_ch_dma(rtwdev, qsel);

	if (txch == RTW89_TXCH_CH12) {
		rtw89_warn(rtwdev, "should no fwcmd release report\n");
		return;
	}

	tx_ring = &rtwpci->tx_rings[txch];
	wd_ring = &tx_ring->wd_ring;
	txwd = &wd_ring->pages[seq];

	rtw89_pci_release_txwd_skb(rtwdev, tx_ring, txwd, seq, tx_status);
}

static void rtw89_pci_release_pending_txwd_skb(struct rtw89_dev *rtwdev,
					       struct rtw89_pci_tx_ring *tx_ring)
{
	struct rtw89_pci_tx_wd_ring *wd_ring = &tx_ring->wd_ring;
	struct rtw89_pci_tx_wd *txwd;
	int i;

	for (i = 0; i < wd_ring->page_num; i++) {
		txwd = &wd_ring->pages[i];

		if (!list_empty(&txwd->list))
			continue;

		rtw89_pci_release_txwd_skb(rtwdev, tx_ring, txwd, i, RTW89_TX_MACID_DROP);
	}
}

static u32 rtw89_pci_release_tx_skbs(struct rtw89_dev *rtwdev,
				     struct rtw89_pci_rx_ring *rx_ring,
				     u32 max_cnt)
{
	struct rtw89_pci_dma_ring *bd_ring = &rx_ring->bd_ring;
	struct rtw89_pci_rx_info *rx_info;
	struct rtw89_pci_rpp_fmt *rpp;
	struct rtw89_rx_desc_info desc_info = {};
	struct sk_buff *skb;
	u32 cnt = 0;
	u32 rpp_size = sizeof(struct rtw89_pci_rpp_fmt);
	u32 rxinfo_size = sizeof(struct rtw89_pci_rxbd_info);
	u32 offset;
	int ret;

	skb = rx_ring->buf[bd_ring->wp];
	rtw89_pci_sync_skb_for_cpu(rtwdev, skb);

	ret = rtw89_pci_rxbd_info_update(rtwdev, skb);
	if (ret) {
		rtw89_err(rtwdev, "failed to update %d RXBD info: %d\n",
			  bd_ring->wp, ret);
		goto err_sync_device;
	}

	rx_info = RTW89_PCI_RX_SKB_CB(skb);
	if (!rx_info->fs || !rx_info->ls) {
		rtw89_err(rtwdev, "cannot process RP frame not set FS/LS\n");
		return cnt;
	}

	rtw89_core_query_rxdesc(rtwdev, &desc_info, skb->data, rxinfo_size);

	/* first segment has RX desc */
	offset = desc_info.offset;
	offset += desc_info.long_rxdesc ? sizeof(struct rtw89_rxdesc_long) :
					  sizeof(struct rtw89_rxdesc_short);
	for (; offset + rpp_size <= rx_info->len; offset += rpp_size) {
		rpp = (struct rtw89_pci_rpp_fmt *)(skb->data + offset);
		rtw89_pci_release_rpp(rtwdev, rpp);
	}

	rtw89_pci_sync_skb_for_device(rtwdev, skb);
	rtw89_pci_rxbd_increase(rx_ring, 1);
	cnt++;

	return cnt;

err_sync_device:
	rtw89_pci_sync_skb_for_device(rtwdev, skb);
	return 0;
}

static void rtw89_pci_release_tx(struct rtw89_dev *rtwdev,
				 struct rtw89_pci_rx_ring *rx_ring,
				 u32 cnt)
{
	struct rtw89_pci_dma_ring *bd_ring = &rx_ring->bd_ring;
	u32 release_cnt;

	while (cnt) {
		release_cnt = rtw89_pci_release_tx_skbs(rtwdev, rx_ring, cnt);
		if (!release_cnt) {
			rtw89_err(rtwdev, "failed to release TX skbs\n");

			/* skip the rest RXBD bufs */
			rtw89_pci_rxbd_increase(rx_ring, cnt);
			break;
		}

		cnt -= release_cnt;
	}

	rtw89_write16(rtwdev, bd_ring->addr.idx, bd_ring->wp);
}

static int rtw89_pci_poll_rpq_dma(struct rtw89_dev *rtwdev,
				  struct rtw89_pci *rtwpci, int budget)
{
	struct rtw89_pci_rx_ring *rx_ring;
	u32 cnt;
	int work_done;

	rx_ring = &rtwpci->rx_rings[RTW89_RXCH_RPQ];

	spin_lock_bh(&rtwpci->trx_lock);

	cnt = rtw89_pci_rxbd_recalc(rtwdev, rx_ring);
	if (cnt == 0)
		goto out_unlock;

	rtw89_pci_release_tx(rtwdev, rx_ring, cnt);

out_unlock:
	spin_unlock_bh(&rtwpci->trx_lock);

	/* always release all RPQ */
	work_done = min_t(int, cnt, budget);
	rtwdev->napi_budget_countdown -= work_done;

	return work_done;
}

static void rtw89_pci_isr_rxd_unavail(struct rtw89_dev *rtwdev,
				      struct rtw89_pci *rtwpci)
{
	struct rtw89_pci_rx_ring *rx_ring;
	struct rtw89_pci_dma_ring *bd_ring;
	u32 reg_idx;
	u16 hw_idx, hw_idx_next, host_idx;
	int i;

	for (i = 0; i < RTW89_RXCH_NUM; i++) {
		rx_ring = &rtwpci->rx_rings[i];
		bd_ring = &rx_ring->bd_ring;

		reg_idx = rtw89_read32(rtwdev, bd_ring->addr.idx);
		hw_idx = FIELD_GET(TXBD_HW_IDX_MASK, reg_idx);
		host_idx = FIELD_GET(TXBD_HOST_IDX_MASK, reg_idx);
		hw_idx_next = (hw_idx + 1) % bd_ring->len;

		if (hw_idx_next == host_idx)
			rtw89_debug(rtwdev, RTW89_DBG_UNEXP, "%d RXD unavailable\n", i);

		rtw89_debug(rtwdev, RTW89_DBG_TXRX,
			    "%d RXD unavailable, idx=0x%08x, len=%d\n",
			    i, reg_idx, bd_ring->len);
	}
}

void rtw89_pci_recognize_intrs(struct rtw89_dev *rtwdev,
			       struct rtw89_pci *rtwpci,
			       struct rtw89_pci_isrs *isrs)
{
	isrs->halt_c2h_isrs = rtw89_read32(rtwdev, R_AX_HISR0) & rtwpci->halt_c2h_intrs;
	isrs->isrs[0] = rtw89_read32(rtwdev, R_AX_PCIE_HISR00) & rtwpci->intrs[0];
	isrs->isrs[1] = rtw89_read32(rtwdev, R_AX_PCIE_HISR10) & rtwpci->intrs[1];

	rtw89_write32(rtwdev, R_AX_HISR0, isrs->halt_c2h_isrs);
	rtw89_write32(rtwdev, R_AX_PCIE_HISR00, isrs->isrs[0]);
	rtw89_write32(rtwdev, R_AX_PCIE_HISR10, isrs->isrs[1]);
}
EXPORT_SYMBOL(rtw89_pci_recognize_intrs);

void rtw89_pci_recognize_intrs_v1(struct rtw89_dev *rtwdev,
				  struct rtw89_pci *rtwpci,
				  struct rtw89_pci_isrs *isrs)
{
	isrs->ind_isrs = rtw89_read32(rtwdev, R_AX_PCIE_HISR00_V1) & rtwpci->ind_intrs;
	isrs->halt_c2h_isrs = isrs->ind_isrs & B_AX_HS0ISR_IND_INT_EN ?
			      rtw89_read32(rtwdev, R_AX_HISR0) & rtwpci->halt_c2h_intrs : 0;
	isrs->isrs[0] = isrs->ind_isrs & B_AX_HCI_AXIDMA_INT_EN ?
			rtw89_read32(rtwdev, R_AX_HAXI_HISR00) & rtwpci->intrs[0] : 0;
	isrs->isrs[1] = isrs->ind_isrs & B_AX_HS1ISR_IND_INT_EN ?
			rtw89_read32(rtwdev, R_AX_HISR1) & rtwpci->intrs[1] : 0;

	if (isrs->halt_c2h_isrs)
		rtw89_write32(rtwdev, R_AX_HISR0, isrs->halt_c2h_isrs);
	if (isrs->isrs[0])
		rtw89_write32(rtwdev, R_AX_HAXI_HISR00, isrs->isrs[0]);
	if (isrs->isrs[1])
		rtw89_write32(rtwdev, R_AX_HISR1, isrs->isrs[1]);
}
EXPORT_SYMBOL(rtw89_pci_recognize_intrs_v1);

static void rtw89_pci_clear_isr0(struct rtw89_dev *rtwdev, u32 isr00)
{
	/* write 1 clear */
	rtw89_write32(rtwdev, R_AX_PCIE_HISR00, isr00);
}

void rtw89_pci_enable_intr(struct rtw89_dev *rtwdev, struct rtw89_pci *rtwpci)
{
	rtw89_write32(rtwdev, R_AX_HIMR0, rtwpci->halt_c2h_intrs);
	rtw89_write32(rtwdev, R_AX_PCIE_HIMR00, rtwpci->intrs[0]);
	rtw89_write32(rtwdev, R_AX_PCIE_HIMR10, rtwpci->intrs[1]);
}
EXPORT_SYMBOL(rtw89_pci_enable_intr);

void rtw89_pci_disable_intr(struct rtw89_dev *rtwdev, struct rtw89_pci *rtwpci)
{
	rtw89_write32(rtwdev, R_AX_HIMR0, 0);
	rtw89_write32(rtwdev, R_AX_PCIE_HIMR00, 0);
	rtw89_write32(rtwdev, R_AX_PCIE_HIMR10, 0);
}
EXPORT_SYMBOL(rtw89_pci_disable_intr);

void rtw89_pci_enable_intr_v1(struct rtw89_dev *rtwdev, struct rtw89_pci *rtwpci)
{
	rtw89_write32(rtwdev, R_AX_PCIE_HIMR00_V1, rtwpci->ind_intrs);
	rtw89_write32(rtwdev, R_AX_HIMR0, rtwpci->halt_c2h_intrs);
	rtw89_write32(rtwdev, R_AX_HAXI_HIMR00, rtwpci->intrs[0]);
	rtw89_write32(rtwdev, R_AX_HIMR1, rtwpci->intrs[1]);
}
EXPORT_SYMBOL(rtw89_pci_enable_intr_v1);

void rtw89_pci_disable_intr_v1(struct rtw89_dev *rtwdev, struct rtw89_pci *rtwpci)
{
	rtw89_write32(rtwdev, R_AX_PCIE_HIMR00_V1, 0);
}
EXPORT_SYMBOL(rtw89_pci_disable_intr_v1);

static void rtw89_pci_ops_recovery_start(struct rtw89_dev *rtwdev)
{
	struct rtw89_pci *rtwpci = (struct rtw89_pci *)rtwdev->priv;
	unsigned long flags;

	spin_lock_irqsave(&rtwpci->irq_lock, flags);
	rtw89_chip_disable_intr(rtwdev, rtwpci);
	rtw89_chip_config_intr_mask(rtwdev, RTW89_PCI_INTR_MASK_RECOVERY_START);
	rtw89_chip_enable_intr(rtwdev, rtwpci);
	spin_unlock_irqrestore(&rtwpci->irq_lock, flags);
}

static void rtw89_pci_ops_recovery_complete(struct rtw89_dev *rtwdev)
{
	struct rtw89_pci *rtwpci = (struct rtw89_pci *)rtwdev->priv;
	unsigned long flags;

	spin_lock_irqsave(&rtwpci->irq_lock, flags);
	rtw89_chip_disable_intr(rtwdev, rtwpci);
	rtw89_chip_config_intr_mask(rtwdev, RTW89_PCI_INTR_MASK_RECOVERY_COMPLETE);
	rtw89_chip_enable_intr(rtwdev, rtwpci);
	spin_unlock_irqrestore(&rtwpci->irq_lock, flags);
}

static void rtw89_pci_low_power_interrupt_handler(struct rtw89_dev *rtwdev)
{
	struct rtw89_pci *rtwpci = (struct rtw89_pci *)rtwdev->priv;
	int budget = NAPI_POLL_WEIGHT;

	/* To prevent RXQ get stuck due to run out of budget. */
	rtwdev->napi_budget_countdown = budget;

	rtw89_pci_poll_rpq_dma(rtwdev, rtwpci, budget);
	rtw89_pci_poll_rxq_dma(rtwdev, rtwpci, budget);
}

static irqreturn_t rtw89_pci_interrupt_threadfn(int irq, void *dev)
{
	struct rtw89_dev *rtwdev = dev;
	struct rtw89_pci *rtwpci = (struct rtw89_pci *)rtwdev->priv;
	struct rtw89_pci_isrs isrs;
	unsigned long flags;

	spin_lock_irqsave(&rtwpci->irq_lock, flags);
	rtw89_chip_recognize_intrs(rtwdev, rtwpci, &isrs);
	spin_unlock_irqrestore(&rtwpci->irq_lock, flags);

	if (unlikely(isrs.isrs[0] & B_AX_RDU_INT))
		rtw89_pci_isr_rxd_unavail(rtwdev, rtwpci);

	if (unlikely(isrs.halt_c2h_isrs & B_AX_HALT_C2H_INT_EN))
		rtw89_ser_notify(rtwdev, rtw89_mac_get_err_status(rtwdev));

	if (unlikely(isrs.halt_c2h_isrs & B_AX_WDT_TIMEOUT_INT_EN))
		rtw89_ser_notify(rtwdev, MAC_AX_ERR_L2_ERR_WDT_TIMEOUT_INT);

	if (unlikely(rtwpci->under_recovery))
		goto enable_intr;

	if (unlikely(rtwpci->low_power)) {
		rtw89_pci_low_power_interrupt_handler(rtwdev);
		goto enable_intr;
	}

	if (likely(rtwpci->running)) {
		local_bh_disable();
		napi_schedule(&rtwdev->napi);
		local_bh_enable();
	}

	return IRQ_HANDLED;

enable_intr:
	spin_lock_irqsave(&rtwpci->irq_lock, flags);
<<<<<<< HEAD
	rtw89_chip_enable_intr(rtwdev, rtwpci);
=======
	if (likely(rtwpci->running))
		rtw89_chip_enable_intr(rtwdev, rtwpci);
>>>>>>> 7365df19
	spin_unlock_irqrestore(&rtwpci->irq_lock, flags);
	return IRQ_HANDLED;
}

static irqreturn_t rtw89_pci_interrupt_handler(int irq, void *dev)
{
	struct rtw89_dev *rtwdev = dev;
	struct rtw89_pci *rtwpci = (struct rtw89_pci *)rtwdev->priv;
	unsigned long flags;
	irqreturn_t irqret = IRQ_WAKE_THREAD;

	spin_lock_irqsave(&rtwpci->irq_lock, flags);

	/* If interrupt event is on the road, it is still trigger interrupt
	 * even we have done pci_stop() to turn off IMR.
	 */
	if (unlikely(!rtwpci->running)) {
		irqret = IRQ_HANDLED;
		goto exit;
	}

	rtw89_chip_disable_intr(rtwdev, rtwpci);
exit:
	spin_unlock_irqrestore(&rtwpci->irq_lock, flags);

	return irqret;
}

#define DEF_TXCHADDRS_TYPE1(info, txch, v...) \
	[RTW89_TXCH_##txch] = { \
		.num = R_AX_##txch##_TXBD_NUM ##v, \
		.idx = R_AX_##txch##_TXBD_IDX ##v, \
		.bdram = R_AX_##txch##_BDRAM_CTRL ##v, \
		.desa_l = R_AX_##txch##_TXBD_DESA_L ##v, \
		.desa_h = R_AX_##txch##_TXBD_DESA_H ##v, \
	}

#define DEF_TXCHADDRS(info, txch, v...) \
	[RTW89_TXCH_##txch] = { \
		.num = R_AX_##txch##_TXBD_NUM, \
		.idx = R_AX_##txch##_TXBD_IDX, \
		.bdram = R_AX_##txch##_BDRAM_CTRL ##v, \
		.desa_l = R_AX_##txch##_TXBD_DESA_L ##v, \
		.desa_h = R_AX_##txch##_TXBD_DESA_H ##v, \
	}

#define DEF_RXCHADDRS(info, rxch, v...) \
	[RTW89_RXCH_##rxch] = { \
		.num = R_AX_##rxch##_RXBD_NUM ##v, \
		.idx = R_AX_##rxch##_RXBD_IDX ##v, \
		.desa_l = R_AX_##rxch##_RXBD_DESA_L ##v, \
		.desa_h = R_AX_##rxch##_RXBD_DESA_H ##v, \
	}

const struct rtw89_pci_ch_dma_addr_set rtw89_pci_ch_dma_addr_set = {
	.tx = {
		DEF_TXCHADDRS(info, ACH0),
		DEF_TXCHADDRS(info, ACH1),
		DEF_TXCHADDRS(info, ACH2),
		DEF_TXCHADDRS(info, ACH3),
		DEF_TXCHADDRS(info, ACH4),
		DEF_TXCHADDRS(info, ACH5),
		DEF_TXCHADDRS(info, ACH6),
		DEF_TXCHADDRS(info, ACH7),
		DEF_TXCHADDRS(info, CH8),
		DEF_TXCHADDRS(info, CH9),
		DEF_TXCHADDRS_TYPE1(info, CH10),
		DEF_TXCHADDRS_TYPE1(info, CH11),
		DEF_TXCHADDRS(info, CH12),
	},
	.rx = {
		DEF_RXCHADDRS(info, RXQ),
		DEF_RXCHADDRS(info, RPQ),
	},
};
EXPORT_SYMBOL(rtw89_pci_ch_dma_addr_set);

const struct rtw89_pci_ch_dma_addr_set rtw89_pci_ch_dma_addr_set_v1 = {
	.tx = {
		DEF_TXCHADDRS(info, ACH0, _V1),
		DEF_TXCHADDRS(info, ACH1, _V1),
		DEF_TXCHADDRS(info, ACH2, _V1),
		DEF_TXCHADDRS(info, ACH3, _V1),
		DEF_TXCHADDRS(info, ACH4, _V1),
		DEF_TXCHADDRS(info, ACH5, _V1),
		DEF_TXCHADDRS(info, ACH6, _V1),
		DEF_TXCHADDRS(info, ACH7, _V1),
		DEF_TXCHADDRS(info, CH8, _V1),
		DEF_TXCHADDRS(info, CH9, _V1),
		DEF_TXCHADDRS_TYPE1(info, CH10, _V1),
		DEF_TXCHADDRS_TYPE1(info, CH11, _V1),
		DEF_TXCHADDRS(info, CH12, _V1),
	},
	.rx = {
		DEF_RXCHADDRS(info, RXQ, _V1),
		DEF_RXCHADDRS(info, RPQ, _V1),
	},
};
EXPORT_SYMBOL(rtw89_pci_ch_dma_addr_set_v1);

#undef DEF_TXCHADDRS_TYPE1
#undef DEF_TXCHADDRS
#undef DEF_RXCHADDRS

static int rtw89_pci_get_txch_addrs(struct rtw89_dev *rtwdev,
				    enum rtw89_tx_channel txch,
				    const struct rtw89_pci_ch_dma_addr **addr)
{
	const struct rtw89_pci_info *info = rtwdev->pci_info;

	if (txch >= RTW89_TXCH_NUM)
		return -EINVAL;

	*addr = &info->dma_addr_set->tx[txch];

	return 0;
}

static int rtw89_pci_get_rxch_addrs(struct rtw89_dev *rtwdev,
				    enum rtw89_rx_channel rxch,
				    const struct rtw89_pci_ch_dma_addr **addr)
{
	const struct rtw89_pci_info *info = rtwdev->pci_info;

	if (rxch >= RTW89_RXCH_NUM)
		return -EINVAL;

	*addr = &info->dma_addr_set->rx[rxch];

	return 0;
}

static u32 rtw89_pci_get_avail_txbd_num(struct rtw89_pci_tx_ring *ring)
{
	struct rtw89_pci_dma_ring *bd_ring = &ring->bd_ring;

	/* reserved 1 desc check ring is full or not */
	if (bd_ring->rp > bd_ring->wp)
		return bd_ring->rp - bd_ring->wp - 1;

	return bd_ring->len - (bd_ring->wp - bd_ring->rp) - 1;
}

static
u32 __rtw89_pci_check_and_reclaim_tx_fwcmd_resource(struct rtw89_dev *rtwdev)
{
	struct rtw89_pci *rtwpci = (struct rtw89_pci *)rtwdev->priv;
	struct rtw89_pci_tx_ring *tx_ring = &rtwpci->tx_rings[RTW89_TXCH_CH12];
	u32 cnt;

	spin_lock_bh(&rtwpci->trx_lock);
	rtw89_pci_reclaim_tx_fwcmd(rtwdev, rtwpci);
	cnt = rtw89_pci_get_avail_txbd_num(tx_ring);
	spin_unlock_bh(&rtwpci->trx_lock);

	return cnt;
}

static
u32 __rtw89_pci_check_and_reclaim_tx_resource_noio(struct rtw89_dev *rtwdev,
						   u8 txch)
{
	struct rtw89_pci *rtwpci = (struct rtw89_pci *)rtwdev->priv;
	struct rtw89_pci_tx_ring *tx_ring = &rtwpci->tx_rings[txch];
<<<<<<< HEAD
=======
	struct rtw89_pci_tx_wd_ring *wd_ring = &tx_ring->wd_ring;
>>>>>>> 7365df19
	u32 cnt;

	spin_lock_bh(&rtwpci->trx_lock);
	cnt = rtw89_pci_get_avail_txbd_num(tx_ring);
<<<<<<< HEAD
=======
	cnt = min(cnt, wd_ring->curr_num);
>>>>>>> 7365df19
	spin_unlock_bh(&rtwpci->trx_lock);

	return cnt;
}

static u32 __rtw89_pci_check_and_reclaim_tx_resource(struct rtw89_dev *rtwdev,
						     u8 txch)
{
	struct rtw89_pci *rtwpci = (struct rtw89_pci *)rtwdev->priv;
	struct rtw89_pci_tx_ring *tx_ring = &rtwpci->tx_rings[txch];
	struct rtw89_pci_tx_wd_ring *wd_ring = &tx_ring->wd_ring;
	u32 bd_cnt, wd_cnt, min_cnt = 0;
	struct rtw89_pci_rx_ring *rx_ring;
	u32 cnt;

	rx_ring = &rtwpci->rx_rings[RTW89_RXCH_RPQ];

	spin_lock_bh(&rtwpci->trx_lock);
	bd_cnt = rtw89_pci_get_avail_txbd_num(tx_ring);
	wd_cnt = wd_ring->curr_num;

	if (wd_cnt == 0 || bd_cnt == 0) {
		cnt = rtw89_pci_rxbd_recalc(rtwdev, rx_ring);
		if (cnt)
			rtw89_pci_release_tx(rtwdev, rx_ring, cnt);
		else if (wd_cnt == 0)
			goto out_unlock;

		bd_cnt = rtw89_pci_get_avail_txbd_num(tx_ring);
		if (bd_cnt == 0)
			rtw89_pci_reclaim_txbd(rtwdev, tx_ring);
	}

	bd_cnt = rtw89_pci_get_avail_txbd_num(tx_ring);
	wd_cnt = wd_ring->curr_num;
	min_cnt = min(bd_cnt, wd_cnt);
	if (min_cnt == 0)
		rtw89_debug(rtwdev, rtwpci->low_power ? RTW89_DBG_TXRX : RTW89_DBG_UNEXP,
			    "still no tx resource after reclaim: wd_cnt=%d bd_cnt=%d\n",
			    wd_cnt, bd_cnt);

out_unlock:
	spin_unlock_bh(&rtwpci->trx_lock);

	return min_cnt;
}

static u32 rtw89_pci_check_and_reclaim_tx_resource(struct rtw89_dev *rtwdev,
						   u8 txch)
{
	if (rtwdev->hci.paused)
		return __rtw89_pci_check_and_reclaim_tx_resource_noio(rtwdev, txch);

	if (txch == RTW89_TXCH_CH12)
		return __rtw89_pci_check_and_reclaim_tx_fwcmd_resource(rtwdev);

	return __rtw89_pci_check_and_reclaim_tx_resource(rtwdev, txch);
}

static void __rtw89_pci_tx_kick_off(struct rtw89_dev *rtwdev, struct rtw89_pci_tx_ring *tx_ring)
{
	struct rtw89_pci *rtwpci = (struct rtw89_pci *)rtwdev->priv;
	struct rtw89_pci_dma_ring *bd_ring = &tx_ring->bd_ring;
	u32 host_idx, addr;

	spin_lock_bh(&rtwpci->trx_lock);

	addr = bd_ring->addr.idx;
	host_idx = bd_ring->wp;
	rtw89_write16(rtwdev, addr, host_idx);

	spin_unlock_bh(&rtwpci->trx_lock);
}

static void rtw89_pci_tx_bd_ring_update(struct rtw89_dev *rtwdev, struct rtw89_pci_tx_ring *tx_ring,
					int n_txbd)
{
	struct rtw89_pci_dma_ring *bd_ring = &tx_ring->bd_ring;
	u32 host_idx, len;

	len = bd_ring->len;
	host_idx = bd_ring->wp + n_txbd;
	host_idx = host_idx < len ? host_idx : host_idx - len;

	bd_ring->wp = host_idx;
}

static void rtw89_pci_ops_tx_kick_off(struct rtw89_dev *rtwdev, u8 txch)
{
	struct rtw89_pci *rtwpci = (struct rtw89_pci *)rtwdev->priv;
	struct rtw89_pci_tx_ring *tx_ring = &rtwpci->tx_rings[txch];

	if (rtwdev->hci.paused) {
		set_bit(txch, rtwpci->kick_map);
		return;
	}

	__rtw89_pci_tx_kick_off(rtwdev, tx_ring);
}

static void rtw89_pci_tx_kick_off_pending(struct rtw89_dev *rtwdev)
{
	struct rtw89_pci *rtwpci = (struct rtw89_pci *)rtwdev->priv;
	struct rtw89_pci_tx_ring *tx_ring;
	int txch;

	for (txch = 0; txch < RTW89_TXCH_NUM; txch++) {
		if (!test_and_clear_bit(txch, rtwpci->kick_map))
			continue;

		tx_ring = &rtwpci->tx_rings[txch];
		__rtw89_pci_tx_kick_off(rtwdev, tx_ring);
	}
}

static void __pci_flush_txch(struct rtw89_dev *rtwdev, u8 txch, bool drop)
{
	struct rtw89_pci *rtwpci = (struct rtw89_pci *)rtwdev->priv;
	struct rtw89_pci_tx_ring *tx_ring = &rtwpci->tx_rings[txch];
	struct rtw89_pci_dma_ring *bd_ring = &tx_ring->bd_ring;
	u32 cur_idx, cur_rp;
	u8 i;

	/* Because the time taked by the I/O is a bit dynamic, it's hard to
	 * define a reasonable fixed total timeout to use read_poll_timeout*
	 * helper. Instead, we can ensure a reasonable polling times, so we
	 * just use for loop with udelay here.
	 */
	for (i = 0; i < 60; i++) {
		cur_idx = rtw89_read32(rtwdev, bd_ring->addr.idx);
		cur_rp = FIELD_GET(TXBD_HW_IDX_MASK, cur_idx);
		if (cur_rp == bd_ring->wp)
			return;

		udelay(1);
	}

	if (!drop)
		rtw89_info(rtwdev, "timed out to flush pci txch: %d\n", txch);
}

static void __rtw89_pci_ops_flush_txchs(struct rtw89_dev *rtwdev, u32 txchs,
					bool drop)
{
	const struct rtw89_pci_info *info = rtwdev->pci_info;
	u8 i;

	for (i = 0; i < RTW89_TXCH_NUM; i++) {
		/* It may be unnecessary to flush FWCMD queue. */
		if (i == RTW89_TXCH_CH12)
			continue;
		if (info->tx_dma_ch_mask & BIT(i))
			continue;

		if (txchs & BIT(i))
			__pci_flush_txch(rtwdev, i, drop);
	}
}

static void rtw89_pci_ops_flush_queues(struct rtw89_dev *rtwdev, u32 queues,
				       bool drop)
{
	__rtw89_pci_ops_flush_txchs(rtwdev, BIT(RTW89_TXCH_NUM) - 1, drop);
}

u32 rtw89_pci_fill_txaddr_info(struct rtw89_dev *rtwdev,
			       void *txaddr_info_addr, u32 total_len,
			       dma_addr_t dma, u8 *add_info_nr)
{
	struct rtw89_pci_tx_addr_info_32 *txaddr_info = txaddr_info_addr;

	txaddr_info->length = cpu_to_le16(total_len);
	txaddr_info->option = cpu_to_le16(RTW89_PCI_ADDR_MSDU_LS |
					  RTW89_PCI_ADDR_NUM(1));
	txaddr_info->dma = cpu_to_le32(dma);

	*add_info_nr = 1;

	return sizeof(*txaddr_info);
}
EXPORT_SYMBOL(rtw89_pci_fill_txaddr_info);

u32 rtw89_pci_fill_txaddr_info_v1(struct rtw89_dev *rtwdev,
				  void *txaddr_info_addr, u32 total_len,
				  dma_addr_t dma, u8 *add_info_nr)
{
	struct rtw89_pci_tx_addr_info_32_v1 *txaddr_info = txaddr_info_addr;
	u32 remain = total_len;
	u32 len;
	u16 length_option;
	int n;

	for (n = 0; n < RTW89_TXADDR_INFO_NR_V1 && remain; n++) {
		len = remain >= TXADDR_INFO_LENTHG_V1_MAX ?
		      TXADDR_INFO_LENTHG_V1_MAX : remain;
		remain -= len;

		length_option = FIELD_PREP(B_PCIADDR_LEN_V1_MASK, len) |
				FIELD_PREP(B_PCIADDR_HIGH_SEL_V1_MASK, 0) |
				FIELD_PREP(B_PCIADDR_LS_V1_MASK, remain == 0);
		txaddr_info->length_opt = cpu_to_le16(length_option);
		txaddr_info->dma_low_lsb = cpu_to_le16(FIELD_GET(GENMASK(15, 0), dma));
		txaddr_info->dma_low_msb = cpu_to_le16(FIELD_GET(GENMASK(31, 16), dma));

		dma += len;
		txaddr_info++;
	}

	WARN_ONCE(remain, "length overflow remain=%u total_len=%u",
		  remain, total_len);

	*add_info_nr = n;

	return n * sizeof(*txaddr_info);
}
EXPORT_SYMBOL(rtw89_pci_fill_txaddr_info_v1);

static int rtw89_pci_txwd_submit(struct rtw89_dev *rtwdev,
				 struct rtw89_pci_tx_ring *tx_ring,
				 struct rtw89_pci_tx_wd *txwd,
				 struct rtw89_core_tx_request *tx_req)
{
	struct rtw89_pci *rtwpci = (struct rtw89_pci *)rtwdev->priv;
	const struct rtw89_chip_info *chip = rtwdev->chip;
	struct rtw89_tx_desc_info *desc_info = &tx_req->desc_info;
	struct rtw89_txwd_info *txwd_info;
	struct rtw89_pci_tx_wp_info *txwp_info;
	void *txaddr_info_addr;
	struct pci_dev *pdev = rtwpci->pdev;
	struct sk_buff *skb = tx_req->skb;
	struct rtw89_pci_tx_data *tx_data = RTW89_PCI_TX_SKB_CB(skb);
	bool en_wd_info = desc_info->en_wd_info;
	u32 txwd_len;
	u32 txwp_len;
	u32 txaddr_info_len;
	dma_addr_t dma;
	int ret;

	dma = dma_map_single(&pdev->dev, skb->data, skb->len, DMA_TO_DEVICE);
	if (dma_mapping_error(&pdev->dev, dma)) {
		rtw89_err(rtwdev, "failed to map skb dma data\n");
		ret = -EBUSY;
		goto err;
	}

	tx_data->dma = dma;

	txwp_len = sizeof(*txwp_info);
	txwd_len = chip->txwd_body_size;
	txwd_len += en_wd_info ? sizeof(*txwd_info) : 0;

	txwp_info = txwd->vaddr + txwd_len;
	txwp_info->seq0 = cpu_to_le16(txwd->seq | RTW89_PCI_TXWP_VALID);
	txwp_info->seq1 = 0;
	txwp_info->seq2 = 0;
	txwp_info->seq3 = 0;

	tx_ring->tx_cnt++;
	txaddr_info_addr = txwd->vaddr + txwd_len + txwp_len;
	txaddr_info_len =
		rtw89_chip_fill_txaddr_info(rtwdev, txaddr_info_addr, skb->len,
					    dma, &desc_info->addr_info_nr);

	txwd->len = txwd_len + txwp_len + txaddr_info_len;

	rtw89_chip_fill_txdesc(rtwdev, desc_info, txwd->vaddr);

	skb_queue_tail(&txwd->queue, skb);

	return 0;

err:
	return ret;
}

static int rtw89_pci_fwcmd_submit(struct rtw89_dev *rtwdev,
				  struct rtw89_pci_tx_ring *tx_ring,
				  struct rtw89_pci_tx_bd_32 *txbd,
				  struct rtw89_core_tx_request *tx_req)
{
	struct rtw89_pci *rtwpci = (struct rtw89_pci *)rtwdev->priv;
	const struct rtw89_chip_info *chip = rtwdev->chip;
	struct rtw89_tx_desc_info *desc_info = &tx_req->desc_info;
	void *txdesc;
	int txdesc_size = chip->h2c_desc_size;
	struct pci_dev *pdev = rtwpci->pdev;
	struct sk_buff *skb = tx_req->skb;
	struct rtw89_pci_tx_data *tx_data = RTW89_PCI_TX_SKB_CB(skb);
	dma_addr_t dma;

	txdesc = skb_push(skb, txdesc_size);
	memset(txdesc, 0, txdesc_size);
	rtw89_chip_fill_txdesc_fwcmd(rtwdev, desc_info, txdesc);

	dma = dma_map_single(&pdev->dev, skb->data, skb->len, DMA_TO_DEVICE);
	if (dma_mapping_error(&pdev->dev, dma)) {
		rtw89_err(rtwdev, "failed to map fwcmd dma data\n");
		return -EBUSY;
	}

	tx_data->dma = dma;
	txbd->option = cpu_to_le16(RTW89_PCI_TXBD_OPTION_LS);
	txbd->length = cpu_to_le16(skb->len);
	txbd->dma = cpu_to_le32(tx_data->dma);
	skb_queue_tail(&rtwpci->h2c_queue, skb);

	rtw89_pci_tx_bd_ring_update(rtwdev, tx_ring, 1);

	return 0;
}

static int rtw89_pci_txbd_submit(struct rtw89_dev *rtwdev,
				 struct rtw89_pci_tx_ring *tx_ring,
				 struct rtw89_pci_tx_bd_32 *txbd,
				 struct rtw89_core_tx_request *tx_req)
{
	struct rtw89_pci_tx_wd *txwd;
	int ret;

	/* FWCMD queue doesn't have wd pages. Instead, it submits the CMD
	 * buffer with WD BODY only. So here we don't need to check the free
	 * pages of the wd ring.
	 */
	if (tx_ring->txch == RTW89_TXCH_CH12)
		return rtw89_pci_fwcmd_submit(rtwdev, tx_ring, txbd, tx_req);

	txwd = rtw89_pci_dequeue_txwd(tx_ring);
	if (!txwd) {
		rtw89_err(rtwdev, "no available TXWD\n");
		ret = -ENOSPC;
		goto err;
	}

	ret = rtw89_pci_txwd_submit(rtwdev, tx_ring, txwd, tx_req);
	if (ret) {
		rtw89_err(rtwdev, "failed to submit TXWD %d\n", txwd->seq);
		goto err_enqueue_wd;
	}

	list_add_tail(&txwd->list, &tx_ring->busy_pages);

	txbd->option = cpu_to_le16(RTW89_PCI_TXBD_OPTION_LS);
	txbd->length = cpu_to_le16(txwd->len);
	txbd->dma = cpu_to_le32(txwd->paddr);

	rtw89_pci_tx_bd_ring_update(rtwdev, tx_ring, 1);

	return 0;

err_enqueue_wd:
	rtw89_pci_enqueue_txwd(tx_ring, txwd);
err:
	return ret;
}

static int rtw89_pci_tx_write(struct rtw89_dev *rtwdev, struct rtw89_core_tx_request *tx_req,
			      u8 txch)
{
	struct rtw89_pci *rtwpci = (struct rtw89_pci *)rtwdev->priv;
	struct rtw89_pci_tx_ring *tx_ring;
	struct rtw89_pci_tx_bd_32 *txbd;
	u32 n_avail_txbd;
	int ret = 0;

	/* check the tx type and dma channel for fw cmd queue */
	if ((txch == RTW89_TXCH_CH12 ||
	     tx_req->tx_type == RTW89_CORE_TX_TYPE_FWCMD) &&
	    (txch != RTW89_TXCH_CH12 ||
	     tx_req->tx_type != RTW89_CORE_TX_TYPE_FWCMD)) {
		rtw89_err(rtwdev, "only fw cmd uses dma channel 12\n");
		return -EINVAL;
	}

	tx_ring = &rtwpci->tx_rings[txch];
	spin_lock_bh(&rtwpci->trx_lock);

	n_avail_txbd = rtw89_pci_get_avail_txbd_num(tx_ring);
	if (n_avail_txbd == 0) {
		rtw89_err(rtwdev, "no available TXBD\n");
		ret = -ENOSPC;
		goto err_unlock;
	}

	txbd = rtw89_pci_get_next_txbd(tx_ring);
	ret = rtw89_pci_txbd_submit(rtwdev, tx_ring, txbd, tx_req);
	if (ret) {
		rtw89_err(rtwdev, "failed to submit TXBD\n");
		goto err_unlock;
	}

	spin_unlock_bh(&rtwpci->trx_lock);
	return 0;

err_unlock:
	spin_unlock_bh(&rtwpci->trx_lock);
	return ret;
}

static int rtw89_pci_ops_tx_write(struct rtw89_dev *rtwdev, struct rtw89_core_tx_request *tx_req)
{
	struct rtw89_tx_desc_info *desc_info = &tx_req->desc_info;
	int ret;

	ret = rtw89_pci_tx_write(rtwdev, tx_req, desc_info->ch_dma);
	if (ret) {
		rtw89_err(rtwdev, "failed to TX Queue %d\n", desc_info->ch_dma);
		return ret;
	}

	return 0;
}

static const struct rtw89_pci_bd_ram bd_ram_table[RTW89_TXCH_NUM] = {
	[RTW89_TXCH_ACH0] = {.start_idx = 0,  .max_num = 5, .min_num = 2},
	[RTW89_TXCH_ACH1] = {.start_idx = 5,  .max_num = 5, .min_num = 2},
	[RTW89_TXCH_ACH2] = {.start_idx = 10, .max_num = 5, .min_num = 2},
	[RTW89_TXCH_ACH3] = {.start_idx = 15, .max_num = 5, .min_num = 2},
	[RTW89_TXCH_ACH4] = {.start_idx = 20, .max_num = 5, .min_num = 2},
	[RTW89_TXCH_ACH5] = {.start_idx = 25, .max_num = 5, .min_num = 2},
	[RTW89_TXCH_ACH6] = {.start_idx = 30, .max_num = 5, .min_num = 2},
	[RTW89_TXCH_ACH7] = {.start_idx = 35, .max_num = 5, .min_num = 2},
	[RTW89_TXCH_CH8]  = {.start_idx = 40, .max_num = 5, .min_num = 1},
	[RTW89_TXCH_CH9]  = {.start_idx = 45, .max_num = 5, .min_num = 1},
	[RTW89_TXCH_CH10] = {.start_idx = 50, .max_num = 5, .min_num = 1},
	[RTW89_TXCH_CH11] = {.start_idx = 55, .max_num = 5, .min_num = 1},
	[RTW89_TXCH_CH12] = {.start_idx = 60, .max_num = 4, .min_num = 1},
};

static void rtw89_pci_reset_trx_rings(struct rtw89_dev *rtwdev)
{
	struct rtw89_pci *rtwpci = (struct rtw89_pci *)rtwdev->priv;
	const struct rtw89_pci_info *info = rtwdev->pci_info;
	struct rtw89_pci_tx_ring *tx_ring;
	struct rtw89_pci_rx_ring *rx_ring;
	struct rtw89_pci_dma_ring *bd_ring;
	const struct rtw89_pci_bd_ram *bd_ram;
	u32 addr_num;
	u32 addr_bdram;
	u32 addr_desa_l;
	u32 val32;
	int i;

	for (i = 0; i < RTW89_TXCH_NUM; i++) {
		if (info->tx_dma_ch_mask & BIT(i))
			continue;

		tx_ring = &rtwpci->tx_rings[i];
		bd_ring = &tx_ring->bd_ring;
		bd_ram = &bd_ram_table[i];
		addr_num = bd_ring->addr.num;
		addr_bdram = bd_ring->addr.bdram;
		addr_desa_l = bd_ring->addr.desa_l;
		bd_ring->wp = 0;
		bd_ring->rp = 0;

		val32 = FIELD_PREP(BDRAM_SIDX_MASK, bd_ram->start_idx) |
			FIELD_PREP(BDRAM_MAX_MASK, bd_ram->max_num) |
			FIELD_PREP(BDRAM_MIN_MASK, bd_ram->min_num);

		rtw89_write16(rtwdev, addr_num, bd_ring->len);
		rtw89_write32(rtwdev, addr_bdram, val32);
		rtw89_write32(rtwdev, addr_desa_l, bd_ring->dma);
	}

	for (i = 0; i < RTW89_RXCH_NUM; i++) {
		rx_ring = &rtwpci->rx_rings[i];
		bd_ring = &rx_ring->bd_ring;
		addr_num = bd_ring->addr.num;
		addr_desa_l = bd_ring->addr.desa_l;
		bd_ring->wp = 0;
		bd_ring->rp = 0;
		rx_ring->diliver_skb = NULL;
		rx_ring->diliver_desc.ready = false;

		rtw89_write16(rtwdev, addr_num, bd_ring->len);
		rtw89_write32(rtwdev, addr_desa_l, bd_ring->dma);
	}
}

static void rtw89_pci_release_tx_ring(struct rtw89_dev *rtwdev,
				      struct rtw89_pci_tx_ring *tx_ring)
{
	rtw89_pci_release_busy_txwd(rtwdev, tx_ring);
	rtw89_pci_release_pending_txwd_skb(rtwdev, tx_ring);
}

static void rtw89_pci_ops_reset(struct rtw89_dev *rtwdev)
{
	struct rtw89_pci *rtwpci = (struct rtw89_pci *)rtwdev->priv;
	const struct rtw89_pci_info *info = rtwdev->pci_info;
	int txch;

	rtw89_pci_reset_trx_rings(rtwdev);

	spin_lock_bh(&rtwpci->trx_lock);
	for (txch = 0; txch < RTW89_TXCH_NUM; txch++) {
		if (info->tx_dma_ch_mask & BIT(txch))
			continue;
		if (txch == RTW89_TXCH_CH12) {
			rtw89_pci_release_fwcmd(rtwdev, rtwpci,
						skb_queue_len(&rtwpci->h2c_queue), true);
			continue;
		}
		rtw89_pci_release_tx_ring(rtwdev, &rtwpci->tx_rings[txch]);
	}
	spin_unlock_bh(&rtwpci->trx_lock);
}

static void rtw89_pci_enable_intr_lock(struct rtw89_dev *rtwdev)
{
	struct rtw89_pci *rtwpci = (struct rtw89_pci *)rtwdev->priv;
	unsigned long flags;

	spin_lock_irqsave(&rtwpci->irq_lock, flags);
	rtwpci->running = true;
	rtw89_chip_enable_intr(rtwdev, rtwpci);
	spin_unlock_irqrestore(&rtwpci->irq_lock, flags);
}

static void rtw89_pci_disable_intr_lock(struct rtw89_dev *rtwdev)
{
	struct rtw89_pci *rtwpci = (struct rtw89_pci *)rtwdev->priv;
	unsigned long flags;

	spin_lock_irqsave(&rtwpci->irq_lock, flags);
	rtwpci->running = false;
	rtw89_chip_disable_intr(rtwdev, rtwpci);
	spin_unlock_irqrestore(&rtwpci->irq_lock, flags);
}
<<<<<<< HEAD

static int rtw89_pci_ops_start(struct rtw89_dev *rtwdev)
{
	rtw89_core_napi_start(rtwdev);
	rtw89_pci_enable_intr_lock(rtwdev);

	return 0;
}

static void rtw89_pci_ops_stop(struct rtw89_dev *rtwdev)
{
	struct rtw89_pci *rtwpci = (struct rtw89_pci *)rtwdev->priv;
	struct pci_dev *pdev = rtwpci->pdev;

=======

static int rtw89_pci_ops_start(struct rtw89_dev *rtwdev)
{
	rtw89_core_napi_start(rtwdev);
	rtw89_pci_enable_intr_lock(rtwdev);

	return 0;
}

static void rtw89_pci_ops_stop(struct rtw89_dev *rtwdev)
{
	struct rtw89_pci *rtwpci = (struct rtw89_pci *)rtwdev->priv;
	struct pci_dev *pdev = rtwpci->pdev;

>>>>>>> 7365df19
	rtw89_pci_disable_intr_lock(rtwdev);
	synchronize_irq(pdev->irq);
	rtw89_core_napi_stop(rtwdev);
}

static void rtw89_pci_ops_pause(struct rtw89_dev *rtwdev, bool pause)
{
	struct rtw89_pci *rtwpci = (struct rtw89_pci *)rtwdev->priv;
	struct pci_dev *pdev = rtwpci->pdev;

	if (pause) {
		rtw89_pci_disable_intr_lock(rtwdev);
		synchronize_irq(pdev->irq);
		if (test_bit(RTW89_FLAG_NAPI_RUNNING, rtwdev->flags))
			napi_synchronize(&rtwdev->napi);
	} else {
		rtw89_pci_enable_intr_lock(rtwdev);
		rtw89_pci_tx_kick_off_pending(rtwdev);
	}
}

static
void rtw89_pci_switch_bd_idx_addr(struct rtw89_dev *rtwdev, bool low_power)
{
	struct rtw89_pci *rtwpci = (struct rtw89_pci *)rtwdev->priv;
	const struct rtw89_pci_info *info = rtwdev->pci_info;
	const struct rtw89_pci_bd_idx_addr *bd_idx_addr = info->bd_idx_addr_low_power;
	const struct rtw89_pci_ch_dma_addr_set *dma_addr_set = info->dma_addr_set;
	struct rtw89_pci_tx_ring *tx_ring;
	struct rtw89_pci_rx_ring *rx_ring;
	int i;

	if (WARN(!bd_idx_addr, "only HCI with low power mode needs this\n"))
		return;

	for (i = 0; i < RTW89_TXCH_NUM; i++) {
		tx_ring = &rtwpci->tx_rings[i];
		tx_ring->bd_ring.addr.idx = low_power ?
					    bd_idx_addr->tx_bd_addrs[i] :
					    dma_addr_set->tx[i].idx;
	}

	for (i = 0; i < RTW89_RXCH_NUM; i++) {
		rx_ring = &rtwpci->rx_rings[i];
		rx_ring->bd_ring.addr.idx = low_power ?
					    bd_idx_addr->rx_bd_addrs[i] :
					    dma_addr_set->rx[i].idx;
	}
}

static void rtw89_pci_ops_switch_mode(struct rtw89_dev *rtwdev, bool low_power)
{
	enum rtw89_pci_intr_mask_cfg cfg;

	WARN(!rtwdev->hci.paused, "HCI isn't paused\n");

	cfg = low_power ? RTW89_PCI_INTR_MASK_LOW_POWER : RTW89_PCI_INTR_MASK_NORMAL;
	rtw89_chip_config_intr_mask(rtwdev, cfg);
	rtw89_pci_switch_bd_idx_addr(rtwdev, low_power);
}

static void rtw89_pci_ops_write32(struct rtw89_dev *rtwdev, u32 addr, u32 data);

static u32 rtw89_pci_ops_read32_cmac(struct rtw89_dev *rtwdev, u32 addr)
{
	struct rtw89_pci *rtwpci = (struct rtw89_pci *)rtwdev->priv;
	u32 val = readl(rtwpci->mmap + addr);
	int count;

	for (count = 0; ; count++) {
		if (val != RTW89_R32_DEAD)
			return val;
		if (count >= MAC_REG_POOL_COUNT) {
			rtw89_warn(rtwdev, "addr %#x = %#x\n", addr, val);
			return RTW89_R32_DEAD;
		}
		rtw89_pci_ops_write32(rtwdev, R_AX_CK_EN, B_AX_CMAC_ALLCKEN);
		val = readl(rtwpci->mmap + addr);
	}

	return val;
}

static u8 rtw89_pci_ops_read8(struct rtw89_dev *rtwdev, u32 addr)
{
	struct rtw89_pci *rtwpci = (struct rtw89_pci *)rtwdev->priv;
	u32 addr32, val32, shift;

	if (!ACCESS_CMAC(addr))
		return readb(rtwpci->mmap + addr);

	addr32 = addr & ~0x3;
	shift = (addr & 0x3) * 8;
	val32 = rtw89_pci_ops_read32_cmac(rtwdev, addr32);
	return val32 >> shift;
}

static u16 rtw89_pci_ops_read16(struct rtw89_dev *rtwdev, u32 addr)
{
	struct rtw89_pci *rtwpci = (struct rtw89_pci *)rtwdev->priv;
	u32 addr32, val32, shift;

	if (!ACCESS_CMAC(addr))
		return readw(rtwpci->mmap + addr);

	addr32 = addr & ~0x3;
	shift = (addr & 0x3) * 8;
	val32 = rtw89_pci_ops_read32_cmac(rtwdev, addr32);
	return val32 >> shift;
}

static u32 rtw89_pci_ops_read32(struct rtw89_dev *rtwdev, u32 addr)
{
	struct rtw89_pci *rtwpci = (struct rtw89_pci *)rtwdev->priv;

	if (!ACCESS_CMAC(addr))
		return readl(rtwpci->mmap + addr);

	return rtw89_pci_ops_read32_cmac(rtwdev, addr);
}

static void rtw89_pci_ops_write8(struct rtw89_dev *rtwdev, u32 addr, u8 data)
{
	struct rtw89_pci *rtwpci = (struct rtw89_pci *)rtwdev->priv;

	writeb(data, rtwpci->mmap + addr);
}

static void rtw89_pci_ops_write16(struct rtw89_dev *rtwdev, u32 addr, u16 data)
{
	struct rtw89_pci *rtwpci = (struct rtw89_pci *)rtwdev->priv;

	writew(data, rtwpci->mmap + addr);
}

static void rtw89_pci_ops_write32(struct rtw89_dev *rtwdev, u32 addr, u32 data)
{
	struct rtw89_pci *rtwpci = (struct rtw89_pci *)rtwdev->priv;

	writel(data, rtwpci->mmap + addr);
}

static void rtw89_pci_ctrl_dma_trx(struct rtw89_dev *rtwdev, bool enable)
{
<<<<<<< HEAD
	enum rtw89_core_chip_id chip_id = rtwdev->chip->chip_id;
	const struct rtw89_pci_info *info = rtwdev->pci_info;
	u32 txhci_en = info->txhci_en_bit;
	u32 rxhci_en = info->rxhci_en_bit;

	if (enable) {
		if (chip_id != RTL8852C)
			rtw89_write32_clr(rtwdev, info->dma_stop1_reg,
					  B_AX_STOP_PCIEIO);
		rtw89_write32_set(rtwdev, R_AX_PCIE_INIT_CFG1,
				  txhci_en | rxhci_en);
		if (chip_id == RTL8852C)
			rtw89_write32_clr(rtwdev, R_AX_PCIE_INIT_CFG1,
					  B_AX_STOP_AXI_MST);
	} else {
		if (chip_id != RTL8852C)
			rtw89_write32_set(rtwdev, info->dma_stop1_reg,
					  B_AX_STOP_PCIEIO);
		else
			rtw89_write32_clr(rtwdev, R_AX_PCIE_INIT_CFG1,
					  B_AX_STOP_AXI_MST);
		if (chip_id == RTL8852C)
			rtw89_write32_set(rtwdev, R_AX_PCIE_INIT_CFG1,
					  B_AX_STOP_AXI_MST);
=======
	const struct rtw89_pci_info *info = rtwdev->pci_info;

	if (enable)
		rtw89_write32_set(rtwdev, info->init_cfg_reg,
				  info->rxhci_en_bit | info->txhci_en_bit);
	else
		rtw89_write32_clr(rtwdev, info->init_cfg_reg,
				  info->rxhci_en_bit | info->txhci_en_bit);
}

static void rtw89_pci_ctrl_dma_io(struct rtw89_dev *rtwdev, bool enable)
{
	enum rtw89_core_chip_id chip_id = rtwdev->chip->chip_id;
	u32 reg, mask;

	if (chip_id == RTL8852C) {
		reg = R_AX_HAXI_INIT_CFG1;
		mask = B_AX_STOP_AXI_MST;
	} else {
		reg = R_AX_PCIE_DMA_STOP1;
		mask = B_AX_STOP_PCIEIO;
>>>>>>> 7365df19
	}

	if (enable)
		rtw89_write32_clr(rtwdev, reg, mask);
	else
		rtw89_write32_set(rtwdev, reg, mask);
}

static void rtw89_pci_ctrl_dma_all(struct rtw89_dev *rtwdev, bool enable)
{
	rtw89_pci_ctrl_dma_io(rtwdev, enable);
	rtw89_pci_ctrl_dma_trx(rtwdev, enable);
}

static int rtw89_pci_check_mdio(struct rtw89_dev *rtwdev, u8 addr, u8 speed, u16 rw_bit)
{
	u16 val;

	rtw89_write8(rtwdev, R_AX_MDIO_CFG, addr & 0x1F);

	val = rtw89_read16(rtwdev, R_AX_MDIO_CFG);
	switch (speed) {
	case PCIE_PHY_GEN1:
		if (addr < 0x20)
			val = u16_replace_bits(val, MDIO_PG0_G1, B_AX_MDIO_PHY_ADDR_MASK);
		else
			val = u16_replace_bits(val, MDIO_PG1_G1, B_AX_MDIO_PHY_ADDR_MASK);
		break;
	case PCIE_PHY_GEN2:
		if (addr < 0x20)
			val = u16_replace_bits(val, MDIO_PG0_G2, B_AX_MDIO_PHY_ADDR_MASK);
		else
			val = u16_replace_bits(val, MDIO_PG1_G2, B_AX_MDIO_PHY_ADDR_MASK);
		break;
	default:
		rtw89_err(rtwdev, "[ERR]Error Speed %d!\n", speed);
		return -EINVAL;
	}
	rtw89_write16(rtwdev, R_AX_MDIO_CFG, val);
	rtw89_write16_set(rtwdev, R_AX_MDIO_CFG, rw_bit);

	return read_poll_timeout(rtw89_read16, val, !(val & rw_bit), 10, 2000,
				 false, rtwdev, R_AX_MDIO_CFG);
}

static int
rtw89_read16_mdio(struct rtw89_dev *rtwdev, u8 addr, u8 speed, u16 *val)
{
	int ret;

	ret = rtw89_pci_check_mdio(rtwdev, addr, speed, B_AX_MDIO_RFLAG);
	if (ret) {
		rtw89_err(rtwdev, "[ERR]MDIO R16 0x%X fail ret=%d!\n", addr, ret);
		return ret;
	}
	*val = rtw89_read16(rtwdev, R_AX_MDIO_RDATA);

	return 0;
}

static int
rtw89_write16_mdio(struct rtw89_dev *rtwdev, u8 addr, u16 data, u8 speed)
{
	int ret;

	rtw89_write16(rtwdev, R_AX_MDIO_WDATA, data);
	ret = rtw89_pci_check_mdio(rtwdev, addr, speed, B_AX_MDIO_WFLAG);
	if (ret) {
		rtw89_err(rtwdev, "[ERR]MDIO W16 0x%X = %x fail ret=%d!\n", addr, data, ret);
		return ret;
	}

	return 0;
}

static int
rtw89_write16_mdio_mask(struct rtw89_dev *rtwdev, u8 addr, u16 mask, u16 data, u8 speed)
{
	u32 shift;
	int ret;
	u16 val;

	ret = rtw89_read16_mdio(rtwdev, addr, speed, &val);
	if (ret)
		return ret;

	shift = __ffs(mask);
	val &= ~mask;
	val |= ((data << shift) & mask);

	ret = rtw89_write16_mdio(rtwdev, addr, val, speed);
	if (ret)
		return ret;

	return 0;
}

static int rtw89_write16_mdio_set(struct rtw89_dev *rtwdev, u8 addr, u16 mask, u8 speed)
{
	int ret;
	u16 val;

	ret = rtw89_read16_mdio(rtwdev, addr, speed, &val);
	if (ret)
		return ret;
	ret = rtw89_write16_mdio(rtwdev, addr, val | mask, speed);
	if (ret)
		return ret;

	return 0;
}

static int rtw89_write16_mdio_clr(struct rtw89_dev *rtwdev, u8 addr, u16 mask, u8 speed)
{
	int ret;
	u16 val;

	ret = rtw89_read16_mdio(rtwdev, addr, speed, &val);
	if (ret)
		return ret;
	ret = rtw89_write16_mdio(rtwdev, addr, val & ~mask, speed);
	if (ret)
		return ret;

	return 0;
}

static int rtw89_pci_write_config_byte(struct rtw89_dev *rtwdev, u16 addr,
				       u8 data)
{
	struct rtw89_pci *rtwpci = (struct rtw89_pci *)rtwdev->priv;
	struct pci_dev *pdev = rtwpci->pdev;

	return pci_write_config_byte(pdev, addr, data);
}

static int rtw89_pci_read_config_byte(struct rtw89_dev *rtwdev, u16 addr,
				      u8 *value)
{
	struct rtw89_pci *rtwpci = (struct rtw89_pci *)rtwdev->priv;
	struct pci_dev *pdev = rtwpci->pdev;

	return pci_read_config_byte(pdev, addr, value);
}

static int rtw89_pci_config_byte_set(struct rtw89_dev *rtwdev, u16 addr,
				     u8 bit)
{
	u8 value;
	int ret;

	ret = rtw89_pci_read_config_byte(rtwdev, addr, &value);
	if (ret)
		return ret;

	value |= bit;
	ret = rtw89_pci_write_config_byte(rtwdev, addr, value);

	return ret;
}

static int rtw89_pci_config_byte_clr(struct rtw89_dev *rtwdev, u16 addr,
				     u8 bit)
{
	u8 value;
	int ret;

	ret = rtw89_pci_read_config_byte(rtwdev, addr, &value);
	if (ret)
		return ret;

	value &= ~bit;
	ret = rtw89_pci_write_config_byte(rtwdev, addr, value);

	return ret;
}

static int
__get_target(struct rtw89_dev *rtwdev, u16 *target, enum rtw89_pcie_phy phy_rate)
{
	u16 val, tar;
	int ret;

	/* Enable counter */
	ret = rtw89_read16_mdio(rtwdev, RAC_CTRL_PPR_V1, phy_rate, &val);
	if (ret)
		return ret;
	ret = rtw89_write16_mdio(rtwdev, RAC_CTRL_PPR_V1, val & ~B_AX_CLK_CALIB_EN,
				 phy_rate);
	if (ret)
		return ret;
	ret = rtw89_write16_mdio(rtwdev, RAC_CTRL_PPR_V1, val | B_AX_CLK_CALIB_EN,
				 phy_rate);
	if (ret)
		return ret;

	fsleep(300);

	ret = rtw89_read16_mdio(rtwdev, RAC_CTRL_PPR_V1, phy_rate, &tar);
	if (ret)
		return ret;
	ret = rtw89_write16_mdio(rtwdev, RAC_CTRL_PPR_V1, val & ~B_AX_CLK_CALIB_EN,
				 phy_rate);
	if (ret)
		return ret;

	tar = tar & 0x0FFF;
	if (tar == 0 || tar == 0x0FFF) {
		rtw89_err(rtwdev, "[ERR]Get target failed.\n");
		return -EINVAL;
	}

	*target = tar;

	return 0;
}

static int rtw89_pci_autok_x(struct rtw89_dev *rtwdev)
{
	int ret;

	if (rtwdev->chip->chip_id != RTL8852B)
		return 0;

	ret = rtw89_write16_mdio_mask(rtwdev, RAC_REG_FLD_0, BAC_AUTOK_N_MASK,
				      PCIE_AUTOK_4, PCIE_PHY_GEN1);
	return ret;
}

static int rtw89_pci_auto_refclk_cal(struct rtw89_dev *rtwdev, bool autook_en)
{
	enum rtw89_pcie_phy phy_rate;
	u16 val16, mgn_set, div_set, tar;
	u8 val8, bdr_ori;
	bool l1_flag = false;
	int ret = 0;

	if (rtwdev->chip->chip_id != RTL8852B)
		return 0;

	ret = rtw89_pci_read_config_byte(rtwdev, RTW89_PCIE_PHY_RATE, &val8);
	if (ret) {
		rtw89_err(rtwdev, "[ERR]pci config read %X\n",
			  RTW89_PCIE_PHY_RATE);
		return ret;
	}

	if (FIELD_GET(RTW89_PCIE_PHY_RATE_MASK, val8) == 0x1) {
		phy_rate = PCIE_PHY_GEN1;
	} else if (FIELD_GET(RTW89_PCIE_PHY_RATE_MASK, val8) == 0x2) {
		phy_rate = PCIE_PHY_GEN2;
	} else {
		rtw89_err(rtwdev, "[ERR]PCIe PHY rate %#x not support\n", val8);
		return -EOPNOTSUPP;
	}
	/* Disable L1BD */
	ret = rtw89_pci_read_config_byte(rtwdev, RTW89_PCIE_L1_CTRL, &bdr_ori);
	if (ret) {
		rtw89_err(rtwdev, "[ERR]pci config read %X\n", RTW89_PCIE_L1_CTRL);
		return ret;
	}

	if (bdr_ori & RTW89_PCIE_BIT_L1) {
		ret = rtw89_pci_write_config_byte(rtwdev, RTW89_PCIE_L1_CTRL,
						  bdr_ori & ~RTW89_PCIE_BIT_L1);
		if (ret) {
			rtw89_err(rtwdev, "[ERR]pci config write %X\n",
				  RTW89_PCIE_L1_CTRL);
			return ret;
		}
		l1_flag = true;
	}

	ret = rtw89_read16_mdio(rtwdev, RAC_CTRL_PPR_V1, phy_rate, &val16);
	if (ret) {
		rtw89_err(rtwdev, "[ERR]mdio_r16_pcie %X\n", RAC_CTRL_PPR_V1);
		goto end;
	}

	if (val16 & B_AX_CALIB_EN) {
		ret = rtw89_write16_mdio(rtwdev, RAC_CTRL_PPR_V1,
					 val16 & ~B_AX_CALIB_EN, phy_rate);
		if (ret) {
			rtw89_err(rtwdev, "[ERR]mdio_w16_pcie %X\n", RAC_CTRL_PPR_V1);
			goto end;
		}
	}

	if (!autook_en)
		goto end;
	/* Set div */
	ret = rtw89_write16_mdio_clr(rtwdev, RAC_CTRL_PPR_V1, B_AX_DIV, phy_rate);
	if (ret) {
		rtw89_err(rtwdev, "[ERR]mdio_w16_pcie %X\n", RAC_CTRL_PPR_V1);
		goto end;
	}

	/* Obtain div and margin */
	ret = __get_target(rtwdev, &tar, phy_rate);
	if (ret) {
		rtw89_err(rtwdev, "[ERR]1st get target fail %d\n", ret);
		goto end;
	}

	mgn_set = tar * INTF_INTGRA_HOSTREF_V1 / INTF_INTGRA_MINREF_V1 - tar;

	if (mgn_set >= 128) {
		div_set = 0x0003;
		mgn_set = 0x000F;
	} else if (mgn_set >= 64) {
		div_set = 0x0003;
		mgn_set >>= 3;
	} else if (mgn_set >= 32) {
		div_set = 0x0002;
		mgn_set >>= 2;
	} else if (mgn_set >= 16) {
		div_set = 0x0001;
		mgn_set >>= 1;
	} else if (mgn_set == 0) {
		rtw89_err(rtwdev, "[ERR]cal mgn is 0,tar = %d\n", tar);
		goto end;
	} else {
		div_set = 0x0000;
	}

	ret = rtw89_read16_mdio(rtwdev, RAC_CTRL_PPR_V1, phy_rate, &val16);
	if (ret) {
		rtw89_err(rtwdev, "[ERR]mdio_r16_pcie %X\n", RAC_CTRL_PPR_V1);
		goto end;
	}

	val16 |= u16_encode_bits(div_set, B_AX_DIV);

	ret = rtw89_write16_mdio(rtwdev, RAC_CTRL_PPR_V1, val16, phy_rate);
	if (ret) {
		rtw89_err(rtwdev, "[ERR]mdio_w16_pcie %X\n", RAC_CTRL_PPR_V1);
		goto end;
	}

	ret = __get_target(rtwdev, &tar, phy_rate);
	if (ret) {
		rtw89_err(rtwdev, "[ERR]2nd get target fail %d\n", ret);
		goto end;
	}

	rtw89_debug(rtwdev, RTW89_DBG_HCI, "[TRACE]target = 0x%X, div = 0x%X, margin = 0x%X\n",
		    tar, div_set, mgn_set);
	ret = rtw89_write16_mdio(rtwdev, RAC_SET_PPR_V1,
				 (tar & 0x0FFF) | (mgn_set << 12), phy_rate);
	if (ret) {
		rtw89_err(rtwdev, "[ERR]mdio_w16_pcie %X\n", RAC_SET_PPR_V1);
		goto end;
	}

	/* Enable function */
	ret = rtw89_write16_mdio_set(rtwdev, RAC_CTRL_PPR_V1, B_AX_CALIB_EN, phy_rate);
	if (ret) {
		rtw89_err(rtwdev, "[ERR]mdio_w16_pcie %X\n", RAC_CTRL_PPR_V1);
		goto end;
	}

	/* CLK delay = 0 */
	ret = rtw89_pci_write_config_byte(rtwdev, RTW89_PCIE_CLK_CTRL,
					  PCIE_CLKDLY_HW_0);

end:
	/* Set L1BD to ori */
	if (l1_flag) {
		ret = rtw89_pci_write_config_byte(rtwdev, RTW89_PCIE_L1_CTRL,
						  bdr_ori);
		if (ret) {
			rtw89_err(rtwdev, "[ERR]pci config write %X\n",
				  RTW89_PCIE_L1_CTRL);
			return ret;
		}
	}

	return ret;
}

static int rtw89_pci_deglitch_setting(struct rtw89_dev *rtwdev)
{
	enum rtw89_core_chip_id chip_id = rtwdev->chip->chip_id;
	int ret;

	if (chip_id == RTL8852A) {
		ret = rtw89_write16_mdio_clr(rtwdev, RAC_ANA24, B_AX_DEGLITCH,
					     PCIE_PHY_GEN1);
		if (ret)
			return ret;
		ret = rtw89_write16_mdio_clr(rtwdev, RAC_ANA24, B_AX_DEGLITCH,
					     PCIE_PHY_GEN2);
		if (ret)
			return ret;
	} else if (chip_id == RTL8852C) {
		rtw89_write16_clr(rtwdev, R_RAC_DIRECT_OFFSET_G1 + RAC_ANA24 * 2,
				  B_AX_DEGLITCH);
		rtw89_write16_clr(rtwdev, R_RAC_DIRECT_OFFSET_G2 + RAC_ANA24 * 2,
				  B_AX_DEGLITCH);
	}

	return 0;
}

static void rtw89_pci_rxdma_prefth(struct rtw89_dev *rtwdev)
{
	if (rtwdev->chip->chip_id != RTL8852A)
		return;

	rtw89_write32_set(rtwdev, R_AX_PCIE_INIT_CFG1, B_AX_DIS_RXDMA_PRE);
}

static void rtw89_pci_l1off_pwroff(struct rtw89_dev *rtwdev)
{
	if (rtwdev->chip->chip_id != RTL8852A && rtwdev->chip->chip_id != RTL8852B)
		return;

	rtw89_write32_clr(rtwdev, R_AX_PCIE_PS_CTRL, B_AX_L1OFF_PWR_OFF_EN);
}

static u32 rtw89_pci_l2_rxen_lat(struct rtw89_dev *rtwdev)
{
	int ret;

	if (rtwdev->chip->chip_id != RTL8852A)
		return 0;

	ret = rtw89_write16_mdio_clr(rtwdev, RAC_ANA26, B_AX_RXEN,
				     PCIE_PHY_GEN1);
	if (ret)
		return ret;

	ret = rtw89_write16_mdio_clr(rtwdev, RAC_ANA26, B_AX_RXEN,
				     PCIE_PHY_GEN2);
	if (ret)
		return ret;

	return 0;
}

static void rtw89_pci_aphy_pwrcut(struct rtw89_dev *rtwdev)
{
	if (rtwdev->chip->chip_id != RTL8852A && rtwdev->chip->chip_id != RTL8852B)
		return;

	rtw89_write32_clr(rtwdev, R_AX_SYS_PW_CTRL, B_AX_PSUS_OFF_CAPC_EN);
}

static void rtw89_pci_hci_ldo(struct rtw89_dev *rtwdev)
{
	if (rtwdev->chip->chip_id == RTL8852A ||
	    rtwdev->chip->chip_id == RTL8852B) {
		rtw89_write32_set(rtwdev, R_AX_SYS_SDIO_CTRL,
				  B_AX_PCIE_DIS_L2_CTRL_LDO_HCI);
		rtw89_write32_clr(rtwdev, R_AX_SYS_SDIO_CTRL,
				  B_AX_PCIE_DIS_WLSUS_AFT_PDN);
	} else if (rtwdev->chip->chip_id == RTL8852C) {
		rtw89_write32_clr(rtwdev, R_AX_SYS_SDIO_CTRL,
				  B_AX_PCIE_DIS_L2_CTRL_LDO_HCI);
	}
<<<<<<< HEAD
}

static int rtw89_pci_dphy_delay(struct rtw89_dev *rtwdev)
{
	if (rtwdev->chip->chip_id != RTL8852B)
		return 0;

	return rtw89_write16_mdio_mask(rtwdev, RAC_REG_REV2, BAC_CMU_EN_DLY_MASK,
				       PCIE_DPHY_DLY_25US, PCIE_PHY_GEN1);
}

static void rtw89_pci_power_wake(struct rtw89_dev *rtwdev, bool pwr_up)
{
	if (pwr_up)
		rtw89_write32_set(rtwdev, R_AX_HCI_OPT_CTRL, BIT_WAKE_CTRL);
	else
		rtw89_write32_clr(rtwdev, R_AX_HCI_OPT_CTRL, BIT_WAKE_CTRL);
}

static void rtw89_pci_autoload_hang(struct rtw89_dev *rtwdev)
{
	if (rtwdev->chip->chip_id != RTL8852C)
		return;

	rtw89_write32_set(rtwdev, R_AX_PCIE_BG_CLR, B_AX_BG_CLR_ASYNC_M3);
	rtw89_write32_clr(rtwdev, R_AX_PCIE_BG_CLR, B_AX_BG_CLR_ASYNC_M3);
}

static void rtw89_pci_l12_vmain(struct rtw89_dev *rtwdev)
{
	if (!(rtwdev->chip->chip_id == RTL8852C && rtwdev->hal.cv == CHIP_CAV))
		return;

	rtw89_write32_set(rtwdev, R_AX_SYS_SDIO_CTRL, B_AX_PCIE_FORCE_PWR_NGAT);
}

static void rtw89_pci_gen2_force_ib(struct rtw89_dev *rtwdev)
{
	if (!(rtwdev->chip->chip_id == RTL8852C && rtwdev->hal.cv == CHIP_CAV))
		return;

	rtw89_write32_set(rtwdev, R_AX_PMC_DBG_CTRL2,
			  B_AX_SYSON_DIS_PMCR_AX_WRMSK);
	rtw89_write32_set(rtwdev, R_AX_HCI_BG_CTRL, B_AX_BG_CLR_ASYNC_M3);
	rtw89_write32_clr(rtwdev, R_AX_PMC_DBG_CTRL2,
			  B_AX_SYSON_DIS_PMCR_AX_WRMSK);
}

static void rtw89_pci_l1_ent_lat(struct rtw89_dev *rtwdev)
{
	if (rtwdev->chip->chip_id != RTL8852C)
		return;

	rtw89_write32_clr(rtwdev, R_AX_PCIE_PS_CTRL_V1, B_AX_SEL_REQ_ENTR_L1);
}

static void rtw89_pci_wd_exit_l1(struct rtw89_dev *rtwdev)
{
	if (rtwdev->chip->chip_id != RTL8852C)
		return;

	rtw89_write32_set(rtwdev, R_AX_PCIE_PS_CTRL_V1, B_AX_DMAC0_EXIT_L1_EN);
=======
>>>>>>> 7365df19
}

static int rtw89_pci_dphy_delay(struct rtw89_dev *rtwdev)
{
	if (rtwdev->chip->chip_id != RTL8852B)
		return 0;

	return rtw89_write16_mdio_mask(rtwdev, RAC_REG_REV2, BAC_CMU_EN_DLY_MASK,
				       PCIE_DPHY_DLY_25US, PCIE_PHY_GEN1);
}

<<<<<<< HEAD
=======
static void rtw89_pci_power_wake(struct rtw89_dev *rtwdev, bool pwr_up)
{
	if (pwr_up)
		rtw89_write32_set(rtwdev, R_AX_HCI_OPT_CTRL, BIT_WAKE_CTRL);
	else
		rtw89_write32_clr(rtwdev, R_AX_HCI_OPT_CTRL, BIT_WAKE_CTRL);
}

static void rtw89_pci_autoload_hang(struct rtw89_dev *rtwdev)
{
	if (rtwdev->chip->chip_id != RTL8852C)
		return;

	rtw89_write32_set(rtwdev, R_AX_PCIE_BG_CLR, B_AX_BG_CLR_ASYNC_M3);
	rtw89_write32_clr(rtwdev, R_AX_PCIE_BG_CLR, B_AX_BG_CLR_ASYNC_M3);
}

static void rtw89_pci_l12_vmain(struct rtw89_dev *rtwdev)
{
	if (!(rtwdev->chip->chip_id == RTL8852C && rtwdev->hal.cv == CHIP_CAV))
		return;

	rtw89_write32_set(rtwdev, R_AX_SYS_SDIO_CTRL, B_AX_PCIE_FORCE_PWR_NGAT);
}

static void rtw89_pci_gen2_force_ib(struct rtw89_dev *rtwdev)
{
	if (!(rtwdev->chip->chip_id == RTL8852C && rtwdev->hal.cv == CHIP_CAV))
		return;

	rtw89_write32_set(rtwdev, R_AX_PMC_DBG_CTRL2,
			  B_AX_SYSON_DIS_PMCR_AX_WRMSK);
	rtw89_write32_set(rtwdev, R_AX_HCI_BG_CTRL, B_AX_BG_CLR_ASYNC_M3);
	rtw89_write32_clr(rtwdev, R_AX_PMC_DBG_CTRL2,
			  B_AX_SYSON_DIS_PMCR_AX_WRMSK);
}

static void rtw89_pci_l1_ent_lat(struct rtw89_dev *rtwdev)
{
	if (rtwdev->chip->chip_id != RTL8852C)
		return;

	rtw89_write32_clr(rtwdev, R_AX_PCIE_PS_CTRL_V1, B_AX_SEL_REQ_ENTR_L1);
}

static void rtw89_pci_wd_exit_l1(struct rtw89_dev *rtwdev)
{
	if (rtwdev->chip->chip_id != RTL8852C)
		return;

	rtw89_write32_set(rtwdev, R_AX_PCIE_PS_CTRL_V1, B_AX_DMAC0_EXIT_L1_EN);
}

static void rtw89_pci_set_sic(struct rtw89_dev *rtwdev)
{
	if (rtwdev->chip->chip_id == RTL8852C)
		return;

	rtw89_write32_clr(rtwdev, R_AX_PCIE_EXP_CTRL,
			  B_AX_SIC_EN_FORCE_CLKREQ);
}

>>>>>>> 7365df19
static void rtw89_pci_set_lbc(struct rtw89_dev *rtwdev)
{
	const struct rtw89_pci_info *info = rtwdev->pci_info;
	u32 lbc;

	if (rtwdev->chip->chip_id == RTL8852C)
		return;

	lbc = rtw89_read32(rtwdev, R_AX_LBC_WATCHDOG);
	if (info->lbc_en == MAC_AX_PCIE_ENABLE) {
		lbc = u32_replace_bits(lbc, info->lbc_tmr, B_AX_LBC_TIMER);
		lbc |= B_AX_LBC_FLAG | B_AX_LBC_EN;
		rtw89_write32(rtwdev, R_AX_LBC_WATCHDOG, lbc);
	} else {
		lbc &= ~B_AX_LBC_EN;
	}
	rtw89_write32_set(rtwdev, R_AX_LBC_WATCHDOG, lbc);
}

static void rtw89_pci_set_io_rcy(struct rtw89_dev *rtwdev)
{
	const struct rtw89_pci_info *info = rtwdev->pci_info;
	u32 val32;

	if (rtwdev->chip->chip_id != RTL8852C)
		return;

	if (info->io_rcy_en == MAC_AX_PCIE_ENABLE) {
		val32 = FIELD_PREP(B_AX_PCIE_WDT_TIMER_M1_MASK,
				   info->io_rcy_tmr);
		rtw89_write32(rtwdev, R_AX_PCIE_WDT_TIMER_M1, val32);
		rtw89_write32(rtwdev, R_AX_PCIE_WDT_TIMER_M2, val32);
		rtw89_write32(rtwdev, R_AX_PCIE_WDT_TIMER_E0, val32);

		rtw89_write32_set(rtwdev, R_AX_PCIE_IO_RCY_M1, B_AX_PCIE_IO_RCY_WDT_MODE_M1);
		rtw89_write32_set(rtwdev, R_AX_PCIE_IO_RCY_M2, B_AX_PCIE_IO_RCY_WDT_MODE_M2);
		rtw89_write32_set(rtwdev, R_AX_PCIE_IO_RCY_E0, B_AX_PCIE_IO_RCY_WDT_MODE_E0);
	} else {
		rtw89_write32_clr(rtwdev, R_AX_PCIE_IO_RCY_M1, B_AX_PCIE_IO_RCY_WDT_MODE_M1);
		rtw89_write32_clr(rtwdev, R_AX_PCIE_IO_RCY_M2, B_AX_PCIE_IO_RCY_WDT_MODE_M2);
		rtw89_write32_clr(rtwdev, R_AX_PCIE_IO_RCY_E0, B_AX_PCIE_IO_RCY_WDT_MODE_E0);
	}

	rtw89_write32_clr(rtwdev, R_AX_PCIE_IO_RCY_S1, B_AX_PCIE_IO_RCY_WDT_MODE_S1);
}

static void rtw89_pci_set_dbg(struct rtw89_dev *rtwdev)
{
	if (rtwdev->chip->chip_id == RTL8852C)
		return;

	rtw89_write32_set(rtwdev, R_AX_PCIE_DBG_CTRL,
			  B_AX_ASFF_FULL_NO_STK | B_AX_EN_STUCK_DBG);

	if (rtwdev->chip->chip_id == RTL8852A)
		rtw89_write32_set(rtwdev, R_AX_PCIE_EXP_CTRL,
				  B_AX_EN_CHKDSC_NO_RX_STUCK);
}

static void rtw89_pci_set_keep_reg(struct rtw89_dev *rtwdev)
{
	if (rtwdev->chip->chip_id == RTL8852C)
		return;

	rtw89_write32_set(rtwdev, R_AX_PCIE_INIT_CFG1,
			  B_AX_PCIE_TXRST_KEEP_REG | B_AX_PCIE_RXRST_KEEP_REG);
}

static void rtw89_pci_clr_idx_all(struct rtw89_dev *rtwdev)
{
	const struct rtw89_pci_info *info = rtwdev->pci_info;
	enum rtw89_core_chip_id chip_id = rtwdev->chip->chip_id;
	u32 val = B_AX_CLR_ACH0_IDX | B_AX_CLR_ACH1_IDX | B_AX_CLR_ACH2_IDX |
		  B_AX_CLR_ACH3_IDX | B_AX_CLR_CH8_IDX | B_AX_CLR_CH9_IDX |
		  B_AX_CLR_CH12_IDX;
	u32 rxbd_rwptr_clr = info->rxbd_rwptr_clr_reg;
	u32 txbd_rwptr_clr2 = info->txbd_rwptr_clr2_reg;

	if (chip_id == RTL8852A || chip_id == RTL8852C)
		val |= B_AX_CLR_ACH4_IDX | B_AX_CLR_ACH5_IDX |
		       B_AX_CLR_ACH6_IDX | B_AX_CLR_ACH7_IDX;
	/* clear DMA indexes */
	rtw89_write32_set(rtwdev, R_AX_TXBD_RWPTR_CLR1, val);
	if (chip_id == RTL8852A || chip_id == RTL8852C)
		rtw89_write32_set(rtwdev, txbd_rwptr_clr2,
				  B_AX_CLR_CH10_IDX | B_AX_CLR_CH11_IDX);
	rtw89_write32_set(rtwdev, rxbd_rwptr_clr,
			  B_AX_CLR_RXQ_IDX | B_AX_CLR_RPQ_IDX);
}

static int rtw89_poll_txdma_ch_idle_pcie(struct rtw89_dev *rtwdev)
{
	const struct rtw89_pci_info *info = rtwdev->pci_info;
	u32 ret, check, dma_busy;
<<<<<<< HEAD
	u32 dma_busy1 = info->dma_busy1_reg;
	u32 dma_busy2 = info->dma_busy2_reg;

	check = B_AX_ACH0_BUSY | B_AX_ACH1_BUSY | B_AX_ACH2_BUSY |
		B_AX_ACH3_BUSY | B_AX_ACH4_BUSY | B_AX_ACH5_BUSY |
		B_AX_ACH6_BUSY | B_AX_ACH7_BUSY | B_AX_CH8_BUSY |
		B_AX_CH9_BUSY | B_AX_CH12_BUSY;
=======
	u32 dma_busy1 = info->dma_busy1.addr;
	u32 dma_busy2 = info->dma_busy2_reg;

	check = info->dma_busy1.mask;
>>>>>>> 7365df19

	ret = read_poll_timeout(rtw89_read32, dma_busy, (dma_busy & check) == 0,
				10, 100, false, rtwdev, dma_busy1);
	if (ret)
		return ret;

<<<<<<< HEAD
=======
	if (!dma_busy2)
		return 0;

>>>>>>> 7365df19
	check = B_AX_CH10_BUSY | B_AX_CH11_BUSY;

	ret = read_poll_timeout(rtw89_read32, dma_busy, (dma_busy & check) == 0,
				10, 100, false, rtwdev, dma_busy2);
	if (ret)
		return ret;

	return 0;
}

static int rtw89_poll_rxdma_ch_idle_pcie(struct rtw89_dev *rtwdev)
{
	const struct rtw89_pci_info *info = rtwdev->pci_info;
	u32 ret, check, dma_busy;
	u32 dma_busy3 = info->dma_busy3_reg;

	check = B_AX_RXQ_BUSY | B_AX_RPQ_BUSY;

	ret = read_poll_timeout(rtw89_read32, dma_busy, (dma_busy & check) == 0,
				10, 100, false, rtwdev, dma_busy3);
	if (ret)
		return ret;

	return 0;
}

static int rtw89_pci_poll_dma_all_idle(struct rtw89_dev *rtwdev)
{
	u32 ret;

	ret = rtw89_poll_txdma_ch_idle_pcie(rtwdev);
	if (ret) {
		rtw89_err(rtwdev, "txdma ch busy\n");
		return ret;
	}

	ret = rtw89_poll_rxdma_ch_idle_pcie(rtwdev);
	if (ret) {
		rtw89_err(rtwdev, "rxdma ch busy\n");
		return ret;
	}

	return 0;
}

static int rtw89_pci_mode_op(struct rtw89_dev *rtwdev)
{
	const struct rtw89_pci_info *info = rtwdev->pci_info;
	enum mac_ax_bd_trunc_mode txbd_trunc_mode = info->txbd_trunc_mode;
	enum mac_ax_bd_trunc_mode rxbd_trunc_mode = info->rxbd_trunc_mode;
	enum mac_ax_rxbd_mode rxbd_mode = info->rxbd_mode;
	enum mac_ax_tag_mode tag_mode = info->tag_mode;
	enum mac_ax_wd_dma_intvl wd_dma_idle_intvl = info->wd_dma_idle_intvl;
	enum mac_ax_wd_dma_intvl wd_dma_act_intvl = info->wd_dma_act_intvl;
	enum mac_ax_tx_burst tx_burst = info->tx_burst;
	enum mac_ax_rx_burst rx_burst = info->rx_burst;
	enum rtw89_core_chip_id chip_id = rtwdev->chip->chip_id;
	u8 cv = rtwdev->hal.cv;
	u32 val32;

	if (txbd_trunc_mode == MAC_AX_BD_TRUNC) {
		if (chip_id == RTL8852A && cv == CHIP_CBV)
			rtw89_write32_set(rtwdev, R_AX_PCIE_INIT_CFG1, B_AX_TX_TRUNC_MODE);
	} else if (txbd_trunc_mode == MAC_AX_BD_NORM) {
		if (chip_id == RTL8852A || chip_id == RTL8852B)
			rtw89_write32_clr(rtwdev, R_AX_PCIE_INIT_CFG1, B_AX_TX_TRUNC_MODE);
	}

	if (rxbd_trunc_mode == MAC_AX_BD_TRUNC) {
		if (chip_id == RTL8852A && cv == CHIP_CBV)
			rtw89_write32_set(rtwdev, R_AX_PCIE_INIT_CFG1, B_AX_RX_TRUNC_MODE);
	} else if (rxbd_trunc_mode == MAC_AX_BD_NORM) {
		if (chip_id == RTL8852A || chip_id == RTL8852B)
			rtw89_write32_clr(rtwdev, R_AX_PCIE_INIT_CFG1, B_AX_RX_TRUNC_MODE);
	}

	if (rxbd_mode == MAC_AX_RXBD_PKT) {
		rtw89_write32_clr(rtwdev, info->init_cfg_reg, info->rxbd_mode_bit);
	} else if (rxbd_mode == MAC_AX_RXBD_SEP) {
		rtw89_write32_set(rtwdev, info->init_cfg_reg, info->rxbd_mode_bit);

		if (chip_id == RTL8852A || chip_id == RTL8852B)
			rtw89_write32_mask(rtwdev, R_AX_PCIE_INIT_CFG2,
					   B_AX_PCIE_RX_APPLEN_MASK, 0);
	}

	if (chip_id == RTL8852A || chip_id == RTL8852B) {
		rtw89_write32_mask(rtwdev, R_AX_PCIE_INIT_CFG1, B_AX_PCIE_MAX_TXDMA_MASK, tx_burst);
		rtw89_write32_mask(rtwdev, R_AX_PCIE_INIT_CFG1, B_AX_PCIE_MAX_RXDMA_MASK, rx_burst);
	} else if (chip_id == RTL8852C) {
		rtw89_write32_mask(rtwdev, R_AX_HAXI_INIT_CFG1, B_AX_HAXI_MAX_TXDMA_MASK, tx_burst);
		rtw89_write32_mask(rtwdev, R_AX_HAXI_INIT_CFG1, B_AX_HAXI_MAX_RXDMA_MASK, rx_burst);
	}

	if (chip_id == RTL8852A || chip_id == RTL8852B) {
		if (tag_mode == MAC_AX_TAG_SGL) {
			val32 = rtw89_read32(rtwdev, R_AX_PCIE_INIT_CFG1) &
					    ~B_AX_LATENCY_CONTROL;
			rtw89_write32(rtwdev, R_AX_PCIE_INIT_CFG1, val32);
		} else if (tag_mode == MAC_AX_TAG_MULTI) {
			val32 = rtw89_read32(rtwdev, R_AX_PCIE_INIT_CFG1) |
					    B_AX_LATENCY_CONTROL;
			rtw89_write32(rtwdev, R_AX_PCIE_INIT_CFG1, val32);
		}
	}

	rtw89_write32_mask(rtwdev, info->exp_ctrl_reg, info->max_tag_num_mask,
			   info->multi_tag_num);

	if (chip_id == RTL8852A || chip_id == RTL8852B) {
		rtw89_write32_mask(rtwdev, R_AX_PCIE_INIT_CFG2, B_AX_WD_ITVL_IDLE,
				   wd_dma_idle_intvl);
		rtw89_write32_mask(rtwdev, R_AX_PCIE_INIT_CFG2, B_AX_WD_ITVL_ACT,
				   wd_dma_act_intvl);
	} else if (chip_id == RTL8852C) {
		rtw89_write32_mask(rtwdev, R_AX_HAXI_INIT_CFG1, B_AX_WD_ITVL_IDLE_V1_MASK,
				   wd_dma_idle_intvl);
		rtw89_write32_mask(rtwdev, R_AX_HAXI_INIT_CFG1, B_AX_WD_ITVL_ACT_V1_MASK,
				   wd_dma_act_intvl);
	}

	if (txbd_trunc_mode == MAC_AX_BD_TRUNC) {
		rtw89_write32_set(rtwdev, R_AX_TX_ADDRESS_INFO_MODE_SETTING,
				  B_AX_HOST_ADDR_INFO_8B_SEL);
		rtw89_write32_clr(rtwdev, R_AX_PKTIN_SETTING, B_AX_WD_ADDR_INFO_LENGTH);
	} else if (txbd_trunc_mode == MAC_AX_BD_NORM) {
		rtw89_write32_clr(rtwdev, R_AX_TX_ADDRESS_INFO_MODE_SETTING,
				  B_AX_HOST_ADDR_INFO_8B_SEL);
		rtw89_write32_set(rtwdev, R_AX_PKTIN_SETTING, B_AX_WD_ADDR_INFO_LENGTH);
	}

	return 0;
}

static int rtw89_pci_ops_deinit(struct rtw89_dev *rtwdev)
{
	const struct rtw89_pci_info *info = rtwdev->pci_info;

	if (rtwdev->chip->chip_id == RTL8852A) {
		/* ltr sw trigger */
		rtw89_write32_set(rtwdev, R_AX_LTR_CTRL_0, B_AX_APP_LTR_IDLE);
	}
	info->ltr_set(rtwdev, false);
	rtw89_pci_ctrl_dma_all(rtwdev, false);
	rtw89_pci_clr_idx_all(rtwdev);

	return 0;
}

static int rtw89_pci_ops_mac_pre_init(struct rtw89_dev *rtwdev)
{
	const struct rtw89_pci_info *info = rtwdev->pci_info;
	int ret;

	rtw89_pci_rxdma_prefth(rtwdev);
	rtw89_pci_l1off_pwroff(rtwdev);
	rtw89_pci_deglitch_setting(rtwdev);
	ret = rtw89_pci_l2_rxen_lat(rtwdev);
	if (ret) {
		rtw89_err(rtwdev, "[ERR] pcie l2 rxen lat %d\n", ret);
		return ret;
	}

	rtw89_pci_aphy_pwrcut(rtwdev);
	rtw89_pci_hci_ldo(rtwdev);
	rtw89_pci_dphy_delay(rtwdev);
<<<<<<< HEAD
=======

	ret = rtw89_pci_autok_x(rtwdev);
	if (ret) {
		rtw89_err(rtwdev, "[ERR] pcie autok_x fail %d\n", ret);
		return ret;
	}
>>>>>>> 7365df19

	ret = rtw89_pci_auto_refclk_cal(rtwdev, false);
	if (ret) {
		rtw89_err(rtwdev, "[ERR] pcie autok fail %d\n", ret);
		return ret;
	}

	rtw89_pci_power_wake(rtwdev, true);
	rtw89_pci_autoload_hang(rtwdev);
	rtw89_pci_l12_vmain(rtwdev);
	rtw89_pci_gen2_force_ib(rtwdev);
	rtw89_pci_l1_ent_lat(rtwdev);
	rtw89_pci_wd_exit_l1(rtwdev);
	rtw89_pci_set_sic(rtwdev);
	rtw89_pci_set_lbc(rtwdev);
	rtw89_pci_set_io_rcy(rtwdev);
	rtw89_pci_set_dbg(rtwdev);
	rtw89_pci_set_keep_reg(rtwdev);

<<<<<<< HEAD
	rtw89_write32_set(rtwdev, info->dma_stop1_reg, B_AX_STOP_WPDMA);
=======
	rtw89_write32_set(rtwdev, info->dma_stop1.addr, B_AX_STOP_WPDMA);
>>>>>>> 7365df19

	/* stop DMA activities */
	rtw89_pci_ctrl_dma_all(rtwdev, false);

	ret = rtw89_pci_poll_dma_all_idle(rtwdev);
	if (ret) {
		rtw89_err(rtwdev, "[ERR] poll pcie dma all idle\n");
		return ret;
	}

	rtw89_pci_clr_idx_all(rtwdev);
	rtw89_pci_mode_op(rtwdev);

	/* fill TRX BD indexes */
	rtw89_pci_ops_reset(rtwdev);

	ret = rtw89_pci_rst_bdram_pcie(rtwdev);
	if (ret) {
		rtw89_warn(rtwdev, "reset bdram busy\n");
		return ret;
	}

<<<<<<< HEAD
	/* enable FW CMD queue to download firmware */
	rtw89_write32_set(rtwdev, info->dma_stop1_reg, B_AX_TX_STOP1_ALL);
	rtw89_write32_clr(rtwdev, info->dma_stop1_reg, B_AX_STOP_CH12);
	rtw89_write32_set(rtwdev, info->dma_stop2_reg, B_AX_TX_STOP2_ALL);
=======
	/* disable all channels except to FW CMD channel to download firmware */
	rtw89_pci_ctrl_txdma_ch_pcie(rtwdev, false);
	rtw89_write32_clr(rtwdev, info->dma_stop1.addr, B_AX_STOP_CH12);
>>>>>>> 7365df19

	/* start DMA activities */
	rtw89_pci_ctrl_dma_all(rtwdev, true);

	return 0;
}

int rtw89_pci_ltr_set(struct rtw89_dev *rtwdev, bool en)
{
	u32 val;

	if (!en)
		return 0;

	val = rtw89_read32(rtwdev, R_AX_LTR_CTRL_0);
	if (rtw89_pci_ltr_is_err_reg_val(val))
		return -EINVAL;
	val = rtw89_read32(rtwdev, R_AX_LTR_CTRL_1);
	if (rtw89_pci_ltr_is_err_reg_val(val))
		return -EINVAL;
	val = rtw89_read32(rtwdev, R_AX_LTR_IDLE_LATENCY);
	if (rtw89_pci_ltr_is_err_reg_val(val))
		return -EINVAL;
	val = rtw89_read32(rtwdev, R_AX_LTR_ACTIVE_LATENCY);
	if (rtw89_pci_ltr_is_err_reg_val(val))
		return -EINVAL;

	rtw89_write32_set(rtwdev, R_AX_LTR_CTRL_0, B_AX_LTR_HW_EN | B_AX_LTR_EN |
						   B_AX_LTR_WD_NOEMP_CHK);
	rtw89_write32_mask(rtwdev, R_AX_LTR_CTRL_0, B_AX_LTR_SPACE_IDX_MASK,
			   PCI_LTR_SPC_500US);
	rtw89_write32_mask(rtwdev, R_AX_LTR_CTRL_0, B_AX_LTR_IDLE_TIMER_IDX_MASK,
			   PCI_LTR_IDLE_TIMER_3_2MS);
	rtw89_write32_mask(rtwdev, R_AX_LTR_CTRL_1, B_AX_LTR_RX0_TH_MASK, 0x28);
	rtw89_write32_mask(rtwdev, R_AX_LTR_CTRL_1, B_AX_LTR_RX1_TH_MASK, 0x28);
	rtw89_write32(rtwdev, R_AX_LTR_IDLE_LATENCY, 0x90039003);
	rtw89_write32(rtwdev, R_AX_LTR_ACTIVE_LATENCY, 0x880b880b);

	return 0;
}
EXPORT_SYMBOL(rtw89_pci_ltr_set);

int rtw89_pci_ltr_set_v1(struct rtw89_dev *rtwdev, bool en)
{
	u32 dec_ctrl;
	u32 val32;

	val32 = rtw89_read32(rtwdev, R_AX_LTR_CTRL_0);
	if (rtw89_pci_ltr_is_err_reg_val(val32))
		return -EINVAL;
	val32 = rtw89_read32(rtwdev, R_AX_LTR_CTRL_1);
	if (rtw89_pci_ltr_is_err_reg_val(val32))
		return -EINVAL;
	dec_ctrl = rtw89_read32(rtwdev, R_AX_LTR_DEC_CTRL);
	if (rtw89_pci_ltr_is_err_reg_val(dec_ctrl))
		return -EINVAL;
	val32 = rtw89_read32(rtwdev, R_AX_LTR_LATENCY_IDX3);
	if (rtw89_pci_ltr_is_err_reg_val(val32))
		return -EINVAL;
	val32 = rtw89_read32(rtwdev, R_AX_LTR_LATENCY_IDX0);
	if (rtw89_pci_ltr_is_err_reg_val(val32))
		return -EINVAL;

	if (!en) {
		dec_ctrl &= ~(LTR_EN_BITS | B_AX_LTR_IDX_DRV_MASK | B_AX_LTR_HW_DEC_EN);
		dec_ctrl |= FIELD_PREP(B_AX_LTR_IDX_DRV_MASK, PCIE_LTR_IDX_IDLE) |
			    B_AX_LTR_REQ_DRV;
	} else {
		dec_ctrl |= B_AX_LTR_HW_DEC_EN;
	}

	dec_ctrl &= ~B_AX_LTR_SPACE_IDX_V1_MASK;
	dec_ctrl |= FIELD_PREP(B_AX_LTR_SPACE_IDX_V1_MASK, PCI_LTR_SPC_500US);

	if (en)
		rtw89_write32_set(rtwdev, R_AX_LTR_CTRL_0,
				  B_AX_LTR_WD_NOEMP_CHK_V1 | B_AX_LTR_HW_EN);
	rtw89_write32_mask(rtwdev, R_AX_LTR_CTRL_0, B_AX_LTR_IDLE_TIMER_IDX_MASK,
			   PCI_LTR_IDLE_TIMER_3_2MS);
	rtw89_write32_mask(rtwdev, R_AX_LTR_CTRL_1, B_AX_LTR_RX0_TH_MASK, 0x28);
	rtw89_write32_mask(rtwdev, R_AX_LTR_CTRL_1, B_AX_LTR_RX1_TH_MASK, 0x28);
	rtw89_write32(rtwdev, R_AX_LTR_DEC_CTRL, dec_ctrl);
	rtw89_write32(rtwdev, R_AX_LTR_LATENCY_IDX3, 0x90039003);
	rtw89_write32(rtwdev, R_AX_LTR_LATENCY_IDX0, 0x880b880b);

	return 0;
}
EXPORT_SYMBOL(rtw89_pci_ltr_set_v1);

static int rtw89_pci_ops_mac_post_init(struct rtw89_dev *rtwdev)
{
	const struct rtw89_pci_info *info = rtwdev->pci_info;
	enum rtw89_core_chip_id chip_id = rtwdev->chip->chip_id;
	int ret;

	ret = info->ltr_set(rtwdev, true);
	if (ret) {
		rtw89_err(rtwdev, "pci ltr set fail\n");
		return ret;
	}
	if (chip_id == RTL8852A) {
		/* ltr sw trigger */
		rtw89_write32_set(rtwdev, R_AX_LTR_CTRL_0, B_AX_APP_LTR_ACT);
	}
	if (chip_id == RTL8852A || chip_id == RTL8852B) {
		/* ADDR info 8-byte mode */
		rtw89_write32_set(rtwdev, R_AX_TX_ADDRESS_INFO_MODE_SETTING,
				  B_AX_HOST_ADDR_INFO_8B_SEL);
		rtw89_write32_clr(rtwdev, R_AX_PKTIN_SETTING, B_AX_WD_ADDR_INFO_LENGTH);
	}

	/* enable DMA for all queues */
<<<<<<< HEAD
	rtw89_write32_clr(rtwdev, info->dma_stop1_reg, B_AX_TX_STOP1_ALL);
	rtw89_write32_clr(rtwdev, info->dma_stop2_reg, B_AX_TX_STOP2_ALL);

	/* Release PCI IO */
	rtw89_write32_clr(rtwdev, info->dma_stop1_reg,
=======
	rtw89_pci_ctrl_txdma_ch_pcie(rtwdev, true);

	/* Release PCI IO */
	rtw89_write32_clr(rtwdev, info->dma_stop1.addr,
>>>>>>> 7365df19
			  B_AX_STOP_WPDMA | B_AX_STOP_PCIEIO);

	return 0;
}

static int rtw89_pci_claim_device(struct rtw89_dev *rtwdev,
				  struct pci_dev *pdev)
{
	struct rtw89_pci *rtwpci = (struct rtw89_pci *)rtwdev->priv;
	int ret;

	ret = pci_enable_device(pdev);
	if (ret) {
		rtw89_err(rtwdev, "failed to enable pci device\n");
		return ret;
	}

	pci_set_master(pdev);
	pci_set_drvdata(pdev, rtwdev->hw);

	rtwpci->pdev = pdev;

	return 0;
}

static void rtw89_pci_declaim_device(struct rtw89_dev *rtwdev,
				     struct pci_dev *pdev)
{
	pci_clear_master(pdev);
	pci_disable_device(pdev);
}

static int rtw89_pci_setup_mapping(struct rtw89_dev *rtwdev,
				   struct pci_dev *pdev)
{
	struct rtw89_pci *rtwpci = (struct rtw89_pci *)rtwdev->priv;
	unsigned long resource_len;
	u8 bar_id = 2;
	int ret;

	ret = pci_request_regions(pdev, KBUILD_MODNAME);
	if (ret) {
		rtw89_err(rtwdev, "failed to request pci regions\n");
		goto err;
	}

	ret = dma_set_mask(&pdev->dev, DMA_BIT_MASK(32));
	if (ret) {
		rtw89_err(rtwdev, "failed to set dma mask to 32-bit\n");
		goto err_release_regions;
	}

	ret = dma_set_coherent_mask(&pdev->dev, DMA_BIT_MASK(32));
	if (ret) {
		rtw89_err(rtwdev, "failed to set consistent dma mask to 32-bit\n");
		goto err_release_regions;
	}

	resource_len = pci_resource_len(pdev, bar_id);
	rtwpci->mmap = pci_iomap(pdev, bar_id, resource_len);
	if (!rtwpci->mmap) {
		rtw89_err(rtwdev, "failed to map pci io\n");
		ret = -EIO;
		goto err_release_regions;
	}

	return 0;

err_release_regions:
	pci_release_regions(pdev);
err:
	return ret;
}

static void rtw89_pci_clear_mapping(struct rtw89_dev *rtwdev,
				    struct pci_dev *pdev)
{
	struct rtw89_pci *rtwpci = (struct rtw89_pci *)rtwdev->priv;

	if (rtwpci->mmap) {
		pci_iounmap(pdev, rtwpci->mmap);
		pci_release_regions(pdev);
	}
}

static void rtw89_pci_free_tx_wd_ring(struct rtw89_dev *rtwdev,
				      struct pci_dev *pdev,
				      struct rtw89_pci_tx_ring *tx_ring)
{
	struct rtw89_pci_tx_wd_ring *wd_ring = &tx_ring->wd_ring;
	u8 *head = wd_ring->head;
	dma_addr_t dma = wd_ring->dma;
	u32 page_size = wd_ring->page_size;
	u32 page_num = wd_ring->page_num;
	u32 ring_sz = page_size * page_num;

	dma_free_coherent(&pdev->dev, ring_sz, head, dma);
	wd_ring->head = NULL;
}

static void rtw89_pci_free_tx_ring(struct rtw89_dev *rtwdev,
				   struct pci_dev *pdev,
				   struct rtw89_pci_tx_ring *tx_ring)
{
	int ring_sz;
	u8 *head;
	dma_addr_t dma;

	head = tx_ring->bd_ring.head;
	dma = tx_ring->bd_ring.dma;
	ring_sz = tx_ring->bd_ring.desc_size * tx_ring->bd_ring.len;
	dma_free_coherent(&pdev->dev, ring_sz, head, dma);

	tx_ring->bd_ring.head = NULL;
}

static void rtw89_pci_free_tx_rings(struct rtw89_dev *rtwdev,
				    struct pci_dev *pdev)
{
	struct rtw89_pci *rtwpci = (struct rtw89_pci *)rtwdev->priv;
	const struct rtw89_pci_info *info = rtwdev->pci_info;
	struct rtw89_pci_tx_ring *tx_ring;
	int i;

	for (i = 0; i < RTW89_TXCH_NUM; i++) {
		if (info->tx_dma_ch_mask & BIT(i))
			continue;
		tx_ring = &rtwpci->tx_rings[i];
		rtw89_pci_free_tx_wd_ring(rtwdev, pdev, tx_ring);
		rtw89_pci_free_tx_ring(rtwdev, pdev, tx_ring);
	}
}

static void rtw89_pci_free_rx_ring(struct rtw89_dev *rtwdev,
				   struct pci_dev *pdev,
				   struct rtw89_pci_rx_ring *rx_ring)
{
	struct rtw89_pci_rx_info *rx_info;
	struct sk_buff *skb;
	dma_addr_t dma;
	u32 buf_sz;
	u8 *head;
	int ring_sz = rx_ring->bd_ring.desc_size * rx_ring->bd_ring.len;
	int i;

	buf_sz = rx_ring->buf_sz;
	for (i = 0; i < rx_ring->bd_ring.len; i++) {
		skb = rx_ring->buf[i];
		if (!skb)
			continue;

		rx_info = RTW89_PCI_RX_SKB_CB(skb);
		dma = rx_info->dma;
		dma_unmap_single(&pdev->dev, dma, buf_sz, DMA_FROM_DEVICE);
		dev_kfree_skb(skb);
		rx_ring->buf[i] = NULL;
	}

	head = rx_ring->bd_ring.head;
	dma = rx_ring->bd_ring.dma;
	dma_free_coherent(&pdev->dev, ring_sz, head, dma);

	rx_ring->bd_ring.head = NULL;
}

static void rtw89_pci_free_rx_rings(struct rtw89_dev *rtwdev,
				    struct pci_dev *pdev)
{
	struct rtw89_pci *rtwpci = (struct rtw89_pci *)rtwdev->priv;
	struct rtw89_pci_rx_ring *rx_ring;
	int i;

	for (i = 0; i < RTW89_RXCH_NUM; i++) {
		rx_ring = &rtwpci->rx_rings[i];
		rtw89_pci_free_rx_ring(rtwdev, pdev, rx_ring);
	}
}

static void rtw89_pci_free_trx_rings(struct rtw89_dev *rtwdev,
				     struct pci_dev *pdev)
{
	rtw89_pci_free_rx_rings(rtwdev, pdev);
	rtw89_pci_free_tx_rings(rtwdev, pdev);
}

static int rtw89_pci_init_rx_bd(struct rtw89_dev *rtwdev, struct pci_dev *pdev,
				struct rtw89_pci_rx_ring *rx_ring,
				struct sk_buff *skb, int buf_sz, u32 idx)
{
	struct rtw89_pci_rx_info *rx_info;
	struct rtw89_pci_rx_bd_32 *rx_bd;
	dma_addr_t dma;

	if (!skb)
		return -EINVAL;

	dma = dma_map_single(&pdev->dev, skb->data, buf_sz, DMA_FROM_DEVICE);
	if (dma_mapping_error(&pdev->dev, dma))
		return -EBUSY;

	rx_info = RTW89_PCI_RX_SKB_CB(skb);
	rx_bd = RTW89_PCI_RX_BD(rx_ring, idx);

	memset(rx_bd, 0, sizeof(*rx_bd));
	rx_bd->buf_size = cpu_to_le16(buf_sz);
	rx_bd->dma = cpu_to_le32(dma);
	rx_info->dma = dma;

	return 0;
}

static int rtw89_pci_alloc_tx_wd_ring(struct rtw89_dev *rtwdev,
				      struct pci_dev *pdev,
				      struct rtw89_pci_tx_ring *tx_ring,
				      enum rtw89_tx_channel txch)
{
	struct rtw89_pci_tx_wd_ring *wd_ring = &tx_ring->wd_ring;
	struct rtw89_pci_tx_wd *txwd;
	dma_addr_t dma;
	dma_addr_t cur_paddr;
	u8 *head;
	u8 *cur_vaddr;
	u32 page_size = RTW89_PCI_TXWD_PAGE_SIZE;
	u32 page_num = RTW89_PCI_TXWD_NUM_MAX;
	u32 ring_sz = page_size * page_num;
	u32 page_offset;
	int i;

	/* FWCMD queue doesn't use txwd as pages */
	if (txch == RTW89_TXCH_CH12)
		return 0;

	head = dma_alloc_coherent(&pdev->dev, ring_sz, &dma, GFP_KERNEL);
	if (!head)
		return -ENOMEM;

	INIT_LIST_HEAD(&wd_ring->free_pages);
	wd_ring->head = head;
	wd_ring->dma = dma;
	wd_ring->page_size = page_size;
	wd_ring->page_num = page_num;

	page_offset = 0;
	for (i = 0; i < page_num; i++) {
		txwd = &wd_ring->pages[i];
		cur_paddr = dma + page_offset;
		cur_vaddr = head + page_offset;

		skb_queue_head_init(&txwd->queue);
		INIT_LIST_HEAD(&txwd->list);
		txwd->paddr = cur_paddr;
		txwd->vaddr = cur_vaddr;
		txwd->len = page_size;
		txwd->seq = i;
		rtw89_pci_enqueue_txwd(tx_ring, txwd);

		page_offset += page_size;
	}

	return 0;
}

static int rtw89_pci_alloc_tx_ring(struct rtw89_dev *rtwdev,
				   struct pci_dev *pdev,
				   struct rtw89_pci_tx_ring *tx_ring,
				   u32 desc_size, u32 len,
				   enum rtw89_tx_channel txch)
{
	const struct rtw89_pci_ch_dma_addr *txch_addr;
	int ring_sz = desc_size * len;
	u8 *head;
	dma_addr_t dma;
	int ret;

	ret = rtw89_pci_alloc_tx_wd_ring(rtwdev, pdev, tx_ring, txch);
	if (ret) {
		rtw89_err(rtwdev, "failed to alloc txwd ring of txch %d\n", txch);
		goto err;
	}

	ret = rtw89_pci_get_txch_addrs(rtwdev, txch, &txch_addr);
	if (ret) {
		rtw89_err(rtwdev, "failed to get address of txch %d", txch);
		goto err_free_wd_ring;
	}

	head = dma_alloc_coherent(&pdev->dev, ring_sz, &dma, GFP_KERNEL);
	if (!head) {
		ret = -ENOMEM;
		goto err_free_wd_ring;
	}

	INIT_LIST_HEAD(&tx_ring->busy_pages);
	tx_ring->bd_ring.head = head;
	tx_ring->bd_ring.dma = dma;
	tx_ring->bd_ring.len = len;
	tx_ring->bd_ring.desc_size = desc_size;
	tx_ring->bd_ring.addr = *txch_addr;
	tx_ring->bd_ring.wp = 0;
	tx_ring->bd_ring.rp = 0;
	tx_ring->txch = txch;

	return 0;

err_free_wd_ring:
	rtw89_pci_free_tx_wd_ring(rtwdev, pdev, tx_ring);
err:
	return ret;
}

static int rtw89_pci_alloc_tx_rings(struct rtw89_dev *rtwdev,
				    struct pci_dev *pdev)
{
	struct rtw89_pci *rtwpci = (struct rtw89_pci *)rtwdev->priv;
	const struct rtw89_pci_info *info = rtwdev->pci_info;
	struct rtw89_pci_tx_ring *tx_ring;
	u32 desc_size;
	u32 len;
	u32 i, tx_allocated;
	int ret;

	for (i = 0; i < RTW89_TXCH_NUM; i++) {
		if (info->tx_dma_ch_mask & BIT(i))
			continue;
		tx_ring = &rtwpci->tx_rings[i];
		desc_size = sizeof(struct rtw89_pci_tx_bd_32);
		len = RTW89_PCI_TXBD_NUM_MAX;
		ret = rtw89_pci_alloc_tx_ring(rtwdev, pdev, tx_ring,
					      desc_size, len, i);
		if (ret) {
			rtw89_err(rtwdev, "failed to alloc tx ring %d\n", i);
			goto err_free;
		}
	}

	return 0;

err_free:
	tx_allocated = i;
	for (i = 0; i < tx_allocated; i++) {
		tx_ring = &rtwpci->tx_rings[i];
		rtw89_pci_free_tx_ring(rtwdev, pdev, tx_ring);
	}

	return ret;
}

static int rtw89_pci_alloc_rx_ring(struct rtw89_dev *rtwdev,
				   struct pci_dev *pdev,
				   struct rtw89_pci_rx_ring *rx_ring,
				   u32 desc_size, u32 len, u32 rxch)
{
	const struct rtw89_pci_ch_dma_addr *rxch_addr;
	struct sk_buff *skb;
	u8 *head;
	dma_addr_t dma;
	int ring_sz = desc_size * len;
	int buf_sz = RTW89_PCI_RX_BUF_SIZE;
	int i, allocated;
	int ret;

	ret = rtw89_pci_get_rxch_addrs(rtwdev, rxch, &rxch_addr);
	if (ret) {
		rtw89_err(rtwdev, "failed to get address of rxch %d", rxch);
		return ret;
	}

	head = dma_alloc_coherent(&pdev->dev, ring_sz, &dma, GFP_KERNEL);
	if (!head) {
		ret = -ENOMEM;
		goto err;
	}

	rx_ring->bd_ring.head = head;
	rx_ring->bd_ring.dma = dma;
	rx_ring->bd_ring.len = len;
	rx_ring->bd_ring.desc_size = desc_size;
	rx_ring->bd_ring.addr = *rxch_addr;
	rx_ring->bd_ring.wp = 0;
	rx_ring->bd_ring.rp = 0;
	rx_ring->buf_sz = buf_sz;
	rx_ring->diliver_skb = NULL;
	rx_ring->diliver_desc.ready = false;

	for (i = 0; i < len; i++) {
		skb = dev_alloc_skb(buf_sz);
		if (!skb) {
			ret = -ENOMEM;
			goto err_free;
		}

		memset(skb->data, 0, buf_sz);
		rx_ring->buf[i] = skb;
		ret = rtw89_pci_init_rx_bd(rtwdev, pdev, rx_ring, skb,
					   buf_sz, i);
		if (ret) {
			rtw89_err(rtwdev, "failed to init rx buf %d\n", i);
			dev_kfree_skb_any(skb);
			rx_ring->buf[i] = NULL;
			goto err_free;
		}
	}

	return 0;

err_free:
	allocated = i;
	for (i = 0; i < allocated; i++) {
		skb = rx_ring->buf[i];
		if (!skb)
			continue;
		dma = *((dma_addr_t *)skb->cb);
		dma_unmap_single(&pdev->dev, dma, buf_sz, DMA_FROM_DEVICE);
		dev_kfree_skb(skb);
		rx_ring->buf[i] = NULL;
	}

	head = rx_ring->bd_ring.head;
	dma = rx_ring->bd_ring.dma;
	dma_free_coherent(&pdev->dev, ring_sz, head, dma);

	rx_ring->bd_ring.head = NULL;
err:
	return ret;
}

static int rtw89_pci_alloc_rx_rings(struct rtw89_dev *rtwdev,
				    struct pci_dev *pdev)
{
	struct rtw89_pci *rtwpci = (struct rtw89_pci *)rtwdev->priv;
	struct rtw89_pci_rx_ring *rx_ring;
	u32 desc_size;
	u32 len;
	int i, rx_allocated;
	int ret;

	for (i = 0; i < RTW89_RXCH_NUM; i++) {
		rx_ring = &rtwpci->rx_rings[i];
		desc_size = sizeof(struct rtw89_pci_rx_bd_32);
		len = RTW89_PCI_RXBD_NUM_MAX;
		ret = rtw89_pci_alloc_rx_ring(rtwdev, pdev, rx_ring,
					      desc_size, len, i);
		if (ret) {
			rtw89_err(rtwdev, "failed to alloc rx ring %d\n", i);
			goto err_free;
		}
	}

	return 0;

err_free:
	rx_allocated = i;
	for (i = 0; i < rx_allocated; i++) {
		rx_ring = &rtwpci->rx_rings[i];
		rtw89_pci_free_rx_ring(rtwdev, pdev, rx_ring);
	}

	return ret;
}

static int rtw89_pci_alloc_trx_rings(struct rtw89_dev *rtwdev,
				     struct pci_dev *pdev)
{
	int ret;

	ret = rtw89_pci_alloc_tx_rings(rtwdev, pdev);
	if (ret) {
		rtw89_err(rtwdev, "failed to alloc dma tx rings\n");
		goto err;
	}

	ret = rtw89_pci_alloc_rx_rings(rtwdev, pdev);
	if (ret) {
		rtw89_err(rtwdev, "failed to alloc dma rx rings\n");
		goto err_free_tx_rings;
	}

	return 0;

err_free_tx_rings:
	rtw89_pci_free_tx_rings(rtwdev, pdev);
err:
	return ret;
}

static void rtw89_pci_h2c_init(struct rtw89_dev *rtwdev,
			       struct rtw89_pci *rtwpci)
{
	skb_queue_head_init(&rtwpci->h2c_queue);
	skb_queue_head_init(&rtwpci->h2c_release_queue);
}

static int rtw89_pci_setup_resource(struct rtw89_dev *rtwdev,
				    struct pci_dev *pdev)
{
	struct rtw89_pci *rtwpci = (struct rtw89_pci *)rtwdev->priv;
	int ret;

	ret = rtw89_pci_setup_mapping(rtwdev, pdev);
	if (ret) {
		rtw89_err(rtwdev, "failed to setup pci mapping\n");
		goto err;
	}

	ret = rtw89_pci_alloc_trx_rings(rtwdev, pdev);
	if (ret) {
		rtw89_err(rtwdev, "failed to alloc pci trx rings\n");
		goto err_pci_unmap;
	}

	rtw89_pci_h2c_init(rtwdev, rtwpci);

	spin_lock_init(&rtwpci->irq_lock);
	spin_lock_init(&rtwpci->trx_lock);

	return 0;

err_pci_unmap:
	rtw89_pci_clear_mapping(rtwdev, pdev);
err:
	return ret;
}

static void rtw89_pci_clear_resource(struct rtw89_dev *rtwdev,
				     struct pci_dev *pdev)
{
	struct rtw89_pci *rtwpci = (struct rtw89_pci *)rtwdev->priv;

	rtw89_pci_free_trx_rings(rtwdev, pdev);
	rtw89_pci_clear_mapping(rtwdev, pdev);
	rtw89_pci_release_fwcmd(rtwdev, rtwpci,
				skb_queue_len(&rtwpci->h2c_queue), true);
}

void rtw89_pci_config_intr_mask(struct rtw89_dev *rtwdev)
{
	struct rtw89_pci *rtwpci = (struct rtw89_pci *)rtwdev->priv;

	rtwpci->halt_c2h_intrs = B_AX_HALT_C2H_INT_EN | 0;

	if (rtwpci->under_recovery) {
		rtwpci->intrs[0] = B_AX_HS0ISR_IND_INT_EN;
		rtwpci->intrs[1] = 0;
	} else {
		rtwpci->intrs[0] = B_AX_TXDMA_STUCK_INT_EN |
				   B_AX_RXDMA_INT_EN |
				   B_AX_RXP1DMA_INT_EN |
				   B_AX_RPQDMA_INT_EN |
				   B_AX_RXDMA_STUCK_INT_EN |
				   B_AX_RDU_INT_EN |
				   B_AX_RPQBD_FULL_INT_EN |
				   B_AX_HS0ISR_IND_INT_EN;

		rtwpci->intrs[1] = B_AX_HC10ISR_IND_INT_EN;
	}
}
EXPORT_SYMBOL(rtw89_pci_config_intr_mask);

static void rtw89_pci_recovery_intr_mask_v1(struct rtw89_dev *rtwdev)
{
	struct rtw89_pci *rtwpci = (struct rtw89_pci *)rtwdev->priv;

	rtwpci->ind_intrs = B_AX_HS0ISR_IND_INT_EN;
	rtwpci->halt_c2h_intrs = B_AX_HALT_C2H_INT_EN | B_AX_WDT_TIMEOUT_INT_EN;
	rtwpci->intrs[0] = 0;
	rtwpci->intrs[1] = 0;
}

static void rtw89_pci_default_intr_mask_v1(struct rtw89_dev *rtwdev)
{
	struct rtw89_pci *rtwpci = (struct rtw89_pci *)rtwdev->priv;

	rtwpci->ind_intrs = B_AX_HCI_AXIDMA_INT_EN |
			    B_AX_HS1ISR_IND_INT_EN |
			    B_AX_HS0ISR_IND_INT_EN;
	rtwpci->halt_c2h_intrs = B_AX_HALT_C2H_INT_EN | B_AX_WDT_TIMEOUT_INT_EN;
	rtwpci->intrs[0] = B_AX_TXDMA_STUCK_INT_EN |
			   B_AX_RXDMA_INT_EN |
			   B_AX_RXP1DMA_INT_EN |
			   B_AX_RPQDMA_INT_EN |
			   B_AX_RXDMA_STUCK_INT_EN |
			   B_AX_RDU_INT_EN |
			   B_AX_RPQBD_FULL_INT_EN;
	rtwpci->intrs[1] = B_AX_GPIO18_INT_EN;
}
<<<<<<< HEAD

static void rtw89_pci_low_power_intr_mask_v1(struct rtw89_dev *rtwdev)
{
	struct rtw89_pci *rtwpci = (struct rtw89_pci *)rtwdev->priv;

	rtwpci->ind_intrs = B_AX_HS1ISR_IND_INT_EN |
			    B_AX_HS0ISR_IND_INT_EN;
	rtwpci->halt_c2h_intrs = B_AX_HALT_C2H_INT_EN | B_AX_WDT_TIMEOUT_INT_EN;
	rtwpci->intrs[0] = 0;
	rtwpci->intrs[1] = B_AX_GPIO18_INT_EN;
=======

static void rtw89_pci_low_power_intr_mask_v1(struct rtw89_dev *rtwdev)
{
	struct rtw89_pci *rtwpci = (struct rtw89_pci *)rtwdev->priv;

	rtwpci->ind_intrs = B_AX_HS1ISR_IND_INT_EN |
			    B_AX_HS0ISR_IND_INT_EN;
	rtwpci->halt_c2h_intrs = B_AX_HALT_C2H_INT_EN | B_AX_WDT_TIMEOUT_INT_EN;
	rtwpci->intrs[0] = 0;
	rtwpci->intrs[1] = B_AX_GPIO18_INT_EN;
}

void rtw89_pci_config_intr_mask_v1(struct rtw89_dev *rtwdev)
{
	struct rtw89_pci *rtwpci = (struct rtw89_pci *)rtwdev->priv;

	if (rtwpci->under_recovery)
		rtw89_pci_recovery_intr_mask_v1(rtwdev);
	else if (rtwpci->low_power)
		rtw89_pci_low_power_intr_mask_v1(rtwdev);
	else
		rtw89_pci_default_intr_mask_v1(rtwdev);
>>>>>>> 7365df19
}
EXPORT_SYMBOL(rtw89_pci_config_intr_mask_v1);

void rtw89_pci_config_intr_mask_v1(struct rtw89_dev *rtwdev)
{
	struct rtw89_pci *rtwpci = (struct rtw89_pci *)rtwdev->priv;

	if (rtwpci->under_recovery)
		rtw89_pci_recovery_intr_mask_v1(rtwdev);
	else if (rtwpci->low_power)
		rtw89_pci_low_power_intr_mask_v1(rtwdev);
	else
		rtw89_pci_default_intr_mask_v1(rtwdev);
}
EXPORT_SYMBOL(rtw89_pci_config_intr_mask_v1);

static int rtw89_pci_request_irq(struct rtw89_dev *rtwdev,
				 struct pci_dev *pdev)
{
	unsigned long flags = 0;
	int ret;

	flags |= PCI_IRQ_LEGACY | PCI_IRQ_MSI;
	ret = pci_alloc_irq_vectors(pdev, 1, 1, flags);
	if (ret < 0) {
		rtw89_err(rtwdev, "failed to alloc irq vectors, ret %d\n", ret);
		goto err;
	}

	ret = devm_request_threaded_irq(rtwdev->dev, pdev->irq,
					rtw89_pci_interrupt_handler,
					rtw89_pci_interrupt_threadfn,
					IRQF_SHARED, KBUILD_MODNAME, rtwdev);
	if (ret) {
		rtw89_err(rtwdev, "failed to request threaded irq\n");
		goto err_free_vector;
	}

	rtw89_chip_config_intr_mask(rtwdev, RTW89_PCI_INTR_MASK_RESET);

	return 0;

err_free_vector:
	pci_free_irq_vectors(pdev);
err:
	return ret;
}

static void rtw89_pci_free_irq(struct rtw89_dev *rtwdev,
			       struct pci_dev *pdev)
{
	devm_free_irq(rtwdev->dev, pdev->irq, rtwdev);
	pci_free_irq_vectors(pdev);
}

static u16 gray_code_to_bin(u16 gray_code, u32 bit_num)
{
	u16 bin = 0, gray_bit;
	u32 bit_idx;

	for (bit_idx = 0; bit_idx < bit_num; bit_idx++) {
		gray_bit = (gray_code >> bit_idx) & 0x1;
		if (bit_num - bit_idx > 1)
			gray_bit ^= (gray_code >> (bit_idx + 1)) & 0x1;
		bin |= (gray_bit << bit_idx);
	}

	return bin;
}

static int rtw89_pci_filter_out(struct rtw89_dev *rtwdev)
{
	struct rtw89_pci *rtwpci = (struct rtw89_pci *)rtwdev->priv;
	struct pci_dev *pdev = rtwpci->pdev;
	u16 val16, filter_out_val;
	u32 val, phy_offset;
	int ret;

	if (rtwdev->chip->chip_id != RTL8852C)
		return 0;

	val = rtw89_read32_mask(rtwdev, R_AX_PCIE_MIX_CFG_V1, B_AX_ASPM_CTRL_MASK);
	if (val == B_AX_ASPM_CTRL_L1)
		return 0;

	ret = pci_read_config_dword(pdev, RTW89_PCIE_L1_STS_V1, &val);
	if (ret)
		return ret;

	val = FIELD_GET(RTW89_BCFG_LINK_SPEED_MASK, val);
	if (val == RTW89_PCIE_GEN1_SPEED) {
		phy_offset = R_RAC_DIRECT_OFFSET_G1;
	} else if (val == RTW89_PCIE_GEN2_SPEED) {
		phy_offset = R_RAC_DIRECT_OFFSET_G2;
		val16 = rtw89_read16(rtwdev, phy_offset + RAC_ANA10 * RAC_MULT);
		rtw89_write16_set(rtwdev, phy_offset + RAC_ANA10 * RAC_MULT,
				  val16 | B_PCIE_BIT_PINOUT_DIS);
		rtw89_write16_set(rtwdev, phy_offset + RAC_ANA19 * RAC_MULT,
				  val16 & ~B_PCIE_BIT_RD_SEL);

		val16 = rtw89_read16_mask(rtwdev,
					  phy_offset + RAC_ANA1F * RAC_MULT,
					  FILTER_OUT_EQ_MASK);
		val16 = gray_code_to_bin(val16, hweight16(val16));
		filter_out_val = rtw89_read16(rtwdev, phy_offset + RAC_ANA24 *
					      RAC_MULT);
		filter_out_val &= ~REG_FILTER_OUT_MASK;
		filter_out_val |= FIELD_PREP(REG_FILTER_OUT_MASK, val16);

		rtw89_write16(rtwdev, phy_offset + RAC_ANA24 * RAC_MULT,
			      filter_out_val);
		rtw89_write16_set(rtwdev, phy_offset + RAC_ANA0A * RAC_MULT,
				  B_BAC_EQ_SEL);
		rtw89_write16_set(rtwdev,
				  R_RAC_DIRECT_OFFSET_G1 + RAC_ANA0C * RAC_MULT,
				  B_PCIE_BIT_PSAVE);
	} else {
		return -EOPNOTSUPP;
	}
	rtw89_write16_set(rtwdev, phy_offset + RAC_ANA0C * RAC_MULT,
			  B_PCIE_BIT_PSAVE);

	return 0;
}

static void rtw89_pci_clkreq_set(struct rtw89_dev *rtwdev, bool enable)
{
	enum rtw89_core_chip_id chip_id = rtwdev->chip->chip_id;
	int ret;

	if (rtw89_pci_disable_clkreq)
		return;

	ret = rtw89_pci_write_config_byte(rtwdev, RTW89_PCIE_CLK_CTRL,
					  PCIE_CLKDLY_HW_30US);
	if (ret)
		rtw89_err(rtwdev, "failed to set CLKREQ Delay\n");

	if (chip_id == RTL8852A) {
		if (enable)
			ret = rtw89_pci_config_byte_set(rtwdev,
							RTW89_PCIE_L1_CTRL,
							RTW89_PCIE_BIT_CLK);
		else
			ret = rtw89_pci_config_byte_clr(rtwdev,
							RTW89_PCIE_L1_CTRL,
							RTW89_PCIE_BIT_CLK);
		if (ret)
			rtw89_err(rtwdev, "failed to %s CLKREQ_L1, ret=%d",
				  enable ? "set" : "unset", ret);
	} else if (chip_id == RTL8852C) {
		rtw89_write32_set(rtwdev, R_AX_PCIE_LAT_CTRL,
				  B_AX_CLK_REQ_SEL_OPT | B_AX_CLK_REQ_SEL);
		if (enable)
			rtw89_write32_set(rtwdev, R_AX_L1_CLK_CTRL,
					  B_AX_CLK_REQ_N);
		else
			rtw89_write32_clr(rtwdev, R_AX_L1_CLK_CTRL,
					  B_AX_CLK_REQ_N);
	}
}

static void rtw89_pci_aspm_set(struct rtw89_dev *rtwdev, bool enable)
{
	enum rtw89_core_chip_id chip_id = rtwdev->chip->chip_id;
	u8 value = 0;
	int ret;

	if (rtw89_pci_disable_aspm_l1)
		return;

	ret = rtw89_pci_read_config_byte(rtwdev, RTW89_PCIE_ASPM_CTRL, &value);
	if (ret)
		rtw89_err(rtwdev, "failed to read ASPM Delay\n");

	value &= ~(RTW89_L1DLY_MASK | RTW89_L0DLY_MASK);
	value |= FIELD_PREP(RTW89_L1DLY_MASK, PCIE_L1DLY_16US) |
		 FIELD_PREP(RTW89_L0DLY_MASK, PCIE_L0SDLY_4US);

	ret = rtw89_pci_write_config_byte(rtwdev, RTW89_PCIE_ASPM_CTRL, value);
	if (ret)
		rtw89_err(rtwdev, "failed to read ASPM Delay\n");

	if (chip_id == RTL8852A || chip_id == RTL8852B) {
		if (enable)
			ret = rtw89_pci_config_byte_set(rtwdev,
							RTW89_PCIE_L1_CTRL,
							RTW89_PCIE_BIT_L1);
		else
			ret = rtw89_pci_config_byte_clr(rtwdev,
							RTW89_PCIE_L1_CTRL,
							RTW89_PCIE_BIT_L1);
	} else if (chip_id == RTL8852C) {
		if (enable)
			rtw89_write32_set(rtwdev, R_AX_PCIE_MIX_CFG_V1,
					  B_AX_ASPM_CTRL_L1);
		else
			rtw89_write32_clr(rtwdev, R_AX_PCIE_MIX_CFG_V1,
					  B_AX_ASPM_CTRL_L1);
	}
	if (ret)
		rtw89_err(rtwdev, "failed to %s ASPM L1, ret=%d",
			  enable ? "set" : "unset", ret);
}

static void rtw89_pci_recalc_int_mit(struct rtw89_dev *rtwdev)
{
	struct rtw89_traffic_stats *stats = &rtwdev->stats;
	enum rtw89_tfc_lv tx_tfc_lv = stats->tx_tfc_lv;
	enum rtw89_tfc_lv rx_tfc_lv = stats->rx_tfc_lv;
	u32 val = 0;

	if (!rtwdev->scanning &&
	    (tx_tfc_lv >= RTW89_TFC_HIGH || rx_tfc_lv >= RTW89_TFC_HIGH))
		val = B_AX_RXMIT_RXP2_SEL | B_AX_RXMIT_RXP1_SEL |
		      FIELD_PREP(B_AX_RXCOUNTER_MATCH_MASK, RTW89_PCI_RXBD_NUM_MAX / 2) |
		      FIELD_PREP(B_AX_RXTIMER_UNIT_MASK, AX_RXTIMER_UNIT_64US) |
		      FIELD_PREP(B_AX_RXTIMER_MATCH_MASK, 2048 / 64);

	rtw89_write32(rtwdev, R_AX_INT_MIT_RX, val);
}

static void rtw89_pci_link_cfg(struct rtw89_dev *rtwdev)
{
	struct rtw89_pci *rtwpci = (struct rtw89_pci *)rtwdev->priv;
	struct pci_dev *pdev = rtwpci->pdev;
	u16 link_ctrl;
	int ret;

	/* Though there is standard PCIE configuration space to set the
	 * link control register, but by Realtek's design, driver should
	 * check if host supports CLKREQ/ASPM to enable the HW module.
	 *
	 * These functions are implemented by two HW modules associated,
	 * one is responsible to access PCIE configuration space to
	 * follow the host settings, and another is in charge of doing
	 * CLKREQ/ASPM mechanisms, it is default disabled. Because sometimes
	 * the host does not support it, and due to some reasons or wrong
	 * settings (ex. CLKREQ# not Bi-Direction), it could lead to device
	 * loss if HW misbehaves on the link.
	 *
	 * Hence it's designed that driver should first check the PCIE
	 * configuration space is sync'ed and enabled, then driver can turn
	 * on the other module that is actually working on the mechanism.
	 */
	ret = pcie_capability_read_word(pdev, PCI_EXP_LNKCTL, &link_ctrl);
	if (ret) {
		rtw89_err(rtwdev, "failed to read PCI cap, ret=%d\n", ret);
		return;
	}

	if (link_ctrl & PCI_EXP_LNKCTL_CLKREQ_EN)
		rtw89_pci_clkreq_set(rtwdev, true);

	if (link_ctrl & PCI_EXP_LNKCTL_ASPM_L1)
		rtw89_pci_aspm_set(rtwdev, true);
}

static void rtw89_pci_l1ss_set(struct rtw89_dev *rtwdev, bool enable)
{
	enum rtw89_core_chip_id chip_id = rtwdev->chip->chip_id;
	int ret;

	if (chip_id == RTL8852A || chip_id == RTL8852B) {
		if (enable)
			ret = rtw89_pci_config_byte_set(rtwdev,
							RTW89_PCIE_TIMER_CTRL,
							RTW89_PCIE_BIT_L1SUB);
		else
			ret = rtw89_pci_config_byte_clr(rtwdev,
							RTW89_PCIE_TIMER_CTRL,
							RTW89_PCIE_BIT_L1SUB);
		if (ret)
			rtw89_err(rtwdev, "failed to %s L1SS, ret=%d",
				  enable ? "set" : "unset", ret);
	} else if (chip_id == RTL8852C) {
		ret = rtw89_pci_config_byte_clr(rtwdev, RTW89_PCIE_L1SS_STS_V1,
						RTW89_PCIE_BIT_ASPM_L11 |
						RTW89_PCIE_BIT_PCI_L11);
		if (ret)
			rtw89_warn(rtwdev, "failed to unset ASPM L1.1, ret=%d", ret);
		if (enable)
			rtw89_write32_clr(rtwdev, R_AX_PCIE_MIX_CFG_V1,
					  B_AX_L1SUB_DISABLE);
		else
			rtw89_write32_set(rtwdev, R_AX_PCIE_MIX_CFG_V1,
					  B_AX_L1SUB_DISABLE);
	}
}

static void rtw89_pci_l1ss_cfg(struct rtw89_dev *rtwdev)
{
	struct rtw89_pci *rtwpci = (struct rtw89_pci *)rtwdev->priv;
	struct pci_dev *pdev = rtwpci->pdev;
	u32 l1ss_cap_ptr, l1ss_ctrl;

	if (rtw89_pci_disable_l1ss)
		return;

	l1ss_cap_ptr = pci_find_ext_capability(pdev, PCI_EXT_CAP_ID_L1SS);
	if (!l1ss_cap_ptr)
		return;

	pci_read_config_dword(pdev, l1ss_cap_ptr + PCI_L1SS_CTL1, &l1ss_ctrl);

	if (l1ss_ctrl & PCI_L1SS_CTL1_L1SS_MASK)
		rtw89_pci_l1ss_set(rtwdev, true);
}

<<<<<<< HEAD
static void rtw89_pci_ctrl_dma_all_pcie(struct rtw89_dev *rtwdev, u8 en)
{
	const struct rtw89_pci_info *info = rtwdev->pci_info;
	u32 val32;

	if (en == MAC_AX_FUNC_EN) {
		val32 = B_AX_STOP_PCIEIO;
		rtw89_write32_clr(rtwdev, info->dma_stop1_reg, val32);

		val32 = B_AX_TXHCI_EN | B_AX_RXHCI_EN;
		rtw89_write32_set(rtwdev, R_AX_PCIE_INIT_CFG1, val32);
	} else {
		val32 = B_AX_STOP_PCIEIO;
		rtw89_write32_set(rtwdev, info->dma_stop1_reg, val32);

		val32 = B_AX_TXHCI_EN | B_AX_RXHCI_EN;
		rtw89_write32_clr(rtwdev, R_AX_PCIE_INIT_CFG1, val32);
	}
}

=======
>>>>>>> 7365df19
static int rtw89_pci_poll_io_idle(struct rtw89_dev *rtwdev)
{
	int ret = 0;
	u32 sts;
	u32 busy = B_AX_PCIEIO_BUSY | B_AX_PCIEIO_TX_BUSY | B_AX_PCIEIO_RX_BUSY;

	ret = read_poll_timeout_atomic(rtw89_read32, sts, (sts & busy) == 0x0,
				       10, 1000, false, rtwdev,
				       R_AX_PCIE_DMA_BUSY1);
	if (ret) {
		rtw89_err(rtwdev, "pci dmach busy1 0x%X\n",
			  rtw89_read32(rtwdev, R_AX_PCIE_DMA_BUSY1));
		return -EINVAL;
	}
	return ret;
}

static int rtw89_pci_lv1rst_stop_dma(struct rtw89_dev *rtwdev)
{
	u32 val;
	int ret;

	if (rtwdev->chip->chip_id == RTL8852C)
		return 0;

	rtw89_pci_ctrl_dma_all(rtwdev, false);
	ret = rtw89_pci_poll_io_idle(rtwdev);
	if (ret) {
		val = rtw89_read32(rtwdev, R_AX_DBG_ERR_FLAG);
		rtw89_debug(rtwdev, RTW89_DBG_HCI,
			    "[PCIe] poll_io_idle fail, before 0x%08x: 0x%08x\n",
			    R_AX_DBG_ERR_FLAG, val);
		if (val & B_AX_TX_STUCK || val & B_AX_PCIE_TXBD_LEN0)
			rtw89_mac_ctrl_hci_dma_tx(rtwdev, false);
		if (val & B_AX_RX_STUCK)
			rtw89_mac_ctrl_hci_dma_rx(rtwdev, false);
		rtw89_mac_ctrl_hci_dma_trx(rtwdev, true);
		ret = rtw89_pci_poll_io_idle(rtwdev);
		val = rtw89_read32(rtwdev, R_AX_DBG_ERR_FLAG);
		rtw89_debug(rtwdev, RTW89_DBG_HCI,
			    "[PCIe] poll_io_idle fail, after 0x%08x: 0x%08x\n",
			    R_AX_DBG_ERR_FLAG, val);
	}

	return ret;
}



static int rtw89_pci_rst_bdram(struct rtw89_dev *rtwdev)
{
	int ret = 0;
	u32 val32, sts;

	val32 = B_AX_RST_BDRAM;
	rtw89_write32_set(rtwdev, R_AX_PCIE_INIT_CFG1, val32);

	ret = read_poll_timeout_atomic(rtw89_read32, sts,
				       (sts & B_AX_RST_BDRAM) == 0x0, 1, 100,
				       true, rtwdev, R_AX_PCIE_INIT_CFG1);
	return ret;
}

static int rtw89_pci_lv1rst_start_dma(struct rtw89_dev *rtwdev)
{
	u32 ret;

	if (rtwdev->chip->chip_id == RTL8852C)
		return 0;

	rtw89_mac_ctrl_hci_dma_trx(rtwdev, false);
	rtw89_mac_ctrl_hci_dma_trx(rtwdev, true);
	rtw89_pci_clr_idx_all(rtwdev);

	ret = rtw89_pci_rst_bdram(rtwdev);
	if (ret)
		return ret;

	rtw89_pci_ctrl_dma_all(rtwdev, true);
	return ret;
}

static int rtw89_pci_ops_mac_lv1_recovery(struct rtw89_dev *rtwdev,
					  enum rtw89_lv1_rcvy_step step)
{
	int ret;

	switch (step) {
	case RTW89_LV1_RCVY_STEP_1:
		ret = rtw89_pci_lv1rst_stop_dma(rtwdev);
		if (ret)
			rtw89_err(rtwdev, "lv1 rcvy pci stop dma fail\n");

		break;

	case RTW89_LV1_RCVY_STEP_2:
		ret = rtw89_pci_lv1rst_start_dma(rtwdev);
		if (ret)
			rtw89_err(rtwdev, "lv1 rcvy pci start dma fail\n");
		break;

	default:
		return -EINVAL;
	}

	return ret;
}

static void rtw89_pci_ops_dump_err_status(struct rtw89_dev *rtwdev)
{
	rtw89_info(rtwdev, "R_AX_RPQ_RXBD_IDX =0x%08x\n",
		   rtw89_read32(rtwdev, R_AX_RPQ_RXBD_IDX));
	rtw89_info(rtwdev, "R_AX_DBG_ERR_FLAG=0x%08x\n",
		   rtw89_read32(rtwdev, R_AX_DBG_ERR_FLAG));
	rtw89_info(rtwdev, "R_AX_LBC_WATCHDOG=0x%08x\n",
		   rtw89_read32(rtwdev, R_AX_LBC_WATCHDOG));
}

static int rtw89_pci_napi_poll(struct napi_struct *napi, int budget)
{
	struct rtw89_dev *rtwdev = container_of(napi, struct rtw89_dev, napi);
	struct rtw89_pci *rtwpci = (struct rtw89_pci *)rtwdev->priv;
	unsigned long flags;
	int work_done;

	rtwdev->napi_budget_countdown = budget;

	rtw89_pci_clear_isr0(rtwdev, B_AX_RPQDMA_INT | B_AX_RPQBD_FULL_INT);
	work_done = rtw89_pci_poll_rpq_dma(rtwdev, rtwpci, rtwdev->napi_budget_countdown);
	if (work_done == budget)
		return budget;

	rtw89_pci_clear_isr0(rtwdev, B_AX_RXP1DMA_INT | B_AX_RXDMA_INT | B_AX_RDU_INT);
	work_done += rtw89_pci_poll_rxq_dma(rtwdev, rtwpci, rtwdev->napi_budget_countdown);
	if (work_done < budget && napi_complete_done(napi, work_done)) {
		spin_lock_irqsave(&rtwpci->irq_lock, flags);
		if (likely(rtwpci->running))
			rtw89_chip_enable_intr(rtwdev, rtwpci);
		spin_unlock_irqrestore(&rtwpci->irq_lock, flags);
	}

	return work_done;
}

static int __maybe_unused rtw89_pci_suspend(struct device *dev)
{
	struct ieee80211_hw *hw = dev_get_drvdata(dev);
	struct rtw89_dev *rtwdev = hw->priv;
	enum rtw89_core_chip_id chip_id = rtwdev->chip->chip_id;

	rtw89_write32_set(rtwdev, R_AX_RSV_CTRL, B_AX_WLOCK_1C_BIT6);
	rtw89_write32_set(rtwdev, R_AX_RSV_CTRL, B_AX_R_DIS_PRST);
	rtw89_write32_clr(rtwdev, R_AX_RSV_CTRL, B_AX_WLOCK_1C_BIT6);
	if (chip_id == RTL8852A || chip_id == RTL8852B) {
		rtw89_write32_clr(rtwdev, R_AX_SYS_SDIO_CTRL,
				  B_AX_PCIE_DIS_L2_CTRL_LDO_HCI);
		rtw89_write32_set(rtwdev, R_AX_PCIE_INIT_CFG1,
				  B_AX_PCIE_PERST_KEEP_REG | B_AX_PCIE_TRAIN_KEEP_REG);
	} else {
		rtw89_write32_clr(rtwdev, R_AX_PCIE_PS_CTRL_V1,
				  B_AX_CMAC_EXIT_L1_EN | B_AX_DMAC0_EXIT_L1_EN);
	}

	return 0;
}

static void rtw89_pci_l2_hci_ldo(struct rtw89_dev *rtwdev)
{
	if (rtwdev->chip->chip_id == RTL8852C)
		return;

	/* Hardware need write the reg twice to ensure the setting work */
	rtw89_pci_write_config_byte(rtwdev, RTW89_PCIE_RST_MSTATE,
				    RTW89_PCIE_BIT_CFG_RST_MSTATE);
	rtw89_pci_write_config_byte(rtwdev, RTW89_PCIE_RST_MSTATE,
				    RTW89_PCIE_BIT_CFG_RST_MSTATE);
}

static int __maybe_unused rtw89_pci_resume(struct device *dev)
{
	struct ieee80211_hw *hw = dev_get_drvdata(dev);
	struct rtw89_dev *rtwdev = hw->priv;
	enum rtw89_core_chip_id chip_id = rtwdev->chip->chip_id;

	rtw89_write32_set(rtwdev, R_AX_RSV_CTRL, B_AX_WLOCK_1C_BIT6);
	rtw89_write32_clr(rtwdev, R_AX_RSV_CTRL, B_AX_R_DIS_PRST);
	rtw89_write32_clr(rtwdev, R_AX_RSV_CTRL, B_AX_WLOCK_1C_BIT6);
	if (chip_id == RTL8852A || chip_id == RTL8852B) {
		rtw89_write32_set(rtwdev, R_AX_SYS_SDIO_CTRL,
				  B_AX_PCIE_DIS_L2_CTRL_LDO_HCI);
		rtw89_write32_clr(rtwdev, R_AX_PCIE_INIT_CFG1,
				  B_AX_PCIE_PERST_KEEP_REG | B_AX_PCIE_TRAIN_KEEP_REG);
	} else {
		rtw89_write32_set(rtwdev, R_AX_PCIE_PS_CTRL_V1,
				  B_AX_CMAC_EXIT_L1_EN | B_AX_DMAC0_EXIT_L1_EN);
		rtw89_write32_clr(rtwdev, R_AX_PCIE_PS_CTRL_V1,
				  B_AX_SEL_REQ_ENTR_L1);
	}
	rtw89_pci_l2_hci_ldo(rtwdev);
	rtw89_pci_filter_out(rtwdev);
	rtw89_pci_link_cfg(rtwdev);
	rtw89_pci_l1ss_cfg(rtwdev);

	return 0;
}

SIMPLE_DEV_PM_OPS(rtw89_pm_ops, rtw89_pci_suspend, rtw89_pci_resume);
EXPORT_SYMBOL(rtw89_pm_ops);

static const struct rtw89_hci_ops rtw89_pci_ops = {
	.tx_write	= rtw89_pci_ops_tx_write,
	.tx_kick_off	= rtw89_pci_ops_tx_kick_off,
	.flush_queues	= rtw89_pci_ops_flush_queues,
	.reset		= rtw89_pci_ops_reset,
	.start		= rtw89_pci_ops_start,
	.stop		= rtw89_pci_ops_stop,
	.pause		= rtw89_pci_ops_pause,
	.switch_mode	= rtw89_pci_ops_switch_mode,
	.recalc_int_mit = rtw89_pci_recalc_int_mit,

	.read8		= rtw89_pci_ops_read8,
	.read16		= rtw89_pci_ops_read16,
	.read32		= rtw89_pci_ops_read32,
	.write8		= rtw89_pci_ops_write8,
	.write16	= rtw89_pci_ops_write16,
	.write32	= rtw89_pci_ops_write32,

	.mac_pre_init	= rtw89_pci_ops_mac_pre_init,
	.mac_post_init	= rtw89_pci_ops_mac_post_init,
	.deinit		= rtw89_pci_ops_deinit,

	.check_and_reclaim_tx_resource = rtw89_pci_check_and_reclaim_tx_resource,
	.mac_lv1_rcvy	= rtw89_pci_ops_mac_lv1_recovery,
	.dump_err_status = rtw89_pci_ops_dump_err_status,
	.napi_poll	= rtw89_pci_napi_poll,

	.recovery_start = rtw89_pci_ops_recovery_start,
	.recovery_complete = rtw89_pci_ops_recovery_complete,
};

int rtw89_pci_probe(struct pci_dev *pdev, const struct pci_device_id *id)
{
	struct rtw89_dev *rtwdev;
	const struct rtw89_driver_info *info;
	const struct rtw89_pci_info *pci_info;
<<<<<<< HEAD
	int driver_data_size;
=======
>>>>>>> 7365df19
	int ret;

	info = (const struct rtw89_driver_info *)id->driver_data;

	rtwdev = rtw89_alloc_ieee80211_hw(&pdev->dev,
					  sizeof(struct rtw89_pci),
					  info->chip);
	if (!rtwdev) {
		dev_err(&pdev->dev, "failed to allocate hw\n");
		return -ENOMEM;
	}

<<<<<<< HEAD
	info = (const struct rtw89_driver_info *)id->driver_data;
	pci_info = info->bus.pci;

	rtwdev = hw->priv;
	rtwdev->hw = hw;
	rtwdev->dev = &pdev->dev;
	rtwdev->chip = info->chip;
=======
	pci_info = info->bus.pci;

>>>>>>> 7365df19
	rtwdev->pci_info = info->bus.pci;
	rtwdev->hci.ops = &rtw89_pci_ops;
	rtwdev->hci.type = RTW89_HCI_TYPE_PCIE;
	rtwdev->hci.rpwm_addr = pci_info->rpwm_addr;
	rtwdev->hci.cpwm_addr = pci_info->cpwm_addr;

	SET_IEEE80211_DEV(rtwdev->hw, &pdev->dev);

	ret = rtw89_core_init(rtwdev);
	if (ret) {
		rtw89_err(rtwdev, "failed to initialise core\n");
		goto err_release_hw;
	}

	ret = rtw89_pci_claim_device(rtwdev, pdev);
	if (ret) {
		rtw89_err(rtwdev, "failed to claim pci device\n");
		goto err_core_deinit;
	}

	ret = rtw89_pci_setup_resource(rtwdev, pdev);
	if (ret) {
		rtw89_err(rtwdev, "failed to setup pci resource\n");
		goto err_declaim_pci;
	}

	ret = rtw89_chip_info_setup(rtwdev);
	if (ret) {
		rtw89_err(rtwdev, "failed to setup chip information\n");
		goto err_clear_resource;
	}

	rtw89_pci_filter_out(rtwdev);
	rtw89_pci_link_cfg(rtwdev);
	rtw89_pci_l1ss_cfg(rtwdev);

	ret = rtw89_core_register(rtwdev);
	if (ret) {
		rtw89_err(rtwdev, "failed to register core\n");
		goto err_clear_resource;
	}

	rtw89_core_napi_init(rtwdev);

	ret = rtw89_pci_request_irq(rtwdev, pdev);
	if (ret) {
		rtw89_err(rtwdev, "failed to request pci irq\n");
		goto err_unregister;
	}

	return 0;

err_unregister:
	rtw89_core_napi_deinit(rtwdev);
	rtw89_core_unregister(rtwdev);
err_clear_resource:
	rtw89_pci_clear_resource(rtwdev, pdev);
err_declaim_pci:
	rtw89_pci_declaim_device(rtwdev, pdev);
err_core_deinit:
	rtw89_core_deinit(rtwdev);
err_release_hw:
	rtw89_free_ieee80211_hw(rtwdev);

	return ret;
}
EXPORT_SYMBOL(rtw89_pci_probe);

void rtw89_pci_remove(struct pci_dev *pdev)
{
	struct ieee80211_hw *hw = pci_get_drvdata(pdev);
	struct rtw89_dev *rtwdev;

	rtwdev = hw->priv;

	rtw89_pci_free_irq(rtwdev, pdev);
	rtw89_core_napi_deinit(rtwdev);
	rtw89_core_unregister(rtwdev);
	rtw89_pci_clear_resource(rtwdev, pdev);
	rtw89_pci_declaim_device(rtwdev, pdev);
	rtw89_core_deinit(rtwdev);
	rtw89_free_ieee80211_hw(rtwdev);
}
EXPORT_SYMBOL(rtw89_pci_remove);

MODULE_AUTHOR("Realtek Corporation");
MODULE_DESCRIPTION("Realtek 802.11ax wireless PCI driver");
MODULE_LICENSE("Dual BSD/GPL");<|MERGE_RESOLUTION|>--- conflicted
+++ resolved
@@ -777,12 +777,8 @@
 
 enable_intr:
 	spin_lock_irqsave(&rtwpci->irq_lock, flags);
-<<<<<<< HEAD
-	rtw89_chip_enable_intr(rtwdev, rtwpci);
-=======
 	if (likely(rtwpci->running))
 		rtw89_chip_enable_intr(rtwdev, rtwpci);
->>>>>>> 7365df19
 	spin_unlock_irqrestore(&rtwpci->irq_lock, flags);
 	return IRQ_HANDLED;
 }
@@ -947,18 +943,12 @@
 {
 	struct rtw89_pci *rtwpci = (struct rtw89_pci *)rtwdev->priv;
 	struct rtw89_pci_tx_ring *tx_ring = &rtwpci->tx_rings[txch];
-<<<<<<< HEAD
-=======
 	struct rtw89_pci_tx_wd_ring *wd_ring = &tx_ring->wd_ring;
->>>>>>> 7365df19
 	u32 cnt;
 
 	spin_lock_bh(&rtwpci->trx_lock);
 	cnt = rtw89_pci_get_avail_txbd_num(tx_ring);
-<<<<<<< HEAD
-=======
 	cnt = min(cnt, wd_ring->curr_num);
->>>>>>> 7365df19
 	spin_unlock_bh(&rtwpci->trx_lock);
 
 	return cnt;
@@ -1488,7 +1478,6 @@
 	rtw89_chip_disable_intr(rtwdev, rtwpci);
 	spin_unlock_irqrestore(&rtwpci->irq_lock, flags);
 }
-<<<<<<< HEAD
 
 static int rtw89_pci_ops_start(struct rtw89_dev *rtwdev)
 {
@@ -1503,22 +1492,6 @@
 	struct rtw89_pci *rtwpci = (struct rtw89_pci *)rtwdev->priv;
 	struct pci_dev *pdev = rtwpci->pdev;
 
-=======
-
-static int rtw89_pci_ops_start(struct rtw89_dev *rtwdev)
-{
-	rtw89_core_napi_start(rtwdev);
-	rtw89_pci_enable_intr_lock(rtwdev);
-
-	return 0;
-}
-
-static void rtw89_pci_ops_stop(struct rtw89_dev *rtwdev)
-{
-	struct rtw89_pci *rtwpci = (struct rtw89_pci *)rtwdev->priv;
-	struct pci_dev *pdev = rtwpci->pdev;
-
->>>>>>> 7365df19
 	rtw89_pci_disable_intr_lock(rtwdev);
 	synchronize_irq(pdev->irq);
 	rtw89_core_napi_stop(rtwdev);
@@ -1663,32 +1636,6 @@
 
 static void rtw89_pci_ctrl_dma_trx(struct rtw89_dev *rtwdev, bool enable)
 {
-<<<<<<< HEAD
-	enum rtw89_core_chip_id chip_id = rtwdev->chip->chip_id;
-	const struct rtw89_pci_info *info = rtwdev->pci_info;
-	u32 txhci_en = info->txhci_en_bit;
-	u32 rxhci_en = info->rxhci_en_bit;
-
-	if (enable) {
-		if (chip_id != RTL8852C)
-			rtw89_write32_clr(rtwdev, info->dma_stop1_reg,
-					  B_AX_STOP_PCIEIO);
-		rtw89_write32_set(rtwdev, R_AX_PCIE_INIT_CFG1,
-				  txhci_en | rxhci_en);
-		if (chip_id == RTL8852C)
-			rtw89_write32_clr(rtwdev, R_AX_PCIE_INIT_CFG1,
-					  B_AX_STOP_AXI_MST);
-	} else {
-		if (chip_id != RTL8852C)
-			rtw89_write32_set(rtwdev, info->dma_stop1_reg,
-					  B_AX_STOP_PCIEIO);
-		else
-			rtw89_write32_clr(rtwdev, R_AX_PCIE_INIT_CFG1,
-					  B_AX_STOP_AXI_MST);
-		if (chip_id == RTL8852C)
-			rtw89_write32_set(rtwdev, R_AX_PCIE_INIT_CFG1,
-					  B_AX_STOP_AXI_MST);
-=======
 	const struct rtw89_pci_info *info = rtwdev->pci_info;
 
 	if (enable)
@@ -1710,7 +1657,6 @@
 	} else {
 		reg = R_AX_PCIE_DMA_STOP1;
 		mask = B_AX_STOP_PCIEIO;
->>>>>>> 7365df19
 	}
 
 	if (enable)
@@ -2171,7 +2117,6 @@
 		rtw89_write32_clr(rtwdev, R_AX_SYS_SDIO_CTRL,
 				  B_AX_PCIE_DIS_L2_CTRL_LDO_HCI);
 	}
-<<<<<<< HEAD
 }
 
 static int rtw89_pci_dphy_delay(struct rtw89_dev *rtwdev)
@@ -2234,72 +2179,6 @@
 		return;
 
 	rtw89_write32_set(rtwdev, R_AX_PCIE_PS_CTRL_V1, B_AX_DMAC0_EXIT_L1_EN);
-=======
->>>>>>> 7365df19
-}
-
-static int rtw89_pci_dphy_delay(struct rtw89_dev *rtwdev)
-{
-	if (rtwdev->chip->chip_id != RTL8852B)
-		return 0;
-
-	return rtw89_write16_mdio_mask(rtwdev, RAC_REG_REV2, BAC_CMU_EN_DLY_MASK,
-				       PCIE_DPHY_DLY_25US, PCIE_PHY_GEN1);
-}
-
-<<<<<<< HEAD
-=======
-static void rtw89_pci_power_wake(struct rtw89_dev *rtwdev, bool pwr_up)
-{
-	if (pwr_up)
-		rtw89_write32_set(rtwdev, R_AX_HCI_OPT_CTRL, BIT_WAKE_CTRL);
-	else
-		rtw89_write32_clr(rtwdev, R_AX_HCI_OPT_CTRL, BIT_WAKE_CTRL);
-}
-
-static void rtw89_pci_autoload_hang(struct rtw89_dev *rtwdev)
-{
-	if (rtwdev->chip->chip_id != RTL8852C)
-		return;
-
-	rtw89_write32_set(rtwdev, R_AX_PCIE_BG_CLR, B_AX_BG_CLR_ASYNC_M3);
-	rtw89_write32_clr(rtwdev, R_AX_PCIE_BG_CLR, B_AX_BG_CLR_ASYNC_M3);
-}
-
-static void rtw89_pci_l12_vmain(struct rtw89_dev *rtwdev)
-{
-	if (!(rtwdev->chip->chip_id == RTL8852C && rtwdev->hal.cv == CHIP_CAV))
-		return;
-
-	rtw89_write32_set(rtwdev, R_AX_SYS_SDIO_CTRL, B_AX_PCIE_FORCE_PWR_NGAT);
-}
-
-static void rtw89_pci_gen2_force_ib(struct rtw89_dev *rtwdev)
-{
-	if (!(rtwdev->chip->chip_id == RTL8852C && rtwdev->hal.cv == CHIP_CAV))
-		return;
-
-	rtw89_write32_set(rtwdev, R_AX_PMC_DBG_CTRL2,
-			  B_AX_SYSON_DIS_PMCR_AX_WRMSK);
-	rtw89_write32_set(rtwdev, R_AX_HCI_BG_CTRL, B_AX_BG_CLR_ASYNC_M3);
-	rtw89_write32_clr(rtwdev, R_AX_PMC_DBG_CTRL2,
-			  B_AX_SYSON_DIS_PMCR_AX_WRMSK);
-}
-
-static void rtw89_pci_l1_ent_lat(struct rtw89_dev *rtwdev)
-{
-	if (rtwdev->chip->chip_id != RTL8852C)
-		return;
-
-	rtw89_write32_clr(rtwdev, R_AX_PCIE_PS_CTRL_V1, B_AX_SEL_REQ_ENTR_L1);
-}
-
-static void rtw89_pci_wd_exit_l1(struct rtw89_dev *rtwdev)
-{
-	if (rtwdev->chip->chip_id != RTL8852C)
-		return;
-
-	rtw89_write32_set(rtwdev, R_AX_PCIE_PS_CTRL_V1, B_AX_DMAC0_EXIT_L1_EN);
 }
 
 static void rtw89_pci_set_sic(struct rtw89_dev *rtwdev)
@@ -2311,7 +2190,6 @@
 			  B_AX_SIC_EN_FORCE_CLKREQ);
 }
 
->>>>>>> 7365df19
 static void rtw89_pci_set_lbc(struct rtw89_dev *rtwdev)
 {
 	const struct rtw89_pci_info *info = rtwdev->pci_info;
@@ -2406,32 +2284,19 @@
 {
 	const struct rtw89_pci_info *info = rtwdev->pci_info;
 	u32 ret, check, dma_busy;
-<<<<<<< HEAD
-	u32 dma_busy1 = info->dma_busy1_reg;
-	u32 dma_busy2 = info->dma_busy2_reg;
-
-	check = B_AX_ACH0_BUSY | B_AX_ACH1_BUSY | B_AX_ACH2_BUSY |
-		B_AX_ACH3_BUSY | B_AX_ACH4_BUSY | B_AX_ACH5_BUSY |
-		B_AX_ACH6_BUSY | B_AX_ACH7_BUSY | B_AX_CH8_BUSY |
-		B_AX_CH9_BUSY | B_AX_CH12_BUSY;
-=======
 	u32 dma_busy1 = info->dma_busy1.addr;
 	u32 dma_busy2 = info->dma_busy2_reg;
 
 	check = info->dma_busy1.mask;
->>>>>>> 7365df19
 
 	ret = read_poll_timeout(rtw89_read32, dma_busy, (dma_busy & check) == 0,
 				10, 100, false, rtwdev, dma_busy1);
 	if (ret)
 		return ret;
 
-<<<<<<< HEAD
-=======
 	if (!dma_busy2)
 		return 0;
 
->>>>>>> 7365df19
 	check = B_AX_CH10_BUSY | B_AX_CH11_BUSY;
 
 	ret = read_poll_timeout(rtw89_read32, dma_busy, (dma_busy & check) == 0,
@@ -2598,15 +2463,12 @@
 	rtw89_pci_aphy_pwrcut(rtwdev);
 	rtw89_pci_hci_ldo(rtwdev);
 	rtw89_pci_dphy_delay(rtwdev);
-<<<<<<< HEAD
-=======
 
 	ret = rtw89_pci_autok_x(rtwdev);
 	if (ret) {
 		rtw89_err(rtwdev, "[ERR] pcie autok_x fail %d\n", ret);
 		return ret;
 	}
->>>>>>> 7365df19
 
 	ret = rtw89_pci_auto_refclk_cal(rtwdev, false);
 	if (ret) {
@@ -2626,11 +2488,7 @@
 	rtw89_pci_set_dbg(rtwdev);
 	rtw89_pci_set_keep_reg(rtwdev);
 
-<<<<<<< HEAD
-	rtw89_write32_set(rtwdev, info->dma_stop1_reg, B_AX_STOP_WPDMA);
-=======
 	rtw89_write32_set(rtwdev, info->dma_stop1.addr, B_AX_STOP_WPDMA);
->>>>>>> 7365df19
 
 	/* stop DMA activities */
 	rtw89_pci_ctrl_dma_all(rtwdev, false);
@@ -2653,16 +2511,9 @@
 		return ret;
 	}
 
-<<<<<<< HEAD
-	/* enable FW CMD queue to download firmware */
-	rtw89_write32_set(rtwdev, info->dma_stop1_reg, B_AX_TX_STOP1_ALL);
-	rtw89_write32_clr(rtwdev, info->dma_stop1_reg, B_AX_STOP_CH12);
-	rtw89_write32_set(rtwdev, info->dma_stop2_reg, B_AX_TX_STOP2_ALL);
-=======
 	/* disable all channels except to FW CMD channel to download firmware */
 	rtw89_pci_ctrl_txdma_ch_pcie(rtwdev, false);
 	rtw89_write32_clr(rtwdev, info->dma_stop1.addr, B_AX_STOP_CH12);
->>>>>>> 7365df19
 
 	/* start DMA activities */
 	rtw89_pci_ctrl_dma_all(rtwdev, true);
@@ -2775,18 +2626,10 @@
 	}
 
 	/* enable DMA for all queues */
-<<<<<<< HEAD
-	rtw89_write32_clr(rtwdev, info->dma_stop1_reg, B_AX_TX_STOP1_ALL);
-	rtw89_write32_clr(rtwdev, info->dma_stop2_reg, B_AX_TX_STOP2_ALL);
-
-	/* Release PCI IO */
-	rtw89_write32_clr(rtwdev, info->dma_stop1_reg,
-=======
 	rtw89_pci_ctrl_txdma_ch_pcie(rtwdev, true);
 
 	/* Release PCI IO */
 	rtw89_write32_clr(rtwdev, info->dma_stop1.addr,
->>>>>>> 7365df19
 			  B_AX_STOP_WPDMA | B_AX_STOP_PCIEIO);
 
 	return 0;
@@ -3372,7 +3215,6 @@
 			   B_AX_RPQBD_FULL_INT_EN;
 	rtwpci->intrs[1] = B_AX_GPIO18_INT_EN;
 }
-<<<<<<< HEAD
 
 static void rtw89_pci_low_power_intr_mask_v1(struct rtw89_dev *rtwdev)
 {
@@ -3383,32 +3225,7 @@
 	rtwpci->halt_c2h_intrs = B_AX_HALT_C2H_INT_EN | B_AX_WDT_TIMEOUT_INT_EN;
 	rtwpci->intrs[0] = 0;
 	rtwpci->intrs[1] = B_AX_GPIO18_INT_EN;
-=======
-
-static void rtw89_pci_low_power_intr_mask_v1(struct rtw89_dev *rtwdev)
-{
-	struct rtw89_pci *rtwpci = (struct rtw89_pci *)rtwdev->priv;
-
-	rtwpci->ind_intrs = B_AX_HS1ISR_IND_INT_EN |
-			    B_AX_HS0ISR_IND_INT_EN;
-	rtwpci->halt_c2h_intrs = B_AX_HALT_C2H_INT_EN | B_AX_WDT_TIMEOUT_INT_EN;
-	rtwpci->intrs[0] = 0;
-	rtwpci->intrs[1] = B_AX_GPIO18_INT_EN;
-}
-
-void rtw89_pci_config_intr_mask_v1(struct rtw89_dev *rtwdev)
-{
-	struct rtw89_pci *rtwpci = (struct rtw89_pci *)rtwdev->priv;
-
-	if (rtwpci->under_recovery)
-		rtw89_pci_recovery_intr_mask_v1(rtwdev);
-	else if (rtwpci->low_power)
-		rtw89_pci_low_power_intr_mask_v1(rtwdev);
-	else
-		rtw89_pci_default_intr_mask_v1(rtwdev);
->>>>>>> 7365df19
-}
-EXPORT_SYMBOL(rtw89_pci_config_intr_mask_v1);
+}
 
 void rtw89_pci_config_intr_mask_v1(struct rtw89_dev *rtwdev)
 {
@@ -3716,29 +3533,6 @@
 		rtw89_pci_l1ss_set(rtwdev, true);
 }
 
-<<<<<<< HEAD
-static void rtw89_pci_ctrl_dma_all_pcie(struct rtw89_dev *rtwdev, u8 en)
-{
-	const struct rtw89_pci_info *info = rtwdev->pci_info;
-	u32 val32;
-
-	if (en == MAC_AX_FUNC_EN) {
-		val32 = B_AX_STOP_PCIEIO;
-		rtw89_write32_clr(rtwdev, info->dma_stop1_reg, val32);
-
-		val32 = B_AX_TXHCI_EN | B_AX_RXHCI_EN;
-		rtw89_write32_set(rtwdev, R_AX_PCIE_INIT_CFG1, val32);
-	} else {
-		val32 = B_AX_STOP_PCIEIO;
-		rtw89_write32_set(rtwdev, info->dma_stop1_reg, val32);
-
-		val32 = B_AX_TXHCI_EN | B_AX_RXHCI_EN;
-		rtw89_write32_clr(rtwdev, R_AX_PCIE_INIT_CFG1, val32);
-	}
-}
-
-=======
->>>>>>> 7365df19
 static int rtw89_pci_poll_io_idle(struct rtw89_dev *rtwdev)
 {
 	int ret = 0;
@@ -3984,10 +3778,6 @@
 	struct rtw89_dev *rtwdev;
 	const struct rtw89_driver_info *info;
 	const struct rtw89_pci_info *pci_info;
-<<<<<<< HEAD
-	int driver_data_size;
-=======
->>>>>>> 7365df19
 	int ret;
 
 	info = (const struct rtw89_driver_info *)id->driver_data;
@@ -4000,18 +3790,8 @@
 		return -ENOMEM;
 	}
 
-<<<<<<< HEAD
-	info = (const struct rtw89_driver_info *)id->driver_data;
 	pci_info = info->bus.pci;
 
-	rtwdev = hw->priv;
-	rtwdev->hw = hw;
-	rtwdev->dev = &pdev->dev;
-	rtwdev->chip = info->chip;
-=======
-	pci_info = info->bus.pci;
-
->>>>>>> 7365df19
 	rtwdev->pci_info = info->bus.pci;
 	rtwdev->hci.ops = &rtw89_pci_ops;
 	rtwdev->hci.type = RTW89_HCI_TYPE_PCIE;
