// SPDX-License-Identifier: GPL-2.0 OR BSD-3-Clause
/* Copyright(c) 2023  Realtek Corporation
 */

#include "coex.h"
#include "debug.h"
#include "efuse.h"
#include "fw.h"
#include "mac.h"
#include "phy.h"
#include "reg.h"
#include "rtw8922a.h"
#include "rtw8922a_rfk.h"

#define RTW8922A_FW_FORMAT_MAX 0
#define RTW8922A_FW_BASENAME "rtw89/rtw8922a_fw"
#define RTW8922A_MODULE_FIRMWARE \
	RTW8922A_FW_BASENAME ".bin"

#define HE_N_USER_MAX_8922A 4

static const struct rtw89_hfc_ch_cfg rtw8922a_hfc_chcfg_pcie[] = {
	{2, 1641, grp_0}, /* ACH 0 */
	{2, 1641, grp_0}, /* ACH 1 */
	{2, 1641, grp_0}, /* ACH 2 */
	{2, 1641, grp_0}, /* ACH 3 */
	{2, 1641, grp_1}, /* ACH 4 */
	{2, 1641, grp_1}, /* ACH 5 */
	{2, 1641, grp_1}, /* ACH 6 */
	{2, 1641, grp_1}, /* ACH 7 */
	{2, 1641, grp_0}, /* B0MGQ */
	{2, 1641, grp_0}, /* B0HIQ */
	{2, 1641, grp_1}, /* B1MGQ */
	{2, 1641, grp_1}, /* B1HIQ */
	{0, 0, 0}, /* FWCMDQ */
	{0, 0, 0}, /* BMC */
	{0, 0, 0}, /* H2D */
};

static const struct rtw89_hfc_pub_cfg rtw8922a_hfc_pubcfg_pcie = {
	1651, /* Group 0 */
	1651, /* Group 1 */
	3302, /* Public Max */
	0, /* WP threshold */
};

static const struct rtw89_hfc_param_ini rtw8922a_hfc_param_ini_pcie[] = {
	[RTW89_QTA_SCC] = {rtw8922a_hfc_chcfg_pcie, &rtw8922a_hfc_pubcfg_pcie,
			   &rtw89_mac_size.hfc_prec_cfg_c0, RTW89_HCIFC_POH},
	[RTW89_QTA_DLFW] = {NULL, NULL, &rtw89_mac_size.hfc_prec_cfg_c2,
			    RTW89_HCIFC_POH},
	[RTW89_QTA_INVALID] = {NULL},
};

static const struct rtw89_dle_mem rtw8922a_dle_mem_pcie[] = {
	[RTW89_QTA_SCC] = {RTW89_QTA_SCC, &rtw89_mac_size.wde_size0_v1,
			   &rtw89_mac_size.ple_size0_v1, &rtw89_mac_size.wde_qt0_v1,
			   &rtw89_mac_size.wde_qt0_v1, &rtw89_mac_size.ple_qt0,
			   &rtw89_mac_size.ple_qt1, &rtw89_mac_size.ple_rsvd_qt0,
			   &rtw89_mac_size.rsvd0_size0, &rtw89_mac_size.rsvd1_size0},
	[RTW89_QTA_DLFW] = {RTW89_QTA_DLFW, &rtw89_mac_size.wde_size4_v1,
			    &rtw89_mac_size.ple_size3_v1, &rtw89_mac_size.wde_qt4,
			    &rtw89_mac_size.wde_qt4, &rtw89_mac_size.ple_qt9,
			    &rtw89_mac_size.ple_qt9, &rtw89_mac_size.ple_rsvd_qt1,
			    &rtw89_mac_size.rsvd0_size0, &rtw89_mac_size.rsvd1_size0},
	[RTW89_QTA_INVALID] = {RTW89_QTA_INVALID, NULL, NULL, NULL, NULL, NULL,
			       NULL},
};

static const u32 rtw8922a_h2c_regs[RTW89_H2CREG_MAX] = {
	R_BE_H2CREG_DATA0, R_BE_H2CREG_DATA1, R_BE_H2CREG_DATA2,
	R_BE_H2CREG_DATA3
};

static const u32 rtw8922a_c2h_regs[RTW89_H2CREG_MAX] = {
	R_BE_C2HREG_DATA0, R_BE_C2HREG_DATA1, R_BE_C2HREG_DATA2,
	R_BE_C2HREG_DATA3
};

static const struct rtw89_page_regs rtw8922a_page_regs = {
	.hci_fc_ctrl	= R_BE_HCI_FC_CTRL,
	.ch_page_ctrl	= R_BE_CH_PAGE_CTRL,
	.ach_page_ctrl	= R_BE_CH0_PAGE_CTRL,
	.ach_page_info	= R_BE_CH0_PAGE_INFO,
	.pub_page_info3	= R_BE_PUB_PAGE_INFO3,
	.pub_page_ctrl1	= R_BE_PUB_PAGE_CTRL1,
	.pub_page_ctrl2	= R_BE_PUB_PAGE_CTRL2,
	.pub_page_info1	= R_BE_PUB_PAGE_INFO1,
	.pub_page_info2 = R_BE_PUB_PAGE_INFO2,
	.wp_page_ctrl1	= R_BE_WP_PAGE_CTRL1,
	.wp_page_ctrl2	= R_BE_WP_PAGE_CTRL2,
	.wp_page_info1	= R_BE_WP_PAGE_INFO1,
};

static const struct rtw89_reg_imr rtw8922a_imr_dmac_regs[] = {
	{R_BE_DISP_HOST_IMR, B_BE_DISP_HOST_IMR_CLR, B_BE_DISP_HOST_IMR_SET},
	{R_BE_DISP_CPU_IMR, B_BE_DISP_CPU_IMR_CLR, B_BE_DISP_CPU_IMR_SET},
	{R_BE_DISP_OTHER_IMR, B_BE_DISP_OTHER_IMR_CLR, B_BE_DISP_OTHER_IMR_SET},
	{R_BE_PKTIN_ERR_IMR, B_BE_PKTIN_ERR_IMR_CLR, B_BE_PKTIN_ERR_IMR_SET},
	{R_BE_INTERRUPT_MASK_REG, B_BE_INTERRUPT_MASK_REG_CLR, B_BE_INTERRUPT_MASK_REG_SET},
	{R_BE_MLO_ERR_IDCT_IMR, B_BE_MLO_ERR_IDCT_IMR_CLR, B_BE_MLO_ERR_IDCT_IMR_SET},
	{R_BE_MPDU_TX_ERR_IMR, B_BE_MPDU_TX_ERR_IMR_CLR, B_BE_MPDU_TX_ERR_IMR_SET},
	{R_BE_MPDU_RX_ERR_IMR, B_BE_MPDU_RX_ERR_IMR_CLR, B_BE_MPDU_RX_ERR_IMR_SET},
	{R_BE_SEC_ERROR_IMR, B_BE_SEC_ERROR_IMR_CLR, B_BE_SEC_ERROR_IMR_SET},
	{R_BE_CPUIO_ERR_IMR, B_BE_CPUIO_ERR_IMR_CLR, B_BE_CPUIO_ERR_IMR_SET},
	{R_BE_WDE_ERR_IMR, B_BE_WDE_ERR_IMR_CLR, B_BE_WDE_ERR_IMR_SET},
	{R_BE_WDE_ERR1_IMR, B_BE_WDE_ERR1_IMR_CLR, B_BE_WDE_ERR1_IMR_SET},
	{R_BE_PLE_ERR_IMR, B_BE_PLE_ERR_IMR_CLR, B_BE_PLE_ERR_IMR_SET},
	{R_BE_PLE_ERRFLAG1_IMR, B_BE_PLE_ERRFLAG1_IMR_CLR, B_BE_PLE_ERRFLAG1_IMR_SET},
	{R_BE_WDRLS_ERR_IMR, B_BE_WDRLS_ERR_IMR_CLR, B_BE_WDRLS_ERR_IMR_SET},
	{R_BE_TXPKTCTL_B0_ERRFLAG_IMR, B_BE_TXPKTCTL_B0_ERRFLAG_IMR_CLR,
	 B_BE_TXPKTCTL_B0_ERRFLAG_IMR_SET},
	{R_BE_TXPKTCTL_B1_ERRFLAG_IMR, B_BE_TXPKTCTL_B1_ERRFLAG_IMR_CLR,
	 B_BE_TXPKTCTL_B1_ERRFLAG_IMR_SET},
	{R_BE_BBRPT_COM_ERR_IMR, B_BE_BBRPT_COM_ERR_IMR_CLR, B_BE_BBRPT_COM_ERR_IMR_SET},
	{R_BE_BBRPT_CHINFO_ERR_IMR, B_BE_BBRPT_CHINFO_ERR_IMR_CLR,
	 B_BE_BBRPT_CHINFO_ERR_IMR_SET},
	{R_BE_BBRPT_DFS_ERR_IMR, B_BE_BBRPT_DFS_ERR_IMR_CLR, B_BE_BBRPT_DFS_ERR_IMR_SET},
	{R_BE_LA_ERRFLAG_IMR, B_BE_LA_ERRFLAG_IMR_CLR, B_BE_LA_ERRFLAG_IMR_SET},
	{R_BE_CH_INFO_DBGFLAG_IMR, B_BE_CH_INFO_DBGFLAG_IMR_CLR, B_BE_CH_INFO_DBGFLAG_IMR_SET},
	{R_BE_PLRLS_ERR_IMR, B_BE_PLRLS_ERR_IMR_CLR, B_BE_PLRLS_ERR_IMR_SET},
	{R_BE_HAXI_IDCT_MSK, B_BE_HAXI_IDCT_MSK_CLR, B_BE_HAXI_IDCT_MSK_SET},
};

static const struct rtw89_imr_table rtw8922a_imr_dmac_table = {
	.regs = rtw8922a_imr_dmac_regs,
	.n_regs = ARRAY_SIZE(rtw8922a_imr_dmac_regs),
};

static const struct rtw89_reg_imr rtw8922a_imr_cmac_regs[] = {
	{R_BE_RESP_IMR, B_BE_RESP_IMR_CLR, B_BE_RESP_IMR_SET},
	{R_BE_RX_ERROR_FLAG_IMR, B_BE_RX_ERROR_FLAG_IMR_CLR, B_BE_RX_ERROR_FLAG_IMR_SET},
	{R_BE_TX_ERROR_FLAG_IMR, B_BE_TX_ERROR_FLAG_IMR_CLR, B_BE_TX_ERROR_FLAG_IMR_SET},
	{R_BE_RX_ERROR_FLAG_IMR_1, B_BE_TX_ERROR_FLAG_IMR_1_CLR, B_BE_TX_ERROR_FLAG_IMR_1_SET},
	{R_BE_PTCL_IMR1, B_BE_PTCL_IMR1_CLR, B_BE_PTCL_IMR1_SET},
	{R_BE_PTCL_IMR0, B_BE_PTCL_IMR0_CLR, B_BE_PTCL_IMR0_SET},
	{R_BE_PTCL_IMR_2, B_BE_PTCL_IMR_2_CLR, B_BE_PTCL_IMR_2_SET},
	{R_BE_SCHEDULE_ERR_IMR, B_BE_SCHEDULE_ERR_IMR_CLR, B_BE_SCHEDULE_ERR_IMR_SET},
	{R_BE_C0_TXPWR_IMR, B_BE_C0_TXPWR_IMR_CLR, B_BE_C0_TXPWR_IMR_SET},
	{R_BE_TRXPTCL_ERROR_INDICA_MASK, B_BE_TRXPTCL_ERROR_INDICA_MASK_CLR,
	 B_BE_TRXPTCL_ERROR_INDICA_MASK_SET},
	{R_BE_RX_ERR_IMR, B_BE_RX_ERR_IMR_CLR, B_BE_RX_ERR_IMR_SET},
	{R_BE_PHYINFO_ERR_IMR_V1, B_BE_PHYINFO_ERR_IMR_V1_CLR, B_BE_PHYINFO_ERR_IMR_V1_SET},
};

static const struct rtw89_imr_table rtw8922a_imr_cmac_table = {
	.regs = rtw8922a_imr_cmac_regs,
	.n_regs = ARRAY_SIZE(rtw8922a_imr_cmac_regs),
};

static const struct rtw89_rrsr_cfgs rtw8922a_rrsr_cfgs = {
	.ref_rate = {R_BE_TRXPTCL_RESP_1, B_BE_WMAC_RESP_REF_RATE_SEL, 0},
	.rsc = {R_BE_PTCL_RRSR1, B_BE_RSC_MASK, 2},
};

static const struct rtw89_dig_regs rtw8922a_dig_regs = {
	.seg0_pd_reg = R_SEG0R_PD_V2,
	.pd_lower_bound_mask = B_SEG0R_PD_LOWER_BOUND_MSK,
	.pd_spatial_reuse_en = B_SEG0R_PD_SPATIAL_REUSE_EN_MSK_V1,
	.bmode_pd_reg = R_BMODE_PDTH_EN_V2,
	.bmode_cca_rssi_limit_en = B_BMODE_PDTH_LIMIT_EN_MSK_V1,
	.bmode_pd_lower_bound_reg = R_BMODE_PDTH_V2,
	.bmode_rssi_nocca_low_th_mask = B_BMODE_PDTH_LOWER_BOUND_MSK_V1,
	.p0_lna_init = {R_PATH0_LNA_INIT_V1, B_PATH0_LNA_INIT_IDX_MSK},
	.p1_lna_init = {R_PATH1_LNA_INIT_V1, B_PATH1_LNA_INIT_IDX_MSK},
	.p0_tia_init = {R_PATH0_TIA_INIT_V1, B_PATH0_TIA_INIT_IDX_MSK_V1},
	.p1_tia_init = {R_PATH1_TIA_INIT_V1, B_PATH1_TIA_INIT_IDX_MSK_V1},
	.p0_rxb_init = {R_PATH0_RXB_INIT_V1, B_PATH0_RXB_INIT_IDX_MSK_V1},
	.p1_rxb_init = {R_PATH1_RXB_INIT_V1, B_PATH1_RXB_INIT_IDX_MSK_V1},
	.p0_p20_pagcugc_en = {R_PATH0_P20_FOLLOW_BY_PAGCUGC_V3,
			      B_PATH0_P20_FOLLOW_BY_PAGCUGC_EN_MSK},
	.p0_s20_pagcugc_en = {R_PATH0_S20_FOLLOW_BY_PAGCUGC_V3,
			      B_PATH0_S20_FOLLOW_BY_PAGCUGC_EN_MSK},
	.p1_p20_pagcugc_en = {R_PATH1_P20_FOLLOW_BY_PAGCUGC_V3,
			      B_PATH1_P20_FOLLOW_BY_PAGCUGC_EN_MSK},
	.p1_s20_pagcugc_en = {R_PATH1_S20_FOLLOW_BY_PAGCUGC_V3,
			      B_PATH1_S20_FOLLOW_BY_PAGCUGC_EN_MSK},
};

static const struct rtw89_edcca_regs rtw8922a_edcca_regs = {
	.edcca_level			= R_SEG0R_EDCCA_LVL_BE,
	.edcca_mask			= B_EDCCA_LVL_MSK0,
	.edcca_p_mask			= B_EDCCA_LVL_MSK1,
	.ppdu_level			= R_SEG0R_PPDU_LVL_BE,
	.ppdu_mask			= B_EDCCA_LVL_MSK1,
	.rpt_a				= R_EDCCA_RPT_A_BE,
	.rpt_b				= R_EDCCA_RPT_B_BE,
	.rpt_sel			= R_EDCCA_RPT_SEL_BE,
	.rpt_sel_mask			= B_EDCCA_RPT_SEL_MSK,
	.rpt_sel_be			= R_EDCCA_RPTREG_SEL_BE,
	.rpt_sel_be_mask		= B_EDCCA_RPTREG_SEL_BE_MSK,
	.tx_collision_t2r_st		= R_TX_COLLISION_T2R_ST_BE,
	.tx_collision_t2r_st_mask	= B_TX_COLLISION_T2R_ST_BE_M,
};

static const struct rtw89_efuse_block_cfg rtw8922a_efuse_blocks[] = {
	[RTW89_EFUSE_BLOCK_SYS]			= {.offset = 0x00000, .size = 0x310},
	[RTW89_EFUSE_BLOCK_RF]			= {.offset = 0x10000, .size = 0x240},
	[RTW89_EFUSE_BLOCK_HCI_DIG_PCIE_SDIO]	= {.offset = 0x20000, .size = 0x4800},
	[RTW89_EFUSE_BLOCK_HCI_DIG_USB]		= {.offset = 0x30000, .size = 0x890},
	[RTW89_EFUSE_BLOCK_HCI_PHY_PCIE]	= {.offset = 0x40000, .size = 0x200},
	[RTW89_EFUSE_BLOCK_HCI_PHY_USB3]	= {.offset = 0x50000, .size = 0x80},
	[RTW89_EFUSE_BLOCK_HCI_PHY_USB2]	= {.offset = 0x60000, .size = 0x0},
	[RTW89_EFUSE_BLOCK_ADIE]		= {.offset = 0x70000, .size = 0x10},
};

static void rtw8922a_ctrl_btg_bt_rx(struct rtw89_dev *rtwdev, bool en,
				    enum rtw89_phy_idx phy_idx)
{
	if (en) {
		rtw89_phy_write32_idx(rtwdev, R_BT_SHARE_A, B_BT_SHARE_A, 0x1, phy_idx);
		rtw89_phy_write32_idx(rtwdev, R_BT_SHARE_A, B_BTG_PATH_A, 0x0, phy_idx);
		rtw89_phy_write32_idx(rtwdev, R_BT_SHARE_B, B_BT_SHARE_B, 0x1, phy_idx);
		rtw89_phy_write32_idx(rtwdev, R_BT_SHARE_B, B_BTG_PATH_B, 0x1, phy_idx);
		rtw89_phy_write32_idx(rtwdev, R_LNA_OP, B_LNA6, 0x20, phy_idx);
		rtw89_phy_write32_idx(rtwdev, R_LNA_TIA, B_TIA0_B, 0x30, phy_idx);
		rtw89_phy_write32_idx(rtwdev, R_PMAC_GNT, B_PMAC_GNT_P1, 0x0, phy_idx);
		rtw89_phy_write32_idx(rtwdev, R_ANT_CHBW, B_ANT_BT_SHARE, 0x1, phy_idx);
		rtw89_phy_write32_idx(rtwdev, R_FC0INV_SBW, B_RX_BT_SG0, 0x2, phy_idx);
		rtw89_phy_write32_idx(rtwdev, R_GNT_BT_WGT_EN, B_GNT_BT_WGT_EN,
				      0x1, phy_idx);
	} else {
		rtw89_phy_write32_idx(rtwdev, R_BT_SHARE_A, B_BT_SHARE_A, 0x0, phy_idx);
		rtw89_phy_write32_idx(rtwdev, R_BT_SHARE_A, B_BTG_PATH_A, 0x0, phy_idx);
		rtw89_phy_write32_idx(rtwdev, R_BT_SHARE_B, B_BT_SHARE_B, 0x0, phy_idx);
		rtw89_phy_write32_idx(rtwdev, R_BT_SHARE_B, B_BTG_PATH_B, 0x0, phy_idx);
		rtw89_phy_write32_idx(rtwdev, R_LNA_OP, B_LNA6, 0x1a, phy_idx);
		rtw89_phy_write32_idx(rtwdev, R_LNA_TIA, B_TIA0_B, 0x2a, phy_idx);
		rtw89_phy_write32_idx(rtwdev, R_PMAC_GNT, B_PMAC_GNT_P1, 0xc, phy_idx);
		rtw89_phy_write32_idx(rtwdev, R_ANT_CHBW, B_ANT_BT_SHARE, 0x0, phy_idx);
		rtw89_phy_write32_idx(rtwdev, R_FC0INV_SBW, B_RX_BT_SG0, 0x0, phy_idx);
		rtw89_phy_write32_idx(rtwdev, R_GNT_BT_WGT_EN, B_GNT_BT_WGT_EN,
				      0x0, phy_idx);
	}
}

static int rtw8922a_pwr_on_func(struct rtw89_dev *rtwdev)
{
	struct rtw89_hal *hal = &rtwdev->hal;
	u32 val32;
	int ret;

	rtw89_write32_clr(rtwdev, R_BE_SYS_PW_CTRL, B_BE_AFSM_WLSUS_EN |
						    B_BE_AFSM_PCIE_SUS_EN);
	rtw89_write32_set(rtwdev, R_BE_SYS_PW_CTRL, B_BE_DIS_WLBT_PDNSUSEN_SOPC);
	rtw89_write32_set(rtwdev, R_BE_WLLPS_CTRL, B_BE_DIS_WLBT_LPSEN_LOPC);
	rtw89_write32_clr(rtwdev, R_BE_SYS_PW_CTRL, B_BE_APDM_HPDN);
	rtw89_write32_clr(rtwdev, R_BE_SYS_PW_CTRL, B_BE_APFM_SWLPS);

	ret = read_poll_timeout(rtw89_read32, val32, val32 & B_BE_RDY_SYSPWR,
				1000, 3000000, false, rtwdev, R_BE_SYS_PW_CTRL);
	if (ret)
		return ret;

	rtw89_write32_set(rtwdev, R_BE_SYS_PW_CTRL, B_BE_EN_WLON);
	rtw89_write32_set(rtwdev, R_BE_WLRESUME_CTRL, B_BE_LPSROP_CMAC0 |
						      B_BE_LPSROP_CMAC1);
	rtw89_write32_set(rtwdev, R_BE_SYS_PW_CTRL, B_BE_APFN_ONMAC);

	ret = read_poll_timeout(rtw89_read32, val32, !(val32 & B_BE_APFN_ONMAC),
				1000, 3000000, false, rtwdev, R_BE_SYS_PW_CTRL);
	if (ret)
		return ret;

	rtw89_write32_clr(rtwdev, R_BE_AFE_ON_CTRL1, B_BE_REG_CK_MON_CK960M_EN);
	rtw89_write8_set(rtwdev, R_BE_ANAPAR_POW_MAC, B_BE_POW_PC_LDO_PORT0 |
						      B_BE_POW_PC_LDO_PORT1);
	rtw89_write32_clr(rtwdev, R_BE_FEN_RST_ENABLE, B_BE_R_SYM_ISO_ADDA_P02PP |
						       B_BE_R_SYM_ISO_ADDA_P12PP);
	rtw89_write8_set(rtwdev, R_BE_PLATFORM_ENABLE, B_BE_PLATFORM_EN);
	rtw89_write32_set(rtwdev, R_BE_HCI_OPT_CTRL, B_BE_HAXIDMA_IO_EN);

	ret = read_poll_timeout(rtw89_read32, val32, val32 & B_BE_HAXIDMA_IO_ST,
				1000, 3000000, false, rtwdev, R_BE_HCI_OPT_CTRL);
	if (ret)
		return ret;

	ret = read_poll_timeout(rtw89_read32, val32, !(val32 & B_BE_HAXIDMA_BACKUP_RESTORE_ST),
				1000, 3000000, false, rtwdev, R_BE_HCI_OPT_CTRL);
	if (ret)
		return ret;

	rtw89_write32_set(rtwdev, R_BE_HCI_OPT_CTRL, B_BE_HCI_WLAN_IO_EN);

	ret = read_poll_timeout(rtw89_read32, val32, val32 & B_BE_HCI_WLAN_IO_ST,
				1000, 3000000, false, rtwdev, R_BE_HCI_OPT_CTRL);
	if (ret)
		return ret;

	rtw89_write32_clr(rtwdev, R_BE_SYS_SDIO_CTRL, B_BE_PCIE_FORCE_IBX_EN);

	ret = rtw89_mac_write_xtal_si(rtwdev, XTAL_SI_PLL, 0x02, 0x02);
	if (ret)
		return ret;
	ret = rtw89_mac_write_xtal_si(rtwdev, XTAL_SI_PLL, 0x01, 0x01);
	if (ret)
		return ret;

	rtw89_write32_set(rtwdev, R_BE_SYS_ADIE_PAD_PWR_CTRL, B_BE_SYM_PADPDN_WL_RFC1_1P3);

	ret = rtw89_mac_write_xtal_si(rtwdev, XTAL_SI_ANAPAR_WL, 0x40, 0x40);
	if (ret)
		return ret;

	rtw89_write32_set(rtwdev, R_BE_SYS_ADIE_PAD_PWR_CTRL, B_BE_SYM_PADPDN_WL_RFC0_1P3);

	ret = rtw89_mac_write_xtal_si(rtwdev, XTAL_SI_ANAPAR_WL, 0x20, 0x20);
	if (ret)
		return ret;
	ret = rtw89_mac_write_xtal_si(rtwdev, XTAL_SI_ANAPAR_WL, 0x04, 0x04);
	if (ret)
		return ret;
	ret = rtw89_mac_write_xtal_si(rtwdev, XTAL_SI_ANAPAR_WL, 0x08, 0x08);
	if (ret)
		return ret;
	ret = rtw89_mac_write_xtal_si(rtwdev, XTAL_SI_ANAPAR_WL, 0, 0x10);
	if (ret)
		return ret;
	ret = rtw89_mac_write_xtal_si(rtwdev, XTAL_SI_WL_RFC_S0, 0xEB, 0xFF);
	if (ret)
		return ret;
	ret = rtw89_mac_write_xtal_si(rtwdev, XTAL_SI_WL_RFC_S1, 0xEB, 0xFF);
	if (ret)
		return ret;
	ret = rtw89_mac_write_xtal_si(rtwdev, XTAL_SI_ANAPAR_WL, 0x01, 0x01);
	if (ret)
		return ret;
	ret = rtw89_mac_write_xtal_si(rtwdev, XTAL_SI_ANAPAR_WL, 0x02, 0x02);
	if (ret)
		return ret;
	ret = rtw89_mac_write_xtal_si(rtwdev, XTAL_SI_ANAPAR_WL, 0, 0x80);
	if (ret)
		return ret;
	ret = rtw89_mac_write_xtal_si(rtwdev, XTAL_SI_XREF_RF1, 0, 0x40);
	if (ret)
		return ret;
	ret = rtw89_mac_write_xtal_si(rtwdev, XTAL_SI_XREF_RF2, 0, 0x40);
	if (ret)
		return ret;
	ret = rtw89_mac_write_xtal_si(rtwdev, XTAL_SI_PLL_1, 0x40, 0x60);
	if (ret)
		return ret;

	if (hal->cv != CHIP_CAV) {
		rtw89_write32_set(rtwdev, R_BE_PMC_DBG_CTRL2, B_BE_SYSON_DIS_PMCR_BE_WRMSK);
		rtw89_write32_set(rtwdev, R_BE_SYS_ISO_CTRL, B_BE_ISO_EB2CORE);
		rtw89_write32_clr(rtwdev, R_BE_SYS_ISO_CTRL, B_BE_PWC_EV2EF_B);

		mdelay(1);

		rtw89_write32_clr(rtwdev, R_BE_SYS_ISO_CTRL, B_BE_PWC_EV2EF_S);
		rtw89_write32_clr(rtwdev, R_BE_PMC_DBG_CTRL2, B_BE_SYSON_DIS_PMCR_BE_WRMSK);
	}

	rtw89_write32_set(rtwdev, R_BE_DMAC_FUNC_EN,
			  B_BE_MAC_FUNC_EN | B_BE_DMAC_FUNC_EN | B_BE_MPDU_PROC_EN |
			  B_BE_WD_RLS_EN | B_BE_DLE_WDE_EN | B_BE_TXPKT_CTRL_EN |
			  B_BE_STA_SCH_EN | B_BE_DLE_PLE_EN | B_BE_PKT_BUF_EN |
			  B_BE_DMAC_TBL_EN | B_BE_PKT_IN_EN | B_BE_DLE_CPUIO_EN |
			  B_BE_DISPATCHER_EN | B_BE_BBRPT_EN | B_BE_MAC_SEC_EN |
			  B_BE_H_AXIDMA_EN | B_BE_DMAC_MLO_EN | B_BE_PLRLS_EN |
			  B_BE_P_AXIDMA_EN | B_BE_DLE_DATACPUIO_EN | B_BE_LTR_CTL_EN);

	set_bit(RTW89_FLAG_DMAC_FUNC, rtwdev->flags);

	rtw89_write32_set(rtwdev, R_BE_CMAC_SHARE_FUNC_EN,
			  B_BE_CMAC_SHARE_EN | B_BE_RESPBA_EN | B_BE_ADDRSRCH_EN |
			  B_BE_BTCOEX_EN);
	rtw89_write32_set(rtwdev, R_BE_CMAC_FUNC_EN,
			  B_BE_CMAC_EN | B_BE_CMAC_TXEN |  B_BE_CMAC_RXEN |
			  B_BE_SIGB_EN | B_BE_PHYINTF_EN | B_BE_CMAC_DMA_EN |
			  B_BE_PTCLTOP_EN | B_BE_SCHEDULER_EN | B_BE_TMAC_EN |
			  B_BE_RMAC_EN | B_BE_TXTIME_EN | B_BE_RESP_PKTCTL_EN);

	set_bit(RTW89_FLAG_CMAC0_FUNC, rtwdev->flags);

	rtw89_write32_set(rtwdev, R_BE_FEN_RST_ENABLE, B_BE_FEN_BB_IP_RSTN |
						       B_BE_FEN_BBPLAT_RSTB);

	if (!test_bit(RTW89_FLAG_PROBE_DONE, rtwdev->flags))
		rtw89_efuse_read_fw_secure_be(rtwdev);

	return 0;
}

static int rtw8922a_pwr_off_func(struct rtw89_dev *rtwdev)
{
	u32 val32;
	int ret;

	ret = rtw89_mac_write_xtal_si(rtwdev, XTAL_SI_ANAPAR_WL, 0x10, 0x10);
	if (ret)
		return ret;
	ret = rtw89_mac_write_xtal_si(rtwdev, XTAL_SI_ANAPAR_WL, 0, 0x08);
	if (ret)
		return ret;
	ret = rtw89_mac_write_xtal_si(rtwdev, XTAL_SI_ANAPAR_WL, 0, 0x04);
	if (ret)
		return ret;
	ret = rtw89_mac_write_xtal_si(rtwdev, XTAL_SI_WL_RFC_S0, 0xC6, 0xFF);
	if (ret)
		return ret;
	ret = rtw89_mac_write_xtal_si(rtwdev, XTAL_SI_WL_RFC_S1, 0xC6, 0xFF);
	if (ret)
		return ret;
	ret = rtw89_mac_write_xtal_si(rtwdev, XTAL_SI_ANAPAR_WL, 0x80, 0x80);
	if (ret)
		return ret;
	ret = rtw89_mac_write_xtal_si(rtwdev, XTAL_SI_ANAPAR_WL, 0, 0x02);
	if (ret)
		return ret;
	ret = rtw89_mac_write_xtal_si(rtwdev, XTAL_SI_ANAPAR_WL, 0, 0x01);
	if (ret)
		return ret;
	ret = rtw89_mac_write_xtal_si(rtwdev, XTAL_SI_PLL, 0x02, 0xFF);
	if (ret)
		return ret;
	ret = rtw89_mac_write_xtal_si(rtwdev, XTAL_SI_PLL, 0x00, 0xFF);
	if (ret)
		return ret;

	rtw89_write32_set(rtwdev, R_BE_FEN_RST_ENABLE, B_BE_R_SYM_ISO_ADDA_P02PP |
						       B_BE_R_SYM_ISO_ADDA_P12PP);
	rtw89_write8_clr(rtwdev, R_BE_ANAPAR_POW_MAC, B_BE_POW_PC_LDO_PORT0 |
						      B_BE_POW_PC_LDO_PORT1);
	rtw89_write32_set(rtwdev, R_BE_SYS_PW_CTRL, B_BE_EN_WLON);
	rtw89_write8_clr(rtwdev, R_BE_FEN_RST_ENABLE, B_BE_FEN_BB_IP_RSTN |
						      B_BE_FEN_BBPLAT_RSTB);
	rtw89_write32_clr(rtwdev, R_BE_SYS_ADIE_PAD_PWR_CTRL, B_BE_SYM_PADPDN_WL_RFC0_1P3);

	ret = rtw89_mac_write_xtal_si(rtwdev, XTAL_SI_ANAPAR_WL, 0, 0x20);
	if (ret)
		return ret;

	rtw89_write32_clr(rtwdev, R_BE_SYS_ADIE_PAD_PWR_CTRL, B_BE_SYM_PADPDN_WL_RFC1_1P3);

	ret = rtw89_mac_write_xtal_si(rtwdev, XTAL_SI_ANAPAR_WL, 0, 0x40);
	if (ret)
		return ret;

	rtw89_write32_clr(rtwdev, R_BE_HCI_OPT_CTRL, B_BE_HAXIDMA_IO_EN);

	ret = read_poll_timeout(rtw89_read32, val32, !(val32 & B_BE_HAXIDMA_IO_ST),
				1000, 3000000, false, rtwdev, R_BE_HCI_OPT_CTRL);
	if (ret)
		return ret;

	ret = read_poll_timeout(rtw89_read32, val32, !(val32 & B_BE_HAXIDMA_BACKUP_RESTORE_ST),
				1000, 3000000, false, rtwdev, R_BE_HCI_OPT_CTRL);
	if (ret)
		return ret;

	rtw89_write32_clr(rtwdev, R_BE_HCI_OPT_CTRL, B_BE_HCI_WLAN_IO_EN);

	ret = read_poll_timeout(rtw89_read32, val32, !(val32 & B_BE_HCI_WLAN_IO_ST),
				1000, 3000000, false, rtwdev, R_BE_HCI_OPT_CTRL);
	if (ret)
		return ret;

	rtw89_write32_set(rtwdev, R_BE_SYS_PW_CTRL, B_BE_APFM_OFFMAC);

	ret = read_poll_timeout(rtw89_read32, val32, !(val32 & B_BE_APFM_OFFMAC),
				1000, 3000000, false, rtwdev, R_BE_SYS_PW_CTRL);
	if (ret)
		return ret;

	rtw89_write32(rtwdev, R_BE_WLLPS_CTRL, 0x0000A1B2);
	rtw89_write32_set(rtwdev, R_BE_SYS_PW_CTRL, B_BE_XTAL_OFF_A_DIE);
	rtw89_write32_set(rtwdev, R_BE_SYS_PW_CTRL, B_BE_APFM_SWLPS);
	rtw89_write32(rtwdev, R_BE_UDM1, 0);

	return 0;
}

static void rtw8922a_efuse_parsing_tssi(struct rtw89_dev *rtwdev,
					struct rtw8922a_efuse *map)
{
	struct rtw8922a_tssi_offset *ofst[] = {&map->path_a_tssi, &map->path_b_tssi};
	u8 *bw40_1s_tssi_6g_ofst[] = {map->bw40_1s_tssi_6g_a, map->bw40_1s_tssi_6g_b};
	struct rtw89_tssi_info *tssi = &rtwdev->tssi;
	u8 i, j;

	tssi->thermal[RF_PATH_A] = map->path_a_therm;
	tssi->thermal[RF_PATH_B] = map->path_b_therm;

	for (i = 0; i < RF_PATH_NUM_8922A; i++) {
		memcpy(tssi->tssi_cck[i], ofst[i]->cck_tssi,
		       sizeof(ofst[i]->cck_tssi));

		for (j = 0; j < TSSI_CCK_CH_GROUP_NUM; j++)
			rtw89_debug(rtwdev, RTW89_DBG_TSSI,
				    "[TSSI][EFUSE] path=%d cck[%d]=0x%x\n",
				    i, j, tssi->tssi_cck[i][j]);

		memcpy(tssi->tssi_mcs[i], ofst[i]->bw40_tssi,
		       sizeof(ofst[i]->bw40_tssi));
		memcpy(tssi->tssi_mcs[i] + TSSI_MCS_2G_CH_GROUP_NUM,
		       ofst[i]->bw40_1s_tssi_5g, sizeof(ofst[i]->bw40_1s_tssi_5g));
		memcpy(tssi->tssi_6g_mcs[i], bw40_1s_tssi_6g_ofst[i],
		       sizeof(tssi->tssi_6g_mcs[i]));

		for (j = 0; j < TSSI_MCS_CH_GROUP_NUM; j++)
			rtw89_debug(rtwdev, RTW89_DBG_TSSI,
				    "[TSSI][EFUSE] path=%d mcs[%d]=0x%x\n",
				    i, j, tssi->tssi_mcs[i][j]);
	}
}

static void rtw8922a_efuse_parsing_gain_offset(struct rtw89_dev *rtwdev,
					       struct rtw8922a_efuse *map)
{
	struct rtw89_phy_efuse_gain *gain = &rtwdev->efuse_gain;
	bool all_0xff = true, all_0x00 = true;
	int i, j;
	u8 t;

	gain->offset[RF_PATH_A][RTW89_GAIN_OFFSET_2G_CCK] = map->rx_gain_a._2g_cck;
	gain->offset[RF_PATH_B][RTW89_GAIN_OFFSET_2G_CCK] = map->rx_gain_b._2g_cck;
	gain->offset[RF_PATH_A][RTW89_GAIN_OFFSET_2G_OFDM] = map->rx_gain_a._2g_ofdm;
	gain->offset[RF_PATH_B][RTW89_GAIN_OFFSET_2G_OFDM] = map->rx_gain_b._2g_ofdm;
	gain->offset[RF_PATH_A][RTW89_GAIN_OFFSET_5G_LOW] = map->rx_gain_a._5g_low;
	gain->offset[RF_PATH_B][RTW89_GAIN_OFFSET_5G_LOW] = map->rx_gain_b._5g_low;
	gain->offset[RF_PATH_A][RTW89_GAIN_OFFSET_5G_MID] = map->rx_gain_a._5g_mid;
	gain->offset[RF_PATH_B][RTW89_GAIN_OFFSET_5G_MID] = map->rx_gain_b._5g_mid;
	gain->offset[RF_PATH_A][RTW89_GAIN_OFFSET_5G_HIGH] = map->rx_gain_a._5g_high;
	gain->offset[RF_PATH_B][RTW89_GAIN_OFFSET_5G_HIGH] = map->rx_gain_b._5g_high;
	gain->offset[RF_PATH_A][RTW89_GAIN_OFFSET_6G_L0] = map->rx_gain_6g_a._6g_l0;
	gain->offset[RF_PATH_B][RTW89_GAIN_OFFSET_6G_L0] = map->rx_gain_6g_b._6g_l0;
	gain->offset[RF_PATH_A][RTW89_GAIN_OFFSET_6G_L1] = map->rx_gain_6g_a._6g_l1;
	gain->offset[RF_PATH_B][RTW89_GAIN_OFFSET_6G_L1] = map->rx_gain_6g_b._6g_l1;
	gain->offset[RF_PATH_A][RTW89_GAIN_OFFSET_6G_M0] = map->rx_gain_6g_a._6g_m0;
	gain->offset[RF_PATH_B][RTW89_GAIN_OFFSET_6G_M0] = map->rx_gain_6g_b._6g_m0;
	gain->offset[RF_PATH_A][RTW89_GAIN_OFFSET_6G_M1] = map->rx_gain_6g_a._6g_m1;
	gain->offset[RF_PATH_B][RTW89_GAIN_OFFSET_6G_M1] = map->rx_gain_6g_b._6g_m1;
	gain->offset[RF_PATH_A][RTW89_GAIN_OFFSET_6G_H0] = map->rx_gain_6g_a._6g_h0;
	gain->offset[RF_PATH_B][RTW89_GAIN_OFFSET_6G_H0] = map->rx_gain_6g_b._6g_h0;
	gain->offset[RF_PATH_A][RTW89_GAIN_OFFSET_6G_H1] = map->rx_gain_6g_a._6g_h1;
	gain->offset[RF_PATH_B][RTW89_GAIN_OFFSET_6G_H1] = map->rx_gain_6g_b._6g_h1;
	gain->offset[RF_PATH_A][RTW89_GAIN_OFFSET_6G_UH0] = map->rx_gain_6g_a._6g_uh0;
	gain->offset[RF_PATH_B][RTW89_GAIN_OFFSET_6G_UH0] = map->rx_gain_6g_b._6g_uh0;
	gain->offset[RF_PATH_A][RTW89_GAIN_OFFSET_6G_UH1] = map->rx_gain_6g_a._6g_uh1;
	gain->offset[RF_PATH_B][RTW89_GAIN_OFFSET_6G_UH1] = map->rx_gain_6g_b._6g_uh1;

	for (i = RF_PATH_A; i <= RF_PATH_B; i++)
		for (j = 0; j < RTW89_GAIN_OFFSET_NR; j++) {
			t = gain->offset[i][j];
			if (t != 0xff)
				all_0xff = false;
			if (t != 0x0)
				all_0x00 = false;

			/* transform: sign-bit + U(7,2) to S(8,2) */
			if (t & 0x80)
				gain->offset[i][j] = (t ^ 0x7f) + 1;
		}

	gain->offset_valid = !all_0xff && !all_0x00;
}

static void rtw8922a_read_efuse_mac_addr(struct rtw89_dev *rtwdev, u32 addr)
{
	struct rtw89_efuse *efuse = &rtwdev->efuse;
	u16 val;
	int i;

	for (i = 0; i < ETH_ALEN; i += 2, addr += 2) {
		val = rtw89_read16(rtwdev, addr);
		efuse->addr[i] = val & 0xff;
		efuse->addr[i + 1] = val >> 8;
	}
}

static int rtw8922a_read_efuse_pci_sdio(struct rtw89_dev *rtwdev, u8 *log_map)
{
	struct rtw89_efuse *efuse = &rtwdev->efuse;

	if (rtwdev->hci.type == RTW89_HCI_TYPE_PCIE)
		rtw8922a_read_efuse_mac_addr(rtwdev, 0x3104);
	else
		ether_addr_copy(efuse->addr, log_map + 0x001A);

	return 0;
}

static int rtw8922a_read_efuse_usb(struct rtw89_dev *rtwdev, u8 *log_map)
{
	rtw8922a_read_efuse_mac_addr(rtwdev, 0x4078);

	return 0;
}

static int rtw8922a_read_efuse_rf(struct rtw89_dev *rtwdev, u8 *log_map)
{
	struct rtw8922a_efuse *map = (struct rtw8922a_efuse *)log_map;
	struct rtw89_efuse *efuse = &rtwdev->efuse;

	efuse->rfe_type = map->rfe_type;
	efuse->xtal_cap = map->xtal_k;
	efuse->country_code[0] = map->country_code[0];
	efuse->country_code[1] = map->country_code[1];
	rtw8922a_efuse_parsing_tssi(rtwdev, map);
	rtw8922a_efuse_parsing_gain_offset(rtwdev, map);

	rtw89_info(rtwdev, "chip rfe_type is %d\n", efuse->rfe_type);

	return 0;
}

static int rtw8922a_read_efuse(struct rtw89_dev *rtwdev, u8 *log_map,
			       enum rtw89_efuse_block block)
{
	switch (block) {
	case RTW89_EFUSE_BLOCK_HCI_DIG_PCIE_SDIO:
		return rtw8922a_read_efuse_pci_sdio(rtwdev, log_map);
	case RTW89_EFUSE_BLOCK_HCI_DIG_USB:
		return rtw8922a_read_efuse_usb(rtwdev, log_map);
	case RTW89_EFUSE_BLOCK_RF:
		return rtw8922a_read_efuse_rf(rtwdev, log_map);
	default:
		return 0;
	}
}

#define THM_TRIM_POSITIVE_MASK BIT(6)
#define THM_TRIM_MAGNITUDE_MASK GENMASK(5, 0)

static void rtw8922a_phycap_parsing_thermal_trim(struct rtw89_dev *rtwdev,
						 u8 *phycap_map)
{
	static const u32 thm_trim_addr[RF_PATH_NUM_8922A] = {0x1706, 0x1733};
	struct rtw89_power_trim_info *info = &rtwdev->pwr_trim;
	u32 addr = rtwdev->chip->phycap_addr;
	bool pg = true;
	u8 pg_th;
	s8 val;
	u8 i;

	for (i = 0; i < RF_PATH_NUM_8922A; i++) {
		pg_th = phycap_map[thm_trim_addr[i] - addr];
		if (pg_th == 0xff) {
			info->thermal_trim[i] = 0;
			pg = false;
			break;
		}

		val = u8_get_bits(pg_th, THM_TRIM_MAGNITUDE_MASK);

		if (!(pg_th & THM_TRIM_POSITIVE_MASK))
			val *= -1;

		info->thermal_trim[i] = val;

		rtw89_debug(rtwdev, RTW89_DBG_RFK,
			    "[THERMAL][TRIM] path=%d thermal_trim=0x%x (%d)\n",
			    i, pg_th, val);
	}

	info->pg_thermal_trim = pg;
}

static void rtw8922a_phycap_parsing_pa_bias_trim(struct rtw89_dev *rtwdev,
						 u8 *phycap_map)
{
	static const u32 pabias_trim_addr[RF_PATH_NUM_8922A] = {0x1707, 0x1734};
	static const u32 check_pa_pad_trim_addr = 0x1700;
	struct rtw89_power_trim_info *info = &rtwdev->pwr_trim;
	u32 addr = rtwdev->chip->phycap_addr;
	u8 val;
	u8 i;

	val = phycap_map[check_pa_pad_trim_addr - addr];
	if (val != 0xff)
		info->pg_pa_bias_trim = true;

	for (i = 0; i < RF_PATH_NUM_8922A; i++) {
		info->pa_bias_trim[i] = phycap_map[pabias_trim_addr[i] - addr];

		rtw89_debug(rtwdev, RTW89_DBG_RFK,
			    "[PA_BIAS][TRIM] path=%d pa_bias_trim=0x%x\n",
			    i, info->pa_bias_trim[i]);
	}
}

static void rtw8922a_pa_bias_trim(struct rtw89_dev *rtwdev)
{
	struct rtw89_power_trim_info *info = &rtwdev->pwr_trim;
	u8 pabias_2g, pabias_5g;
	u8 i;

	if (!info->pg_pa_bias_trim) {
		rtw89_debug(rtwdev, RTW89_DBG_RFK,
			    "[PA_BIAS][TRIM] no PG, do nothing\n");

		return;
	}

	for (i = 0; i < RF_PATH_NUM_8922A; i++) {
		pabias_2g = FIELD_GET(GENMASK(3, 0), info->pa_bias_trim[i]);
		pabias_5g = FIELD_GET(GENMASK(7, 4), info->pa_bias_trim[i]);

		rtw89_debug(rtwdev, RTW89_DBG_RFK,
			    "[PA_BIAS][TRIM] path=%d 2G=0x%x 5G=0x%x\n",
			    i, pabias_2g, pabias_5g);

		rtw89_write_rf(rtwdev, i, RR_BIASA, RR_BIASA_TXG_V1, pabias_2g);
		rtw89_write_rf(rtwdev, i, RR_BIASA, RR_BIASA_TXA_V1, pabias_5g);
	}
}

static void rtw8922a_phycap_parsing_pad_bias_trim(struct rtw89_dev *rtwdev,
						  u8 *phycap_map)
{
	static const u32 pad_bias_trim_addr[RF_PATH_NUM_8922A] = {0x1708, 0x1735};
	struct rtw89_power_trim_info *info = &rtwdev->pwr_trim;
	u32 addr = rtwdev->chip->phycap_addr;
	u8 i;

	for (i = 0; i < RF_PATH_NUM_8922A; i++) {
		info->pad_bias_trim[i] = phycap_map[pad_bias_trim_addr[i] - addr];

		rtw89_debug(rtwdev, RTW89_DBG_RFK,
			    "[PAD_BIAS][TRIM] path=%d pad_bias_trim=0x%x\n",
			    i, info->pad_bias_trim[i]);
	}
}

static void rtw8922a_pad_bias_trim(struct rtw89_dev *rtwdev)
{
	struct rtw89_power_trim_info *info = &rtwdev->pwr_trim;
	u8 pad_bias_2g, pad_bias_5g;
	u8 i;

	if (!info->pg_pa_bias_trim) {
		rtw89_debug(rtwdev, RTW89_DBG_RFK,
			    "[PAD_BIAS][TRIM] no PG, do nothing\n");
		return;
	}

	for (i = 0; i < RF_PATH_NUM_8922A; i++) {
		pad_bias_2g = u8_get_bits(info->pad_bias_trim[i], GENMASK(3, 0));
		pad_bias_5g = u8_get_bits(info->pad_bias_trim[i], GENMASK(7, 4));

		rtw89_debug(rtwdev, RTW89_DBG_RFK,
			    "[PAD_BIAS][TRIM] path=%d 2G=0x%x 5G=0x%x\n",
			    i, pad_bias_2g, pad_bias_5g);

		rtw89_write_rf(rtwdev, i, RR_BIASA, RR_BIASD_TXG_V1, pad_bias_2g);
		rtw89_write_rf(rtwdev, i, RR_BIASA, RR_BIASD_TXA_V1, pad_bias_5g);
	}
}

static int rtw8922a_read_phycap(struct rtw89_dev *rtwdev, u8 *phycap_map)
{
	rtw8922a_phycap_parsing_thermal_trim(rtwdev, phycap_map);
	rtw8922a_phycap_parsing_pa_bias_trim(rtwdev, phycap_map);
	rtw8922a_phycap_parsing_pad_bias_trim(rtwdev, phycap_map);

	return 0;
}

static void rtw8922a_power_trim(struct rtw89_dev *rtwdev)
{
	rtw8922a_pa_bias_trim(rtwdev);
	rtw8922a_pad_bias_trim(rtwdev);
}

struct rtw8922a_bb_gain {
	u32 gain_g[BB_PATH_NUM_8922A];
	u32 gain_a[BB_PATH_NUM_8922A];
	u32 gain_g_mask;
	u32 gain_a_mask;
};

static const struct rtw89_reg_def rpl_comp_bw160[RTW89_BW20_SC_160M] = {
	{ .addr = 0x41E8, .mask = 0xFF00},
	{ .addr = 0x41E8, .mask = 0xFF0000},
	{ .addr = 0x41E8, .mask = 0xFF000000},
	{ .addr = 0x41EC, .mask = 0xFF},
	{ .addr = 0x41EC, .mask = 0xFF00},
	{ .addr = 0x41EC, .mask = 0xFF0000},
	{ .addr = 0x41EC, .mask = 0xFF000000},
	{ .addr = 0x41F0, .mask = 0xFF}
};

static const struct rtw89_reg_def rpl_comp_bw80[RTW89_BW20_SC_80M] = {
	{ .addr = 0x41F4, .mask = 0xFF},
	{ .addr = 0x41F4, .mask = 0xFF00},
	{ .addr = 0x41F4, .mask = 0xFF0000},
	{ .addr = 0x41F4, .mask = 0xFF000000}
};

static const struct rtw89_reg_def rpl_comp_bw40[RTW89_BW20_SC_40M] = {
	{ .addr = 0x41F0, .mask = 0xFF0000},
	{ .addr = 0x41F0, .mask = 0xFF000000}
};

static const struct rtw89_reg_def rpl_comp_bw20[RTW89_BW20_SC_20M] = {
	{ .addr = 0x41F0, .mask = 0xFF00}
};

static const struct rtw8922a_bb_gain bb_gain_lna[LNA_GAIN_NUM] = {
	{ .gain_g = {0x409c, 0x449c}, .gain_a = {0x406C, 0x446C},
	  .gain_g_mask = 0xFF00, .gain_a_mask = 0xFF},
	{ .gain_g = {0x409c, 0x449c}, .gain_a = {0x406C, 0x446C},
	  .gain_g_mask = 0xFF000000, .gain_a_mask = 0xFF0000},
	{ .gain_g = {0x40a0, 0x44a0}, .gain_a = {0x4070, 0x4470},
	  .gain_g_mask = 0xFF00, .gain_a_mask = 0xFF},
	{ .gain_g = {0x40a0, 0x44a0}, .gain_a = {0x4070, 0x4470},
	  .gain_g_mask = 0xFF000000, .gain_a_mask = 0xFF0000},
	{ .gain_g = {0x40a4, 0x44a4}, .gain_a = {0x4074, 0x4474},
	  .gain_g_mask = 0xFF00, .gain_a_mask = 0xFF},
	{ .gain_g = {0x40a4, 0x44a4}, .gain_a = {0x4074, 0x4474},
	  .gain_g_mask = 0xFF000000, .gain_a_mask = 0xFF0000},
	{ .gain_g = {0x40a8, 0x44a8}, .gain_a = {0x4078, 0x4478},
	  .gain_g_mask = 0xFF00, .gain_a_mask = 0xFF},
};

static const struct rtw8922a_bb_gain bb_gain_tia[TIA_GAIN_NUM] = {
	{ .gain_g = {0x4054, 0x4454}, .gain_a = {0x4054, 0x4454},
	  .gain_g_mask = 0x7FC0000, .gain_a_mask = 0x1FF},
	{ .gain_g = {0x4058, 0x4458}, .gain_a = {0x4054, 0x4454},
	  .gain_g_mask = 0x1FF, .gain_a_mask = 0x3FE00 },
};

struct rtw8922a_bb_gain_bypass {
	u32 gain_g[BB_PATH_NUM_8922A];
	u32 gain_a[BB_PATH_NUM_8922A];
	u32 gain_mask_g;
	u32 gain_mask_a;
};

static void rtw8922a_set_rpl_gain(struct rtw89_dev *rtwdev,
				  const struct rtw89_chan *chan,
				  enum rtw89_rf_path path,
				  enum rtw89_phy_idx phy_idx)
{
	const struct rtw89_phy_bb_gain_info_be *gain = &rtwdev->bb_gain.be;
	u8 gain_band = rtw89_subband_to_gain_band_be(chan->subband_type);
	u32 reg_path_ofst = 0;
	u32 mask;
	s32 val;
	u32 reg;
	int i;

	if (path == RF_PATH_B)
		reg_path_ofst = 0x400;

	for (i = 0; i < RTW89_BW20_SC_160M; i++) {
		reg = rpl_comp_bw160[i].addr | reg_path_ofst;
		mask = rpl_comp_bw160[i].mask;
		val = gain->rpl_ofst_160[gain_band][path][i];
		rtw89_phy_write32_idx(rtwdev, reg, mask, val, phy_idx);
	}

	for (i = 0; i < RTW89_BW20_SC_80M; i++) {
		reg = rpl_comp_bw80[i].addr | reg_path_ofst;
		mask = rpl_comp_bw80[i].mask;
		val = gain->rpl_ofst_80[gain_band][path][i];
		rtw89_phy_write32_idx(rtwdev, reg, mask, val, phy_idx);
	}

	for (i = 0; i < RTW89_BW20_SC_40M; i++) {
		reg = rpl_comp_bw40[i].addr | reg_path_ofst;
		mask = rpl_comp_bw40[i].mask;
		val = gain->rpl_ofst_40[gain_band][path][i];
		rtw89_phy_write32_idx(rtwdev, reg, mask, val, phy_idx);
	}

	for (i = 0; i < RTW89_BW20_SC_20M; i++) {
		reg = rpl_comp_bw20[i].addr | reg_path_ofst;
		mask = rpl_comp_bw20[i].mask;
		val = gain->rpl_ofst_20[gain_band][path][i];
		rtw89_phy_write32_idx(rtwdev, reg, mask, val, phy_idx);
	}
}

static void rtw8922a_set_lna_tia_gain(struct rtw89_dev *rtwdev,
				      const struct rtw89_chan *chan,
				      enum rtw89_rf_path path,
				      enum rtw89_phy_idx phy_idx)
{
	const struct rtw89_phy_bb_gain_info_be *gain = &rtwdev->bb_gain.be;
	u8 gain_band = rtw89_subband_to_gain_band_be(chan->subband_type);
	enum rtw89_phy_bb_bw_be bw_type;
	s32 val;
	u32 reg;
	u32 mask;
	int i;

	bw_type = chan->band_width <= RTW89_CHANNEL_WIDTH_40 ?
		  RTW89_BB_BW_20_40 : RTW89_BB_BW_80_160_320;

	for (i = 0; i < LNA_GAIN_NUM; i++) {
		if (chan->band_type == RTW89_BAND_2G) {
			reg = bb_gain_lna[i].gain_g[path];
			mask = bb_gain_lna[i].gain_g_mask;
		} else {
			reg = bb_gain_lna[i].gain_a[path];
			mask = bb_gain_lna[i].gain_a_mask;
		}
		val = gain->lna_gain[gain_band][bw_type][path][i];
		rtw89_phy_write32_idx(rtwdev, reg, mask, val, phy_idx);
	}

	for (i = 0; i < TIA_GAIN_NUM; i++) {
		if (chan->band_type == RTW89_BAND_2G) {
			reg = bb_gain_tia[i].gain_g[path];
			mask = bb_gain_tia[i].gain_g_mask;
		} else {
			reg = bb_gain_tia[i].gain_a[path];
			mask = bb_gain_tia[i].gain_a_mask;
		}
		val = gain->tia_gain[gain_band][bw_type][path][i];
		rtw89_phy_write32_idx(rtwdev, reg, mask, val, phy_idx);
	}
}

static void rtw8922a_set_gain(struct rtw89_dev *rtwdev,
			      const struct rtw89_chan *chan,
			      enum rtw89_rf_path path,
			      enum rtw89_phy_idx phy_idx)
{
	rtw8922a_set_lna_tia_gain(rtwdev, chan, path, phy_idx);
	rtw8922a_set_rpl_gain(rtwdev, chan, path, phy_idx);
}

static void rtw8922a_ctrl_ch(struct rtw89_dev *rtwdev,
			     const struct rtw89_chan *chan,
			     enum rtw89_phy_idx phy_idx)
{
	rtw8922a_set_gain(rtwdev, chan, RF_PATH_A, phy_idx);
	rtw8922a_set_gain(rtwdev, chan, RF_PATH_B, phy_idx);
}

static void rtw8922a_ctrl_afe_dac(struct rtw89_dev *rtwdev, enum rtw89_bandwidth bw,
				  enum rtw89_rf_path path)
{
	u32 cr_ofst = 0x0;

	if (path == RF_PATH_B)
		cr_ofst = 0x100;

	switch (bw) {
	case RTW89_CHANNEL_WIDTH_5:
	case RTW89_CHANNEL_WIDTH_10:
	case RTW89_CHANNEL_WIDTH_20:
	case RTW89_CHANNEL_WIDTH_40:
	case RTW89_CHANNEL_WIDTH_80:
		rtw89_phy_write32_mask(rtwdev, R_AFEDAC0 + cr_ofst, B_AFEDAC0, 0xE);
		rtw89_phy_write32_mask(rtwdev, R_AFEDAC1 + cr_ofst, B_AFEDAC1, 0x7);
		break;
	case RTW89_CHANNEL_WIDTH_160:
		rtw89_phy_write32_mask(rtwdev, R_AFEDAC0 + cr_ofst, B_AFEDAC0, 0xD);
		rtw89_phy_write32_mask(rtwdev, R_AFEDAC1 + cr_ofst, B_AFEDAC1, 0x6);
		break;
	default:
		break;
	}
}

static const struct rtw89_reg2_def bb_mcu0_init_reg[] = {
	{0x6990, 0x00000000},
	{0x6994, 0x00000000},
	{0x6998, 0x00000000},
	{0x6820, 0xFFFFFFFE},
	{0x6800, 0xC0000FFE},
	{0x6808, 0x76543210},
	{0x6814, 0xBFBFB000},
	{0x6818, 0x0478C009},
	{0x6800, 0xC0000FFF},
	{0x6820, 0xFFFFFFFF},
};

static const struct rtw89_reg2_def bb_mcu1_init_reg[] = {
	{0x6990, 0x00000000},
	{0x6994, 0x00000000},
	{0x6998, 0x00000000},
	{0x6820, 0xFFFFFFFE},
	{0x6800, 0xC0000FFE},
	{0x6808, 0x76543210},
	{0x6814, 0xBFBFB000},
	{0x6818, 0x0478C009},
	{0x6800, 0xC0000FFF},
	{0x6820, 0xFFFFFFFF},
};

static void rtw8922a_bbmcu_cr_init(struct rtw89_dev *rtwdev, enum rtw89_phy_idx phy_idx)
{
	const struct rtw89_reg2_def *reg;
	int size;
	int i;

	if (phy_idx == RTW89_PHY_0) {
		reg = bb_mcu0_init_reg;
		size = ARRAY_SIZE(bb_mcu0_init_reg);
	} else {
		reg = bb_mcu1_init_reg;
		size = ARRAY_SIZE(bb_mcu1_init_reg);
	}

	for (i = 0; i < size; i++, reg++)
		rtw89_bbmcu_write32(rtwdev, reg->addr, reg->data, phy_idx);
}

static const u32 dmac_sys_mask[2] = {B_BE_DMAC_BB_PHY0_MASK, B_BE_DMAC_BB_PHY1_MASK};
static const u32 bbrst_mask[2] = {B_BE_FEN_BBPLAT_RSTB, B_BE_FEN_BB1PLAT_RSTB};
static const u32 glbrst_mask[2] = {B_BE_FEN_BB_IP_RSTN, B_BE_FEN_BB1_IP_RSTN};
static const u32 mcu_bootrdy_mask[2] = {B_BE_BOOT_RDY0, B_BE_BOOT_RDY1};

static void rtw8922a_bb_preinit(struct rtw89_dev *rtwdev, enum rtw89_phy_idx phy_idx)
{
	u32 rdy = 0;

	if (phy_idx == RTW89_PHY_1)
		rdy = 1;

	rtw89_write32_mask(rtwdev, R_BE_DMAC_SYS_CR32B, dmac_sys_mask[phy_idx], 0x7FF9);
	rtw89_write32_mask(rtwdev, R_BE_FEN_RST_ENABLE, glbrst_mask[phy_idx], 0x0);
	rtw89_write32_mask(rtwdev, R_BE_FEN_RST_ENABLE, bbrst_mask[phy_idx], 0x0);
	rtw89_write32_mask(rtwdev, R_BE_FEN_RST_ENABLE, glbrst_mask[phy_idx], 0x1);
	rtw89_write32_mask(rtwdev, R_BE_FEN_RST_ENABLE, mcu_bootrdy_mask[phy_idx], rdy);
	rtw89_write32_mask(rtwdev, R_BE_MEM_PWR_CTRL, B_BE_MEM_BBMCU0_DS_V1, 0);

	fsleep(1);
	rtw8922a_bbmcu_cr_init(rtwdev, phy_idx);
}

static void rtw8922a_bb_postinit(struct rtw89_dev *rtwdev, enum rtw89_phy_idx phy_idx)
{
	if (phy_idx == RTW89_PHY_0)
		rtw89_write32_set(rtwdev, R_BE_FEN_RST_ENABLE, mcu_bootrdy_mask[phy_idx]);
	rtw89_write32_set(rtwdev, R_BE_FEN_RST_ENABLE, bbrst_mask[phy_idx]);

	rtw89_phy_write32_set(rtwdev, R_BBCLK, B_CLK_640M);
	rtw89_phy_write32_clr(rtwdev, R_TXSCALE, B_TXFCTR_EN);
	rtw89_phy_set_phy_regs(rtwdev, R_TXFCTR, B_TXFCTR_THD, 0x200);
	rtw89_phy_set_phy_regs(rtwdev, R_SLOPE, B_EHT_RATE_TH, 0xA);
	rtw89_phy_set_phy_regs(rtwdev, R_BEDGE, B_HE_RATE_TH, 0xA);
	rtw89_phy_set_phy_regs(rtwdev, R_BEDGE2, B_HT_VHT_TH, 0xAAA);
	rtw89_phy_set_phy_regs(rtwdev, R_BEDGE, B_EHT_MCS14, 0x1);
	rtw89_phy_set_phy_regs(rtwdev, R_BEDGE2, B_EHT_MCS15, 0x1);
	rtw89_phy_set_phy_regs(rtwdev, R_BEDGE3, B_EHTTB_EN, 0x0);
	rtw89_phy_set_phy_regs(rtwdev, R_BEDGE3, B_HEERSU_EN, 0x0);
	rtw89_phy_set_phy_regs(rtwdev, R_BEDGE3, B_HEMU_EN, 0x0);
	rtw89_phy_set_phy_regs(rtwdev, R_BEDGE3, B_TB_EN, 0x0);
	rtw89_phy_set_phy_regs(rtwdev, R_SU_PUNC, B_SU_PUNC_EN, 0x1);
	rtw89_phy_set_phy_regs(rtwdev, R_BEDGE5, B_HWGEN_EN, 0x1);
	rtw89_phy_set_phy_regs(rtwdev, R_BEDGE5, B_PWROFST_COMP, 0x1);
	rtw89_phy_set_phy_regs(rtwdev, R_MAG_AB, B_BY_SLOPE, 0x1);
	rtw89_phy_set_phy_regs(rtwdev, R_MAG_A, B_MGA_AEND, 0xe0);
	rtw89_phy_set_phy_regs(rtwdev, R_MAG_AB, B_MAG_AB, 0xe0c000);
	rtw89_phy_set_phy_regs(rtwdev, R_SLOPE, B_SLOPE_A, 0x3FE0);
	rtw89_phy_set_phy_regs(rtwdev, R_SLOPE, B_SLOPE_B, 0x3FE0);
	rtw89_phy_set_phy_regs(rtwdev, R_SC_CORNER, B_SC_CORNER, 0x200);
	rtw89_phy_write32_idx(rtwdev, R_UDP_COEEF, B_UDP_COEEF, 0x0, phy_idx);
	rtw89_phy_write32_idx(rtwdev, R_UDP_COEEF, B_UDP_COEEF, 0x1, phy_idx);
}

<<<<<<< HEAD
=======
static void rtw8922a_bb_reset_en(struct rtw89_dev *rtwdev, enum rtw89_band band,
				 bool en, enum rtw89_phy_idx phy_idx)
{
	if (en) {
		rtw89_phy_write32_idx(rtwdev, R_RSTB_ASYNC, B_RSTB_ASYNC_ALL, 1, phy_idx);
		if (band == RTW89_BAND_2G)
			rtw89_phy_write32_idx(rtwdev, R_RXCCA_BE1,
					      B_RXCCA_BE1_DIS, 0x0, phy_idx);
		rtw89_phy_write32_idx(rtwdev, R_PD_CTRL, B_PD_HIT_DIS, 0x0, phy_idx);
	} else {
		rtw89_phy_write32_idx(rtwdev, R_RXCCA_BE1, B_RXCCA_BE1_DIS, 0x1, phy_idx);
		rtw89_phy_write32_idx(rtwdev, R_PD_CTRL, B_PD_HIT_DIS, 0x1, phy_idx);
		fsleep(1);
		rtw89_phy_write32_idx(rtwdev, R_RSTB_ASYNC, B_RSTB_ASYNC_ALL, 0, phy_idx);
	}
}

static int rtw8922a_ctrl_tx_path_tmac(struct rtw89_dev *rtwdev,
				      enum rtw89_rf_path tx_path,
				      enum rtw89_phy_idx phy_idx)
{
	struct rtw89_reg2_def path_com_cr[] = {
		{0x11A00, 0x21C86900},
		{0x11A04, 0x00E4E433},
		{0x11A08, 0x39390CC9},
		{0x11A0C, 0x4E433240},
		{0x11A10, 0x90CC900E},
		{0x11A14, 0x00240393},
		{0x11A18, 0x201C8600},
	};
	int ret = 0;
	u32 reg;
	int i;

	rtw89_phy_write32_idx(rtwdev, R_MAC_SEL, B_MAC_SEL, 0x0, phy_idx);

	if (phy_idx == RTW89_PHY_1 && !rtwdev->dbcc_en)
		return 0;

	if (tx_path == RF_PATH_A) {
		path_com_cr[0].data = 0x21C82900;
		path_com_cr[1].data = 0x00E4E431;
		path_com_cr[2].data = 0x39390C49;
		path_com_cr[3].data = 0x4E431240;
		path_com_cr[4].data = 0x90C4900E;
		path_com_cr[6].data = 0x201C8200;
	} else if (tx_path == RF_PATH_B) {
		path_com_cr[0].data = 0x21C04900;
		path_com_cr[1].data = 0x00E4E032;
		path_com_cr[2].data = 0x39380C89;
		path_com_cr[3].data = 0x4E032240;
		path_com_cr[4].data = 0x80C8900E;
		path_com_cr[6].data = 0x201C0400;
	} else if (tx_path == RF_PATH_AB) {
		path_com_cr[0].data = 0x21C86900;
		path_com_cr[1].data = 0x00E4E433;
		path_com_cr[2].data = 0x39390CC9;
		path_com_cr[3].data = 0x4E433240;
		path_com_cr[4].data = 0x90CC900E;
		path_com_cr[6].data = 0x201C8600;
	} else {
		ret = -EINVAL;
	}

	for (i = 0; i < ARRAY_SIZE(path_com_cr); i++) {
		reg = rtw89_mac_reg_by_idx(rtwdev, path_com_cr[i].addr, phy_idx);
		rtw89_write32(rtwdev, reg, path_com_cr[i].data);
	}

	return ret;
}

>>>>>>> d4655db0
static void rtw8922a_bb_reset(struct rtw89_dev *rtwdev, enum rtw89_phy_idx phy_idx)
{
}

<<<<<<< HEAD
=======
static int rtw8922a_cfg_rx_nss_limit(struct rtw89_dev *rtwdev, u8 rx_nss,
				     enum rtw89_phy_idx phy_idx)
{
	if (rx_nss == 1) {
		rtw89_phy_write32_idx(rtwdev, R_BRK_R, B_HTMCS_LMT, 0, phy_idx);
		rtw89_phy_write32_idx(rtwdev, R_BRK_R, B_VHTMCS_LMT, 0, phy_idx);
		rtw89_phy_write32_idx(rtwdev, R_BRK_HE, B_N_USR_MAX,
				      HE_N_USER_MAX_8922A, phy_idx);
		rtw89_phy_write32_idx(rtwdev, R_BRK_HE, B_NSS_MAX, 0, phy_idx);
		rtw89_phy_write32_idx(rtwdev, R_BRK_HE, B_TB_NSS_MAX, 0, phy_idx);
		rtw89_phy_write32_idx(rtwdev, R_BRK_EHT, B_RXEHT_NSS_MAX, 0, phy_idx);
		rtw89_phy_write32_idx(rtwdev, R_BRK_RXEHT, B_RXEHTTB_NSS_MAX, 0,
				      phy_idx);
		rtw89_phy_write32_idx(rtwdev, R_BRK_RXEHT, B_RXEHT_N_USER_MAX,
				      HE_N_USER_MAX_8922A, phy_idx);
	} else if (rx_nss == 2) {
		rtw89_phy_write32_idx(rtwdev, R_BRK_R, B_HTMCS_LMT, 1, phy_idx);
		rtw89_phy_write32_idx(rtwdev, R_BRK_R, B_VHTMCS_LMT, 1, phy_idx);
		rtw89_phy_write32_idx(rtwdev, R_BRK_HE, B_N_USR_MAX,
				      HE_N_USER_MAX_8922A, phy_idx);
		rtw89_phy_write32_idx(rtwdev, R_BRK_HE, B_NSS_MAX, 1, phy_idx);
		rtw89_phy_write32_idx(rtwdev, R_BRK_HE, B_TB_NSS_MAX, 1, phy_idx);
		rtw89_phy_write32_idx(rtwdev, R_BRK_EHT, B_RXEHT_NSS_MAX, 1, phy_idx);
		rtw89_phy_write32_idx(rtwdev, R_BRK_RXEHT, B_RXEHTTB_NSS_MAX, 1,
				      phy_idx);
		rtw89_phy_write32_idx(rtwdev, R_BRK_RXEHT, B_RXEHT_N_USER_MAX,
				      HE_N_USER_MAX_8922A, phy_idx);
	} else {
		return -EINVAL;
	}

	return 0;
}

static void rtw8922a_tssi_reset(struct rtw89_dev *rtwdev,
				enum rtw89_rf_path path,
				enum rtw89_phy_idx phy_idx)
{
	if (rtwdev->mlo_dbcc_mode == MLO_1_PLUS_1_1RF) {
		if (phy_idx == RTW89_PHY_0) {
			rtw89_phy_write32_mask(rtwdev, R_TXPWR_RSTA, B_TXPWR_RSTA, 0x0);
			rtw89_phy_write32_mask(rtwdev, R_TXPWR_RSTA, B_TXPWR_RSTA, 0x1);
		} else {
			rtw89_phy_write32_mask(rtwdev, R_TXPWR_RSTB, B_TXPWR_RSTB, 0x0);
			rtw89_phy_write32_mask(rtwdev, R_TXPWR_RSTB, B_TXPWR_RSTB, 0x1);
		}
	} else {
		rtw89_phy_write32_mask(rtwdev, R_TXPWR_RSTA, B_TXPWR_RSTA, 0x0);
		rtw89_phy_write32_mask(rtwdev, R_TXPWR_RSTA, B_TXPWR_RSTA, 0x1);
		rtw89_phy_write32_mask(rtwdev, R_TXPWR_RSTB, B_TXPWR_RSTB, 0x0);
		rtw89_phy_write32_mask(rtwdev, R_TXPWR_RSTB, B_TXPWR_RSTB, 0x1);
	}
}

static int rtw8922a_ctrl_rx_path_tmac(struct rtw89_dev *rtwdev,
				      enum rtw89_rf_path rx_path,
				      enum rtw89_phy_idx phy_idx)
{
	u8 rx_nss = (rx_path == RF_PATH_AB) ? 2 : 1;

	/* Set to 0 first to avoid abnormal EDCCA report */
	rtw89_phy_write32_idx(rtwdev, R_ANT_CHBW, B_ANT_RX_SG0, 0x0, phy_idx);

	if (rx_path == RF_PATH_A) {
		rtw89_phy_write32_idx(rtwdev, R_ANT_CHBW, B_ANT_RX_SG0, 0x1, phy_idx);
		rtw89_phy_write32_idx(rtwdev, R_FC0INV_SBW, B_RX_1RCCA, 1, phy_idx);
		rtw8922a_cfg_rx_nss_limit(rtwdev, rx_nss, phy_idx);
		rtw8922a_tssi_reset(rtwdev, rx_path, phy_idx);
	} else if (rx_path == RF_PATH_B) {
		rtw89_phy_write32_idx(rtwdev, R_ANT_CHBW, B_ANT_RX_SG0, 0x2, phy_idx);
		rtw89_phy_write32_idx(rtwdev, R_FC0INV_SBW, B_RX_1RCCA, 2, phy_idx);
		rtw8922a_cfg_rx_nss_limit(rtwdev, rx_nss, phy_idx);
		rtw8922a_tssi_reset(rtwdev, rx_path, phy_idx);
	} else if (rx_path == RF_PATH_AB) {
		rtw89_phy_write32_idx(rtwdev, R_ANT_CHBW, B_ANT_RX_SG0, 0x3, phy_idx);
		rtw89_phy_write32_idx(rtwdev, R_FC0INV_SBW, B_RX_1RCCA, 3, phy_idx);
		rtw8922a_cfg_rx_nss_limit(rtwdev, rx_nss, phy_idx);
		rtw8922a_tssi_reset(rtwdev, rx_path, phy_idx);
	} else {
		return -EINVAL;
	}

	return 0;
}

>>>>>>> d4655db0
static int rtw8922a_ctrl_mlo(struct rtw89_dev *rtwdev, enum rtw89_mlo_dbcc_mode mode)
{
	const struct rtw89_chan *chan = rtw89_chan_get(rtwdev, RTW89_SUB_ENTITY_0);

	if (mode == MLO_1_PLUS_1_1RF || mode == DBCC_LEGACY) {
		rtw89_phy_write32_mask(rtwdev, R_DBCC, B_DBCC_EN, 0x1);
		rtw89_phy_write32_mask(rtwdev, R_DBCC_FA, B_DBCC_FA, 0x0);
	} else if (mode == MLO_2_PLUS_0_1RF || mode == MLO_0_PLUS_2_1RF ||
		   mode == MLO_DBCC_NOT_SUPPORT) {
		rtw89_phy_write32_mask(rtwdev, R_DBCC, B_DBCC_EN, 0x0);
		rtw89_phy_write32_mask(rtwdev, R_DBCC_FA, B_DBCC_FA, 0x1);
	} else {
		return -EOPNOTSUPP;
	}

	if (mode == MLO_2_PLUS_0_1RF) {
		rtw8922a_ctrl_afe_dac(rtwdev, chan->band_width, RF_PATH_A);
		rtw8922a_ctrl_afe_dac(rtwdev, chan->band_width, RF_PATH_B);
	} else {
		rtw89_warn(rtwdev, "unsupported MLO mode %d\n", mode);
	}

	rtw89_phy_write32_mask(rtwdev, R_EMLSR, B_EMLSR_PARM, 0x6180);

	if (mode == MLO_2_PLUS_0_1RF) {
		rtw89_phy_write32_mask(rtwdev, R_EMLSR, B_EMLSR_PARM, 0xBBAB);
		rtw89_phy_write32_mask(rtwdev, R_EMLSR, B_EMLSR_PARM, 0xABA9);
		rtw89_phy_write32_mask(rtwdev, R_EMLSR, B_EMLSR_PARM, 0xEBA9);
		rtw89_phy_write32_mask(rtwdev, R_EMLSR, B_EMLSR_PARM, 0xEAA9);
	} else if (mode == MLO_0_PLUS_2_1RF) {
		rtw89_phy_write32_mask(rtwdev, R_EMLSR, B_EMLSR_PARM, 0xBBAB);
		rtw89_phy_write32_mask(rtwdev, R_EMLSR, B_EMLSR_PARM, 0xAFFF);
		rtw89_phy_write32_mask(rtwdev, R_EMLSR, B_EMLSR_PARM, 0xEFFF);
		rtw89_phy_write32_mask(rtwdev, R_EMLSR, B_EMLSR_PARM, 0xEEFF);
	} else if ((mode == MLO_1_PLUS_1_1RF) || (mode == DBCC_LEGACY)) {
		rtw89_phy_write32_mask(rtwdev, R_EMLSR, B_EMLSR_PARM, 0x7BAB);
		rtw89_phy_write32_mask(rtwdev, R_EMLSR, B_EMLSR_PARM, 0x3BAB);
		rtw89_phy_write32_mask(rtwdev, R_EMLSR, B_EMLSR_PARM, 0x3AAB);
	} else {
		rtw89_phy_write32_mask(rtwdev, R_EMLSR, B_EMLSR_PARM, 0x180);
		rtw89_phy_write32_mask(rtwdev, R_EMLSR, B_EMLSR_PARM, 0x0);
	}

	return 0;
}

static void rtw8922a_bb_sethw(struct rtw89_dev *rtwdev)
{
	u32 reg;

	rtw89_phy_write32_clr(rtwdev, R_EN_SND_WO_NDP, B_EN_SND_WO_NDP);
	rtw89_phy_write32_clr(rtwdev, R_EN_SND_WO_NDP_C1, B_EN_SND_WO_NDP);

	rtw89_write32_mask(rtwdev, R_BE_PWR_BOOST, B_BE_PWR_CTRL_SEL, 0);
	if (rtwdev->dbcc_en) {
		reg = rtw89_mac_reg_by_idx(rtwdev, R_BE_PWR_BOOST, RTW89_MAC_1);
		rtw89_write32_mask(rtwdev, reg, B_BE_PWR_CTRL_SEL, 0);
	}

	rtw8922a_ctrl_mlo(rtwdev, rtwdev->mlo_dbcc_mode);
}

static void rtw8922a_set_channel_bb(struct rtw89_dev *rtwdev,
				    const struct rtw89_chan *chan,
				    enum rtw89_phy_idx phy_idx)
{
	rtw8922a_ctrl_ch(rtwdev, chan, phy_idx);
}

static void rtw8922a_set_channel(struct rtw89_dev *rtwdev,
				 const struct rtw89_chan *chan,
				 enum rtw89_mac_idx mac_idx,
				 enum rtw89_phy_idx phy_idx)
{
	rtw8922a_set_channel_bb(rtwdev, chan, phy_idx);
}

<<<<<<< HEAD
=======
static void rtw8922a_dfs_en_idx(struct rtw89_dev *rtwdev,
				enum rtw89_phy_idx phy_idx, enum rtw89_rf_path path,
				bool en)
{
	u32 path_ofst = (path == RF_PATH_B) ? 0x100 : 0x0;

	if (en)
		rtw89_phy_write32_idx(rtwdev, 0x2800 + path_ofst, BIT(1), 1,
				      phy_idx);
	else
		rtw89_phy_write32_idx(rtwdev, 0x2800 + path_ofst, BIT(1), 0,
				      phy_idx);
}

static void rtw8922a_dfs_en(struct rtw89_dev *rtwdev, bool en,
			    enum rtw89_phy_idx phy_idx)
{
	rtw8922a_dfs_en_idx(rtwdev, phy_idx, RF_PATH_A, en);
	rtw8922a_dfs_en_idx(rtwdev, phy_idx, RF_PATH_B, en);
}

static void rtw8922a_adc_en_path(struct rtw89_dev *rtwdev,
				 enum rtw89_rf_path path, bool en)
{
	u32 val;

	val = rtw89_phy_read32_mask(rtwdev, R_ADC_FIFO_V1, B_ADC_FIFO_EN_V1);

	if (en) {
		if (path == RF_PATH_A)
			val &= ~0x1;
		else
			val &= ~0x2;
	} else {
		if (path == RF_PATH_A)
			val |= 0x1;
		else
			val |= 0x2;
	}

	rtw89_phy_write32_mask(rtwdev, R_ADC_FIFO_V1, B_ADC_FIFO_EN_V1, val);
}

static void rtw8922a_adc_en(struct rtw89_dev *rtwdev, bool en, u8 phy_idx)
{
	if (rtwdev->mlo_dbcc_mode == MLO_1_PLUS_1_1RF) {
		if (phy_idx == RTW89_PHY_0)
			rtw8922a_adc_en_path(rtwdev, RF_PATH_A, en);
		else
			rtw8922a_adc_en_path(rtwdev, RF_PATH_B, en);
	} else {
		rtw8922a_adc_en_path(rtwdev, RF_PATH_A, en);
		rtw8922a_adc_en_path(rtwdev, RF_PATH_B, en);
	}
}

static
void rtw8922a_hal_reset(struct rtw89_dev *rtwdev,
			enum rtw89_phy_idx phy_idx, enum rtw89_mac_idx mac_idx,
			enum rtw89_band band, u32 *tx_en, bool enter)
{
	if (enter) {
		rtw89_chip_stop_sch_tx(rtwdev, mac_idx, tx_en, RTW89_SCH_TX_SEL_ALL);
		rtw89_mac_cfg_ppdu_status(rtwdev, mac_idx, false);
		rtw8922a_dfs_en(rtwdev, false, phy_idx);
		rtw8922a_tssi_cont_en_phyidx(rtwdev, false, phy_idx);
		rtw8922a_adc_en(rtwdev, false, phy_idx);
		fsleep(40);
		rtw8922a_bb_reset_en(rtwdev, band, false, phy_idx);
	} else {
		rtw89_mac_cfg_ppdu_status(rtwdev, mac_idx, true);
		rtw8922a_adc_en(rtwdev, true, phy_idx);
		rtw8922a_dfs_en(rtwdev, true, phy_idx);
		rtw8922a_tssi_cont_en_phyidx(rtwdev, true, phy_idx);
		rtw8922a_bb_reset_en(rtwdev, band, true, phy_idx);
		rtw89_chip_resume_sch_tx(rtwdev, mac_idx, *tx_en);
	}
}

static void rtw8922a_rfk_init(struct rtw89_dev *rtwdev)
{
	struct rtw89_rfk_mcc_info *rfk_mcc = &rtwdev->rfk_mcc;

	rtwdev->is_tssi_mode[RF_PATH_A] = false;
	rtwdev->is_tssi_mode[RF_PATH_B] = false;
	memset(rfk_mcc, 0, sizeof(*rfk_mcc));
}

static void rtw8922a_rfk_init_late(struct rtw89_dev *rtwdev)
{
	rtw89_phy_rfk_pre_ntfy_and_wait(rtwdev, RTW89_PHY_0, 5);

	rtw89_phy_rfk_dack_and_wait(rtwdev, RTW89_PHY_0, 58);
	rtw89_phy_rfk_rxdck_and_wait(rtwdev, RTW89_PHY_0, 32);
}

static void _wait_rx_mode(struct rtw89_dev *rtwdev, u8 kpath)
{
	u32 rf_mode;
	u8 path;
	int ret;

	for (path = 0; path < RF_PATH_NUM_8922A; path++) {
		if (!(kpath & BIT(path)))
			continue;

		ret = read_poll_timeout_atomic(rtw89_read_rf, rf_mode, rf_mode != 2,
					       2, 5000, false, rtwdev, path, 0x00,
					       RR_MOD_MASK);
		rtw89_debug(rtwdev, RTW89_DBG_RFK,
			    "[RFK] Wait S%d to Rx mode!! (ret = %d)\n",
			    path, ret);
	}
}

static void rtw8922a_rfk_channel(struct rtw89_dev *rtwdev)
{
	enum rtw89_phy_idx phy_idx = RTW89_PHY_0;
	u8 phy_map = rtw89_btc_phymap(rtwdev, phy_idx, RF_AB);
	u32 tx_en;

	rtw89_btc_ntfy_wl_rfk(rtwdev, phy_map, BTC_WRFKT_CHLK, BTC_WRFK_START);
	rtw89_chip_stop_sch_tx(rtwdev, phy_idx, &tx_en, RTW89_SCH_TX_SEL_ALL);
	_wait_rx_mode(rtwdev, RF_AB);

	rtw89_phy_rfk_pre_ntfy_and_wait(rtwdev, phy_idx, 5);
	rtw89_phy_rfk_txgapk_and_wait(rtwdev, phy_idx, 54);
	rtw89_phy_rfk_iqk_and_wait(rtwdev, phy_idx, 84);
	rtw89_phy_rfk_tssi_and_wait(rtwdev, phy_idx, RTW89_TSSI_NORMAL, 6);
	rtw89_phy_rfk_dpk_and_wait(rtwdev, phy_idx, 34);
	rtw89_phy_rfk_rxdck_and_wait(rtwdev, RTW89_PHY_0, 32);

	rtw89_chip_resume_sch_tx(rtwdev, phy_idx, tx_en);
	rtw89_btc_ntfy_wl_rfk(rtwdev, phy_map, BTC_WRFKT_CHLK, BTC_WRFK_STOP);
}

static void rtw8922a_rfk_band_changed(struct rtw89_dev *rtwdev,
				      enum rtw89_phy_idx phy_idx)
{
	rtw89_phy_rfk_tssi_and_wait(rtwdev, phy_idx, RTW89_TSSI_SCAN, 6);
}

static void rtw8922a_rfk_scan(struct rtw89_dev *rtwdev, bool start)
{
}

static void rtw8922a_rfk_track(struct rtw89_dev *rtwdev)
{
}

>>>>>>> d4655db0
static void rtw8922a_set_txpwr_ref(struct rtw89_dev *rtwdev,
				   enum rtw89_phy_idx phy_idx)
{
	s16 ref_ofdm = 0;
	s16 ref_cck = 0;

	rtw89_debug(rtwdev, RTW89_DBG_TXPWR, "[TXPWR] set txpwr reference\n");

	rtw89_mac_txpwr_write32_mask(rtwdev, phy_idx, R_BE_PWR_REF_CTRL,
				     B_BE_PWR_REF_CTRL_OFDM, ref_ofdm);
	rtw89_mac_txpwr_write32_mask(rtwdev, phy_idx, R_BE_PWR_REF_CTRL,
				     B_BE_PWR_REF_CTRL_CCK, ref_cck);
}

static void rtw8922a_bb_tx_triangular(struct rtw89_dev *rtwdev, bool en,
				      enum rtw89_phy_idx phy_idx)
{
	u8 ctrl = en ? 0x1 : 0x0;

	rtw89_phy_write32_idx(rtwdev, R_BEDGE3, B_BEDGE_CFG, ctrl, phy_idx);
}

static void rtw8922a_set_tx_shape(struct rtw89_dev *rtwdev,
				  const struct rtw89_chan *chan,
				  enum rtw89_phy_idx phy_idx)
{
	const struct rtw89_rfe_parms *rfe_parms = rtwdev->rfe_parms;
	const struct rtw89_tx_shape *tx_shape = &rfe_parms->tx_shape;
	u8 tx_shape_idx;
	u8 band, regd;

	band = chan->band_type;
	regd = rtw89_regd_get(rtwdev, band);
	tx_shape_idx = (*tx_shape->lmt)[band][RTW89_RS_OFDM][regd];

	if (tx_shape_idx == 0)
		rtw8922a_bb_tx_triangular(rtwdev, false, phy_idx);
	else
		rtw8922a_bb_tx_triangular(rtwdev, true, phy_idx);
}

static void rtw8922a_set_txpwr(struct rtw89_dev *rtwdev,
			       const struct rtw89_chan *chan,
			       enum rtw89_phy_idx phy_idx)
{
	rtw89_phy_set_txpwr_byrate(rtwdev, chan, phy_idx);
	rtw89_phy_set_txpwr_offset(rtwdev, chan, phy_idx);
	rtw8922a_set_tx_shape(rtwdev, chan, phy_idx);
	rtw89_phy_set_txpwr_limit(rtwdev, chan, phy_idx);
	rtw89_phy_set_txpwr_limit_ru(rtwdev, chan, phy_idx);
}

static void rtw8922a_set_txpwr_ctrl(struct rtw89_dev *rtwdev,
				    enum rtw89_phy_idx phy_idx)
{
	rtw8922a_set_txpwr_ref(rtwdev, phy_idx);
}

<<<<<<< HEAD
=======
static void rtw8922a_ctrl_trx_path(struct rtw89_dev *rtwdev,
				   enum rtw89_rf_path tx_path, u8 tx_nss,
				   enum rtw89_rf_path rx_path, u8 rx_nss)
{
	enum rtw89_phy_idx phy_idx;

	for (phy_idx = RTW89_PHY_0; phy_idx <= RTW89_PHY_1; phy_idx++) {
		rtw8922a_ctrl_tx_path_tmac(rtwdev, tx_path, phy_idx);
		rtw8922a_ctrl_rx_path_tmac(rtwdev, rx_path, phy_idx);
		rtw8922a_cfg_rx_nss_limit(rtwdev, rx_nss, phy_idx);
	}
}

>>>>>>> d4655db0
static void rtw8922a_ctrl_nbtg_bt_tx(struct rtw89_dev *rtwdev, bool en,
				     enum rtw89_phy_idx phy_idx)
{
	if (en) {
		rtw89_phy_write32_idx(rtwdev, R_FORCE_FIR_A, B_FORCE_FIR_A, 0x3, phy_idx);
		rtw89_phy_write32_idx(rtwdev, R_RXBY_WBADC_A, B_RXBY_WBADC_A,
				      0xf, phy_idx);
		rtw89_phy_write32_idx(rtwdev, R_BT_RXBY_WBADC_A, B_BT_RXBY_WBADC_A,
				      0x0, phy_idx);
		rtw89_phy_write32_idx(rtwdev, R_BT_SHARE_A, B_BT_TRK_OFF_A, 0x0, phy_idx);
		rtw89_phy_write32_idx(rtwdev, R_OP1DB_A, B_OP1DB_A, 0x80, phy_idx);
		rtw89_phy_write32_idx(rtwdev, R_OP1DB1_A, B_TIA0_A, 0x80, phy_idx);
		rtw89_phy_write32_idx(rtwdev, R_OP1DB1_A, B_TIA1_A, 0x80, phy_idx);
		rtw89_phy_write32_idx(rtwdev, R_BACKOFF_A, B_BACKOFF_IBADC_A,
				      0x34, phy_idx);
		rtw89_phy_write32_idx(rtwdev, R_BACKOFF_A, B_BACKOFF_LNA_A, 0x0, phy_idx);
		rtw89_phy_write32_idx(rtwdev, R_BKOFF_A, B_BKOFF_IBADC_A, 0x34, phy_idx);
		rtw89_phy_write32_idx(rtwdev, R_FORCE_FIR_B, B_FORCE_FIR_B, 0x3, phy_idx);
		rtw89_phy_write32_idx(rtwdev, R_RXBY_WBADC_B, B_RXBY_WBADC_B,
				      0xf, phy_idx);
		rtw89_phy_write32_idx(rtwdev, R_BT_RXBY_WBADC_B, B_BT_RXBY_WBADC_B,
				      0x0, phy_idx);
		rtw89_phy_write32_idx(rtwdev, R_BT_SHARE_B, B_BT_TRK_OFF_B, 0x0, phy_idx);
		rtw89_phy_write32_idx(rtwdev, R_LNA_OP, B_LNA6, 0x80, phy_idx);
		rtw89_phy_write32_idx(rtwdev, R_LNA_TIA, B_TIA0_B, 0x80, phy_idx);
		rtw89_phy_write32_idx(rtwdev, R_LNA_TIA, B_TIA1_B, 0x80, phy_idx);
		rtw89_phy_write32_idx(rtwdev, R_BACKOFF_B, B_BACKOFF_IBADC_B,
				      0x34, phy_idx);
		rtw89_phy_write32_idx(rtwdev, R_BACKOFF_B, B_BACKOFF_LNA_B, 0x0, phy_idx);
		rtw89_phy_write32_idx(rtwdev, R_BKOFF_B, B_BKOFF_IBADC_B, 0x34, phy_idx);
	} else {
		rtw89_phy_write32_idx(rtwdev, R_FORCE_FIR_A, B_FORCE_FIR_A, 0x0, phy_idx);
		rtw89_phy_write32_idx(rtwdev, R_RXBY_WBADC_A, B_RXBY_WBADC_A,
				      0x0, phy_idx);
		rtw89_phy_write32_idx(rtwdev, R_BT_RXBY_WBADC_A, B_BT_RXBY_WBADC_A,
				      0x1, phy_idx);
		rtw89_phy_write32_idx(rtwdev, R_BT_SHARE_A, B_BT_TRK_OFF_A, 0x1, phy_idx);
		rtw89_phy_write32_idx(rtwdev, R_OP1DB_A, B_OP1DB_A, 0x1a, phy_idx);
		rtw89_phy_write32_idx(rtwdev, R_OP1DB1_A, B_TIA0_A, 0x2a, phy_idx);
		rtw89_phy_write32_idx(rtwdev, R_OP1DB1_A, B_TIA1_A, 0x2a, phy_idx);
		rtw89_phy_write32_idx(rtwdev, R_BACKOFF_A, B_BACKOFF_IBADC_A,
				      0x26, phy_idx);
		rtw89_phy_write32_idx(rtwdev, R_BACKOFF_A, B_BACKOFF_LNA_A,
				      0x1e, phy_idx);
		rtw89_phy_write32_idx(rtwdev, R_BKOFF_A, B_BKOFF_IBADC_A, 0x26, phy_idx);
		rtw89_phy_write32_idx(rtwdev, R_FORCE_FIR_B, B_FORCE_FIR_B, 0x0, phy_idx);
		rtw89_phy_write32_idx(rtwdev, R_RXBY_WBADC_B, B_RXBY_WBADC_B,
				      0x0, phy_idx);
		rtw89_phy_write32_idx(rtwdev, R_BT_RXBY_WBADC_B, B_BT_RXBY_WBADC_B,
				      0x1, phy_idx);
		rtw89_phy_write32_idx(rtwdev, R_BT_SHARE_B, B_BT_TRK_OFF_B, 0x1, phy_idx);
		rtw89_phy_write32_idx(rtwdev, R_LNA_OP, B_LNA6, 0x20, phy_idx);
		rtw89_phy_write32_idx(rtwdev, R_LNA_TIA, B_TIA0_B, 0x30, phy_idx);
		rtw89_phy_write32_idx(rtwdev, R_LNA_TIA, B_TIA1_B, 0x2a, phy_idx);
		rtw89_phy_write32_idx(rtwdev, R_BACKOFF_B, B_BACKOFF_IBADC_B,
				      0x26, phy_idx);
		rtw89_phy_write32_idx(rtwdev, R_BACKOFF_B, B_BACKOFF_LNA_B,
				      0x1e, phy_idx);
		rtw89_phy_write32_idx(rtwdev, R_BKOFF_B, B_BKOFF_IBADC_B, 0x26, phy_idx);
	}
}

<<<<<<< HEAD
=======
static void rtw8922a_bb_cfg_txrx_path(struct rtw89_dev *rtwdev)
{
	const struct rtw89_chan *chan = rtw89_chan_get(rtwdev, RTW89_SUB_ENTITY_0);
	enum rtw89_band band = chan->band_type;
	struct rtw89_hal *hal = &rtwdev->hal;
	u8 ntx_path = RF_PATH_AB;
	u32 tx_en0, tx_en1;

	if (hal->antenna_tx == RF_A)
		ntx_path = RF_PATH_A;
	else if (hal->antenna_tx == RF_B)
		ntx_path = RF_PATH_B;

	rtw8922a_hal_reset(rtwdev, RTW89_PHY_0, RTW89_MAC_0, band, &tx_en0, true);
	if (rtwdev->dbcc_en)
		rtw8922a_hal_reset(rtwdev, RTW89_PHY_1, RTW89_MAC_1, band,
				   &tx_en1, true);

	rtw8922a_ctrl_trx_path(rtwdev, ntx_path, 2, RF_PATH_AB, 2);

	rtw8922a_hal_reset(rtwdev, RTW89_PHY_0, RTW89_MAC_0, band, &tx_en0, false);
	if (rtwdev->dbcc_en)
		rtw8922a_hal_reset(rtwdev, RTW89_PHY_1, RTW89_MAC_1, band,
				   &tx_en0, false);
}

static u8 rtw8922a_get_thermal(struct rtw89_dev *rtwdev, enum rtw89_rf_path rf_path)
{
	struct rtw89_power_trim_info *info = &rtwdev->pwr_trim;
	int th;

	/* read thermal only if debugging */
	if (!rtw89_debug_is_enabled(rtwdev, RTW89_DBG_CFO | RTW89_DBG_RFK_TRACK))
		return 80;

	rtw89_write_rf(rtwdev, rf_path, RR_TM, RR_TM_TRI, 0x1);
	rtw89_write_rf(rtwdev, rf_path, RR_TM, RR_TM_TRI, 0x0);
	rtw89_write_rf(rtwdev, rf_path, RR_TM, RR_TM_TRI, 0x1);

	fsleep(200);

	th = rtw89_read_rf(rtwdev, rf_path, RR_TM, RR_TM_VAL_V1);
	th += (s8)info->thermal_trim[rf_path];

	return clamp_t(int, th, 0, U8_MAX);
}

static void rtw8922a_fill_freq_with_ppdu(struct rtw89_dev *rtwdev,
					 struct rtw89_rx_phy_ppdu *phy_ppdu,
					 struct ieee80211_rx_status *status)
{
	u8 chan_idx = phy_ppdu->chan_idx;
	enum nl80211_band band;
	u8 ch;

	if (chan_idx == 0)
		return;

	rtw89_decode_chan_idx(rtwdev, chan_idx, &ch, &band);
	status->freq = ieee80211_channel_to_frequency(ch, band);
	status->band = band;
}

static void rtw8922a_query_ppdu(struct rtw89_dev *rtwdev,
				struct rtw89_rx_phy_ppdu *phy_ppdu,
				struct ieee80211_rx_status *status)
{
	u8 path;
	u8 *rx_power = phy_ppdu->rssi;

	status->signal =
		RTW89_RSSI_RAW_TO_DBM(max(rx_power[RF_PATH_A], rx_power[RF_PATH_B]));
	for (path = 0; path < rtwdev->chip->rf_path_num; path++) {
		status->chains |= BIT(path);
		status->chain_signal[path] = RTW89_RSSI_RAW_TO_DBM(rx_power[path]);
	}
	if (phy_ppdu->valid)
		rtw8922a_fill_freq_with_ppdu(rtwdev, phy_ppdu, status);
}

>>>>>>> d4655db0
static int rtw8922a_mac_enable_bb_rf(struct rtw89_dev *rtwdev)
{
	rtw89_write8_set(rtwdev, R_BE_FEN_RST_ENABLE,
			 B_BE_FEN_BBPLAT_RSTB | B_BE_FEN_BB_IP_RSTN);
	rtw89_write32(rtwdev, R_BE_DMAC_SYS_CR32B, 0x7FF97FF9);

	return 0;
}

static int rtw8922a_mac_disable_bb_rf(struct rtw89_dev *rtwdev)
{
	rtw89_write8_clr(rtwdev, R_BE_FEN_RST_ENABLE,
			 B_BE_FEN_BBPLAT_RSTB | B_BE_FEN_BB_IP_RSTN);

	return 0;
}

#ifdef CONFIG_PM
static const struct wiphy_wowlan_support rtw_wowlan_stub_8922a = {
	.flags = WIPHY_WOWLAN_MAGIC_PKT | WIPHY_WOWLAN_DISCONNECT,
	.n_patterns = RTW89_MAX_PATTERN_NUM,
	.pattern_max_len = RTW89_MAX_PATTERN_SIZE,
	.pattern_min_len = 1,
};
#endif

static const struct rtw89_chip_ops rtw8922a_chip_ops = {
	.enable_bb_rf		= rtw8922a_mac_enable_bb_rf,
	.disable_bb_rf		= rtw8922a_mac_disable_bb_rf,
	.bb_preinit		= rtw8922a_bb_preinit,
	.bb_postinit		= rtw8922a_bb_postinit,
	.bb_reset		= rtw8922a_bb_reset,
	.bb_sethw		= rtw8922a_bb_sethw,
<<<<<<< HEAD
	.set_channel		= rtw8922a_set_channel,
	.read_efuse		= rtw8922a_read_efuse,
	.read_phycap		= rtw8922a_read_phycap,
=======
	.read_rf		= rtw89_phy_read_rf_v2,
	.write_rf		= rtw89_phy_write_rf_v2,
	.set_channel		= rtw8922a_set_channel,
	.read_efuse		= rtw8922a_read_efuse,
	.read_phycap		= rtw8922a_read_phycap,
	.fem_setup		= NULL,
	.rfe_gpio		= NULL,
	.rfk_hw_init		= rtw8922a_rfk_hw_init,
	.rfk_init		= rtw8922a_rfk_init,
	.rfk_init_late		= rtw8922a_rfk_init_late,
	.rfk_channel		= rtw8922a_rfk_channel,
	.rfk_band_changed	= rtw8922a_rfk_band_changed,
	.rfk_scan		= rtw8922a_rfk_scan,
	.rfk_track		= rtw8922a_rfk_track,
>>>>>>> d4655db0
	.power_trim		= rtw8922a_power_trim,
	.set_txpwr		= rtw8922a_set_txpwr,
	.set_txpwr_ctrl		= rtw8922a_set_txpwr_ctrl,
	.init_txpwr_unit	= NULL,
<<<<<<< HEAD
	.ctrl_btg_bt_rx		= rtw8922a_ctrl_btg_bt_rx,
	.ctrl_nbtg_bt_tx	= rtw8922a_ctrl_nbtg_bt_tx,
	.set_txpwr_ul_tb_offset	= NULL,
	.pwr_on_func		= rtw8922a_pwr_on_func,
	.pwr_off_func		= rtw8922a_pwr_off_func,
=======
	.get_thermal		= rtw8922a_get_thermal,
	.ctrl_btg_bt_rx		= rtw8922a_ctrl_btg_bt_rx,
	.query_ppdu		= rtw8922a_query_ppdu,
	.ctrl_nbtg_bt_tx	= rtw8922a_ctrl_nbtg_bt_tx,
	.cfg_txrx_path		= rtw8922a_bb_cfg_txrx_path,
	.set_txpwr_ul_tb_offset	= NULL,
	.pwr_on_func		= rtw8922a_pwr_on_func,
	.pwr_off_func		= rtw8922a_pwr_off_func,
	.query_rxdesc		= rtw89_core_query_rxdesc_v2,
	.fill_txdesc		= rtw89_core_fill_txdesc_v2,
	.fill_txdesc_fwcmd	= rtw89_core_fill_txdesc_fwcmd_v2,
	.stop_sch_tx		= rtw89_mac_stop_sch_tx_v2,
	.resume_sch_tx		= rtw89_mac_resume_sch_tx_v2,
>>>>>>> d4655db0
	.h2c_dctl_sec_cam	= rtw89_fw_h2c_dctl_sec_cam_v2,
	.h2c_default_cmac_tbl	= rtw89_fw_h2c_default_cmac_tbl_g7,
	.h2c_assoc_cmac_tbl	= rtw89_fw_h2c_assoc_cmac_tbl_g7,
	.h2c_ampdu_cmac_tbl	= rtw89_fw_h2c_ampdu_cmac_tbl_g7,
	.h2c_default_dmac_tbl	= rtw89_fw_h2c_default_dmac_tbl_v2,
	.h2c_update_beacon	= rtw89_fw_h2c_update_beacon_be,
	.h2c_ba_cam		= rtw89_fw_h2c_ba_cam_v1,
};

const struct rtw89_chip_info rtw8922a_chip_info = {
	.chip_id		= RTL8922A,
	.chip_gen		= RTW89_CHIP_BE,
	.ops			= &rtw8922a_chip_ops,
	.mac_def		= &rtw89_mac_gen_be,
	.phy_def		= &rtw89_phy_gen_be,
	.fw_basename		= RTW8922A_FW_BASENAME,
	.fw_format_max		= RTW8922A_FW_FORMAT_MAX,
	.try_ce_fw		= false,
	.bbmcu_nr		= 1,
	.needed_fw_elms		= RTW89_BE_GEN_DEF_NEEDED_FW_ELEMENTS,
	.fifo_size		= 589824,
	.small_fifo_size	= false,
	.dle_scc_rsvd_size	= 0,
	.max_amsdu_limit	= 8000,
	.dis_2g_40m_ul_ofdma	= false,
	.rsvd_ple_ofst		= 0x8f800,
	.hfc_param_ini		= rtw8922a_hfc_param_ini_pcie,
	.dle_mem		= rtw8922a_dle_mem_pcie,
	.wde_qempty_acq_grpnum	= 4,
	.wde_qempty_mgq_grpsel	= 4,
	.rf_base_addr		= {0xe000, 0xf000},
	.pwr_on_seq		= NULL,
	.pwr_off_seq		= NULL,
	.bb_table		= NULL,
	.bb_gain_table		= NULL,
	.rf_table		= {},
	.nctl_table		= NULL,
	.nctl_post_table	= NULL,
	.dflt_parms		= NULL, /* load parm from fw */
	.rfe_parms_conf		= NULL, /* load parm from fw */
	.txpwr_factor_rf	= 2,
	.txpwr_factor_mac	= 1,
	.dig_table		= NULL,
	.dig_regs		= &rtw8922a_dig_regs,
	.tssi_dbw_table		= NULL,
	.support_chanctx_num	= 1,
	.support_bands		= BIT(NL80211_BAND_2GHZ) |
				  BIT(NL80211_BAND_5GHZ) |
				  BIT(NL80211_BAND_6GHZ),
	.support_bandwidths	= BIT(NL80211_CHAN_WIDTH_20) |
				  BIT(NL80211_CHAN_WIDTH_40) |
				  BIT(NL80211_CHAN_WIDTH_80) |
				  BIT(NL80211_CHAN_WIDTH_160),
	.support_unii4		= true,
	.ul_tb_waveform_ctrl	= false,
	.ul_tb_pwr_diff		= false,
	.hw_sec_hdr		= true,
	.rf_path_num		= 2,
	.tx_nss			= 2,
	.rx_nss			= 2,
	.acam_num		= 128,
	.bcam_num		= 20,
	.scam_num		= 32,
	.bacam_num		= 24,
	.bacam_dynamic_num	= 8,
	.bacam_ver		= RTW89_BACAM_V1,
	.ppdu_max_usr		= 16,
	.sec_ctrl_efuse_size	= 4,
	.physical_efuse_size	= 0x1300,
	.logical_efuse_size	= 0x70000,
	.limit_efuse_size	= 0x40000,
	.dav_phy_efuse_size	= 0,
	.dav_log_efuse_size	= 0,
	.efuse_blocks		= rtw8922a_efuse_blocks,
	.phycap_addr		= 0x1700,
	.phycap_size		= 0x38,

	.ps_mode_supported	= BIT(RTW89_PS_MODE_RFOFF) |
				  BIT(RTW89_PS_MODE_CLK_GATED) |
				  BIT(RTW89_PS_MODE_PWR_GATED),
	.low_power_hci_modes	= 0,
	.h2c_cctl_func_id	= H2C_FUNC_MAC_CCTLINFO_UD_G7,
	.hci_func_en_addr	= R_BE_HCI_FUNC_EN,
	.h2c_desc_size		= sizeof(struct rtw89_rxdesc_short_v2),
	.txwd_body_size		= sizeof(struct rtw89_txwd_body_v2),
	.txwd_info_size		= sizeof(struct rtw89_txwd_info_v2),
	.h2c_ctrl_reg		= R_BE_H2CREG_CTRL,
	.h2c_counter_reg	= {R_BE_UDM1 + 1, B_BE_UDM1_HALMAC_H2C_DEQ_CNT_MASK >> 8},
	.h2c_regs		= rtw8922a_h2c_regs,
	.c2h_ctrl_reg		= R_BE_C2HREG_CTRL,
	.c2h_counter_reg	= {R_BE_UDM1 + 1, B_BE_UDM1_HALMAC_C2H_ENQ_CNT_MASK >> 8},
	.c2h_regs		= rtw8922a_c2h_regs,
	.page_regs		= &rtw8922a_page_regs,
	.cfo_src_fd		= true,
	.cfo_hw_comp            = true,
	.dcfo_comp		= NULL,
	.dcfo_comp_sft		= 0,
	.imr_info		= NULL,
	.imr_dmac_table		= &rtw8922a_imr_dmac_table,
	.imr_cmac_table		= &rtw8922a_imr_cmac_table,
	.rrsr_cfgs		= &rtw8922a_rrsr_cfgs,
	.bss_clr_vld		= {R_BSS_CLR_VLD_V2, B_BSS_CLR_VLD0_V2},
	.bss_clr_map_reg	= R_BSS_CLR_MAP_V2,
	.dma_ch_mask		= 0,
	.edcca_regs		= &rtw8922a_edcca_regs,
#ifdef CONFIG_PM
	.wowlan_stub		= &rtw_wowlan_stub_8922a,
#endif
	.xtal_info		= NULL,
};
EXPORT_SYMBOL(rtw8922a_chip_info);

MODULE_FIRMWARE(RTW8922A_MODULE_FIRMWARE);
MODULE_AUTHOR("Realtek Corporation");
MODULE_DESCRIPTION("Realtek 802.11be wireless 8922A driver");
MODULE_LICENSE("Dual BSD/GPL");<|MERGE_RESOLUTION|>--- conflicted
+++ resolved
@@ -1056,8 +1056,6 @@
 	rtw89_phy_write32_idx(rtwdev, R_UDP_COEEF, B_UDP_COEEF, 0x1, phy_idx);
 }
 
-<<<<<<< HEAD
-=======
 static void rtw8922a_bb_reset_en(struct rtw89_dev *rtwdev, enum rtw89_band band,
 				 bool en, enum rtw89_phy_idx phy_idx)
 {
@@ -1130,13 +1128,10 @@
 	return ret;
 }
 
->>>>>>> d4655db0
 static void rtw8922a_bb_reset(struct rtw89_dev *rtwdev, enum rtw89_phy_idx phy_idx)
 {
 }
 
-<<<<<<< HEAD
-=======
 static int rtw8922a_cfg_rx_nss_limit(struct rtw89_dev *rtwdev, u8 rx_nss,
 				     enum rtw89_phy_idx phy_idx)
 {
@@ -1222,7 +1217,6 @@
 	return 0;
 }
 
->>>>>>> d4655db0
 static int rtw8922a_ctrl_mlo(struct rtw89_dev *rtwdev, enum rtw89_mlo_dbcc_mode mode)
 {
 	const struct rtw89_chan *chan = rtw89_chan_get(rtwdev, RTW89_SUB_ENTITY_0);
@@ -1300,8 +1294,6 @@
 	rtw8922a_set_channel_bb(rtwdev, chan, phy_idx);
 }
 
-<<<<<<< HEAD
-=======
 static void rtw8922a_dfs_en_idx(struct rtw89_dev *rtwdev,
 				enum rtw89_phy_idx phy_idx, enum rtw89_rf_path path,
 				bool en)
@@ -1452,7 +1444,6 @@
 {
 }
 
->>>>>>> d4655db0
 static void rtw8922a_set_txpwr_ref(struct rtw89_dev *rtwdev,
 				   enum rtw89_phy_idx phy_idx)
 {
@@ -1511,8 +1502,6 @@
 	rtw8922a_set_txpwr_ref(rtwdev, phy_idx);
 }
 
-<<<<<<< HEAD
-=======
 static void rtw8922a_ctrl_trx_path(struct rtw89_dev *rtwdev,
 				   enum rtw89_rf_path tx_path, u8 tx_nss,
 				   enum rtw89_rf_path rx_path, u8 rx_nss)
@@ -1526,7 +1515,6 @@
 	}
 }
 
->>>>>>> d4655db0
 static void rtw8922a_ctrl_nbtg_bt_tx(struct rtw89_dev *rtwdev, bool en,
 				     enum rtw89_phy_idx phy_idx)
 {
@@ -1589,8 +1577,6 @@
 	}
 }
 
-<<<<<<< HEAD
-=======
 static void rtw8922a_bb_cfg_txrx_path(struct rtw89_dev *rtwdev)
 {
 	const struct rtw89_chan *chan = rtw89_chan_get(rtwdev, RTW89_SUB_ENTITY_0);
@@ -1671,7 +1657,6 @@
 		rtw8922a_fill_freq_with_ppdu(rtwdev, phy_ppdu, status);
 }
 
->>>>>>> d4655db0
 static int rtw8922a_mac_enable_bb_rf(struct rtw89_dev *rtwdev)
 {
 	rtw89_write8_set(rtwdev, R_BE_FEN_RST_ENABLE,
@@ -1705,11 +1690,6 @@
 	.bb_postinit		= rtw8922a_bb_postinit,
 	.bb_reset		= rtw8922a_bb_reset,
 	.bb_sethw		= rtw8922a_bb_sethw,
-<<<<<<< HEAD
-	.set_channel		= rtw8922a_set_channel,
-	.read_efuse		= rtw8922a_read_efuse,
-	.read_phycap		= rtw8922a_read_phycap,
-=======
 	.read_rf		= rtw89_phy_read_rf_v2,
 	.write_rf		= rtw89_phy_write_rf_v2,
 	.set_channel		= rtw8922a_set_channel,
@@ -1724,18 +1704,10 @@
 	.rfk_band_changed	= rtw8922a_rfk_band_changed,
 	.rfk_scan		= rtw8922a_rfk_scan,
 	.rfk_track		= rtw8922a_rfk_track,
->>>>>>> d4655db0
 	.power_trim		= rtw8922a_power_trim,
 	.set_txpwr		= rtw8922a_set_txpwr,
 	.set_txpwr_ctrl		= rtw8922a_set_txpwr_ctrl,
 	.init_txpwr_unit	= NULL,
-<<<<<<< HEAD
-	.ctrl_btg_bt_rx		= rtw8922a_ctrl_btg_bt_rx,
-	.ctrl_nbtg_bt_tx	= rtw8922a_ctrl_nbtg_bt_tx,
-	.set_txpwr_ul_tb_offset	= NULL,
-	.pwr_on_func		= rtw8922a_pwr_on_func,
-	.pwr_off_func		= rtw8922a_pwr_off_func,
-=======
 	.get_thermal		= rtw8922a_get_thermal,
 	.ctrl_btg_bt_rx		= rtw8922a_ctrl_btg_bt_rx,
 	.query_ppdu		= rtw8922a_query_ppdu,
@@ -1749,7 +1721,6 @@
 	.fill_txdesc_fwcmd	= rtw89_core_fill_txdesc_fwcmd_v2,
 	.stop_sch_tx		= rtw89_mac_stop_sch_tx_v2,
 	.resume_sch_tx		= rtw89_mac_resume_sch_tx_v2,
->>>>>>> d4655db0
 	.h2c_dctl_sec_cam	= rtw89_fw_h2c_dctl_sec_cam_v2,
 	.h2c_default_cmac_tbl	= rtw89_fw_h2c_default_cmac_tbl_g7,
 	.h2c_assoc_cmac_tbl	= rtw89_fw_h2c_assoc_cmac_tbl_g7,
