// SPDX-License-Identifier: GPL-2.0 OR BSD-3-Clause
/* Copyright(c) 2019-2020  Realtek Corporation
 */

#include "coex.h"
#include "fw.h"
#include "mac.h"
#include "phy.h"
#include "reg.h"
#include "rtw8852a.h"
#include "rtw8852a_rfk.h"
#include "rtw8852a_table.h"
#include "txrx.h"

#define RTW8852A_FW_FORMAT_MAX 0
#define RTW8852A_FW_BASENAME "rtw89/rtw8852a_fw"
#define RTW8852A_MODULE_FIRMWARE \
	RTW8852A_FW_BASENAME ".bin"

static const struct rtw89_hfc_ch_cfg rtw8852a_hfc_chcfg_pcie[] = {
	{128, 1896, grp_0}, /* ACH 0 */
	{128, 1896, grp_0}, /* ACH 1 */
	{128, 1896, grp_0}, /* ACH 2 */
	{128, 1896, grp_0}, /* ACH 3 */
	{128, 1896, grp_1}, /* ACH 4 */
	{128, 1896, grp_1}, /* ACH 5 */
	{128, 1896, grp_1}, /* ACH 6 */
	{128, 1896, grp_1}, /* ACH 7 */
	{32, 1896, grp_0}, /* B0MGQ */
	{128, 1896, grp_0}, /* B0HIQ */
	{32, 1896, grp_1}, /* B1MGQ */
	{128, 1896, grp_1}, /* B1HIQ */
	{40, 0, 0} /* FWCMDQ */
};

static const struct rtw89_hfc_pub_cfg rtw8852a_hfc_pubcfg_pcie = {
	1896, /* Group 0 */
	1896, /* Group 1 */
	3792, /* Public Max */
	0 /* WP threshold */
};

static const struct rtw89_hfc_param_ini rtw8852a_hfc_param_ini_pcie[] = {
	[RTW89_QTA_SCC] = {rtw8852a_hfc_chcfg_pcie, &rtw8852a_hfc_pubcfg_pcie,
			   &rtw89_mac_size.hfc_preccfg_pcie, RTW89_HCIFC_POH},
	[RTW89_QTA_DLFW] = {NULL, NULL, &rtw89_mac_size.hfc_preccfg_pcie,
			    RTW89_HCIFC_POH},
	[RTW89_QTA_INVALID] = {NULL},
};

static const struct rtw89_dle_mem rtw8852a_dle_mem_pcie[] = {
	[RTW89_QTA_SCC] = {RTW89_QTA_SCC, &rtw89_mac_size.wde_size0,
			   &rtw89_mac_size.ple_size0, &rtw89_mac_size.wde_qt0,
			   &rtw89_mac_size.wde_qt0, &rtw89_mac_size.ple_qt4,
			   &rtw89_mac_size.ple_qt5},
	[RTW89_QTA_WOW] = {RTW89_QTA_WOW, &rtw89_mac_size.wde_size0,
			   &rtw89_mac_size.ple_size0, &rtw89_mac_size.wde_qt0,
			   &rtw89_mac_size.wde_qt0, &rtw89_mac_size.ple_qt4,
			   &rtw89_mac_size.ple_qt_52a_wow},
	[RTW89_QTA_DLFW] = {RTW89_QTA_DLFW, &rtw89_mac_size.wde_size4,
			    &rtw89_mac_size.ple_size4, &rtw89_mac_size.wde_qt4,
			    &rtw89_mac_size.wde_qt4, &rtw89_mac_size.ple_qt13,
			    &rtw89_mac_size.ple_qt13},
	[RTW89_QTA_INVALID] = {RTW89_QTA_INVALID, NULL, NULL, NULL, NULL, NULL,
			       NULL},
};

static const struct rtw89_reg2_def  rtw8852a_pmac_ht20_mcs7_tbl[] = {
	{0x44AC, 0x00000000},
	{0x44B0, 0x00000000},
	{0x44B4, 0x00000000},
	{0x44B8, 0x00000000},
	{0x44BC, 0x00000000},
	{0x44C0, 0x00000000},
	{0x44C4, 0x00000000},
	{0x44C8, 0x00000000},
	{0x44CC, 0x00000000},
	{0x44D0, 0x00000000},
	{0x44D4, 0x00000000},
	{0x44D8, 0x00000000},
	{0x44DC, 0x00000000},
	{0x44E0, 0x00000000},
	{0x44E4, 0x00000000},
	{0x44E8, 0x00000000},
	{0x44EC, 0x00000000},
	{0x44F0, 0x00000000},
	{0x44F4, 0x00000000},
	{0x44F8, 0x00000000},
	{0x44FC, 0x00000000},
	{0x4500, 0x00000000},
	{0x4504, 0x00000000},
	{0x4508, 0x00000000},
	{0x450C, 0x00000000},
	{0x4510, 0x00000000},
	{0x4514, 0x00000000},
	{0x4518, 0x00000000},
	{0x451C, 0x00000000},
	{0x4520, 0x00000000},
	{0x4524, 0x00000000},
	{0x4528, 0x00000000},
	{0x452C, 0x00000000},
	{0x4530, 0x4E1F3E81},
	{0x4534, 0x00000000},
	{0x4538, 0x0000005A},
	{0x453C, 0x00000000},
	{0x4540, 0x00000000},
	{0x4544, 0x00000000},
	{0x4548, 0x00000000},
	{0x454C, 0x00000000},
	{0x4550, 0x00000000},
	{0x4554, 0x00000000},
	{0x4558, 0x00000000},
	{0x455C, 0x00000000},
	{0x4560, 0x4060001A},
	{0x4564, 0x40000000},
	{0x4568, 0x00000000},
	{0x456C, 0x00000000},
	{0x4570, 0x04000007},
	{0x4574, 0x0000DC87},
	{0x4578, 0x00000BAB},
	{0x457C, 0x03E00000},
	{0x4580, 0x00000048},
	{0x4584, 0x00000000},
	{0x4588, 0x000003E8},
	{0x458C, 0x30000000},
	{0x4590, 0x00000000},
	{0x4594, 0x10000000},
	{0x4598, 0x00000001},
	{0x459C, 0x00030000},
	{0x45A0, 0x01000000},
	{0x45A4, 0x03000200},
	{0x45A8, 0xC00001C0},
	{0x45AC, 0x78018000},
	{0x45B0, 0x80000000},
	{0x45B4, 0x01C80600},
	{0x45B8, 0x00000002},
	{0x4594, 0x10000000}
};

static const struct rtw89_reg3_def rtw8852a_btc_preagc_en_defs[] = {
	{0x4624, GENMASK(20, 14), 0x40},
	{0x46f8, GENMASK(20, 14), 0x40},
	{0x4674, GENMASK(20, 19), 0x2},
	{0x4748, GENMASK(20, 19), 0x2},
	{0x4650, GENMASK(14, 10), 0x18},
	{0x4724, GENMASK(14, 10), 0x18},
	{0x4688, GENMASK(1, 0), 0x3},
	{0x475c, GENMASK(1, 0), 0x3},
};

static DECLARE_PHY_REG3_TBL(rtw8852a_btc_preagc_en_defs);

static const struct rtw89_reg3_def rtw8852a_btc_preagc_dis_defs[] = {
	{0x4624, GENMASK(20, 14), 0x1a},
	{0x46f8, GENMASK(20, 14), 0x1a},
	{0x4674, GENMASK(20, 19), 0x1},
	{0x4748, GENMASK(20, 19), 0x1},
	{0x4650, GENMASK(14, 10), 0x12},
	{0x4724, GENMASK(14, 10), 0x12},
	{0x4688, GENMASK(1, 0), 0x0},
	{0x475c, GENMASK(1, 0), 0x0},
};

static DECLARE_PHY_REG3_TBL(rtw8852a_btc_preagc_dis_defs);

static const struct rtw89_pwr_cfg rtw8852a_pwron[] = {
	{0x00C6,
	 PWR_CV_MSK_B,
	 PWR_INTF_MSK_PCIE,
	 PWR_BASE_MAC,
	 PWR_CMD_WRITE, BIT(6), BIT(6)},
	{0x1086,
	 PWR_CV_MSK_ALL,
	 PWR_INTF_MSK_SDIO,
	 PWR_BASE_MAC,
	 PWR_CMD_WRITE, BIT(0), 0},
	{0x1086,
	 PWR_CV_MSK_ALL,
	 PWR_INTF_MSK_SDIO,
	 PWR_BASE_MAC,
	 PWR_CMD_POLL, BIT(1), BIT(1)},
	{0x0005,
	 PWR_CV_MSK_ALL,
	 PWR_INTF_MSK_ALL,
	 PWR_BASE_MAC,
	 PWR_CMD_WRITE, BIT(4) | BIT(3), 0},
	{0x0005,
	 PWR_CV_MSK_ALL,
	 PWR_INTF_MSK_ALL,
	 PWR_BASE_MAC,
	 PWR_CMD_WRITE, BIT(7), 0},
	{0x0005,
	 PWR_CV_MSK_ALL,
	 PWR_INTF_MSK_ALL,
	 PWR_BASE_MAC,
	 PWR_CMD_WRITE, BIT(2), 0},
	{0x0006,
	 PWR_CV_MSK_ALL,
	 PWR_INTF_MSK_ALL,
	 PWR_BASE_MAC,
	 PWR_CMD_POLL, BIT(1), BIT(1)},
	{0x0006,
	 PWR_CV_MSK_ALL,
	 PWR_INTF_MSK_ALL,
	 PWR_BASE_MAC,
	 PWR_CMD_WRITE, BIT(0), BIT(0)},
	{0x0005,
	 PWR_CV_MSK_ALL,
	 PWR_INTF_MSK_ALL,
	 PWR_BASE_MAC,
	 PWR_CMD_WRITE, BIT(0), BIT(0)},
	{0x0005,
	 PWR_CV_MSK_ALL,
	 PWR_INTF_MSK_ALL,
	 PWR_BASE_MAC,
	 PWR_CMD_POLL, BIT(0), 0},
	{0x106D,
	 PWR_CV_MSK_B | PWR_CV_MSK_C,
	 PWR_INTF_MSK_USB,
	 PWR_BASE_MAC,
	 PWR_CMD_WRITE, BIT(6), 0},
	{0x0088,
	 PWR_CV_MSK_ALL,
	 PWR_INTF_MSK_ALL,
	 PWR_BASE_MAC,
	 PWR_CMD_WRITE, BIT(0), BIT(0)},
	{0x0088,
	 PWR_CV_MSK_ALL,
	 PWR_INTF_MSK_ALL,
	 PWR_BASE_MAC,
	 PWR_CMD_WRITE, BIT(0), 0},
	{0x0088,
	 PWR_CV_MSK_ALL,
	 PWR_INTF_MSK_ALL,
	 PWR_BASE_MAC,
	 PWR_CMD_WRITE, BIT(0), BIT(0)},
	{0x0088,
	 PWR_CV_MSK_ALL,
	 PWR_INTF_MSK_ALL,
	 PWR_BASE_MAC,
	 PWR_CMD_WRITE, BIT(0), 0},
	{0x0088,
	 PWR_CV_MSK_ALL,
	 PWR_INTF_MSK_ALL,
	 PWR_BASE_MAC,
	 PWR_CMD_WRITE, BIT(0), BIT(0)},
	{0x0083,
	 PWR_CV_MSK_ALL,
	 PWR_INTF_MSK_ALL,
	 PWR_BASE_MAC,
	 PWR_CMD_WRITE, BIT(6), 0},
	{0x0080,
	 PWR_CV_MSK_ALL,
	 PWR_INTF_MSK_ALL,
	 PWR_BASE_MAC,
	 PWR_CMD_WRITE, BIT(5), BIT(5)},
	{0x0024,
	 PWR_CV_MSK_ALL,
	 PWR_INTF_MSK_ALL,
	 PWR_BASE_MAC,
	 PWR_CMD_WRITE, BIT(4) | BIT(3) | BIT(2) | BIT(1) | BIT(0), 0},
	{0x02A0,
	 PWR_CV_MSK_ALL,
	 PWR_INTF_MSK_ALL,
	 PWR_BASE_MAC,
	 PWR_CMD_WRITE, BIT(1), BIT(1)},
	{0x02A2,
	 PWR_CV_MSK_ALL,
	 PWR_INTF_MSK_ALL,
	 PWR_BASE_MAC,
	 PWR_CMD_WRITE, BIT(7) | BIT(6) | BIT(5), 0},
	{0x0071,
	 PWR_CV_MSK_ALL,
	 PWR_INTF_MSK_PCIE,
	 PWR_BASE_MAC,
	 PWR_CMD_WRITE, BIT(4), 0},
	{0x0010,
	 PWR_CV_MSK_A,
	 PWR_INTF_MSK_PCIE,
	 PWR_BASE_MAC,
	 PWR_CMD_WRITE, BIT(2), BIT(2)},
	{0x02A0,
	 PWR_CV_MSK_A,
	 PWR_INTF_MSK_ALL,
	 PWR_BASE_MAC,
	 PWR_CMD_WRITE, BIT(7) | BIT(6), 0},
	{0xFFFF,
	 PWR_CV_MSK_ALL,
	 PWR_INTF_MSK_ALL,
	 0,
	 PWR_CMD_END, 0, 0},
};

static const struct rtw89_pwr_cfg rtw8852a_pwroff[] = {
	{0x02F0,
	 PWR_CV_MSK_ALL,
	 PWR_INTF_MSK_ALL,
	 PWR_BASE_MAC,
	 PWR_CMD_WRITE, 0xFF, 0},
	{0x02F1,
	 PWR_CV_MSK_ALL,
	 PWR_INTF_MSK_ALL,
	 PWR_BASE_MAC,
	 PWR_CMD_WRITE, 0xFF, 0},
	{0x0006,
	 PWR_CV_MSK_ALL,
	 PWR_INTF_MSK_ALL,
	 PWR_BASE_MAC,
	 PWR_CMD_WRITE, BIT(0), BIT(0)},
	{0x0002,
	 PWR_CV_MSK_ALL,
	 PWR_INTF_MSK_ALL,
	 PWR_BASE_MAC,
	 PWR_CMD_WRITE, BIT(1) | BIT(0), 0},
	{0x0082,
	 PWR_CV_MSK_ALL,
	 PWR_INTF_MSK_ALL,
	 PWR_BASE_MAC,
	 PWR_CMD_WRITE, BIT(1) | BIT(0), 0},
	{0x106D,
	 PWR_CV_MSK_B | PWR_CV_MSK_C,
	 PWR_INTF_MSK_USB,
	 PWR_BASE_MAC,
	 PWR_CMD_WRITE, BIT(6), BIT(6)},
	{0x0005,
	 PWR_CV_MSK_ALL,
	 PWR_INTF_MSK_ALL,
	 PWR_BASE_MAC,
	 PWR_CMD_WRITE, BIT(1), BIT(1)},
	{0x0005,
	 PWR_CV_MSK_ALL,
	 PWR_INTF_MSK_ALL,
	 PWR_BASE_MAC,
	 PWR_CMD_POLL, BIT(1), 0},
	{0x0091,
	 PWR_CV_MSK_ALL,
	 PWR_INTF_MSK_PCIE,
	 PWR_BASE_MAC,
	 PWR_CMD_WRITE, BIT(0), 0},
	{0x0092,
	 PWR_CV_MSK_ALL,
	 PWR_INTF_MSK_PCIE,
	 PWR_BASE_MAC,
	 PWR_CMD_WRITE, BIT(4), BIT(4)},
	{0x0005,
	 PWR_CV_MSK_ALL,
	 PWR_INTF_MSK_PCIE,
	 PWR_BASE_MAC,
	 PWR_CMD_WRITE, BIT(2), BIT(2)},
	{0x0007,
	 PWR_CV_MSK_ALL,
	 PWR_INTF_MSK_USB,
	 PWR_BASE_MAC,
	 PWR_CMD_WRITE, BIT(4), 0},
	{0x0007,
	 PWR_CV_MSK_ALL,
	 PWR_INTF_MSK_SDIO,
	 PWR_BASE_MAC,
	 PWR_CMD_WRITE, BIT(6) | BIT(4), 0},
	{0x0005,
	 PWR_CV_MSK_ALL,
	 PWR_INTF_MSK_SDIO,
	 PWR_BASE_MAC,
	 PWR_CMD_WRITE, BIT(4) | BIT(3), BIT(3)},
	{0x0005,
	 PWR_CV_MSK_C | PWR_CV_MSK_D | PWR_CV_MSK_E | PWR_CV_MSK_F |
	 PWR_CV_MSK_G,
	 PWR_INTF_MSK_USB,
	 PWR_BASE_MAC,
	 PWR_CMD_WRITE, BIT(4) | BIT(3), BIT(3)},
	{0x1086,
	 PWR_CV_MSK_ALL,
	 PWR_INTF_MSK_SDIO,
	 PWR_BASE_MAC,
	 PWR_CMD_WRITE, BIT(0), BIT(0)},
	{0x1086,
	 PWR_CV_MSK_ALL,
	 PWR_INTF_MSK_SDIO,
	 PWR_BASE_MAC,
	 PWR_CMD_POLL, BIT(1), 0},
	{0xFFFF,
	 PWR_CV_MSK_ALL,
	 PWR_INTF_MSK_ALL,
	 0,
	 PWR_CMD_END, 0, 0},
};

static const struct rtw89_pwr_cfg * const pwr_on_seq_8852a[] = {
	rtw8852a_pwron, NULL
};

static const struct rtw89_pwr_cfg * const pwr_off_seq_8852a[] = {
	rtw8852a_pwroff, NULL
};

static const u32 rtw8852a_h2c_regs[RTW89_H2CREG_MAX] = {
	R_AX_H2CREG_DATA0, R_AX_H2CREG_DATA1,  R_AX_H2CREG_DATA2,
	R_AX_H2CREG_DATA3
};

static const u32 rtw8852a_c2h_regs[RTW89_C2HREG_MAX] = {
	R_AX_C2HREG_DATA0, R_AX_C2HREG_DATA1, R_AX_C2HREG_DATA2,
	R_AX_C2HREG_DATA3
};

static const u32 rtw8852a_wow_wakeup_regs[RTW89_WOW_REASON_NUM] = {
	R_AX_C2HREG_DATA3 + 3, R_AX_C2HREG_DATA3 + 3,
};

static const struct rtw89_page_regs rtw8852a_page_regs = {
	.hci_fc_ctrl	= R_AX_HCI_FC_CTRL,
	.ch_page_ctrl	= R_AX_CH_PAGE_CTRL,
	.ach_page_ctrl	= R_AX_ACH0_PAGE_CTRL,
	.ach_page_info	= R_AX_ACH0_PAGE_INFO,
	.pub_page_info3	= R_AX_PUB_PAGE_INFO3,
	.pub_page_ctrl1	= R_AX_PUB_PAGE_CTRL1,
	.pub_page_ctrl2	= R_AX_PUB_PAGE_CTRL2,
	.pub_page_info1	= R_AX_PUB_PAGE_INFO1,
	.pub_page_info2 = R_AX_PUB_PAGE_INFO2,
	.wp_page_ctrl1	= R_AX_WP_PAGE_CTRL1,
	.wp_page_ctrl2	= R_AX_WP_PAGE_CTRL2,
	.wp_page_info1	= R_AX_WP_PAGE_INFO1,
};

static const struct rtw89_reg_def rtw8852a_dcfo_comp = {
	R_DCFO_COMP_S0, B_DCFO_COMP_S0_MSK
};

static const struct rtw89_imr_info rtw8852a_imr_info = {
	.wdrls_imr_set		= B_AX_WDRLS_IMR_SET,
	.wsec_imr_reg		= R_AX_SEC_DEBUG,
	.wsec_imr_set		= B_AX_IMR_ERROR,
	.mpdu_tx_imr_set	= 0,
	.mpdu_rx_imr_set	= 0,
	.sta_sch_imr_set	= B_AX_STA_SCHEDULER_IMR_SET,
	.txpktctl_imr_b0_reg	= R_AX_TXPKTCTL_ERR_IMR_ISR,
	.txpktctl_imr_b0_clr	= B_AX_TXPKTCTL_IMR_B0_CLR,
	.txpktctl_imr_b0_set	= B_AX_TXPKTCTL_IMR_B0_SET,
	.txpktctl_imr_b1_reg	= R_AX_TXPKTCTL_ERR_IMR_ISR_B1,
	.txpktctl_imr_b1_clr	= B_AX_TXPKTCTL_IMR_B1_CLR,
	.txpktctl_imr_b1_set	= B_AX_TXPKTCTL_IMR_B1_SET,
	.wde_imr_clr		= B_AX_WDE_IMR_CLR,
	.wde_imr_set		= B_AX_WDE_IMR_SET,
	.ple_imr_clr		= B_AX_PLE_IMR_CLR,
	.ple_imr_set		= B_AX_PLE_IMR_SET,
	.host_disp_imr_clr	= B_AX_HOST_DISP_IMR_CLR,
	.host_disp_imr_set	= B_AX_HOST_DISP_IMR_SET,
	.cpu_disp_imr_clr	= B_AX_CPU_DISP_IMR_CLR,
	.cpu_disp_imr_set	= B_AX_CPU_DISP_IMR_SET,
	.other_disp_imr_clr	= B_AX_OTHER_DISP_IMR_CLR,
	.other_disp_imr_set	= 0,
	.bbrpt_com_err_imr_reg	= R_AX_BBRPT_COM_ERR_IMR_ISR,
	.bbrpt_chinfo_err_imr_reg = R_AX_BBRPT_CHINFO_ERR_IMR_ISR,
	.bbrpt_err_imr_set	= 0,
	.bbrpt_dfs_err_imr_reg	= R_AX_BBRPT_DFS_ERR_IMR_ISR,
	.ptcl_imr_clr		= B_AX_PTCL_IMR_CLR,
	.ptcl_imr_set		= B_AX_PTCL_IMR_SET,
	.cdma_imr_0_reg		= R_AX_DLE_CTRL,
	.cdma_imr_0_clr		= B_AX_DLE_IMR_CLR,
	.cdma_imr_0_set		= B_AX_DLE_IMR_SET,
	.cdma_imr_1_reg		= 0,
	.cdma_imr_1_clr		= 0,
	.cdma_imr_1_set		= 0,
	.phy_intf_imr_reg	= R_AX_PHYINFO_ERR_IMR,
	.phy_intf_imr_clr	= 0,
	.phy_intf_imr_set	= 0,
	.rmac_imr_reg		= R_AX_RMAC_ERR_ISR,
	.rmac_imr_clr		= B_AX_RMAC_IMR_CLR,
	.rmac_imr_set		= B_AX_RMAC_IMR_SET,
	.tmac_imr_reg		= R_AX_TMAC_ERR_IMR_ISR,
	.tmac_imr_clr		= B_AX_TMAC_IMR_CLR,
	.tmac_imr_set		= B_AX_TMAC_IMR_SET,
};

static const struct rtw89_xtal_info rtw8852a_xtal_info = {
	.xcap_reg		= R_AX_XTAL_ON_CTRL0,
	.sc_xo_mask		= B_AX_XTAL_SC_XO_MASK,
	.sc_xi_mask		= B_AX_XTAL_SC_XI_MASK,
};

static const struct rtw89_rrsr_cfgs rtw8852a_rrsr_cfgs = {
	.ref_rate = {R_AX_TRXPTCL_RRSR_CTL_0, B_AX_WMAC_RESP_REF_RATE_SEL, 0},
	.rsc = {R_AX_TRXPTCL_RRSR_CTL_0, B_AX_WMAC_RESP_RSC_MASK, 2},
};

static const struct rtw89_rfkill_regs rtw8852a_rfkill_regs = {
	.pinmux = {R_AX_GPIO8_15_FUNC_SEL,
		   B_AX_PINMUX_GPIO9_FUNC_SEL_MASK,
		   0xf},
	.mode = {R_AX_GPIO_EXT_CTRL + 2,
		 (B_AX_GPIO_MOD_9 | B_AX_GPIO_IO_SEL_9) >> 16,
		 0x0},
};

static const struct rtw89_dig_regs rtw8852a_dig_regs = {
	.seg0_pd_reg = R_SEG0R_PD,
	.pd_lower_bound_mask = B_SEG0R_PD_LOWER_BOUND_MSK,
	.pd_spatial_reuse_en = B_SEG0R_PD_SPATIAL_REUSE_EN_MSK,
	.bmode_pd_reg = R_BMODE_PDTH_EN_V1,
	.bmode_cca_rssi_limit_en = B_BMODE_PDTH_LIMIT_EN_MSK_V1,
	.bmode_pd_lower_bound_reg = R_BMODE_PDTH_V1,
	.bmode_rssi_nocca_low_th_mask = B_BMODE_PDTH_LOWER_BOUND_MSK_V1,
	.p0_lna_init = {R_PATH0_LNA_INIT, B_PATH0_LNA_INIT_IDX_MSK},
	.p1_lna_init = {R_PATH1_LNA_INIT, B_PATH1_LNA_INIT_IDX_MSK},
	.p0_tia_init = {R_PATH0_TIA_INIT, B_PATH0_TIA_INIT_IDX_MSK},
	.p1_tia_init = {R_PATH1_TIA_INIT, B_PATH1_TIA_INIT_IDX_MSK},
	.p0_rxb_init = {R_PATH0_RXB_INIT, B_PATH0_RXB_INIT_IDX_MSK},
	.p1_rxb_init = {R_PATH1_RXB_INIT, B_PATH1_RXB_INIT_IDX_MSK},
	.p0_p20_pagcugc_en = {R_PATH0_P20_FOLLOW_BY_PAGCUGC,
			      B_PATH0_P20_FOLLOW_BY_PAGCUGC_EN_MSK},
	.p0_s20_pagcugc_en = {R_PATH0_S20_FOLLOW_BY_PAGCUGC,
			      B_PATH0_S20_FOLLOW_BY_PAGCUGC_EN_MSK},
	.p1_p20_pagcugc_en = {R_PATH1_P20_FOLLOW_BY_PAGCUGC,
			      B_PATH1_P20_FOLLOW_BY_PAGCUGC_EN_MSK},
	.p1_s20_pagcugc_en = {R_PATH1_S20_FOLLOW_BY_PAGCUGC,
			      B_PATH1_S20_FOLLOW_BY_PAGCUGC_EN_MSK},
};

static const struct rtw89_edcca_regs rtw8852a_edcca_regs = {
	.edcca_level			= R_SEG0R_EDCCA_LVL,
	.edcca_mask			= B_EDCCA_LVL_MSK0,
	.edcca_p_mask			= B_EDCCA_LVL_MSK1,
	.ppdu_level			= R_SEG0R_EDCCA_LVL,
	.ppdu_mask			= B_EDCCA_LVL_MSK3,
	.p = {{
		.rpt_a			= R_EDCCA_RPT_A,
		.rpt_b			= R_EDCCA_RPT_B,
		.rpt_sel		= R_EDCCA_RPT_SEL,
		.rpt_sel_mask		= B_EDCCA_RPT_SEL_MSK,
	}, {
		.rpt_a			= R_EDCCA_RPT_P1_A,
		.rpt_b			= R_EDCCA_RPT_P1_B,
		.rpt_sel		= R_EDCCA_RPT_SEL,
		.rpt_sel_mask		= B_EDCCA_RPT_SEL_P1_MSK,
	}},
	.tx_collision_t2r_st		= R_TX_COLLISION_T2R_ST,
	.tx_collision_t2r_st_mask	= B_TX_COLLISION_T2R_ST_M,
};

static void rtw8852ae_efuse_parsing(struct rtw89_efuse *efuse,
				    struct rtw8852a_efuse *map)
{
	ether_addr_copy(efuse->addr, map->e.mac_addr);
	efuse->rfe_type = map->rfe_type;
	efuse->xtal_cap = map->xtal_k;
}

static void rtw8852a_efuse_parsing_tssi(struct rtw89_dev *rtwdev,
					struct rtw8852a_efuse *map)
{
	struct rtw89_tssi_info *tssi = &rtwdev->tssi;
	struct rtw8852a_tssi_offset *ofst[] = {&map->path_a_tssi, &map->path_b_tssi};
	u8 i, j;

	tssi->thermal[RF_PATH_A] = map->path_a_therm;
	tssi->thermal[RF_PATH_B] = map->path_b_therm;

	for (i = 0; i < RF_PATH_NUM_8852A; i++) {
		memcpy(tssi->tssi_cck[i], ofst[i]->cck_tssi,
		       sizeof(ofst[i]->cck_tssi));

		for (j = 0; j < TSSI_CCK_CH_GROUP_NUM; j++)
			rtw89_debug(rtwdev, RTW89_DBG_TSSI,
				    "[TSSI][EFUSE] path=%d cck[%d]=0x%x\n",
				    i, j, tssi->tssi_cck[i][j]);

		memcpy(tssi->tssi_mcs[i], ofst[i]->bw40_tssi,
		       sizeof(ofst[i]->bw40_tssi));
		memcpy(tssi->tssi_mcs[i] + TSSI_MCS_2G_CH_GROUP_NUM,
		       ofst[i]->bw40_1s_tssi_5g, sizeof(ofst[i]->bw40_1s_tssi_5g));

		for (j = 0; j < TSSI_MCS_CH_GROUP_NUM; j++)
			rtw89_debug(rtwdev, RTW89_DBG_TSSI,
				    "[TSSI][EFUSE] path=%d mcs[%d]=0x%x\n",
				    i, j, tssi->tssi_mcs[i][j]);
	}
}

static int rtw8852a_read_efuse(struct rtw89_dev *rtwdev, u8 *log_map,
			       enum rtw89_efuse_block block)
{
	struct rtw89_efuse *efuse = &rtwdev->efuse;
	struct rtw8852a_efuse *map;

	map = (struct rtw8852a_efuse *)log_map;

	efuse->country_code[0] = map->country_code[0];
	efuse->country_code[1] = map->country_code[1];
	rtw8852a_efuse_parsing_tssi(rtwdev, map);

	switch (rtwdev->hci.type) {
	case RTW89_HCI_TYPE_PCIE:
		rtw8852ae_efuse_parsing(efuse, map);
		break;
	default:
		return -ENOTSUPP;
	}

	rtw89_info(rtwdev, "chip rfe_type is %d\n", efuse->rfe_type);

	return 0;
}

static void rtw8852a_phycap_parsing_tssi(struct rtw89_dev *rtwdev, u8 *phycap_map)
{
	struct rtw89_tssi_info *tssi = &rtwdev->tssi;
	static const u32 tssi_trim_addr[RF_PATH_NUM_8852A] = {0x5D6, 0x5AB};
	u32 addr = rtwdev->chip->phycap_addr;
	bool pg = false;
	u32 ofst;
	u8 i, j;

	for (i = 0; i < RF_PATH_NUM_8852A; i++) {
		for (j = 0; j < TSSI_TRIM_CH_GROUP_NUM; j++) {
			/* addrs are in decreasing order */
			ofst = tssi_trim_addr[i] - addr - j;
			tssi->tssi_trim[i][j] = phycap_map[ofst];

			if (phycap_map[ofst] != 0xff)
				pg = true;
		}
	}

	if (!pg) {
		memset(tssi->tssi_trim, 0, sizeof(tssi->tssi_trim));
		rtw89_debug(rtwdev, RTW89_DBG_TSSI,
			    "[TSSI][TRIM] no PG, set all trim info to 0\n");
	}

	for (i = 0; i < RF_PATH_NUM_8852A; i++)
		for (j = 0; j < TSSI_TRIM_CH_GROUP_NUM; j++)
			rtw89_debug(rtwdev, RTW89_DBG_TSSI,
				    "[TSSI] path=%d idx=%d trim=0x%x addr=0x%x\n",
				    i, j, tssi->tssi_trim[i][j],
				    tssi_trim_addr[i] - j);
}

static void rtw8852a_phycap_parsing_thermal_trim(struct rtw89_dev *rtwdev,
						 u8 *phycap_map)
{
	struct rtw89_power_trim_info *info = &rtwdev->pwr_trim;
	static const u32 thm_trim_addr[RF_PATH_NUM_8852A] = {0x5DF, 0x5DC};
	u32 addr = rtwdev->chip->phycap_addr;
	u8 i;

	for (i = 0; i < RF_PATH_NUM_8852A; i++) {
		info->thermal_trim[i] = phycap_map[thm_trim_addr[i] - addr];

		rtw89_debug(rtwdev, RTW89_DBG_RFK,
			    "[THERMAL][TRIM] path=%d thermal_trim=0x%x\n",
			    i, info->thermal_trim[i]);

		if (info->thermal_trim[i] != 0xff)
			info->pg_thermal_trim = true;
	}
}

static void rtw8852a_thermal_trim(struct rtw89_dev *rtwdev)
{
#define __thm_setting(raw)				\
({							\
	u8 __v = (raw);					\
	((__v & 0x1) << 3) | ((__v & 0x1f) >> 1);	\
})
	struct rtw89_power_trim_info *info = &rtwdev->pwr_trim;
	u8 i, val;

	if (!info->pg_thermal_trim) {
		rtw89_debug(rtwdev, RTW89_DBG_RFK,
			    "[THERMAL][TRIM] no PG, do nothing\n");

		return;
	}

	for (i = 0; i < RF_PATH_NUM_8852A; i++) {
		val = __thm_setting(info->thermal_trim[i]);
		rtw89_write_rf(rtwdev, i, RR_TM2, RR_TM2_OFF, val);

		rtw89_debug(rtwdev, RTW89_DBG_RFK,
			    "[THERMAL][TRIM] path=%d thermal_setting=0x%x\n",
			    i, val);
	}
#undef __thm_setting
}

static void rtw8852a_phycap_parsing_pa_bias_trim(struct rtw89_dev *rtwdev,
						 u8 *phycap_map)
{
	struct rtw89_power_trim_info *info = &rtwdev->pwr_trim;
	static const u32 pabias_trim_addr[RF_PATH_NUM_8852A] = {0x5DE, 0x5DB};
	u32 addr = rtwdev->chip->phycap_addr;
	u8 i;

	for (i = 0; i < RF_PATH_NUM_8852A; i++) {
		info->pa_bias_trim[i] = phycap_map[pabias_trim_addr[i] - addr];

		rtw89_debug(rtwdev, RTW89_DBG_RFK,
			    "[PA_BIAS][TRIM] path=%d pa_bias_trim=0x%x\n",
			    i, info->pa_bias_trim[i]);

		if (info->pa_bias_trim[i] != 0xff)
			info->pg_pa_bias_trim = true;
	}
}

static void rtw8852a_pa_bias_trim(struct rtw89_dev *rtwdev)
{
	struct rtw89_power_trim_info *info = &rtwdev->pwr_trim;
	u8 pabias_2g, pabias_5g;
	u8 i;

	if (!info->pg_pa_bias_trim) {
		rtw89_debug(rtwdev, RTW89_DBG_RFK,
			    "[PA_BIAS][TRIM] no PG, do nothing\n");

		return;
	}

	for (i = 0; i < RF_PATH_NUM_8852A; i++) {
		pabias_2g = FIELD_GET(GENMASK(3, 0), info->pa_bias_trim[i]);
		pabias_5g = FIELD_GET(GENMASK(7, 4), info->pa_bias_trim[i]);

		rtw89_debug(rtwdev, RTW89_DBG_RFK,
			    "[PA_BIAS][TRIM] path=%d 2G=0x%x 5G=0x%x\n",
			    i, pabias_2g, pabias_5g);

		rtw89_write_rf(rtwdev, i, RR_BIASA, RR_BIASA_TXG, pabias_2g);
		rtw89_write_rf(rtwdev, i, RR_BIASA, RR_BIASA_TXA, pabias_5g);
	}
}

static int rtw8852a_read_phycap(struct rtw89_dev *rtwdev, u8 *phycap_map)
{
	rtw8852a_phycap_parsing_tssi(rtwdev, phycap_map);
	rtw8852a_phycap_parsing_thermal_trim(rtwdev, phycap_map);
	rtw8852a_phycap_parsing_pa_bias_trim(rtwdev, phycap_map);

	return 0;
}

static void rtw8852a_power_trim(struct rtw89_dev *rtwdev)
{
	rtw8852a_thermal_trim(rtwdev);
	rtw8852a_pa_bias_trim(rtwdev);
}

static void rtw8852a_set_channel_mac(struct rtw89_dev *rtwdev,
				     const struct rtw89_chan *chan,
				     u8 mac_idx)
{
	u32 rf_mod = rtw89_mac_reg_by_idx(rtwdev, R_AX_WMAC_RFMOD, mac_idx);
	u32 sub_carr = rtw89_mac_reg_by_idx(rtwdev, R_AX_TX_SUB_CARRIER_VALUE, mac_idx);
	u32 chk_rate = rtw89_mac_reg_by_idx(rtwdev, R_AX_TXRATE_CHK, mac_idx);
	u8 txsc20 = 0, txsc40 = 0;

	switch (chan->band_width) {
	case RTW89_CHANNEL_WIDTH_80:
		txsc40 = rtw89_phy_get_txsc(rtwdev, chan,
					    RTW89_CHANNEL_WIDTH_40);
		fallthrough;
	case RTW89_CHANNEL_WIDTH_40:
		txsc20 = rtw89_phy_get_txsc(rtwdev, chan,
					    RTW89_CHANNEL_WIDTH_20);
		break;
	default:
		break;
	}

	switch (chan->band_width) {
	case RTW89_CHANNEL_WIDTH_80:
		rtw89_write8_mask(rtwdev, rf_mod, B_AX_WMAC_RFMOD_MASK, BIT(1));
		rtw89_write32(rtwdev, sub_carr, txsc20 | (txsc40 << 4));
		break;
	case RTW89_CHANNEL_WIDTH_40:
		rtw89_write8_mask(rtwdev, rf_mod, B_AX_WMAC_RFMOD_MASK, BIT(0));
		rtw89_write32(rtwdev, sub_carr, txsc20);
		break;
	case RTW89_CHANNEL_WIDTH_20:
		rtw89_write8_clr(rtwdev, rf_mod, B_AX_WMAC_RFMOD_MASK);
		rtw89_write32(rtwdev, sub_carr, 0);
		break;
	default:
		break;
	}

	if (chan->channel > 14)
		rtw89_write8_set(rtwdev, chk_rate,
				 B_AX_CHECK_CCK_EN | B_AX_RTS_LIMIT_IN_OFDM6);
	else
		rtw89_write8_clr(rtwdev, chk_rate,
				 B_AX_CHECK_CCK_EN | B_AX_RTS_LIMIT_IN_OFDM6);
}

static const u32 rtw8852a_sco_barker_threshold[14] = {
	0x1cfea, 0x1d0e1, 0x1d1d7, 0x1d2cd, 0x1d3c3, 0x1d4b9, 0x1d5b0, 0x1d6a6,
	0x1d79c, 0x1d892, 0x1d988, 0x1da7f, 0x1db75, 0x1ddc4
};

static const u32 rtw8852a_sco_cck_threshold[14] = {
	0x27de3, 0x27f35, 0x28088, 0x281da, 0x2832d, 0x2847f, 0x285d2, 0x28724,
	0x28877, 0x289c9, 0x28b1c, 0x28c6e, 0x28dc1, 0x290ed
};

static int rtw8852a_ctrl_sco_cck(struct rtw89_dev *rtwdev, u8 central_ch,
				 u8 primary_ch, enum rtw89_bandwidth bw)
{
	u8 ch_element;

	if (bw == RTW89_CHANNEL_WIDTH_20) {
		ch_element = central_ch - 1;
	} else if (bw == RTW89_CHANNEL_WIDTH_40) {
		if (primary_ch == 1)
			ch_element = central_ch - 1 + 2;
		else
			ch_element = central_ch - 1 - 2;
	} else {
		rtw89_warn(rtwdev, "Invalid BW:%d for CCK\n", bw);
		return -EINVAL;
	}
	rtw89_phy_write32_mask(rtwdev, R_RXSCOBC, B_RXSCOBC_TH,
			       rtw8852a_sco_barker_threshold[ch_element]);
	rtw89_phy_write32_mask(rtwdev, R_RXSCOCCK, B_RXSCOCCK_TH,
			       rtw8852a_sco_cck_threshold[ch_element]);

	return 0;
}

static void rtw8852a_ch_setting(struct rtw89_dev *rtwdev, u8 central_ch,
				u8 path)
{
	u32 val;

	val = rtw89_read_rf(rtwdev, path, RR_CFGCH, RFREG_MASK);
	if (val == INV_RF_DATA) {
		rtw89_warn(rtwdev, "Invalid RF_0x18 for Path-%d\n", path);
		return;
	}
	val &= ~0x303ff;
	val |= central_ch;
	if (central_ch > 14)
		val |= (BIT(16) | BIT(8));
	rtw89_write_rf(rtwdev, path, RR_CFGCH, RFREG_MASK, val);
}

static u8 rtw8852a_sco_mapping(u8 central_ch)
{
	if (central_ch == 1)
		return 109;
	else if (central_ch >= 2 && central_ch <= 6)
		return 108;
	else if (central_ch >= 7 && central_ch <= 10)
		return 107;
	else if (central_ch >= 11 && central_ch <= 14)
		return 106;
	else if (central_ch == 36 || central_ch == 38)
		return 51;
	else if (central_ch >= 40 && central_ch <= 58)
		return 50;
	else if (central_ch >= 60 && central_ch <= 64)
		return 49;
	else if (central_ch == 100 || central_ch == 102)
		return 48;
	else if (central_ch >= 104 && central_ch <= 126)
		return 47;
	else if (central_ch >= 128 && central_ch <= 151)
		return 46;
	else if (central_ch >= 153 && central_ch <= 177)
		return 45;
	else
		return 0;
}

static void rtw8852a_ctrl_ch(struct rtw89_dev *rtwdev, u8 central_ch,
			     enum rtw89_phy_idx phy_idx)
{
	u8 sco_comp;
	bool is_2g = central_ch <= 14;

	if (phy_idx == RTW89_PHY_0) {
		/* Path A */
		rtw8852a_ch_setting(rtwdev, central_ch, RF_PATH_A);
		if (is_2g)
			rtw89_phy_write32_idx(rtwdev, R_PATH0_TIA_ERR_G1,
					      B_PATH0_TIA_ERR_G1_SEL, 1,
					      phy_idx);
		else
			rtw89_phy_write32_idx(rtwdev, R_PATH0_TIA_ERR_G1,
					      B_PATH0_TIA_ERR_G1_SEL, 0,
					      phy_idx);

		/* Path B */
		if (!rtwdev->dbcc_en) {
			rtw8852a_ch_setting(rtwdev, central_ch, RF_PATH_B);
			if (is_2g)
				rtw89_phy_write32_idx(rtwdev, R_P1_MODE,
						      B_P1_MODE_SEL,
						      1, phy_idx);
			else
				rtw89_phy_write32_idx(rtwdev, R_P1_MODE,
						      B_P1_MODE_SEL,
						      0, phy_idx);
		} else {
			if (is_2g)
				rtw89_phy_write32_clr(rtwdev, R_2P4G_BAND,
						      B_2P4G_BAND_SEL);
			else
				rtw89_phy_write32_set(rtwdev, R_2P4G_BAND,
						      B_2P4G_BAND_SEL);
		}
		/* SCO compensate FC setting */
		sco_comp = rtw8852a_sco_mapping(central_ch);
		rtw89_phy_write32_idx(rtwdev, R_FC0_BW, B_FC0_BW_INV,
				      sco_comp, phy_idx);
	} else {
		/* Path B */
		rtw8852a_ch_setting(rtwdev, central_ch, RF_PATH_B);
		if (is_2g)
			rtw89_phy_write32_idx(rtwdev, R_P1_MODE,
					      B_P1_MODE_SEL,
					      1, phy_idx);
		else
			rtw89_phy_write32_idx(rtwdev, R_P1_MODE,
					      B_P1_MODE_SEL,
					      0, phy_idx);
		/* SCO compensate FC setting */
		sco_comp = rtw8852a_sco_mapping(central_ch);
		rtw89_phy_write32_idx(rtwdev, R_FC0_BW, B_FC0_BW_INV,
				      sco_comp, phy_idx);
	}

	/* Band edge */
	if (is_2g)
		rtw89_phy_write32_idx(rtwdev, R_BANDEDGE, B_BANDEDGE_EN, 1,
				      phy_idx);
	else
		rtw89_phy_write32_idx(rtwdev, R_BANDEDGE, B_BANDEDGE_EN, 0,
				      phy_idx);

	/* CCK parameters */
	if (central_ch == 14) {
		rtw89_phy_write32_mask(rtwdev, R_TXFIR0, B_TXFIR_C01,
				       0x3b13ff);
		rtw89_phy_write32_mask(rtwdev, R_TXFIR2, B_TXFIR_C23,
				       0x1c42de);
		rtw89_phy_write32_mask(rtwdev, R_TXFIR4, B_TXFIR_C45,
				       0xfdb0ad);
		rtw89_phy_write32_mask(rtwdev, R_TXFIR6, B_TXFIR_C67,
				       0xf60f6e);
		rtw89_phy_write32_mask(rtwdev, R_TXFIR8, B_TXFIR_C89,
				       0xfd8f92);
		rtw89_phy_write32_mask(rtwdev, R_TXFIRA, B_TXFIR_CAB, 0x2d011);
		rtw89_phy_write32_mask(rtwdev, R_TXFIRC, B_TXFIR_CCD, 0x1c02c);
		rtw89_phy_write32_mask(rtwdev, R_TXFIRE, B_TXFIR_CEF,
				       0xfff00a);
	} else {
		rtw89_phy_write32_mask(rtwdev, R_TXFIR0, B_TXFIR_C01,
				       0x3d23ff);
		rtw89_phy_write32_mask(rtwdev, R_TXFIR2, B_TXFIR_C23,
				       0x29b354);
		rtw89_phy_write32_mask(rtwdev, R_TXFIR4, B_TXFIR_C45, 0xfc1c8);
		rtw89_phy_write32_mask(rtwdev, R_TXFIR6, B_TXFIR_C67,
				       0xfdb053);
		rtw89_phy_write32_mask(rtwdev, R_TXFIR8, B_TXFIR_C89,
				       0xf86f9a);
		rtw89_phy_write32_mask(rtwdev, R_TXFIRA, B_TXFIR_CAB,
				       0xfaef92);
		rtw89_phy_write32_mask(rtwdev, R_TXFIRC, B_TXFIR_CCD,
				       0xfe5fcc);
		rtw89_phy_write32_mask(rtwdev, R_TXFIRE, B_TXFIR_CEF,
				       0xffdff5);
	}
}

static void rtw8852a_bw_setting(struct rtw89_dev *rtwdev, u8 bw, u8 path)
{
	u32 val = 0;
	u32 adc_sel[2] = {0x12d0, 0x32d0};
	u32 wbadc_sel[2] = {0x12ec, 0x32ec};

	val = rtw89_read_rf(rtwdev, path, RR_CFGCH, RFREG_MASK);
	if (val == INV_RF_DATA) {
		rtw89_warn(rtwdev, "Invalid RF_0x18 for Path-%d\n", path);
		return;
	}
	val &= ~(BIT(11) | BIT(10));
	switch (bw) {
	case RTW89_CHANNEL_WIDTH_5:
		rtw89_phy_write32_mask(rtwdev, adc_sel[path], 0x6000, 0x1);
		rtw89_phy_write32_mask(rtwdev, wbadc_sel[path], 0x30, 0x0);
		val |= (BIT(11) | BIT(10));
		break;
	case RTW89_CHANNEL_WIDTH_10:
		rtw89_phy_write32_mask(rtwdev, adc_sel[path], 0x6000, 0x2);
		rtw89_phy_write32_mask(rtwdev, wbadc_sel[path], 0x30, 0x1);
		val |= (BIT(11) | BIT(10));
		break;
	case RTW89_CHANNEL_WIDTH_20:
		rtw89_phy_write32_mask(rtwdev, adc_sel[path], 0x6000, 0x0);
		rtw89_phy_write32_mask(rtwdev, wbadc_sel[path], 0x30, 0x2);
		val |= (BIT(11) | BIT(10));
		break;
	case RTW89_CHANNEL_WIDTH_40:
		rtw89_phy_write32_mask(rtwdev, adc_sel[path], 0x6000, 0x0);
		rtw89_phy_write32_mask(rtwdev, wbadc_sel[path], 0x30, 0x2);
		val |= BIT(11);
		break;
	case RTW89_CHANNEL_WIDTH_80:
		rtw89_phy_write32_mask(rtwdev, adc_sel[path], 0x6000, 0x0);
		rtw89_phy_write32_mask(rtwdev, wbadc_sel[path], 0x30, 0x2);
		val |= BIT(10);
		break;
	default:
		rtw89_warn(rtwdev, "Fail to set ADC\n");
	}

	rtw89_write_rf(rtwdev, path, RR_CFGCH, RFREG_MASK, val);
}

static void
rtw8852a_ctrl_bw(struct rtw89_dev *rtwdev, u8 pri_ch, u8 bw,
		 enum rtw89_phy_idx phy_idx)
{
	/* Switch bandwidth */
	switch (bw) {
	case RTW89_CHANNEL_WIDTH_5:
		rtw89_phy_write32_idx(rtwdev, R_FC0_BW, B_FC0_BW_SET, 0x0,
				      phy_idx);
		rtw89_phy_write32_idx(rtwdev, R_CHBW_MOD, B_CHBW_MOD_SBW, 0x1,
				      phy_idx);
		rtw89_phy_write32_idx(rtwdev, R_CHBW_MOD, B_CHBW_MOD_PRICH,
				      0x0, phy_idx);
		break;
	case RTW89_CHANNEL_WIDTH_10:
		rtw89_phy_write32_idx(rtwdev, R_FC0_BW, B_FC0_BW_SET, 0x0,
				      phy_idx);
		rtw89_phy_write32_idx(rtwdev, R_CHBW_MOD, B_CHBW_MOD_SBW, 0x2,
				      phy_idx);
		rtw89_phy_write32_idx(rtwdev, R_CHBW_MOD, B_CHBW_MOD_PRICH,
				      0x0, phy_idx);
		break;
	case RTW89_CHANNEL_WIDTH_20:
		rtw89_phy_write32_idx(rtwdev, R_FC0_BW, B_FC0_BW_SET, 0x0,
				      phy_idx);
		rtw89_phy_write32_idx(rtwdev, R_CHBW_MOD, B_CHBW_MOD_SBW, 0x0,
				      phy_idx);
		rtw89_phy_write32_idx(rtwdev, R_CHBW_MOD, B_CHBW_MOD_PRICH,
				      0x0, phy_idx);
		break;
	case RTW89_CHANNEL_WIDTH_40:
		rtw89_phy_write32_idx(rtwdev, R_FC0_BW, B_FC0_BW_SET, 0x1,
				      phy_idx);
		rtw89_phy_write32_idx(rtwdev, R_CHBW_MOD, B_CHBW_MOD_SBW, 0x0,
				      phy_idx);
		rtw89_phy_write32_idx(rtwdev, R_CHBW_MOD, B_CHBW_MOD_PRICH,
				      pri_ch,
				      phy_idx);
		if (pri_ch == RTW89_SC_20_UPPER)
			rtw89_phy_write32_mask(rtwdev, R_RXSC, B_RXSC_EN, 1);
		else
			rtw89_phy_write32_mask(rtwdev, R_RXSC, B_RXSC_EN, 0);
		break;
	case RTW89_CHANNEL_WIDTH_80:
		rtw89_phy_write32_idx(rtwdev, R_FC0_BW, B_FC0_BW_SET, 0x2,
				      phy_idx);
		rtw89_phy_write32_idx(rtwdev, R_CHBW_MOD, B_CHBW_MOD_SBW, 0x0,
				      phy_idx);
		rtw89_phy_write32_idx(rtwdev, R_CHBW_MOD, B_CHBW_MOD_PRICH,
				      pri_ch,
				      phy_idx);
		break;
	default:
		rtw89_warn(rtwdev, "Fail to switch bw (bw:%d, pri ch:%d)\n", bw,
			   pri_ch);
	}

	if (phy_idx == RTW89_PHY_0) {
		rtw8852a_bw_setting(rtwdev, bw, RF_PATH_A);
		if (!rtwdev->dbcc_en)
			rtw8852a_bw_setting(rtwdev, bw, RF_PATH_B);
	} else {
		rtw8852a_bw_setting(rtwdev, bw, RF_PATH_B);
	}
}

static void rtw8852a_spur_elimination(struct rtw89_dev *rtwdev, u8 central_ch)
{
	if (central_ch == 153) {
		rtw89_phy_write32_mask(rtwdev, R_P0_NBIIDX, B_P0_NBIIDX_VAL,
				       0x210);
		rtw89_phy_write32_mask(rtwdev, R_P1_NBIIDX, B_P1_NBIIDX_VAL,
				       0x210);
		rtw89_phy_write32_mask(rtwdev, R_SEG0CSI, B_SEG0CSI_IDX, 0x7c0);
		rtw89_phy_write32_mask(rtwdev, R_P0_NBIIDX,
				       B_P0_NBIIDX_NOTCH_EN, 0x1);
		rtw89_phy_write32_mask(rtwdev, R_P1_NBIIDX,
				       B_P1_NBIIDX_NOTCH_EN, 0x1);
		rtw89_phy_write32_mask(rtwdev, R_SEG0CSI_EN, B_SEG0CSI_EN,
				       0x1);
	} else if (central_ch == 151) {
		rtw89_phy_write32_mask(rtwdev, R_P0_NBIIDX, B_P0_NBIIDX_VAL,
				       0x210);
		rtw89_phy_write32_mask(rtwdev, R_P1_NBIIDX, B_P1_NBIIDX_VAL,
				       0x210);
		rtw89_phy_write32_mask(rtwdev, R_SEG0CSI, B_SEG0CSI_IDX, 0x40);
		rtw89_phy_write32_mask(rtwdev, R_P0_NBIIDX,
				       B_P0_NBIIDX_NOTCH_EN, 0x1);
		rtw89_phy_write32_mask(rtwdev, R_P1_NBIIDX,
				       B_P1_NBIIDX_NOTCH_EN, 0x1);
		rtw89_phy_write32_mask(rtwdev, R_SEG0CSI_EN, B_SEG0CSI_EN,
				       0x1);
	} else if (central_ch == 155) {
		rtw89_phy_write32_mask(rtwdev, R_P0_NBIIDX, B_P0_NBIIDX_VAL,
				       0x2d0);
		rtw89_phy_write32_mask(rtwdev, R_P1_NBIIDX, B_P1_NBIIDX_VAL,
				       0x2d0);
		rtw89_phy_write32_mask(rtwdev, R_SEG0CSI, B_SEG0CSI_IDX, 0x740);
		rtw89_phy_write32_mask(rtwdev, R_P0_NBIIDX,
				       B_P0_NBIIDX_NOTCH_EN, 0x1);
		rtw89_phy_write32_mask(rtwdev, R_P1_NBIIDX,
				       B_P1_NBIIDX_NOTCH_EN, 0x1);
		rtw89_phy_write32_mask(rtwdev, R_SEG0CSI_EN, B_SEG0CSI_EN,
				       0x1);
	} else {
		rtw89_phy_write32_mask(rtwdev, R_P0_NBIIDX,
				       B_P0_NBIIDX_NOTCH_EN, 0x0);
		rtw89_phy_write32_mask(rtwdev, R_P1_NBIIDX,
				       B_P1_NBIIDX_NOTCH_EN, 0x0);
		rtw89_phy_write32_mask(rtwdev, R_SEG0CSI_EN, B_SEG0CSI_EN,
				       0x0);
	}
}

static void rtw8852a_bb_reset_all(struct rtw89_dev *rtwdev,
				  enum rtw89_phy_idx phy_idx)
{
	rtw89_phy_write32_idx(rtwdev, R_RSTB_ASYNC, B_RSTB_ASYNC_ALL, 1,
			      phy_idx);
	rtw89_phy_write32_idx(rtwdev, R_RSTB_ASYNC, B_RSTB_ASYNC_ALL, 0,
			      phy_idx);
	rtw89_phy_write32_idx(rtwdev, R_RSTB_ASYNC, B_RSTB_ASYNC_ALL, 1,
			      phy_idx);
}

static void rtw8852a_bb_reset_en(struct rtw89_dev *rtwdev,
				 enum rtw89_phy_idx phy_idx, bool en)
{
	if (en)
		rtw89_phy_write32_idx(rtwdev, R_RSTB_ASYNC, B_RSTB_ASYNC_ALL,
				      1,
				      phy_idx);
	else
		rtw89_phy_write32_idx(rtwdev, R_RSTB_ASYNC, B_RSTB_ASYNC_ALL,
				      0,
				      phy_idx);
}

static void rtw8852a_bb_reset(struct rtw89_dev *rtwdev,
			      enum rtw89_phy_idx phy_idx)
{
	rtw89_phy_write32_set(rtwdev, R_P0_TXPW_RSTB, B_P0_TXPW_RSTB_MANON);
	rtw89_phy_write32_set(rtwdev, R_P0_TSSI_TRK, B_P0_TSSI_TRK_EN);
	rtw89_phy_write32_set(rtwdev, R_P1_TXPW_RSTB, B_P1_TXPW_RSTB_MANON);
	rtw89_phy_write32_set(rtwdev, R_P1_TSSI_TRK, B_P1_TSSI_TRK_EN);
	rtw8852a_bb_reset_all(rtwdev, phy_idx);
	rtw89_phy_write32_clr(rtwdev, R_P0_TXPW_RSTB, B_P0_TXPW_RSTB_MANON);
	rtw89_phy_write32_clr(rtwdev, R_P0_TSSI_TRK, B_P0_TSSI_TRK_EN);
	rtw89_phy_write32_clr(rtwdev, R_P1_TXPW_RSTB, B_P1_TXPW_RSTB_MANON);
	rtw89_phy_write32_clr(rtwdev, R_P1_TSSI_TRK, B_P1_TSSI_TRK_EN);
}

static void rtw8852a_bb_macid_ctrl_init(struct rtw89_dev *rtwdev,
					enum rtw89_phy_idx phy_idx)
{
	u32 addr;

	for (addr = R_AX_PWR_MACID_LMT_TABLE0;
	     addr <= R_AX_PWR_MACID_LMT_TABLE127; addr += 4)
		rtw89_mac_txpwr_write32(rtwdev, phy_idx, addr, 0);
}

static void rtw8852a_bb_sethw(struct rtw89_dev *rtwdev)
{
	rtw89_phy_write32_clr(rtwdev, R_P0_EN_SOUND_WO_NDP, B_P0_EN_SOUND_WO_NDP);
	rtw89_phy_write32_clr(rtwdev, R_P1_EN_SOUND_WO_NDP, B_P1_EN_SOUND_WO_NDP);

	if (rtwdev->hal.cv <= CHIP_CCV) {
		rtw89_phy_write32_set(rtwdev, R_RSTB_WATCH_DOG, B_P0_RSTB_WATCH_DOG);
		rtw89_phy_write32(rtwdev, R_BRK_ASYNC_RST_EN_1, 0x864FA000);
		rtw89_phy_write32(rtwdev, R_BRK_ASYNC_RST_EN_2, 0x43F);
		rtw89_phy_write32(rtwdev, R_BRK_ASYNC_RST_EN_3, 0x7FFF);
		rtw89_phy_write32_set(rtwdev, R_SPOOF_ASYNC_RST, B_SPOOF_ASYNC_RST);
		rtw89_phy_write32_set(rtwdev, R_P0_TXPW_RSTB, B_P0_TXPW_RSTB_MANON);
		rtw89_phy_write32_set(rtwdev, R_P1_TXPW_RSTB, B_P1_TXPW_RSTB_MANON);
		rtw89_phy_write32_set(rtwdev, R_PLCP_HISTOGRAM, B_STS_PARSING_TIME);
	}
	rtw89_phy_write32_mask(rtwdev, R_CFO_TRK0, B_CFO_TRK_MSK, 0x1f);
	rtw89_phy_write32_mask(rtwdev, R_CFO_TRK1, B_CFO_TRK_MSK, 0x0c);
	rtw89_phy_write32_idx(rtwdev, R_MAC_SEL, B_MAC_SEL_MOD, 0x0, RTW89_PHY_0);
	rtw89_phy_write32_idx(rtwdev, R_MAC_SEL, B_MAC_SEL_MOD, 0x0, RTW89_PHY_1);
	rtw89_phy_write32_clr(rtwdev, R_NDP_BRK0, B_NDP_RU_BRK);
	rtw89_phy_write32_set(rtwdev, R_NDP_BRK1, B_NDP_RU_BRK);

	rtw8852a_bb_macid_ctrl_init(rtwdev, RTW89_PHY_0);
}

static void rtw8852a_bbrst_for_rfk(struct rtw89_dev *rtwdev,
				   enum rtw89_phy_idx phy_idx)
{
	rtw89_phy_write32_set(rtwdev, R_P0_TSSI_TRK, B_P0_TSSI_TRK_EN);
	rtw89_phy_write32_set(rtwdev, R_P1_TSSI_TRK, B_P1_TSSI_TRK_EN);
	rtw8852a_bb_reset_all(rtwdev, phy_idx);
	rtw89_phy_write32_clr(rtwdev, R_P0_TSSI_TRK, B_P0_TSSI_TRK_EN);
	rtw89_phy_write32_clr(rtwdev, R_P1_TSSI_TRK, B_P1_TSSI_TRK_EN);
	udelay(1);
}

static void rtw8852a_set_channel_bb(struct rtw89_dev *rtwdev,
				    const struct rtw89_chan *chan,
				    enum rtw89_phy_idx phy_idx)
{
	bool cck_en = chan->channel <= 14;
	u8 pri_ch_idx = chan->pri_ch_idx;

	if (cck_en)
		rtw8852a_ctrl_sco_cck(rtwdev, chan->channel,
				      chan->primary_channel,
				      chan->band_width);

	rtw8852a_ctrl_ch(rtwdev, chan->channel, phy_idx);
	rtw8852a_ctrl_bw(rtwdev, pri_ch_idx, chan->band_width, phy_idx);
	if (cck_en) {
		rtw89_phy_write32_mask(rtwdev, R_RXCCA, B_RXCCA_DIS, 0);
	} else {
		rtw89_phy_write32_mask(rtwdev, R_RXCCA, B_RXCCA_DIS, 1);
		rtw8852a_bbrst_for_rfk(rtwdev, phy_idx);
	}
	rtw8852a_spur_elimination(rtwdev, chan->channel);
	rtw89_phy_write32_mask(rtwdev, R_MAC_PIN_SEL, B_CH_IDX_SEG0,
			       chan->primary_channel);
	rtw8852a_bb_reset_all(rtwdev, phy_idx);
}

static void rtw8852a_set_channel(struct rtw89_dev *rtwdev,
				 const struct rtw89_chan *chan,
				 enum rtw89_mac_idx mac_idx,
				 enum rtw89_phy_idx phy_idx)
{
	rtw8852a_set_channel_mac(rtwdev, chan, mac_idx);
	rtw8852a_set_channel_bb(rtwdev, chan, phy_idx);
}

static void rtw8852a_dfs_en(struct rtw89_dev *rtwdev, bool en)
{
	if (en)
		rtw89_phy_write32_mask(rtwdev, R_UPD_P0, B_UPD_P0_EN, 1);
	else
		rtw89_phy_write32_mask(rtwdev, R_UPD_P0, B_UPD_P0_EN, 0);
}

static void rtw8852a_tssi_cont_en(struct rtw89_dev *rtwdev, bool en,
				  enum rtw89_rf_path path)
{
	static const u32 tssi_trk[2] = {0x5818, 0x7818};
	static const u32 ctrl_bbrst[2] = {0x58dc, 0x78dc};

	if (en) {
		rtw89_phy_write32_mask(rtwdev, ctrl_bbrst[path], BIT(30), 0x0);
		rtw89_phy_write32_mask(rtwdev, tssi_trk[path], BIT(30), 0x0);
	} else {
		rtw89_phy_write32_mask(rtwdev, ctrl_bbrst[path], BIT(30), 0x1);
		rtw89_phy_write32_mask(rtwdev, tssi_trk[path], BIT(30), 0x1);
	}
}

static void rtw8852a_tssi_cont_en_phyidx(struct rtw89_dev *rtwdev, bool en,
					 u8 phy_idx)
{
	if (!rtwdev->dbcc_en) {
		rtw8852a_tssi_cont_en(rtwdev, en, RF_PATH_A);
		rtw8852a_tssi_cont_en(rtwdev, en, RF_PATH_B);
	} else {
		if (phy_idx == RTW89_PHY_0)
			rtw8852a_tssi_cont_en(rtwdev, en, RF_PATH_A);
		else
			rtw8852a_tssi_cont_en(rtwdev, en, RF_PATH_B);
	}
}

static void rtw8852a_adc_en(struct rtw89_dev *rtwdev, bool en)
{
	if (en)
		rtw89_phy_write32_mask(rtwdev, R_ADC_FIFO, B_ADC_FIFO_RST,
				       0x0);
	else
		rtw89_phy_write32_mask(rtwdev, R_ADC_FIFO, B_ADC_FIFO_RST,
				       0xf);
}

static void rtw8852a_set_channel_help(struct rtw89_dev *rtwdev, bool enter,
				      struct rtw89_channel_help_params *p,
				      const struct rtw89_chan *chan,
				      enum rtw89_mac_idx mac_idx,
				      enum rtw89_phy_idx phy_idx)
{
	if (enter) {
		rtw89_chip_stop_sch_tx(rtwdev, mac_idx, &p->tx_en,
				       RTW89_SCH_TX_SEL_ALL);
		rtw89_mac_cfg_ppdu_status(rtwdev, mac_idx, false);
		rtw8852a_dfs_en(rtwdev, false);
		rtw8852a_tssi_cont_en_phyidx(rtwdev, false, phy_idx);
		rtw8852a_adc_en(rtwdev, false);
		fsleep(40);
		rtw8852a_bb_reset_en(rtwdev, phy_idx, false);
	} else {
		rtw89_mac_cfg_ppdu_status(rtwdev, mac_idx, true);
		rtw8852a_adc_en(rtwdev, true);
		rtw8852a_dfs_en(rtwdev, true);
		rtw8852a_tssi_cont_en_phyidx(rtwdev, true, phy_idx);
		rtw8852a_bb_reset_en(rtwdev, phy_idx, true);
		rtw89_chip_resume_sch_tx(rtwdev, mac_idx, p->tx_en);
	}
}

static void rtw8852a_fem_setup(struct rtw89_dev *rtwdev)
{
	struct rtw89_efuse *efuse = &rtwdev->efuse;

	switch (efuse->rfe_type) {
	case 11:
	case 12:
	case 17:
	case 18:
	case 51:
	case 53:
		rtwdev->fem.epa_2g = true;
		rtwdev->fem.elna_2g = true;
		fallthrough;
	case 9:
	case 10:
	case 15:
	case 16:
		rtwdev->fem.epa_5g = true;
		rtwdev->fem.elna_5g = true;
		break;
	default:
		break;
	}
}

static void rtw8852a_rfk_init(struct rtw89_dev *rtwdev)
{
	rtwdev->is_tssi_mode[RF_PATH_A] = false;
	rtwdev->is_tssi_mode[RF_PATH_B] = false;

	rtw8852a_rck(rtwdev);
	rtw8852a_dack(rtwdev, RTW89_CHANCTX_0);
	rtw8852a_rx_dck(rtwdev, RTW89_PHY_0, true, RTW89_CHANCTX_0);
}

static void rtw8852a_rfk_channel(struct rtw89_dev *rtwdev,
				 struct rtw89_vif_link *rtwvif_link)
{
	enum rtw89_chanctx_idx chanctx_idx = rtwvif_link->chanctx_idx;
	enum rtw89_phy_idx phy_idx = rtwvif_link->phy_idx;

	rtw89_btc_ntfy_conn_rfk(rtwdev, true);

	rtw8852a_rx_dck(rtwdev, phy_idx, true, chanctx_idx);
	rtw8852a_iqk(rtwdev, phy_idx, chanctx_idx);
	rtw89_btc_ntfy_preserve_bt_time(rtwdev, 30);
	rtw8852a_tssi(rtwdev, phy_idx, chanctx_idx);
	rtw89_btc_ntfy_preserve_bt_time(rtwdev, 30);
	rtw8852a_dpk(rtwdev, phy_idx, chanctx_idx);

	rtw89_btc_ntfy_conn_rfk(rtwdev, false);
}

static void rtw8852a_rfk_band_changed(struct rtw89_dev *rtwdev,
				      enum rtw89_phy_idx phy_idx,
				      const struct rtw89_chan *chan)
{
	rtw8852a_tssi_scan(rtwdev, phy_idx, chan);
}

static void rtw8852a_rfk_scan(struct rtw89_dev *rtwdev,
			      struct rtw89_vif_link *rtwvif_link,
			      bool start)
{
	rtw8852a_wifi_scan_notify(rtwdev, start, rtwvif_link->phy_idx);
}

static void rtw8852a_rfk_track(struct rtw89_dev *rtwdev)
{
	rtw8852a_dpk_track(rtwdev);
	rtw8852a_tssi_track(rtwdev);
}

static u32 rtw8852a_bb_cal_txpwr_ref(struct rtw89_dev *rtwdev,
				     enum rtw89_phy_idx phy_idx, s16 ref)
{
	s8 ofst_int = 0;
	u8 base_cw_0db = 0x27;
	u16 tssi_16dbm_cw = 0x12c;
	s16 pwr_s10_3 = 0;
	s16 rf_pwr_cw = 0;
	u16 bb_pwr_cw = 0;
	u32 pwr_cw = 0;
	u32 tssi_ofst_cw = 0;

	pwr_s10_3 = (ref << 1) + (s16)(ofst_int) + (s16)(base_cw_0db << 3);
	bb_pwr_cw = FIELD_GET(GENMASK(2, 0), pwr_s10_3);
	rf_pwr_cw = FIELD_GET(GENMASK(8, 3), pwr_s10_3);
	rf_pwr_cw = clamp_t(s16, rf_pwr_cw, 15, 63);
	pwr_cw = (rf_pwr_cw << 3) | bb_pwr_cw;

	tssi_ofst_cw = (u32)((s16)tssi_16dbm_cw + (ref << 1) - (16 << 3));
	rtw89_debug(rtwdev, RTW89_DBG_TXPWR,
		    "[TXPWR] tssi_ofst_cw=%d rf_cw=0x%x bb_cw=0x%x\n",
		    tssi_ofst_cw, rf_pwr_cw, bb_pwr_cw);

	return (tssi_ofst_cw << 18) | (pwr_cw << 9) | (ref & GENMASK(8, 0));
}

static
void rtw8852a_set_txpwr_ul_tb_offset(struct rtw89_dev *rtwdev,
				     s8 pw_ofst, enum rtw89_mac_idx mac_idx)
{
	s8 val_1t = 0;
	s8 val_2t = 0;
	u32 reg;

	if (pw_ofst < -16 || pw_ofst > 15) {
		rtw89_debug(rtwdev, RTW89_DBG_TXPWR, "[ULTB] Err pwr_offset=%d\n",
			    pw_ofst);
		return;
	}
	reg = rtw89_mac_reg_by_idx(rtwdev, R_AX_PWR_UL_TB_CTRL, mac_idx);
	rtw89_write32_set(rtwdev, reg, B_AX_PWR_UL_TB_CTRL_EN);
	val_1t = pw_ofst;
	reg = rtw89_mac_reg_by_idx(rtwdev, R_AX_PWR_UL_TB_1T, mac_idx);
	rtw89_write32_mask(rtwdev, reg, B_AX_PWR_UL_TB_1T_MASK, val_1t);
	val_2t = max(val_1t - 3, -16);
	reg = rtw89_mac_reg_by_idx(rtwdev, R_AX_PWR_UL_TB_2T, mac_idx);
	rtw89_write32_mask(rtwdev, reg, B_AX_PWR_UL_TB_2T_MASK, val_2t);
	rtw89_debug(rtwdev, RTW89_DBG_TXPWR, "[ULTB] Set TB pwr_offset=(%d, %d)\n",
		    val_1t, val_2t);
}

static void rtw8852a_set_txpwr_ref(struct rtw89_dev *rtwdev,
				   enum rtw89_phy_idx phy_idx)
{
	static const u32 addr[RF_PATH_NUM_8852A] = {0x5800, 0x7800};
	const u32 mask = 0x7FFFFFF;
	const u8 ofst_ofdm = 0x4;
	const u8 ofst_cck = 0x8;
	s16 ref_ofdm = 0;
	s16 ref_cck = 0;
	u32 val;
	u8 i;

	rtw89_debug(rtwdev, RTW89_DBG_TXPWR, "[TXPWR] set txpwr reference\n");

	rtw89_mac_txpwr_write32_mask(rtwdev, phy_idx, R_AX_PWR_RATE_CTRL,
				     GENMASK(27, 10), 0x0);

	rtw89_debug(rtwdev, RTW89_DBG_TXPWR, "[TXPWR] set bb ofdm txpwr ref\n");
	val = rtw8852a_bb_cal_txpwr_ref(rtwdev, phy_idx, ref_ofdm);

	for (i = 0; i < RF_PATH_NUM_8852A; i++)
		rtw89_phy_write32_idx(rtwdev, addr[i] + ofst_ofdm, mask, val,
				      phy_idx);

	rtw89_debug(rtwdev, RTW89_DBG_TXPWR, "[TXPWR] set bb cck txpwr ref\n");
	val = rtw8852a_bb_cal_txpwr_ref(rtwdev, phy_idx, ref_cck);

	for (i = 0; i < RF_PATH_NUM_8852A; i++)
		rtw89_phy_write32_idx(rtwdev, addr[i] + ofst_cck, mask, val,
				      phy_idx);
}

static void rtw8852a_set_txpwr(struct rtw89_dev *rtwdev,
			       const struct rtw89_chan *chan,
			       enum rtw89_phy_idx phy_idx)
{
	rtw89_phy_set_txpwr_byrate(rtwdev, chan, phy_idx);
	rtw89_phy_set_txpwr_offset(rtwdev, chan, phy_idx);
	rtw89_phy_set_txpwr_limit(rtwdev, chan, phy_idx);
	rtw89_phy_set_txpwr_limit_ru(rtwdev, chan, phy_idx);
}

static void rtw8852a_set_txpwr_ctrl(struct rtw89_dev *rtwdev,
				    enum rtw89_phy_idx phy_idx)
{
	rtw8852a_set_txpwr_ref(rtwdev, phy_idx);
}

static int
rtw8852a_init_txpwr_unit(struct rtw89_dev *rtwdev, enum rtw89_phy_idx phy_idx)
{
	int ret;

	ret = rtw89_mac_txpwr_write32(rtwdev, phy_idx, R_AX_PWR_UL_CTRL2, 0x07763333);
	if (ret)
		return ret;

	ret = rtw89_mac_txpwr_write32(rtwdev, phy_idx, R_AX_PWR_COEXT_CTRL, 0x01ebf004);
	if (ret)
		return ret;

	ret = rtw89_mac_txpwr_write32(rtwdev, phy_idx, R_AX_PWR_UL_CTRL0, 0x0002f8ff);
	if (ret)
		return ret;

	return 0;
}

void rtw8852a_bb_set_plcp_tx(struct rtw89_dev *rtwdev)
{
	u8 i = 0;
	u32 addr, val;

	for (i = 0; i < ARRAY_SIZE(rtw8852a_pmac_ht20_mcs7_tbl); i++) {
		addr = rtw8852a_pmac_ht20_mcs7_tbl[i].addr;
		val = rtw8852a_pmac_ht20_mcs7_tbl[i].data;
		rtw89_phy_write32(rtwdev, addr, val);
	}
}

static void rtw8852a_stop_pmac_tx(struct rtw89_dev *rtwdev,
				  struct rtw8852a_bb_pmac_info *tx_info,
				  enum rtw89_phy_idx idx)
{
	rtw89_debug(rtwdev, RTW89_DBG_TSSI, "PMAC Stop Tx");
	if (tx_info->mode == CONT_TX)
		rtw89_phy_write32_idx(rtwdev, R_PMAC_TX_PRD, B_PMAC_CTX_EN, 0,
				      idx);
	else if (tx_info->mode == PKTS_TX)
		rtw89_phy_write32_idx(rtwdev, R_PMAC_TX_PRD, B_PMAC_PTX_EN, 0,
				      idx);
}

static void rtw8852a_start_pmac_tx(struct rtw89_dev *rtwdev,
				   struct rtw8852a_bb_pmac_info *tx_info,
				   enum rtw89_phy_idx idx)
{
	enum rtw8852a_pmac_mode mode = tx_info->mode;
	u32 pkt_cnt = tx_info->tx_cnt;
	u16 period = tx_info->period;

	if (mode == CONT_TX && !tx_info->is_cck) {
		rtw89_phy_write32_idx(rtwdev, R_PMAC_TX_PRD, B_PMAC_CTX_EN, 1,
				      idx);
		rtw89_debug(rtwdev, RTW89_DBG_TSSI, "PMAC CTx Start");
	} else if (mode == PKTS_TX) {
		rtw89_phy_write32_idx(rtwdev, R_PMAC_TX_PRD, B_PMAC_PTX_EN, 1,
				      idx);
		rtw89_phy_write32_idx(rtwdev, R_PMAC_TX_PRD,
				      B_PMAC_TX_PRD_MSK, period, idx);
		rtw89_phy_write32_idx(rtwdev, R_PMAC_TX_CNT, B_PMAC_TX_CNT_MSK,
				      pkt_cnt, idx);
		rtw89_debug(rtwdev, RTW89_DBG_TSSI, "PMAC PTx Start");
	}
	rtw89_phy_write32_idx(rtwdev, R_PMAC_TX_CTRL, B_PMAC_TXEN_DIS, 1, idx);
	rtw89_phy_write32_idx(rtwdev, R_PMAC_TX_CTRL, B_PMAC_TXEN_DIS, 0, idx);
}

void rtw8852a_bb_set_pmac_tx(struct rtw89_dev *rtwdev,
			     struct rtw8852a_bb_pmac_info *tx_info,
			     enum rtw89_phy_idx idx, const struct rtw89_chan *chan)
{
	if (!tx_info->en_pmac_tx) {
		rtw8852a_stop_pmac_tx(rtwdev, tx_info, idx);
		rtw89_phy_write32_idx(rtwdev, R_PD_CTRL, B_PD_HIT_DIS, 0, idx);
		if (chan->band_type == RTW89_BAND_2G)
			rtw89_phy_write32_clr(rtwdev, R_RXCCA, B_RXCCA_DIS);
		return;
	}
	rtw89_debug(rtwdev, RTW89_DBG_TSSI, "PMAC Tx Enable");
	rtw89_phy_write32_idx(rtwdev, R_PMAC_GNT, B_PMAC_GNT_TXEN, 1, idx);
	rtw89_phy_write32_idx(rtwdev, R_PMAC_GNT, B_PMAC_GNT_RXEN, 1, idx);
	rtw89_phy_write32_idx(rtwdev, R_PMAC_RX_CFG1, B_PMAC_OPT1_MSK, 0x3f,
			      idx);
	rtw89_phy_write32_idx(rtwdev, R_RSTB_ASYNC, B_RSTB_ASYNC_ALL, 0, idx);
	rtw89_phy_write32_idx(rtwdev, R_PD_CTRL, B_PD_HIT_DIS, 1, idx);
	rtw89_phy_write32_set(rtwdev, R_RXCCA, B_RXCCA_DIS);
	rtw89_phy_write32_idx(rtwdev, R_RSTB_ASYNC, B_RSTB_ASYNC_ALL, 1, idx);
	rtw8852a_start_pmac_tx(rtwdev, tx_info, idx);
}

void rtw8852a_bb_set_pmac_pkt_tx(struct rtw89_dev *rtwdev, u8 enable,
				 u16 tx_cnt, u16 period, u16 tx_time,
				 enum rtw89_phy_idx idx, const struct rtw89_chan *chan)
{
	struct rtw8852a_bb_pmac_info tx_info = {0};

	tx_info.en_pmac_tx = enable;
	tx_info.is_cck = 0;
	tx_info.mode = PKTS_TX;
	tx_info.tx_cnt = tx_cnt;
	tx_info.period = period;
	tx_info.tx_time = tx_time;
	rtw8852a_bb_set_pmac_tx(rtwdev, &tx_info, idx, chan);
}

void rtw8852a_bb_set_power(struct rtw89_dev *rtwdev, s16 pwr_dbm,
			   enum rtw89_phy_idx idx)
{
	rtw89_debug(rtwdev, RTW89_DBG_TSSI, "PMAC CFG Tx PWR = %d", pwr_dbm);
	rtw89_phy_write32_idx(rtwdev, R_MAC_SEL, B_MAC_SEL_PWR_EN, 1, idx);
	rtw89_phy_write32_idx(rtwdev, R_TXPWR, B_TXPWR_MSK, pwr_dbm, idx);
}

void rtw8852a_bb_cfg_tx_path(struct rtw89_dev *rtwdev, u8 tx_path)
{
	u32 rst_mask0 = 0;
	u32 rst_mask1 = 0;

	rtw89_phy_write32_idx(rtwdev, R_MAC_SEL, B_MAC_SEL_MOD, 7, RTW89_PHY_0);
	rtw89_phy_write32_idx(rtwdev, R_MAC_SEL, B_MAC_SEL_MOD, 7, RTW89_PHY_1);
	rtw89_debug(rtwdev, RTW89_DBG_TSSI, "PMAC CFG Tx Path = %d", tx_path);
	if (!rtwdev->dbcc_en) {
		if (tx_path == RF_PATH_A) {
			rtw89_phy_write32_mask(rtwdev, R_TXPATH_SEL,
					       B_TXPATH_SEL_MSK, 1);
			rtw89_phy_write32_mask(rtwdev, R_TXNSS_MAP,
					       B_TXNSS_MAP_MSK, 0);
		} else if (tx_path == RF_PATH_B) {
			rtw89_phy_write32_mask(rtwdev, R_TXPATH_SEL,
					       B_TXPATH_SEL_MSK, 2);
			rtw89_phy_write32_mask(rtwdev, R_TXNSS_MAP,
					       B_TXNSS_MAP_MSK, 0);
		} else if (tx_path == RF_PATH_AB) {
			rtw89_phy_write32_mask(rtwdev, R_TXPATH_SEL,
					       B_TXPATH_SEL_MSK, 3);
			rtw89_phy_write32_mask(rtwdev, R_TXNSS_MAP,
					       B_TXNSS_MAP_MSK, 4);
		} else {
			rtw89_debug(rtwdev, RTW89_DBG_TSSI, "Error Tx Path");
		}
	} else {
		rtw89_phy_write32_mask(rtwdev, R_TXPATH_SEL, B_TXPATH_SEL_MSK,
				       1);
		rtw89_phy_write32_idx(rtwdev, R_TXPATH_SEL, B_TXPATH_SEL_MSK, 2,
				      RTW89_PHY_1);
		rtw89_phy_write32_mask(rtwdev, R_TXNSS_MAP, B_TXNSS_MAP_MSK,
				       0);
		rtw89_phy_write32_idx(rtwdev, R_TXNSS_MAP, B_TXNSS_MAP_MSK, 4,
				      RTW89_PHY_1);
	}
	rst_mask0 = B_P0_TXPW_RSTB_MANON | B_P0_TXPW_RSTB_TSSI;
	rst_mask1 = B_P1_TXPW_RSTB_MANON | B_P1_TXPW_RSTB_TSSI;
	if (tx_path == RF_PATH_A) {
		rtw89_phy_write32_mask(rtwdev, R_P0_TXPW_RSTB, rst_mask0, 1);
		rtw89_phy_write32_mask(rtwdev, R_P0_TXPW_RSTB, rst_mask0, 3);
	} else {
		rtw89_phy_write32_mask(rtwdev, R_P1_TXPW_RSTB, rst_mask1, 1);
		rtw89_phy_write32_mask(rtwdev, R_P1_TXPW_RSTB, rst_mask1, 3);
	}
}

void rtw8852a_bb_tx_mode_switch(struct rtw89_dev *rtwdev,
				enum rtw89_phy_idx idx, u8 mode)
{
	if (mode != 0)
		return;
	rtw89_debug(rtwdev, RTW89_DBG_TSSI, "Tx mode switch");
	rtw89_phy_write32_idx(rtwdev, R_PMAC_GNT, B_PMAC_GNT_TXEN, 0, idx);
	rtw89_phy_write32_idx(rtwdev, R_PMAC_GNT, B_PMAC_GNT_RXEN, 0, idx);
	rtw89_phy_write32_idx(rtwdev, R_PMAC_RX_CFG1, B_PMAC_OPT1_MSK, 0, idx);
	rtw89_phy_write32_idx(rtwdev, R_PMAC_RXMOD, B_PMAC_RXMOD_MSK, 0, idx);
	rtw89_phy_write32_idx(rtwdev, R_MAC_SEL, B_MAC_SEL_DPD_EN, 0, idx);
	rtw89_phy_write32_idx(rtwdev, R_MAC_SEL, B_MAC_SEL_MOD, 0, idx);
	rtw89_phy_write32_idx(rtwdev, R_MAC_SEL, B_MAC_SEL_PWR_EN, 0, idx);
}

static void rtw8852a_ctrl_nbtg_bt_tx(struct rtw89_dev *rtwdev, bool en,
				     enum rtw89_phy_idx phy_idx)
{
	rtw89_phy_write_reg3_tbl(rtwdev, en ? &rtw8852a_btc_preagc_en_defs_tbl :
						 &rtw8852a_btc_preagc_dis_defs_tbl);
}

static u8 rtw8852a_get_thermal(struct rtw89_dev *rtwdev, enum rtw89_rf_path rf_path)
{
	if (rtwdev->is_tssi_mode[rf_path]) {
		u32 addr = 0x1c10 + (rf_path << 13);

		return (u8)rtw89_phy_read32_mask(rtwdev, addr, 0x3F000000);
	}

	rtw89_write_rf(rtwdev, rf_path, RR_TM, RR_TM_TRI, 0x1);
	rtw89_write_rf(rtwdev, rf_path, RR_TM, RR_TM_TRI, 0x0);
	rtw89_write_rf(rtwdev, rf_path, RR_TM, RR_TM_TRI, 0x1);

	fsleep(200);

	return (u8)rtw89_read_rf(rtwdev, rf_path, RR_TM, RR_TM_VAL);
}

static void rtw8852a_btc_set_rfe(struct rtw89_dev *rtwdev)
{
	const struct rtw89_btc_ver *ver = rtwdev->btc.ver;
	union rtw89_btc_module_info *md = &rtwdev->btc.mdinfo;

	if (ver->fcxinit == 7) {
		md->md_v7.rfe_type = rtwdev->efuse.rfe_type;
		md->md_v7.kt_ver = rtwdev->hal.cv;
		md->md_v7.bt_solo = 0;
		md->md_v7.switch_type = BTC_SWITCH_INTERNAL;

		if (md->md_v7.rfe_type > 0)
			md->md_v7.ant.num = (md->md_v7.rfe_type % 2 ? 2 : 3);
		else
			md->md_v7.ant.num = 2;

		md->md_v7.ant.diversity = 0;
		md->md_v7.ant.isolation = 10;

		if (md->md_v7.ant.num == 3) {
			md->md_v7.ant.type = BTC_ANT_DEDICATED;
			md->md_v7.bt_pos = BTC_BT_ALONE;
		} else {
			md->md_v7.ant.type = BTC_ANT_SHARED;
			md->md_v7.bt_pos = BTC_BT_BTG;
		}
		rtwdev->btc.btg_pos = md->md_v7.ant.btg_pos;
		rtwdev->btc.ant_type = md->md_v7.ant.type;
	} else {
		md->md.rfe_type = rtwdev->efuse.rfe_type;
		md->md.cv = rtwdev->hal.cv;
		md->md.bt_solo = 0;
		md->md.switch_type = BTC_SWITCH_INTERNAL;

		if (md->md.rfe_type > 0)
			md->md.ant.num = (md->md.rfe_type % 2 ? 2 : 3);
		else
			md->md.ant.num = 2;

		md->md.ant.diversity = 0;
		md->md.ant.isolation = 10;

		if (md->md.ant.num == 3) {
			md->md.ant.type = BTC_ANT_DEDICATED;
			md->md.bt_pos = BTC_BT_ALONE;
		} else {
			md->md.ant.type = BTC_ANT_SHARED;
			md->md.bt_pos = BTC_BT_BTG;
		}
		rtwdev->btc.btg_pos = md->md.ant.btg_pos;
		rtwdev->btc.ant_type = md->md.ant.type;
	}
}

static
void rtw8852a_set_trx_mask(struct rtw89_dev *rtwdev, u8 path, u8 group, u32 val)
{
	rtw89_write_rf(rtwdev, path, RR_LUTWE, 0xfffff, 0x20000);
	rtw89_write_rf(rtwdev, path, RR_LUTWA, 0xfffff, group);
	rtw89_write_rf(rtwdev, path, RR_LUTWD0, 0xfffff, val);
	rtw89_write_rf(rtwdev, path, RR_LUTWE, 0xfffff, 0x0);
}

static void rtw8852a_ctrl_btg_bt_rx(struct rtw89_dev *rtwdev, bool en,
				    enum rtw89_phy_idx phy_idx)
{
	if (en) {
		rtw89_phy_write32_mask(rtwdev, R_PATH0_BTG, B_PATH0_BTG_SHEN, 0x1);
		rtw89_phy_write32_mask(rtwdev, R_PATH1_BTG, B_PATH1_BTG_SHEN, 0x3);
		rtw89_phy_write32_mask(rtwdev, R_PMAC_GNT, B_PMAC_GNT_P1, 0x0);
	} else {
		rtw89_phy_write32_mask(rtwdev, R_PATH0_BTG, B_PATH0_BTG_SHEN, 0x0);
		rtw89_phy_write32_mask(rtwdev, R_PATH1_BTG, B_PATH1_BTG_SHEN, 0x0);
		rtw89_phy_write32_mask(rtwdev, R_PMAC_GNT, B_PMAC_GNT_P1, 0xf);
		rtw89_phy_write32_mask(rtwdev, R_PMAC_GNT, B_PMAC_GNT_P2, 0x4);
	}
}

static void rtw8852a_btc_init_cfg(struct rtw89_dev *rtwdev)
{
	struct rtw89_btc *btc = &rtwdev->btc;
	const struct rtw89_chip_info *chip = rtwdev->chip;
	const struct rtw89_mac_ax_coex coex_params = {
		.pta_mode = RTW89_MAC_AX_COEX_RTK_MODE,
		.direction = RTW89_MAC_AX_COEX_INNER,
	};

	/* PTA init  */
	rtw89_mac_coex_init(rtwdev, &coex_params);

	/* set WL Tx response = Hi-Pri */
	chip->ops->btc_set_wl_pri(rtwdev, BTC_PRI_MASK_TX_RESP, true);
	chip->ops->btc_set_wl_pri(rtwdev, BTC_PRI_MASK_BEACON, true);

	/* set rf gnt debug off */
	rtw89_write_rf(rtwdev, RF_PATH_A, RR_WLSEL, 0xfffff, 0x0);
	rtw89_write_rf(rtwdev, RF_PATH_B, RR_WLSEL, 0xfffff, 0x0);

	/* set WL Tx thru in TRX mask table if GNT_WL = 0 && BT_S1 = ss group */
	if (btc->ant_type == BTC_ANT_SHARED) {
		rtw8852a_set_trx_mask(rtwdev,
				      RF_PATH_A, BTC_BT_SS_GROUP, 0x5ff);
		rtw8852a_set_trx_mask(rtwdev,
				      RF_PATH_B, BTC_BT_SS_GROUP, 0x5ff);
		/* set path-A(S0) Tx/Rx no-mask if GNT_WL=0 && BT_S1=tx group */
		rtw8852a_set_trx_mask(rtwdev,
				      RF_PATH_A, BTC_BT_TX_GROUP, 0x5ff);
	} else { /* set WL Tx stb if GNT_WL = 0 && BT_S1 = ss group for 3-ant */
		rtw8852a_set_trx_mask(rtwdev,
				      RF_PATH_A, BTC_BT_SS_GROUP, 0x5df);
		rtw8852a_set_trx_mask(rtwdev,
				      RF_PATH_B, BTC_BT_SS_GROUP, 0x5df);
	}

	/* set PTA break table */
	rtw89_write32(rtwdev, R_BTC_BREAK_TABLE, BTC_BREAK_PARAM);

	 /* enable BT counter 0xda40[16,2] = 2b'11 */
	rtw89_write32_set(rtwdev,
			  R_AX_CSR_MODE, B_AX_BT_CNT_RST | B_AX_STATIS_BT_EN);
	btc->cx.wl.status.map.init_ok = true;
}

static
void rtw8852a_btc_set_wl_pri(struct rtw89_dev *rtwdev, u8 map, bool state)
{
	u32 bitmap = 0;
	u32 reg = 0;

	switch (map) {
	case BTC_PRI_MASK_TX_RESP:
		reg = R_BTC_BT_COEX_MSK_TABLE;
		bitmap = B_BTC_PRI_MASK_TX_RESP_V1;
		break;
	case BTC_PRI_MASK_BEACON:
		reg = R_AX_WL_PRI_MSK;
		bitmap = B_AX_PTA_WL_PRI_MASK_BCNQ;
		break;
	default:
		return;
	}

	if (state)
		rtw89_write32_set(rtwdev, reg, bitmap);
	else
		rtw89_write32_clr(rtwdev, reg, bitmap);
}

static inline u32 __btc_ctrl_val_all_time(u32 ctrl)
{
	return FIELD_GET(GENMASK(15, 0), ctrl);
}

static inline u32 __btc_ctrl_rst_all_time(u32 cur)
{
	return cur & ~B_AX_FORCE_PWR_BY_RATE_EN;
}

static inline u32 __btc_ctrl_gen_all_time(u32 cur, u32 val)
{
	u32 hv = cur & ~B_AX_FORCE_PWR_BY_RATE_VALUE_MASK;
	u32 lv = val & B_AX_FORCE_PWR_BY_RATE_VALUE_MASK;

	return hv | lv | B_AX_FORCE_PWR_BY_RATE_EN;
}

static inline u32 __btc_ctrl_val_gnt_bt(u32 ctrl)
{
	return FIELD_GET(GENMASK(31, 16), ctrl);
}

static inline u32 __btc_ctrl_rst_gnt_bt(u32 cur)
{
	return cur & ~B_AX_TXAGC_BT_EN;
}

static inline u32 __btc_ctrl_gen_gnt_bt(u32 cur, u32 val)
{
	u32 ov = cur & ~B_AX_TXAGC_BT_MASK;
	u32 iv = FIELD_PREP(B_AX_TXAGC_BT_MASK, val);

	return ov | iv | B_AX_TXAGC_BT_EN;
}

static void
rtw8852a_btc_set_wl_txpwr_ctrl(struct rtw89_dev *rtwdev, u32 txpwr_val)
{
	const u32 __btc_cr_all_time = R_AX_PWR_RATE_CTRL;
	const u32 __btc_cr_gnt_bt = R_AX_PWR_COEXT_CTRL;

#define __do_clr(_chk) ((_chk) == GENMASK(15, 0))
#define __handle(_case)							\
	do {								\
		const u32 _reg = __btc_cr_ ## _case;			\
		u32 _val = __btc_ctrl_val_ ## _case(txpwr_val);		\
		u32 _cur, _wrt;						\
		rtw89_debug(rtwdev, RTW89_DBG_TXPWR,			\
			    "btc ctrl %s: 0x%x\n", #_case, _val);	\
		if (rtw89_mac_txpwr_read32(rtwdev, RTW89_PHY_0, _reg, &_cur))\
			break;						\
		rtw89_debug(rtwdev, RTW89_DBG_TXPWR,			\
			    "btc ctrl ori 0x%x: 0x%x\n", _reg, _cur);	\
		_wrt = __do_clr(_val) ?					\
			__btc_ctrl_rst_ ## _case(_cur) :		\
			__btc_ctrl_gen_ ## _case(_cur, _val);		\
		rtw89_mac_txpwr_write32(rtwdev, RTW89_PHY_0, _reg, _wrt);\
		rtw89_debug(rtwdev, RTW89_DBG_TXPWR,			\
			    "btc ctrl set 0x%x: 0x%x\n", _reg, _wrt);	\
	} while (0)

	__handle(all_time);
	__handle(gnt_bt);

#undef __handle
#undef __do_clr
}

static
s8 rtw8852a_btc_get_bt_rssi(struct rtw89_dev *rtwdev, s8 val)
{
	/* +6 for compensate offset */
	return clamp_t(s8, val + 6, -100, 0) + 100;
}

static struct rtw89_btc_rf_trx_para rtw89_btc_8852a_rf_ul[] = {
	{255, 0, 0, 7}, /* 0 -> original */
	{255, 2, 0, 7}, /* 1 -> for BT-connected ACI issue && BTG co-rx */
	{255, 0, 0, 7}, /* 2 ->reserved for shared-antenna */
	{255, 0, 0, 7}, /* 3- >reserved for shared-antenna */
	{255, 0, 0, 7}, /* 4 ->reserved for shared-antenna */
	{255, 0, 0, 7}, /* the below id is for non-shared-antenna free-run */
	{6, 1, 0, 7},
	{13, 1, 0, 7},
	{13, 1, 0, 7}
};

static struct rtw89_btc_rf_trx_para rtw89_btc_8852a_rf_dl[] = {
	{255, 0, 0, 7}, /* 0 -> original */
	{255, 2, 0, 7}, /* 1 -> reserved for shared-antenna */
	{255, 0, 0, 7}, /* 2 ->reserved for shared-antenna */
	{255, 0, 0, 7}, /* 3- >reserved for shared-antenna */
	{255, 0, 0, 7}, /* 4 ->reserved for shared-antenna */
	{255, 0, 0, 7}, /* the below id is for non-shared-antenna free-run */
	{255, 1, 0, 7},
	{255, 1, 0, 7},
	{255, 1, 0, 7}
};

static const
u8 rtw89_btc_8852a_wl_rssi_thres[BTC_WL_RSSI_THMAX] = {60, 50, 40, 30};
static const
u8 rtw89_btc_8852a_bt_rssi_thres[BTC_BT_RSSI_THMAX] = {40, 36, 31, 28};

static struct rtw89_btc_fbtc_mreg rtw89_btc_8852a_mon_reg[] = {
	RTW89_DEF_FBTC_MREG(REG_MAC, 4, 0xda24),
	RTW89_DEF_FBTC_MREG(REG_MAC, 4, 0xda28),
	RTW89_DEF_FBTC_MREG(REG_MAC, 4, 0xda2c),
	RTW89_DEF_FBTC_MREG(REG_MAC, 4, 0xda30),
	RTW89_DEF_FBTC_MREG(REG_MAC, 4, 0xda4c),
	RTW89_DEF_FBTC_MREG(REG_MAC, 4, 0xda10),
	RTW89_DEF_FBTC_MREG(REG_MAC, 4, 0xda20),
	RTW89_DEF_FBTC_MREG(REG_MAC, 4, 0xda34),
	RTW89_DEF_FBTC_MREG(REG_MAC, 4, 0xcef4),
	RTW89_DEF_FBTC_MREG(REG_MAC, 4, 0x8424),
	RTW89_DEF_FBTC_MREG(REG_BB, 4, 0x980),
	RTW89_DEF_FBTC_MREG(REG_BT_MODEM, 4, 0x178),
};

static
void rtw8852a_btc_update_bt_cnt(struct rtw89_dev *rtwdev)
{
	struct rtw89_btc *btc = &rtwdev->btc;
	const struct rtw89_btc_ver *ver = btc->ver;
	struct rtw89_btc_cx *cx = &btc->cx;
	u32 val;

	if (ver->fcxbtcrpt != 1)
		return;

	val = rtw89_read32(rtwdev, R_AX_BT_STAST_HIGH);
	cx->cnt_bt[BTC_BCNT_HIPRI_TX] = FIELD_GET(B_AX_STATIS_BT_HI_TX_MASK, val);
	cx->cnt_bt[BTC_BCNT_HIPRI_RX] = FIELD_GET(B_AX_STATIS_BT_HI_RX_MASK, val);

	val = rtw89_read32(rtwdev, R_AX_BT_STAST_LOW);
	cx->cnt_bt[BTC_BCNT_LOPRI_TX] = FIELD_GET(B_AX_STATIS_BT_LO_TX_1_MASK, val);
	cx->cnt_bt[BTC_BCNT_LOPRI_RX] = FIELD_GET(B_AX_STATIS_BT_LO_RX_1_MASK, val);

	/* clock-gate off before reset counter*/
	rtw89_write32_set(rtwdev, R_AX_BTC_CFG, B_AX_DIS_BTC_CLK_G);
	rtw89_write32_clr(rtwdev, R_AX_CSR_MODE, B_AX_BT_CNT_RST);
	rtw89_write32_set(rtwdev, R_AX_CSR_MODE, B_AX_BT_CNT_RST);
	rtw89_write32_clr(rtwdev, R_AX_BTC_CFG, B_AX_DIS_BTC_CLK_G);
}

static
void rtw8852a_btc_wl_s1_standby(struct rtw89_dev *rtwdev, bool state)
{
	rtw89_write_rf(rtwdev, RF_PATH_B, RR_LUTWE, RFREG_MASK, 0x80000);
	rtw89_write_rf(rtwdev, RF_PATH_B, RR_LUTWA, RFREG_MASK, 0x1);
	rtw89_write_rf(rtwdev, RF_PATH_B, RR_LUTWD1, RFREG_MASK, 0x1);

	/* set WL standby = Rx for GNT_BT_Tx = 1->0 settle issue */
	if (state)
		rtw89_write_rf(rtwdev, RF_PATH_B, RR_LUTWD0,
			       RFREG_MASK, 0xa2d7c);
	else
		rtw89_write_rf(rtwdev, RF_PATH_B, RR_LUTWD0,
			       RFREG_MASK, 0xa2020);

	rtw89_write_rf(rtwdev, RF_PATH_B, RR_LUTWE, RFREG_MASK, 0x0);
}

static void rtw8852a_set_wl_lna2(struct rtw89_dev *rtwdev, u8 level)
{
	/* level=0 Default:    TIA 1/0= (LNA2,TIAN6) = (7,1)/(5,1) = 21dB/12dB
	 * level=1 Fix LNA2=5: TIA 1/0= (LNA2,TIAN6) = (5,0)/(5,1) = 18dB/12dB
	 * To improve BT ACI in co-rx
	 */

	switch (level) {
	case 0: /* default */
		rtw89_write_rf(rtwdev, RF_PATH_B, RR_LUTWE, RFREG_MASK, 0x1000);
		rtw89_write_rf(rtwdev, RF_PATH_B, RR_LUTWA, RFREG_MASK, 0x3);
		rtw89_write_rf(rtwdev, RF_PATH_B, RR_LUTWD0, RFREG_MASK, 0x17);
		rtw89_write_rf(rtwdev, RF_PATH_B, RR_LUTWA, RFREG_MASK, 0x2);
		rtw89_write_rf(rtwdev, RF_PATH_B, RR_LUTWD0, RFREG_MASK, 0x15);
		rtw89_write_rf(rtwdev, RF_PATH_B, RR_LUTWE, RFREG_MASK, 0x0);
		break;
	case 1: /* Fix LNA2=5  */
		rtw89_write_rf(rtwdev, RF_PATH_B, RR_LUTWE, RFREG_MASK, 0x1000);
		rtw89_write_rf(rtwdev, RF_PATH_B, RR_LUTWA, RFREG_MASK, 0x3);
		rtw89_write_rf(rtwdev, RF_PATH_B, RR_LUTWD0, RFREG_MASK, 0x5);
		rtw89_write_rf(rtwdev, RF_PATH_B, RR_LUTWA, RFREG_MASK, 0x2);
		rtw89_write_rf(rtwdev, RF_PATH_B, RR_LUTWD0, RFREG_MASK, 0x15);
		rtw89_write_rf(rtwdev, RF_PATH_B, RR_LUTWE, RFREG_MASK, 0x0);
		break;
	}
}

static void rtw8852a_btc_set_wl_rx_gain(struct rtw89_dev *rtwdev, u32 level)
{
	struct rtw89_btc *btc = &rtwdev->btc;

	switch (level) {
	case 0: /* original */
	default:
		rtw8852a_ctrl_nbtg_bt_tx(rtwdev, false, RTW89_PHY_0);
		btc->dm.wl_lna2 = 0;
		break;
	case 1: /* for FDD free-run */
		rtw8852a_ctrl_nbtg_bt_tx(rtwdev, true, RTW89_PHY_0);
		btc->dm.wl_lna2 = 0;
		break;
	case 2: /* for BTG Co-Rx*/
		rtw8852a_ctrl_nbtg_bt_tx(rtwdev, false, RTW89_PHY_0);
		btc->dm.wl_lna2 = 1;
		break;
	}

	rtw8852a_set_wl_lna2(rtwdev, btc->dm.wl_lna2);
}

static void rtw8852a_fill_freq_with_ppdu(struct rtw89_dev *rtwdev,
					 struct rtw89_rx_phy_ppdu *phy_ppdu,
					 struct ieee80211_rx_status *status)
{
	u16 chan = phy_ppdu->chan_idx;
	u8 band;

	if (chan == 0)
		return;

	band = chan <= 14 ? NL80211_BAND_2GHZ : NL80211_BAND_5GHZ;
	status->freq = ieee80211_channel_to_frequency(chan, band);
	status->band = band;
}

static void rtw8852a_query_ppdu(struct rtw89_dev *rtwdev,
				struct rtw89_rx_phy_ppdu *phy_ppdu,
				struct ieee80211_rx_status *status)
{
	u8 path;
	u8 *rx_power = phy_ppdu->rssi;

	if (!status->signal)
		status->signal = RTW89_RSSI_RAW_TO_DBM(max(rx_power[RF_PATH_A],
							   rx_power[RF_PATH_B]));
	for (path = 0; path < rtwdev->chip->rf_path_num; path++) {
		status->chains |= BIT(path);
		status->chain_signal[path] = RTW89_RSSI_RAW_TO_DBM(rx_power[path]);
	}
	if (phy_ppdu->valid)
		rtw8852a_fill_freq_with_ppdu(rtwdev, phy_ppdu, status);
}

#ifdef CONFIG_PM
static const struct wiphy_wowlan_support rtw_wowlan_stub_8852a = {
	.flags = WIPHY_WOWLAN_MAGIC_PKT | WIPHY_WOWLAN_DISCONNECT,
	.n_patterns = RTW89_MAX_PATTERN_NUM,
	.pattern_max_len = RTW89_MAX_PATTERN_SIZE,
	.pattern_min_len = 1,
};
#endif

static const struct rtw89_chip_ops rtw8852a_chip_ops = {
	.enable_bb_rf		= rtw89_mac_enable_bb_rf,
	.disable_bb_rf		= rtw89_mac_disable_bb_rf,
	.bb_preinit		= NULL,
	.bb_postinit		= NULL,
	.bb_reset		= rtw8852a_bb_reset,
	.bb_sethw		= rtw8852a_bb_sethw,
	.read_rf		= rtw89_phy_read_rf,
	.write_rf		= rtw89_phy_write_rf,
	.set_channel		= rtw8852a_set_channel,
	.set_channel_help	= rtw8852a_set_channel_help,
	.read_efuse		= rtw8852a_read_efuse,
	.read_phycap		= rtw8852a_read_phycap,
	.fem_setup		= rtw8852a_fem_setup,
	.rfe_gpio		= NULL,
	.rfk_hw_init		= NULL,
	.rfk_init		= rtw8852a_rfk_init,
	.rfk_init_late		= NULL,
	.rfk_channel		= rtw8852a_rfk_channel,
	.rfk_band_changed	= rtw8852a_rfk_band_changed,
	.rfk_scan		= rtw8852a_rfk_scan,
	.rfk_track		= rtw8852a_rfk_track,
	.power_trim		= rtw8852a_power_trim,
	.set_txpwr		= rtw8852a_set_txpwr,
	.set_txpwr_ctrl		= rtw8852a_set_txpwr_ctrl,
	.init_txpwr_unit	= rtw8852a_init_txpwr_unit,
	.get_thermal		= rtw8852a_get_thermal,
	.ctrl_btg_bt_rx		= rtw8852a_ctrl_btg_bt_rx,
	.query_ppdu		= rtw8852a_query_ppdu,
	.convert_rpl_to_rssi	= NULL,
	.phy_rpt_to_rssi	= NULL,
	.ctrl_nbtg_bt_tx	= rtw8852a_ctrl_nbtg_bt_tx,
	.cfg_txrx_path		= NULL,
	.set_txpwr_ul_tb_offset	= rtw8852a_set_txpwr_ul_tb_offset,
	.digital_pwr_comp	= NULL,
	.pwr_on_func		= NULL,
	.pwr_off_func		= NULL,
	.query_rxdesc		= rtw89_core_query_rxdesc,
	.fill_txdesc		= rtw89_core_fill_txdesc,
	.fill_txdesc_fwcmd	= rtw89_core_fill_txdesc,
	.cfg_ctrl_path		= rtw89_mac_cfg_ctrl_path,
	.mac_cfg_gnt		= rtw89_mac_cfg_gnt,
	.stop_sch_tx		= rtw89_mac_stop_sch_tx,
	.resume_sch_tx		= rtw89_mac_resume_sch_tx,
	.h2c_dctl_sec_cam	= NULL,
	.h2c_default_cmac_tbl	= rtw89_fw_h2c_default_cmac_tbl,
	.h2c_assoc_cmac_tbl	= rtw89_fw_h2c_assoc_cmac_tbl,
	.h2c_ampdu_cmac_tbl	= NULL,
	.h2c_txtime_cmac_tbl	= rtw89_fw_h2c_txtime_cmac_tbl,
	.h2c_default_dmac_tbl	= NULL,
	.h2c_update_beacon	= rtw89_fw_h2c_update_beacon,
	.h2c_ba_cam		= rtw89_fw_h2c_ba_cam,

	.btc_set_rfe		= rtw8852a_btc_set_rfe,
	.btc_init_cfg		= rtw8852a_btc_init_cfg,
	.btc_set_wl_pri		= rtw8852a_btc_set_wl_pri,
	.btc_set_wl_txpwr_ctrl	= rtw8852a_btc_set_wl_txpwr_ctrl,
	.btc_get_bt_rssi	= rtw8852a_btc_get_bt_rssi,
	.btc_update_bt_cnt	= rtw8852a_btc_update_bt_cnt,
	.btc_wl_s1_standby	= rtw8852a_btc_wl_s1_standby,
	.btc_set_wl_rx_gain	= rtw8852a_btc_set_wl_rx_gain,
	.btc_set_policy		= rtw89_btc_set_policy,
};

const struct rtw89_chip_info rtw8852a_chip_info = {
	.chip_id		= RTL8852A,
	.chip_gen		= RTW89_CHIP_AX,
	.ops			= &rtw8852a_chip_ops,
	.mac_def		= &rtw89_mac_gen_ax,
	.phy_def		= &rtw89_phy_gen_ax,
	.fw_basename		= RTW8852A_FW_BASENAME,
	.fw_format_max		= RTW8852A_FW_FORMAT_MAX,
	.try_ce_fw		= false,
	.bbmcu_nr		= 0,
	.needed_fw_elms		= 0,
	.fw_blacklist		= NULL,
	.fifo_size		= 458752,
	.small_fifo_size	= false,
	.dle_scc_rsvd_size	= 0,
	.max_amsdu_limit	= 3500,
	.dis_2g_40m_ul_ofdma	= true,
	.rsvd_ple_ofst		= 0x6f800,
	.hfc_param_ini		= rtw8852a_hfc_param_ini_pcie,
	.dle_mem		= rtw8852a_dle_mem_pcie,
	.wde_qempty_acq_grpnum	= 16,
	.wde_qempty_mgq_grpsel	= 16,
	.rf_base_addr		= {0xc000, 0xd000},
	.thermal_th		= {0x32, 0x35},
	.pwr_on_seq		= pwr_on_seq_8852a,
	.pwr_off_seq		= pwr_off_seq_8852a,
	.bb_table		= &rtw89_8852a_phy_bb_table,
	.bb_gain_table		= NULL,
	.rf_table		= {&rtw89_8852a_phy_radioa_table,
				   &rtw89_8852a_phy_radiob_table,},
	.nctl_table		= &rtw89_8852a_phy_nctl_table,
	.nctl_post_table	= NULL,
	.dflt_parms		= &rtw89_8852a_dflt_parms,
	.rfe_parms_conf		= NULL,
	.txpwr_factor_bb	= 3,
	.txpwr_factor_rf	= 2,
	.txpwr_factor_mac	= 1,
	.dig_table		= &rtw89_8852a_phy_dig_table,
	.dig_regs		= &rtw8852a_dig_regs,
	.tssi_dbw_table		= NULL,
	.support_macid_num	= RTW89_MAX_MAC_ID_NUM,
	.support_link_num	= 0,
	.support_chanctx_num	= 1,
	.support_rnr		= false,
	.support_bands		= BIT(NL80211_BAND_2GHZ) |
				  BIT(NL80211_BAND_5GHZ),
	.support_bandwidths	= BIT(NL80211_CHAN_WIDTH_20) |
				  BIT(NL80211_CHAN_WIDTH_40) |
				  BIT(NL80211_CHAN_WIDTH_80),
	.support_unii4		= false,
	.support_ant_gain	= false,
<<<<<<< HEAD
=======
	.support_tas		= false,
>>>>>>> e8a457b7
	.ul_tb_waveform_ctrl	= false,
	.ul_tb_pwr_diff		= false,
	.rx_freq_frome_ie	= true,
	.hw_sec_hdr		= false,
	.hw_mgmt_tx_encrypt	= false,
	.hw_tkip_crypto		= false,
	.rf_path_num		= 2,
	.tx_nss			= 2,
	.rx_nss			= 2,
	.acam_num		= 128,
	.bcam_num		= 10,
	.scam_num		= 128,
	.bacam_num		= 2,
	.bacam_dynamic_num	= 4,
	.bacam_ver		= RTW89_BACAM_V0,
	.ppdu_max_usr		= 4,
	.sec_ctrl_efuse_size	= 4,
	.physical_efuse_size	= 1216,
	.logical_efuse_size	= 1536,
	.limit_efuse_size	= 1152,
	.dav_phy_efuse_size	= 0,
	.dav_log_efuse_size	= 0,
	.efuse_blocks		= NULL,
	.phycap_addr		= 0x580,
	.phycap_size		= 128,
	.para_ver		= 0x0,
	.wlcx_desired		= 0x06000000,
	.btcx_desired		= 0x7,
	.scbd			= 0x1,
	.mailbox		= 0x1,

	.afh_guard_ch		= 6,
	.wl_rssi_thres		= rtw89_btc_8852a_wl_rssi_thres,
	.bt_rssi_thres		= rtw89_btc_8852a_bt_rssi_thres,
	.rssi_tol		= 2,
	.mon_reg_num		= ARRAY_SIZE(rtw89_btc_8852a_mon_reg),
	.mon_reg		= rtw89_btc_8852a_mon_reg,
	.rf_para_ulink_num	= ARRAY_SIZE(rtw89_btc_8852a_rf_ul),
	.rf_para_ulink		= rtw89_btc_8852a_rf_ul,
	.rf_para_dlink_num	= ARRAY_SIZE(rtw89_btc_8852a_rf_dl),
	.rf_para_dlink		= rtw89_btc_8852a_rf_dl,
	.ps_mode_supported	= BIT(RTW89_PS_MODE_RFOFF) |
				  BIT(RTW89_PS_MODE_CLK_GATED) |
				  BIT(RTW89_PS_MODE_PWR_GATED),
	.low_power_hci_modes	= 0,
	.h2c_cctl_func_id	= H2C_FUNC_MAC_CCTLINFO_UD,
	.hci_func_en_addr	= R_AX_HCI_FUNC_EN,
	.h2c_desc_size		= sizeof(struct rtw89_txwd_body),
	.txwd_body_size		= sizeof(struct rtw89_txwd_body),
	.txwd_info_size		= sizeof(struct rtw89_txwd_info),
	.h2c_ctrl_reg		= R_AX_H2CREG_CTRL,
	.h2c_counter_reg	= {R_AX_UDM1 + 1, B_AX_UDM1_HALMAC_H2C_DEQ_CNT_MASK >> 8},
	.h2c_regs		= rtw8852a_h2c_regs,
	.c2h_ctrl_reg		= R_AX_C2HREG_CTRL,
	.c2h_regs		= rtw8852a_c2h_regs,
	.c2h_counter_reg	= {R_AX_UDM1 + 1, B_AX_UDM1_HALMAC_C2H_ENQ_CNT_MASK >> 8},
	.page_regs		= &rtw8852a_page_regs,
	.wow_reason_reg		= rtw8852a_wow_wakeup_regs,
	.cfo_src_fd		= false,
	.cfo_hw_comp            = false,
	.dcfo_comp		= &rtw8852a_dcfo_comp,
	.dcfo_comp_sft		= 10,
	.imr_info		= &rtw8852a_imr_info,
	.imr_dmac_table		= NULL,
	.imr_cmac_table		= NULL,
	.rrsr_cfgs		= &rtw8852a_rrsr_cfgs,
	.bss_clr_vld		= {R_BSS_CLR_MAP, B_BSS_CLR_MAP_VLD0},
	.bss_clr_map_reg	= R_BSS_CLR_MAP,
	.rfkill_init		= &rtw8852a_rfkill_regs,
	.rfkill_get		= {R_AX_GPIO_EXT_CTRL, B_AX_GPIO_IN_9},
	.dma_ch_mask		= 0,
	.edcca_regs		= &rtw8852a_edcca_regs,
#ifdef CONFIG_PM
	.wowlan_stub		= &rtw_wowlan_stub_8852a,
#endif
	.xtal_info		= &rtw8852a_xtal_info,
};
EXPORT_SYMBOL(rtw8852a_chip_info);

MODULE_FIRMWARE(RTW8852A_MODULE_FIRMWARE);
MODULE_AUTHOR("Realtek Corporation");
MODULE_DESCRIPTION("Realtek 802.11ax wireless 8852A driver");
MODULE_LICENSE("Dual BSD/GPL");<|MERGE_RESOLUTION|>--- conflicted
+++ resolved
@@ -2216,10 +2216,7 @@
 				  BIT(NL80211_CHAN_WIDTH_80),
 	.support_unii4		= false,
 	.support_ant_gain	= false,
-<<<<<<< HEAD
-=======
 	.support_tas		= false,
->>>>>>> e8a457b7
 	.ul_tb_waveform_ctrl	= false,
 	.ul_tb_pwr_diff		= false,
 	.rx_freq_frome_ie	= true,
