/* SPDX-License-Identifier: GPL-2.0 OR BSD-3-Clause */
/* Copyright(c) 2019-2020  Realtek Corporation
 */

#ifndef __RTW89_CORE_H__
#define __RTW89_CORE_H__

#include <linux/average.h>
#include <linux/bitfield.h>
#include <linux/dmi.h>
#include <linux/firmware.h>
#include <linux/iopoll.h>
#include <linux/workqueue.h>
#include <net/mac80211.h>

struct rtw89_dev;
struct rtw89_pci_info;
struct rtw89_mac_gen_def;
struct rtw89_phy_gen_def;
struct rtw89_fw_blacklist;
struct rtw89_efuse_block_cfg;
struct rtw89_h2c_rf_tssi;
struct rtw89_fw_txpwr_track_cfg;
struct rtw89_phy_rfk_log_fmt;
struct rtw89_debugfs;
struct rtw89_regd_data;

extern const struct ieee80211_ops rtw89_ops;

#define MASKBYTE0 0xff
#define MASKBYTE1 0xff00
#define MASKBYTE2 0xff0000
#define MASKBYTE3 0xff000000
#define MASKBYTE4 0xff00000000ULL
#define MASKHWORD 0xffff0000
#define MASKLWORD 0x0000ffff
#define MASKDWORD 0xffffffff
#define RFREG_MASK 0xfffff
#define INV_RF_DATA 0xffffffff
#define BYPASS_CR_DATA 0xbabecafe

#define RTW89_TRACK_WORK_PERIOD	round_jiffies_relative(HZ * 2)
#define RTW89_FORBID_BA_TIMER round_jiffies_relative(HZ * 4)
#define CFO_TRACK_MAX_USER 64
#define MAX_RSSI 110
#define RSSI_FACTOR 1
#define RTW89_RSSI_RAW_TO_DBM(rssi) ((s8)((rssi) >> RSSI_FACTOR) - MAX_RSSI)
#define RTW89_TX_DIV_RSSI_RAW_TH (2 << RSSI_FACTOR)
#define DELTA_SWINGIDX_SIZE 30

#define RTW89_RADIOTAP_ROOM_HE sizeof(struct ieee80211_radiotap_he)
#define RTW89_RADIOTAP_ROOM_EHT \
	(sizeof(struct ieee80211_radiotap_tlv) + \
	 ALIGN(struct_size((struct ieee80211_radiotap_eht *)0, user_info, 1), 4) + \
	 sizeof(struct ieee80211_radiotap_tlv) + \
	 ALIGN(sizeof(struct ieee80211_radiotap_eht_usig), 4))
#define RTW89_RADIOTAP_ROOM \
	ALIGN(max(RTW89_RADIOTAP_ROOM_HE, RTW89_RADIOTAP_ROOM_EHT), 64)

#define RTW89_HTC_MASK_VARIANT GENMASK(1, 0)
#define RTW89_HTC_VARIANT_HE 3
#define RTW89_HTC_MASK_CTL_ID GENMASK(5, 2)
#define RTW89_HTC_VARIANT_HE_CID_OM 1
#define RTW89_HTC_VARIANT_HE_CID_CAS 6
#define RTW89_HTC_MASK_CTL_INFO GENMASK(31, 6)

#define RTW89_HTC_MASK_HTC_OM_RX_NSS GENMASK(8, 6)
enum htc_om_channel_width {
	HTC_OM_CHANNEL_WIDTH_20 = 0,
	HTC_OM_CHANNEL_WIDTH_40 = 1,
	HTC_OM_CHANNEL_WIDTH_80 = 2,
	HTC_OM_CHANNEL_WIDTH_160_OR_80_80 = 3,
};
#define RTW89_HTC_MASK_HTC_OM_CH_WIDTH GENMASK(10, 9)
#define RTW89_HTC_MASK_HTC_OM_UL_MU_DIS BIT(11)
#define RTW89_HTC_MASK_HTC_OM_TX_NSTS GENMASK(14, 12)
#define RTW89_HTC_MASK_HTC_OM_ER_SU_DIS BIT(15)
#define RTW89_HTC_MASK_HTC_OM_DL_MU_MIMO_RR BIT(16)
#define RTW89_HTC_MASK_HTC_OM_UL_MU_DATA_DIS BIT(17)

#define RTW89_TF_PAD GENMASK(11, 0)
#define RTW89_TF_BASIC_USER_INFO_SZ 6

#define RTW89_GET_TF_USER_INFO_AID12(data)	\
	le32_get_bits(*((const __le32 *)(data)), GENMASK(11, 0))
#define RTW89_GET_TF_USER_INFO_RUA(data)	\
	le32_get_bits(*((const __le32 *)(data)), GENMASK(19, 12))
#define RTW89_GET_TF_USER_INFO_UL_MCS(data)	\
	le32_get_bits(*((const __le32 *)(data)), GENMASK(24, 21))

enum rtw89_subband {
	RTW89_CH_2G = 0,
	RTW89_CH_5G_BAND_1 = 1,
	/* RTW89_CH_5G_BAND_2 = 2, unused */
	RTW89_CH_5G_BAND_3 = 3,
	RTW89_CH_5G_BAND_4 = 4,

	RTW89_CH_6G_BAND_IDX0, /* Low */
	RTW89_CH_6G_BAND_IDX1, /* Low */
	RTW89_CH_6G_BAND_IDX2, /* Mid */
	RTW89_CH_6G_BAND_IDX3, /* Mid */
	RTW89_CH_6G_BAND_IDX4, /* High */
	RTW89_CH_6G_BAND_IDX5, /* High */
	RTW89_CH_6G_BAND_IDX6, /* Ultra-high */
	RTW89_CH_6G_BAND_IDX7, /* Ultra-high */

	RTW89_SUBBAND_NR,
	RTW89_SUBBAND_2GHZ_5GHZ_NR = RTW89_CH_5G_BAND_4 + 1,
};

enum rtw89_gain_offset {
	RTW89_GAIN_OFFSET_2G_CCK,
	RTW89_GAIN_OFFSET_2G_OFDM,
	RTW89_GAIN_OFFSET_5G_LOW,
	RTW89_GAIN_OFFSET_5G_MID,
	RTW89_GAIN_OFFSET_5G_HIGH,
	RTW89_GAIN_OFFSET_6G_L0,
	RTW89_GAIN_OFFSET_6G_L1,
	RTW89_GAIN_OFFSET_6G_M0,
	RTW89_GAIN_OFFSET_6G_M1,
	RTW89_GAIN_OFFSET_6G_H0,
	RTW89_GAIN_OFFSET_6G_H1,
	RTW89_GAIN_OFFSET_6G_UH0,
	RTW89_GAIN_OFFSET_6G_UH1,

	RTW89_GAIN_OFFSET_NR,
};

enum rtw89_hci_type {
	RTW89_HCI_TYPE_PCIE,
	RTW89_HCI_TYPE_USB,
	RTW89_HCI_TYPE_SDIO,
};

enum rtw89_core_chip_id {
	RTL8852A,
	RTL8852B,
	RTL8852BT,
	RTL8852C,
	RTL8851B,
	RTL8922A,
};

enum rtw89_chip_gen {
	RTW89_CHIP_AX,
	RTW89_CHIP_BE,

	RTW89_CHIP_GEN_NUM,
};

enum rtw89_cv {
	CHIP_CAV,
	CHIP_CBV,
	CHIP_CCV,
	CHIP_CDV,
	CHIP_CEV,
	CHIP_CFV,
	CHIP_CV_MAX,
	CHIP_CV_INVALID = CHIP_CV_MAX,
};

enum rtw89_bacam_ver {
	RTW89_BACAM_V0,
	RTW89_BACAM_V1,

	RTW89_BACAM_V0_EXT = 99,
};

enum rtw89_core_tx_type {
	RTW89_CORE_TX_TYPE_DATA,
	RTW89_CORE_TX_TYPE_MGMT,
	RTW89_CORE_TX_TYPE_FWCMD,
};

enum rtw89_core_rx_type {
	RTW89_CORE_RX_TYPE_WIFI		= 0,
	RTW89_CORE_RX_TYPE_PPDU_STAT	= 1,
	RTW89_CORE_RX_TYPE_CHAN_INFO	= 2,
	RTW89_CORE_RX_TYPE_BB_SCOPE	= 3,
	RTW89_CORE_RX_TYPE_F2P_TXCMD	= 4,
	RTW89_CORE_RX_TYPE_SS2FW	= 5,
	RTW89_CORE_RX_TYPE_TX_REPORT	= 6,
	RTW89_CORE_RX_TYPE_TX_REL_HOST	= 7,
	RTW89_CORE_RX_TYPE_DFS_REPORT	= 8,
	RTW89_CORE_RX_TYPE_TX_REL_CPU	= 9,
	RTW89_CORE_RX_TYPE_C2H		= 10,
	RTW89_CORE_RX_TYPE_CSI		= 11,
	RTW89_CORE_RX_TYPE_CQI		= 12,
	RTW89_CORE_RX_TYPE_H2C		= 13,
	RTW89_CORE_RX_TYPE_FWDL		= 14,
};

enum rtw89_txq_flags {
	RTW89_TXQ_F_AMPDU		= 0,
	RTW89_TXQ_F_BLOCK_BA		= 1,
	RTW89_TXQ_F_FORBID_BA		= 2,
};

enum rtw89_net_type {
	RTW89_NET_TYPE_NO_LINK		= 0,
	RTW89_NET_TYPE_AD_HOC		= 1,
	RTW89_NET_TYPE_INFRA		= 2,
	RTW89_NET_TYPE_AP_MODE		= 3,
};

enum rtw89_wifi_role {
	RTW89_WIFI_ROLE_NONE,
	RTW89_WIFI_ROLE_STATION,
	RTW89_WIFI_ROLE_AP,
	RTW89_WIFI_ROLE_AP_VLAN,
	RTW89_WIFI_ROLE_ADHOC,
	RTW89_WIFI_ROLE_ADHOC_MASTER,
	RTW89_WIFI_ROLE_MESH_POINT,
	RTW89_WIFI_ROLE_MONITOR,
	RTW89_WIFI_ROLE_P2P_DEVICE,
	RTW89_WIFI_ROLE_P2P_CLIENT,
	RTW89_WIFI_ROLE_P2P_GO,
	RTW89_WIFI_ROLE_NAN,
	RTW89_WIFI_ROLE_MLME_MAX
};

enum rtw89_upd_mode {
	RTW89_ROLE_CREATE,
	RTW89_ROLE_REMOVE,
	RTW89_ROLE_TYPE_CHANGE,
	RTW89_ROLE_INFO_CHANGE,
	RTW89_ROLE_CON_DISCONN,
	RTW89_ROLE_BAND_SW,
	RTW89_ROLE_FW_RESTORE,
};

enum rtw89_self_role {
	RTW89_SELF_ROLE_CLIENT,
	RTW89_SELF_ROLE_AP,
	RTW89_SELF_ROLE_AP_CLIENT
};

enum rtw89_msk_sO_el {
	RTW89_NO_MSK,
	RTW89_SMA,
	RTW89_TMA,
	RTW89_BSSID
};

enum rtw89_sch_tx_sel {
	RTW89_SCH_TX_SEL_ALL,
	RTW89_SCH_TX_SEL_HIQ,
	RTW89_SCH_TX_SEL_MG0,
	RTW89_SCH_TX_SEL_MACID,
};

/* RTW89_ADDR_CAM_SEC_NONE	: not enabled
 * RTW89_ADDR_CAM_SEC_ALL_UNI	: 0 - 6 unicast
 * RTW89_ADDR_CAM_SEC_NORMAL	: 0 - 1 unicast, 2 - 4 group, 5 - 6 BIP
 * RTW89_ADDR_CAM_SEC_4GROUP	: 0 - 1 unicast, 2 - 5 group, 6 BIP
 */
enum rtw89_add_cam_sec_mode {
	RTW89_ADDR_CAM_SEC_NONE		= 0,
	RTW89_ADDR_CAM_SEC_ALL_UNI	= 1,
	RTW89_ADDR_CAM_SEC_NORMAL	= 2,
	RTW89_ADDR_CAM_SEC_4GROUP	= 3,
};

enum rtw89_sec_key_type {
	RTW89_SEC_KEY_TYPE_NONE		= 0,
	RTW89_SEC_KEY_TYPE_WEP40	= 1,
	RTW89_SEC_KEY_TYPE_WEP104	= 2,
	RTW89_SEC_KEY_TYPE_TKIP		= 3,
	RTW89_SEC_KEY_TYPE_WAPI		= 4,
	RTW89_SEC_KEY_TYPE_GCMSMS4	= 5,
	RTW89_SEC_KEY_TYPE_CCMP128	= 6,
	RTW89_SEC_KEY_TYPE_CCMP256	= 7,
	RTW89_SEC_KEY_TYPE_GCMP128	= 8,
	RTW89_SEC_KEY_TYPE_GCMP256	= 9,
	RTW89_SEC_KEY_TYPE_BIP_CCMP128	= 10,
};

enum rtw89_port {
	RTW89_PORT_0 = 0,
	RTW89_PORT_1 = 1,
	RTW89_PORT_2 = 2,
	RTW89_PORT_3 = 3,
	RTW89_PORT_4 = 4,
	RTW89_PORT_NUM
};

enum rtw89_band {
	RTW89_BAND_2G = 0,
	RTW89_BAND_5G = 1,
	RTW89_BAND_6G = 2,
	RTW89_BAND_NUM,
};

enum rtw89_hw_rate {
	RTW89_HW_RATE_CCK1	= 0x0,
	RTW89_HW_RATE_CCK2	= 0x1,
	RTW89_HW_RATE_CCK5_5	= 0x2,
	RTW89_HW_RATE_CCK11	= 0x3,
	RTW89_HW_RATE_OFDM6	= 0x4,
	RTW89_HW_RATE_OFDM9	= 0x5,
	RTW89_HW_RATE_OFDM12	= 0x6,
	RTW89_HW_RATE_OFDM18	= 0x7,
	RTW89_HW_RATE_OFDM24	= 0x8,
	RTW89_HW_RATE_OFDM36	= 0x9,
	RTW89_HW_RATE_OFDM48	= 0xA,
	RTW89_HW_RATE_OFDM54	= 0xB,
	RTW89_HW_RATE_MCS0	= 0x80,
	RTW89_HW_RATE_MCS1	= 0x81,
	RTW89_HW_RATE_MCS2	= 0x82,
	RTW89_HW_RATE_MCS3	= 0x83,
	RTW89_HW_RATE_MCS4	= 0x84,
	RTW89_HW_RATE_MCS5	= 0x85,
	RTW89_HW_RATE_MCS6	= 0x86,
	RTW89_HW_RATE_MCS7	= 0x87,
	RTW89_HW_RATE_MCS8	= 0x88,
	RTW89_HW_RATE_MCS9	= 0x89,
	RTW89_HW_RATE_MCS10	= 0x8A,
	RTW89_HW_RATE_MCS11	= 0x8B,
	RTW89_HW_RATE_MCS12	= 0x8C,
	RTW89_HW_RATE_MCS13	= 0x8D,
	RTW89_HW_RATE_MCS14	= 0x8E,
	RTW89_HW_RATE_MCS15	= 0x8F,
	RTW89_HW_RATE_MCS16	= 0x90,
	RTW89_HW_RATE_MCS17	= 0x91,
	RTW89_HW_RATE_MCS18	= 0x92,
	RTW89_HW_RATE_MCS19	= 0x93,
	RTW89_HW_RATE_MCS20	= 0x94,
	RTW89_HW_RATE_MCS21	= 0x95,
	RTW89_HW_RATE_MCS22	= 0x96,
	RTW89_HW_RATE_MCS23	= 0x97,
	RTW89_HW_RATE_MCS24	= 0x98,
	RTW89_HW_RATE_MCS25	= 0x99,
	RTW89_HW_RATE_MCS26	= 0x9A,
	RTW89_HW_RATE_MCS27	= 0x9B,
	RTW89_HW_RATE_MCS28	= 0x9C,
	RTW89_HW_RATE_MCS29	= 0x9D,
	RTW89_HW_RATE_MCS30	= 0x9E,
	RTW89_HW_RATE_MCS31	= 0x9F,
	RTW89_HW_RATE_VHT_NSS1_MCS0	= 0x100,
	RTW89_HW_RATE_VHT_NSS1_MCS1	= 0x101,
	RTW89_HW_RATE_VHT_NSS1_MCS2	= 0x102,
	RTW89_HW_RATE_VHT_NSS1_MCS3	= 0x103,
	RTW89_HW_RATE_VHT_NSS1_MCS4	= 0x104,
	RTW89_HW_RATE_VHT_NSS1_MCS5	= 0x105,
	RTW89_HW_RATE_VHT_NSS1_MCS6	= 0x106,
	RTW89_HW_RATE_VHT_NSS1_MCS7	= 0x107,
	RTW89_HW_RATE_VHT_NSS1_MCS8	= 0x108,
	RTW89_HW_RATE_VHT_NSS1_MCS9	= 0x109,
	RTW89_HW_RATE_VHT_NSS2_MCS0	= 0x110,
	RTW89_HW_RATE_VHT_NSS2_MCS1	= 0x111,
	RTW89_HW_RATE_VHT_NSS2_MCS2	= 0x112,
	RTW89_HW_RATE_VHT_NSS2_MCS3	= 0x113,
	RTW89_HW_RATE_VHT_NSS2_MCS4	= 0x114,
	RTW89_HW_RATE_VHT_NSS2_MCS5	= 0x115,
	RTW89_HW_RATE_VHT_NSS2_MCS6	= 0x116,
	RTW89_HW_RATE_VHT_NSS2_MCS7	= 0x117,
	RTW89_HW_RATE_VHT_NSS2_MCS8	= 0x118,
	RTW89_HW_RATE_VHT_NSS2_MCS9	= 0x119,
	RTW89_HW_RATE_VHT_NSS3_MCS0	= 0x120,
	RTW89_HW_RATE_VHT_NSS3_MCS1	= 0x121,
	RTW89_HW_RATE_VHT_NSS3_MCS2	= 0x122,
	RTW89_HW_RATE_VHT_NSS3_MCS3	= 0x123,
	RTW89_HW_RATE_VHT_NSS3_MCS4	= 0x124,
	RTW89_HW_RATE_VHT_NSS3_MCS5	= 0x125,
	RTW89_HW_RATE_VHT_NSS3_MCS6	= 0x126,
	RTW89_HW_RATE_VHT_NSS3_MCS7	= 0x127,
	RTW89_HW_RATE_VHT_NSS3_MCS8	= 0x128,
	RTW89_HW_RATE_VHT_NSS3_MCS9	= 0x129,
	RTW89_HW_RATE_VHT_NSS4_MCS0	= 0x130,
	RTW89_HW_RATE_VHT_NSS4_MCS1	= 0x131,
	RTW89_HW_RATE_VHT_NSS4_MCS2	= 0x132,
	RTW89_HW_RATE_VHT_NSS4_MCS3	= 0x133,
	RTW89_HW_RATE_VHT_NSS4_MCS4	= 0x134,
	RTW89_HW_RATE_VHT_NSS4_MCS5	= 0x135,
	RTW89_HW_RATE_VHT_NSS4_MCS6	= 0x136,
	RTW89_HW_RATE_VHT_NSS4_MCS7	= 0x137,
	RTW89_HW_RATE_VHT_NSS4_MCS8	= 0x138,
	RTW89_HW_RATE_VHT_NSS4_MCS9	= 0x139,
	RTW89_HW_RATE_HE_NSS1_MCS0	= 0x180,
	RTW89_HW_RATE_HE_NSS1_MCS1	= 0x181,
	RTW89_HW_RATE_HE_NSS1_MCS2	= 0x182,
	RTW89_HW_RATE_HE_NSS1_MCS3	= 0x183,
	RTW89_HW_RATE_HE_NSS1_MCS4	= 0x184,
	RTW89_HW_RATE_HE_NSS1_MCS5	= 0x185,
	RTW89_HW_RATE_HE_NSS1_MCS6	= 0x186,
	RTW89_HW_RATE_HE_NSS1_MCS7	= 0x187,
	RTW89_HW_RATE_HE_NSS1_MCS8	= 0x188,
	RTW89_HW_RATE_HE_NSS1_MCS9	= 0x189,
	RTW89_HW_RATE_HE_NSS1_MCS10	= 0x18A,
	RTW89_HW_RATE_HE_NSS1_MCS11	= 0x18B,
	RTW89_HW_RATE_HE_NSS2_MCS0	= 0x190,
	RTW89_HW_RATE_HE_NSS2_MCS1	= 0x191,
	RTW89_HW_RATE_HE_NSS2_MCS2	= 0x192,
	RTW89_HW_RATE_HE_NSS2_MCS3	= 0x193,
	RTW89_HW_RATE_HE_NSS2_MCS4	= 0x194,
	RTW89_HW_RATE_HE_NSS2_MCS5	= 0x195,
	RTW89_HW_RATE_HE_NSS2_MCS6	= 0x196,
	RTW89_HW_RATE_HE_NSS2_MCS7	= 0x197,
	RTW89_HW_RATE_HE_NSS2_MCS8	= 0x198,
	RTW89_HW_RATE_HE_NSS2_MCS9	= 0x199,
	RTW89_HW_RATE_HE_NSS2_MCS10	= 0x19A,
	RTW89_HW_RATE_HE_NSS2_MCS11	= 0x19B,
	RTW89_HW_RATE_HE_NSS3_MCS0	= 0x1A0,
	RTW89_HW_RATE_HE_NSS3_MCS1	= 0x1A1,
	RTW89_HW_RATE_HE_NSS3_MCS2	= 0x1A2,
	RTW89_HW_RATE_HE_NSS3_MCS3	= 0x1A3,
	RTW89_HW_RATE_HE_NSS3_MCS4	= 0x1A4,
	RTW89_HW_RATE_HE_NSS3_MCS5	= 0x1A5,
	RTW89_HW_RATE_HE_NSS3_MCS6	= 0x1A6,
	RTW89_HW_RATE_HE_NSS3_MCS7	= 0x1A7,
	RTW89_HW_RATE_HE_NSS3_MCS8	= 0x1A8,
	RTW89_HW_RATE_HE_NSS3_MCS9	= 0x1A9,
	RTW89_HW_RATE_HE_NSS3_MCS10	= 0x1AA,
	RTW89_HW_RATE_HE_NSS3_MCS11	= 0x1AB,
	RTW89_HW_RATE_HE_NSS4_MCS0	= 0x1B0,
	RTW89_HW_RATE_HE_NSS4_MCS1	= 0x1B1,
	RTW89_HW_RATE_HE_NSS4_MCS2	= 0x1B2,
	RTW89_HW_RATE_HE_NSS4_MCS3	= 0x1B3,
	RTW89_HW_RATE_HE_NSS4_MCS4	= 0x1B4,
	RTW89_HW_RATE_HE_NSS4_MCS5	= 0x1B5,
	RTW89_HW_RATE_HE_NSS4_MCS6	= 0x1B6,
	RTW89_HW_RATE_HE_NSS4_MCS7	= 0x1B7,
	RTW89_HW_RATE_HE_NSS4_MCS8	= 0x1B8,
	RTW89_HW_RATE_HE_NSS4_MCS9	= 0x1B9,
	RTW89_HW_RATE_HE_NSS4_MCS10	= 0x1BA,
	RTW89_HW_RATE_HE_NSS4_MCS11	= 0x1BB,

	RTW89_HW_RATE_V1_MCS0		= 0x100,
	RTW89_HW_RATE_V1_MCS1		= 0x101,
	RTW89_HW_RATE_V1_MCS2		= 0x102,
	RTW89_HW_RATE_V1_MCS3		= 0x103,
	RTW89_HW_RATE_V1_MCS4		= 0x104,
	RTW89_HW_RATE_V1_MCS5		= 0x105,
	RTW89_HW_RATE_V1_MCS6		= 0x106,
	RTW89_HW_RATE_V1_MCS7		= 0x107,
	RTW89_HW_RATE_V1_MCS8		= 0x108,
	RTW89_HW_RATE_V1_MCS9		= 0x109,
	RTW89_HW_RATE_V1_MCS10		= 0x10A,
	RTW89_HW_RATE_V1_MCS11		= 0x10B,
	RTW89_HW_RATE_V1_MCS12		= 0x10C,
	RTW89_HW_RATE_V1_MCS13		= 0x10D,
	RTW89_HW_RATE_V1_MCS14		= 0x10E,
	RTW89_HW_RATE_V1_MCS15		= 0x10F,
	RTW89_HW_RATE_V1_MCS16		= 0x110,
	RTW89_HW_RATE_V1_MCS17		= 0x111,
	RTW89_HW_RATE_V1_MCS18		= 0x112,
	RTW89_HW_RATE_V1_MCS19		= 0x113,
	RTW89_HW_RATE_V1_MCS20		= 0x114,
	RTW89_HW_RATE_V1_MCS21		= 0x115,
	RTW89_HW_RATE_V1_MCS22		= 0x116,
	RTW89_HW_RATE_V1_MCS23		= 0x117,
	RTW89_HW_RATE_V1_MCS24		= 0x118,
	RTW89_HW_RATE_V1_MCS25		= 0x119,
	RTW89_HW_RATE_V1_MCS26		= 0x11A,
	RTW89_HW_RATE_V1_MCS27		= 0x11B,
	RTW89_HW_RATE_V1_MCS28		= 0x11C,
	RTW89_HW_RATE_V1_MCS29		= 0x11D,
	RTW89_HW_RATE_V1_MCS30		= 0x11E,
	RTW89_HW_RATE_V1_MCS31		= 0x11F,
	RTW89_HW_RATE_V1_VHT_NSS1_MCS0	= 0x200,
	RTW89_HW_RATE_V1_VHT_NSS1_MCS1	= 0x201,
	RTW89_HW_RATE_V1_VHT_NSS1_MCS2	= 0x202,
	RTW89_HW_RATE_V1_VHT_NSS1_MCS3	= 0x203,
	RTW89_HW_RATE_V1_VHT_NSS1_MCS4	= 0x204,
	RTW89_HW_RATE_V1_VHT_NSS1_MCS5	= 0x205,
	RTW89_HW_RATE_V1_VHT_NSS1_MCS6	= 0x206,
	RTW89_HW_RATE_V1_VHT_NSS1_MCS7	= 0x207,
	RTW89_HW_RATE_V1_VHT_NSS1_MCS8	= 0x208,
	RTW89_HW_RATE_V1_VHT_NSS1_MCS9	= 0x209,
	RTW89_HW_RATE_V1_VHT_NSS1_MCS10	= 0x20A,
	RTW89_HW_RATE_V1_VHT_NSS1_MCS11	= 0x20B,
	RTW89_HW_RATE_V1_VHT_NSS2_MCS0	= 0x220,
	RTW89_HW_RATE_V1_VHT_NSS2_MCS1	= 0x221,
	RTW89_HW_RATE_V1_VHT_NSS2_MCS2	= 0x222,
	RTW89_HW_RATE_V1_VHT_NSS2_MCS3	= 0x223,
	RTW89_HW_RATE_V1_VHT_NSS2_MCS4	= 0x224,
	RTW89_HW_RATE_V1_VHT_NSS2_MCS5	= 0x225,
	RTW89_HW_RATE_V1_VHT_NSS2_MCS6	= 0x226,
	RTW89_HW_RATE_V1_VHT_NSS2_MCS7	= 0x227,
	RTW89_HW_RATE_V1_VHT_NSS2_MCS8	= 0x228,
	RTW89_HW_RATE_V1_VHT_NSS2_MCS9	= 0x229,
	RTW89_HW_RATE_V1_VHT_NSS2_MCS10	= 0x22A,
	RTW89_HW_RATE_V1_VHT_NSS2_MCS11	= 0x22B,
	RTW89_HW_RATE_V1_VHT_NSS3_MCS0	= 0x240,
	RTW89_HW_RATE_V1_VHT_NSS3_MCS1	= 0x241,
	RTW89_HW_RATE_V1_VHT_NSS3_MCS2	= 0x242,
	RTW89_HW_RATE_V1_VHT_NSS3_MCS3	= 0x243,
	RTW89_HW_RATE_V1_VHT_NSS3_MCS4	= 0x244,
	RTW89_HW_RATE_V1_VHT_NSS3_MCS5	= 0x245,
	RTW89_HW_RATE_V1_VHT_NSS3_MCS6	= 0x246,
	RTW89_HW_RATE_V1_VHT_NSS3_MCS7	= 0x247,
	RTW89_HW_RATE_V1_VHT_NSS3_MCS8	= 0x248,
	RTW89_HW_RATE_V1_VHT_NSS3_MCS9	= 0x249,
	RTW89_HW_RATE_V1_VHT_NSS3_MCS10	= 0x24A,
	RTW89_HW_RATE_V1_VHT_NSS3_MCS11	= 0x24B,
	RTW89_HW_RATE_V1_VHT_NSS4_MCS0	= 0x260,
	RTW89_HW_RATE_V1_VHT_NSS4_MCS1	= 0x261,
	RTW89_HW_RATE_V1_VHT_NSS4_MCS2	= 0x262,
	RTW89_HW_RATE_V1_VHT_NSS4_MCS3	= 0x263,
	RTW89_HW_RATE_V1_VHT_NSS4_MCS4	= 0x264,
	RTW89_HW_RATE_V1_VHT_NSS4_MCS5	= 0x265,
	RTW89_HW_RATE_V1_VHT_NSS4_MCS6	= 0x266,
	RTW89_HW_RATE_V1_VHT_NSS4_MCS7	= 0x267,
	RTW89_HW_RATE_V1_VHT_NSS4_MCS8	= 0x268,
	RTW89_HW_RATE_V1_VHT_NSS4_MCS9	= 0x269,
	RTW89_HW_RATE_V1_VHT_NSS4_MCS10	= 0x26A,
	RTW89_HW_RATE_V1_VHT_NSS4_MCS11	= 0x26B,
	RTW89_HW_RATE_V1_HE_NSS1_MCS0	= 0x300,
	RTW89_HW_RATE_V1_HE_NSS1_MCS1	= 0x301,
	RTW89_HW_RATE_V1_HE_NSS1_MCS2	= 0x302,
	RTW89_HW_RATE_V1_HE_NSS1_MCS3	= 0x303,
	RTW89_HW_RATE_V1_HE_NSS1_MCS4	= 0x304,
	RTW89_HW_RATE_V1_HE_NSS1_MCS5	= 0x305,
	RTW89_HW_RATE_V1_HE_NSS1_MCS6	= 0x306,
	RTW89_HW_RATE_V1_HE_NSS1_MCS7	= 0x307,
	RTW89_HW_RATE_V1_HE_NSS1_MCS8	= 0x308,
	RTW89_HW_RATE_V1_HE_NSS1_MCS9	= 0x309,
	RTW89_HW_RATE_V1_HE_NSS1_MCS10	= 0x30A,
	RTW89_HW_RATE_V1_HE_NSS1_MCS11	= 0x30B,
	RTW89_HW_RATE_V1_HE_NSS2_MCS0	= 0x320,
	RTW89_HW_RATE_V1_HE_NSS2_MCS1	= 0x321,
	RTW89_HW_RATE_V1_HE_NSS2_MCS2	= 0x322,
	RTW89_HW_RATE_V1_HE_NSS2_MCS3	= 0x323,
	RTW89_HW_RATE_V1_HE_NSS2_MCS4	= 0x324,
	RTW89_HW_RATE_V1_HE_NSS2_MCS5	= 0x325,
	RTW89_HW_RATE_V1_HE_NSS2_MCS6	= 0x326,
	RTW89_HW_RATE_V1_HE_NSS2_MCS7	= 0x327,
	RTW89_HW_RATE_V1_HE_NSS2_MCS8	= 0x328,
	RTW89_HW_RATE_V1_HE_NSS2_MCS9	= 0x329,
	RTW89_HW_RATE_V1_HE_NSS2_MCS10	= 0x32A,
	RTW89_HW_RATE_V1_HE_NSS2_MCS11	= 0x32B,
	RTW89_HW_RATE_V1_HE_NSS3_MCS0	= 0x340,
	RTW89_HW_RATE_V1_HE_NSS3_MCS1	= 0x341,
	RTW89_HW_RATE_V1_HE_NSS3_MCS2	= 0x342,
	RTW89_HW_RATE_V1_HE_NSS3_MCS3	= 0x343,
	RTW89_HW_RATE_V1_HE_NSS3_MCS4	= 0x344,
	RTW89_HW_RATE_V1_HE_NSS3_MCS5	= 0x345,
	RTW89_HW_RATE_V1_HE_NSS3_MCS6	= 0x346,
	RTW89_HW_RATE_V1_HE_NSS3_MCS7	= 0x347,
	RTW89_HW_RATE_V1_HE_NSS3_MCS8	= 0x348,
	RTW89_HW_RATE_V1_HE_NSS3_MCS9	= 0x349,
	RTW89_HW_RATE_V1_HE_NSS3_MCS10	= 0x34A,
	RTW89_HW_RATE_V1_HE_NSS3_MCS11	= 0x34B,
	RTW89_HW_RATE_V1_HE_NSS4_MCS0	= 0x360,
	RTW89_HW_RATE_V1_HE_NSS4_MCS1	= 0x361,
	RTW89_HW_RATE_V1_HE_NSS4_MCS2	= 0x362,
	RTW89_HW_RATE_V1_HE_NSS4_MCS3	= 0x363,
	RTW89_HW_RATE_V1_HE_NSS4_MCS4	= 0x364,
	RTW89_HW_RATE_V1_HE_NSS4_MCS5	= 0x365,
	RTW89_HW_RATE_V1_HE_NSS4_MCS6	= 0x366,
	RTW89_HW_RATE_V1_HE_NSS4_MCS7	= 0x367,
	RTW89_HW_RATE_V1_HE_NSS4_MCS8	= 0x368,
	RTW89_HW_RATE_V1_HE_NSS4_MCS9	= 0x369,
	RTW89_HW_RATE_V1_HE_NSS4_MCS10	= 0x36A,
	RTW89_HW_RATE_V1_HE_NSS4_MCS11	= 0x36B,
	RTW89_HW_RATE_V1_EHT_NSS1_MCS0	= 0x400,
	RTW89_HW_RATE_V1_EHT_NSS1_MCS1	= 0x401,
	RTW89_HW_RATE_V1_EHT_NSS1_MCS2	= 0x402,
	RTW89_HW_RATE_V1_EHT_NSS1_MCS3	= 0x403,
	RTW89_HW_RATE_V1_EHT_NSS1_MCS4	= 0x404,
	RTW89_HW_RATE_V1_EHT_NSS1_MCS5	= 0x405,
	RTW89_HW_RATE_V1_EHT_NSS1_MCS6	= 0x406,
	RTW89_HW_RATE_V1_EHT_NSS1_MCS7	= 0x407,
	RTW89_HW_RATE_V1_EHT_NSS1_MCS8	= 0x408,
	RTW89_HW_RATE_V1_EHT_NSS1_MCS9	= 0x409,
	RTW89_HW_RATE_V1_EHT_NSS1_MCS10	= 0x40A,
	RTW89_HW_RATE_V1_EHT_NSS1_MCS11	= 0x40B,
	RTW89_HW_RATE_V1_EHT_NSS1_MCS12	= 0x40C,
	RTW89_HW_RATE_V1_EHT_NSS1_MCS13	= 0x40D,
	RTW89_HW_RATE_V1_EHT_NSS1_MCS14	= 0x40E,
	RTW89_HW_RATE_V1_EHT_NSS1_MCS15	= 0x40F,
	RTW89_HW_RATE_V1_EHT_NSS2_MCS0	= 0x420,
	RTW89_HW_RATE_V1_EHT_NSS2_MCS1	= 0x421,
	RTW89_HW_RATE_V1_EHT_NSS2_MCS2	= 0x422,
	RTW89_HW_RATE_V1_EHT_NSS2_MCS3	= 0x423,
	RTW89_HW_RATE_V1_EHT_NSS2_MCS4	= 0x424,
	RTW89_HW_RATE_V1_EHT_NSS2_MCS5	= 0x425,
	RTW89_HW_RATE_V1_EHT_NSS2_MCS6	= 0x426,
	RTW89_HW_RATE_V1_EHT_NSS2_MCS7	= 0x427,
	RTW89_HW_RATE_V1_EHT_NSS2_MCS8	= 0x428,
	RTW89_HW_RATE_V1_EHT_NSS2_MCS9	= 0x429,
	RTW89_HW_RATE_V1_EHT_NSS2_MCS10	= 0x42A,
	RTW89_HW_RATE_V1_EHT_NSS2_MCS11	= 0x42B,
	RTW89_HW_RATE_V1_EHT_NSS2_MCS12	= 0x42C,
	RTW89_HW_RATE_V1_EHT_NSS2_MCS13	= 0x42D,
	RTW89_HW_RATE_V1_EHT_NSS3_MCS0	= 0x440,
	RTW89_HW_RATE_V1_EHT_NSS3_MCS1	= 0x441,
	RTW89_HW_RATE_V1_EHT_NSS3_MCS2	= 0x442,
	RTW89_HW_RATE_V1_EHT_NSS3_MCS3	= 0x443,
	RTW89_HW_RATE_V1_EHT_NSS3_MCS4	= 0x444,
	RTW89_HW_RATE_V1_EHT_NSS3_MCS5	= 0x445,
	RTW89_HW_RATE_V1_EHT_NSS3_MCS6	= 0x446,
	RTW89_HW_RATE_V1_EHT_NSS3_MCS7	= 0x447,
	RTW89_HW_RATE_V1_EHT_NSS3_MCS8	= 0x448,
	RTW89_HW_RATE_V1_EHT_NSS3_MCS9	= 0x449,
	RTW89_HW_RATE_V1_EHT_NSS3_MCS10	= 0x44A,
	RTW89_HW_RATE_V1_EHT_NSS3_MCS11	= 0x44B,
	RTW89_HW_RATE_V1_EHT_NSS3_MCS12	= 0x44C,
	RTW89_HW_RATE_V1_EHT_NSS3_MCS13	= 0x44D,
	RTW89_HW_RATE_V1_EHT_NSS4_MCS0	= 0x460,
	RTW89_HW_RATE_V1_EHT_NSS4_MCS1	= 0x461,
	RTW89_HW_RATE_V1_EHT_NSS4_MCS2	= 0x462,
	RTW89_HW_RATE_V1_EHT_NSS4_MCS3	= 0x463,
	RTW89_HW_RATE_V1_EHT_NSS4_MCS4	= 0x464,
	RTW89_HW_RATE_V1_EHT_NSS4_MCS5	= 0x465,
	RTW89_HW_RATE_V1_EHT_NSS4_MCS6	= 0x466,
	RTW89_HW_RATE_V1_EHT_NSS4_MCS7	= 0x467,
	RTW89_HW_RATE_V1_EHT_NSS4_MCS8	= 0x468,
	RTW89_HW_RATE_V1_EHT_NSS4_MCS9	= 0x469,
	RTW89_HW_RATE_V1_EHT_NSS4_MCS10	= 0x46A,
	RTW89_HW_RATE_V1_EHT_NSS4_MCS11	= 0x46B,
	RTW89_HW_RATE_V1_EHT_NSS4_MCS12	= 0x46C,
	RTW89_HW_RATE_V1_EHT_NSS4_MCS13	= 0x46D,

	RTW89_HW_RATE_NR,
	RTW89_HW_RATE_INVAL,

	RTW89_HW_RATE_MASK_MOD = GENMASK(8, 7),
	RTW89_HW_RATE_MASK_VAL = GENMASK(6, 0),
	RTW89_HW_RATE_V1_MASK_MOD = GENMASK(10, 8),
	RTW89_HW_RATE_V1_MASK_VAL = GENMASK(7, 0),
};

/* 2G channels,
 * 1, 2, 3, 4, 5, 6, 7, 8, 9, 10, 11, 12, 13, 14
 */
#define RTW89_2G_CH_NUM 14

/* 5G channels,
 * 36, 38, 40, 42, 44, 46, 48, 50,
 * 52, 54, 56, 58, 60, 62, 64,
 * 100, 102, 104, 106, 108, 110, 112, 114,
 * 116, 118, 120, 122, 124, 126, 128, 130,
 * 132, 134, 136, 138, 140, 142, 144,
 * 149, 151, 153, 155, 157, 159, 161, 163,
 * 165, 167, 169, 171, 173, 175, 177
 */
#define RTW89_5G_CH_NUM 53

/* 6G channels,
 * 1, 3, 5, 7, 9, 11, 13, 15,
 * 17, 19, 21, 23, 25, 27, 29, 33,
 * 35, 37, 39, 41, 43, 45, 47, 49,
 * 51, 53, 55, 57, 59, 61, 65, 67,
 * 69, 71, 73, 75, 77, 79, 81, 83,
 * 85, 87, 89, 91, 93, 97, 99, 101,
 * 103, 105, 107, 109, 111, 113, 115, 117,
 * 119, 121, 123, 125, 129, 131, 133, 135,
 * 137, 139, 141, 143, 145, 147, 149, 151,
 * 153, 155, 157, 161, 163, 165, 167, 169,
 * 171, 173, 175, 177, 179, 181, 183, 185,
 * 187, 189, 193, 195, 197, 199, 201, 203,
 * 205, 207, 209, 211, 213, 215, 217, 219,
 * 221, 225, 227, 229, 231, 233, 235, 237,
 * 239, 241, 243, 245, 247, 249, 251, 253,
 */
#define RTW89_6G_CH_NUM 120

enum rtw89_rate_section {
	RTW89_RS_CCK,
	RTW89_RS_OFDM,
	RTW89_RS_MCS, /* for HT/VHT/HE */
	RTW89_RS_HEDCM,
	RTW89_RS_OFFSET,
	RTW89_RS_NUM,
	RTW89_RS_LMT_NUM = RTW89_RS_MCS + 1,
	RTW89_RS_TX_SHAPE_NUM = RTW89_RS_OFDM + 1,
};

enum rtw89_rate_offset_indexes {
	RTW89_RATE_OFFSET_HE,
	RTW89_RATE_OFFSET_VHT,
	RTW89_RATE_OFFSET_HT,
	RTW89_RATE_OFFSET_OFDM,
	RTW89_RATE_OFFSET_CCK,
	RTW89_RATE_OFFSET_DLRU_EHT,
	RTW89_RATE_OFFSET_DLRU_HE,
	RTW89_RATE_OFFSET_EHT,
	__RTW89_RATE_OFFSET_NUM,

	RTW89_RATE_OFFSET_NUM_AX = RTW89_RATE_OFFSET_CCK + 1,
	RTW89_RATE_OFFSET_NUM_BE = RTW89_RATE_OFFSET_EHT + 1,
};

enum rtw89_rate_num {
	RTW89_RATE_CCK_NUM	= 4,
	RTW89_RATE_OFDM_NUM	= 8,
	RTW89_RATE_HEDCM_NUM	= 4, /* for HEDCM MCS0/1/3/4 */

	RTW89_RATE_MCS_NUM_AX	= 12,
	RTW89_RATE_MCS_NUM_BE	= 16,
	__RTW89_RATE_MCS_NUM	= 16,
};

enum rtw89_nss {
	RTW89_NSS_1		= 0,
	RTW89_NSS_2		= 1,
	/* HE DCM only support 1ss and 2ss */
	RTW89_NSS_HEDCM_NUM	= RTW89_NSS_2 + 1,
	RTW89_NSS_3		= 2,
	RTW89_NSS_4		= 3,
	RTW89_NSS_NUM,
};

enum rtw89_ntx {
	RTW89_1TX	= 0,
	RTW89_2TX	= 1,
	RTW89_NTX_NUM,
};

enum rtw89_beamforming_type {
	RTW89_NONBF	= 0,
	RTW89_BF	= 1,
	RTW89_BF_NUM,
};

enum rtw89_ofdma_type {
	RTW89_NON_OFDMA	= 0,
	RTW89_OFDMA	= 1,
	RTW89_OFDMA_NUM,
};

/* neither insert new in the middle, nor change any given definition */
enum rtw89_regulation_type {
	RTW89_WW	= 0,
	RTW89_ETSI	= 1,
	RTW89_FCC	= 2,
	RTW89_MKK	= 3,
	RTW89_NA	= 4,
	RTW89_IC	= 5,
	RTW89_KCC	= 6,
	RTW89_ACMA	= 7,
	RTW89_NCC	= 8,
	RTW89_MEXICO	= 9,
	RTW89_CHILE	= 10,
	RTW89_UKRAINE	= 11,
	RTW89_CN	= 12,
	RTW89_QATAR	= 13,
	RTW89_UK	= 14,
	RTW89_THAILAND	= 15,
	RTW89_REGD_NUM,
};

enum rtw89_reg_6ghz_power {
	RTW89_REG_6GHZ_POWER_VLP = 0,
	RTW89_REG_6GHZ_POWER_LPI = 1,
	RTW89_REG_6GHZ_POWER_STD = 2,

	NUM_OF_RTW89_REG_6GHZ_POWER,
	RTW89_REG_6GHZ_POWER_DFLT = RTW89_REG_6GHZ_POWER_VLP,
};

#define RTW89_MIN_VALID_POWER_CONSTRAINT (-10) /* unit: dBm */

/* calculate based on ieee80211 Transmit Power Envelope */
struct rtw89_reg_6ghz_tpe {
	bool valid;
	s8 constraint; /* unit: dBm */
};

enum rtw89_fw_pkt_ofld_type {
	RTW89_PKT_OFLD_TYPE_PROBE_RSP = 0,
	RTW89_PKT_OFLD_TYPE_PS_POLL = 1,
	RTW89_PKT_OFLD_TYPE_NULL_DATA = 2,
	RTW89_PKT_OFLD_TYPE_QOS_NULL = 3,
	RTW89_PKT_OFLD_TYPE_CTS2SELF = 4,
	RTW89_PKT_OFLD_TYPE_ARP_RSP = 5,
	RTW89_PKT_OFLD_TYPE_NDP = 6,
	RTW89_PKT_OFLD_TYPE_EAPOL_KEY = 7,
	RTW89_PKT_OFLD_TYPE_SA_QUERY = 8,
	RTW89_PKT_OFLD_TYPE_PROBE_REQ = 12,
	RTW89_PKT_OFLD_TYPE_NUM,
};

struct rtw89_txpwr_byrate {
	s8 cck[RTW89_RATE_CCK_NUM];
	s8 ofdm[RTW89_RATE_OFDM_NUM];
	s8 mcs[RTW89_OFDMA_NUM][RTW89_NSS_NUM][__RTW89_RATE_MCS_NUM];
	s8 hedcm[RTW89_OFDMA_NUM][RTW89_NSS_HEDCM_NUM][RTW89_RATE_HEDCM_NUM];
	s8 offset[__RTW89_RATE_OFFSET_NUM];
	s8 trap;
};

struct rtw89_rate_desc {
	enum rtw89_nss nss;
	enum rtw89_rate_section rs;
	enum rtw89_ofdma_type ofdma;
	u8 idx;
};

#define PHY_STS_HDR_LEN 8
#define RF_PATH_MAX 4
#define RTW89_MAX_PPDU_CNT 8
struct rtw89_rx_phy_ppdu {
	void *buf;
	u32 len;
	u8 rssi_avg;
	u8 rssi[RF_PATH_MAX];
	u8 mac_id;
	u8 chan_idx;
	u8 ie;
	u16 rate;
	u8 rpl_avg;
	u8 rpl_path[RF_PATH_MAX];
	u8 rpl_fd[RF_PATH_MAX];
	u8 bw_idx;
	u8 rx_path_en;
	struct {
		bool has;
		u8 avg_snr;
		u8 evm_max;
		u8 evm_min;
	} ofdm;
	bool has_data;
	bool has_bcn;
	bool ldpc;
	bool stbc;
	bool to_self;
	bool valid;
	bool hdr_2_en;
};

enum rtw89_mac_idx {
	RTW89_MAC_0 = 0,
	RTW89_MAC_1 = 1,
	RTW89_MAC_NUM,
};

enum rtw89_phy_idx {
	RTW89_PHY_0 = 0,
	RTW89_PHY_1 = 1,
	RTW89_PHY_NUM,
};

#define __RTW89_MLD_MAX_LINK_NUM 2
#define RTW89_MLD_NON_STA_LINK_NUM 1

enum rtw89_chanctx_idx {
	RTW89_CHANCTX_0 = 0,
	RTW89_CHANCTX_1 = 1,

	NUM_OF_RTW89_CHANCTX,
	RTW89_CHANCTX_IDLE = NUM_OF_RTW89_CHANCTX,
};

enum rtw89_rf_path {
	RF_PATH_A = 0,
	RF_PATH_B = 1,
	RF_PATH_C = 2,
	RF_PATH_D = 3,
	RF_PATH_AB,
	RF_PATH_AC,
	RF_PATH_AD,
	RF_PATH_BC,
	RF_PATH_BD,
	RF_PATH_CD,
	RF_PATH_ABC,
	RF_PATH_ABD,
	RF_PATH_ACD,
	RF_PATH_BCD,
	RF_PATH_ABCD,
};

enum rtw89_rf_path_bit {
	RF_A	= BIT(0),
	RF_B	= BIT(1),
	RF_C	= BIT(2),
	RF_D	= BIT(3),

	RF_AB	= (RF_A | RF_B),
	RF_AC	= (RF_A | RF_C),
	RF_AD	= (RF_A | RF_D),
	RF_BC	= (RF_B | RF_C),
	RF_BD	= (RF_B | RF_D),
	RF_CD	= (RF_C | RF_D),

	RF_ABC	= (RF_A | RF_B | RF_C),
	RF_ABD	= (RF_A | RF_B | RF_D),
	RF_ACD	= (RF_A | RF_C | RF_D),
	RF_BCD	= (RF_B | RF_C | RF_D),

	RF_ABCD	= (RF_A | RF_B | RF_C | RF_D),
};

enum rtw89_bandwidth {
	RTW89_CHANNEL_WIDTH_20	= 0,
	RTW89_CHANNEL_WIDTH_40	= 1,
	RTW89_CHANNEL_WIDTH_80	= 2,
	RTW89_CHANNEL_WIDTH_160	= 3,
	RTW89_CHANNEL_WIDTH_320	= 4,

	/* keep index order above */
	RTW89_CHANNEL_WIDTH_ORDINARY_NUM = 5,

	RTW89_CHANNEL_WIDTH_80_80 = 5,
	RTW89_CHANNEL_WIDTH_5 = 6,
	RTW89_CHANNEL_WIDTH_10 = 7,
};

enum rtw89_ps_mode {
	RTW89_PS_MODE_NONE	= 0,
	RTW89_PS_MODE_RFOFF	= 1,
	RTW89_PS_MODE_CLK_GATED	= 2,
	RTW89_PS_MODE_PWR_GATED	= 3,
};

#define RTW89_2G_BW_NUM (RTW89_CHANNEL_WIDTH_40 + 1)
#define RTW89_5G_BW_NUM (RTW89_CHANNEL_WIDTH_160 + 1)
#define RTW89_6G_BW_NUM (RTW89_CHANNEL_WIDTH_320 + 1)
#define RTW89_BYR_BW_NUM (RTW89_CHANNEL_WIDTH_320 + 1)
#define RTW89_PPE_BW_NUM (RTW89_CHANNEL_WIDTH_320 + 1)

enum rtw89_pe_duration {
	RTW89_PE_DURATION_0 = 0,
	RTW89_PE_DURATION_8 = 1,
	RTW89_PE_DURATION_16 = 2,
	RTW89_PE_DURATION_16_20 = 3,
};

enum rtw89_ru_bandwidth {
	RTW89_RU26 = 0,
	RTW89_RU52 = 1,
	RTW89_RU106 = 2,
	RTW89_RU52_26 = 3,
	RTW89_RU106_26 = 4,
	RTW89_RU_NUM,
};

enum rtw89_sc_offset {
	RTW89_SC_DONT_CARE	= 0,
	RTW89_SC_20_UPPER	= 1,
	RTW89_SC_20_LOWER	= 2,
	RTW89_SC_20_UPMOST	= 3,
	RTW89_SC_20_LOWEST	= 4,
	RTW89_SC_20_UP2X	= 5,
	RTW89_SC_20_LOW2X	= 6,
	RTW89_SC_20_UP3X	= 7,
	RTW89_SC_20_LOW3X	= 8,
	RTW89_SC_40_UPPER	= 9,
	RTW89_SC_40_LOWER	= 10,
};

/* only mgd features can be added to the enum */
enum rtw89_wow_flags {
	RTW89_WOW_FLAG_EN_MAGIC_PKT,
	RTW89_WOW_FLAG_EN_REKEY_PKT,
	RTW89_WOW_FLAG_EN_DISCONNECT,
	RTW89_WOW_FLAG_EN_PATTERN,
	RTW89_WOW_FLAG_NUM,
};

struct rtw89_chan {
	u8 channel;
	u8 primary_channel;
	enum rtw89_band band_type;
	enum rtw89_bandwidth band_width;

	/* The follow-up are derived from the above. We must ensure that it
	 * is assigned correctly in rtw89_chan_create() if new one is added.
	 */
	u32 freq;
	enum rtw89_subband subband_type;
	enum rtw89_sc_offset pri_ch_idx;
	u8 pri_sb_idx;
};

struct rtw89_chan_rcd {
	u8 prev_primary_channel;
	enum rtw89_band prev_band_type;
	bool band_changed;
};

struct rtw89_channel_help_params {
	u32 tx_en;
};

struct rtw89_port_reg {
	u32 port_cfg;
	u32 tbtt_prohib;
	u32 bcn_area;
	u32 bcn_early;
	u32 tbtt_early;
	u32 tbtt_agg;
	u32 bcn_space;
	u32 bcn_forcetx;
	u32 bcn_err_cnt;
	u32 bcn_err_flag;
	u32 dtim_ctrl;
	u32 tbtt_shift;
	u32 bcn_cnt_tmr;
	u32 tsftr_l;
	u32 tsftr_h;
	u32 md_tsft;
	u32 bss_color;
	u32 mbssid;
	u32 mbssid_drop;
	u32 tsf_sync;
	u32 ptcl_dbg;
	u32 ptcl_dbg_info;
	u32 bcn_drop_all;
	u32 hiq_win[RTW89_PORT_NUM];
};

struct rtw89_txwd_body {
	__le32 dword0;
	__le32 dword1;
	__le32 dword2;
	__le32 dword3;
	__le32 dword4;
	__le32 dword5;
} __packed;

struct rtw89_txwd_body_v1 {
	__le32 dword0;
	__le32 dword1;
	__le32 dword2;
	__le32 dword3;
	__le32 dword4;
	__le32 dword5;
	__le32 dword6;
	__le32 dword7;
} __packed;

struct rtw89_txwd_body_v2 {
	__le32 dword0;
	__le32 dword1;
	__le32 dword2;
	__le32 dword3;
	__le32 dword4;
	__le32 dword5;
	__le32 dword6;
	__le32 dword7;
} __packed;

struct rtw89_txwd_info {
	__le32 dword0;
	__le32 dword1;
	__le32 dword2;
	__le32 dword3;
	__le32 dword4;
	__le32 dword5;
} __packed;

struct rtw89_txwd_info_v2 {
	__le32 dword0;
	__le32 dword1;
	__le32 dword2;
	__le32 dword3;
	__le32 dword4;
	__le32 dword5;
	__le32 dword6;
	__le32 dword7;
} __packed;

struct rtw89_rx_desc_info {
	u16 pkt_size;
	u8 pkt_type;
	u8 drv_info_size;
	u8 phy_rpt_size;
	u8 hdr_cnv_size;
	u8 shift;
	u8 wl_hd_iv_len;
	bool long_rxdesc;
	bool bb_sel;
	bool mac_info_valid;
	u16 data_rate;
	u8 gi_ltf;
	u8 bw;
	u32 free_run_cnt;
	u8 user_id;
	bool sr_en;
	u8 ppdu_cnt;
	u8 ppdu_type;
	bool icv_err;
	bool crc32_err;
	bool hw_dec;
	bool sw_dec;
	bool addr1_match;
	u8 frag;
	u16 seq;
	u8 frame_type;
	u8 rx_pl_id;
	bool addr_cam_valid;
	u8 addr_cam_id;
	u8 sec_cam_id;
	u8 mac_id;
	u16 offset;
	u16 rxd_len;
	bool ready;
	u16 rssi;
};

struct rtw89_rxdesc_short {
	__le32 dword0;
	__le32 dword1;
	__le32 dword2;
	__le32 dword3;
} __packed;

struct rtw89_rxdesc_short_v2 {
	__le32 dword0;
	__le32 dword1;
	__le32 dword2;
	__le32 dword3;
	__le32 dword4;
	__le32 dword5;
} __packed;

struct rtw89_rxdesc_long {
	__le32 dword0;
	__le32 dword1;
	__le32 dword2;
	__le32 dword3;
	__le32 dword4;
	__le32 dword5;
	__le32 dword6;
	__le32 dword7;
} __packed;

struct rtw89_rxdesc_long_v2 {
	__le32 dword0;
	__le32 dword1;
	__le32 dword2;
	__le32 dword3;
	__le32 dword4;
	__le32 dword5;
	__le32 dword6;
	__le32 dword7;
	__le32 dword8;
	__le32 dword9;
} __packed;

struct rtw89_rxdesc_phy_rpt_v2 {
	__le32 dword0;
	__le32 dword1;
} __packed;

struct rtw89_tx_desc_info {
	u16 pkt_size;
	u8 wp_offset;
	u8 mac_id;
	u8 qsel;
	u8 ch_dma;
	u8 hdr_llc_len;
	bool is_bmc;
	bool en_wd_info;
	bool wd_page;
	bool use_rate;
	bool dis_data_fb;
	bool tid_indicate;
	bool agg_en;
	bool bk;
	u8 ampdu_density;
	u8 ampdu_num;
	bool sec_en;
	u8 addr_info_nr;
	u8 sec_keyid;
	u8 sec_type;
	u8 sec_cam_idx;
	u8 sec_seq[6];
	u16 data_rate;
	u16 data_retry_lowest_rate;
	bool fw_dl;
	u16 seq;
	bool a_ctrl_bsr;
	u8 hw_ssn_sel;
#define RTW89_MGMT_HW_SSN_SEL	1
	u8 hw_seq_mode;
#define RTW89_MGMT_HW_SEQ_MODE	1
	bool hiq;
	u8 port;
	bool er_cap;
	bool stbc;
	bool ldpc;
	bool upd_wlan_hdr;
	bool mlo;
};

struct rtw89_core_tx_request {
	enum rtw89_core_tx_type tx_type;

	struct sk_buff *skb;
	struct ieee80211_vif *vif;
	struct ieee80211_sta *sta;
	struct rtw89_vif_link *rtwvif_link;
	struct rtw89_sta_link *rtwsta_link;
	struct rtw89_tx_desc_info desc_info;
};

struct rtw89_txq {
	struct list_head list;
	unsigned long flags;
	int wait_cnt;
};

struct rtw89_mac_ax_gnt {
	u8 gnt_bt_sw_en;
	u8 gnt_bt;
	u8 gnt_wl_sw_en;
	u8 gnt_wl;
} __packed;

struct rtw89_mac_ax_wl_act {
	u8 wlan_act_en;
	u8 wlan_act;
};

#define RTW89_MAC_AX_COEX_GNT_NR 2
struct rtw89_mac_ax_coex_gnt {
	struct rtw89_mac_ax_gnt band[RTW89_MAC_AX_COEX_GNT_NR];
	struct rtw89_mac_ax_wl_act bt[RTW89_MAC_AX_COEX_GNT_NR];
};

enum rtw89_btc_ncnt {
	BTC_NCNT_POWER_ON = 0x0,
	BTC_NCNT_POWER_OFF,
	BTC_NCNT_INIT_COEX,
	BTC_NCNT_SCAN_START,
	BTC_NCNT_SCAN_FINISH,
	BTC_NCNT_SPECIAL_PACKET,
	BTC_NCNT_SWITCH_BAND,
	BTC_NCNT_RFK_TIMEOUT,
	BTC_NCNT_SHOW_COEX_INFO,
	BTC_NCNT_ROLE_INFO,
	BTC_NCNT_CONTROL,
	BTC_NCNT_RADIO_STATE,
	BTC_NCNT_CUSTOMERIZE,
	BTC_NCNT_WL_RFK,
	BTC_NCNT_WL_STA,
	BTC_NCNT_WL_STA_LAST,
	BTC_NCNT_FWINFO,
	BTC_NCNT_TIMER,
	BTC_NCNT_SWITCH_CHBW,
	BTC_NCNT_RESUME_DL_FW,
	BTC_NCNT_COUNTRYCODE,
	BTC_NCNT_NUM,
};

enum rtw89_btc_btinfo {
	BTC_BTINFO_L0 = 0,
	BTC_BTINFO_L1,
	BTC_BTINFO_L2,
	BTC_BTINFO_L3,
	BTC_BTINFO_H0,
	BTC_BTINFO_H1,
	BTC_BTINFO_H2,
	BTC_BTINFO_H3,
	BTC_BTINFO_MAX
};

enum rtw89_btc_dcnt {
	BTC_DCNT_RUN = 0x0,
	BTC_DCNT_CX_RUNINFO,
	BTC_DCNT_RPT,
	BTC_DCNT_RPT_HANG,
	BTC_DCNT_CYCLE,
	BTC_DCNT_CYCLE_HANG,
	BTC_DCNT_W1,
	BTC_DCNT_W1_HANG,
	BTC_DCNT_B1,
	BTC_DCNT_B1_HANG,
	BTC_DCNT_TDMA_NONSYNC,
	BTC_DCNT_SLOT_NONSYNC,
	BTC_DCNT_BTCNT_HANG,
	BTC_DCNT_BTTX_HANG,
	BTC_DCNT_WL_SLOT_DRIFT,
	BTC_DCNT_WL_STA_LAST,
	BTC_DCNT_BT_SLOT_DRIFT,
	BTC_DCNT_BT_SLOT_FLOOD,
	BTC_DCNT_FDDT_TRIG,
	BTC_DCNT_E2G,
	BTC_DCNT_E2G_HANG,
	BTC_DCNT_WL_FW_VER_MATCH,
	BTC_DCNT_NULL_TX_FAIL,
	BTC_DCNT_WL_STA_NTFY,
	BTC_DCNT_NUM,
};

enum rtw89_btc_wl_state_cnt {
	BTC_WCNT_SCANAP = 0x0,
	BTC_WCNT_DHCP,
	BTC_WCNT_EAPOL,
	BTC_WCNT_ARP,
	BTC_WCNT_SCBDUPDATE,
	BTC_WCNT_RFK_REQ,
	BTC_WCNT_RFK_GO,
	BTC_WCNT_RFK_REJECT,
	BTC_WCNT_RFK_TIMEOUT,
	BTC_WCNT_CH_UPDATE,
	BTC_WCNT_DBCC_ALL_2G,
	BTC_WCNT_DBCC_CHG,
	BTC_WCNT_RX_OK_LAST,
	BTC_WCNT_RX_OK_LAST2S,
	BTC_WCNT_RX_ERR_LAST,
	BTC_WCNT_RX_ERR_LAST2S,
	BTC_WCNT_RX_LAST,
	BTC_WCNT_NUM
};

enum rtw89_btc_bt_state_cnt {
	BTC_BCNT_RETRY = 0x0,
	BTC_BCNT_REINIT,
	BTC_BCNT_REENABLE,
	BTC_BCNT_SCBDREAD,
	BTC_BCNT_RELINK,
	BTC_BCNT_IGNOWL,
	BTC_BCNT_INQPAG,
	BTC_BCNT_INQ,
	BTC_BCNT_PAGE,
	BTC_BCNT_ROLESW,
	BTC_BCNT_AFH,
	BTC_BCNT_INFOUPDATE,
	BTC_BCNT_INFOSAME,
	BTC_BCNT_SCBDUPDATE,
	BTC_BCNT_HIPRI_TX,
	BTC_BCNT_HIPRI_RX,
	BTC_BCNT_LOPRI_TX,
	BTC_BCNT_LOPRI_RX,
	BTC_BCNT_POLUT,
	BTC_BCNT_POLUT_NOW,
	BTC_BCNT_POLUT_DIFF,
	BTC_BCNT_RATECHG,
	BTC_BCNT_NUM,
};

enum rtw89_btc_bt_profile {
	BTC_BT_NOPROFILE = 0,
	BTC_BT_HFP = BIT(0),
	BTC_BT_HID = BIT(1),
	BTC_BT_A2DP = BIT(2),
	BTC_BT_PAN = BIT(3),
	BTC_PROFILE_MAX = 4,
};

struct rtw89_btc_ant_info {
	u8 type;  /* shared, dedicated */
	u8 num;
	u8 isolation;

	u8 single_pos: 1;/* Single antenna at S0 or S1 */
	u8 diversity: 1;
	u8 btg_pos: 2;
	u8 stream_cnt: 4;
};

struct rtw89_btc_ant_info_v7 {
	u8 type;  /* shared, dedicated(non-shared) */
	u8 num;   /* antenna count  */
	u8 isolation;
	u8 single_pos;/* wifi 1ss-1ant at 0:S0 or 1:S1 */

	u8 diversity; /* only for wifi use 1-antenna */
	u8 btg_pos; /* btg-circuit at 0:S0/1:S1/others:all */
	u8 stream_cnt;  /* spatial_stream count */
	u8 rsvd;
} __packed;

enum rtw89_tfc_dir {
	RTW89_TFC_UL,
	RTW89_TFC_DL,
};

struct rtw89_btc_wl_smap {
	u32 busy: 1;
	u32 scan: 1;
	u32 connecting: 1;
	u32 roaming: 1;
	u32 dbccing: 1;
	u32 _4way: 1;
	u32 rf_off: 1;
	u32 lps: 2;
	u32 ips: 1;
	u32 init_ok: 1;
	u32 traffic_dir : 2;
	u32 rf_off_pre: 1;
	u32 lps_pre: 2;
	u32 lps_exiting: 1;
	u32 emlsr: 1;
};

enum rtw89_tfc_lv {
	RTW89_TFC_IDLE,
	RTW89_TFC_ULTRA_LOW,
	RTW89_TFC_LOW,
	RTW89_TFC_MID,
	RTW89_TFC_HIGH,
};

#define RTW89_TP_SHIFT 18 /* bytes/2s --> Mbps */
DECLARE_EWMA(tp, 10, 2);

struct rtw89_traffic_stats {
	/* units in bytes */
	u64 tx_unicast;
	u64 rx_unicast;
	u32 tx_avg_len;
	u32 rx_avg_len;

	/* count for packets */
	u64 tx_cnt;
	u64 rx_cnt;

	/* units in Mbps */
	u32 tx_throughput;
	u32 rx_throughput;
	u32 tx_throughput_raw;
	u32 rx_throughput_raw;

	u32 rx_tf_acc;
	u32 rx_tf_periodic;

	enum rtw89_tfc_lv tx_tfc_lv;
	enum rtw89_tfc_lv rx_tfc_lv;
	struct ewma_tp tx_ewma_tp;
	struct ewma_tp rx_ewma_tp;

	u16 tx_rate;
	u16 rx_rate;
};

struct rtw89_btc_chdef {
	u8 center_ch;
	u8 band;
	u8 chan;
	enum rtw89_sc_offset offset;
	enum rtw89_bandwidth bw;
};

struct rtw89_btc_statistic {
	u8 rssi; /* 0%~110% (dBm = rssi -110) */
	struct rtw89_traffic_stats traffic;
};

#define BTC_WL_RSSI_THMAX 4

struct rtw89_btc_wl_link_info {
	struct rtw89_btc_chdef chdef;
	struct rtw89_btc_statistic stat;
	enum rtw89_tfc_dir dir;
	u8 rssi_state[BTC_WL_RSSI_THMAX];
	u8 mac_addr[ETH_ALEN];
	u8 busy;
	u8 ch;
	u8 bw;
	u8 band;
	u8 role;
	u8 pid;
	u8 phy;
	u8 dtim_period;
	u8 mode;
	u8 tx_1ss_limit;

	u8 mac_id;
	u8 tx_retry;

	u32 bcn_period;
	u32 busy_t;
	u32 tx_time;
	u32 client_cnt;
	u32 rx_rate_drop_cnt;
	u32 noa_duration;

	u32 active: 1;
	u32 noa: 1;
	u32 client_ps: 1;
	u32 connected: 2;
};

union rtw89_btc_wl_state_map {
	u32 val;
	struct rtw89_btc_wl_smap map;
};

struct rtw89_btc_bt_hfp_desc {
	u32 exist: 1;
	u32 type: 2;
	u32 rsvd: 29;
};

struct rtw89_btc_bt_hid_desc {
	u32 exist: 1;
	u32 slot_info: 2;
	u32 pair_cnt: 2;
	u32 type: 8;
	u32 rsvd: 19;
};

struct rtw89_btc_bt_a2dp_desc {
	u8 exist: 1;
	u8 exist_last: 1;
	u8 play_latency: 1;
	u8 type: 3;
	u8 active: 1;
	u8 sink: 1;
	u32 handle_update: 1;
	u32 devinfo_query: 1;
	u32 no_empty_streak_2s: 8;
	u32 no_empty_streak_max: 8;
	u32 rsvd: 6;

	u8 bitpool;
	u16 vendor_id;
	u32 device_name;
	u32 flush_time;
};

struct rtw89_btc_bt_pan_desc {
	u32 exist: 1;
	u32 type: 1;
	u32 active: 1;
	u32 rsvd: 29;
};

struct rtw89_btc_bt_rfk_info {
	u32 run: 1;
	u32 req: 1;
	u32 timeout: 1;
	u32 rsvd: 29;
};

union rtw89_btc_bt_rfk_info_map {
	u32 val;
	struct rtw89_btc_bt_rfk_info map;
};

struct rtw89_btc_bt_ver_info {
	u32 fw_coex; /* match with which coex_ver */
	u32 fw;
};

struct rtw89_btc_bool_sta_chg {
	u32 now: 1;
	u32 last: 1;
	u32 remain: 1;
	u32 srvd: 29;
};

struct rtw89_btc_u8_sta_chg {
	u8 now;
	u8 last;
	u8 remain;
	u8 rsvd;
};

struct rtw89_btc_wl_scan_info {
	u8 band[RTW89_PHY_NUM];
	u8 phy_map;
	u8 rsvd;
};

struct rtw89_btc_wl_dbcc_info {
	u8 op_band[RTW89_PHY_NUM]; /* op band in each phy */
	u8 scan_band[RTW89_PHY_NUM]; /* scan band in  each phy */
	u8 real_band[RTW89_PHY_NUM];
	u8 role[RTW89_PHY_NUM]; /* role in each phy */
};

struct rtw89_btc_wl_active_role {
	u8 connected: 1;
	u8 pid: 3;
	u8 phy: 1;
	u8 noa: 1;
	u8 band: 2;

	u8 client_ps: 1;
	u8 bw: 7;

	u8 role;
	u8 ch;

	u16 tx_lvl;
	u16 rx_lvl;
	u16 tx_rate;
	u16 rx_rate;
};

struct rtw89_btc_wl_active_role_v1 {
	u8 connected: 1;
	u8 pid: 3;
	u8 phy: 1;
	u8 noa: 1;
	u8 band: 2;

	u8 client_ps: 1;
	u8 bw: 7;

	u8 role;
	u8 ch;

	u16 tx_lvl;
	u16 rx_lvl;
	u16 tx_rate;
	u16 rx_rate;

	u32 noa_duration; /* ms */
};

struct rtw89_btc_wl_active_role_v2 {
	u8 connected: 1;
	u8 pid: 3;
	u8 phy: 1;
	u8 noa: 1;
	u8 band: 2;

	u8 client_ps: 1;
	u8 bw: 7;

	u8 role;
	u8 ch;

	u32 noa_duration; /* ms */
};

struct rtw89_btc_wl_active_role_v7 {
	u8 connected;
	u8 pid;
	u8 phy;
	u8 noa;

	u8 band;
	u8 client_ps;
	u8 bw;
	u8 role;

	u8 ch;
	u8 noa_dur;
	u8 client_cnt;
	u8 rsvd2;
} __packed;

struct rtw89_btc_wl_role_info_bpos {
	u16 none: 1;
	u16 station: 1;
	u16 ap: 1;
	u16 vap: 1;
	u16 adhoc: 1;
	u16 adhoc_master: 1;
	u16 mesh: 1;
	u16 moniter: 1;
	u16 p2p_device: 1;
	u16 p2p_gc: 1;
	u16 p2p_go: 1;
	u16 nan: 1;
};

struct rtw89_btc_wl_scc_ctrl {
	u8 null_role1;
	u8 null_role2;
	u8 ebt_null; /* if tx null at EBT slot */
};

union rtw89_btc_wl_role_info_map {
	u16 val;
	struct rtw89_btc_wl_role_info_bpos role;
};

struct rtw89_btc_wl_role_info { /* struct size must be n*4 bytes */
	u8 connect_cnt;
	u8 link_mode;
	union rtw89_btc_wl_role_info_map role_map;
	struct rtw89_btc_wl_active_role active_role[RTW89_PORT_NUM];
};

struct rtw89_btc_wl_role_info_v1 { /* struct size must be n*4 bytes */
	u8 connect_cnt;
	u8 link_mode;
	union rtw89_btc_wl_role_info_map role_map;
	struct rtw89_btc_wl_active_role_v1 active_role_v1[RTW89_PORT_NUM];
	u32 mrole_type; /* btc_wl_mrole_type */
	u32 mrole_noa_duration; /* ms */

	u32 dbcc_en: 1;
	u32 dbcc_chg: 1;
	u32 dbcc_2g_phy: 2; /* which phy operate in 2G, HW_PHY_0 or HW_PHY_1 */
	u32 link_mode_chg: 1;
	u32 rsvd: 27;
};

struct rtw89_btc_wl_role_info_v2 { /* struct size must be n*4 bytes */
	u8 connect_cnt;
	u8 link_mode;
	union rtw89_btc_wl_role_info_map role_map;
	struct rtw89_btc_wl_active_role_v2 active_role_v2[RTW89_PORT_NUM];
	u32 mrole_type; /* btc_wl_mrole_type */
	u32 mrole_noa_duration; /* ms */

	u32 dbcc_en: 1;
	u32 dbcc_chg: 1;
	u32 dbcc_2g_phy: 2; /* which phy operate in 2G, HW_PHY_0 or HW_PHY_1 */
	u32 link_mode_chg: 1;
	u32 rsvd: 27;
};

struct rtw89_btc_wl_rlink { /* H2C info, struct size must be n*4 bytes */
	u8 connected;
	u8 pid;
	u8 phy;
	u8 noa;

	u8 rf_band; /* enum band_type RF band: 2.4G/5G/6G */
	u8 active; /* 0:rlink is under doze */
	u8 bw; /* enum channel_width */
	u8 role; /*enum role_type */

	u8 ch;
	u8 noa_dur; /* ms */
	u8 client_cnt; /* for Role = P2P-Go/AP */
	u8 mode; /* wifi protocol */
} __packed;

#define RTW89_BE_BTC_WL_MAX_ROLE_NUMBER 6
struct rtw89_btc_wl_role_info_v7 { /* struct size must be n*4 bytes */
	u8 connect_cnt;
	u8 link_mode;
	u8 link_mode_chg;
	u8 p2p_2g;

	struct rtw89_btc_wl_active_role_v7 active_role[RTW89_BE_BTC_WL_MAX_ROLE_NUMBER];

	u32 role_map;
	u32 mrole_type; /* btc_wl_mrole_type */
	u32 mrole_noa_duration; /* ms */
	u32 dbcc_en;
	u32 dbcc_chg;
	u32 dbcc_2g_phy; /* which phy operate in 2G, HW_PHY_0 or HW_PHY_1 */
} __packed;

struct rtw89_btc_wl_role_info_v8 { /* H2C info, struct size must be n*4 bytes */
	u8 connect_cnt;
	u8 link_mode;
	u8 link_mode_chg;
	u8 p2p_2g;

	u8 pta_req_band;
	u8 dbcc_en; /* 1+1 and 2.4G-included */
	u8 dbcc_chg;
	u8 dbcc_2g_phy; /* which phy operate in 2G, HW_PHY_0 or HW_PHY_1 */

	struct rtw89_btc_wl_rlink rlink[RTW89_BE_BTC_WL_MAX_ROLE_NUMBER][RTW89_MAC_NUM];

	u32 role_map;
	u32 mrole_type; /* btc_wl_mrole_type */
	u32 mrole_noa_duration; /* ms */
} __packed;

struct rtw89_btc_wl_ver_info {
	u32 fw_coex; /* match with which coex_ver */
	u32 fw;
	u32 mac;
	u32 bb;
	u32 rf;
};

struct rtw89_btc_wl_afh_info {
	u8 en;
	u8 ch;
	u8 bw;
	u8 rsvd;
} __packed;

struct rtw89_btc_wl_rfk_info {
	u32 state: 2;
	u32 path_map: 4;
	u32 phy_map: 2;
	u32 band: 2;
	u32 type: 8;
	u32 con_rfk: 1;
	u32 rsvd: 13;

	u32 start_time;
	u32 proc_time;
};

struct rtw89_btc_bt_smap {
	u32 connect: 1;
	u32 ble_connect: 1;
	u32 acl_busy: 1;
	u32 sco_busy: 1;
	u32 mesh_busy: 1;
	u32 inq_pag: 1;
};

union rtw89_btc_bt_state_map {
	u32 val;
	struct rtw89_btc_bt_smap map;
};

#define BTC_BT_RSSI_THMAX 4
#define BTC_BT_AFH_GROUP 12
#define BTC_BT_AFH_LE_GROUP 5

struct rtw89_btc_bt_link_info {
	struct rtw89_btc_u8_sta_chg profile_cnt;
	struct rtw89_btc_bool_sta_chg multi_link;
	struct rtw89_btc_bool_sta_chg relink;
	struct rtw89_btc_bt_hfp_desc hfp_desc;
	struct rtw89_btc_bt_hid_desc hid_desc;
	struct rtw89_btc_bt_a2dp_desc a2dp_desc;
	struct rtw89_btc_bt_pan_desc pan_desc;
	union rtw89_btc_bt_state_map status;

	u8 sut_pwr_level[BTC_PROFILE_MAX];
	u8 golden_rx_shift[BTC_PROFILE_MAX];
	u8 rssi_state[BTC_BT_RSSI_THMAX];
	u8 afh_map[BTC_BT_AFH_GROUP];
	u8 afh_map_le[BTC_BT_AFH_LE_GROUP];

	u32 role_sw: 1;
	u32 slave_role: 1;
	u32 afh_update: 1;
	u32 cqddr: 1;
	u32 rssi: 8;
	u32 tx_3m: 1;
	u32 rsvd: 19;
};

struct rtw89_btc_3rdcx_info {
	u8 type;   /* 0: none, 1:zigbee, 2:LTE  */
	u8 hw_coex;
	u16 rsvd;
};

struct rtw89_btc_dm_emap {
	u32 init: 1;
	u32 pta_owner: 1;
	u32 wl_rfk_timeout: 1;
	u32 bt_rfk_timeout: 1;
	u32 wl_fw_hang: 1;
	u32 cycle_hang: 1;
	u32 w1_hang: 1;
	u32 b1_hang: 1;
	u32 tdma_no_sync: 1;
	u32 slot_no_sync: 1;
	u32 wl_slot_drift: 1;
	u32 bt_slot_drift: 1;
	u32 role_num_mismatch: 1;
	u32 null1_tx_late: 1;
	u32 bt_afh_conflict: 1;
	u32 bt_leafh_conflict: 1;
	u32 bt_slot_flood: 1;
	u32 wl_e2g_hang: 1;
	u32 wl_ver_mismatch: 1;
	u32 bt_ver_mismatch: 1;
	u32 rfe_type0: 1;
	u32 h2c_buffer_over: 1;
	u32 bt_tx_hang: 1; /* for SNR too low bug, BT has no Tx req*/
	u32 wl_no_sta_ntfy: 1;

	u32 h2c_bmap_mismatch: 1;
	u32 c2h_bmap_mismatch: 1;
	u32 h2c_struct_invalid: 1;
	u32 c2h_struct_invalid: 1;
	u32 h2c_c2h_buffer_mismatch: 1;
};

union rtw89_btc_dm_error_map {
	u32 val;
	struct rtw89_btc_dm_emap map;
};

struct rtw89_btc_rf_para {
	u32 tx_pwr_freerun;
	u32 rx_gain_freerun;
	u32 tx_pwr_perpkt;
	u32 rx_gain_perpkt;
};

struct rtw89_btc_wl_nhm {
	u8 instant_wl_nhm_dbm;
	u8 instant_wl_nhm_per_mhz;
	u16 valid_record_times;
	s8 record_pwr[16];
	u8 record_ratio[16];
	s8 pwr; /* dbm_per_MHz  */
	u8 ratio;
	u8 current_status;
	u8 refresh;
	bool start_flag;
	s8 pwr_max;
	s8 pwr_min;
};

struct rtw89_btc_wl_info {
	struct rtw89_btc_wl_link_info link_info[RTW89_PORT_NUM];
	struct rtw89_btc_wl_link_info rlink_info[RTW89_BE_BTC_WL_MAX_ROLE_NUMBER][RTW89_MAC_NUM];
	struct rtw89_btc_wl_rfk_info rfk_info;
	struct rtw89_btc_wl_ver_info  ver_info;
	struct rtw89_btc_wl_afh_info afh_info;
	struct rtw89_btc_wl_role_info role_info;
	struct rtw89_btc_wl_role_info_v1 role_info_v1;
	struct rtw89_btc_wl_role_info_v2 role_info_v2;
	struct rtw89_btc_wl_role_info_v7 role_info_v7;
	struct rtw89_btc_wl_role_info_v8 role_info_v8;
	struct rtw89_btc_wl_scan_info scan_info;
	struct rtw89_btc_wl_dbcc_info dbcc_info;
	struct rtw89_btc_rf_para rf_para;
	struct rtw89_btc_wl_nhm nhm;
	union rtw89_btc_wl_state_map status;

	u8 port_id[RTW89_WIFI_ROLE_MLME_MAX];
	u8 rssi_level;
	u8 cn_report;
	u8 coex_mode;
	u8 pta_req_mac;
	u8 bt_polut_type[RTW89_PHY_NUM]; /* BT polluted WL-Tx type for phy0/1  */

	bool is_5g_hi_channel;
	bool pta_reg_mac_chg;
	bool bg_mode;
	bool he_mode;
	bool scbd_change;
	bool fw_ver_mismatch;
	bool client_cnt_inc_2g;
	u32 scbd;
};

struct rtw89_btc_module {
	struct rtw89_btc_ant_info ant;
	u8 rfe_type;
	u8 cv;

	u8 bt_solo: 1;
	u8 bt_pos: 1;
	u8 switch_type: 1;
	u8 wa_type: 3;

	u8 kt_ver_adie;
};

struct rtw89_btc_module_v7 {
	u8 rfe_type;
	u8 kt_ver;
	u8 bt_solo;
	u8 bt_pos; /* wl-end view: get from efuse, must compare bt.btg_type*/

	u8 switch_type; /* WL/BT switch type: 0: internal, 1: external */
	u8 wa_type; /* WA type: 0:none, 1: 51B 5G_Hi-Ch_Rx */
	u8 kt_ver_adie;
	u8 rsvd;

	struct rtw89_btc_ant_info_v7 ant;
} __packed;

union rtw89_btc_module_info {
	struct rtw89_btc_module md;
	struct rtw89_btc_module_v7 md_v7;
};

#define RTW89_BTC_DM_MAXSTEP 30
#define RTW89_BTC_DM_CNT_MAX (RTW89_BTC_DM_MAXSTEP * 8)

struct rtw89_btc_dm_step {
	u16 step[RTW89_BTC_DM_MAXSTEP];
	u8 step_pos;
	bool step_ov;
};

struct rtw89_btc_init_info {
	struct rtw89_btc_module module;
	u8 wl_guard_ch;

	u8 wl_only: 1;
	u8 wl_init_ok: 1;
	u8 dbcc_en: 1;
	u8 cx_other: 1;
	u8 bt_only: 1;

	u16 rsvd;
};

struct rtw89_btc_init_info_v7 {
	u8 wl_guard_ch;
	u8 wl_only;
	u8 wl_init_ok;
	u8 rsvd3;

	u8 cx_other;
	u8 bt_only;
	u8 pta_mode;
	u8 pta_direction;

	struct rtw89_btc_module_v7 module;
} __packed;

union rtw89_btc_init_info_u {
	struct rtw89_btc_init_info init;
	struct rtw89_btc_init_info_v7 init_v7;
};

struct rtw89_btc_wl_tx_limit_para {
	u16 enable;
	u32 tx_time;	/* unit: us */
	u16 tx_retry;
};

enum rtw89_btc_bt_scan_type {
	BTC_SCAN_INQ	= 0,
	BTC_SCAN_PAGE,
	BTC_SCAN_BLE,
	BTC_SCAN_INIT,
	BTC_SCAN_TV,
	BTC_SCAN_ADV,
	BTC_SCAN_MAX1,
};

enum rtw89_btc_ble_scan_type {
	CXSCAN_BG = 0,
	CXSCAN_INIT,
	CXSCAN_LE,
	CXSCAN_MAX
};

#define RTW89_BTC_BTC_SCAN_V1_FLAG_ENABLE BIT(0)
#define RTW89_BTC_BTC_SCAN_V1_FLAG_INTERLACE BIT(1)

struct rtw89_btc_bt_scan_info_v1 {
	__le16 win;
	__le16 intvl;
	__le32 flags;
} __packed;

struct rtw89_btc_bt_scan_info_v2 {
	__le16 win;
	__le16 intvl;
} __packed;

struct rtw89_btc_fbtc_btscan_v1 {
	u8 fver; /* btc_ver::fcxbtscan */
	u8 rsvd;
	__le16 rsvd2;
	struct rtw89_btc_bt_scan_info_v1 scan[BTC_SCAN_MAX1];
} __packed;

struct rtw89_btc_fbtc_btscan_v2 {
	u8 fver; /* btc_ver::fcxbtscan */
	u8 type;
	__le16 rsvd2;
	struct rtw89_btc_bt_scan_info_v2 para[CXSCAN_MAX];
} __packed;

struct rtw89_btc_fbtc_btscan_v7 {
	u8 fver; /* btc_ver::fcxbtscan */
	u8 type;
	u8 rsvd0;
	u8 rsvd1;
	struct rtw89_btc_bt_scan_info_v2 para[CXSCAN_MAX];
} __packed;

union rtw89_btc_fbtc_btscan {
	struct rtw89_btc_fbtc_btscan_v1 v1;
	struct rtw89_btc_fbtc_btscan_v2 v2;
	struct rtw89_btc_fbtc_btscan_v7 v7;
};

struct rtw89_btc_bt_info {
	struct rtw89_btc_bt_link_info link_info;
	struct rtw89_btc_bt_scan_info_v1 scan_info_v1[BTC_SCAN_MAX1];
	struct rtw89_btc_bt_scan_info_v2 scan_info_v2[CXSCAN_MAX];
	struct rtw89_btc_bt_ver_info ver_info;
	struct rtw89_btc_bool_sta_chg enable;
	struct rtw89_btc_bool_sta_chg inq_pag;
	struct rtw89_btc_rf_para rf_para;
	union rtw89_btc_bt_rfk_info_map rfk_info;

	u8 raw_info[BTC_BTINFO_MAX]; /* raw bt info from mailbox */
	u8 rssi_level;

	u32 scbd;
	u32 feature;

	u32 mbx_avl: 1;
	u32 whql_test: 1;
	u32 igno_wl: 1;
	u32 reinit: 1;
	u32 ble_scan_en: 1;
	u32 btg_type: 1;
	u32 inq: 1;
	u32 pag: 1;
	u32 run_patch_code: 1;
	u32 hi_lna_rx: 1;
	u32 scan_rx_low_pri: 1;
	u32 scan_info_update: 1;
	u32 lna_constrain: 3;
	u32 rsvd: 17;
};

struct rtw89_btc_cx {
	struct rtw89_btc_wl_info wl;
	struct rtw89_btc_bt_info bt;
	struct rtw89_btc_3rdcx_info other;
	u32 state_map;
	u32 cnt_bt[BTC_BCNT_NUM];
	u32 cnt_wl[BTC_WCNT_NUM];
};

struct rtw89_btc_fbtc_tdma {
	u8 type; /* btc_ver::fcxtdma */
	u8 rxflctrl;
	u8 txpause;
	u8 wtgle_n;
	u8 leak_n;
	u8 ext_ctrl;
	u8 rxflctrl_role;
	u8 option_ctrl;
} __packed;

struct rtw89_btc_fbtc_tdma_v3 {
	u8 fver; /* btc_ver::fcxtdma */
	u8 rsvd;
	__le16 rsvd1;
	struct rtw89_btc_fbtc_tdma tdma;
} __packed;

union rtw89_btc_fbtc_tdma_le32 {
	struct rtw89_btc_fbtc_tdma v1;
	struct rtw89_btc_fbtc_tdma_v3 v3;
};

#define CXMREG_MAX 30
#define CXMREG_MAX_V2 20
#define FCXMAX_STEP 255 /*STEP trace record cnt, Max:65535, default:255*/
#define BTC_CYCLE_SLOT_MAX 48 /* must be even number, non-zero */

enum rtw89_btc_bt_sta_counter {
	BTC_BCNT_RFK_REQ = 0,
	BTC_BCNT_RFK_GO = 1,
	BTC_BCNT_RFK_REJECT = 2,
	BTC_BCNT_RFK_FAIL = 3,
	BTC_BCNT_RFK_TIMEOUT = 4,
	BTC_BCNT_HI_TX = 5,
	BTC_BCNT_HI_RX = 6,
	BTC_BCNT_LO_TX = 7,
	BTC_BCNT_LO_RX = 8,
	BTC_BCNT_POLLUTED = 9,
	BTC_BCNT_STA_MAX
};

enum rtw89_btc_bt_sta_counter_v105 {
	BTC_BCNT_RFK_REQ_V105 = 0,
	BTC_BCNT_HI_TX_V105 = 1,
	BTC_BCNT_HI_RX_V105 = 2,
	BTC_BCNT_LO_TX_V105 = 3,
	BTC_BCNT_LO_RX_V105 = 4,
	BTC_BCNT_POLLUTED_V105 = 5,
	BTC_BCNT_STA_MAX_V105
};

struct rtw89_btc_fbtc_rpt_ctrl_v1 {
	u16 fver; /* btc_ver::fcxbtcrpt */
	u16 rpt_cnt; /* tmr counters */
	u32 wl_fw_coex_ver; /* match which driver's coex version */
	u32 wl_fw_cx_offload;
	u32 wl_fw_ver;
	u32 rpt_enable;
	u32 rpt_para; /* ms */
	u32 mb_send_fail_cnt; /* fw send mailbox fail counter */
	u32 mb_send_ok_cnt; /* fw send mailbox ok counter */
	u32 mb_recv_cnt; /* fw recv mailbox counter */
	u32 mb_a2dp_empty_cnt; /* a2dp empty count */
	u32 mb_a2dp_flct_cnt; /* a2dp empty flow control counter */
	u32 mb_a2dp_full_cnt; /* a2dp empty full counter */
	u32 bt_rfk_cnt[BTC_BCNT_HI_TX];
	u32 c2h_cnt; /* fw send c2h counter  */
	u32 h2c_cnt; /* fw recv h2c counter */
} __packed;

struct rtw89_btc_fbtc_rpt_ctrl_info {
	__le32 cnt; /* fw report counter */
	__le32 en; /* report map */
	__le32 para; /* not used */

	__le32 cnt_c2h; /* fw send c2h counter  */
	__le32 cnt_h2c; /* fw recv h2c counter */
	__le32 len_c2h; /* The total length of the last C2H  */

	__le32 cnt_aoac_rf_on;  /* rf-on counter for aoac switch notify */
	__le32 cnt_aoac_rf_off; /* rf-off counter for aoac switch notify */
} __packed;

struct rtw89_btc_fbtc_rpt_ctrl_info_v5 {
	__le32 cx_ver; /* match which driver's coex version */
	__le32 fw_ver;
	__le32 en; /* report map */

	__le16 cnt; /* fw report counter */
	__le16 cnt_c2h; /* fw send c2h counter  */
	__le16 cnt_h2c; /* fw recv h2c counter */
	__le16 len_c2h; /* The total length of the last C2H  */

	__le16 cnt_aoac_rf_on;  /* rf-on counter for aoac switch notify */
	__le16 cnt_aoac_rf_off; /* rf-off counter for aoac switch notify */
} __packed;

struct rtw89_btc_fbtc_rpt_ctrl_info_v8 {
	__le16 cnt; /* fw report counter */
	__le16 cnt_c2h; /* fw send c2h counter  */
	__le16 cnt_h2c; /* fw recv h2c counter */
	__le16 len_c2h; /* The total length of the last C2H  */

	__le16 cnt_aoac_rf_on;  /* rf-on counter for aoac switch notify */
	__le16 cnt_aoac_rf_off; /* rf-off counter for aoac switch notify */

	__le32 cx_ver; /* match which driver's coex version */
	__le32 fw_ver;
	__le32 en; /* report map */
} __packed;

struct rtw89_btc_fbtc_rpt_ctrl_wl_fw_info {
	__le32 cx_ver; /* match which driver's coex version */
	__le32 cx_offload;
	__le32 fw_ver;
} __packed;

struct rtw89_btc_fbtc_rpt_ctrl_a2dp_empty {
	__le32 cnt_empty; /* a2dp empty count */
	__le32 cnt_flowctrl; /* a2dp empty flow control counter */
	__le32 cnt_tx;
	__le32 cnt_ack;
	__le32 cnt_nack;
} __packed;

struct rtw89_btc_fbtc_rpt_ctrl_bt_mailbox {
	__le32 cnt_send_ok; /* fw send mailbox ok counter */
	__le32 cnt_send_fail; /* fw send mailbox fail counter */
	__le32 cnt_recv; /* fw recv mailbox counter */
	struct rtw89_btc_fbtc_rpt_ctrl_a2dp_empty a2dp;
} __packed;

struct rtw89_btc_fbtc_rpt_ctrl_v4 {
	u8 fver;
	u8 rsvd;
	__le16 rsvd1;
	struct rtw89_btc_fbtc_rpt_ctrl_info rpt_info;
	struct rtw89_btc_fbtc_rpt_ctrl_wl_fw_info wl_fw_info;
	struct rtw89_btc_fbtc_rpt_ctrl_bt_mailbox bt_mbx_info;
	__le32 bt_cnt[BTC_BCNT_STA_MAX];
	struct rtw89_mac_ax_gnt gnt_val[RTW89_PHY_NUM];
} __packed;

struct rtw89_btc_fbtc_rpt_ctrl_v5 {
	u8 fver;
	u8 rsvd;
	__le16 rsvd1;

	u8 gnt_val[RTW89_PHY_NUM][4];
	__le16 bt_cnt[BTC_BCNT_STA_MAX];

	struct rtw89_btc_fbtc_rpt_ctrl_info_v5 rpt_info;
	struct rtw89_btc_fbtc_rpt_ctrl_bt_mailbox bt_mbx_info;
} __packed;

struct rtw89_btc_fbtc_rpt_ctrl_v105 {
	u8 fver;
	u8 rsvd;
	__le16 rsvd1;

	u8 gnt_val[RTW89_PHY_NUM][4];
	__le16 bt_cnt[BTC_BCNT_STA_MAX_V105];

	struct rtw89_btc_fbtc_rpt_ctrl_info_v5 rpt_info;
	struct rtw89_btc_fbtc_rpt_ctrl_bt_mailbox bt_mbx_info;
} __packed;

struct rtw89_btc_fbtc_rpt_ctrl_v7 {
	u8 fver;
	u8 rsvd0;
	u8 rsvd1;
	u8 rsvd2;

	u8 gnt_val[RTW89_PHY_NUM][4];
	__le16 bt_cnt[BTC_BCNT_STA_MAX_V105];

	struct rtw89_btc_fbtc_rpt_ctrl_info_v8 rpt_info;
	struct rtw89_btc_fbtc_rpt_ctrl_bt_mailbox bt_mbx_info;
} __packed;

struct rtw89_btc_fbtc_rpt_ctrl_v8 {
	u8 fver;
	u8 rsvd0;
	u8 rpt_len_max_l; /* BTC_RPT_MAX bit0~7 */
	u8 rpt_len_max_h; /* BTC_RPT_MAX bit8~15 */

	u8 gnt_val[RTW89_PHY_NUM][4];
	__le16 bt_cnt[BTC_BCNT_STA_MAX_V105];

	struct rtw89_btc_fbtc_rpt_ctrl_info_v8 rpt_info;
	struct rtw89_btc_fbtc_rpt_ctrl_bt_mailbox bt_mbx_info;
} __packed;

union rtw89_btc_fbtc_rpt_ctrl_ver_info {
	struct rtw89_btc_fbtc_rpt_ctrl_v1 v1;
	struct rtw89_btc_fbtc_rpt_ctrl_v4 v4;
	struct rtw89_btc_fbtc_rpt_ctrl_v5 v5;
	struct rtw89_btc_fbtc_rpt_ctrl_v105 v105;
	struct rtw89_btc_fbtc_rpt_ctrl_v7 v7;
	struct rtw89_btc_fbtc_rpt_ctrl_v8 v8;
};

enum rtw89_fbtc_ext_ctrl_type {
	CXECTL_OFF = 0x0, /* tdma off */
	CXECTL_B2 = 0x1, /* allow B2 (beacon-early) */
	CXECTL_EXT = 0x2,
	CXECTL_MAX
};

union rtw89_btc_fbtc_rxflct {
	u8 val;
	u8 type: 3;
	u8 tgln_n: 5;
};

enum rtw89_btc_cxst_state {
	CXST_OFF = 0x0,
	CXST_B2W = 0x1,
	CXST_W1 = 0x2,
	CXST_W2 = 0x3,
	CXST_W2B = 0x4,
	CXST_B1 = 0x5,
	CXST_B2 = 0x6,
	CXST_B3 = 0x7,
	CXST_B4 = 0x8,
	CXST_LK = 0x9,
	CXST_BLK = 0xa,
	CXST_E2G = 0xb,
	CXST_E5G = 0xc,
	CXST_EBT = 0xd,
	CXST_ENULL = 0xe,
	CXST_WLK = 0xf,
	CXST_W1FDD = 0x10,
	CXST_B1FDD = 0x11,
	CXST_MAX = 0x12,
};

enum rtw89_btc_cxevnt {
	CXEVNT_TDMA_ENTRY = 0x0,
	CXEVNT_WL_TMR,
	CXEVNT_B1_TMR,
	CXEVNT_B2_TMR,
	CXEVNT_B3_TMR,
	CXEVNT_B4_TMR,
	CXEVNT_W2B_TMR,
	CXEVNT_B2W_TMR,
	CXEVNT_BCN_EARLY,
	CXEVNT_A2DP_EMPTY,
	CXEVNT_LK_END,
	CXEVNT_RX_ISR,
	CXEVNT_RX_FC0,
	CXEVNT_RX_FC1,
	CXEVNT_BT_RELINK,
	CXEVNT_BT_RETRY,
	CXEVNT_E2G,
	CXEVNT_E5G,
	CXEVNT_EBT,
	CXEVNT_ENULL,
	CXEVNT_DRV_WLK,
	CXEVNT_BCN_OK,
	CXEVNT_BT_CHANGE,
	CXEVNT_EBT_EXTEND,
	CXEVNT_E2G_NULL1,
	CXEVNT_B1FDD_TMR,
	CXEVNT_MAX
};

enum {
	CXBCN_ALL = 0x0,
	CXBCN_ALL_OK,
	CXBCN_BT_SLOT,
	CXBCN_BT_OK,
	CXBCN_MAX
};

enum btc_slot_type {
	SLOT_MIX = 0x0, /* accept BT Lower-Pri Tx/Rx request 0x778 = 1 */
	SLOT_ISO = 0x1, /* no accept BT Lower-Pri Tx/Rx request 0x778 = d*/
	CXSTYPE_NUM,
};

enum { /* TIME */
	CXT_BT = 0x0,
	CXT_WL = 0x1,
	CXT_MAX
};

enum { /* TIME-A2DP */
	CXT_FLCTRL_OFF = 0x0,
	CXT_FLCTRL_ON = 0x1,
	CXT_FLCTRL_MAX
};

enum { /* STEP TYPE */
	CXSTEP_NONE = 0x0,
	CXSTEP_EVNT = 0x1,
	CXSTEP_SLOT = 0x2,
	CXSTEP_MAX,
};

enum rtw89_btc_afh_map_type { /*AFH MAP TYPE */
	RPT_BT_AFH_SEQ_LEGACY = 0x10,
	RPT_BT_AFH_SEQ_LE = 0x20
};

#define BTC_DBG_MAX1  32
struct rtw89_btc_fbtc_gpio_dbg_v1 {
	u8 fver; /* btc_ver::fcxgpiodbg */
	u8 rsvd;
	__le16 rsvd2;
	__le32 en_map; /* which debug signal (see btc_wl_gpio_debug) is enable */
	__le32 pre_state; /* the debug signal is 1 or 0  */
	u8 gpio_map[BTC_DBG_MAX1]; /*the debug signals to GPIO-Position */
} __packed;

struct rtw89_btc_fbtc_gpio_dbg_v7 {
	u8 fver;
	u8 rsvd0;
	u8 rsvd1;
	u8 rsvd2;

	u8 gpio_map[BTC_DBG_MAX1];

	__le32 en_map;
	__le32 pre_state;
} __packed;

union rtw89_btc_fbtc_gpio_dbg {
	struct rtw89_btc_fbtc_gpio_dbg_v1 v1;
	struct rtw89_btc_fbtc_gpio_dbg_v7 v7;
};

struct rtw89_btc_fbtc_mreg_val_v1 {
	u8 fver; /* btc_ver::fcxmreg */
	u8 reg_num;
	__le16 rsvd;
	__le32 mreg_val[CXMREG_MAX];
} __packed;

struct rtw89_btc_fbtc_mreg_val_v2 {
	u8 fver; /* btc_ver::fcxmreg */
	u8 reg_num;
	__le16 rsvd;
	__le32 mreg_val[CXMREG_MAX_V2];
} __packed;

struct rtw89_btc_fbtc_mreg_val_v7 {
	u8 fver;
	u8 reg_num;
	u8 rsvd0;
	u8 rsvd1;
	__le32 mreg_val[CXMREG_MAX_V2];
} __packed;

union rtw89_btc_fbtc_mreg_val {
	struct rtw89_btc_fbtc_mreg_val_v1 v1;
	struct rtw89_btc_fbtc_mreg_val_v2 v2;
	struct rtw89_btc_fbtc_mreg_val_v7 v7;
};

#define RTW89_DEF_FBTC_MREG(__type, __bytes, __offset) \
	{ .type = cpu_to_le16(__type), .bytes = cpu_to_le16(__bytes), \
	  .offset = cpu_to_le32(__offset), }

struct rtw89_btc_fbtc_mreg {
	__le16 type;
	__le16 bytes;
	__le32 offset;
} __packed;

struct rtw89_btc_fbtc_slot {
	__le16 dur;
	__le32 cxtbl;
	__le16 cxtype;
} __packed;

struct rtw89_btc_fbtc_slots {
	u8 fver; /* btc_ver::fcxslots */
	u8 tbl_num;
	__le16 rsvd;
	__le32 update_map;
	struct rtw89_btc_fbtc_slot slot[CXST_MAX];
} __packed;

struct rtw89_btc_fbtc_slot_v7 {
	__le16 dur; /* slot duration */
	__le16 cxtype;
	__le32 cxtbl;
} __packed;

struct rtw89_btc_fbtc_slot_u16 {
	__le16 dur; /* slot duration */
	__le16 cxtype;
	__le16 cxtbl_l16; /* coex table [15:0] */
	__le16 cxtbl_h16; /* coex table [31:16] */
} __packed;

struct rtw89_btc_fbtc_1slot_v7 {
	u8 fver;
	u8 sid; /* slot id */
	__le16 rsvd;
	struct rtw89_btc_fbtc_slot_v7 slot;
} __packed;

struct rtw89_btc_fbtc_slots_v7 {
	u8 fver;
	u8 slot_cnt;
	u8 rsvd0;
	u8 rsvd1;
	struct rtw89_btc_fbtc_slot_u16 slot[CXST_MAX];
	__le32 update_map;
} __packed;

union rtw89_btc_fbtc_slots_info {
	struct rtw89_btc_fbtc_slots v1;
	struct rtw89_btc_fbtc_slots_v7 v7;
} __packed;

struct rtw89_btc_fbtc_step {
	u8 type;
	u8 val;
	__le16 difft;
} __packed;

struct rtw89_btc_fbtc_steps_v2 {
	u8 fver; /* btc_ver::fcxstep */
	u8 rsvd;
	__le16 cnt;
	__le16 pos_old;
	__le16 pos_new;
	struct rtw89_btc_fbtc_step step[FCXMAX_STEP];
} __packed;

struct rtw89_btc_fbtc_steps_v3 {
	u8 fver;
	u8 en;
	__le16 rsvd;
	__le32 cnt;
	struct rtw89_btc_fbtc_step step[FCXMAX_STEP];
} __packed;

union rtw89_btc_fbtc_steps_info {
	struct rtw89_btc_fbtc_steps_v2 v2;
	struct rtw89_btc_fbtc_steps_v3 v3;
};

struct rtw89_btc_fbtc_cysta_v2 { /* statistics for cycles */
	u8 fver; /* btc_ver::fcxcysta */
	u8 rsvd;
	__le16 cycles; /* total cycle number */
	__le16 cycles_a2dp[CXT_FLCTRL_MAX];
	__le16 a2dpept; /* a2dp empty cnt */
	__le16 a2dpeptto; /* a2dp empty timeout cnt*/
	__le16 tavg_cycle[CXT_MAX]; /* avg wl/bt cycle time */
	__le16 tmax_cycle[CXT_MAX]; /* max wl/bt cycle time */
	__le16 tmaxdiff_cycle[CXT_MAX]; /* max wl-wl bt-bt cycle diff time */
	__le16 tavg_a2dp[CXT_FLCTRL_MAX]; /* avg a2dp PSTDMA/TDMA time */
	__le16 tmax_a2dp[CXT_FLCTRL_MAX]; /* max a2dp PSTDMA/TDMA time */
	__le16 tavg_a2dpept; /* avg a2dp empty time */
	__le16 tmax_a2dpept; /* max a2dp empty time */
	__le16 tavg_lk; /* avg leak-slot time */
	__le16 tmax_lk; /* max leak-slot time */
	__le32 slot_cnt[CXST_MAX]; /* slot count */
	__le32 bcn_cnt[CXBCN_MAX];
	__le32 leakrx_cnt; /* the rximr occur at leak slot  */
	__le32 collision_cnt; /* counter for event/timer occur at same time */
	__le32 skip_cnt;
	__le32 exception;
	__le32 except_cnt;
	__le16 tslot_cycle[BTC_CYCLE_SLOT_MAX];
} __packed;

struct rtw89_btc_fbtc_fdd_try_info {
	__le16 cycles[CXT_FLCTRL_MAX];
	__le16 tavg[CXT_FLCTRL_MAX]; /* avg try BT-Slot-TDD/BT-slot-FDD time */
	__le16 tmax[CXT_FLCTRL_MAX]; /* max try BT-Slot-TDD/BT-slot-FDD time */
} __packed;

struct rtw89_btc_fbtc_cycle_time_info {
	__le16 tavg[CXT_MAX]; /* avg wl/bt cycle time */
	__le16 tmax[CXT_MAX]; /* max wl/bt cycle time */
	__le16 tmaxdiff[CXT_MAX]; /* max wl-wl bt-bt cycle diff time */
} __packed;

struct rtw89_btc_fbtc_cycle_time_info_v5 {
	__le16 tavg[CXT_MAX]; /* avg wl/bt cycle time */
	__le16 tmax[CXT_MAX]; /* max wl/bt cycle time */
} __packed;

struct rtw89_btc_fbtc_a2dp_trx_stat {
	u8 empty_cnt;
	u8 retry_cnt;
	u8 tx_rate;
	u8 tx_cnt;
	u8 ack_cnt;
	u8 nack_cnt;
	u8 rsvd1;
	u8 rsvd2;
} __packed;

struct rtw89_btc_fbtc_a2dp_trx_stat_v4 {
	u8 empty_cnt;
	u8 retry_cnt;
	u8 tx_rate;
	u8 tx_cnt;
	u8 ack_cnt;
	u8 nack_cnt;
	u8 no_empty_cnt;
	u8 rsvd;
} __packed;

struct rtw89_btc_fbtc_cycle_a2dp_empty_info {
	__le16 cnt; /* a2dp empty cnt */
	__le16 cnt_timeout; /* a2dp empty timeout cnt*/
	__le16 tavg; /* avg a2dp empty time */
	__le16 tmax; /* max a2dp empty time */
} __packed;

struct rtw89_btc_fbtc_cycle_leak_info {
	__le32 cnt_rximr; /* the rximr occur at leak slot  */
	__le16 tavg; /* avg leak-slot time */
	__le16 tmax; /* max leak-slot time */
} __packed;

struct rtw89_btc_fbtc_cycle_leak_info_v7 {
	__le16 tavg;
	__le16 tamx;
	__le32 cnt_rximr;
} __packed;

#define RTW89_BTC_FDDT_PHASE_CYCLE GENMASK(9, 0)
#define RTW89_BTC_FDDT_TRAIN_STEP GENMASK(15, 10)

struct rtw89_btc_fbtc_cycle_fddt_info {
	__le16 train_cycle;
	__le16 tp;

	s8 tx_power; /* absolute Tx power (dBm), 0xff-> no BTC control */
	s8 bt_tx_power; /* decrease Tx power (dB) */
	s8 bt_rx_gain;  /* LNA constrain level */
	u8 no_empty_cnt;

	u8 rssi; /* [7:4] -> bt_rssi_level, [3:0]-> wl_rssi_level */
	u8 cn; /* condition_num */
	u8 train_status; /* [7:4]-> train-state, [3:0]-> train-phase */
	u8 train_result; /* refer to enum btc_fddt_check_map */
} __packed;

#define RTW89_BTC_FDDT_CELL_TRAIN_STATE GENMASK(3, 0)
#define RTW89_BTC_FDDT_CELL_TRAIN_PHASE GENMASK(7, 4)

struct rtw89_btc_fbtc_cycle_fddt_info_v5 {
	__le16 train_cycle;
	__le16 tp;

	s8 tx_power; /* absolute Tx power (dBm), 0xff-> no BTC control */
	s8 bt_tx_power; /* decrease Tx power (dB) */
	s8 bt_rx_gain;  /* LNA constrain level */
	u8 no_empty_cnt;

	u8 rssi; /* [7:4] -> bt_rssi_level, [3:0]-> wl_rssi_level */
	u8 cn; /* condition_num */
	u8 train_status; /* [7:4]-> train-state, [3:0]-> train-phase */
	u8 train_result; /* refer to enum btc_fddt_check_map */
} __packed;

struct rtw89_btc_fbtc_fddt_cell_status {
	s8 wl_tx_pwr;
	s8 bt_tx_pwr;
	s8 bt_rx_gain;
	u8 state_phase; /* [0:3] train state, [4:7] train phase */
} __packed;

struct rtw89_btc_fbtc_cysta_v3 { /* statistics for cycles */
	u8 fver;
	u8 rsvd;
	__le16 cycles; /* total cycle number */
	__le16 slot_step_time[BTC_CYCLE_SLOT_MAX];
	struct rtw89_btc_fbtc_cycle_time_info cycle_time;
	struct rtw89_btc_fbtc_fdd_try_info fdd_try;
	struct rtw89_btc_fbtc_cycle_a2dp_empty_info a2dp_ept;
	struct rtw89_btc_fbtc_a2dp_trx_stat a2dp_trx[BTC_CYCLE_SLOT_MAX];
	struct rtw89_btc_fbtc_cycle_leak_info leak_slot;
	__le32 slot_cnt[CXST_MAX]; /* slot count */
	__le32 bcn_cnt[CXBCN_MAX];
	__le32 collision_cnt; /* counter for event/timer occur at the same time */
	__le32 skip_cnt;
	__le32 except_cnt;
	__le32 except_map;
} __packed;

#define FDD_TRAIN_WL_DIRECTION 2
#define FDD_TRAIN_WL_RSSI_LEVEL 5
#define FDD_TRAIN_BT_RSSI_LEVEL 5

struct rtw89_btc_fbtc_cysta_v4 { /* statistics for cycles */
	u8 fver;
	u8 rsvd;
	u8 collision_cnt; /* counter for event/timer occur at the same time */
	u8 except_cnt;

	__le16 skip_cnt;
	__le16 cycles; /* total cycle number */

	__le16 slot_step_time[BTC_CYCLE_SLOT_MAX]; /* record the wl/bt slot time */
	__le16 slot_cnt[CXST_MAX]; /* slot count */
	__le16 bcn_cnt[CXBCN_MAX];
	struct rtw89_btc_fbtc_cycle_time_info cycle_time;
	struct rtw89_btc_fbtc_cycle_leak_info leak_slot;
	struct rtw89_btc_fbtc_cycle_a2dp_empty_info a2dp_ept;
	struct rtw89_btc_fbtc_a2dp_trx_stat_v4 a2dp_trx[BTC_CYCLE_SLOT_MAX];
	struct rtw89_btc_fbtc_cycle_fddt_info fddt_trx[BTC_CYCLE_SLOT_MAX];
	struct rtw89_btc_fbtc_fddt_cell_status fddt_cells[FDD_TRAIN_WL_DIRECTION]
							 [FDD_TRAIN_WL_RSSI_LEVEL]
							 [FDD_TRAIN_BT_RSSI_LEVEL];
	__le32 except_map;
} __packed;

struct rtw89_btc_fbtc_cysta_v5 { /* statistics for cycles */
	u8 fver;
	u8 rsvd;
	u8 collision_cnt; /* counter for event/timer occur at the same time */
	u8 except_cnt;
	u8 wl_rx_err_ratio[BTC_CYCLE_SLOT_MAX];

	__le16 skip_cnt;
	__le16 cycles; /* total cycle number */

	__le16 slot_step_time[BTC_CYCLE_SLOT_MAX]; /* record the wl/bt slot time */
	__le16 slot_cnt[CXST_MAX]; /* slot count */
	__le16 bcn_cnt[CXBCN_MAX];
	struct rtw89_btc_fbtc_cycle_time_info_v5 cycle_time;
	struct rtw89_btc_fbtc_cycle_leak_info leak_slot;
	struct rtw89_btc_fbtc_cycle_a2dp_empty_info a2dp_ept;
	struct rtw89_btc_fbtc_a2dp_trx_stat_v4 a2dp_trx[BTC_CYCLE_SLOT_MAX];
	struct rtw89_btc_fbtc_cycle_fddt_info_v5 fddt_trx[BTC_CYCLE_SLOT_MAX];
	struct rtw89_btc_fbtc_fddt_cell_status fddt_cells[FDD_TRAIN_WL_DIRECTION]
							 [FDD_TRAIN_WL_RSSI_LEVEL]
							 [FDD_TRAIN_BT_RSSI_LEVEL];
	__le32 except_map;
} __packed;

struct rtw89_btc_fbtc_cysta_v7 { /* statistics for cycles */
	u8 fver;
	u8 rsvd;
	u8 collision_cnt; /* counter for event/timer occur at the same time */
	u8 except_cnt;

	u8 wl_rx_err_ratio[BTC_CYCLE_SLOT_MAX];

	struct rtw89_btc_fbtc_a2dp_trx_stat_v4 a2dp_trx[BTC_CYCLE_SLOT_MAX];

	__le16 skip_cnt;
	__le16 cycles; /* total cycle number */

	__le16 slot_step_time[BTC_CYCLE_SLOT_MAX]; /* record the wl/bt slot time */
	__le16 slot_cnt[CXST_MAX]; /* slot count */
	__le16 bcn_cnt[CXBCN_MAX];

	struct rtw89_btc_fbtc_cycle_time_info_v5 cycle_time;
	struct rtw89_btc_fbtc_cycle_a2dp_empty_info a2dp_ept;
	struct rtw89_btc_fbtc_cycle_leak_info_v7 leak_slot;

	__le32 except_map;
} __packed;

union rtw89_btc_fbtc_cysta_info {
	struct rtw89_btc_fbtc_cysta_v2 v2;
	struct rtw89_btc_fbtc_cysta_v3 v3;
	struct rtw89_btc_fbtc_cysta_v4 v4;
	struct rtw89_btc_fbtc_cysta_v5 v5;
	struct rtw89_btc_fbtc_cysta_v7 v7;
};

struct rtw89_btc_fbtc_cynullsta_v1 { /* cycle null statistics */
	u8 fver; /* btc_ver::fcxnullsta */
	u8 rsvd;
	__le16 rsvd2;
	__le32 max_t[2]; /* max_t for 0:null0/1:null1 */
	__le32 avg_t[2]; /* avg_t for 0:null0/1:null1 */
	__le32 result[2][4]; /* 0:fail, 1:ok, 2:on_time, 3:retry */
} __packed;

struct rtw89_btc_fbtc_cynullsta_v2 { /* cycle null statistics */
	u8 fver; /* btc_ver::fcxnullsta */
	u8 rsvd;
	__le16 rsvd2;
	__le32 max_t[2]; /* max_t for 0:null0/1:null1 */
	__le32 avg_t[2]; /* avg_t for 0:null0/1:null1 */
	__le32 result[2][5]; /* 0:fail, 1:ok, 2:on_time, 3:retry, 4:tx */
} __packed;

struct rtw89_btc_fbtc_cynullsta_v7 { /* cycle null statistics */
	u8 fver;
	u8 rsvd0;
	u8 rsvd1;
	u8 rsvd2;

	__le32 tmax[2];
	__le32 tavg[2];
	__le32 result[2][5];
} __packed;

union rtw89_btc_fbtc_cynullsta_info {
	struct rtw89_btc_fbtc_cynullsta_v1 v1; /* info from fw */
	struct rtw89_btc_fbtc_cynullsta_v2 v2;
	struct rtw89_btc_fbtc_cynullsta_v7 v7;
};

struct rtw89_btc_fbtc_btver_v1 {
	u8 fver; /* btc_ver::fcxbtver */
	u8 rsvd;
	__le16 rsvd2;
	__le32 coex_ver; /*bit[15:8]->shared, bit[7:0]->non-shared */
	__le32 fw_ver;
	__le32 feature;
} __packed;

struct rtw89_btc_fbtc_btver_v7 {
	u8 fver;
	u8 rsvd0;
	u8 rsvd1;
	u8 rsvd2;

	__le32 coex_ver; /*bit[15:8]->shared, bit[7:0]->non-shared */
	__le32 fw_ver;
	__le32 feature;
} __packed;

union rtw89_btc_fbtc_btver {
	struct rtw89_btc_fbtc_btver_v1 v1;
	struct rtw89_btc_fbtc_btver_v7 v7;
} __packed;

struct rtw89_btc_fbtc_btafh {
	u8 fver; /* btc_ver::fcxbtafh */
	u8 rsvd;
	__le16 rsvd2;
	u8 afh_l[4]; /*bit0:2402, bit1: 2403.... bit31:2433 */
	u8 afh_m[4]; /*bit0:2434, bit1: 2435.... bit31:2465 */
	u8 afh_h[4]; /*bit0:2466, bit1:2467......bit14:2480 */
} __packed;

struct rtw89_btc_fbtc_btafh_v2 {
	u8 fver; /* btc_ver::fcxbtafh */
	u8 rsvd;
	u8 rsvd2;
	u8 map_type;
	u8 afh_l[4];
	u8 afh_m[4];
	u8 afh_h[4];
	u8 afh_le_a[4];
	u8 afh_le_b[4];
} __packed;

struct rtw89_btc_fbtc_btafh_v7 {
	u8 fver;
	u8 map_type;
	u8 rsvd0;
	u8 rsvd1;
	u8 afh_l[4]; /*bit0:2402, bit1:2403.... bit31:2433 */
	u8 afh_m[4]; /*bit0:2434, bit1:2435.... bit31:2465 */
	u8 afh_h[4]; /*bit0:2466, bit1:2467.....bit14:2480 */
	u8 afh_le_a[4];
	u8 afh_le_b[4];
} __packed;

struct rtw89_btc_fbtc_btdevinfo {
	u8 fver; /* btc_ver::fcxbtdevinfo */
	u8 rsvd;
	__le16 vendor_id;
	__le32 dev_name; /* only 24 bits valid */
	__le32 flush_time;
} __packed;

#define RTW89_BTC_WL_DEF_TX_PWR GENMASK(7, 0)
struct rtw89_btc_rf_trx_para {
	u32 wl_tx_power; /* absolute Tx power (dBm), 0xff-> no BTC control */
	u32 wl_rx_gain;  /* rx gain table index (TBD.) */
	u8 bt_tx_power; /* decrease Tx power (dB) */
	u8 bt_rx_gain;  /* LNA constrain level */
};

struct rtw89_btc_trx_info {
	u8 tx_lvl;
	u8 rx_lvl;
	u8 wl_rssi;
	u8 bt_rssi;

	s8 tx_power; /* absolute Tx power (dBm), 0xff-> no BTC control */
	s8 rx_gain;  /* rx gain table index (TBD.) */
	s8 bt_tx_power; /* decrease Tx power (dB) */
	s8 bt_rx_gain;  /* LNA constrain level */

	u8 cn; /* condition_num */
	s8 nhm;
	u8 bt_profile;
	u8 rsvd2;

	u16 tx_rate;
	u16 rx_rate;

	u32 tx_tp;
	u32 rx_tp;
	u32 rx_err_ratio;
};

union rtw89_btc_fbtc_slot_u {
	struct rtw89_btc_fbtc_slot v1[CXST_MAX];
	struct rtw89_btc_fbtc_slot_v7 v7[CXST_MAX];
};

struct rtw89_btc_dm {
	union rtw89_btc_fbtc_slot_u slot;
	union rtw89_btc_fbtc_slot_u slot_now;
	struct rtw89_btc_fbtc_tdma tdma;
	struct rtw89_btc_fbtc_tdma tdma_now;
	struct rtw89_mac_ax_coex_gnt gnt;
	union rtw89_btc_init_info_u init_info; /* pass to wl_fw if offload */
	struct rtw89_btc_rf_trx_para rf_trx_para;
	struct rtw89_btc_wl_tx_limit_para wl_tx_limit;
	struct rtw89_btc_dm_step dm_step;
	struct rtw89_btc_wl_scc_ctrl wl_scc;
	struct rtw89_btc_trx_info trx_info;
	union rtw89_btc_dm_error_map error;
	u32 cnt_dm[BTC_DCNT_NUM];
	u32 cnt_notify[BTC_NCNT_NUM];

	u32 update_slot_map;
	u32 set_ant_path;
	u32 e2g_slot_limit;
	u32 e2g_slot_nulltx_time;

	u32 wl_only: 1;
	u32 wl_fw_cx_offload: 1;
	u32 freerun: 1;
	u32 fddt_train: 1;
	u32 wl_ps_ctrl: 2;
	u32 wl_mimo_ps: 1;
	u32 leak_ap: 1;
	u32 noisy_level: 3;
	u32 coex_info_map: 8;
	u32 bt_only: 1;
	u32 wl_btg_rx: 2;
	u32 trx_para_level: 8;
	u32 wl_stb_chg: 1;
	u32 pta_owner: 1;

	u32 tdma_instant_excute: 1;
	u32 wl_btg_rx_rb: 2;

	u16 slot_dur[CXST_MAX];
	u16 bt_slot_flood;

	u8 run_reason;
	u8 run_action;

	u8 wl_pre_agc: 2;
	u8 wl_lna2: 1;
	u8 freerun_chk: 1;
	u8 wl_pre_agc_rb: 2;
	u8 bt_select: 2; /* 0:s0, 1:s1, 2:s0 & s1, refer to enum btc_bt_index */
	u8 slot_req_more: 1;
};

struct rtw89_btc_ctrl {
	u32 manual: 1;
	u32 igno_bt: 1;
	u32 always_freerun: 1;
	u32 trace_step: 16;
	u32 rsvd: 12;
};

struct rtw89_btc_ctrl_v7 {
	u8 manual;
	u8 igno_bt;
	u8 always_freerun;
	u8 rsvd;
} __packed;

union rtw89_btc_ctrl_list {
	struct rtw89_btc_ctrl ctrl;
	struct rtw89_btc_ctrl_v7 ctrl_v7;
};

struct rtw89_btc_dbg {
	/* cmd "rb" */
	bool rb_done;
	u32 rb_val;
};

enum rtw89_btc_btf_fw_event {
	BTF_EVNT_RPT = 0,
	BTF_EVNT_BT_INFO = 1,
	BTF_EVNT_BT_SCBD = 2,
	BTF_EVNT_BT_REG = 3,
	BTF_EVNT_CX_RUNINFO = 4,
	BTF_EVNT_BT_PSD = 5,
	BTF_EVNT_BT_DEV_INFO = 6, /* fwc2hfunc > 0 */
	BTF_EVNT_BT_LEAUDIO_INFO = 7, /* fwc2hfunc > 1 */
	BTF_EVNT_BUF_OVERFLOW,
	BTF_EVNT_C2H_LOOPBACK,
	BTF_EVNT_MAX,
};

enum btf_fw_event_report {
	BTC_RPT_TYPE_CTRL = 0x0,
	BTC_RPT_TYPE_TDMA,
	BTC_RPT_TYPE_SLOT,
	BTC_RPT_TYPE_CYSTA,
	BTC_RPT_TYPE_STEP,
	BTC_RPT_TYPE_NULLSTA,
	BTC_RPT_TYPE_FDDT, /* added by ver->fwevntrptl == 1 */
	BTC_RPT_TYPE_MREG,
	BTC_RPT_TYPE_GPIO_DBG,
	BTC_RPT_TYPE_BT_VER,
	BTC_RPT_TYPE_BT_SCAN,
	BTC_RPT_TYPE_BT_AFH,
	BTC_RPT_TYPE_BT_DEVICE,
	BTC_RPT_TYPE_TEST,
	BTC_RPT_TYPE_MAX = 31,

	__BTC_RPT_TYPE_V0_SAME = BTC_RPT_TYPE_NULLSTA,
	__BTC_RPT_TYPE_V0_MAX = 12,
};

enum rtw_btc_btf_reg_type {
	REG_MAC = 0x0,
	REG_BB = 0x1,
	REG_RF = 0x2,
	REG_BT_RF = 0x3,
	REG_BT_MODEM = 0x4,
	REG_BT_BLUEWIZE = 0x5,
	REG_BT_VENDOR = 0x6,
	REG_BT_LE = 0x7,
	REG_MAX_TYPE,
};

struct rtw89_btc_rpt_cmn_info {
	u32 rx_cnt;
	u32 rx_len;
	u32 req_len; /* expected rsp len */
	u8 req_fver; /* expected rsp fver */
	u8 rsp_fver; /* fver from fw */
	u8 valid;
} __packed;

union rtw89_btc_fbtc_btafh_info {
	struct rtw89_btc_fbtc_btafh v1;
	struct rtw89_btc_fbtc_btafh_v2 v2;
	struct rtw89_btc_fbtc_btafh_v7 v7;
};

struct rtw89_btc_report_ctrl_state {
	struct rtw89_btc_rpt_cmn_info cinfo; /* common info, by driver */
	union rtw89_btc_fbtc_rpt_ctrl_ver_info finfo;
};

struct rtw89_btc_rpt_fbtc_tdma {
	struct rtw89_btc_rpt_cmn_info cinfo; /* common info, by driver */
	union rtw89_btc_fbtc_tdma_le32 finfo;
};

struct rtw89_btc_rpt_fbtc_slots {
	struct rtw89_btc_rpt_cmn_info cinfo; /* common info, by driver */
	union rtw89_btc_fbtc_slots_info finfo; /* info from fw */
};

struct rtw89_btc_rpt_fbtc_cysta {
	struct rtw89_btc_rpt_cmn_info cinfo; /* common info, by driver */
	union rtw89_btc_fbtc_cysta_info finfo;
};

struct rtw89_btc_rpt_fbtc_step {
	struct rtw89_btc_rpt_cmn_info cinfo; /* common info, by driver */
	union rtw89_btc_fbtc_steps_info finfo; /* info from fw */
};

struct rtw89_btc_rpt_fbtc_nullsta {
	struct rtw89_btc_rpt_cmn_info cinfo; /* common info, by driver */
	union rtw89_btc_fbtc_cynullsta_info finfo;
};

struct rtw89_btc_rpt_fbtc_mreg {
	struct rtw89_btc_rpt_cmn_info cinfo; /* common info, by driver */
	union rtw89_btc_fbtc_mreg_val finfo; /* info from fw */
};

struct rtw89_btc_rpt_fbtc_gpio_dbg {
	struct rtw89_btc_rpt_cmn_info cinfo; /* common info, by driver */
	union rtw89_btc_fbtc_gpio_dbg finfo; /* info from fw */
};

struct rtw89_btc_rpt_fbtc_btver {
	struct rtw89_btc_rpt_cmn_info cinfo; /* common info, by driver */
	union rtw89_btc_fbtc_btver finfo; /* info from fw */
};

struct rtw89_btc_rpt_fbtc_btscan {
	struct rtw89_btc_rpt_cmn_info cinfo; /* common info, by driver */
	union rtw89_btc_fbtc_btscan finfo; /* info from fw */
};

struct rtw89_btc_rpt_fbtc_btafh {
	struct rtw89_btc_rpt_cmn_info cinfo; /* common info, by driver */
	union rtw89_btc_fbtc_btafh_info finfo;
};

struct rtw89_btc_rpt_fbtc_btdev {
	struct rtw89_btc_rpt_cmn_info cinfo; /* common info, by driver */
	struct rtw89_btc_fbtc_btdevinfo finfo; /* info from fw */
};

enum rtw89_btc_btfre_type {
	BTFRE_INVALID_INPUT = 0x0, /* invalid input parameters */
	BTFRE_UNDEF_TYPE,
	BTFRE_EXCEPTION,
	BTFRE_MAX,
};

struct rtw89_btc_btf_fwinfo {
	u32 cnt_c2h;
	u32 cnt_h2c;
	u32 cnt_h2c_fail;
	u32 event[BTF_EVNT_MAX];

	u32 err[BTFRE_MAX];
	u32 len_mismch;
	u32 fver_mismch;
	u32 rpt_en_map;

	struct rtw89_btc_report_ctrl_state rpt_ctrl;
	struct rtw89_btc_rpt_fbtc_tdma rpt_fbtc_tdma;
	struct rtw89_btc_rpt_fbtc_slots rpt_fbtc_slots;
	struct rtw89_btc_rpt_fbtc_cysta rpt_fbtc_cysta;
	struct rtw89_btc_rpt_fbtc_step rpt_fbtc_step;
	struct rtw89_btc_rpt_fbtc_nullsta rpt_fbtc_nullsta;
	struct rtw89_btc_rpt_fbtc_mreg rpt_fbtc_mregval;
	struct rtw89_btc_rpt_fbtc_gpio_dbg rpt_fbtc_gpio_dbg;
	struct rtw89_btc_rpt_fbtc_btver rpt_fbtc_btver;
	struct rtw89_btc_rpt_fbtc_btscan rpt_fbtc_btscan;
	struct rtw89_btc_rpt_fbtc_btafh rpt_fbtc_btafh;
	struct rtw89_btc_rpt_fbtc_btdev rpt_fbtc_btdev;
};

struct rtw89_btc_ver {
	enum rtw89_core_chip_id chip_id;
	u32 fw_ver_code;

	u8 fcxbtcrpt;
	u8 fcxtdma;
	u8 fcxslots;
	u8 fcxcysta;
	u8 fcxstep;
	u8 fcxnullsta;
	u8 fcxmreg;
	u8 fcxgpiodbg;
	u8 fcxbtver;
	u8 fcxbtscan;
	u8 fcxbtafh;
	u8 fcxbtdevinfo;
	u8 fwlrole;
	u8 frptmap;
	u8 fcxctrl;
	u8 fcxinit;

	u8 fwevntrptl;
	u8 fwc2hfunc;
	u8 drvinfo_type;
	u16 info_buf;
	u8 max_role_num;
};

#define RTW89_BTC_POLICY_MAXLEN 512

struct rtw89_btc {
	const struct rtw89_btc_ver *ver;

	struct rtw89_btc_cx cx;
	struct rtw89_btc_dm dm;
	union rtw89_btc_ctrl_list ctrl;
	union rtw89_btc_module_info mdinfo;
	struct rtw89_btc_btf_fwinfo fwinfo;
	struct rtw89_btc_dbg dbg;

	struct wiphy_work eapol_notify_work;
	struct wiphy_work arp_notify_work;
	struct wiphy_work dhcp_notify_work;
	struct wiphy_work icmp_notify_work;

	u32 bt_req_len;

	u8 policy[RTW89_BTC_POLICY_MAXLEN];
	u8 ant_type;
	u8 btg_pos;
	u16 policy_len;
	u16 policy_type;
	u32 hubmsg_cnt;
	bool bt_req_en;
	bool update_policy_force;
	bool lps;
	bool manual_ctrl;
};

enum rtw89_btc_hmsg {
	RTW89_BTC_HMSG_TMR_EN = 0x0,
	RTW89_BTC_HMSG_BT_REG_READBACK = 0x1,
	RTW89_BTC_HMSG_SET_BT_REQ_SLOT = 0x2,
	RTW89_BTC_HMSG_FW_EV = 0x3,
	RTW89_BTC_HMSG_BT_LINK_CHG = 0x4,
	RTW89_BTC_HMSG_SET_BT_REQ_STBC = 0x5,

	NUM_OF_RTW89_BTC_HMSG,
};

enum rtw89_ra_mode {
	RTW89_RA_MODE_CCK = BIT(0),
	RTW89_RA_MODE_OFDM = BIT(1),
	RTW89_RA_MODE_HT = BIT(2),
	RTW89_RA_MODE_VHT = BIT(3),
	RTW89_RA_MODE_HE = BIT(4),
	RTW89_RA_MODE_EHT = BIT(5),
};

enum rtw89_ra_report_mode {
	RTW89_RA_RPT_MODE_LEGACY,
	RTW89_RA_RPT_MODE_HT,
	RTW89_RA_RPT_MODE_VHT,
	RTW89_RA_RPT_MODE_HE,
	RTW89_RA_RPT_MODE_EHT,
};

enum rtw89_dig_noisy_level {
	RTW89_DIG_NOISY_LEVEL0 = -1,
	RTW89_DIG_NOISY_LEVEL1 = 0,
	RTW89_DIG_NOISY_LEVEL2 = 1,
	RTW89_DIG_NOISY_LEVEL3 = 2,
	RTW89_DIG_NOISY_LEVEL_MAX = 3,
};

enum rtw89_gi_ltf {
	RTW89_GILTF_LGI_4XHE32 = 0,
	RTW89_GILTF_SGI_4XHE08 = 1,
	RTW89_GILTF_2XHE16 = 2,
	RTW89_GILTF_2XHE08 = 3,
	RTW89_GILTF_1XHE16 = 4,
	RTW89_GILTF_1XHE08 = 5,
	RTW89_GILTF_MAX
};

enum rtw89_rx_frame_type {
	RTW89_RX_TYPE_MGNT = 0,
	RTW89_RX_TYPE_CTRL = 1,
	RTW89_RX_TYPE_DATA = 2,
	RTW89_RX_TYPE_RSVD = 3,
};

enum rtw89_efuse_block {
	RTW89_EFUSE_BLOCK_SYS = 0,
	RTW89_EFUSE_BLOCK_RF = 1,
	RTW89_EFUSE_BLOCK_HCI_DIG_PCIE_SDIO = 2,
	RTW89_EFUSE_BLOCK_HCI_DIG_USB = 3,
	RTW89_EFUSE_BLOCK_HCI_PHY_PCIE = 4,
	RTW89_EFUSE_BLOCK_HCI_PHY_USB3 = 5,
	RTW89_EFUSE_BLOCK_HCI_PHY_USB2 = 6,
	RTW89_EFUSE_BLOCK_ADIE = 7,

	RTW89_EFUSE_BLOCK_NUM,
	RTW89_EFUSE_BLOCK_IGNORE,
};

struct rtw89_ra_info {
	u8 is_dis_ra:1;
	/* Bit0 : CCK
	 * Bit1 : OFDM
	 * Bit2 : HT
	 * Bit3 : VHT
	 * Bit4 : HE
	 * Bit5 : EHT
	 */
	u8 mode_ctrl:6;
	u8 bw_cap:3; /* enum rtw89_bandwidth */
	u8 macid;
	u8 dcm_cap:1;
	u8 er_cap:1;
	u8 init_rate_lv:2;
	u8 upd_all:1;
	u8 en_sgi:1;
	u8 ldpc_cap:1;
	u8 stbc_cap:1;
	u8 ss_num:3;
	u8 giltf:3;
	u8 upd_bw_nss_mask:1;
	u8 upd_mask:1;
	u64 ra_mask; /* 63 bits ra_mask + 1 bit CSI ctrl */
	/* BFee CSI */
	u8 band_num;
	u8 ra_csi_rate_en:1;
	u8 fixed_csi_rate_en:1;
	u8 cr_tbl_sel:1;
	u8 fix_giltf_en:1;
	u8 fix_giltf:3;
	u8 rsvd2:1;
	u8 csi_mcs_ss_idx;
	u8 csi_mode:2;
	u8 csi_gi_ltf:3;
	u8 csi_bw:3;
};

#define RTW89_PPDU_MAC_INFO_USR_SIZE 4
#define RTW89_PPDU_MAC_INFO_SIZE 8
#define RTW89_PPDU_MAC_RX_CNT_SIZE 96
#define RTW89_PPDU_MAC_RX_CNT_SIZE_V1 128

#define RTW89_MAX_RX_AGG_NUM 64
#define RTW89_MAX_TX_AGG_NUM 128

struct rtw89_ampdu_params {
	u16 agg_num;
	bool amsdu;
};

struct rtw89_ra_report {
	struct rate_info txrate;
	u32 bit_rate;
	u16 hw_rate;
	bool might_fallback_legacy;
};

DECLARE_EWMA(rssi, 10, 16);
DECLARE_EWMA(evm, 10, 16);
DECLARE_EWMA(snr, 10, 16);

struct rtw89_ba_cam_entry {
	struct list_head list;
	u8 tid;
};

#define RTW89_MAX_ADDR_CAM_NUM		128
#define RTW89_MAX_BSSID_CAM_NUM		20
#define RTW89_MAX_SEC_CAM_NUM		128
#define RTW89_MAX_BA_CAM_NUM		24
#define RTW89_SEC_CAM_IN_ADDR_CAM	7

struct rtw89_addr_cam_entry {
	u8 addr_cam_idx;
	u8 offset;
	u8 len;
	u8 valid	: 1;
	u8 addr_mask	: 6;
	u8 wapi		: 1;
	u8 mask_sel	: 2;
	u8 bssid_cam_idx: 6;

	u8 sec_ent_mode;
	DECLARE_BITMAP(sec_cam_map, RTW89_SEC_CAM_IN_ADDR_CAM);
	u8 sec_ent_keyid[RTW89_SEC_CAM_IN_ADDR_CAM];
	u8 sec_ent[RTW89_SEC_CAM_IN_ADDR_CAM];
};

struct rtw89_bssid_cam_entry {
	u8 bssid[ETH_ALEN];
	u8 phy_idx;
	u8 bssid_cam_idx;
	u8 offset;
	u8 len;
	u8 valid : 1;
	u8 num;
};

struct rtw89_sec_cam_entry {
	u8 sec_cam_idx;
	u8 offset;
	u8 len;
	u8 type : 4;
	u8 ext_key : 1;
	u8 spp_mode : 1;
	/* 256 bits */
	u8 key[32];

	struct ieee80211_key_conf *key_conf;
};

struct rtw89_sta_link {
	struct rtw89_sta *rtwsta;
	unsigned int link_id;

	u8 mac_id;
	bool er_cap;
	struct rtw89_vif_link *rtwvif_link;
	struct rtw89_ra_info ra;
	struct rtw89_ra_report ra_report;
	int max_agg_wait;
	u8 prev_rssi;
	struct ewma_rssi avg_rssi;
	struct ewma_rssi rssi[RF_PATH_MAX];
	struct ewma_snr avg_snr;
	struct ewma_evm evm_1ss;
	struct ewma_evm evm_min[RF_PATH_MAX];
	struct ewma_evm evm_max[RF_PATH_MAX];
	struct ieee80211_rx_status rx_status;
	u16 rx_hw_rate;
	__le32 htc_template;
	struct rtw89_addr_cam_entry addr_cam; /* AP mode or TDLS peer only */
	struct rtw89_bssid_cam_entry bssid_cam; /* TDLS peer only */
	struct list_head ba_cam_list;

	bool use_cfg_mask;
	struct cfg80211_bitrate_mask mask;

	bool cctl_tx_time;
	u32 ampdu_max_time:4;
	bool cctl_tx_retry_limit;
	u32 data_tx_cnt_lmt:6;
};

struct rtw89_efuse {
	bool valid;
	bool power_k_valid;
	u8 xtal_cap;
	u8 addr[ETH_ALEN];
	u8 rfe_type;
	char country_code[2];
};

struct rtw89_phy_rate_pattern {
	u64 ra_mask;
	u16 rate;
	u8 ra_mode;
	bool enable;
};

struct rtw89_tx_wait_info {
	struct rcu_head rcu_head;
	struct completion completion;
	bool tx_done;
};

struct rtw89_tx_skb_data {
	struct rtw89_tx_wait_info __rcu *wait;
	u8 hci_priv[];
};

#define RTW89_ROC_IDLE_TIMEOUT 500
#define RTW89_ROC_TX_TIMEOUT 30
enum rtw89_roc_state {
	RTW89_ROC_IDLE,
	RTW89_ROC_NORMAL,
	RTW89_ROC_MGMT,
};

#define RTW89_ROC_BY_LINK_INDEX 0

struct rtw89_roc {
	struct ieee80211_channel chan;
	struct wiphy_delayed_work roc_work;
	enum ieee80211_roc_type type;
	enum rtw89_roc_state state;
	int duration;
};

#define RTW89_P2P_MAX_NOA_NUM 2

struct rtw89_p2p_ie_head {
	u8 eid;
	u8 ie_len;
	u8 oui[3];
	u8 oui_type;
} __packed;

struct rtw89_noa_attr_head {
	u8 attr_type;
	__le16 attr_len;
	u8 index;
	u8 oppps_ctwindow;
} __packed;

struct rtw89_p2p_noa_ie {
	struct rtw89_p2p_ie_head p2p_head;
	struct rtw89_noa_attr_head noa_head;
	struct ieee80211_p2p_noa_desc noa_desc[RTW89_P2P_MAX_NOA_NUM];
} __packed;

struct rtw89_p2p_noa_setter {
	struct rtw89_p2p_noa_ie ie;
	u8 noa_count;
	u8 noa_index;
};

struct rtw89_vif_link {
	struct rtw89_vif *rtwvif;
	unsigned int link_id;

	bool chanctx_assigned; /* only valid when running with chanctx_ops */
	enum rtw89_chanctx_idx chanctx_idx;
	enum rtw89_reg_6ghz_power reg_6ghz_power;
	struct rtw89_reg_6ghz_tpe reg_6ghz_tpe;

	u8 mac_id;
	u8 port;
	u8 mac_addr[ETH_ALEN];
	u8 bssid[ETH_ALEN];
	u8 phy_idx;
	u8 mac_idx;
	u8 net_type;
	u8 wifi_role;
	u8 self_role;
	u8 wmm;
	u8 bcn_hit_cond;
	u8 bcn_bw_idx;
	u8 hit_rule;
	u8 last_noa_nr;
	u64 sync_bcn_tsf;
	bool trigger;
	bool lsig_txop;
	u8 tgt_ind;
	u8 frm_tgt_ind;
	bool wowlan_pattern;
	bool wowlan_uc;
	bool wowlan_magic;
	bool is_hesta;
	bool last_a_ctrl;
	bool dyn_tb_bedge_en;
	bool pre_pwr_diff_en;
	bool pwr_diff_en;
	u8 def_tri_idx;
	struct wiphy_work update_beacon_work;
	struct rtw89_addr_cam_entry addr_cam;
	struct rtw89_bssid_cam_entry bssid_cam;
	struct ieee80211_tx_queue_params tx_params[IEEE80211_NUM_ACS];
	struct rtw89_phy_rate_pattern rate_pattern;
	struct list_head general_pkt_list;
	struct rtw89_p2p_noa_setter p2p_noa;
};

enum rtw89_lv1_rcvy_step {
	RTW89_LV1_RCVY_STEP_1,
	RTW89_LV1_RCVY_STEP_2,
};

struct rtw89_hci_ops {
	int (*tx_write)(struct rtw89_dev *rtwdev, struct rtw89_core_tx_request *tx_req);
	void (*tx_kick_off)(struct rtw89_dev *rtwdev, u8 txch);
	void (*flush_queues)(struct rtw89_dev *rtwdev, u32 queues, bool drop);
	void (*reset)(struct rtw89_dev *rtwdev);
	int (*start)(struct rtw89_dev *rtwdev);
	void (*stop)(struct rtw89_dev *rtwdev);
	void (*pause)(struct rtw89_dev *rtwdev, bool pause);
	void (*switch_mode)(struct rtw89_dev *rtwdev, bool low_power);
	void (*recalc_int_mit)(struct rtw89_dev *rtwdev);

	u8 (*read8)(struct rtw89_dev *rtwdev, u32 addr);
	u16 (*read16)(struct rtw89_dev *rtwdev, u32 addr);
	u32 (*read32)(struct rtw89_dev *rtwdev, u32 addr);
	void (*write8)(struct rtw89_dev *rtwdev, u32 addr, u8 data);
	void (*write16)(struct rtw89_dev *rtwdev, u32 addr, u16 data);
	void (*write32)(struct rtw89_dev *rtwdev, u32 addr, u32 data);

	int (*mac_pre_init)(struct rtw89_dev *rtwdev);
	int (*mac_pre_deinit)(struct rtw89_dev *rtwdev);
	int (*mac_post_init)(struct rtw89_dev *rtwdev);
	int (*deinit)(struct rtw89_dev *rtwdev);

	u32 (*check_and_reclaim_tx_resource)(struct rtw89_dev *rtwdev, u8 txch);
	int (*mac_lv1_rcvy)(struct rtw89_dev *rtwdev, enum rtw89_lv1_rcvy_step step);
	void (*dump_err_status)(struct rtw89_dev *rtwdev);
	int (*napi_poll)(struct napi_struct *napi, int budget);

	/* Deal with locks inside recovery_start and recovery_complete callbacks
	 * by hci instance, and handle things which need to consider under SER.
	 * e.g. turn on/off interrupts except for the one for halt notification.
	 */
	void (*recovery_start)(struct rtw89_dev *rtwdev);
	void (*recovery_complete)(struct rtw89_dev *rtwdev);

	void (*ctrl_txdma_ch)(struct rtw89_dev *rtwdev, bool enable);
	void (*ctrl_txdma_fw_ch)(struct rtw89_dev *rtwdev, bool enable);
	void (*ctrl_trxhci)(struct rtw89_dev *rtwdev, bool enable);
	int (*poll_txdma_ch_idle)(struct rtw89_dev *rtwdev);
	void (*clr_idx_all)(struct rtw89_dev *rtwdev);
	void (*clear)(struct rtw89_dev *rtwdev, struct pci_dev *pdev);
	void (*disable_intr)(struct rtw89_dev *rtwdev);
	void (*enable_intr)(struct rtw89_dev *rtwdev);
	int (*rst_bdram)(struct rtw89_dev *rtwdev);
};

struct rtw89_hci_info {
	const struct rtw89_hci_ops *ops;
	enum rtw89_hci_type type;
	u32 rpwm_addr;
	u32 cpwm_addr;
	bool paused;
};

struct rtw89_chip_ops {
	int (*enable_bb_rf)(struct rtw89_dev *rtwdev);
	int (*disable_bb_rf)(struct rtw89_dev *rtwdev);
	void (*bb_preinit)(struct rtw89_dev *rtwdev, enum rtw89_phy_idx phy_idx);
	void (*bb_postinit)(struct rtw89_dev *rtwdev, enum rtw89_phy_idx phy_idx);
	void (*bb_reset)(struct rtw89_dev *rtwdev,
			 enum rtw89_phy_idx phy_idx);
	void (*bb_sethw)(struct rtw89_dev *rtwdev);
	u32 (*read_rf)(struct rtw89_dev *rtwdev, enum rtw89_rf_path rf_path,
		       u32 addr, u32 mask);
	bool (*write_rf)(struct rtw89_dev *rtwdev, enum rtw89_rf_path rf_path,
			 u32 addr, u32 mask, u32 data);
	void (*set_channel)(struct rtw89_dev *rtwdev,
			    const struct rtw89_chan *chan,
			    enum rtw89_mac_idx mac_idx,
			    enum rtw89_phy_idx phy_idx);
	void (*set_channel_help)(struct rtw89_dev *rtwdev, bool enter,
				 struct rtw89_channel_help_params *p,
				 const struct rtw89_chan *chan,
				 enum rtw89_mac_idx mac_idx,
				 enum rtw89_phy_idx phy_idx);
	int (*read_efuse)(struct rtw89_dev *rtwdev, u8 *log_map,
			  enum rtw89_efuse_block block);
	int (*read_phycap)(struct rtw89_dev *rtwdev, u8 *phycap_map);
	void (*fem_setup)(struct rtw89_dev *rtwdev);
	void (*rfe_gpio)(struct rtw89_dev *rtwdev);
	void (*rfk_hw_init)(struct rtw89_dev *rtwdev);
	void (*rfk_init)(struct rtw89_dev *rtwdev);
	void (*rfk_init_late)(struct rtw89_dev *rtwdev);
	void (*rfk_channel)(struct rtw89_dev *rtwdev, struct rtw89_vif_link *rtwvif_link);
	void (*rfk_band_changed)(struct rtw89_dev *rtwdev,
				 enum rtw89_phy_idx phy_idx,
				 const struct rtw89_chan *chan);
	void (*rfk_scan)(struct rtw89_dev *rtwdev, struct rtw89_vif_link *rtwvif_link,
			 bool start);
	void (*rfk_track)(struct rtw89_dev *rtwdev);
	void (*power_trim)(struct rtw89_dev *rtwdev);
	void (*set_txpwr)(struct rtw89_dev *rtwdev,
			  const struct rtw89_chan *chan,
			  enum rtw89_phy_idx phy_idx);
	void (*set_txpwr_ctrl)(struct rtw89_dev *rtwdev,
			       enum rtw89_phy_idx phy_idx);
	int (*init_txpwr_unit)(struct rtw89_dev *rtwdev, enum rtw89_phy_idx phy_idx);
	u8 (*get_thermal)(struct rtw89_dev *rtwdev, enum rtw89_rf_path rf_path);
	void (*ctrl_btg_bt_rx)(struct rtw89_dev *rtwdev, bool en,
			       enum rtw89_phy_idx phy_idx);
	void (*query_ppdu)(struct rtw89_dev *rtwdev,
			   struct rtw89_rx_phy_ppdu *phy_ppdu,
			   struct ieee80211_rx_status *status);
	void (*convert_rpl_to_rssi)(struct rtw89_dev *rtwdev,
				    struct rtw89_rx_phy_ppdu *phy_ppdu);
	void (*phy_rpt_to_rssi)(struct rtw89_dev *rtwdev,
				struct rtw89_rx_desc_info *desc_info,
				struct ieee80211_rx_status *rx_status);
	void (*ctrl_nbtg_bt_tx)(struct rtw89_dev *rtwdev, bool en,
				enum rtw89_phy_idx phy_idx);
	void (*cfg_txrx_path)(struct rtw89_dev *rtwdev);
	void (*set_txpwr_ul_tb_offset)(struct rtw89_dev *rtwdev,
				       s8 pw_ofst, enum rtw89_mac_idx mac_idx);
	void (*digital_pwr_comp)(struct rtw89_dev *rtwdev,
				 enum rtw89_phy_idx phy_idx);
	int (*pwr_on_func)(struct rtw89_dev *rtwdev);
	int (*pwr_off_func)(struct rtw89_dev *rtwdev);
	void (*query_rxdesc)(struct rtw89_dev *rtwdev,
			     struct rtw89_rx_desc_info *desc_info,
			     u8 *data, u32 data_offset);
	void (*fill_txdesc)(struct rtw89_dev *rtwdev,
			    struct rtw89_tx_desc_info *desc_info,
			    void *txdesc);
	void (*fill_txdesc_fwcmd)(struct rtw89_dev *rtwdev,
				  struct rtw89_tx_desc_info *desc_info,
				  void *txdesc);
	int (*cfg_ctrl_path)(struct rtw89_dev *rtwdev, bool wl);
	int (*mac_cfg_gnt)(struct rtw89_dev *rtwdev,
			   const struct rtw89_mac_ax_coex_gnt *gnt_cfg);
	int (*stop_sch_tx)(struct rtw89_dev *rtwdev, u8 mac_idx,
			   u32 *tx_en, enum rtw89_sch_tx_sel sel);
	int (*resume_sch_tx)(struct rtw89_dev *rtwdev, u8 mac_idx, u32 tx_en);
	int (*h2c_dctl_sec_cam)(struct rtw89_dev *rtwdev,
				struct rtw89_vif_link *rtwvif_link,
				struct rtw89_sta_link *rtwsta_link);
	int (*h2c_default_cmac_tbl)(struct rtw89_dev *rtwdev,
				    struct rtw89_vif_link *rtwvif_link,
				    struct rtw89_sta_link *rtwsta_link);
	int (*h2c_assoc_cmac_tbl)(struct rtw89_dev *rtwdev,
				  struct rtw89_vif_link *rtwvif_link,
				  struct rtw89_sta_link *rtwsta_link);
	int (*h2c_ampdu_cmac_tbl)(struct rtw89_dev *rtwdev,
				  struct rtw89_vif_link *rtwvif_link,
				  struct rtw89_sta_link *rtwsta_link);
	int (*h2c_txtime_cmac_tbl)(struct rtw89_dev *rtwdev,
				   struct rtw89_sta_link *rtwsta_link);
	int (*h2c_default_dmac_tbl)(struct rtw89_dev *rtwdev,
				    struct rtw89_vif_link *rtwvif_link,
				    struct rtw89_sta_link *rtwsta_link);
	int (*h2c_update_beacon)(struct rtw89_dev *rtwdev,
				 struct rtw89_vif_link *rtwvif_link);
	int (*h2c_ba_cam)(struct rtw89_dev *rtwdev,
			  struct rtw89_vif_link *rtwvif_link,
			  struct rtw89_sta_link *rtwsta_link,
			  bool valid, struct ieee80211_ampdu_params *params);

	void (*btc_set_rfe)(struct rtw89_dev *rtwdev);
	void (*btc_init_cfg)(struct rtw89_dev *rtwdev);
	void (*btc_set_wl_pri)(struct rtw89_dev *rtwdev, u8 map, bool state);
	void (*btc_set_wl_txpwr_ctrl)(struct rtw89_dev *rtwdev, u32 txpwr_val);
	s8 (*btc_get_bt_rssi)(struct rtw89_dev *rtwdev, s8 val);
	void (*btc_update_bt_cnt)(struct rtw89_dev *rtwdev);
	void (*btc_wl_s1_standby)(struct rtw89_dev *rtwdev, bool state);
	void (*btc_set_policy)(struct rtw89_dev *rtwdev, u16 policy_type);
	void (*btc_set_wl_rx_gain)(struct rtw89_dev *rtwdev, u32 level);
};

enum rtw89_dma_ch {
	RTW89_DMA_ACH0 = 0,
	RTW89_DMA_ACH1 = 1,
	RTW89_DMA_ACH2 = 2,
	RTW89_DMA_ACH3 = 3,
	RTW89_DMA_ACH4 = 4,
	RTW89_DMA_ACH5 = 5,
	RTW89_DMA_ACH6 = 6,
	RTW89_DMA_ACH7 = 7,
	RTW89_DMA_B0MG = 8,
	RTW89_DMA_B0HI = 9,
	RTW89_DMA_B1MG = 10,
	RTW89_DMA_B1HI = 11,
	RTW89_DMA_H2C = 12,
	RTW89_DMA_CH_NUM = 13
};

#define MLO_MODE_FOR_BB0_BB1_RF(bb0, bb1, rf) ((rf) << 12 | (bb1) << 4 | (bb0))

enum rtw89_mlo_dbcc_mode {
	MLO_DBCC_NOT_SUPPORT = 1,
	MLO_0_PLUS_2_1RF = MLO_MODE_FOR_BB0_BB1_RF(0, 2, 1),
	MLO_0_PLUS_2_2RF = MLO_MODE_FOR_BB0_BB1_RF(0, 2, 2),
	MLO_1_PLUS_1_1RF = MLO_MODE_FOR_BB0_BB1_RF(1, 1, 1),
	MLO_1_PLUS_1_2RF = MLO_MODE_FOR_BB0_BB1_RF(1, 1, 2),
	MLO_2_PLUS_0_1RF = MLO_MODE_FOR_BB0_BB1_RF(2, 0, 1),
	MLO_2_PLUS_0_2RF = MLO_MODE_FOR_BB0_BB1_RF(2, 0, 2),
	MLO_2_PLUS_2_2RF = MLO_MODE_FOR_BB0_BB1_RF(2, 2, 2),
	DBCC_LEGACY = 0xffffffff,
};

enum rtw89_scan_be_operation {
	RTW89_SCAN_OP_STOP,
	RTW89_SCAN_OP_START,
	RTW89_SCAN_OP_SETPARM,
	RTW89_SCAN_OP_GETRPT,
	RTW89_SCAN_OP_NUM
};

enum rtw89_scan_be_mode {
	RTW89_SCAN_MODE_SA,
	RTW89_SCAN_MODE_MACC,
	RTW89_SCAN_MODE_NUM
};

enum rtw89_scan_be_opmode {
	RTW89_SCAN_OPMODE_NONE,
	RTW89_SCAN_OPMODE_TBTT,
	RTW89_SCAN_OPMODE_INTV,
	RTW89_SCAN_OPMODE_CNT,
	RTW89_SCAN_OPMODE_NUM,
};

struct rtw89_scan_option {
	bool enable;
	bool target_ch_mode;
	u8 num_macc_role;
	u8 num_opch;
	u8 repeat;
	u16 norm_pd;
	u16 slow_pd;
	u16 norm_cy;
	u8 opch_end;
	u16 delay;
	u64 prohib_chan;
	enum rtw89_phy_idx band;
	enum rtw89_scan_be_operation operation;
	enum rtw89_scan_be_mode scan_mode;
	enum rtw89_mlo_dbcc_mode mlo_mode;
};

enum rtw89_qta_mode {
	RTW89_QTA_SCC,
	RTW89_QTA_DBCC,
	RTW89_QTA_DLFW,
	RTW89_QTA_WOW,

	/* keep last */
	RTW89_QTA_INVALID,
};

struct rtw89_hfc_ch_cfg {
	u16 min;
	u16 max;
#define grp_0 0
#define grp_1 1
#define grp_num 2
	u8 grp;
};

struct rtw89_hfc_ch_info {
	u16 aval;
	u16 used;
};

struct rtw89_hfc_pub_cfg {
	u16 grp0;
	u16 grp1;
	u16 pub_max;
	u16 wp_thrd;
};

struct rtw89_hfc_pub_info {
	u16 g0_used;
	u16 g1_used;
	u16 g0_aval;
	u16 g1_aval;
	u16 pub_aval;
	u16 wp_aval;
};

struct rtw89_hfc_prec_cfg {
	u16 ch011_prec;
	u16 h2c_prec;
	u16 wp_ch07_prec;
	u16 wp_ch811_prec;
	u8 ch011_full_cond;
	u8 h2c_full_cond;
	u8 wp_ch07_full_cond;
	u8 wp_ch811_full_cond;
};

struct rtw89_hfc_param {
	bool en;
	bool h2c_en;
	u8 mode;
	const struct rtw89_hfc_ch_cfg *ch_cfg;
	struct rtw89_hfc_ch_info ch_info[RTW89_DMA_CH_NUM];
	struct rtw89_hfc_pub_cfg pub_cfg;
	struct rtw89_hfc_pub_info pub_info;
	struct rtw89_hfc_prec_cfg prec_cfg;
};

struct rtw89_hfc_param_ini {
	const struct rtw89_hfc_ch_cfg *ch_cfg;
	const struct rtw89_hfc_pub_cfg *pub_cfg;
	const struct rtw89_hfc_prec_cfg *prec_cfg;
	u8 mode;
};

struct rtw89_dle_size {
	u16 pge_size;
	u16 lnk_pge_num;
	u16 unlnk_pge_num;
	/* for WiFi 7 chips below */
	u32 srt_ofst;
};

struct rtw89_wde_quota {
	u16 hif;
	u16 wcpu;
	u16 pkt_in;
	u16 cpu_io;
};

struct rtw89_ple_quota {
	u16 cma0_tx;
	u16 cma1_tx;
	u16 c2h;
	u16 h2c;
	u16 wcpu;
	u16 mpdu_proc;
	u16 cma0_dma;
	u16 cma1_dma;
	u16 bb_rpt;
	u16 wd_rel;
	u16 cpu_io;
	u16 tx_rpt;
	/* for WiFi 7 chips below */
	u16 h2d;
};

struct rtw89_rsvd_quota {
	u16 mpdu_info_tbl;
	u16 b0_csi;
	u16 b1_csi;
	u16 b0_lmr;
	u16 b1_lmr;
	u16 b0_ftm;
	u16 b1_ftm;
	u16 b0_smr;
	u16 b1_smr;
	u16 others;
};

struct rtw89_dle_rsvd_size {
	u32 srt_ofst;
	u32 size;
};

struct rtw89_dle_mem {
	enum rtw89_qta_mode mode;
	const struct rtw89_dle_size *wde_size;
	const struct rtw89_dle_size *ple_size;
	const struct rtw89_wde_quota *wde_min_qt;
	const struct rtw89_wde_quota *wde_max_qt;
	const struct rtw89_ple_quota *ple_min_qt;
	const struct rtw89_ple_quota *ple_max_qt;
	/* for WiFi 7 chips below */
	const struct rtw89_rsvd_quota *rsvd_qt;
	const struct rtw89_dle_rsvd_size *rsvd0_size;
	const struct rtw89_dle_rsvd_size *rsvd1_size;
};

struct rtw89_reg_def {
	u32 addr;
	u32 mask;
};

struct rtw89_reg2_def {
	u32 addr;
	u32 data;
};

struct rtw89_reg3_def {
	u32 addr;
	u32 mask;
	u32 data;
};

struct rtw89_reg5_def {
	u8 flag; /* recognized by parsers */
	u8 path;
	u32 addr;
	u32 mask;
	u32 data;
};

struct rtw89_reg_imr {
	u32 addr;
	u32 clr;
	u32 set;
};

struct rtw89_phy_table {
	const struct rtw89_reg2_def *regs;
	u32 n_regs;
	enum rtw89_rf_path rf_path;
	void (*config)(struct rtw89_dev *rtwdev, const struct rtw89_reg2_def *reg,
		       enum rtw89_rf_path rf_path, void *data);
};

struct rtw89_txpwr_table {
	const void *data;
	u32 size;
	void (*load)(struct rtw89_dev *rtwdev,
		     const struct rtw89_txpwr_table *tbl);
};

struct rtw89_txpwr_rule_2ghz {
	const s8 (*lmt)[RTW89_2G_BW_NUM][RTW89_NTX_NUM]
		       [RTW89_RS_LMT_NUM][RTW89_BF_NUM]
		       [RTW89_REGD_NUM][RTW89_2G_CH_NUM];
	const s8 (*lmt_ru)[RTW89_RU_NUM][RTW89_NTX_NUM]
			  [RTW89_REGD_NUM][RTW89_2G_CH_NUM];
};

struct rtw89_txpwr_rule_5ghz {
	const s8 (*lmt)[RTW89_5G_BW_NUM][RTW89_NTX_NUM]
		       [RTW89_RS_LMT_NUM][RTW89_BF_NUM]
		       [RTW89_REGD_NUM][RTW89_5G_CH_NUM];
	const s8 (*lmt_ru)[RTW89_RU_NUM][RTW89_NTX_NUM]
			  [RTW89_REGD_NUM][RTW89_5G_CH_NUM];
};

struct rtw89_txpwr_rule_6ghz {
	const s8 (*lmt)[RTW89_6G_BW_NUM][RTW89_NTX_NUM]
		       [RTW89_RS_LMT_NUM][RTW89_BF_NUM]
		       [RTW89_REGD_NUM][NUM_OF_RTW89_REG_6GHZ_POWER]
		       [RTW89_6G_CH_NUM];
	const s8 (*lmt_ru)[RTW89_RU_NUM][RTW89_NTX_NUM]
			  [RTW89_REGD_NUM][NUM_OF_RTW89_REG_6GHZ_POWER]
			  [RTW89_6G_CH_NUM];
};

struct rtw89_tx_shape {
	const u8 (*lmt)[RTW89_BAND_NUM][RTW89_RS_TX_SHAPE_NUM][RTW89_REGD_NUM];
	const u8 (*lmt_ru)[RTW89_BAND_NUM][RTW89_REGD_NUM];
};

struct rtw89_rfe_parms {
	const struct rtw89_txpwr_table *byr_tbl;
	struct rtw89_txpwr_rule_2ghz rule_2ghz;
	struct rtw89_txpwr_rule_5ghz rule_5ghz;
	struct rtw89_txpwr_rule_6ghz rule_6ghz;
	struct rtw89_tx_shape tx_shape;
};

struct rtw89_rfe_parms_conf {
	const struct rtw89_rfe_parms *rfe_parms;
	u8 rfe_type;
};

#define RTW89_TXPWR_CONF_DFLT_RFE_TYPE 0x0

struct rtw89_txpwr_conf {
	u8 rfe_type;
	u8 ent_sz;
	u32 num_ents;
	const void *data;
};

static inline bool rtw89_txpwr_entcpy(void *entry, const void *cursor, u8 size,
				      const struct rtw89_txpwr_conf *conf)
{
	u8 valid_size = min(size, conf->ent_sz);

	memcpy(entry, cursor, valid_size);
	return true;
}

#define rtw89_txpwr_conf_valid(conf) (!!(conf)->data)

#define rtw89_for_each_in_txpwr_conf(entry, cursor, conf) \
	for (typecheck(const void *, cursor), (cursor) = (conf)->data; \
	     (cursor) < (conf)->data + (conf)->num_ents * (conf)->ent_sz; \
	     (cursor) += (conf)->ent_sz) \
		if (rtw89_txpwr_entcpy(&(entry), cursor, sizeof(entry), conf))

struct rtw89_txpwr_byrate_data {
	struct rtw89_txpwr_conf conf;
	struct rtw89_txpwr_table tbl;
};

struct rtw89_txpwr_lmt_2ghz_data {
	struct rtw89_txpwr_conf conf;
	s8 v[RTW89_2G_BW_NUM][RTW89_NTX_NUM]
	    [RTW89_RS_LMT_NUM][RTW89_BF_NUM]
	    [RTW89_REGD_NUM][RTW89_2G_CH_NUM];
};

struct rtw89_txpwr_lmt_5ghz_data {
	struct rtw89_txpwr_conf conf;
	s8 v[RTW89_5G_BW_NUM][RTW89_NTX_NUM]
	    [RTW89_RS_LMT_NUM][RTW89_BF_NUM]
	    [RTW89_REGD_NUM][RTW89_5G_CH_NUM];
};

struct rtw89_txpwr_lmt_6ghz_data {
	struct rtw89_txpwr_conf conf;
	s8 v[RTW89_6G_BW_NUM][RTW89_NTX_NUM]
	    [RTW89_RS_LMT_NUM][RTW89_BF_NUM]
	    [RTW89_REGD_NUM][NUM_OF_RTW89_REG_6GHZ_POWER]
	    [RTW89_6G_CH_NUM];
};

struct rtw89_txpwr_lmt_ru_2ghz_data {
	struct rtw89_txpwr_conf conf;
	s8 v[RTW89_RU_NUM][RTW89_NTX_NUM]
	    [RTW89_REGD_NUM][RTW89_2G_CH_NUM];
};

struct rtw89_txpwr_lmt_ru_5ghz_data {
	struct rtw89_txpwr_conf conf;
	s8 v[RTW89_RU_NUM][RTW89_NTX_NUM]
	    [RTW89_REGD_NUM][RTW89_5G_CH_NUM];
};

struct rtw89_txpwr_lmt_ru_6ghz_data {
	struct rtw89_txpwr_conf conf;
	s8 v[RTW89_RU_NUM][RTW89_NTX_NUM]
	    [RTW89_REGD_NUM][NUM_OF_RTW89_REG_6GHZ_POWER]
	    [RTW89_6G_CH_NUM];
};

struct rtw89_tx_shape_lmt_data {
	struct rtw89_txpwr_conf conf;
	u8 v[RTW89_BAND_NUM][RTW89_RS_TX_SHAPE_NUM][RTW89_REGD_NUM];
};

struct rtw89_tx_shape_lmt_ru_data {
	struct rtw89_txpwr_conf conf;
	u8 v[RTW89_BAND_NUM][RTW89_REGD_NUM];
};

struct rtw89_rfe_data {
	struct rtw89_txpwr_byrate_data byrate;
	struct rtw89_txpwr_lmt_2ghz_data lmt_2ghz;
	struct rtw89_txpwr_lmt_5ghz_data lmt_5ghz;
	struct rtw89_txpwr_lmt_6ghz_data lmt_6ghz;
	struct rtw89_txpwr_lmt_ru_2ghz_data lmt_ru_2ghz;
	struct rtw89_txpwr_lmt_ru_5ghz_data lmt_ru_5ghz;
	struct rtw89_txpwr_lmt_ru_6ghz_data lmt_ru_6ghz;
	struct rtw89_tx_shape_lmt_data tx_shape_lmt;
	struct rtw89_tx_shape_lmt_ru_data tx_shape_lmt_ru;
	struct rtw89_rfe_parms rfe_parms;
};

struct rtw89_page_regs {
	u32 hci_fc_ctrl;
	u32 ch_page_ctrl;
	u32 ach_page_ctrl;
	u32 ach_page_info;
	u32 pub_page_info3;
	u32 pub_page_ctrl1;
	u32 pub_page_ctrl2;
	u32 pub_page_info1;
	u32 pub_page_info2;
	u32 wp_page_ctrl1;
	u32 wp_page_ctrl2;
	u32 wp_page_info1;
};

struct rtw89_imr_info {
	u32 wdrls_imr_set;
	u32 wsec_imr_reg;
	u32 wsec_imr_set;
	u32 mpdu_tx_imr_set;
	u32 mpdu_rx_imr_set;
	u32 sta_sch_imr_set;
	u32 txpktctl_imr_b0_reg;
	u32 txpktctl_imr_b0_clr;
	u32 txpktctl_imr_b0_set;
	u32 txpktctl_imr_b1_reg;
	u32 txpktctl_imr_b1_clr;
	u32 txpktctl_imr_b1_set;
	u32 wde_imr_clr;
	u32 wde_imr_set;
	u32 ple_imr_clr;
	u32 ple_imr_set;
	u32 host_disp_imr_clr;
	u32 host_disp_imr_set;
	u32 cpu_disp_imr_clr;
	u32 cpu_disp_imr_set;
	u32 other_disp_imr_clr;
	u32 other_disp_imr_set;
	u32 bbrpt_com_err_imr_reg;
	u32 bbrpt_chinfo_err_imr_reg;
	u32 bbrpt_err_imr_set;
	u32 bbrpt_dfs_err_imr_reg;
	u32 ptcl_imr_clr;
	u32 ptcl_imr_set;
	u32 cdma_imr_0_reg;
	u32 cdma_imr_0_clr;
	u32 cdma_imr_0_set;
	u32 cdma_imr_1_reg;
	u32 cdma_imr_1_clr;
	u32 cdma_imr_1_set;
	u32 phy_intf_imr_reg;
	u32 phy_intf_imr_clr;
	u32 phy_intf_imr_set;
	u32 rmac_imr_reg;
	u32 rmac_imr_clr;
	u32 rmac_imr_set;
	u32 tmac_imr_reg;
	u32 tmac_imr_clr;
	u32 tmac_imr_set;
};

struct rtw89_imr_table {
	const struct rtw89_reg_imr *regs;
	u32 n_regs;
};

struct rtw89_xtal_info {
	u32 xcap_reg;
	u32 sc_xo_mask;
	u32 sc_xi_mask;
};

struct rtw89_rrsr_cfgs {
	struct rtw89_reg3_def ref_rate;
	struct rtw89_reg3_def rsc;
};

struct rtw89_rfkill_regs {
	struct rtw89_reg3_def pinmux;
	struct rtw89_reg3_def mode;
};

struct rtw89_dig_regs {
	u32 seg0_pd_reg;
	u32 pd_lower_bound_mask;
	u32 pd_spatial_reuse_en;
	u32 bmode_pd_reg;
	u32 bmode_cca_rssi_limit_en;
	u32 bmode_pd_lower_bound_reg;
	u32 bmode_rssi_nocca_low_th_mask;
	struct rtw89_reg_def p0_lna_init;
	struct rtw89_reg_def p1_lna_init;
	struct rtw89_reg_def p0_tia_init;
	struct rtw89_reg_def p1_tia_init;
	struct rtw89_reg_def p0_rxb_init;
	struct rtw89_reg_def p1_rxb_init;
	struct rtw89_reg_def p0_p20_pagcugc_en;
	struct rtw89_reg_def p0_s20_pagcugc_en;
	struct rtw89_reg_def p1_p20_pagcugc_en;
	struct rtw89_reg_def p1_s20_pagcugc_en;
};

struct rtw89_edcca_regs {
	u32 edcca_level;
	u32 edcca_mask;
	u32 edcca_p_mask;
	u32 ppdu_level;
	u32 ppdu_mask;
	struct rtw89_edcca_p_regs {
		u32 rpt_a;
		u32 rpt_b;
		u32 rpt_sel;
		u32 rpt_sel_mask;
	} p[RTW89_PHY_NUM];
	u32 rpt_sel_be;
	u32 rpt_sel_be_mask;
	u32 tx_collision_t2r_st;
	u32 tx_collision_t2r_st_mask;
};

struct rtw89_phy_ul_tb_info {
	bool dyn_tb_tri_en;
	u8 def_if_bandedge;
};

struct rtw89_antdiv_stats {
	struct ewma_rssi cck_rssi_avg;
	struct ewma_rssi ofdm_rssi_avg;
	struct ewma_rssi non_legacy_rssi_avg;
	u16 pkt_cnt_cck;
	u16 pkt_cnt_ofdm;
	u16 pkt_cnt_non_legacy;
	u32 evm;
};

struct rtw89_antdiv_info {
	struct rtw89_antdiv_stats target_stats;
	struct rtw89_antdiv_stats main_stats;
	struct rtw89_antdiv_stats aux_stats;
	u8 training_count;
	u8 rssi_pre;
	bool get_stats;
};

enum rtw89_chanctx_state {
	RTW89_CHANCTX_STATE_MCC_START,
	RTW89_CHANCTX_STATE_MCC_STOP,
};

enum rtw89_chanctx_callbacks {
	RTW89_CHANCTX_CALLBACK_PLACEHOLDER,
	RTW89_CHANCTX_CALLBACK_RFK,
	RTW89_CHANCTX_CALLBACK_TAS,

	NUM_OF_RTW89_CHANCTX_CALLBACKS,
};

struct rtw89_chanctx_listener {
	void (*callbacks[NUM_OF_RTW89_CHANCTX_CALLBACKS])
		(struct rtw89_dev *rtwdev, enum rtw89_chanctx_state state);
};

struct rtw89_chip_info {
	enum rtw89_core_chip_id chip_id;
	enum rtw89_chip_gen chip_gen;
	const struct rtw89_chip_ops *ops;
	const struct rtw89_mac_gen_def *mac_def;
	const struct rtw89_phy_gen_def *phy_def;
	const char *fw_basename;
	u8 fw_format_max;
	bool try_ce_fw;
	u8 bbmcu_nr;
	u32 needed_fw_elms;
	const struct rtw89_fw_blacklist *fw_blacklist;
	u32 fifo_size;
	bool small_fifo_size;
	u32 dle_scc_rsvd_size;
	u16 max_amsdu_limit;
	bool dis_2g_40m_ul_ofdma;
	u32 rsvd_ple_ofst;
	const struct rtw89_hfc_param_ini *hfc_param_ini;
	const struct rtw89_dle_mem *dle_mem;
	u8 wde_qempty_acq_grpnum;
	u8 wde_qempty_mgq_grpsel;
	u32 rf_base_addr[2];
	u8 thermal_th[2];
	u8 support_macid_num;
	u8 support_link_num;
	u8 support_chanctx_num;
	u8 support_bands;
	u16 support_bandwidths;
	bool support_unii4;
	bool support_rnr;
	bool support_ant_gain;
<<<<<<< HEAD
=======
	bool support_tas;
>>>>>>> e8a457b7
	bool ul_tb_waveform_ctrl;
	bool ul_tb_pwr_diff;
	bool rx_freq_frome_ie;
	bool hw_sec_hdr;
	bool hw_mgmt_tx_encrypt;
	bool hw_tkip_crypto;
	u8 rf_path_num;
	u8 tx_nss;
	u8 rx_nss;
	u8 acam_num;
	u8 bcam_num;
	u8 scam_num;
	u8 bacam_num;
	u8 bacam_dynamic_num;
	enum rtw89_bacam_ver bacam_ver;
	u8 ppdu_max_usr;

	u8 sec_ctrl_efuse_size;
	u32 physical_efuse_size;
	u32 logical_efuse_size;
	u32 limit_efuse_size;
	u32 dav_phy_efuse_size;
	u32 dav_log_efuse_size;
	u32 phycap_addr;
	u32 phycap_size;
	const struct rtw89_efuse_block_cfg *efuse_blocks;

	const struct rtw89_pwr_cfg * const *pwr_on_seq;
	const struct rtw89_pwr_cfg * const *pwr_off_seq;
	const struct rtw89_phy_table *bb_table;
	const struct rtw89_phy_table *bb_gain_table;
	const struct rtw89_phy_table *rf_table[RF_PATH_MAX];
	const struct rtw89_phy_table *nctl_table;
	const struct rtw89_rfk_tbl *nctl_post_table;
	const struct rtw89_phy_dig_gain_table *dig_table;
	const struct rtw89_dig_regs *dig_regs;
	const struct rtw89_phy_tssi_dbw_table *tssi_dbw_table;

	/* NULL if no rfe-specific, or a null-terminated array by rfe_parms */
	const struct rtw89_rfe_parms_conf *rfe_parms_conf;
	const struct rtw89_rfe_parms *dflt_parms;
	const struct rtw89_chanctx_listener *chanctx_listener;

	u8 txpwr_factor_bb;
	u8 txpwr_factor_rf;
	u8 txpwr_factor_mac;

	u32 para_ver;
	u32 wlcx_desired;
	u8 btcx_desired;
	u8 scbd;
	u8 mailbox;

	u8 afh_guard_ch;
	const u8 *wl_rssi_thres;
	const u8 *bt_rssi_thres;
	u8 rssi_tol;

	u8 mon_reg_num;
	const struct rtw89_btc_fbtc_mreg *mon_reg;
	u8 rf_para_ulink_num;
	const struct rtw89_btc_rf_trx_para *rf_para_ulink;
	u8 rf_para_dlink_num;
	const struct rtw89_btc_rf_trx_para *rf_para_dlink;
	u8 ps_mode_supported;
	u8 low_power_hci_modes;

	u32 h2c_cctl_func_id;
	u32 hci_func_en_addr;
	u32 h2c_desc_size;
	u32 txwd_body_size;
	u32 txwd_info_size;
	u32 h2c_ctrl_reg;
	const u32 *h2c_regs;
	struct rtw89_reg_def h2c_counter_reg;
	u32 c2h_ctrl_reg;
	const u32 *c2h_regs;
	struct rtw89_reg_def c2h_counter_reg;
	const struct rtw89_page_regs *page_regs;
	const u32 *wow_reason_reg;
	bool cfo_src_fd;
	bool cfo_hw_comp;
	const struct rtw89_reg_def *dcfo_comp;
	u8 dcfo_comp_sft;
	const struct rtw89_imr_info *imr_info;
	const struct rtw89_imr_table *imr_dmac_table;
	const struct rtw89_imr_table *imr_cmac_table;
	const struct rtw89_rrsr_cfgs *rrsr_cfgs;
	struct rtw89_reg_def bss_clr_vld;
	u32 bss_clr_map_reg;
	const struct rtw89_rfkill_regs *rfkill_init;
	struct rtw89_reg_def rfkill_get;
	u32 dma_ch_mask;
	const struct rtw89_edcca_regs *edcca_regs;
	const struct wiphy_wowlan_support *wowlan_stub;
	const struct rtw89_xtal_info *xtal_info;
};

struct rtw89_chip_variant {
	bool no_mcs_12_13: 1;
	u32 fw_min_ver_code;
};

union rtw89_bus_info {
	const struct rtw89_pci_info *pci;
};

struct rtw89_driver_info {
	const struct rtw89_chip_info *chip;
	const struct rtw89_chip_variant *variant;
	const struct dmi_system_id *quirks;
	union rtw89_bus_info bus;
};

enum rtw89_hcifc_mode {
	RTW89_HCIFC_POH = 0,
	RTW89_HCIFC_STF = 1,
	RTW89_HCIFC_SDIO = 2,

	/* keep last */
	RTW89_HCIFC_MODE_INVALID,
};

struct rtw89_dle_info {
	const struct rtw89_rsvd_quota *rsvd_qt;
	enum rtw89_qta_mode qta_mode;
	u16 ple_pg_size;
	u16 ple_free_pg;
	u16 c0_rx_qta;
	u16 c1_rx_qta;
};

enum rtw89_host_rpr_mode {
	RTW89_RPR_MODE_POH = 0,
	RTW89_RPR_MODE_STF
};

#define RTW89_COMPLETION_BUF_SIZE 40
#define RTW89_WAIT_COND_IDLE UINT_MAX

struct rtw89_completion_data {
	bool err;
	u8 buf[RTW89_COMPLETION_BUF_SIZE];
};

struct rtw89_wait_info {
	atomic_t cond;
	struct completion completion;
	struct rtw89_completion_data data;
};

#define RTW89_WAIT_FOR_COND_TIMEOUT msecs_to_jiffies(100)

static inline void rtw89_init_wait(struct rtw89_wait_info *wait)
{
	init_completion(&wait->completion);
	atomic_set(&wait->cond, RTW89_WAIT_COND_IDLE);
}

struct rtw89_mac_info {
	struct rtw89_dle_info dle_info;
	struct rtw89_hfc_param hfc_param;
	enum rtw89_qta_mode qta_mode;
	u8 rpwm_seq_num;
	u8 cpwm_seq_num;

	/* see RTW89_FW_OFLD_WAIT_COND series for wait condition */
	struct rtw89_wait_info fw_ofld_wait;
	/* see RTW89_PS_WAIT_COND series for wait condition */
	struct rtw89_wait_info ps_wait;
};

enum rtw89_fwdl_check_type {
	RTW89_FWDL_CHECK_FREERTOS_DONE,
	RTW89_FWDL_CHECK_WCPU_FWDL_DONE,
	RTW89_FWDL_CHECK_DCPU_FWDL_DONE,
	RTW89_FWDL_CHECK_BB0_FWDL_DONE,
	RTW89_FWDL_CHECK_BB1_FWDL_DONE,
};

enum rtw89_fw_type {
	RTW89_FW_NORMAL = 1,
	RTW89_FW_WOWLAN = 3,
	RTW89_FW_NORMAL_CE = 5,
	RTW89_FW_BBMCU0 = 64,
	RTW89_FW_BBMCU1 = 65,
	RTW89_FW_LOGFMT = 255,
};

enum rtw89_fw_feature {
	RTW89_FW_FEATURE_OLD_HT_RA_FORMAT,
	RTW89_FW_FEATURE_SCAN_OFFLOAD,
	RTW89_FW_FEATURE_TX_WAKE,
	RTW89_FW_FEATURE_CRASH_TRIGGER,
	RTW89_FW_FEATURE_NO_PACKET_DROP,
	RTW89_FW_FEATURE_NO_DEEP_PS,
	RTW89_FW_FEATURE_NO_LPS_PG,
	RTW89_FW_FEATURE_BEACON_FILTER,
	RTW89_FW_FEATURE_MACID_PAUSE_SLEEP,
	RTW89_FW_FEATURE_SCAN_OFFLOAD_BE_V0,
	RTW89_FW_FEATURE_WOW_REASON_V1,
	RTW89_FW_FEATURE_RFK_PRE_NOTIFY_V0,
	RTW89_FW_FEATURE_RFK_PRE_NOTIFY_V1,
	RTW89_FW_FEATURE_RFK_RXDCK_V0,
	RTW89_FW_FEATURE_NO_WOW_CPU_IO_RX,
	RTW89_FW_FEATURE_NOTIFY_AP_INFO,
	RTW89_FW_FEATURE_CH_INFO_BE_V0,
	RTW89_FW_FEATURE_LPS_CH_INFO,
	RTW89_FW_FEATURE_NO_PHYCAP_P1,
<<<<<<< HEAD
=======
	RTW89_FW_FEATURE_NO_POWER_DIFFERENCE,
>>>>>>> e8a457b7
};

struct rtw89_fw_suit {
	enum rtw89_fw_type type;
	const u8 *data;
	u32 size;
	u8 major_ver;
	u8 minor_ver;
	u8 sub_ver;
	u8 sub_idex;
	u16 build_year;
	u16 build_mon;
	u16 build_date;
	u16 build_hour;
	u16 build_min;
	u8 cmd_ver;
	u8 hdr_ver;
	u32 commitid;
};

#define RTW89_FW_VER_CODE(major, minor, sub, idx)	\
	(((major) << 24) | ((minor) << 16) | ((sub) << 8) | (idx))
#define RTW89_FW_SUIT_VER_CODE(s)	\
	RTW89_FW_VER_CODE((s)->major_ver, (s)->minor_ver, (s)->sub_ver, (s)->sub_idex)

#define RTW89_MFW_HDR_VER_CODE(mfw_hdr)		\
	RTW89_FW_VER_CODE((mfw_hdr)->ver.major,	\
			  (mfw_hdr)->ver.minor,	\
			  (mfw_hdr)->ver.sub,	\
			  (mfw_hdr)->ver.idx)

#define RTW89_FW_HDR_VER_CODE(fw_hdr)				\
	RTW89_FW_VER_CODE(le32_get_bits((fw_hdr)->w1, FW_HDR_W1_MAJOR_VERSION),	\
			  le32_get_bits((fw_hdr)->w1, FW_HDR_W1_MINOR_VERSION),	\
			  le32_get_bits((fw_hdr)->w1, FW_HDR_W1_SUBVERSION),	\
			  le32_get_bits((fw_hdr)->w1, FW_HDR_W1_SUBINDEX))

struct rtw89_fw_req_info {
	const struct firmware *firmware;
	struct completion completion;
};

struct rtw89_fw_log {
	struct rtw89_fw_suit suit;
	bool enable;
	u32 last_fmt_id;
	u32 fmt_count;
	const __le32 *fmt_ids;
	const char *(*fmts)[];
};

struct rtw89_fw_elm_info {
	struct rtw89_phy_table *bb_tbl;
	struct rtw89_phy_table *bb_gain;
	struct rtw89_phy_table *rf_radio[RF_PATH_MAX];
	struct rtw89_phy_table *rf_nctl;
	struct rtw89_fw_txpwr_track_cfg *txpwr_trk;
	struct rtw89_phy_rfk_log_fmt *rfk_log_fmt;
	const struct rtw89_regd_data *regd;
};

enum rtw89_fw_mss_dev_type {
	RTW89_FW_MSS_DEV_TYPE_FWSEC_DEF = 0xF,
	RTW89_FW_MSS_DEV_TYPE_FWSEC_INV = 0xFF,
};

struct rtw89_fw_secure {
	bool secure_boot: 1;
	bool can_mss_v1: 1;
	bool can_mss_v0: 1;
	u32 sb_sel_mgn;
	u8 mss_dev_type;
	u8 mss_cust_idx;
	u8 mss_key_num;
	u8 mss_idx; /* v0 */
};

struct rtw89_fw_info {
	struct rtw89_fw_req_info req;
	int fw_format;
	u8 h2c_seq;
	u8 rec_seq;
	u8 h2c_counter;
	u8 c2h_counter;
	struct rtw89_fw_suit normal;
	struct rtw89_fw_suit wowlan;
	struct rtw89_fw_suit bbmcu0;
	struct rtw89_fw_suit bbmcu1;
	struct rtw89_fw_log log;
	u32 feature_map;
	struct rtw89_fw_elm_info elm_info;
	struct rtw89_fw_secure sec;
};

#define RTW89_CHK_FW_FEATURE(_feat, _fw) \
	(!!((_fw)->feature_map & BIT(RTW89_FW_FEATURE_ ## _feat)))

#define RTW89_SET_FW_FEATURE(_fw_feature, _fw) \
	((_fw)->feature_map |= BIT(_fw_feature))

struct rtw89_cam_info {
	DECLARE_BITMAP(addr_cam_map, RTW89_MAX_ADDR_CAM_NUM);
	DECLARE_BITMAP(bssid_cam_map, RTW89_MAX_BSSID_CAM_NUM);
	DECLARE_BITMAP(sec_cam_map, RTW89_MAX_SEC_CAM_NUM);
	DECLARE_BITMAP(ba_cam_map, RTW89_MAX_BA_CAM_NUM);
	struct rtw89_ba_cam_entry ba_cam_entry[RTW89_MAX_BA_CAM_NUM];
	const struct rtw89_sec_cam_entry *sec_entries[RTW89_MAX_SEC_CAM_NUM];
};

enum rtw89_sar_sources {
	RTW89_SAR_SOURCE_NONE,
	RTW89_SAR_SOURCE_COMMON,

	RTW89_SAR_SOURCE_NR,
};

enum rtw89_sar_subband {
	RTW89_SAR_2GHZ_SUBBAND,
	RTW89_SAR_5GHZ_SUBBAND_1_2, /* U-NII-1 and U-NII-2 */
	RTW89_SAR_5GHZ_SUBBAND_2_E, /* U-NII-2-Extended */
	RTW89_SAR_5GHZ_SUBBAND_3_4, /* U-NII-3 and U-NII-4 */
	RTW89_SAR_6GHZ_SUBBAND_5_L, /* U-NII-5 lower part */
	RTW89_SAR_6GHZ_SUBBAND_5_H, /* U-NII-5 higher part */
	RTW89_SAR_6GHZ_SUBBAND_6,   /* U-NII-6 */
	RTW89_SAR_6GHZ_SUBBAND_7_L, /* U-NII-7 lower part */
	RTW89_SAR_6GHZ_SUBBAND_7_H, /* U-NII-7 higher part */
	RTW89_SAR_6GHZ_SUBBAND_8,   /* U-NII-8 */

	RTW89_SAR_SUBBAND_NR,
};

struct rtw89_sar_cfg_common {
	bool set[RTW89_SAR_SUBBAND_NR];
	s32 cfg[RTW89_SAR_SUBBAND_NR];
};

struct rtw89_sar_info {
	/* used to decide how to acces SAR cfg union */
	enum rtw89_sar_sources src;

	/* reserved for different knids of SAR cfg struct.
	 * supposed that a single cfg struct cannot handle various SAR sources.
	 */
	union {
		struct rtw89_sar_cfg_common cfg_common;
	};
};

enum rtw89_ant_gain_subband {
	RTW89_ANT_GAIN_2GHZ_SUBBAND,
	RTW89_ANT_GAIN_5GHZ_SUBBAND_1,   /* U-NII-1 */
	RTW89_ANT_GAIN_5GHZ_SUBBAND_2,   /* U-NII-2 */
	RTW89_ANT_GAIN_5GHZ_SUBBAND_2E,  /* U-NII-2-Extended */
	RTW89_ANT_GAIN_5GHZ_SUBBAND_3_4, /* U-NII-3 and U-NII-4 */
	RTW89_ANT_GAIN_6GHZ_SUBBAND_5_L, /* U-NII-5 lower part */
	RTW89_ANT_GAIN_6GHZ_SUBBAND_5_H, /* U-NII-5 higher part */
	RTW89_ANT_GAIN_6GHZ_SUBBAND_6,   /* U-NII-6 */
	RTW89_ANT_GAIN_6GHZ_SUBBAND_7_L, /* U-NII-7 lower part */
	RTW89_ANT_GAIN_6GHZ_SUBBAND_7_H, /* U-NII-7 higher part */
	RTW89_ANT_GAIN_6GHZ_SUBBAND_8,   /* U-NII-8 */

	RTW89_ANT_GAIN_SUBBAND_NR,
};

enum rtw89_ant_gain_domain_type {
	RTW89_ANT_GAIN_ETSI = 0,

	RTW89_ANT_GAIN_DOMAIN_NUM,
};

#define RTW89_ANT_GAIN_CHAIN_NUM 2
struct rtw89_ant_gain_info {
	s8 offset[RTW89_ANT_GAIN_CHAIN_NUM][RTW89_ANT_GAIN_SUBBAND_NR];
	u32 regd_enabled;
<<<<<<< HEAD
=======
	bool block_country;
>>>>>>> e8a457b7
};

struct rtw89_6ghz_span {
	enum rtw89_sar_subband sar_subband_low;
	enum rtw89_sar_subband sar_subband_high;
	enum rtw89_ant_gain_subband ant_gain_subband_low;
	enum rtw89_ant_gain_subband ant_gain_subband_high;
};

#define RTW89_SAR_SPAN_VALID(span) ((span)->sar_subband_high)
#define RTW89_ANT_GAIN_SPAN_VALID(span) ((span)->ant_gain_subband_high)

enum rtw89_tas_state {
	RTW89_TAS_STATE_DPR_OFF,
	RTW89_TAS_STATE_DPR_ON,
	RTW89_TAS_STATE_STATIC_SAR,
};

#define RTW89_TAS_TX_RATIO_WINDOW 6
#define RTW89_TAS_TXPWR_WINDOW 180
struct rtw89_tas_info {
	u16 tx_ratio_history[RTW89_TAS_TX_RATIO_WINDOW];
	u64 txpwr_history[RTW89_TAS_TXPWR_WINDOW];
	u8 txpwr_head_idx;
	u8 txpwr_tail_idx;
	u8 tx_ratio_idx;
	u16 total_tx_ratio;
	u64 total_txpwr;
	u64 instant_txpwr;
	u32 window_size;
	s8 dpr_on_threshold;
	s8 dpr_off_threshold;
	enum rtw89_tas_state backup_state;
	enum rtw89_tas_state state;
	bool keep_history;
	bool block_regd;
	bool enable;
	bool pause;
};

struct rtw89_chanctx_cfg {
	enum rtw89_chanctx_idx idx;
	int ref_count;
};

enum rtw89_chanctx_changes {
	RTW89_CHANCTX_REMOTE_STA_CHANGE,
	RTW89_CHANCTX_BCN_OFFSET_CHANGE,
	RTW89_CHANCTX_P2P_PS_CHANGE,
	RTW89_CHANCTX_BT_SLOT_CHANGE,
	RTW89_CHANCTX_TSF32_TOGGLE_CHANGE,

	NUM_OF_RTW89_CHANCTX_CHANGES,
	RTW89_CHANCTX_CHANGE_DFLT = NUM_OF_RTW89_CHANCTX_CHANGES,
};

enum rtw89_entity_mode {
	RTW89_ENTITY_MODE_SCC_OR_SMLD,
	RTW89_ENTITY_MODE_MCC_PREPARE,
	RTW89_ENTITY_MODE_MCC,

	NUM_OF_RTW89_ENTITY_MODE,
	RTW89_ENTITY_MODE_INVALID = -EINVAL,
	RTW89_ENTITY_MODE_UNHANDLED = -ESRCH,
};

#define RTW89_MAX_INTERFACE_NUM 2

/* only valid when running with chanctx_ops */
struct rtw89_entity_mgnt {
	struct list_head active_list;
	struct rtw89_vif *active_roles[RTW89_MAX_INTERFACE_NUM];
	enum rtw89_chanctx_idx chanctx_tbl[RTW89_MAX_INTERFACE_NUM]
					  [__RTW89_MLD_MAX_LINK_NUM];
};

struct rtw89_chanctx {
	struct cfg80211_chan_def chandef;
	struct rtw89_chan chan;
	struct rtw89_chan_rcd rcd;

	/* only assigned when running with chanctx_ops */
	struct rtw89_chanctx_cfg *cfg;
};

struct rtw89_edcca_bak {
	u8 a;
	u8 p;
	u8 ppdu;
	u8 th_old;
};

enum rtw89_dm_type {
	RTW89_DM_DYNAMIC_EDCCA,
	RTW89_DM_THERMAL_PROTECT,
	RTW89_DM_TAS,
};

#define RTW89_THERMAL_PROT_LV_MAX 5
#define RTW89_THERMAL_PROT_STEP 5 /* -5% for each level */

struct rtw89_hal {
	u32 rx_fltr;
	u8 cv;
	u8 acv;
	u32 antenna_tx;
	u32 antenna_rx;
	u8 tx_nss;
	u8 rx_nss;
	bool tx_path_diversity;
	bool ant_diversity;
	bool ant_diversity_fixed;
	bool support_cckpd;
	bool support_igi;
	bool no_mcs_12_13;

	atomic_t roc_chanctx_idx;

	DECLARE_BITMAP(changes, NUM_OF_RTW89_CHANCTX_CHANGES);
	DECLARE_BITMAP(entity_map, NUM_OF_RTW89_CHANCTX);
	struct rtw89_chanctx chanctx[NUM_OF_RTW89_CHANCTX];
	struct cfg80211_chan_def roc_chandef;

	bool entity_active[RTW89_PHY_NUM];
	bool entity_pause;
	enum rtw89_entity_mode entity_mode;
	struct rtw89_entity_mgnt entity_mgnt;

	u32 disabled_dm_bitmap; /* bitmap of enum rtw89_dm_type */

	u8 thermal_prot_th;
	u8 thermal_prot_lv; /* 0 ~ RTW89_THERMAL_PROT_LV_MAX */
};

#define RTW89_MAX_MAC_ID_NUM 128
#define RTW89_MAX_PKT_OFLD_NUM 255

enum rtw89_flags {
	RTW89_FLAG_POWERON,
	RTW89_FLAG_DMAC_FUNC,
	RTW89_FLAG_CMAC0_FUNC,
	RTW89_FLAG_CMAC1_FUNC,
	RTW89_FLAG_FW_RDY,
	RTW89_FLAG_RUNNING,
	RTW89_FLAG_PROBE_DONE,
	RTW89_FLAG_BFEE_MON,
	RTW89_FLAG_BFEE_EN,
	RTW89_FLAG_BFEE_TIMER_KEEP,
	RTW89_FLAG_NAPI_RUNNING,
	RTW89_FLAG_LEISURE_PS,
	RTW89_FLAG_LOW_POWER_MODE,
	RTW89_FLAG_INACTIVE_PS,
	RTW89_FLAG_CRASH_SIMULATING,
	RTW89_FLAG_SER_HANDLING,
	RTW89_FLAG_WOWLAN,
	RTW89_FLAG_FORBIDDEN_TRACK_WROK,
	RTW89_FLAG_CHANGING_INTERFACE,
	RTW89_FLAG_HW_RFKILL_STATE,

	NUM_OF_RTW89_FLAGS,
};

enum rtw89_quirks {
	RTW89_QUIRK_PCI_BER,
	RTW89_QUIRK_THERMAL_PROT_120C,
	RTW89_QUIRK_THERMAL_PROT_110C,

	NUM_OF_RTW89_QUIRKS,
};

enum rtw89_custid {
	RTW89_CUSTID_NONE,
	RTW89_CUSTID_ACER,
	RTW89_CUSTID_AMD,
	RTW89_CUSTID_ASUS,
	RTW89_CUSTID_DELL,
	RTW89_CUSTID_HP,
	RTW89_CUSTID_LENOVO,
};

enum rtw89_pkt_drop_sel {
	RTW89_PKT_DROP_SEL_MACID_BE_ONCE,
	RTW89_PKT_DROP_SEL_MACID_BK_ONCE,
	RTW89_PKT_DROP_SEL_MACID_VI_ONCE,
	RTW89_PKT_DROP_SEL_MACID_VO_ONCE,
	RTW89_PKT_DROP_SEL_MACID_ALL,
	RTW89_PKT_DROP_SEL_MG0_ONCE,
	RTW89_PKT_DROP_SEL_HIQ_ONCE,
	RTW89_PKT_DROP_SEL_HIQ_PORT,
	RTW89_PKT_DROP_SEL_HIQ_MBSSID,
	RTW89_PKT_DROP_SEL_BAND,
	RTW89_PKT_DROP_SEL_BAND_ONCE,
	RTW89_PKT_DROP_SEL_REL_MACID,
	RTW89_PKT_DROP_SEL_REL_HIQ_PORT,
	RTW89_PKT_DROP_SEL_REL_HIQ_MBSSID,
};

struct rtw89_pkt_drop_params {
	enum rtw89_pkt_drop_sel sel;
	enum rtw89_mac_idx mac_band;
	u8 macid;
	u8 port;
	u8 mbssid;
	bool tf_trs;
	u32 macid_band_sel[4];
};

struct rtw89_pkt_stat {
	u16 beacon_nr;
	u8 beacon_rate;
	u32 rx_rate_cnt[RTW89_HW_RATE_NR];
};

DECLARE_EWMA(thermal, 4, 4);

struct rtw89_phy_stat {
	struct ewma_thermal avg_thermal[RF_PATH_MAX];
	u8 last_thermal_max;
	struct ewma_rssi bcn_rssi;
	struct rtw89_pkt_stat cur_pkt_stat;
	struct rtw89_pkt_stat last_pkt_stat;
};

enum rtw89_rfk_report_state {
	RTW89_RFK_STATE_START = 0x0,
	RTW89_RFK_STATE_OK = 0x1,
	RTW89_RFK_STATE_FAIL = 0x2,
	RTW89_RFK_STATE_TIMEOUT = 0x3,
	RTW89_RFK_STATE_H2C_CMD_ERR = 0x4,
};

struct rtw89_rfk_wait_info {
	struct completion completion;
	ktime_t start_time;
	enum rtw89_rfk_report_state state;
	u8 version;
};

#define RTW89_DACK_PATH_NR 2
#define RTW89_DACK_IDX_NR 2
#define RTW89_DACK_MSBK_NR 16
struct rtw89_dack_info {
	bool dack_done;
	u8 msbk_d[RTW89_DACK_PATH_NR][RTW89_DACK_IDX_NR][RTW89_DACK_MSBK_NR];
	u8 dadck_d[RTW89_DACK_PATH_NR][RTW89_DACK_IDX_NR];
	u16 addck_d[RTW89_DACK_PATH_NR][RTW89_DACK_IDX_NR];
	u16 biask_d[RTW89_DACK_PATH_NR][RTW89_DACK_IDX_NR];
	u32 dack_cnt;
	bool addck_timeout[RTW89_DACK_PATH_NR];
	bool dadck_timeout[RTW89_DACK_PATH_NR];
	bool msbk_timeout[RTW89_DACK_PATH_NR];
};

enum rtw89_rfk_chs_nrs {
	__RTW89_RFK_CHS_NR_V0 = 2,
	__RTW89_RFK_CHS_NR_V1 = 3,

	RTW89_RFK_CHS_NR = __RTW89_RFK_CHS_NR_V1,
};

struct rtw89_rfk_mcc_info_data {
	u8 ch[RTW89_RFK_CHS_NR];
	u8 band[RTW89_RFK_CHS_NR];
	u8 bw[RTW89_RFK_CHS_NR];
	u8 table_idx;
};

struct rtw89_rfk_mcc_info {
	struct rtw89_rfk_mcc_info_data data[2];
};

#define RTW89_IQK_CHS_NR 2
#define RTW89_IQK_PATH_NR 4

struct rtw89_lck_info {
	u8 thermal[RF_PATH_MAX];
};

struct rtw89_rx_dck_info {
	u8 thermal[RF_PATH_MAX];
};

struct rtw89_iqk_info {
	bool lok_cor_fail[RTW89_IQK_CHS_NR][RTW89_IQK_PATH_NR];
	bool lok_fin_fail[RTW89_IQK_CHS_NR][RTW89_IQK_PATH_NR];
	bool lok_fail[RTW89_IQK_PATH_NR];
	bool iqk_tx_fail[RTW89_IQK_CHS_NR][RTW89_IQK_PATH_NR];
	bool iqk_rx_fail[RTW89_IQK_CHS_NR][RTW89_IQK_PATH_NR];
	u32 iqk_fail_cnt;
	bool is_iqk_init;
	u32 iqk_channel[RTW89_IQK_CHS_NR];
	u8 iqk_band[RTW89_IQK_PATH_NR];
	u8 iqk_ch[RTW89_IQK_PATH_NR];
	u8 iqk_bw[RTW89_IQK_PATH_NR];
	u8 iqk_times;
	u8 version;
	u32 nb_txcfir[RTW89_IQK_PATH_NR];
	u32 nb_rxcfir[RTW89_IQK_PATH_NR];
	u32 bp_txkresult[RTW89_IQK_PATH_NR];
	u32 bp_rxkresult[RTW89_IQK_PATH_NR];
	u32 bp_iqkenable[RTW89_IQK_PATH_NR];
	bool is_wb_txiqk[RTW89_IQK_PATH_NR];
	bool is_wb_rxiqk[RTW89_IQK_PATH_NR];
	bool is_nbiqk;
	bool iqk_fft_en;
	bool iqk_xym_en;
	bool iqk_sram_en;
	bool iqk_cfir_en;
	u32 syn1to2;
	u8 iqk_mcc_ch[RTW89_IQK_CHS_NR][RTW89_IQK_PATH_NR];
	u8 iqk_table_idx[RTW89_IQK_PATH_NR];
	u32 lok_idac[RTW89_IQK_CHS_NR][RTW89_IQK_PATH_NR];
	u32 lok_vbuf[RTW89_IQK_CHS_NR][RTW89_IQK_PATH_NR];
};

#define RTW89_DPK_RF_PATH 2
#define RTW89_DPK_AVG_THERMAL_NUM 8
#define RTW89_DPK_BKUP_NUM 2
struct rtw89_dpk_bkup_para {
	enum rtw89_band band;
	enum rtw89_bandwidth bw;
	u8 ch;
	bool path_ok;
	u8 mdpd_en;
	u8 txagc_dpk;
	u8 ther_dpk;
	u8 gs;
	u16 pwsf;
};

struct rtw89_dpk_info {
	bool is_dpk_enable;
	bool is_dpk_reload_en;
	u8 dpk_gs[RTW89_PHY_NUM];
	u16 dc_i[RTW89_DPK_RF_PATH][RTW89_DPK_BKUP_NUM];
	u16 dc_q[RTW89_DPK_RF_PATH][RTW89_DPK_BKUP_NUM];
	u8 corr_val[RTW89_DPK_RF_PATH][RTW89_DPK_BKUP_NUM];
	u8 corr_idx[RTW89_DPK_RF_PATH][RTW89_DPK_BKUP_NUM];
	u8 cur_idx[RTW89_DPK_RF_PATH];
	u8 cur_k_set;
	struct rtw89_dpk_bkup_para bp[RTW89_DPK_RF_PATH][RTW89_DPK_BKUP_NUM];
	u8 max_dpk_txagc[RTW89_DPK_RF_PATH];
	u32 dpk_order[RTW89_DPK_RF_PATH];
};

struct rtw89_fem_info {
	bool elna_2g;
	bool elna_5g;
	bool epa_2g;
	bool epa_5g;
	bool epa_6g;
};

struct rtw89_phy_ch_info {
	u8 rssi_min;
	u16 rssi_min_macid;
	u8 pre_rssi_min;
	u8 rssi_max;
	u16 rssi_max_macid;
	u8 rxsc_160;
	u8 rxsc_80;
	u8 rxsc_40;
	u8 rxsc_20;
	u8 rxsc_l;
	u8 is_noisy;
};

struct rtw89_agc_gaincode_set {
	u8 lna_idx;
	u8 tia_idx;
	u8 rxb_idx;
};

#define IGI_RSSI_TH_NUM 5
#define FA_TH_NUM 4
#define TIA_LNA_OP1DB_NUM 8
#define LNA_GAIN_NUM 7
#define TIA_GAIN_NUM 2
struct rtw89_dig_info {
	struct rtw89_agc_gaincode_set cur_gaincode;
	bool force_gaincode_idx_en;
	struct rtw89_agc_gaincode_set force_gaincode;
	u8 igi_rssi_th[IGI_RSSI_TH_NUM];
	u16 fa_th[FA_TH_NUM];
	u8 igi_rssi;
	u8 igi_fa_rssi;
	u8 fa_rssi_ofst;
	u8 dyn_igi_max;
	u8 dyn_igi_min;
	bool dyn_pd_th_en;
	u8 dyn_pd_th_max;
	u8 pd_low_th_ofst;
	u8 ib_pbk;
	s8 ib_pkpwr;
	s8 lna_gain_a[LNA_GAIN_NUM];
	s8 lna_gain_g[LNA_GAIN_NUM];
	s8 *lna_gain;
	s8 tia_gain_a[TIA_GAIN_NUM];
	s8 tia_gain_g[TIA_GAIN_NUM];
	s8 *tia_gain;
	bool is_linked_pre;
	bool bypass_dig;
};

enum rtw89_multi_cfo_mode {
	RTW89_PKT_BASED_AVG_MODE = 0,
	RTW89_ENTRY_BASED_AVG_MODE = 1,
	RTW89_TP_BASED_AVG_MODE = 2,
};

enum rtw89_phy_cfo_status {
	RTW89_PHY_DCFO_STATE_NORMAL = 0,
	RTW89_PHY_DCFO_STATE_ENHANCE = 1,
	RTW89_PHY_DCFO_STATE_HOLD = 2,
	RTW89_PHY_DCFO_STATE_MAX
};

enum rtw89_phy_cfo_ul_ofdma_acc_mode {
	RTW89_CFO_UL_OFDMA_ACC_DISABLE = 0,
	RTW89_CFO_UL_OFDMA_ACC_ENABLE = 1
};

struct rtw89_cfo_tracking_info {
	u16 cfo_timer_ms;
	bool cfo_trig_by_timer_en;
	enum rtw89_phy_cfo_status phy_cfo_status;
	enum rtw89_phy_cfo_ul_ofdma_acc_mode cfo_ul_ofdma_acc_mode;
	u8 phy_cfo_trk_cnt;
	bool is_adjust;
	enum rtw89_multi_cfo_mode rtw89_multi_cfo_mode;
	bool apply_compensation;
	u8 crystal_cap;
	u8 crystal_cap_default;
	u8 def_x_cap;
	s8 x_cap_ofst;
	u32 sta_cfo_tolerance;
	s32 cfo_tail[CFO_TRACK_MAX_USER];
	u16 cfo_cnt[CFO_TRACK_MAX_USER];
	s32 cfo_avg_pre;
	s32 cfo_avg[CFO_TRACK_MAX_USER];
	s32 pre_cfo_avg[CFO_TRACK_MAX_USER];
	s32 dcfo_avg;
	s32 dcfo_avg_pre;
	u32 packet_count;
	u32 packet_count_pre;
	s32 residual_cfo_acc;
	u8 phy_cfotrk_state;
	u8 phy_cfotrk_cnt;
	bool divergence_lock_en;
	u8 x_cap_lb;
	u8 x_cap_ub;
	u8 lock_cnt;
};

enum rtw89_tssi_mode {
	RTW89_TSSI_NORMAL = 0,
	RTW89_TSSI_SCAN = 1,
};

enum rtw89_tssi_alimk_band {
	TSSI_ALIMK_2G = 0,
	TSSI_ALIMK_5GL,
	TSSI_ALIMK_5GM,
	TSSI_ALIMK_5GH,
	TSSI_ALIMK_MAX
};

/* 2GL, 2GH, 5GL1, 5GH1, 5GM1, 5GM2, 5GH1, 5GH2 */
#define TSSI_TRIM_CH_GROUP_NUM 8
#define TSSI_TRIM_CH_GROUP_NUM_6G 16

#define TSSI_CCK_CH_GROUP_NUM 6
#define TSSI_MCS_2G_CH_GROUP_NUM 5
#define TSSI_MCS_5G_CH_GROUP_NUM 14
#define TSSI_MCS_6G_CH_GROUP_NUM 32
#define TSSI_MCS_CH_GROUP_NUM \
	(TSSI_MCS_2G_CH_GROUP_NUM + TSSI_MCS_5G_CH_GROUP_NUM)
#define TSSI_MAX_CH_NUM 67
#define TSSI_ALIMK_VALUE_NUM 8

struct rtw89_tssi_info {
	u8 thermal[RF_PATH_MAX];
	s8 tssi_trim[RF_PATH_MAX][TSSI_TRIM_CH_GROUP_NUM];
	s8 tssi_trim_6g[RF_PATH_MAX][TSSI_TRIM_CH_GROUP_NUM_6G];
	s8 tssi_cck[RF_PATH_MAX][TSSI_CCK_CH_GROUP_NUM];
	s8 tssi_mcs[RF_PATH_MAX][TSSI_MCS_CH_GROUP_NUM];
	s8 tssi_6g_mcs[RF_PATH_MAX][TSSI_MCS_6G_CH_GROUP_NUM];
	s8 extra_ofst[RF_PATH_MAX];
	bool tssi_tracking_check[RF_PATH_MAX];
	u8 default_txagc_offset[RF_PATH_MAX];
	u32 base_thermal[RF_PATH_MAX];
	bool check_backup_aligmk[RF_PATH_MAX][TSSI_MAX_CH_NUM];
	u32 alignment_backup_by_ch[RF_PATH_MAX][TSSI_MAX_CH_NUM][TSSI_ALIMK_VALUE_NUM];
	u32 alignment_value[RF_PATH_MAX][TSSI_ALIMK_MAX][TSSI_ALIMK_VALUE_NUM];
	bool alignment_done[RF_PATH_MAX][TSSI_ALIMK_MAX];
	u64 tssi_alimk_time;
};

struct rtw89_power_trim_info {
	bool pg_thermal_trim;
	bool pg_pa_bias_trim;
	u8 thermal_trim[RF_PATH_MAX];
	u8 pa_bias_trim[RF_PATH_MAX];
	u8 pad_bias_trim[RF_PATH_MAX];
};

enum rtw89_regd_func {
	RTW89_REGD_FUNC_TAS = 0, /* TAS (Time Average SAR) */
	RTW89_REGD_FUNC_DAG = 1, /* DAG (Dynamic Antenna Gain) */

	NUM_OF_RTW89_REGD_FUNC,
};

struct rtw89_regd {
	char alpha2[3];
	u8 txpwr_regd[RTW89_BAND_NUM];
	DECLARE_BITMAP(func_bitmap, NUM_OF_RTW89_REGD_FUNC);
};

struct rtw89_regd_data {
	unsigned int nr;
	struct rtw89_regd map[] __counted_by(nr);
};

struct rtw89_regd_ctrl {
	unsigned int nr;
	const struct rtw89_regd *map;
};

#define RTW89_REGD_MAX_COUNTRY_NUM U8_MAX
#define RTW89_5GHZ_UNII4_CHANNEL_NUM 3
#define RTW89_5GHZ_UNII4_START_INDEX 25

struct rtw89_regulatory_info {
	struct rtw89_regd_ctrl ctrl;
	const struct rtw89_regd *regd;
	enum rtw89_reg_6ghz_power reg_6ghz_power;
	struct rtw89_reg_6ghz_tpe reg_6ghz_tpe;
	DECLARE_BITMAP(block_unii4, RTW89_REGD_MAX_COUNTRY_NUM);
	DECLARE_BITMAP(block_6ghz, RTW89_REGD_MAX_COUNTRY_NUM);
	DECLARE_BITMAP(block_6ghz_sp, RTW89_REGD_MAX_COUNTRY_NUM);
};

enum rtw89_ifs_clm_application {
	RTW89_IFS_CLM_INIT = 0,
	RTW89_IFS_CLM_BACKGROUND = 1,
	RTW89_IFS_CLM_ACS = 2,
	RTW89_IFS_CLM_DIG = 3,
	RTW89_IFS_CLM_TDMA_DIG = 4,
	RTW89_IFS_CLM_DBG = 5,
	RTW89_IFS_CLM_DBG_MANUAL = 6
};

enum rtw89_env_racing_lv {
	RTW89_RAC_RELEASE = 0,
	RTW89_RAC_LV_1 = 1,
	RTW89_RAC_LV_2 = 2,
	RTW89_RAC_LV_3 = 3,
	RTW89_RAC_LV_4 = 4,
	RTW89_RAC_MAX_NUM = 5
};

struct rtw89_ccx_para_info {
	enum rtw89_env_racing_lv rac_lv;
	u16 mntr_time;
	u8 nhm_manual_th_ofst;
	u8 nhm_manual_th0;
	enum rtw89_ifs_clm_application ifs_clm_app;
	u32 ifs_clm_manual_th_times;
	u32 ifs_clm_manual_th0;
	u8 fahm_manual_th_ofst;
	u8 fahm_manual_th0;
	u8 fahm_numer_opt;
	u8 fahm_denom_opt;
};

enum rtw89_ccx_edcca_opt_sc_idx {
	RTW89_CCX_EDCCA_SEG0_P0 = 0,
	RTW89_CCX_EDCCA_SEG0_S1 = 1,
	RTW89_CCX_EDCCA_SEG0_S2 = 2,
	RTW89_CCX_EDCCA_SEG0_S3 = 3,
	RTW89_CCX_EDCCA_SEG1_P0 = 4,
	RTW89_CCX_EDCCA_SEG1_S1 = 5,
	RTW89_CCX_EDCCA_SEG1_S2 = 6,
	RTW89_CCX_EDCCA_SEG1_S3 = 7
};

enum rtw89_ccx_edcca_opt_bw_idx {
	RTW89_CCX_EDCCA_BW20_0 = 0,
	RTW89_CCX_EDCCA_BW20_1 = 1,
	RTW89_CCX_EDCCA_BW20_2 = 2,
	RTW89_CCX_EDCCA_BW20_3 = 3,
	RTW89_CCX_EDCCA_BW20_4 = 4,
	RTW89_CCX_EDCCA_BW20_5 = 5,
	RTW89_CCX_EDCCA_BW20_6 = 6,
	RTW89_CCX_EDCCA_BW20_7 = 7
};

#define RTW89_NHM_TH_NUM 11
#define RTW89_FAHM_TH_NUM 11
#define RTW89_NHM_RPT_NUM 12
#define RTW89_FAHM_RPT_NUM 12
#define RTW89_IFS_CLM_NUM 4
struct rtw89_env_monitor_info {
	u8 ccx_watchdog_result;
	bool ccx_ongoing;
	u8 ccx_rac_lv;
	bool ccx_manual_ctrl;
	u16 ifs_clm_mntr_time;
	enum rtw89_ifs_clm_application ifs_clm_app;
	u16 ccx_period;
	u8 ccx_unit_idx;
	u16 ifs_clm_th_l[RTW89_IFS_CLM_NUM];
	u16 ifs_clm_th_h[RTW89_IFS_CLM_NUM];
	u16 ifs_clm_tx;
	u16 ifs_clm_edcca_excl_cca;
	u16 ifs_clm_ofdmfa;
	u16 ifs_clm_ofdmcca_excl_fa;
	u16 ifs_clm_cckfa;
	u16 ifs_clm_cckcca_excl_fa;
	u16 ifs_clm_total_ifs;
	u8 ifs_clm_his[RTW89_IFS_CLM_NUM];
	u16 ifs_clm_avg[RTW89_IFS_CLM_NUM];
	u16 ifs_clm_cca[RTW89_IFS_CLM_NUM];
	u8 ifs_clm_tx_ratio;
	u8 ifs_clm_edcca_excl_cca_ratio;
	u8 ifs_clm_cck_fa_ratio;
	u8 ifs_clm_ofdm_fa_ratio;
	u8 ifs_clm_cck_cca_excl_fa_ratio;
	u8 ifs_clm_ofdm_cca_excl_fa_ratio;
	u16 ifs_clm_cck_fa_permil;
	u16 ifs_clm_ofdm_fa_permil;
	u32 ifs_clm_ifs_avg[RTW89_IFS_CLM_NUM];
	u32 ifs_clm_cca_avg[RTW89_IFS_CLM_NUM];
};

enum rtw89_ser_rcvy_step {
	RTW89_SER_DRV_STOP_TX,
	RTW89_SER_DRV_STOP_RX,
	RTW89_SER_DRV_STOP_RUN,
	RTW89_SER_HAL_STOP_DMA,
	RTW89_SER_SUPPRESS_LOG,
	RTW89_NUM_OF_SER_FLAGS
};

struct rtw89_ser {
	u8 state;
	u8 alarm_event;
	bool prehandle_l1;

	struct work_struct ser_hdl_work;
	struct delayed_work ser_alarm_work;
	const struct state_ent *st_tbl;
	const struct event_ent *ev_tbl;
	struct list_head msg_q;
	spinlock_t msg_q_lock; /* lock when read/write ser msg */
	DECLARE_BITMAP(flags, RTW89_NUM_OF_SER_FLAGS);
};

enum rtw89_mac_ax_ps_mode {
	RTW89_MAC_AX_PS_MODE_ACTIVE = 0,
	RTW89_MAC_AX_PS_MODE_LEGACY = 1,
	RTW89_MAC_AX_PS_MODE_WMMPS  = 2,
	RTW89_MAC_AX_PS_MODE_MAX    = 3,
};

enum rtw89_last_rpwm_mode {
	RTW89_LAST_RPWM_PS        = 0x0,
	RTW89_LAST_RPWM_ACTIVE    = 0x6,
};

struct rtw89_lps_parm {
	u8 macid;
	u8 psmode; /* enum rtw89_mac_ax_ps_mode */
	u8 lastrpwm; /* enum rtw89_last_rpwm_mode */
};

struct rtw89_ppdu_sts_info {
	struct sk_buff_head rx_queue[RTW89_PHY_NUM];
	u8 curr_rx_ppdu_cnt[RTW89_PHY_NUM];
};

struct rtw89_early_h2c {
	struct list_head list;
	u8 *h2c;
	u16 h2c_len;
};

struct rtw89_hw_scan_info {
	struct rtw89_vif_link *scanning_vif;
	struct list_head pkt_list[NUM_NL80211_BANDS];
	struct rtw89_chan op_chan;
	bool abort;
	u32 last_chan_idx;
};

enum rtw89_phy_bb_gain_band {
	RTW89_BB_GAIN_BAND_2G = 0,
	RTW89_BB_GAIN_BAND_5G_L = 1,
	RTW89_BB_GAIN_BAND_5G_M = 2,
	RTW89_BB_GAIN_BAND_5G_H = 3,
	RTW89_BB_GAIN_BAND_6G_L = 4,
	RTW89_BB_GAIN_BAND_6G_M = 5,
	RTW89_BB_GAIN_BAND_6G_H = 6,
	RTW89_BB_GAIN_BAND_6G_UH = 7,

	RTW89_BB_GAIN_BAND_NR,
};

enum rtw89_phy_gain_band_be {
	RTW89_BB_GAIN_BAND_2G_BE = 0,
	RTW89_BB_GAIN_BAND_5G_L_BE = 1,
	RTW89_BB_GAIN_BAND_5G_M_BE = 2,
	RTW89_BB_GAIN_BAND_5G_H_BE = 3,
	RTW89_BB_GAIN_BAND_6G_L0_BE = 4,
	RTW89_BB_GAIN_BAND_6G_L1_BE = 5,
	RTW89_BB_GAIN_BAND_6G_M0_BE = 6,
	RTW89_BB_GAIN_BAND_6G_M1_BE = 7,
	RTW89_BB_GAIN_BAND_6G_H0_BE = 8,
	RTW89_BB_GAIN_BAND_6G_H1_BE = 9,
	RTW89_BB_GAIN_BAND_6G_UH0_BE = 10,
	RTW89_BB_GAIN_BAND_6G_UH1_BE = 11,

	RTW89_BB_GAIN_BAND_NR_BE,
};

enum rtw89_phy_bb_bw_be {
	RTW89_BB_BW_20_40 = 0,
	RTW89_BB_BW_80_160_320 = 1,

	RTW89_BB_BW_NR_BE,
};

enum rtw89_bw20_sc {
	RTW89_BW20_SC_20M = 1,
	RTW89_BW20_SC_40M = 2,
	RTW89_BW20_SC_80M = 4,
	RTW89_BW20_SC_160M = 8,
	RTW89_BW20_SC_320M = 16,
};

enum rtw89_cmac_table_bw {
	RTW89_CMAC_BW_20M = 0,
	RTW89_CMAC_BW_40M = 1,
	RTW89_CMAC_BW_80M = 2,
	RTW89_CMAC_BW_160M = 3,
	RTW89_CMAC_BW_320M = 4,

	RTW89_CMAC_BW_NR,
};

enum rtw89_phy_bb_rxsc_num {
	RTW89_BB_RXSC_NUM_40 = 9, /* SC: 0, 1~8 */
	RTW89_BB_RXSC_NUM_80 = 13, /* SC: 0, 1~8, 9~12 */
	RTW89_BB_RXSC_NUM_160 = 15, /* SC: 0, 1~8, 9~12, 13~14 */
};

struct rtw89_phy_bb_gain_info {
	s8 lna_gain[RTW89_BB_GAIN_BAND_NR][RF_PATH_MAX][LNA_GAIN_NUM];
	s8 tia_gain[RTW89_BB_GAIN_BAND_NR][RF_PATH_MAX][TIA_GAIN_NUM];
	s8 lna_gain_bypass[RTW89_BB_GAIN_BAND_NR][RF_PATH_MAX][LNA_GAIN_NUM];
	s8 lna_op1db[RTW89_BB_GAIN_BAND_NR][RF_PATH_MAX][LNA_GAIN_NUM];
	s8 tia_lna_op1db[RTW89_BB_GAIN_BAND_NR][RF_PATH_MAX]
			[LNA_GAIN_NUM + 1]; /* TIA0_LNA0~6 + TIA1_LNA6 */
	s8 rpl_ofst_20[RTW89_BB_GAIN_BAND_NR][RF_PATH_MAX];
	s8 rpl_ofst_40[RTW89_BB_GAIN_BAND_NR][RF_PATH_MAX]
		      [RTW89_BB_RXSC_NUM_40];
	s8 rpl_ofst_80[RTW89_BB_GAIN_BAND_NR][RF_PATH_MAX]
		      [RTW89_BB_RXSC_NUM_80];
	s8 rpl_ofst_160[RTW89_BB_GAIN_BAND_NR][RF_PATH_MAX]
		       [RTW89_BB_RXSC_NUM_160];
};

struct rtw89_phy_bb_gain_info_be {
	s8 lna_gain[RTW89_BB_GAIN_BAND_NR_BE][RTW89_BB_BW_NR_BE][RF_PATH_MAX]
		   [LNA_GAIN_NUM];
	s8 tia_gain[RTW89_BB_GAIN_BAND_NR_BE][RTW89_BB_BW_NR_BE][RF_PATH_MAX]
		   [TIA_GAIN_NUM];
	s8 lna_gain_bypass[RTW89_BB_GAIN_BAND_NR_BE][RTW89_BB_BW_NR_BE]
			  [RF_PATH_MAX][LNA_GAIN_NUM];
	s8 lna_op1db[RTW89_BB_GAIN_BAND_NR_BE][RTW89_BB_BW_NR_BE]
		    [RF_PATH_MAX][LNA_GAIN_NUM];
	s8 tia_lna_op1db[RTW89_BB_GAIN_BAND_NR_BE][RTW89_BB_BW_NR_BE]
			[RF_PATH_MAX][LNA_GAIN_NUM + 1];
	s8 rpl_ofst_20[RTW89_BB_GAIN_BAND_NR_BE][RF_PATH_MAX]
		      [RTW89_BW20_SC_20M];
	s8 rpl_ofst_40[RTW89_BB_GAIN_BAND_NR_BE][RF_PATH_MAX]
		      [RTW89_BW20_SC_40M];
	s8 rpl_ofst_80[RTW89_BB_GAIN_BAND_NR_BE][RF_PATH_MAX]
		      [RTW89_BW20_SC_80M];
	s8 rpl_ofst_160[RTW89_BB_GAIN_BAND_NR_BE][RF_PATH_MAX]
		       [RTW89_BW20_SC_160M];
};

struct rtw89_phy_efuse_gain {
	bool offset_valid;
	bool comp_valid;
	s8 offset[RF_PATH_MAX][RTW89_GAIN_OFFSET_NR]; /* S(8, 0) */
	s8 offset_base[RTW89_PHY_NUM]; /* S(8, 4) */
	s8 rssi_base[RTW89_PHY_NUM]; /* S(8, 4) */
	s8 comp[RF_PATH_MAX][RTW89_SUBBAND_NR]; /* S(8, 0) */
};

#define RTW89_MAX_PATTERN_NUM             18
#define RTW89_MAX_PATTERN_MASK_SIZE       4
#define RTW89_MAX_PATTERN_SIZE            128

struct rtw89_wow_cam_info {
	bool r_w;
	u8 idx;
	u32 mask[RTW89_MAX_PATTERN_MASK_SIZE];
	u16 crc;
	bool negative_pattern_match;
	bool skip_mac_hdr;
	bool uc;
	bool mc;
	bool bc;
	bool valid;
};

struct rtw89_wow_key_info {
	u8 ptk_tx_iv[8];
	u8 valid_check;
	u8 symbol_check_en;
	u8 gtk_keyidx;
	u8 rsvd[5];
	u8 ptk_rx_iv[8];
	u8 gtk_rx_iv[4][8];
} __packed;

struct rtw89_wow_gtk_info {
	u8 kck[32];
	u8 kek[32];
	u8 tk1[16];
	u8 txmickey[8];
	u8 rxmickey[8];
	__le32 igtk_keyid;
	__le64 ipn;
	u8 igtk[2][32];
	u8 psk[32];
} __packed;

struct rtw89_wow_aoac_report {
	u8 rpt_ver;
	u8 sec_type;
	u8 key_idx;
	u8 pattern_idx;
	u8 rekey_ok;
	u8 ptk_tx_iv[8];
	u8 eapol_key_replay_count[8];
	u8 gtk[32];
	u8 ptk_rx_iv[8];
	u8 gtk_rx_iv[4][8];
	u64 igtk_key_id;
	u64 igtk_ipn;
	u8 igtk[32];
	u8 csa_pri_ch;
	u8 csa_bw;
	u8 csa_ch_offset;
	u8 csa_chsw_failed;
	u8 csa_ch_band;
};

struct rtw89_wow_param {
	struct rtw89_vif_link *rtwvif_link;
	DECLARE_BITMAP(flags, RTW89_WOW_FLAG_NUM);
	struct rtw89_wow_cam_info patterns[RTW89_MAX_PATTERN_NUM];
	struct rtw89_wow_key_info key_info;
	struct rtw89_wow_gtk_info gtk_info;
	struct rtw89_wow_aoac_report aoac_rpt;
	u8 pattern_cnt;
	u8 ptk_alg;
	u8 gtk_alg;
	u8 ptk_keyidx;
	u8 akm;

	/* see RTW89_WOW_WAIT_COND series for wait condition */
	struct rtw89_wait_info wait;

	bool pno_inited;
	struct list_head pno_pkt_list;
	struct cfg80211_sched_scan_request *nd_config;
};

struct rtw89_mcc_limit {
	bool enable;
	u16 max_tob; /* TU; max time offset behind */
	u16 max_toa; /* TU; max time offset ahead */
	u16 max_dur; /* TU */
};

struct rtw89_mcc_policy {
	u8 c2h_rpt;
	u8 tx_null_early;
	u8 dis_tx_null;
	u8 in_curr_ch;
	u8 dis_sw_retry;
	u8 sw_retry_count;
};

struct rtw89_mcc_role {
	struct rtw89_vif_link *rtwvif_link;
	struct rtw89_mcc_policy policy;
	struct rtw89_mcc_limit limit;

	/* only valid when running with FW MRC mechanism */
	u8 slot_idx;

	/* byte-array in LE order for FW */
	u8 macid_bitmap[BITS_TO_BYTES(RTW89_MAX_MAC_ID_NUM)];

	u16 duration; /* TU */
	u16 beacon_interval; /* TU */
	bool is_2ghz;
	bool is_go;
	bool is_gc;
};

struct rtw89_mcc_bt_role {
	u16 duration; /* TU */
};

struct rtw89_mcc_courtesy {
	bool enable;
	u8 slot_num;
	u8 macid_src;
	u8 macid_tgt;
};

enum rtw89_mcc_plan {
	RTW89_MCC_PLAN_TAIL_BT,
	RTW89_MCC_PLAN_MID_BT,
	RTW89_MCC_PLAN_NO_BT,

	NUM_OF_RTW89_MCC_PLAN,
};

struct rtw89_mcc_pattern {
	s16 tob_ref; /* TU; time offset behind of reference role */
	s16 toa_ref; /* TU; time offset ahead of reference role */
	s16 tob_aux; /* TU; time offset behind of auxiliary role */
	s16 toa_aux; /* TU; time offset ahead of auxiliary role */

	enum rtw89_mcc_plan plan;
	struct rtw89_mcc_courtesy courtesy;
};

struct rtw89_mcc_sync {
	bool enable;
	u16 offset; /* TU */
	u8 macid_src;
	u8 band_src;
	u8 port_src;
	u8 macid_tgt;
	u8 band_tgt;
	u8 port_tgt;
};

struct rtw89_mcc_config {
	struct rtw89_mcc_pattern pattern;
	struct rtw89_mcc_sync sync;
	u64 start_tsf;
	u16 mcc_interval; /* TU */
	u16 beacon_offset; /* TU */
};

enum rtw89_mcc_mode {
	RTW89_MCC_MODE_GO_STA,
	RTW89_MCC_MODE_GC_STA,
};

struct rtw89_mcc_info {
	struct rtw89_wait_info wait;

	u8 group;
	enum rtw89_mcc_mode mode;
	struct rtw89_mcc_role role_ref; /* reference role */
	struct rtw89_mcc_role role_aux; /* auxiliary role */
	struct rtw89_mcc_bt_role bt_role;
	struct rtw89_mcc_config config;
};

struct rtw89_dev {
	struct ieee80211_hw *hw;
	struct device *dev;
	const struct ieee80211_ops *ops;

	bool dbcc_en;
	bool support_mlo;
	enum rtw89_mlo_dbcc_mode mlo_dbcc_mode;
	struct rtw89_hw_scan_info scan_info;
	const struct rtw89_chip_info *chip;
	const struct rtw89_chip_variant *variant;
	const struct rtw89_pci_info *pci_info;
	const struct rtw89_rfe_parms *rfe_parms;
	struct rtw89_hal hal;
	struct rtw89_mcc_info mcc;
	struct rtw89_mac_info mac;
	struct rtw89_fw_info fw;
	struct rtw89_hci_info hci;
	struct rtw89_efuse efuse;
	struct rtw89_traffic_stats stats;
	struct rtw89_rfe_data *rfe_data;
	enum rtw89_custid custid;

	struct rtw89_sta_link __rcu *assoc_link_on_macid[RTW89_MAX_MAC_ID_NUM];
	refcount_t refcount_ap_info;

<<<<<<< HEAD
	/* ensures exclusive access from mac80211 callbacks */
	struct mutex mutex;
=======
>>>>>>> e8a457b7
	struct list_head rtwvifs_list;
	/* used to protect rf read write */
	struct mutex rf_mutex;
	struct workqueue_struct *txq_wq;
	struct work_struct txq_work;
	struct delayed_work txq_reinvoke_work;
	/* used to protect ba_list and forbid_ba_list */
	spinlock_t ba_lock;
	/* txqs to setup ba session */
	struct list_head ba_list;
	/* txqs to forbid ba session */
	struct list_head forbid_ba_list;
	struct work_struct ba_work;
	/* used to protect rpwm */
	spinlock_t rpwm_lock;

	struct rtw89_cam_info cam_info;

	struct sk_buff_head c2h_queue;
	struct wiphy_work c2h_work;
	struct wiphy_work ips_work;
	struct wiphy_work cancel_6ghz_probe_work;
	struct work_struct load_firmware_work;

	struct list_head early_h2c_list;

	struct rtw89_ser ser;

	DECLARE_BITMAP(hw_port, RTW89_PORT_NUM);
	DECLARE_BITMAP(mac_id_map, RTW89_MAX_MAC_ID_NUM);
	DECLARE_BITMAP(flags, NUM_OF_RTW89_FLAGS);
	DECLARE_BITMAP(pkt_offload, RTW89_MAX_PKT_OFLD_NUM);
	DECLARE_BITMAP(quirks, NUM_OF_RTW89_QUIRKS);

	struct rtw89_phy_stat phystat;
	struct rtw89_rfk_wait_info rfk_wait;
	struct rtw89_dack_info dack;
	struct rtw89_iqk_info iqk;
	struct rtw89_dpk_info dpk;
	struct rtw89_rfk_mcc_info rfk_mcc;
	struct rtw89_lck_info lck;
	struct rtw89_rx_dck_info rx_dck;
	bool is_tssi_mode[RF_PATH_MAX];
	bool is_bt_iqk_timeout;

	struct rtw89_fem_info fem;
	struct rtw89_txpwr_byrate byr[RTW89_BAND_NUM][RTW89_BYR_BW_NUM];
	struct rtw89_tssi_info tssi;
	struct rtw89_power_trim_info pwr_trim;

	struct rtw89_cfo_tracking_info cfo_tracking;
	union {
		struct rtw89_phy_bb_gain_info ax;
		struct rtw89_phy_bb_gain_info_be be;
	} bb_gain;
	struct rtw89_phy_efuse_gain efuse_gain;
	struct rtw89_phy_ul_tb_info ul_tb_info;
	struct rtw89_antdiv_info antdiv;

	struct rtw89_bb_ctx {
		enum rtw89_phy_idx phy_idx;
		struct rtw89_env_monitor_info env_monitor;
		struct rtw89_dig_info dig;
		struct rtw89_phy_ch_info ch_info;
		struct rtw89_edcca_bak edcca_bak;
	} bbs[RTW89_PHY_NUM];

	struct wiphy_delayed_work track_work;
	struct wiphy_delayed_work chanctx_work;
	struct wiphy_delayed_work coex_act1_work;
	struct wiphy_delayed_work coex_bt_devinfo_work;
	struct wiphy_delayed_work coex_rfk_chk_work;
	struct wiphy_delayed_work cfo_track_work;
	struct delayed_work forbid_ba_work;
	struct wiphy_delayed_work antdiv_work;
	struct rtw89_ppdu_sts_info ppdu_sts;
	u8 total_sta_assoc;
	bool scanning;

	struct rtw89_regulatory_info regulatory;
	struct rtw89_sar_info sar;
	struct rtw89_tas_info tas;
	struct rtw89_ant_gain_info ant_gain;

	struct rtw89_btc btc;
	enum rtw89_ps_mode ps_mode;
	bool lps_enabled;

	struct rtw89_wow_param wow;

	/* napi structure */
	struct net_device *netdev;
	struct napi_struct napi;
	int napi_budget_countdown;

	struct rtw89_debugfs *debugfs;

	/* HCI related data, keep last */
	u8 priv[] __aligned(sizeof(void *));
};

struct rtw89_link_conf_container {
	struct ieee80211_bss_conf *link_conf[IEEE80211_MLD_MAX_NUM_LINKS];
};

#define RTW89_VIF_IDLE_LINK_ID 0

struct rtw89_vif {
	struct rtw89_dev *rtwdev;
	struct list_head list;
	struct list_head mgnt_entry;
	struct rtw89_link_conf_container __rcu *snap_link_confs;

	u8 mac_addr[ETH_ALEN];
	__be32 ip_addr;

	struct rtw89_traffic_stats stats;
	u32 tdls_peer;

	struct ieee80211_scan_ies *scan_ies;
	struct cfg80211_scan_request *scan_req;

	struct rtw89_roc roc;
	bool offchan;

	u8 links_inst_valid_num;
	DECLARE_BITMAP(links_inst_map, __RTW89_MLD_MAX_LINK_NUM);
	struct rtw89_vif_link *links[IEEE80211_MLD_MAX_NUM_LINKS];
	struct rtw89_vif_link links_inst[] __counted_by(links_inst_valid_num);
};

static inline bool rtw89_vif_assign_link_is_valid(struct rtw89_vif_link **rtwvif_link,
						  const struct rtw89_vif *rtwvif,
						  unsigned int link_id)
{
	*rtwvif_link = rtwvif->links[link_id];
	return !!*rtwvif_link;
}

#define rtw89_vif_for_each_link(rtwvif, rtwvif_link, link_id) \
	for (link_id = 0; link_id < IEEE80211_MLD_MAX_NUM_LINKS; link_id++) \
		if (rtw89_vif_assign_link_is_valid(&(rtwvif_link), rtwvif, link_id))

enum rtw89_sta_flags {
	RTW89_REMOTE_STA_IN_PS,

	NUM_OF_RTW89_STA_FLAGS,
};

struct rtw89_sta {
	struct rtw89_dev *rtwdev;
	struct rtw89_vif *rtwvif;

	DECLARE_BITMAP(flags, NUM_OF_RTW89_STA_FLAGS);

	bool disassoc;

	struct sk_buff_head roc_queue;

	struct rtw89_ampdu_params ampdu_params[IEEE80211_NUM_TIDS];
	DECLARE_BITMAP(ampdu_map, IEEE80211_NUM_TIDS);

	DECLARE_BITMAP(pairwise_sec_cam_map, RTW89_MAX_SEC_CAM_NUM);

	u8 links_inst_valid_num;
	DECLARE_BITMAP(links_inst_map, __RTW89_MLD_MAX_LINK_NUM);
	struct rtw89_sta_link *links[IEEE80211_MLD_MAX_NUM_LINKS];
	struct rtw89_sta_link links_inst[] __counted_by(links_inst_valid_num);
};

static inline bool rtw89_sta_assign_link_is_valid(struct rtw89_sta_link **rtwsta_link,
						  const struct rtw89_sta *rtwsta,
						  unsigned int link_id)
{
	*rtwsta_link = rtwsta->links[link_id];
	return !!*rtwsta_link;
}

#define rtw89_sta_for_each_link(rtwsta, rtwsta_link, link_id) \
	for (link_id = 0; link_id < IEEE80211_MLD_MAX_NUM_LINKS; link_id++) \
		if (rtw89_sta_assign_link_is_valid(&(rtwsta_link), rtwsta, link_id))

static inline u8 rtw89_vif_get_main_macid(struct rtw89_vif *rtwvif)
{
	/* const after init, so no need to check if active first */
	return rtwvif->links_inst[0].mac_id;
}

static inline u8 rtw89_vif_get_main_port(struct rtw89_vif *rtwvif)
{
	/* const after init, so no need to check if active first */
	return rtwvif->links_inst[0].port;
}

static inline struct rtw89_vif_link *
rtw89_vif_get_link_inst(struct rtw89_vif *rtwvif, u8 index)
{
	if (index >= rtwvif->links_inst_valid_num ||
	    !test_bit(index, rtwvif->links_inst_map))
		return NULL;
	return &rtwvif->links_inst[index];
}

static inline
u8 rtw89_vif_link_inst_get_index(struct rtw89_vif_link *rtwvif_link)
{
	struct rtw89_vif *rtwvif = rtwvif_link->rtwvif;

	return rtwvif_link - rtwvif->links_inst;
}

static inline u8 rtw89_sta_get_main_macid(struct rtw89_sta *rtwsta)
{
	/* const after init, so no need to check if active first */
	return rtwsta->links_inst[0].mac_id;
}

static inline struct rtw89_sta_link *
rtw89_sta_get_link_inst(struct rtw89_sta *rtwsta, u8 index)
{
	if (index >= rtwsta->links_inst_valid_num ||
	    !test_bit(index, rtwsta->links_inst_map))
		return NULL;
	return &rtwsta->links_inst[index];
}

static inline
u8 rtw89_sta_link_inst_get_index(struct rtw89_sta_link *rtwsta_link)
{
	struct rtw89_sta *rtwsta = rtwsta_link->rtwsta;

	return rtwsta_link - rtwsta->links_inst;
}

static inline void rtw89_assoc_link_set(struct rtw89_sta_link *rtwsta_link)
{
	struct rtw89_sta *rtwsta = rtwsta_link->rtwsta;
	struct rtw89_dev *rtwdev = rtwsta->rtwdev;

	rcu_assign_pointer(rtwdev->assoc_link_on_macid[rtwsta_link->mac_id],
			   rtwsta_link);
}

static inline void rtw89_assoc_link_clr(struct rtw89_sta_link *rtwsta_link)
{
	struct rtw89_sta *rtwsta = rtwsta_link->rtwsta;
	struct rtw89_dev *rtwdev = rtwsta->rtwdev;

	rcu_assign_pointer(rtwdev->assoc_link_on_macid[rtwsta_link->mac_id],
			   NULL);
	synchronize_rcu();
}

static inline struct rtw89_sta_link *
rtw89_assoc_link_rcu_dereference(struct rtw89_dev *rtwdev, u8 macid)
{
	return rcu_dereference(rtwdev->assoc_link_on_macid[macid]);
}

static inline int rtw89_hci_tx_write(struct rtw89_dev *rtwdev,
				     struct rtw89_core_tx_request *tx_req)
{
	return rtwdev->hci.ops->tx_write(rtwdev, tx_req);
}

static inline void rtw89_hci_reset(struct rtw89_dev *rtwdev)
{
	rtwdev->hci.ops->reset(rtwdev);
}

static inline int rtw89_hci_start(struct rtw89_dev *rtwdev)
{
	return rtwdev->hci.ops->start(rtwdev);
}

static inline void rtw89_hci_stop(struct rtw89_dev *rtwdev)
{
	rtwdev->hci.ops->stop(rtwdev);
}

static inline int rtw89_hci_deinit(struct rtw89_dev *rtwdev)
{
	return rtwdev->hci.ops->deinit(rtwdev);
}

static inline void rtw89_hci_pause(struct rtw89_dev *rtwdev, bool pause)
{
	rtwdev->hci.ops->pause(rtwdev, pause);
}

static inline void rtw89_hci_switch_mode(struct rtw89_dev *rtwdev, bool low_power)
{
	rtwdev->hci.ops->switch_mode(rtwdev, low_power);
}

static inline void rtw89_hci_recalc_int_mit(struct rtw89_dev *rtwdev)
{
	rtwdev->hci.ops->recalc_int_mit(rtwdev);
}

static inline u32 rtw89_hci_check_and_reclaim_tx_resource(struct rtw89_dev *rtwdev, u8 txch)
{
	return rtwdev->hci.ops->check_and_reclaim_tx_resource(rtwdev, txch);
}

static inline void rtw89_hci_tx_kick_off(struct rtw89_dev *rtwdev, u8 txch)
{
	return rtwdev->hci.ops->tx_kick_off(rtwdev, txch);
}

static inline int rtw89_hci_mac_pre_deinit(struct rtw89_dev *rtwdev)
{
	return rtwdev->hci.ops->mac_pre_deinit(rtwdev);
}

static inline void rtw89_hci_flush_queues(struct rtw89_dev *rtwdev, u32 queues,
					  bool drop)
{
	if (!test_bit(RTW89_FLAG_POWERON, rtwdev->flags))
		return;

	if (rtwdev->hci.ops->flush_queues)
		return rtwdev->hci.ops->flush_queues(rtwdev, queues, drop);
}

static inline void rtw89_hci_recovery_start(struct rtw89_dev *rtwdev)
{
	if (rtwdev->hci.ops->recovery_start)
		rtwdev->hci.ops->recovery_start(rtwdev);
}

static inline void rtw89_hci_recovery_complete(struct rtw89_dev *rtwdev)
{
	if (rtwdev->hci.ops->recovery_complete)
		rtwdev->hci.ops->recovery_complete(rtwdev);
}

static inline void rtw89_hci_enable_intr(struct rtw89_dev *rtwdev)
{
	if (rtwdev->hci.ops->enable_intr)
		rtwdev->hci.ops->enable_intr(rtwdev);
}

static inline void rtw89_hci_disable_intr(struct rtw89_dev *rtwdev)
{
	if (rtwdev->hci.ops->disable_intr)
		rtwdev->hci.ops->disable_intr(rtwdev);
}

static inline void rtw89_hci_ctrl_txdma_ch(struct rtw89_dev *rtwdev, bool enable)
{
	if (rtwdev->hci.ops->ctrl_txdma_ch)
		rtwdev->hci.ops->ctrl_txdma_ch(rtwdev, enable);
}

static inline void rtw89_hci_ctrl_txdma_fw_ch(struct rtw89_dev *rtwdev, bool enable)
{
	if (rtwdev->hci.ops->ctrl_txdma_fw_ch)
		rtwdev->hci.ops->ctrl_txdma_fw_ch(rtwdev, enable);
}

static inline void rtw89_hci_ctrl_trxhci(struct rtw89_dev *rtwdev, bool enable)
{
	if (rtwdev->hci.ops->ctrl_trxhci)
		rtwdev->hci.ops->ctrl_trxhci(rtwdev, enable);
}

static inline int rtw89_hci_poll_txdma_ch_idle(struct rtw89_dev *rtwdev)
{
	int ret = 0;

	if (rtwdev->hci.ops->poll_txdma_ch_idle)
		ret = rtwdev->hci.ops->poll_txdma_ch_idle(rtwdev);
	return ret;
}

static inline void rtw89_hci_clr_idx_all(struct rtw89_dev *rtwdev)
{
	if (rtwdev->hci.ops->clr_idx_all)
		rtwdev->hci.ops->clr_idx_all(rtwdev);
}

static inline int rtw89_hci_rst_bdram(struct rtw89_dev *rtwdev)
{
	int ret = 0;

	if (rtwdev->hci.ops->rst_bdram)
		ret = rtwdev->hci.ops->rst_bdram(rtwdev);
	return ret;
}

static inline void rtw89_hci_clear(struct rtw89_dev *rtwdev, struct pci_dev *pdev)
{
	if (rtwdev->hci.ops->clear)
		rtwdev->hci.ops->clear(rtwdev, pdev);
}

static inline
struct rtw89_tx_skb_data *RTW89_TX_SKB_CB(struct sk_buff *skb)
{
	struct ieee80211_tx_info *info = IEEE80211_SKB_CB(skb);

	return (struct rtw89_tx_skb_data *)info->status.status_driver_data;
}

static inline u8 rtw89_read8(struct rtw89_dev *rtwdev, u32 addr)
{
	return rtwdev->hci.ops->read8(rtwdev, addr);
}

static inline u16 rtw89_read16(struct rtw89_dev *rtwdev, u32 addr)
{
	return rtwdev->hci.ops->read16(rtwdev, addr);
}

static inline u32 rtw89_read32(struct rtw89_dev *rtwdev, u32 addr)
{
	return rtwdev->hci.ops->read32(rtwdev, addr);
}

static inline void rtw89_write8(struct rtw89_dev *rtwdev, u32 addr, u8 data)
{
	rtwdev->hci.ops->write8(rtwdev, addr, data);
}

static inline void rtw89_write16(struct rtw89_dev *rtwdev, u32 addr, u16 data)
{
	rtwdev->hci.ops->write16(rtwdev, addr, data);
}

static inline void rtw89_write32(struct rtw89_dev *rtwdev, u32 addr, u32 data)
{
	rtwdev->hci.ops->write32(rtwdev, addr, data);
}

static inline void
rtw89_write8_set(struct rtw89_dev *rtwdev, u32 addr, u8 bit)
{
	u8 val;

	val = rtw89_read8(rtwdev, addr);
	rtw89_write8(rtwdev, addr, val | bit);
}

static inline void
rtw89_write16_set(struct rtw89_dev *rtwdev, u32 addr, u16 bit)
{
	u16 val;

	val = rtw89_read16(rtwdev, addr);
	rtw89_write16(rtwdev, addr, val | bit);
}

static inline void
rtw89_write32_set(struct rtw89_dev *rtwdev, u32 addr, u32 bit)
{
	u32 val;

	val = rtw89_read32(rtwdev, addr);
	rtw89_write32(rtwdev, addr, val | bit);
}

static inline void
rtw89_write8_clr(struct rtw89_dev *rtwdev, u32 addr, u8 bit)
{
	u8 val;

	val = rtw89_read8(rtwdev, addr);
	rtw89_write8(rtwdev, addr, val & ~bit);
}

static inline void
rtw89_write16_clr(struct rtw89_dev *rtwdev, u32 addr, u16 bit)
{
	u16 val;

	val = rtw89_read16(rtwdev, addr);
	rtw89_write16(rtwdev, addr, val & ~bit);
}

static inline void
rtw89_write32_clr(struct rtw89_dev *rtwdev, u32 addr, u32 bit)
{
	u32 val;

	val = rtw89_read32(rtwdev, addr);
	rtw89_write32(rtwdev, addr, val & ~bit);
}

static inline u32
rtw89_read32_mask(struct rtw89_dev *rtwdev, u32 addr, u32 mask)
{
	u32 shift = __ffs(mask);
	u32 orig;
	u32 ret;

	orig = rtw89_read32(rtwdev, addr);
	ret = (orig & mask) >> shift;

	return ret;
}

static inline u16
rtw89_read16_mask(struct rtw89_dev *rtwdev, u32 addr, u32 mask)
{
	u32 shift = __ffs(mask);
	u32 orig;
	u32 ret;

	orig = rtw89_read16(rtwdev, addr);
	ret = (orig & mask) >> shift;

	return ret;
}

static inline u8
rtw89_read8_mask(struct rtw89_dev *rtwdev, u32 addr, u32 mask)
{
	u32 shift = __ffs(mask);
	u32 orig;
	u32 ret;

	orig = rtw89_read8(rtwdev, addr);
	ret = (orig & mask) >> shift;

	return ret;
}

static inline void
rtw89_write32_mask(struct rtw89_dev *rtwdev, u32 addr, u32 mask, u32 data)
{
	u32 shift = __ffs(mask);
	u32 orig;
	u32 set;

	WARN(addr & 0x3, "should be 4-byte aligned, addr = 0x%08x\n", addr);

	orig = rtw89_read32(rtwdev, addr);
	set = (orig & ~mask) | ((data << shift) & mask);
	rtw89_write32(rtwdev, addr, set);
}

static inline void
rtw89_write16_mask(struct rtw89_dev *rtwdev, u32 addr, u32 mask, u16 data)
{
	u32 shift;
	u16 orig, set;

	mask &= 0xffff;
	shift = __ffs(mask);

	orig = rtw89_read16(rtwdev, addr);
	set = (orig & ~mask) | ((data << shift) & mask);
	rtw89_write16(rtwdev, addr, set);
}

static inline void
rtw89_write8_mask(struct rtw89_dev *rtwdev, u32 addr, u32 mask, u8 data)
{
	u32 shift;
	u8 orig, set;

	mask &= 0xff;
	shift = __ffs(mask);

	orig = rtw89_read8(rtwdev, addr);
	set = (orig & ~mask) | ((data << shift) & mask);
	rtw89_write8(rtwdev, addr, set);
}

static inline u32
rtw89_read_rf(struct rtw89_dev *rtwdev, enum rtw89_rf_path rf_path,
	      u32 addr, u32 mask)
{
	u32 val;

	mutex_lock(&rtwdev->rf_mutex);
	val = rtwdev->chip->ops->read_rf(rtwdev, rf_path, addr, mask);
	mutex_unlock(&rtwdev->rf_mutex);

	return val;
}

static inline void
rtw89_write_rf(struct rtw89_dev *rtwdev, enum rtw89_rf_path rf_path,
	       u32 addr, u32 mask, u32 data)
{
	mutex_lock(&rtwdev->rf_mutex);
	rtwdev->chip->ops->write_rf(rtwdev, rf_path, addr, mask, data);
	mutex_unlock(&rtwdev->rf_mutex);
}

static inline struct ieee80211_txq *rtw89_txq_to_txq(struct rtw89_txq *rtwtxq)
{
	void *p = rtwtxq;

	return container_of(p, struct ieee80211_txq, drv_priv);
}

static inline void rtw89_core_txq_init(struct rtw89_dev *rtwdev,
				       struct ieee80211_txq *txq)
{
	struct rtw89_txq *rtwtxq;

	if (!txq)
		return;

	rtwtxq = (struct rtw89_txq *)txq->drv_priv;
	INIT_LIST_HEAD(&rtwtxq->list);
}

static inline struct ieee80211_vif *rtwvif_to_vif(struct rtw89_vif *rtwvif)
{
	void *p = rtwvif;

	return container_of(p, struct ieee80211_vif, drv_priv);
}

static inline struct ieee80211_vif *rtwvif_to_vif_safe(struct rtw89_vif *rtwvif)
{
	return rtwvif ? rtwvif_to_vif(rtwvif) : NULL;
}

static inline
struct ieee80211_vif *rtwvif_link_to_vif(struct rtw89_vif_link *rtwvif_link)
{
	return rtwvif_to_vif(rtwvif_link->rtwvif);
}

static inline
struct ieee80211_vif *rtwvif_link_to_vif_safe(struct rtw89_vif_link *rtwvif_link)
{
	return rtwvif_link ? rtwvif_link_to_vif(rtwvif_link) : NULL;
}

static inline struct rtw89_vif *vif_to_rtwvif(struct ieee80211_vif *vif)
{
	return (struct rtw89_vif *)vif->drv_priv;
}

static inline struct rtw89_vif *vif_to_rtwvif_safe(struct ieee80211_vif *vif)
{
	return vif ? vif_to_rtwvif(vif) : NULL;
}

static inline struct ieee80211_sta *rtwsta_to_sta(struct rtw89_sta *rtwsta)
{
	void *p = rtwsta;

	return container_of(p, struct ieee80211_sta, drv_priv);
}

static inline struct ieee80211_sta *rtwsta_to_sta_safe(struct rtw89_sta *rtwsta)
{
	return rtwsta ? rtwsta_to_sta(rtwsta) : NULL;
}

static inline
struct ieee80211_sta *rtwsta_link_to_sta(struct rtw89_sta_link *rtwsta_link)
{
	return rtwsta_to_sta(rtwsta_link->rtwsta);
}

static inline
struct ieee80211_sta *rtwsta_link_to_sta_safe(struct rtw89_sta_link *rtwsta_link)
{
	return rtwsta_link ? rtwsta_link_to_sta(rtwsta_link) : NULL;
}

static inline struct rtw89_sta *sta_to_rtwsta(struct ieee80211_sta *sta)
{
	return (struct rtw89_sta *)sta->drv_priv;
}

static inline struct rtw89_sta *sta_to_rtwsta_safe(struct ieee80211_sta *sta)
{
	return sta ? sta_to_rtwsta(sta) : NULL;
}

static inline struct ieee80211_bss_conf *
__rtw89_vif_rcu_dereference_link(struct rtw89_vif_link *rtwvif_link, bool *nolink)
{
	struct ieee80211_vif *vif = rtwvif_link_to_vif(rtwvif_link);
	struct rtw89_vif *rtwvif = rtwvif_link->rtwvif;
	struct rtw89_link_conf_container *snap;
	struct ieee80211_bss_conf *bss_conf;

	snap = rcu_dereference(rtwvif->snap_link_confs);
	if (snap) {
		bss_conf = snap->link_conf[rtwvif_link->link_id];
		goto out;
	}

	bss_conf = rcu_dereference(vif->link_conf[rtwvif_link->link_id]);

out:
	if (unlikely(!bss_conf)) {
		*nolink = true;
		return &vif->bss_conf;
	}

	*nolink = false;
	return bss_conf;
}

#define rtw89_vif_rcu_dereference_link(rtwvif_link, assert)		\
({									\
	typeof(rtwvif_link) p = rtwvif_link;				\
	struct ieee80211_bss_conf *bss_conf;				\
	bool nolink;							\
									\
	bss_conf = __rtw89_vif_rcu_dereference_link(p, &nolink);	\
	if (unlikely(nolink) && (assert))				\
		rtw89_err(p->rtwvif->rtwdev,				\
			  "%s: cannot find exact bss_conf for link_id %u\n",\
			  __func__, p->link_id);			\
	bss_conf;							\
})

static inline struct ieee80211_link_sta *
__rtw89_sta_rcu_dereference_link(struct rtw89_sta_link *rtwsta_link, bool *nolink)
{
	struct ieee80211_sta *sta = rtwsta_link_to_sta(rtwsta_link);
	struct ieee80211_link_sta *link_sta;

	link_sta = rcu_dereference(sta->link[rtwsta_link->link_id]);
	if (unlikely(!link_sta)) {
		*nolink = true;
		return &sta->deflink;
	}

	*nolink = false;
	return link_sta;
}

#define rtw89_sta_rcu_dereference_link(rtwsta_link, assert)		\
({									\
	typeof(rtwsta_link) p = rtwsta_link;				\
	struct ieee80211_link_sta *link_sta;				\
	bool nolink;							\
									\
	link_sta = __rtw89_sta_rcu_dereference_link(p, &nolink);	\
	if (unlikely(nolink) && (assert))				\
		rtw89_err(p->rtwsta->rtwdev,				\
			  "%s: cannot find exact link_sta for link_id %u\n",\
			  __func__, p->link_id);			\
	link_sta;							\
})

static inline u8 rtw89_hw_to_rate_info_bw(enum rtw89_bandwidth hw_bw)
{
	if (hw_bw == RTW89_CHANNEL_WIDTH_160)
		return RATE_INFO_BW_160;
	else if (hw_bw == RTW89_CHANNEL_WIDTH_80)
		return RATE_INFO_BW_80;
	else if (hw_bw == RTW89_CHANNEL_WIDTH_40)
		return RATE_INFO_BW_40;
	else
		return RATE_INFO_BW_20;
}

static inline
enum nl80211_band rtw89_hw_to_nl80211_band(enum rtw89_band hw_band)
{
	switch (hw_band) {
	default:
	case RTW89_BAND_2G:
		return NL80211_BAND_2GHZ;
	case RTW89_BAND_5G:
		return NL80211_BAND_5GHZ;
	case RTW89_BAND_6G:
		return NL80211_BAND_6GHZ;
	}
}

static inline
enum rtw89_band rtw89_nl80211_to_hw_band(enum nl80211_band nl_band)
{
	switch (nl_band) {
	default:
	case NL80211_BAND_2GHZ:
		return RTW89_BAND_2G;
	case NL80211_BAND_5GHZ:
		return RTW89_BAND_5G;
	case NL80211_BAND_6GHZ:
		return RTW89_BAND_6G;
	}
}

static inline
enum rtw89_bandwidth nl_to_rtw89_bandwidth(enum nl80211_chan_width width)
{
	switch (width) {
	default:
		WARN(1, "Not support bandwidth %d\n", width);
		fallthrough;
	case NL80211_CHAN_WIDTH_20_NOHT:
	case NL80211_CHAN_WIDTH_20:
		return RTW89_CHANNEL_WIDTH_20;
	case NL80211_CHAN_WIDTH_40:
		return RTW89_CHANNEL_WIDTH_40;
	case NL80211_CHAN_WIDTH_80:
		return RTW89_CHANNEL_WIDTH_80;
	case NL80211_CHAN_WIDTH_160:
		return RTW89_CHANNEL_WIDTH_160;
	}
}

static inline
enum nl80211_he_ru_alloc rtw89_he_rua_to_ru_alloc(u16 rua)
{
	switch (rua) {
	default:
		WARN(1, "Invalid RU allocation: %d\n", rua);
		fallthrough;
	case 0 ... 36:
		return NL80211_RATE_INFO_HE_RU_ALLOC_26;
	case 37 ... 52:
		return NL80211_RATE_INFO_HE_RU_ALLOC_52;
	case 53 ... 60:
		return NL80211_RATE_INFO_HE_RU_ALLOC_106;
	case 61 ... 64:
		return NL80211_RATE_INFO_HE_RU_ALLOC_242;
	case 65 ... 66:
		return NL80211_RATE_INFO_HE_RU_ALLOC_484;
	case 67:
		return NL80211_RATE_INFO_HE_RU_ALLOC_996;
	case 68:
		return NL80211_RATE_INFO_HE_RU_ALLOC_2x996;
	}
}

static inline
struct rtw89_addr_cam_entry *rtw89_get_addr_cam_of(struct rtw89_vif_link *rtwvif_link,
						   struct rtw89_sta_link *rtwsta_link)
{
	if (rtwsta_link) {
		struct ieee80211_sta *sta = rtwsta_link_to_sta(rtwsta_link);

		if (rtwvif_link->net_type == RTW89_NET_TYPE_AP_MODE || sta->tdls)
			return &rtwsta_link->addr_cam;
	}
	return &rtwvif_link->addr_cam;
}

static inline
struct rtw89_bssid_cam_entry *rtw89_get_bssid_cam_of(struct rtw89_vif_link *rtwvif_link,
						     struct rtw89_sta_link *rtwsta_link)
{
	if (rtwsta_link) {
		struct ieee80211_sta *sta = rtwsta_link_to_sta(rtwsta_link);

		if (sta->tdls)
			return &rtwsta_link->bssid_cam;
	}
	return &rtwvif_link->bssid_cam;
}

static inline
void rtw89_chip_set_channel_prepare(struct rtw89_dev *rtwdev,
				    struct rtw89_channel_help_params *p,
				    const struct rtw89_chan *chan,
				    enum rtw89_mac_idx mac_idx,
				    enum rtw89_phy_idx phy_idx)
{
	rtwdev->chip->ops->set_channel_help(rtwdev, true, p, chan,
					    mac_idx, phy_idx);
}

static inline
void rtw89_chip_set_channel_done(struct rtw89_dev *rtwdev,
				 struct rtw89_channel_help_params *p,
				 const struct rtw89_chan *chan,
				 enum rtw89_mac_idx mac_idx,
				 enum rtw89_phy_idx phy_idx)
{
	rtwdev->chip->ops->set_channel_help(rtwdev, false, p, chan,
					    mac_idx, phy_idx);
}

static inline
const struct cfg80211_chan_def *rtw89_chandef_get(struct rtw89_dev *rtwdev,
						  enum rtw89_chanctx_idx idx)
{
	struct rtw89_hal *hal = &rtwdev->hal;
	enum rtw89_chanctx_idx roc_idx = atomic_read(&hal->roc_chanctx_idx);

	if (roc_idx == idx)
		return &hal->roc_chandef;

	return &hal->chanctx[idx].chandef;
}

static inline
const struct rtw89_chan *rtw89_chan_get(struct rtw89_dev *rtwdev,
					enum rtw89_chanctx_idx idx)
{
	struct rtw89_hal *hal = &rtwdev->hal;

	return &hal->chanctx[idx].chan;
}

static inline
const struct rtw89_chan_rcd *rtw89_chan_rcd_get(struct rtw89_dev *rtwdev,
						enum rtw89_chanctx_idx idx)
{
	struct rtw89_hal *hal = &rtwdev->hal;

	return &hal->chanctx[idx].rcd;
}

static inline
const struct rtw89_chan_rcd *rtw89_chan_rcd_get_by_chan(const struct rtw89_chan *chan)
{
	const struct rtw89_chanctx *chanctx =
		container_of_const(chan, struct rtw89_chanctx, chan);

	return &chanctx->rcd;
}

static inline
const struct rtw89_chan *rtw89_scan_chan_get(struct rtw89_dev *rtwdev)
{
	struct rtw89_vif_link *rtwvif_link = rtwdev->scan_info.scanning_vif;

	if (rtwvif_link)
		return rtw89_chan_get(rtwdev, rtwvif_link->chanctx_idx);
	else
		return rtw89_chan_get(rtwdev, RTW89_CHANCTX_0);
}

static inline void rtw89_chip_fem_setup(struct rtw89_dev *rtwdev)
{
	const struct rtw89_chip_info *chip = rtwdev->chip;

	if (chip->ops->fem_setup)
		chip->ops->fem_setup(rtwdev);
}

static inline void rtw89_chip_rfe_gpio(struct rtw89_dev *rtwdev)
{
	const struct rtw89_chip_info *chip = rtwdev->chip;

	if (chip->ops->rfe_gpio)
		chip->ops->rfe_gpio(rtwdev);
}

static inline void rtw89_chip_rfk_hw_init(struct rtw89_dev *rtwdev)
{
	const struct rtw89_chip_info *chip = rtwdev->chip;

	if (chip->ops->rfk_hw_init)
		chip->ops->rfk_hw_init(rtwdev);
}

static inline
void rtw89_chip_bb_preinit(struct rtw89_dev *rtwdev, enum rtw89_phy_idx phy_idx)
{
	const struct rtw89_chip_info *chip = rtwdev->chip;

	if (chip->ops->bb_preinit)
		chip->ops->bb_preinit(rtwdev, phy_idx);
}

static inline
void rtw89_chip_bb_postinit(struct rtw89_dev *rtwdev)
{
	const struct rtw89_chip_info *chip = rtwdev->chip;

	if (!chip->ops->bb_postinit)
		return;

	chip->ops->bb_postinit(rtwdev, RTW89_PHY_0);

	if (rtwdev->dbcc_en)
		chip->ops->bb_postinit(rtwdev, RTW89_PHY_1);
}

static inline void rtw89_chip_bb_sethw(struct rtw89_dev *rtwdev)
{
	const struct rtw89_chip_info *chip = rtwdev->chip;

	if (chip->ops->bb_sethw)
		chip->ops->bb_sethw(rtwdev);
}

static inline void rtw89_chip_rfk_init(struct rtw89_dev *rtwdev)
{
	const struct rtw89_chip_info *chip = rtwdev->chip;

	if (chip->ops->rfk_init)
		chip->ops->rfk_init(rtwdev);
}

static inline void rtw89_chip_rfk_init_late(struct rtw89_dev *rtwdev)
{
	const struct rtw89_chip_info *chip = rtwdev->chip;

	if (chip->ops->rfk_init_late)
		chip->ops->rfk_init_late(rtwdev);
}

static inline void rtw89_chip_rfk_channel(struct rtw89_dev *rtwdev,
					  struct rtw89_vif_link *rtwvif_link)
{
	const struct rtw89_chip_info *chip = rtwdev->chip;

	if (chip->ops->rfk_channel)
		chip->ops->rfk_channel(rtwdev, rtwvif_link);
}

static inline void rtw89_chip_rfk_band_changed(struct rtw89_dev *rtwdev,
					       enum rtw89_phy_idx phy_idx,
					       const struct rtw89_chan *chan)
{
	const struct rtw89_chip_info *chip = rtwdev->chip;

	if (chip->ops->rfk_band_changed)
		chip->ops->rfk_band_changed(rtwdev, phy_idx, chan);
}

static inline void rtw89_chip_rfk_scan(struct rtw89_dev *rtwdev,
				       struct rtw89_vif_link *rtwvif_link, bool start)
{
	const struct rtw89_chip_info *chip = rtwdev->chip;

	if (chip->ops->rfk_scan)
		chip->ops->rfk_scan(rtwdev, rtwvif_link, start);
}

static inline void rtw89_chip_rfk_track(struct rtw89_dev *rtwdev)
{
	const struct rtw89_chip_info *chip = rtwdev->chip;

	if (chip->ops->rfk_track)
		chip->ops->rfk_track(rtwdev);
}

static inline void rtw89_chip_set_txpwr_ctrl(struct rtw89_dev *rtwdev)
{
	const struct rtw89_chip_info *chip = rtwdev->chip;

	if (!chip->ops->set_txpwr_ctrl)
		return;

	chip->ops->set_txpwr_ctrl(rtwdev,  RTW89_PHY_0);
	if (rtwdev->dbcc_en)
		chip->ops->set_txpwr_ctrl(rtwdev,  RTW89_PHY_1);
}

static inline void rtw89_chip_power_trim(struct rtw89_dev *rtwdev)
{
	const struct rtw89_chip_info *chip = rtwdev->chip;

	if (chip->ops->power_trim)
		chip->ops->power_trim(rtwdev);
}

static inline void __rtw89_chip_init_txpwr_unit(struct rtw89_dev *rtwdev,
						enum rtw89_phy_idx phy_idx)
{
	const struct rtw89_chip_info *chip = rtwdev->chip;

	if (chip->ops->init_txpwr_unit)
		chip->ops->init_txpwr_unit(rtwdev, phy_idx);
}

static inline void rtw89_chip_init_txpwr_unit(struct rtw89_dev *rtwdev)
{
	__rtw89_chip_init_txpwr_unit(rtwdev, RTW89_PHY_0);
	if (rtwdev->dbcc_en)
		__rtw89_chip_init_txpwr_unit(rtwdev, RTW89_PHY_1);
}

static inline u8 rtw89_chip_get_thermal(struct rtw89_dev *rtwdev,
					enum rtw89_rf_path rf_path)
{
	const struct rtw89_chip_info *chip = rtwdev->chip;

	if (!chip->ops->get_thermal)
		return 0x10;

	return chip->ops->get_thermal(rtwdev, rf_path);
}

static inline void rtw89_chip_query_ppdu(struct rtw89_dev *rtwdev,
					 struct rtw89_rx_phy_ppdu *phy_ppdu,
					 struct ieee80211_rx_status *status)
{
	const struct rtw89_chip_info *chip = rtwdev->chip;

	if (chip->ops->query_ppdu)
		chip->ops->query_ppdu(rtwdev, phy_ppdu, status);
}

static inline void rtw89_chip_convert_rpl_to_rssi(struct rtw89_dev *rtwdev,
						  struct rtw89_rx_phy_ppdu *phy_ppdu)
{
	const struct rtw89_chip_info *chip = rtwdev->chip;

	if (chip->ops->convert_rpl_to_rssi)
		chip->ops->convert_rpl_to_rssi(rtwdev, phy_ppdu);
}

static inline void rtw89_chip_phy_rpt_to_rssi(struct rtw89_dev *rtwdev,
					      struct rtw89_rx_desc_info *desc_info,
					      struct ieee80211_rx_status *rx_status)
{
	const struct rtw89_chip_info *chip = rtwdev->chip;

	if (chip->ops->phy_rpt_to_rssi)
		chip->ops->phy_rpt_to_rssi(rtwdev, desc_info, rx_status);
}

static inline void rtw89_ctrl_nbtg_bt_tx(struct rtw89_dev *rtwdev, bool en,
					 enum rtw89_phy_idx phy_idx)
{
	const struct rtw89_chip_info *chip = rtwdev->chip;

	if (chip->ops->ctrl_nbtg_bt_tx)
		chip->ops->ctrl_nbtg_bt_tx(rtwdev, en, phy_idx);
}

static inline void rtw89_chip_cfg_txrx_path(struct rtw89_dev *rtwdev)
{
	const struct rtw89_chip_info *chip = rtwdev->chip;

	if (chip->ops->cfg_txrx_path)
		chip->ops->cfg_txrx_path(rtwdev);
}

static inline void rtw89_chip_digital_pwr_comp(struct rtw89_dev *rtwdev,
					       enum rtw89_phy_idx phy_idx)
{
	const struct rtw89_chip_info *chip = rtwdev->chip;

	if (chip->ops->digital_pwr_comp)
		chip->ops->digital_pwr_comp(rtwdev, phy_idx);
}

static inline void rtw89_load_txpwr_table(struct rtw89_dev *rtwdev,
					  const struct rtw89_txpwr_table *tbl)
{
	tbl->load(rtwdev, tbl);
}

static inline u8 rtw89_regd_get(struct rtw89_dev *rtwdev, u8 band)
{
	const struct rtw89_regd *regd = rtwdev->regulatory.regd;

	return regd->txpwr_regd[band];
}

static inline void rtw89_ctrl_btg_bt_rx(struct rtw89_dev *rtwdev, bool en,
					enum rtw89_phy_idx phy_idx)
{
	const struct rtw89_chip_info *chip = rtwdev->chip;

	if (chip->ops->ctrl_btg_bt_rx)
		chip->ops->ctrl_btg_bt_rx(rtwdev, en, phy_idx);
}

static inline
void rtw89_chip_query_rxdesc(struct rtw89_dev *rtwdev,
			     struct rtw89_rx_desc_info *desc_info,
			     u8 *data, u32 data_offset)
{
	const struct rtw89_chip_info *chip = rtwdev->chip;

	chip->ops->query_rxdesc(rtwdev, desc_info, data, data_offset);
}

static inline
void rtw89_chip_fill_txdesc(struct rtw89_dev *rtwdev,
			    struct rtw89_tx_desc_info *desc_info,
			    void *txdesc)
{
	const struct rtw89_chip_info *chip = rtwdev->chip;

	chip->ops->fill_txdesc(rtwdev, desc_info, txdesc);
}

static inline
void rtw89_chip_fill_txdesc_fwcmd(struct rtw89_dev *rtwdev,
				  struct rtw89_tx_desc_info *desc_info,
				  void *txdesc)
{
	const struct rtw89_chip_info *chip = rtwdev->chip;

	chip->ops->fill_txdesc_fwcmd(rtwdev, desc_info, txdesc);
}

static inline
void rtw89_chip_mac_cfg_gnt(struct rtw89_dev *rtwdev,
			    const struct rtw89_mac_ax_coex_gnt *gnt_cfg)
{
	const struct rtw89_chip_info *chip = rtwdev->chip;

	chip->ops->mac_cfg_gnt(rtwdev, gnt_cfg);
}

static inline void rtw89_chip_cfg_ctrl_path(struct rtw89_dev *rtwdev, bool wl)
{
	const struct rtw89_chip_info *chip = rtwdev->chip;

	chip->ops->cfg_ctrl_path(rtwdev, wl);
}

static inline
int rtw89_chip_stop_sch_tx(struct rtw89_dev *rtwdev, u8 mac_idx,
			   u32 *tx_en, enum rtw89_sch_tx_sel sel)
{
	const struct rtw89_chip_info *chip = rtwdev->chip;

	return chip->ops->stop_sch_tx(rtwdev, mac_idx, tx_en, sel);
}

static inline
int rtw89_chip_resume_sch_tx(struct rtw89_dev *rtwdev, u8 mac_idx, u32 tx_en)
{
	const struct rtw89_chip_info *chip = rtwdev->chip;

	return chip->ops->resume_sch_tx(rtwdev, mac_idx, tx_en);
}

static inline
int rtw89_chip_h2c_dctl_sec_cam(struct rtw89_dev *rtwdev,
				struct rtw89_vif_link *rtwvif_link,
				struct rtw89_sta_link *rtwsta_link)
{
	const struct rtw89_chip_info *chip = rtwdev->chip;

	if (!chip->ops->h2c_dctl_sec_cam)
		return 0;
	return chip->ops->h2c_dctl_sec_cam(rtwdev, rtwvif_link, rtwsta_link);
}

static inline u8 *get_hdr_bssid(struct ieee80211_hdr *hdr)
{
	__le16 fc = hdr->frame_control;

	if (ieee80211_has_tods(fc))
		return hdr->addr1;
	else if (ieee80211_has_fromds(fc))
		return hdr->addr2;
	else
		return hdr->addr3;
}

static inline
bool rtw89_sta_has_beamformer_cap(struct ieee80211_link_sta *link_sta)
{
	if ((link_sta->vht_cap.cap & IEEE80211_VHT_CAP_MU_BEAMFORMER_CAPABLE) ||
	    (link_sta->vht_cap.cap & IEEE80211_VHT_CAP_SU_BEAMFORMER_CAPABLE) ||
	    (link_sta->he_cap.he_cap_elem.phy_cap_info[3] &
			IEEE80211_HE_PHY_CAP3_SU_BEAMFORMER) ||
	    (link_sta->he_cap.he_cap_elem.phy_cap_info[4] &
			IEEE80211_HE_PHY_CAP4_MU_BEAMFORMER))
		return true;
	return false;
}

static inline
bool rtw89_sta_link_has_su_mu_4xhe08(struct ieee80211_link_sta *link_sta)
{
	if (link_sta->he_cap.he_cap_elem.phy_cap_info[7] &
	    IEEE80211_HE_PHY_CAP7_HE_SU_MU_PPDU_4XLTF_AND_08_US_GI)
		return true;

	return false;
}

static inline
bool rtw89_sta_link_has_er_su_4xhe08(struct ieee80211_link_sta *link_sta)
{
	if (link_sta->he_cap.he_cap_elem.phy_cap_info[8] &
	    IEEE80211_HE_PHY_CAP8_HE_ER_SU_PPDU_4XLTF_AND_08_US_GI)
		return true;

	return false;
}

static inline struct rtw89_fw_suit *rtw89_fw_suit_get(struct rtw89_dev *rtwdev,
						      enum rtw89_fw_type type)
{
	struct rtw89_fw_info *fw_info = &rtwdev->fw;

	switch (type) {
	case RTW89_FW_WOWLAN:
		return &fw_info->wowlan;
	case RTW89_FW_LOGFMT:
		return &fw_info->log.suit;
	case RTW89_FW_BBMCU0:
		return &fw_info->bbmcu0;
	case RTW89_FW_BBMCU1:
		return &fw_info->bbmcu1;
	default:
		break;
	}

	return &fw_info->normal;
}

static inline struct sk_buff *rtw89_alloc_skb_for_rx(struct rtw89_dev *rtwdev,
						     unsigned int length)
{
	struct sk_buff *skb;

	if (rtwdev->hw->conf.flags & IEEE80211_CONF_MONITOR) {
		skb = dev_alloc_skb(length + RTW89_RADIOTAP_ROOM);
		if (!skb)
			return NULL;

		skb_reserve(skb, RTW89_RADIOTAP_ROOM);
		return skb;
	}

	return dev_alloc_skb(length);
}

static inline void rtw89_core_tx_wait_complete(struct rtw89_dev *rtwdev,
					       struct rtw89_tx_skb_data *skb_data,
					       bool tx_done)
{
	struct rtw89_tx_wait_info *wait;

	rcu_read_lock();

	wait = rcu_dereference(skb_data->wait);
	if (!wait)
		goto out;

	wait->tx_done = tx_done;
	complete(&wait->completion);

out:
	rcu_read_unlock();
}

static inline bool rtw89_is_mlo_1_1(struct rtw89_dev *rtwdev)
{
	switch (rtwdev->mlo_dbcc_mode) {
	case MLO_1_PLUS_1_1RF:
	case MLO_1_PLUS_1_2RF:
	case DBCC_LEGACY:
		return true;
	default:
		return false;
	}
}

static inline u8 rtw89_get_active_phy_bitmap(struct rtw89_dev *rtwdev)
{
	if (!rtwdev->dbcc_en)
		return BIT(RTW89_PHY_0);

	switch (rtwdev->mlo_dbcc_mode) {
	case MLO_0_PLUS_2_1RF:
	case MLO_0_PLUS_2_2RF:
		return BIT(RTW89_PHY_1);
	case MLO_1_PLUS_1_1RF:
	case MLO_1_PLUS_1_2RF:
	case MLO_2_PLUS_2_2RF:
	case DBCC_LEGACY:
		return BIT(RTW89_PHY_0) | BIT(RTW89_PHY_1);
	case MLO_2_PLUS_0_1RF:
	case MLO_2_PLUS_0_2RF:
	default:
		return BIT(RTW89_PHY_0);
	}
}

#define rtw89_for_each_active_bb(rtwdev, bb) \
	for (u8 __active_bb_bitmap = rtw89_get_active_phy_bitmap(rtwdev), \
	     __phy_idx = 0; __phy_idx < RTW89_PHY_NUM; __phy_idx++) \
		if (__active_bb_bitmap & BIT(__phy_idx) && \
		    (bb = &rtwdev->bbs[__phy_idx]))

#define rtw89_for_each_capab_bb(rtwdev, bb) \
	for (u8 __phy_idx_max = rtwdev->dbcc_en ? RTW89_PHY_1 : RTW89_PHY_0, \
	     __phy_idx = 0; __phy_idx <= __phy_idx_max; __phy_idx++) \
		if ((bb = &rtwdev->bbs[__phy_idx]))

static inline
struct rtw89_bb_ctx *rtw89_get_bb_ctx(struct rtw89_dev *rtwdev,
				      enum rtw89_phy_idx phy_idx)
{
	if (phy_idx >= RTW89_PHY_NUM)
		return &rtwdev->bbs[RTW89_PHY_0];

	return &rtwdev->bbs[phy_idx];
}

static inline bool rtw89_is_rtl885xb(struct rtw89_dev *rtwdev)
{
	enum rtw89_core_chip_id chip_id = rtwdev->chip->chip_id;

	if (chip_id == RTL8852B || chip_id == RTL8851B || chip_id == RTL8852BT)
		return true;

	return false;
}

int rtw89_core_tx_write(struct rtw89_dev *rtwdev, struct ieee80211_vif *vif,
			struct ieee80211_sta *sta, struct sk_buff *skb, int *qsel);
int rtw89_h2c_tx(struct rtw89_dev *rtwdev,
		 struct sk_buff *skb, bool fwdl);
void rtw89_core_tx_kick_off(struct rtw89_dev *rtwdev, u8 qsel);
int rtw89_core_tx_kick_off_and_wait(struct rtw89_dev *rtwdev, struct sk_buff *skb,
				    int qsel, unsigned int timeout);
void rtw89_core_fill_txdesc(struct rtw89_dev *rtwdev,
			    struct rtw89_tx_desc_info *desc_info,
			    void *txdesc);
void rtw89_core_fill_txdesc_v1(struct rtw89_dev *rtwdev,
			       struct rtw89_tx_desc_info *desc_info,
			       void *txdesc);
void rtw89_core_fill_txdesc_v2(struct rtw89_dev *rtwdev,
			       struct rtw89_tx_desc_info *desc_info,
			       void *txdesc);
void rtw89_core_fill_txdesc_fwcmd_v1(struct rtw89_dev *rtwdev,
				     struct rtw89_tx_desc_info *desc_info,
				     void *txdesc);
void rtw89_core_fill_txdesc_fwcmd_v2(struct rtw89_dev *rtwdev,
				     struct rtw89_tx_desc_info *desc_info,
				     void *txdesc);
void rtw89_core_rx(struct rtw89_dev *rtwdev,
		   struct rtw89_rx_desc_info *desc_info,
		   struct sk_buff *skb);
void rtw89_core_query_rxdesc(struct rtw89_dev *rtwdev,
			     struct rtw89_rx_desc_info *desc_info,
			     u8 *data, u32 data_offset);
void rtw89_core_query_rxdesc_v2(struct rtw89_dev *rtwdev,
				struct rtw89_rx_desc_info *desc_info,
				u8 *data, u32 data_offset);
void rtw89_core_napi_start(struct rtw89_dev *rtwdev);
void rtw89_core_napi_stop(struct rtw89_dev *rtwdev);
int rtw89_core_napi_init(struct rtw89_dev *rtwdev);
void rtw89_core_napi_deinit(struct rtw89_dev *rtwdev);
int rtw89_core_sta_link_add(struct rtw89_dev *rtwdev,
			    struct rtw89_vif_link *rtwvif_link,
			    struct rtw89_sta_link *rtwsta_link);
int rtw89_core_sta_link_assoc(struct rtw89_dev *rtwdev,
			      struct rtw89_vif_link *rtwvif_link,
			      struct rtw89_sta_link *rtwsta_link);
int rtw89_core_sta_link_disassoc(struct rtw89_dev *rtwdev,
				 struct rtw89_vif_link *rtwvif_link,
				 struct rtw89_sta_link *rtwsta_link);
int rtw89_core_sta_link_disconnect(struct rtw89_dev *rtwdev,
				   struct rtw89_vif_link *rtwvif_link,
				   struct rtw89_sta_link *rtwsta_link);
int rtw89_core_sta_link_remove(struct rtw89_dev *rtwdev,
			       struct rtw89_vif_link *rtwvif_link,
			       struct rtw89_sta_link *rtwsta_link);
void rtw89_core_set_tid_config(struct rtw89_dev *rtwdev,
			       struct ieee80211_sta *sta,
			       struct cfg80211_tid_config *tid_config);
void rtw89_core_rfkill_poll(struct rtw89_dev *rtwdev, bool force);
void rtw89_check_quirks(struct rtw89_dev *rtwdev, const struct dmi_system_id *quirks);
int rtw89_core_init(struct rtw89_dev *rtwdev);
void rtw89_core_deinit(struct rtw89_dev *rtwdev);
int rtw89_core_register(struct rtw89_dev *rtwdev);
void rtw89_core_unregister(struct rtw89_dev *rtwdev);
struct rtw89_dev *rtw89_alloc_ieee80211_hw(struct device *device,
					   u32 bus_data_size,
					   const struct rtw89_chip_info *chip,
					   const struct rtw89_chip_variant *variant);
void rtw89_free_ieee80211_hw(struct rtw89_dev *rtwdev);
u8 rtw89_acquire_mac_id(struct rtw89_dev *rtwdev);
void rtw89_release_mac_id(struct rtw89_dev *rtwdev, u8 mac_id);
void rtw89_init_vif(struct rtw89_dev *rtwdev, struct rtw89_vif *rtwvif,
		    u8 mac_id, u8 port);
void rtw89_init_sta(struct rtw89_dev *rtwdev, struct rtw89_vif *rtwvif,
		    struct rtw89_sta *rtwsta, u8 mac_id);
struct rtw89_vif_link *rtw89_vif_set_link(struct rtw89_vif *rtwvif,
					  unsigned int link_id);
void rtw89_vif_unset_link(struct rtw89_vif *rtwvif, unsigned int link_id);
struct rtw89_sta_link *rtw89_sta_set_link(struct rtw89_sta *rtwsta,
					  unsigned int link_id);
void rtw89_sta_unset_link(struct rtw89_sta *rtwsta, unsigned int link_id);
void rtw89_core_set_chip_txpwr(struct rtw89_dev *rtwdev);
const struct rtw89_6ghz_span *
rtw89_get_6ghz_span(struct rtw89_dev *rtwdev, u32 center_freq);
void rtw89_get_default_chandef(struct cfg80211_chan_def *chandef);
void rtw89_get_channel_params(const struct cfg80211_chan_def *chandef,
			      struct rtw89_chan *chan);
int rtw89_set_channel(struct rtw89_dev *rtwdev);
u8 rtw89_core_acquire_bit_map(unsigned long *addr, unsigned long size);
void rtw89_core_release_bit_map(unsigned long *addr, u8 bit);
void rtw89_core_release_all_bits_map(unsigned long *addr, unsigned int nbits);
int rtw89_core_acquire_sta_ba_entry(struct rtw89_dev *rtwdev,
				    struct rtw89_sta_link *rtwsta_link, u8 tid,
				    u8 *cam_idx);
int rtw89_core_release_sta_ba_entry(struct rtw89_dev *rtwdev,
				    struct rtw89_sta_link *rtwsta_link, u8 tid,
				    u8 *cam_idx);
void rtw89_core_free_sta_pending_ba(struct rtw89_dev *rtwdev,
				    struct ieee80211_sta *sta);
void rtw89_core_free_sta_pending_forbid_ba(struct rtw89_dev *rtwdev,
					   struct ieee80211_sta *sta);
void rtw89_core_free_sta_pending_roc_tx(struct rtw89_dev *rtwdev,
					struct ieee80211_sta *sta);
void rtw89_vif_type_mapping(struct rtw89_vif_link *rtwvif_link, bool assoc);
int rtw89_chip_info_setup(struct rtw89_dev *rtwdev);
void rtw89_chip_cfg_txpwr_ul_tb_offset(struct rtw89_dev *rtwdev,
				       struct rtw89_vif_link *rtwvif_link);
bool rtw89_ra_report_to_bitrate(struct rtw89_dev *rtwdev, u8 rpt_rate, u16 *bitrate);
int rtw89_regd_setup(struct rtw89_dev *rtwdev);
int rtw89_regd_init_hint(struct rtw89_dev *rtwdev);
void rtw89_traffic_stats_init(struct rtw89_dev *rtwdev,
			      struct rtw89_traffic_stats *stats);
int rtw89_wait_for_cond(struct rtw89_wait_info *wait, unsigned int cond);
void rtw89_complete_cond(struct rtw89_wait_info *wait, unsigned int cond,
			 const struct rtw89_completion_data *data);
int rtw89_core_start(struct rtw89_dev *rtwdev);
void rtw89_core_stop(struct rtw89_dev *rtwdev);
void rtw89_core_update_beacon_work(struct wiphy *wiphy, struct wiphy_work *work);
void rtw89_roc_work(struct wiphy *wiphy, struct wiphy_work *work);
void rtw89_roc_start(struct rtw89_dev *rtwdev, struct rtw89_vif *rtwvif);
void rtw89_roc_end(struct rtw89_dev *rtwdev, struct rtw89_vif *rtwvif);
void rtw89_core_scan_start(struct rtw89_dev *rtwdev, struct rtw89_vif_link *rtwvif_link,
			   const u8 *mac_addr, bool hw_scan);
void rtw89_core_scan_complete(struct rtw89_dev *rtwdev,
			      struct rtw89_vif_link *rtwvif_link, bool hw_scan);
int rtw89_reg_6ghz_recalc(struct rtw89_dev *rtwdev, struct rtw89_vif_link *rtwvif_link,
			  bool active);
void rtw89_core_update_p2p_ps(struct rtw89_dev *rtwdev,
			      struct rtw89_vif_link *rtwvif_link,
			      struct ieee80211_bss_conf *bss_conf);
void rtw89_core_ntfy_btc_event(struct rtw89_dev *rtwdev, enum rtw89_btc_hmsg event);

#endif<|MERGE_RESOLUTION|>--- conflicted
+++ resolved
@@ -4283,10 +4283,7 @@
 	bool support_unii4;
 	bool support_rnr;
 	bool support_ant_gain;
-<<<<<<< HEAD
-=======
 	bool support_tas;
->>>>>>> e8a457b7
 	bool ul_tb_waveform_ctrl;
 	bool ul_tb_pwr_diff;
 	bool rx_freq_frome_ie;
@@ -4496,10 +4493,7 @@
 	RTW89_FW_FEATURE_CH_INFO_BE_V0,
 	RTW89_FW_FEATURE_LPS_CH_INFO,
 	RTW89_FW_FEATURE_NO_PHYCAP_P1,
-<<<<<<< HEAD
-=======
 	RTW89_FW_FEATURE_NO_POWER_DIFFERENCE,
->>>>>>> e8a457b7
 };
 
 struct rtw89_fw_suit {
@@ -4674,10 +4668,7 @@
 struct rtw89_ant_gain_info {
 	s8 offset[RTW89_ANT_GAIN_CHAIN_NUM][RTW89_ANT_GAIN_SUBBAND_NR];
 	u32 regd_enabled;
-<<<<<<< HEAD
-=======
 	bool block_country;
->>>>>>> e8a457b7
 };
 
 struct rtw89_6ghz_span {
@@ -5686,11 +5677,6 @@
 	struct rtw89_sta_link __rcu *assoc_link_on_macid[RTW89_MAX_MAC_ID_NUM];
 	refcount_t refcount_ap_info;
 
-<<<<<<< HEAD
-	/* ensures exclusive access from mac80211 callbacks */
-	struct mutex mutex;
-=======
->>>>>>> e8a457b7
 	struct list_head rtwvifs_list;
 	/* used to protect rf read write */
 	struct mutex rf_mutex;
