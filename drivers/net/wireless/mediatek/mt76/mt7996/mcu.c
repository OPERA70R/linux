// SPDX-License-Identifier: ISC
/*
 * Copyright (C) 2022 MediaTek Inc.
 */

#include <linux/firmware.h>
#include <linux/fs.h>
#include "mt7996.h"
#include "mcu.h"
#include "mac.h"
#include "eeprom.h"

#define fw_name(_dev, name, ...)	({			\
	char *_fw;						\
	switch (mt76_chip(&(_dev)->mt76)) {			\
	case 0x7992:						\
		switch ((_dev)->var.type) {			\
		case MT7992_VAR_TYPE_23:			\
			_fw = MT7992_##name##_23;		\
			break;					\
		default:					\
			_fw = MT7992_##name;			\
		}						\
		break;						\
	case 0x7990:						\
	default:						\
		switch ((_dev)->var.type) {			\
		case MT7996_VAR_TYPE_233:			\
			_fw = MT7996_##name##_233;		\
			break;					\
		default:					\
			_fw = MT7996_##name;			\
		}						\
		break;						\
	}							\
	_fw;							\
})

struct mt7996_patch_hdr {
	char build_date[16];
	char platform[4];
	__be32 hw_sw_ver;
	__be32 patch_ver;
	__be16 checksum;
	u16 reserved;
	struct {
		__be32 patch_ver;
		__be32 subsys;
		__be32 feature;
		__be32 n_region;
		__be32 crc;
		u32 reserved[11];
	} desc;
} __packed;

struct mt7996_patch_sec {
	__be32 type;
	__be32 offs;
	__be32 size;
	union {
		__be32 spec[13];
		struct {
			__be32 addr;
			__be32 len;
			__be32 sec_key_idx;
			__be32 align_len;
			u32 reserved[9];
		} info;
	};
} __packed;

struct mt7996_fw_trailer {
	u8 chip_id;
	u8 eco_code;
	u8 n_region;
	u8 format_ver;
	u8 format_flag;
	u8 reserved[2];
	char fw_ver[10];
	char build_date[15];
	u32 crc;
} __packed;

struct mt7996_fw_region {
	__le32 decomp_crc;
	__le32 decomp_len;
	__le32 decomp_blk_sz;
	u8 reserved[4];
	__le32 addr;
	__le32 len;
	u8 feature_set;
	u8 reserved1[15];
} __packed;

#define MCU_PATCH_ADDRESS		0x200000

#define HE_PHY(p, c)			u8_get_bits(c, IEEE80211_HE_PHY_##p)
#define HE_MAC(m, c)			u8_get_bits(c, IEEE80211_HE_MAC_##m)
#define EHT_PHY(p, c)			u8_get_bits(c, IEEE80211_EHT_PHY_##p)

static bool sr_scene_detect = true;
module_param(sr_scene_detect, bool, 0644);
MODULE_PARM_DESC(sr_scene_detect, "Enable firmware scene detection algorithm");

static u8
mt7996_mcu_get_sta_nss(u16 mcs_map)
{
	u8 nss;

	for (nss = 8; nss > 0; nss--) {
		u8 nss_mcs = (mcs_map >> (2 * (nss - 1))) & 3;

		if (nss_mcs != IEEE80211_VHT_MCS_NOT_SUPPORTED)
			break;
	}

	return nss - 1;
}

static void
mt7996_mcu_set_sta_he_mcs(struct ieee80211_link_sta *link_sta,
			  struct mt7996_vif_link *link,
			  __le16 *he_mcs, u16 mcs_map)
{
<<<<<<< HEAD
	struct mt7996_sta *msta = (struct mt7996_sta *)sta->drv_priv;
	enum nl80211_band band = msta->vif->deflink.phy->mt76->chandef.chan->band;
	const u16 *mask = msta->vif->deflink.bitrate_mask.control[band].he_mcs;
	int nss, max_nss = sta->deflink.rx_nss > 3 ? 4 : sta->deflink.rx_nss;
=======
	int nss, max_nss = link_sta->rx_nss > 3 ? 4 : link_sta->rx_nss;
	enum nl80211_band band = link->phy->mt76->chandef.chan->band;
	const u16 *mask = link->bitrate_mask.control[band].he_mcs;
>>>>>>> e8a457b7

	for (nss = 0; nss < max_nss; nss++) {
		int mcs;

		switch ((mcs_map >> (2 * nss)) & 0x3) {
		case IEEE80211_HE_MCS_SUPPORT_0_11:
			mcs = GENMASK(11, 0);
			break;
		case IEEE80211_HE_MCS_SUPPORT_0_9:
			mcs = GENMASK(9, 0);
			break;
		case IEEE80211_HE_MCS_SUPPORT_0_7:
			mcs = GENMASK(7, 0);
			break;
		default:
			mcs = 0;
		}

		mcs = mcs ? fls(mcs & mask[nss]) - 1 : -1;

		switch (mcs) {
		case 0 ... 7:
			mcs = IEEE80211_HE_MCS_SUPPORT_0_7;
			break;
		case 8 ... 9:
			mcs = IEEE80211_HE_MCS_SUPPORT_0_9;
			break;
		case 10 ... 11:
			mcs = IEEE80211_HE_MCS_SUPPORT_0_11;
			break;
		default:
			mcs = IEEE80211_HE_MCS_NOT_SUPPORTED;
			break;
		}
		mcs_map &= ~(0x3 << (nss * 2));
		mcs_map |= mcs << (nss * 2);
	}

	*he_mcs = cpu_to_le16(mcs_map);
}

static void
mt7996_mcu_set_sta_vht_mcs(struct ieee80211_link_sta *link_sta,
			   __le16 *vht_mcs, const u16 *mask)
{
	u16 mcs, mcs_map = le16_to_cpu(link_sta->vht_cap.vht_mcs.rx_mcs_map);
	int nss, max_nss = link_sta->rx_nss > 3 ? 4 : link_sta->rx_nss;

	for (nss = 0; nss < max_nss; nss++, mcs_map >>= 2) {
		switch (mcs_map & 0x3) {
		case IEEE80211_VHT_MCS_SUPPORT_0_9:
			mcs = GENMASK(9, 0);
			break;
		case IEEE80211_VHT_MCS_SUPPORT_0_8:
			mcs = GENMASK(8, 0);
			break;
		case IEEE80211_VHT_MCS_SUPPORT_0_7:
			mcs = GENMASK(7, 0);
			break;
		default:
			mcs = 0;
		}

		vht_mcs[nss] = cpu_to_le16(mcs & mask[nss]);
	}
}

static void
mt7996_mcu_set_sta_ht_mcs(struct ieee80211_link_sta *link_sta,
			  u8 *ht_mcs, const u8 *mask)
{
	int nss, max_nss = link_sta->rx_nss > 3 ? 4 : link_sta->rx_nss;

	for (nss = 0; nss < max_nss; nss++)
		ht_mcs[nss] = link_sta->ht_cap.mcs.rx_mask[nss] & mask[nss];
}

static int
mt7996_mcu_parse_response(struct mt76_dev *mdev, int cmd,
			  struct sk_buff *skb, int seq)
{
	struct mt7996_mcu_rxd *rxd;
	struct mt7996_mcu_uni_event *event;
	int mcu_cmd = FIELD_GET(__MCU_CMD_FIELD_ID, cmd);
	int ret = 0;

	if (!skb) {
		dev_err(mdev->dev, "Message %08x (seq %d) timeout\n",
			cmd, seq);
		return -ETIMEDOUT;
	}

	rxd = (struct mt7996_mcu_rxd *)skb->data;
	if (seq != rxd->seq)
		return -EAGAIN;

	if (cmd == MCU_CMD(PATCH_SEM_CONTROL)) {
		skb_pull(skb, sizeof(*rxd) - 4);
		ret = *skb->data;
	} else if ((rxd->option & MCU_UNI_CMD_EVENT) &&
		    rxd->eid == MCU_UNI_EVENT_RESULT) {
		skb_pull(skb, sizeof(*rxd));
		event = (struct mt7996_mcu_uni_event *)skb->data;
		ret = le32_to_cpu(event->status);
		/* skip invalid event */
		if (mcu_cmd != event->cid)
			ret = -EAGAIN;
	} else {
		skb_pull(skb, sizeof(struct mt7996_mcu_rxd));
	}

	return ret;
}

static int
mt7996_mcu_send_message(struct mt76_dev *mdev, struct sk_buff *skb,
			int cmd, int *wait_seq)
{
	struct mt7996_dev *dev = container_of(mdev, struct mt7996_dev, mt76);
	int txd_len, mcu_cmd = FIELD_GET(__MCU_CMD_FIELD_ID, cmd);
	struct mt76_connac2_mcu_uni_txd *uni_txd;
	struct mt76_connac2_mcu_txd *mcu_txd;
	enum mt76_mcuq_id qid;
	__le32 *txd;
	u32 val;
	u8 seq;

	mdev->mcu.timeout = 20 * HZ;

	seq = ++dev->mt76.mcu.msg_seq & 0xf;
	if (!seq)
		seq = ++dev->mt76.mcu.msg_seq & 0xf;

	if (cmd == MCU_CMD(FW_SCATTER)) {
		qid = MT_MCUQ_FWDL;
		goto exit;
	}

	txd_len = cmd & __MCU_CMD_FIELD_UNI ? sizeof(*uni_txd) : sizeof(*mcu_txd);
	txd = (__le32 *)skb_push(skb, txd_len);
	if (test_bit(MT76_STATE_MCU_RUNNING, &dev->mphy.state))
		qid = MT_MCUQ_WA;
	else
		qid = MT_MCUQ_WM;

	val = FIELD_PREP(MT_TXD0_TX_BYTES, skb->len) |
	      FIELD_PREP(MT_TXD0_PKT_FMT, MT_TX_TYPE_CMD) |
	      FIELD_PREP(MT_TXD0_Q_IDX, MT_TX_MCU_PORT_RX_Q0);
	txd[0] = cpu_to_le32(val);

	val = FIELD_PREP(MT_TXD1_HDR_FORMAT, MT_HDR_FORMAT_CMD);
	txd[1] = cpu_to_le32(val);

	if (cmd & __MCU_CMD_FIELD_UNI) {
		uni_txd = (struct mt76_connac2_mcu_uni_txd *)txd;
		uni_txd->len = cpu_to_le16(skb->len - sizeof(uni_txd->txd));
		uni_txd->cid = cpu_to_le16(mcu_cmd);
		uni_txd->s2d_index = MCU_S2D_H2CN;
		uni_txd->pkt_type = MCU_PKT_ID;
		uni_txd->seq = seq;

		if (cmd & __MCU_CMD_FIELD_QUERY)
			uni_txd->option = MCU_CMD_UNI_QUERY_ACK;
		else
			uni_txd->option = MCU_CMD_UNI_EXT_ACK;

		if ((cmd & __MCU_CMD_FIELD_WA) && (cmd & __MCU_CMD_FIELD_WM))
			uni_txd->s2d_index = MCU_S2D_H2CN;
		else if (cmd & __MCU_CMD_FIELD_WA)
			uni_txd->s2d_index = MCU_S2D_H2C;
		else if (cmd & __MCU_CMD_FIELD_WM)
			uni_txd->s2d_index = MCU_S2D_H2N;

		goto exit;
	}

	mcu_txd = (struct mt76_connac2_mcu_txd *)txd;
	mcu_txd->len = cpu_to_le16(skb->len - sizeof(mcu_txd->txd));
	mcu_txd->pq_id = cpu_to_le16(MCU_PQ_ID(MT_TX_PORT_IDX_MCU,
					       MT_TX_MCU_PORT_RX_Q0));
	mcu_txd->pkt_type = MCU_PKT_ID;
	mcu_txd->seq = seq;

	mcu_txd->cid = FIELD_GET(__MCU_CMD_FIELD_ID, cmd);
	mcu_txd->set_query = MCU_Q_NA;
	mcu_txd->ext_cid = FIELD_GET(__MCU_CMD_FIELD_EXT_ID, cmd);
	if (mcu_txd->ext_cid) {
		mcu_txd->ext_cid_ack = 1;

		if (cmd & __MCU_CMD_FIELD_QUERY)
			mcu_txd->set_query = MCU_Q_QUERY;
		else
			mcu_txd->set_query = MCU_Q_SET;
	}

	if (cmd & __MCU_CMD_FIELD_WA)
		mcu_txd->s2d_index = MCU_S2D_H2C;
	else
		mcu_txd->s2d_index = MCU_S2D_H2N;

exit:
	if (wait_seq)
		*wait_seq = seq;

	return mt76_tx_queue_skb_raw(dev, mdev->q_mcu[qid], skb, 0);
}

int mt7996_mcu_wa_cmd(struct mt7996_dev *dev, int cmd, u32 a1, u32 a2, u32 a3)
{
	struct {
		__le32 args[3];
	} req = {
		.args = {
			cpu_to_le32(a1),
			cpu_to_le32(a2),
			cpu_to_le32(a3),
		},
	};

	return mt76_mcu_send_msg(&dev->mt76, cmd, &req, sizeof(req), false);
}

static void
mt7996_mcu_csa_finish(void *priv, u8 *mac, struct ieee80211_vif *vif)
{
	if (!vif->bss_conf.csa_active || vif->type == NL80211_IFTYPE_STATION)
		return;

	ieee80211_csa_finish(vif, 0);
}

static void
mt7996_mcu_rx_radar_detected(struct mt7996_dev *dev, struct sk_buff *skb)
{
	struct mt76_phy *mphy = &dev->mt76.phy;
	struct mt7996_mcu_rdd_report *r;

	r = (struct mt7996_mcu_rdd_report *)skb->data;

	if (r->band_idx >= ARRAY_SIZE(dev->mt76.phys))
		return;

	if (r->band_idx == MT_RX_SEL2 && !dev->rdd2_phy)
		return;

	if (r->band_idx == MT_RX_SEL2)
		mphy = dev->rdd2_phy->mt76;
	else
		mphy = dev->mt76.phys[r->band_idx];

	if (!mphy)
		return;

	if (r->band_idx == MT_RX_SEL2)
		cfg80211_background_radar_event(mphy->hw->wiphy,
						&dev->rdd2_chandef,
						GFP_ATOMIC);
	else
		ieee80211_radar_detected(mphy->hw, NULL);
	dev->hw_pattern++;
}

static void
mt7996_mcu_rx_log_message(struct mt7996_dev *dev, struct sk_buff *skb)
{
#define UNI_EVENT_FW_LOG_FORMAT 0
	struct mt7996_mcu_rxd *rxd = (struct mt7996_mcu_rxd *)skb->data;
	const char *data = (char *)&rxd[1] + 4, *type;
	struct tlv *tlv = (struct tlv *)data;
	int len;

	if (!(rxd->option & MCU_UNI_CMD_EVENT)) {
		len = skb->len - sizeof(*rxd);
		data = (char *)&rxd[1];
		goto out;
	}

	if (le16_to_cpu(tlv->tag) != UNI_EVENT_FW_LOG_FORMAT)
		return;

	data += sizeof(*tlv) + 4;
	len = le16_to_cpu(tlv->len) - sizeof(*tlv) - 4;

out:
	switch (rxd->s2d_index) {
	case 0:
		if (mt7996_debugfs_rx_log(dev, data, len))
			return;

		type = "WM";
		break;
	case 2:
		type = "WA";
		break;
	default:
		type = "unknown";
		break;
	}

	wiphy_info(mt76_hw(dev)->wiphy, "%s: %.*s", type, len, data);
}

static void
mt7996_mcu_cca_finish(void *priv, u8 *mac, struct ieee80211_vif *vif)
{
	if (!vif->bss_conf.color_change_active || vif->type == NL80211_IFTYPE_STATION)
		return;

	ieee80211_color_change_finish(vif, 0);
}

static void
mt7996_mcu_ie_countdown(struct mt7996_dev *dev, struct sk_buff *skb)
{
#define UNI_EVENT_IE_COUNTDOWN_CSA 0
#define UNI_EVENT_IE_COUNTDOWN_BCC 1
	struct header {
		u8 band;
		u8 rsv[3];
	};
	struct mt76_phy *mphy = &dev->mt76.phy;
	struct mt7996_mcu_rxd *rxd = (struct mt7996_mcu_rxd *)skb->data;
	const char *data = (char *)&rxd[1], *tail;
	struct header *hdr = (struct header *)data;
	struct tlv *tlv = (struct tlv *)(data + 4);

	if (hdr->band >= ARRAY_SIZE(dev->mt76.phys))
		return;

	if (hdr->band && dev->mt76.phys[hdr->band])
		mphy = dev->mt76.phys[hdr->band];

	tail = skb->data + skb->len;
	data += sizeof(struct header);
	while (data + sizeof(struct tlv) < tail && le16_to_cpu(tlv->len)) {
		switch (le16_to_cpu(tlv->tag)) {
		case UNI_EVENT_IE_COUNTDOWN_CSA:
			ieee80211_iterate_active_interfaces_atomic(mphy->hw,
					IEEE80211_IFACE_ITER_RESUME_ALL,
					mt7996_mcu_csa_finish, mphy->hw);
			break;
		case UNI_EVENT_IE_COUNTDOWN_BCC:
			ieee80211_iterate_active_interfaces_atomic(mphy->hw,
					IEEE80211_IFACE_ITER_RESUME_ALL,
					mt7996_mcu_cca_finish, mphy->hw);
			break;
		}

		data += le16_to_cpu(tlv->len);
		tlv = (struct tlv *)data;
	}
}

static int
mt7996_mcu_update_tx_gi(struct rate_info *rate, struct all_sta_trx_rate *mcu_rate)
{
	switch (mcu_rate->tx_mode) {
	case MT_PHY_TYPE_CCK:
	case MT_PHY_TYPE_OFDM:
		break;
	case MT_PHY_TYPE_HT:
	case MT_PHY_TYPE_HT_GF:
	case MT_PHY_TYPE_VHT:
		if (mcu_rate->tx_gi)
			rate->flags |= RATE_INFO_FLAGS_SHORT_GI;
		else
			rate->flags &= ~RATE_INFO_FLAGS_SHORT_GI;
		break;
	case MT_PHY_TYPE_HE_SU:
	case MT_PHY_TYPE_HE_EXT_SU:
	case MT_PHY_TYPE_HE_TB:
	case MT_PHY_TYPE_HE_MU:
		if (mcu_rate->tx_gi > NL80211_RATE_INFO_HE_GI_3_2)
			return -EINVAL;
		rate->he_gi = mcu_rate->tx_gi;
		break;
	case MT_PHY_TYPE_EHT_SU:
	case MT_PHY_TYPE_EHT_TRIG:
	case MT_PHY_TYPE_EHT_MU:
		if (mcu_rate->tx_gi > NL80211_RATE_INFO_EHT_GI_3_2)
			return -EINVAL;
		rate->eht_gi = mcu_rate->tx_gi;
		break;
	default:
		return -EINVAL;
	}

	return 0;
}

static void
mt7996_mcu_rx_all_sta_info_event(struct mt7996_dev *dev, struct sk_buff *skb)
{
	struct mt7996_mcu_all_sta_info_event *res;
	u16 i;

	skb_pull(skb, sizeof(struct mt7996_mcu_rxd));

	res = (struct mt7996_mcu_all_sta_info_event *)skb->data;

	for (i = 0; i < le16_to_cpu(res->sta_num); i++) {
		u8 ac;
		u16 wlan_idx;
		struct mt76_wcid *wcid;

		switch (le16_to_cpu(res->tag)) {
		case UNI_ALL_STA_TXRX_RATE:
			wlan_idx = le16_to_cpu(res->rate[i].wlan_idx);
			wcid = rcu_dereference(dev->mt76.wcid[wlan_idx]);

			if (!wcid)
				break;

			if (mt7996_mcu_update_tx_gi(&wcid->rate, &res->rate[i]))
				dev_err(dev->mt76.dev, "Failed to update TX GI\n");
			break;
		case UNI_ALL_STA_TXRX_ADM_STAT:
			wlan_idx = le16_to_cpu(res->adm_stat[i].wlan_idx);
			wcid = rcu_dereference(dev->mt76.wcid[wlan_idx]);

			if (!wcid)
				break;

			for (ac = 0; ac < IEEE80211_NUM_ACS; ac++) {
				wcid->stats.tx_bytes +=
					le32_to_cpu(res->adm_stat[i].tx_bytes[ac]);
				wcid->stats.rx_bytes +=
					le32_to_cpu(res->adm_stat[i].rx_bytes[ac]);
			}
			break;
		case UNI_ALL_STA_TXRX_MSDU_COUNT:
			wlan_idx = le16_to_cpu(res->msdu_cnt[i].wlan_idx);
			wcid = rcu_dereference(dev->mt76.wcid[wlan_idx]);

			if (!wcid)
				break;

			wcid->stats.tx_packets +=
				le32_to_cpu(res->msdu_cnt[i].tx_msdu_cnt);
			wcid->stats.rx_packets +=
				le32_to_cpu(res->msdu_cnt[i].rx_msdu_cnt);
			break;
		default:
			break;
		}
	}
}

static void
mt7996_mcu_rx_thermal_notify(struct mt7996_dev *dev, struct sk_buff *skb)
{
#define THERMAL_NOTIFY_TAG 0x4
#define THERMAL_NOTIFY 0x2
	struct mt76_phy *mphy = &dev->mt76.phy;
	struct mt7996_mcu_thermal_notify *n;
	struct mt7996_phy *phy;

	n = (struct mt7996_mcu_thermal_notify *)skb->data;

	if (le16_to_cpu(n->tag) != THERMAL_NOTIFY_TAG)
		return;

	if (n->event_id != THERMAL_NOTIFY)
		return;

	if (n->band_idx > MT_BAND2)
		return;

	mphy = dev->mt76.phys[n->band_idx];
	if (!mphy)
		return;

	phy = (struct mt7996_phy *)mphy->priv;
	phy->throttle_state = n->duty_percent;
}

static void
mt7996_mcu_rx_ext_event(struct mt7996_dev *dev, struct sk_buff *skb)
{
	struct mt7996_mcu_rxd *rxd = (struct mt7996_mcu_rxd *)skb->data;

	switch (rxd->ext_eid) {
	case MCU_EXT_EVENT_FW_LOG_2_HOST:
		mt7996_mcu_rx_log_message(dev, skb);
		break;
	default:
		break;
	}
}

static void
mt7996_mcu_rx_unsolicited_event(struct mt7996_dev *dev, struct sk_buff *skb)
{
	struct mt7996_mcu_rxd *rxd = (struct mt7996_mcu_rxd *)skb->data;

	switch (rxd->eid) {
	case MCU_EVENT_EXT:
		mt7996_mcu_rx_ext_event(dev, skb);
		break;
	case MCU_UNI_EVENT_THERMAL:
		mt7996_mcu_rx_thermal_notify(dev, skb);
		break;
	default:
		break;
	}
	dev_kfree_skb(skb);
}

static void
mt7996_mcu_wed_rro_event(struct mt7996_dev *dev, struct sk_buff *skb)
{
	struct mt7996_mcu_wed_rro_event *event = (void *)skb->data;

	if (!dev->has_rro)
		return;

	skb_pull(skb, sizeof(struct mt7996_mcu_rxd) + 4);

	switch (le16_to_cpu(event->tag)) {
	case UNI_WED_RRO_BA_SESSION_STATUS: {
		struct mt7996_mcu_wed_rro_ba_event *e;

		while (skb->len >= sizeof(*e)) {
			struct mt76_rx_tid *tid;
			struct mt76_wcid *wcid;
			u16 idx;

			e = (void *)skb->data;
			idx = le16_to_cpu(e->wlan_id);
			if (idx >= ARRAY_SIZE(dev->mt76.wcid))
				break;

			wcid = rcu_dereference(dev->mt76.wcid[idx]);
			if (!wcid || !wcid->sta)
				break;

			if (e->tid >= ARRAY_SIZE(wcid->aggr))
				break;

			tid = rcu_dereference(wcid->aggr[e->tid]);
			if (!tid)
				break;

			tid->id = le16_to_cpu(e->id);
			skb_pull(skb, sizeof(*e));
		}
		break;
	}
	case UNI_WED_RRO_BA_SESSION_DELETE: {
		struct mt7996_mcu_wed_rro_ba_delete_event *e;

		while (skb->len >= sizeof(*e)) {
			struct mt7996_wed_rro_session_id *session;

			e = (void *)skb->data;
			session = kzalloc(sizeof(*session), GFP_ATOMIC);
			if (!session)
				break;

			session->id = le16_to_cpu(e->session_id);

			spin_lock_bh(&dev->wed_rro.lock);
			list_add_tail(&session->list, &dev->wed_rro.poll_list);
			spin_unlock_bh(&dev->wed_rro.lock);

			ieee80211_queue_work(mt76_hw(dev), &dev->wed_rro.work);
			skb_pull(skb, sizeof(*e));
		}
		break;
	}
	default:
		break;
	}
}

static void
mt7996_mcu_uni_rx_unsolicited_event(struct mt7996_dev *dev, struct sk_buff *skb)
{
	struct mt7996_mcu_rxd *rxd = (struct mt7996_mcu_rxd *)skb->data;

	switch (rxd->eid) {
	case MCU_UNI_EVENT_FW_LOG_2_HOST:
		mt7996_mcu_rx_log_message(dev, skb);
		break;
	case MCU_UNI_EVENT_IE_COUNTDOWN:
		mt7996_mcu_ie_countdown(dev, skb);
		break;
	case MCU_UNI_EVENT_RDD_REPORT:
		mt7996_mcu_rx_radar_detected(dev, skb);
		break;
	case MCU_UNI_EVENT_ALL_STA_INFO:
		mt7996_mcu_rx_all_sta_info_event(dev, skb);
		break;
	case MCU_UNI_EVENT_WED_RRO:
		mt7996_mcu_wed_rro_event(dev, skb);
		break;
	default:
		break;
	}
	dev_kfree_skb(skb);
}

void mt7996_mcu_rx_event(struct mt7996_dev *dev, struct sk_buff *skb)
{
	struct mt7996_mcu_rxd *rxd = (struct mt7996_mcu_rxd *)skb->data;

	if (rxd->option & MCU_UNI_CMD_UNSOLICITED_EVENT) {
		mt7996_mcu_uni_rx_unsolicited_event(dev, skb);
		return;
	}

	/* WA still uses legacy event*/
	if (rxd->ext_eid == MCU_EXT_EVENT_FW_LOG_2_HOST ||
	    !rxd->seq)
		mt7996_mcu_rx_unsolicited_event(dev, skb);
	else
		mt76_mcu_rx_event(&dev->mt76, skb);
}

static struct tlv *
mt7996_mcu_add_uni_tlv(struct sk_buff *skb, u16 tag, u16 len)
{
	struct tlv *ptlv = skb_put_zero(skb, len);

	ptlv->tag = cpu_to_le16(tag);
	ptlv->len = cpu_to_le16(len);

	return ptlv;
}

static void
mt7996_mcu_bss_rfch_tlv(struct sk_buff *skb, struct mt7996_phy *phy)
{
	static const u8 rlm_ch_band[] = {
		[NL80211_BAND_2GHZ] = 1,
		[NL80211_BAND_5GHZ] = 2,
		[NL80211_BAND_6GHZ] = 3,
	};
	struct cfg80211_chan_def *chandef = &phy->mt76->chandef;
	struct bss_rlm_tlv *ch;
	struct tlv *tlv;
	int freq1 = chandef->center_freq1;

	tlv = mt7996_mcu_add_uni_tlv(skb, UNI_BSS_INFO_RLM, sizeof(*ch));

	ch = (struct bss_rlm_tlv *)tlv;
	ch->control_channel = chandef->chan->hw_value;
	ch->center_chan = ieee80211_frequency_to_channel(freq1);
	ch->bw = mt76_connac_chan_bw(chandef);
	ch->tx_streams = hweight8(phy->mt76->antenna_mask);
	ch->rx_streams = hweight8(phy->mt76->antenna_mask);
	ch->band = rlm_ch_band[chandef->chan->band];

	if (chandef->width == NL80211_CHAN_WIDTH_80P80) {
		int freq2 = chandef->center_freq2;

		ch->center_chan2 = ieee80211_frequency_to_channel(freq2);
	}
}

static void
mt7996_mcu_bss_ra_tlv(struct sk_buff *skb, struct mt7996_phy *phy)
{
	struct bss_ra_tlv *ra;
	struct tlv *tlv;

	tlv = mt7996_mcu_add_uni_tlv(skb, UNI_BSS_INFO_RA, sizeof(*ra));

	ra = (struct bss_ra_tlv *)tlv;
	ra->short_preamble = true;
}

static void
mt7996_mcu_bss_he_tlv(struct sk_buff *skb, struct ieee80211_vif *vif,
		      struct ieee80211_bss_conf *link_conf,
		      struct mt7996_phy *phy)
{
#define DEFAULT_HE_PE_DURATION		4
#define DEFAULT_HE_DURATION_RTS_THRES	1023
	const struct ieee80211_sta_he_cap *cap;
	struct bss_info_uni_he *he;
	struct tlv *tlv;

	cap = mt76_connac_get_he_phy_cap(phy->mt76, vif);

	tlv = mt7996_mcu_add_uni_tlv(skb, UNI_BSS_INFO_HE_BASIC, sizeof(*he));

	he = (struct bss_info_uni_he *)tlv;
	he->he_pe_duration = link_conf->htc_trig_based_pkt_ext;
	if (!he->he_pe_duration)
		he->he_pe_duration = DEFAULT_HE_PE_DURATION;

	he->he_rts_thres = cpu_to_le16(link_conf->frame_time_rts_th);
	if (!he->he_rts_thres)
		he->he_rts_thres = cpu_to_le16(DEFAULT_HE_DURATION_RTS_THRES);

	he->max_nss_mcs[CMD_HE_MCS_BW80] = cap->he_mcs_nss_supp.tx_mcs_80;
	he->max_nss_mcs[CMD_HE_MCS_BW160] = cap->he_mcs_nss_supp.tx_mcs_160;
	he->max_nss_mcs[CMD_HE_MCS_BW8080] = cap->he_mcs_nss_supp.tx_mcs_80p80;
}

static void
mt7996_mcu_bss_mbssid_tlv(struct sk_buff *skb, struct ieee80211_bss_conf *link_conf,
			  bool enable)
{
	struct bss_info_uni_mbssid *mbssid;
	struct tlv *tlv;

	if (!link_conf->bssid_indicator && enable)
		return;

	tlv = mt7996_mcu_add_uni_tlv(skb, UNI_BSS_INFO_11V_MBSSID, sizeof(*mbssid));

	mbssid = (struct bss_info_uni_mbssid *)tlv;

	if (enable) {
		mbssid->max_indicator = link_conf->bssid_indicator;
		mbssid->mbss_idx = link_conf->bssid_index;
		mbssid->tx_bss_omac_idx = 0;
	}
}

static void
mt7996_mcu_bss_bmc_tlv(struct sk_buff *skb, struct mt76_vif_link *mlink,
		       struct mt7996_phy *phy)
{
	struct bss_rate_tlv *bmc;
	struct cfg80211_chan_def *chandef = &phy->mt76->chandef;
	enum nl80211_band band = chandef->chan->band;
	struct tlv *tlv;
	u8 idx = mlink->mcast_rates_idx ?
		 mlink->mcast_rates_idx : mlink->basic_rates_idx;

	tlv = mt7996_mcu_add_uni_tlv(skb, UNI_BSS_INFO_RATE, sizeof(*bmc));

	bmc = (struct bss_rate_tlv *)tlv;

	bmc->short_preamble = (band == NL80211_BAND_2GHZ);
	bmc->bc_fixed_rate = idx;
	bmc->mc_fixed_rate = idx;
}

static void
mt7996_mcu_bss_txcmd_tlv(struct sk_buff *skb, bool en)
{
	struct bss_txcmd_tlv *txcmd;
	struct tlv *tlv;

	tlv = mt7996_mcu_add_uni_tlv(skb, UNI_BSS_INFO_TXCMD, sizeof(*txcmd));

	txcmd = (struct bss_txcmd_tlv *)tlv;
	txcmd->txcmd_mode = en;
}

static void
mt7996_mcu_bss_mld_tlv(struct sk_buff *skb, struct mt76_vif_link *mlink)
{
	struct bss_mld_tlv *mld;
	struct tlv *tlv;

	tlv = mt7996_mcu_add_uni_tlv(skb, UNI_BSS_INFO_MLD, sizeof(*mld));

	mld = (struct bss_mld_tlv *)tlv;
	mld->group_mld_id = 0xff;
	mld->own_mld_id = mlink->idx;
	mld->remap_idx = 0xff;
}

static void
mt7996_mcu_bss_sec_tlv(struct sk_buff *skb, struct mt76_vif_link *mlink)
{
	struct bss_sec_tlv *sec;
	struct tlv *tlv;

	tlv = mt7996_mcu_add_uni_tlv(skb, UNI_BSS_INFO_SEC, sizeof(*sec));

	sec = (struct bss_sec_tlv *)tlv;
	sec->cipher = mlink->cipher;
}

static int
mt7996_mcu_muar_config(struct mt7996_dev *dev, struct mt76_vif_link *mlink,
		       const u8 *addr, bool bssid, bool enable)
{
#define UNI_MUAR_ENTRY 2
	u32 idx = mlink->omac_idx - REPEATER_BSSID_START;
	struct {
		struct {
			u8 band;
			u8 __rsv[3];
		} hdr;

		__le16 tag;
		__le16 len;

		bool smesh;
		u8 bssid;
		u8 index;
		u8 entry_add;
		u8 addr[ETH_ALEN];
		u8 __rsv[2];
	} __packed req = {
		.hdr.band = mlink->band_idx,
		.tag = cpu_to_le16(UNI_MUAR_ENTRY),
		.len = cpu_to_le16(sizeof(req) - sizeof(req.hdr)),
		.smesh = false,
		.index = idx * 2 + bssid,
		.entry_add = true,
	};

	if (enable)
		memcpy(req.addr, addr, ETH_ALEN);

	return mt76_mcu_send_msg(&dev->mt76, MCU_WM_UNI_CMD(REPT_MUAR), &req,
				 sizeof(req), true);
}

static void
mt7996_mcu_bss_ifs_timing_tlv(struct sk_buff *skb, struct mt7996_phy *phy)
{
	struct bss_ifs_time_tlv *ifs_time;
	struct tlv *tlv;
	bool is_2ghz = phy->mt76->chandef.chan->band == NL80211_BAND_2GHZ;

	tlv = mt7996_mcu_add_uni_tlv(skb, UNI_BSS_INFO_IFS_TIME, sizeof(*ifs_time));

	ifs_time = (struct bss_ifs_time_tlv *)tlv;
	ifs_time->slot_valid = true;
	ifs_time->sifs_valid = true;
	ifs_time->rifs_valid = true;
	ifs_time->eifs_valid = true;

	ifs_time->slot_time = cpu_to_le16(phy->slottime);
	ifs_time->sifs_time = cpu_to_le16(10);
	ifs_time->rifs_time = cpu_to_le16(2);
	ifs_time->eifs_time = cpu_to_le16(is_2ghz ? 78 : 84);

	if (is_2ghz) {
		ifs_time->eifs_cck_valid = true;
		ifs_time->eifs_cck_time = cpu_to_le16(314);
	}
}

static int
mt7996_mcu_bss_basic_tlv(struct sk_buff *skb,
			 struct ieee80211_vif *vif,
			 struct ieee80211_bss_conf *link_conf,
			 struct mt76_vif_link *mvif,
			 struct mt76_phy *phy, u16 wlan_idx,
			 bool enable)
{
	struct cfg80211_chan_def *chandef = &phy->chandef;
	struct mt76_connac_bss_basic_tlv *bss;
	u32 type = CONNECTION_INFRA_AP;
	u16 sta_wlan_idx = wlan_idx;
	struct ieee80211_sta *sta;
	struct tlv *tlv;
	int idx;

	switch (vif->type) {
	case NL80211_IFTYPE_MESH_POINT:
	case NL80211_IFTYPE_AP:
	case NL80211_IFTYPE_MONITOR:
		break;
	case NL80211_IFTYPE_STATION:
		if (enable) {
			rcu_read_lock();
			sta = ieee80211_find_sta(vif, vif->bss_conf.bssid);
			/* TODO: enable BSS_INFO_UAPSD & BSS_INFO_PM */
			if (sta) {
				struct mt76_wcid *wcid;

				wcid = (struct mt76_wcid *)sta->drv_priv;
				sta_wlan_idx = wcid->idx;
			}
			rcu_read_unlock();
		}
		type = CONNECTION_INFRA_STA;
		break;
	case NL80211_IFTYPE_ADHOC:
		type = CONNECTION_IBSS_ADHOC;
		break;
	default:
		WARN_ON(1);
		break;
	}

	tlv = mt7996_mcu_add_uni_tlv(skb, UNI_BSS_INFO_BASIC, sizeof(*bss));

	bss = (struct mt76_connac_bss_basic_tlv *)tlv;
	bss->bcn_interval = cpu_to_le16(link_conf->beacon_int);
	bss->dtim_period = link_conf->dtim_period;
	bss->bmc_tx_wlan_idx = cpu_to_le16(wlan_idx);
	bss->sta_idx = cpu_to_le16(sta_wlan_idx);
	bss->conn_type = cpu_to_le32(type);
	bss->omac_idx = mvif->omac_idx;
	bss->band_idx = mvif->band_idx;
	bss->wmm_idx = mvif->wmm_idx;
	bss->conn_state = !enable;
	bss->active = enable;

	idx = mvif->omac_idx > EXT_BSSID_START ? HW_BSSID_0 : mvif->omac_idx;
	bss->hw_bss_idx = idx;

	if (vif->type == NL80211_IFTYPE_MONITOR) {
		memcpy(bss->bssid, phy->macaddr, ETH_ALEN);
		return 0;
	}

	memcpy(bss->bssid, link_conf->bssid, ETH_ALEN);
	bss->bcn_interval = cpu_to_le16(link_conf->beacon_int);
	bss->dtim_period = vif->bss_conf.dtim_period;
	bss->phymode = mt76_connac_get_phy_mode(phy, vif,
						chandef->chan->band, NULL);
	bss->phymode_ext = mt76_connac_get_phy_mode_ext(phy, &vif->bss_conf,
							chandef->chan->band);

	return 0;
}

static struct sk_buff *
__mt7996_mcu_alloc_bss_req(struct mt76_dev *dev, struct mt76_vif_link *mvif, int len)
{
	struct bss_req_hdr hdr = {
		.bss_idx = mvif->idx,
	};
	struct sk_buff *skb;

	skb = mt76_mcu_msg_alloc(dev, NULL, len);
	if (!skb)
		return ERR_PTR(-ENOMEM);

	skb_put_data(skb, &hdr, sizeof(hdr));

	return skb;
}

int mt7996_mcu_add_bss_info(struct mt7996_phy *phy, struct ieee80211_vif *vif,
			    struct ieee80211_bss_conf *link_conf,
<<<<<<< HEAD
			    struct mt76_vif_link *mlink, int enable)
=======
			    struct mt76_vif_link *mlink,
			    struct mt7996_sta_link *msta_link, int enable)
>>>>>>> e8a457b7
{
	struct mt7996_dev *dev = phy->dev;
	struct sk_buff *skb;

	if (mlink->omac_idx >= REPEATER_BSSID_START) {
		mt7996_mcu_muar_config(dev, mlink, link_conf->addr, false, enable);
		mt7996_mcu_muar_config(dev, mlink, link_conf->bssid, true, enable);
	}

	skb = __mt7996_mcu_alloc_bss_req(&dev->mt76, mlink,
					 MT7996_BSS_UPDATE_MAX_SIZE);
	if (IS_ERR(skb))
		return PTR_ERR(skb);

	/* bss_basic must be first */
	mt7996_mcu_bss_basic_tlv(skb, vif, link_conf, mlink, phy->mt76,
<<<<<<< HEAD
				 mlink->wcid->idx, enable);
=======
				 msta_link->wcid.idx, enable);
>>>>>>> e8a457b7
	mt7996_mcu_bss_sec_tlv(skb, mlink);

	if (vif->type == NL80211_IFTYPE_MONITOR)
		goto out;

	if (enable) {
		mt7996_mcu_bss_rfch_tlv(skb, phy);
		mt7996_mcu_bss_bmc_tlv(skb, mlink, phy);
		mt7996_mcu_bss_ra_tlv(skb, phy);
		mt7996_mcu_bss_txcmd_tlv(skb, true);
		mt7996_mcu_bss_ifs_timing_tlv(skb, phy);

		if (vif->bss_conf.he_support)
			mt7996_mcu_bss_he_tlv(skb, vif, link_conf, phy);

		/* this tag is necessary no matter if the vif is MLD */
		mt7996_mcu_bss_mld_tlv(skb, mlink);
	}

	mt7996_mcu_bss_mbssid_tlv(skb, link_conf, enable);

out:
	return mt76_mcu_skb_send_msg(&dev->mt76, skb,
				     MCU_WMWA_UNI_CMD(BSS_INFO_UPDATE), true);
}

int mt7996_mcu_set_timing(struct mt7996_phy *phy, struct ieee80211_vif *vif,
			  struct ieee80211_bss_conf *link_conf)
{
	struct mt7996_dev *dev = phy->dev;
	struct mt76_vif_link *mlink = mt76_vif_conf_link(&dev->mt76, vif, link_conf);
	struct sk_buff *skb;

	skb = __mt7996_mcu_alloc_bss_req(&dev->mt76, mlink,
					 MT7996_BSS_UPDATE_MAX_SIZE);
	if (IS_ERR(skb))
		return PTR_ERR(skb);

	mt7996_mcu_bss_ifs_timing_tlv(skb, phy);

	return mt76_mcu_skb_send_msg(&dev->mt76, skb,
				     MCU_WMWA_UNI_CMD(BSS_INFO_UPDATE), true);
}

static int
mt7996_mcu_sta_ba(struct mt7996_dev *dev, struct mt76_vif_link *mvif,
		  struct ieee80211_ampdu_params *params,
		  bool enable, bool tx)
{
	struct mt76_wcid *wcid = (struct mt76_wcid *)params->sta->drv_priv;
	struct sta_rec_ba_uni *ba;
	struct sk_buff *skb;
	struct tlv *tlv;

	skb = __mt76_connac_mcu_alloc_sta_req(&dev->mt76, mvif, wcid,
					      MT7996_STA_UPDATE_MAX_SIZE);
	if (IS_ERR(skb))
		return PTR_ERR(skb);

	tlv = mt76_connac_mcu_add_tlv(skb, STA_REC_BA, sizeof(*ba));

	ba = (struct sta_rec_ba_uni *)tlv;
	ba->ba_type = tx ? MT_BA_TYPE_ORIGINATOR : MT_BA_TYPE_RECIPIENT;
	ba->winsize = cpu_to_le16(params->buf_size);
	ba->ssn = cpu_to_le16(params->ssn);
	ba->ba_en = enable << params->tid;
	ba->amsdu = params->amsdu;
	ba->tid = params->tid;
	ba->ba_rdd_rro = !tx && enable && dev->has_rro;

	return mt76_mcu_skb_send_msg(&dev->mt76, skb,
				     MCU_WMWA_UNI_CMD(STA_REC_UPDATE), true);
}

/** starec & wtbl **/
int mt7996_mcu_add_tx_ba(struct mt7996_dev *dev,
			 struct ieee80211_ampdu_params *params,
			 struct mt7996_vif_link *link,
			 struct mt7996_sta_link *msta_link, bool enable)
{
	if (enable && !params->amsdu)
		msta_link->wcid.amsdu = false;

<<<<<<< HEAD
	return mt7996_mcu_sta_ba(dev, &mvif->deflink.mt76, params, enable, true);
=======
	return mt7996_mcu_sta_ba(dev, &link->mt76, params, enable, true);
>>>>>>> e8a457b7
}

int mt7996_mcu_add_rx_ba(struct mt7996_dev *dev,
			 struct ieee80211_ampdu_params *params,
			 struct mt7996_vif_link *link, bool enable)
{
<<<<<<< HEAD
	struct mt7996_sta *msta = (struct mt7996_sta *)params->sta->drv_priv;
	struct mt7996_vif *mvif = msta->vif;

	return mt7996_mcu_sta_ba(dev, &mvif->deflink.mt76, params, enable, false);
=======
	return mt7996_mcu_sta_ba(dev, &link->mt76, params, enable, false);
>>>>>>> e8a457b7
}

static void
mt7996_mcu_sta_he_tlv(struct sk_buff *skb,
		      struct ieee80211_link_sta *link_sta,
		      struct mt7996_vif_link *link)
{
	struct ieee80211_he_cap_elem *elem = &link_sta->he_cap.he_cap_elem;
	struct ieee80211_he_mcs_nss_supp mcs_map;
	struct sta_rec_he_v2 *he;
	struct tlv *tlv;
	int i = 0;

	if (!link_sta->he_cap.has_he)
		return;

	tlv = mt76_connac_mcu_add_tlv(skb, STA_REC_HE_V2, sizeof(*he));

	he = (struct sta_rec_he_v2 *)tlv;
	for (i = 0; i < 11; i++) {
		if (i < 6)
			he->he_mac_cap[i] = elem->mac_cap_info[i];
		he->he_phy_cap[i] = elem->phy_cap_info[i];
	}

	mcs_map = link_sta->he_cap.he_mcs_nss_supp;
	switch (link_sta->bandwidth) {
	case IEEE80211_STA_RX_BW_160:
		if (elem->phy_cap_info[0] &
		    IEEE80211_HE_PHY_CAP0_CHANNEL_WIDTH_SET_80PLUS80_MHZ_IN_5G)
			mt7996_mcu_set_sta_he_mcs(link_sta, link,
						  &he->max_nss_mcs[CMD_HE_MCS_BW8080],
						  le16_to_cpu(mcs_map.rx_mcs_80p80));

		mt7996_mcu_set_sta_he_mcs(link_sta, link,
					  &he->max_nss_mcs[CMD_HE_MCS_BW160],
					  le16_to_cpu(mcs_map.rx_mcs_160));
		fallthrough;
	default:
		mt7996_mcu_set_sta_he_mcs(link_sta, link,
					  &he->max_nss_mcs[CMD_HE_MCS_BW80],
					  le16_to_cpu(mcs_map.rx_mcs_80));
		break;
	}

	he->pkt_ext = 2;
}

static void
mt7996_mcu_sta_he_6g_tlv(struct sk_buff *skb,
			 struct ieee80211_link_sta *link_sta)
{
	struct sta_rec_he_6g_capa *he_6g;
	struct tlv *tlv;

	if (!link_sta->he_6ghz_capa.capa)
		return;

	tlv = mt76_connac_mcu_add_tlv(skb, STA_REC_HE_6G, sizeof(*he_6g));

	he_6g = (struct sta_rec_he_6g_capa *)tlv;
	he_6g->capa = link_sta->he_6ghz_capa.capa;
}

static void
mt7996_mcu_sta_eht_tlv(struct sk_buff *skb,
		       struct ieee80211_link_sta *link_sta)
{
	struct mt7996_sta *msta = (struct mt7996_sta *)link_sta->sta->drv_priv;
	struct ieee80211_vif *vif = container_of((void *)msta->vif,
						 struct ieee80211_vif, drv_priv);
	struct ieee80211_eht_mcs_nss_supp *mcs_map;
	struct ieee80211_eht_cap_elem_fixed *elem;
	struct sta_rec_eht *eht;
	struct tlv *tlv;

	if (!link_sta->eht_cap.has_eht)
		return;

	mcs_map = &link_sta->eht_cap.eht_mcs_nss_supp;
	elem = &link_sta->eht_cap.eht_cap_elem;

	tlv = mt76_connac_mcu_add_tlv(skb, STA_REC_EHT, sizeof(*eht));

	eht = (struct sta_rec_eht *)tlv;
	eht->tid_bitmap = 0xff;
	eht->mac_cap = cpu_to_le16(*(u16 *)elem->mac_cap_info);
	eht->phy_cap = cpu_to_le64(*(u64 *)elem->phy_cap_info);
	eht->phy_cap_ext = cpu_to_le64(elem->phy_cap_info[8]);

	if (vif->type != NL80211_IFTYPE_STATION &&
	    (link_sta->he_cap.he_cap_elem.phy_cap_info[0] &
	     (IEEE80211_HE_PHY_CAP0_CHANNEL_WIDTH_SET_40MHZ_IN_2G |
	      IEEE80211_HE_PHY_CAP0_CHANNEL_WIDTH_SET_40MHZ_80MHZ_IN_5G |
	      IEEE80211_HE_PHY_CAP0_CHANNEL_WIDTH_SET_160MHZ_IN_5G |
	      IEEE80211_HE_PHY_CAP0_CHANNEL_WIDTH_SET_80PLUS80_MHZ_IN_5G)) == 0) {
		memcpy(eht->mcs_map_bw20, &mcs_map->only_20mhz,
		       sizeof(eht->mcs_map_bw20));
		return;
	}

	memcpy(eht->mcs_map_bw80, &mcs_map->bw._80, sizeof(eht->mcs_map_bw80));
	memcpy(eht->mcs_map_bw160, &mcs_map->bw._160, sizeof(eht->mcs_map_bw160));
	memcpy(eht->mcs_map_bw320, &mcs_map->bw._320, sizeof(eht->mcs_map_bw320));
}

static void
mt7996_mcu_sta_ht_tlv(struct sk_buff *skb, struct ieee80211_link_sta *link_sta)
{
	struct sta_rec_ht_uni *ht;
	struct tlv *tlv;

	if (!link_sta->ht_cap.ht_supported)
		return;

	tlv = mt76_connac_mcu_add_tlv(skb, STA_REC_HT, sizeof(*ht));

	ht = (struct sta_rec_ht_uni *)tlv;
	ht->ht_cap = cpu_to_le16(link_sta->ht_cap.cap);
	ht->ampdu_param = u8_encode_bits(link_sta->ht_cap.ampdu_factor,
					 IEEE80211_HT_AMPDU_PARM_FACTOR) |
			  u8_encode_bits(link_sta->ht_cap.ampdu_density,
					 IEEE80211_HT_AMPDU_PARM_DENSITY);
}

static void
mt7996_mcu_sta_vht_tlv(struct sk_buff *skb, struct ieee80211_link_sta *link_sta)
{
	struct sta_rec_vht *vht;
	struct tlv *tlv;

	/* For 6G band, this tlv is necessary to let hw work normally */
	if (!link_sta->he_6ghz_capa.capa && !link_sta->vht_cap.vht_supported)
		return;

	tlv = mt76_connac_mcu_add_tlv(skb, STA_REC_VHT, sizeof(*vht));

	vht = (struct sta_rec_vht *)tlv;
	vht->vht_cap = cpu_to_le32(link_sta->vht_cap.cap);
	vht->vht_rx_mcs_map = link_sta->vht_cap.vht_mcs.rx_mcs_map;
	vht->vht_tx_mcs_map = link_sta->vht_cap.vht_mcs.tx_mcs_map;
}

static void
mt7996_mcu_sta_amsdu_tlv(struct mt7996_dev *dev, struct sk_buff *skb,
			 struct ieee80211_vif *vif,
			 struct ieee80211_link_sta *link_sta,
			 struct mt7996_sta_link *msta_link)
{
	struct sta_rec_amsdu *amsdu;
	struct tlv *tlv;

	if (vif->type != NL80211_IFTYPE_STATION &&
	    vif->type != NL80211_IFTYPE_MESH_POINT &&
	    vif->type != NL80211_IFTYPE_AP)
		return;

	if (!link_sta->agg.max_amsdu_len)
		return;

	tlv = mt76_connac_mcu_add_tlv(skb, STA_REC_HW_AMSDU, sizeof(*amsdu));
	amsdu = (struct sta_rec_amsdu *)tlv;
	amsdu->max_amsdu_num = 8;
	amsdu->amsdu_en = true;
	msta_link->wcid.amsdu = true;

	switch (link_sta->agg.max_amsdu_len) {
	case IEEE80211_MAX_MPDU_LEN_VHT_11454:
		amsdu->max_mpdu_size =
			IEEE80211_VHT_CAP_MAX_MPDU_LENGTH_11454;
		return;
	case IEEE80211_MAX_MPDU_LEN_HT_7935:
	case IEEE80211_MAX_MPDU_LEN_VHT_7991:
		amsdu->max_mpdu_size = IEEE80211_VHT_CAP_MAX_MPDU_LENGTH_7991;
		return;
	default:
		amsdu->max_mpdu_size = IEEE80211_VHT_CAP_MAX_MPDU_LENGTH_3895;
		return;
	}
}

static void
mt7996_mcu_sta_muru_tlv(struct mt7996_dev *dev, struct sk_buff *skb,
			struct ieee80211_bss_conf *link_conf,
			struct ieee80211_link_sta *link_sta)
{
	struct ieee80211_he_cap_elem *elem = &link_sta->he_cap.he_cap_elem;
	struct sta_rec_muru *muru;
	struct tlv *tlv;

	if (link_conf->vif->type != NL80211_IFTYPE_STATION &&
	    link_conf->vif->type != NL80211_IFTYPE_AP)
		return;

	tlv = mt76_connac_mcu_add_tlv(skb, STA_REC_MURU, sizeof(*muru));

	muru = (struct sta_rec_muru *)tlv;
	muru->cfg.mimo_dl_en = link_conf->eht_mu_beamformer ||
			       link_conf->he_mu_beamformer ||
			       link_conf->vht_mu_beamformer ||
			       link_conf->vht_mu_beamformee;
	muru->cfg.ofdma_dl_en = true;

	if (link_sta->vht_cap.vht_supported)
		muru->mimo_dl.vht_mu_bfee =
			!!(link_sta->vht_cap.cap & IEEE80211_VHT_CAP_MU_BEAMFORMEE_CAPABLE);

	if (!link_sta->he_cap.has_he)
		return;

	muru->mimo_dl.partial_bw_dl_mimo =
		HE_PHY(CAP6_PARTIAL_BANDWIDTH_DL_MUMIMO, elem->phy_cap_info[6]);

	muru->mimo_ul.full_ul_mimo =
		HE_PHY(CAP2_UL_MU_FULL_MU_MIMO, elem->phy_cap_info[2]);
	muru->mimo_ul.partial_ul_mimo =
		HE_PHY(CAP2_UL_MU_PARTIAL_MU_MIMO, elem->phy_cap_info[2]);

	muru->ofdma_dl.punc_pream_rx =
		HE_PHY(CAP1_PREAMBLE_PUNC_RX_MASK, elem->phy_cap_info[1]);
	muru->ofdma_dl.he_20m_in_40m_2g =
		HE_PHY(CAP8_20MHZ_IN_40MHZ_HE_PPDU_IN_2G, elem->phy_cap_info[8]);
	muru->ofdma_dl.he_20m_in_160m =
		HE_PHY(CAP8_20MHZ_IN_160MHZ_HE_PPDU, elem->phy_cap_info[8]);
	muru->ofdma_dl.he_80m_in_160m =
		HE_PHY(CAP8_80MHZ_IN_160MHZ_HE_PPDU, elem->phy_cap_info[8]);

	muru->ofdma_ul.t_frame_dur =
		HE_MAC(CAP1_TF_MAC_PAD_DUR_MASK, elem->mac_cap_info[1]);
	muru->ofdma_ul.mu_cascading =
		HE_MAC(CAP2_MU_CASCADING, elem->mac_cap_info[2]);
	muru->ofdma_ul.uo_ra =
		HE_MAC(CAP3_OFDMA_RA, elem->mac_cap_info[3]);
	muru->ofdma_ul.rx_ctrl_frame_to_mbss =
		HE_MAC(CAP3_RX_CTRL_FRAME_TO_MULTIBSS, elem->mac_cap_info[3]);
}

static inline bool
mt7996_is_ebf_supported(struct mt7996_phy *phy,
			struct ieee80211_bss_conf *link_conf,
			struct ieee80211_link_sta *link_sta, bool bfee)
{
	int sts = hweight16(phy->mt76->chainmask);

	if (link_conf->vif->type != NL80211_IFTYPE_STATION &&
	    link_conf->vif->type != NL80211_IFTYPE_AP)
		return false;

	if (!bfee && sts < 2)
		return false;

	if (link_sta->eht_cap.has_eht) {
		struct ieee80211_sta_eht_cap *pc = &link_sta->eht_cap;
		struct ieee80211_eht_cap_elem_fixed *pe = &pc->eht_cap_elem;

		if (bfee)
			return link_conf->eht_su_beamformee &&
			       EHT_PHY(CAP0_SU_BEAMFORMER, pe->phy_cap_info[0]);
		else
			return link_conf->eht_su_beamformer &&
			       EHT_PHY(CAP0_SU_BEAMFORMEE, pe->phy_cap_info[0]);
	}

	if (link_sta->he_cap.has_he) {
		struct ieee80211_he_cap_elem *pe = &link_sta->he_cap.he_cap_elem;

		if (bfee)
			return link_conf->he_su_beamformee &&
			       HE_PHY(CAP3_SU_BEAMFORMER, pe->phy_cap_info[3]);
		else
			return link_conf->he_su_beamformer &&
			       HE_PHY(CAP4_SU_BEAMFORMEE, pe->phy_cap_info[4]);
	}

	if (link_sta->vht_cap.vht_supported) {
		u32 cap = link_sta->vht_cap.cap;

		if (bfee)
			return link_conf->vht_su_beamformee &&
			       (cap & IEEE80211_VHT_CAP_SU_BEAMFORMER_CAPABLE);
		else
			return link_conf->vht_su_beamformer &&
			       (cap & IEEE80211_VHT_CAP_SU_BEAMFORMEE_CAPABLE);
	}

	return false;
}

static void
mt7996_mcu_sta_sounding_rate(struct sta_rec_bf *bf, struct mt7996_phy *phy)
{
	bf->sounding_phy = MT_PHY_TYPE_OFDM;
	bf->ndp_rate = 0;				/* mcs0 */
	if (is_mt7996(phy->mt76->dev))
		bf->ndpa_rate = MT7996_CFEND_RATE_DEFAULT;	/* ofdm 24m */
	else
		bf->ndpa_rate = MT7992_CFEND_RATE_DEFAULT;	/* ofdm 6m */

	bf->rept_poll_rate = MT7996_CFEND_RATE_DEFAULT;	/* ofdm 24m */
}

static void
<<<<<<< HEAD
mt7996_mcu_sta_bfer_ht(struct ieee80211_sta *sta, struct mt7996_phy *phy,
		       struct sta_rec_bf *bf, bool explicit)
=======
mt7996_mcu_sta_bfer_ht(struct ieee80211_link_sta *link_sta,
		       struct mt7996_phy *phy, struct sta_rec_bf *bf,
		       bool explicit)
>>>>>>> e8a457b7
{
	struct ieee80211_mcs_info *mcs = &link_sta->ht_cap.mcs;
	u8 n = 0;

	bf->tx_mode = MT_PHY_TYPE_HT;

	if ((mcs->tx_params & IEEE80211_HT_MCS_TX_RX_DIFF) &&
	    (mcs->tx_params & IEEE80211_HT_MCS_TX_DEFINED))
		n = FIELD_GET(IEEE80211_HT_MCS_TX_MAX_STREAMS_MASK,
			      mcs->tx_params);
	else if (mcs->rx_mask[3])
		n = 3;
	else if (mcs->rx_mask[2])
		n = 2;
	else if (mcs->rx_mask[1])
		n = 1;

	bf->nrow = hweight8(phy->mt76->antenna_mask) - 1;
	bf->ncol = min_t(u8, bf->nrow, n);
	bf->ibf_ncol = explicit ? min_t(u8, MT7996_IBF_MAX_NC, bf->ncol) :
				  min_t(u8, MT7996_IBF_MAX_NC, n);
}

static void
mt7996_mcu_sta_bfer_vht(struct ieee80211_link_sta *link_sta,
			struct mt7996_phy *phy, struct sta_rec_bf *bf,
			bool explicit)
{
	struct ieee80211_sta_vht_cap *pc = &link_sta->vht_cap;
	struct ieee80211_sta_vht_cap *vc = &phy->mt76->sband_5g.sband.vht_cap;
	u16 mcs_map = le16_to_cpu(pc->vht_mcs.rx_mcs_map);
	u8 nss_mcs = mt7996_mcu_get_sta_nss(mcs_map);
	u8 tx_ant = hweight8(phy->mt76->antenna_mask) - 1;

	bf->tx_mode = MT_PHY_TYPE_VHT;

	if (explicit) {
		u8 sts, snd_dim;

		mt7996_mcu_sta_sounding_rate(bf, phy);

		sts = FIELD_GET(IEEE80211_VHT_CAP_BEAMFORMEE_STS_MASK,
				pc->cap);
		snd_dim = FIELD_GET(IEEE80211_VHT_CAP_SOUNDING_DIMENSIONS_MASK,
				    vc->cap);
		bf->nrow = min_t(u8, min_t(u8, snd_dim, sts), tx_ant);
		bf->ncol = min_t(u8, nss_mcs, bf->nrow);
		bf->ibf_ncol = min_t(u8, MT7996_IBF_MAX_NC, bf->ncol);

		if (link_sta->bandwidth == IEEE80211_STA_RX_BW_160)
			bf->nrow = 1;
	} else {
		bf->nrow = tx_ant;
		bf->ncol = min_t(u8, nss_mcs, bf->nrow);
		bf->ibf_ncol = min_t(u8, MT7996_IBF_MAX_NC, nss_mcs);

		if (link_sta->bandwidth == IEEE80211_STA_RX_BW_160)
			bf->ibf_nrow = 1;
	}
}

static void
<<<<<<< HEAD
mt7996_mcu_sta_bfer_he(struct ieee80211_sta *sta, struct ieee80211_vif *vif,
		       struct mt7996_phy *phy, struct sta_rec_bf *bf,
		       bool explicit)
=======
mt7996_mcu_sta_bfer_he(struct ieee80211_link_sta *link_sta,
		       struct ieee80211_vif *vif, struct mt7996_phy *phy,
		       struct sta_rec_bf *bf, bool explicit)
>>>>>>> e8a457b7
{
	struct ieee80211_sta_he_cap *pc = &link_sta->he_cap;
	struct ieee80211_he_cap_elem *pe = &pc->he_cap_elem;
	const struct ieee80211_sta_he_cap *vc =
		mt76_connac_get_he_phy_cap(phy->mt76, vif);
	const struct ieee80211_he_cap_elem *ve = &vc->he_cap_elem;
	u16 mcs_map = le16_to_cpu(pc->he_mcs_nss_supp.rx_mcs_80);
	u8 nss_mcs = mt7996_mcu_get_sta_nss(mcs_map);
	u8 snd_dim, sts;

	if (!vc)
		return;

	bf->tx_mode = MT_PHY_TYPE_HE_SU;

	mt7996_mcu_sta_sounding_rate(bf, phy);

	bf->trigger_su = HE_PHY(CAP6_TRIG_SU_BEAMFORMING_FB,
				pe->phy_cap_info[6]);
	bf->trigger_mu = HE_PHY(CAP6_TRIG_MU_BEAMFORMING_PARTIAL_BW_FB,
				pe->phy_cap_info[6]);
	snd_dim = HE_PHY(CAP5_BEAMFORMEE_NUM_SND_DIM_UNDER_80MHZ_MASK,
			 ve->phy_cap_info[5]);
	sts = HE_PHY(CAP4_BEAMFORMEE_MAX_STS_UNDER_80MHZ_MASK,
		     pe->phy_cap_info[4]);
	bf->nrow = min_t(u8, snd_dim, sts);
	bf->ncol = min_t(u8, nss_mcs, bf->nrow);
	bf->ibf_ncol = explicit ? min_t(u8, MT7996_IBF_MAX_NC, bf->ncol) :
				  min_t(u8, MT7996_IBF_MAX_NC, nss_mcs);

	if (link_sta->bandwidth != IEEE80211_STA_RX_BW_160)
		return;

	/* go over for 160MHz and 80p80 */
	if (pe->phy_cap_info[0] &
	    IEEE80211_HE_PHY_CAP0_CHANNEL_WIDTH_SET_160MHZ_IN_5G) {
		mcs_map = le16_to_cpu(pc->he_mcs_nss_supp.rx_mcs_160);
		nss_mcs = mt7996_mcu_get_sta_nss(mcs_map);

		bf->ncol_gt_bw80 = nss_mcs;
	}

	if (pe->phy_cap_info[0] &
	    IEEE80211_HE_PHY_CAP0_CHANNEL_WIDTH_SET_80PLUS80_MHZ_IN_5G) {
		mcs_map = le16_to_cpu(pc->he_mcs_nss_supp.rx_mcs_80p80);
		nss_mcs = mt7996_mcu_get_sta_nss(mcs_map);

		if (bf->ncol_gt_bw80)
			bf->ncol_gt_bw80 = min_t(u8, bf->ncol_gt_bw80, nss_mcs);
		else
			bf->ncol_gt_bw80 = nss_mcs;
	}

	snd_dim = HE_PHY(CAP5_BEAMFORMEE_NUM_SND_DIM_ABOVE_80MHZ_MASK,
			 ve->phy_cap_info[5]);
	sts = HE_PHY(CAP4_BEAMFORMEE_MAX_STS_ABOVE_80MHZ_MASK,
		     pe->phy_cap_info[4]);

	bf->nrow_gt_bw80 = min_t(int, snd_dim, sts);
}

static void
<<<<<<< HEAD
mt7996_mcu_sta_bfer_eht(struct ieee80211_sta *sta, struct ieee80211_vif *vif,
			struct mt7996_phy *phy, struct sta_rec_bf *bf,
			bool explicit)
=======
mt7996_mcu_sta_bfer_eht(struct ieee80211_link_sta *link_sta,
			struct ieee80211_vif *vif, struct mt7996_phy *phy,
			struct sta_rec_bf *bf, bool explicit)
>>>>>>> e8a457b7
{
	struct ieee80211_sta_eht_cap *pc = &link_sta->eht_cap;
	struct ieee80211_eht_cap_elem_fixed *pe = &pc->eht_cap_elem;
	struct ieee80211_eht_mcs_nss_supp *eht_nss = &pc->eht_mcs_nss_supp;
	const struct ieee80211_sta_eht_cap *vc =
		mt76_connac_get_eht_phy_cap(phy->mt76, vif);
	const struct ieee80211_eht_cap_elem_fixed *ve = &vc->eht_cap_elem;
	u8 nss_mcs = u8_get_bits(eht_nss->bw._80.rx_tx_mcs9_max_nss,
				 IEEE80211_EHT_MCS_NSS_RX) - 1;
	u8 snd_dim, sts;

	bf->tx_mode = MT_PHY_TYPE_EHT_MU;

	mt7996_mcu_sta_sounding_rate(bf, phy);

	bf->trigger_su = EHT_PHY(CAP3_TRIG_SU_BF_FDBK, pe->phy_cap_info[3]);
	bf->trigger_mu = EHT_PHY(CAP3_TRIG_MU_BF_PART_BW_FDBK, pe->phy_cap_info[3]);
	snd_dim = EHT_PHY(CAP2_SOUNDING_DIM_80MHZ_MASK, ve->phy_cap_info[2]);
	sts = EHT_PHY(CAP0_BEAMFORMEE_SS_80MHZ_MASK, pe->phy_cap_info[0]) +
	      (EHT_PHY(CAP1_BEAMFORMEE_SS_80MHZ_MASK, pe->phy_cap_info[1]) << 1);
	bf->nrow = min_t(u8, snd_dim, sts);
	bf->ncol = min_t(u8, nss_mcs, bf->nrow);
	bf->ibf_ncol = explicit ? min_t(u8, MT7996_IBF_MAX_NC, bf->ncol) :
				  min_t(u8, MT7996_IBF_MAX_NC, nss_mcs);

	if (link_sta->bandwidth < IEEE80211_STA_RX_BW_160)
		return;

	switch (link_sta->bandwidth) {
	case IEEE80211_STA_RX_BW_160:
		snd_dim = EHT_PHY(CAP2_SOUNDING_DIM_160MHZ_MASK, ve->phy_cap_info[2]);
		sts = EHT_PHY(CAP1_BEAMFORMEE_SS_160MHZ_MASK, pe->phy_cap_info[1]);
		nss_mcs = u8_get_bits(eht_nss->bw._160.rx_tx_mcs9_max_nss,
				      IEEE80211_EHT_MCS_NSS_RX) - 1;

		bf->nrow_gt_bw80 = min_t(u8, snd_dim, sts);
		bf->ncol_gt_bw80 = nss_mcs;
		break;
	case IEEE80211_STA_RX_BW_320:
		snd_dim = EHT_PHY(CAP2_SOUNDING_DIM_320MHZ_MASK, ve->phy_cap_info[2]) +
			  (EHT_PHY(CAP3_SOUNDING_DIM_320MHZ_MASK,
				   ve->phy_cap_info[3]) << 1);
		sts = EHT_PHY(CAP1_BEAMFORMEE_SS_320MHZ_MASK, pe->phy_cap_info[1]);
		nss_mcs = u8_get_bits(eht_nss->bw._320.rx_tx_mcs9_max_nss,
				      IEEE80211_EHT_MCS_NSS_RX) - 1;

		bf->nrow_gt_bw80 = min_t(u8, snd_dim, sts) << 4;
		bf->ncol_gt_bw80 = nss_mcs << 4;
		break;
	default:
		break;
	}
}

static void
mt7996_mcu_sta_bfer_tlv(struct mt7996_dev *dev, struct sk_buff *skb,
<<<<<<< HEAD
			struct ieee80211_vif *vif, struct ieee80211_sta *sta)
=======
			struct ieee80211_bss_conf *link_conf,
			struct ieee80211_link_sta *link_sta,
			struct mt7996_vif_link *link)
>>>>>>> e8a457b7
{
#define EBF_MODE	BIT(0)
#define IBF_MODE	BIT(1)
#define BF_MAT_ORDER	4
<<<<<<< HEAD
	struct mt7996_vif *mvif = (struct mt7996_vif *)vif->drv_priv;
	struct mt7996_phy *phy = mvif->deflink.phy;
=======
	struct ieee80211_vif *vif = link_conf->vif;
	struct mt7996_phy *phy = link->phy;
>>>>>>> e8a457b7
	int tx_ant = hweight16(phy->mt76->chainmask) - 1;
	struct sta_rec_bf *bf;
	struct tlv *tlv;
	static const u8 matrix[BF_MAT_ORDER][BF_MAT_ORDER] = {
		{0, 0, 0, 0},
		{1, 1, 0, 0},	/* 2x1, 2x2, 2x3, 2x4 */
		{2, 4, 4, 0},	/* 3x1, 3x2, 3x3, 3x4 */
		{3, 5, 6, 0}	/* 4x1, 4x2, 4x3, 4x4 */
	};
	bool ebf;

	if (!(link_sta->ht_cap.ht_supported || link_sta->he_cap.has_he))
		return;

	ebf = mt7996_is_ebf_supported(phy, link_conf, link_sta, false);
	if (!ebf && !dev->ibf)
		return;

	tlv = mt76_connac_mcu_add_tlv(skb, STA_REC_BF, sizeof(*bf));
	bf = (struct sta_rec_bf *)tlv;

	/* he/eht: eBF only, except mt7992 that has 5T on 5GHz also supports iBF
	 * vht: support eBF and iBF
	 * ht: iBF only, since mac80211 lacks of eBF support
	 */
<<<<<<< HEAD
	if (sta->deflink.eht_cap.has_eht)
		mt7996_mcu_sta_bfer_eht(sta, vif, phy, bf, ebf);
	else if (sta->deflink.he_cap.has_he)
		mt7996_mcu_sta_bfer_he(sta, vif, phy, bf, ebf);
	else if (sta->deflink.vht_cap.vht_supported)
		mt7996_mcu_sta_bfer_vht(sta, phy, bf, ebf);
	else if (sta->deflink.ht_cap.ht_supported)
		mt7996_mcu_sta_bfer_ht(sta, phy, bf, ebf);
=======
	if (link_sta->eht_cap.has_eht)
		mt7996_mcu_sta_bfer_eht(link_sta, vif, link->phy, bf, ebf);
	else if (link_sta->he_cap.has_he)
		mt7996_mcu_sta_bfer_he(link_sta, vif, link->phy, bf, ebf);
	else if (link_sta->vht_cap.vht_supported)
		mt7996_mcu_sta_bfer_vht(link_sta, link->phy, bf, ebf);
	else if (link_sta->ht_cap.ht_supported)
		mt7996_mcu_sta_bfer_ht(link_sta, link->phy, bf, ebf);
>>>>>>> e8a457b7
	else
		return;

	bf->bf_cap = ebf ? EBF_MODE : (dev->ibf ? IBF_MODE : 0);
	if (is_mt7992(&dev->mt76) && tx_ant == 4)
		bf->bf_cap |= IBF_MODE;
<<<<<<< HEAD
	bf->bw = sta->deflink.bandwidth;
	bf->ibf_dbw = sta->deflink.bandwidth;
	bf->ibf_nrow = tx_ant;

	if (sta->deflink.eht_cap.has_eht || sta->deflink.he_cap.has_he)
		bf->ibf_timeout = is_mt7996(&dev->mt76) ? MT7996_IBF_TIMEOUT :
							  MT7992_IBF_TIMEOUT;
	else if (!ebf && sta->deflink.bandwidth <= IEEE80211_STA_RX_BW_40 && !bf->ncol)
=======

	bf->bw = link_sta->bandwidth;
	bf->ibf_dbw = link_sta->bandwidth;
	bf->ibf_nrow = tx_ant;

	if (link_sta->eht_cap.has_eht || link_sta->he_cap.has_he)
		bf->ibf_timeout = is_mt7996(&dev->mt76) ? MT7996_IBF_TIMEOUT :
							  MT7992_IBF_TIMEOUT;
	else if (!ebf && link_sta->bandwidth <= IEEE80211_STA_RX_BW_40 && !bf->ncol)
>>>>>>> e8a457b7
		bf->ibf_timeout = MT7996_IBF_TIMEOUT_LEGACY;
	else
		bf->ibf_timeout = MT7996_IBF_TIMEOUT;

	if (bf->ncol < BF_MAT_ORDER) {
		if (ebf)
			bf->mem_20m = tx_ant < BF_MAT_ORDER ?
				      matrix[tx_ant][bf->ncol] : 0;
		else
			bf->mem_20m = bf->nrow < BF_MAT_ORDER ?
				      matrix[bf->nrow][bf->ncol] : 0;
	}

	switch (link_sta->bandwidth) {
	case IEEE80211_STA_RX_BW_160:
	case IEEE80211_STA_RX_BW_80:
		bf->mem_total = bf->mem_20m * 2;
		break;
	case IEEE80211_STA_RX_BW_40:
		bf->mem_total = bf->mem_20m;
		break;
	case IEEE80211_STA_RX_BW_20:
	default:
		break;
	}
}

static void
mt7996_mcu_sta_bfee_tlv(struct mt7996_dev *dev, struct sk_buff *skb,
			struct ieee80211_bss_conf *link_conf,
			struct ieee80211_link_sta *link_sta,
			struct mt7996_vif_link *link)
{
<<<<<<< HEAD
	struct mt7996_vif *mvif = (struct mt7996_vif *)vif->drv_priv;
	struct mt7996_phy *phy = mvif->deflink.phy;
=======
	struct mt7996_phy *phy = link->phy;
>>>>>>> e8a457b7
	int tx_ant = hweight8(phy->mt76->antenna_mask) - 1;
	struct sta_rec_bfee *bfee;
	struct tlv *tlv;
	u8 nrow = 0;

	if (!(link_sta->vht_cap.vht_supported || link_sta->he_cap.has_he))
		return;

	if (!mt7996_is_ebf_supported(phy, link_conf, link_sta, true))
		return;

	tlv = mt76_connac_mcu_add_tlv(skb, STA_REC_BFEE, sizeof(*bfee));
	bfee = (struct sta_rec_bfee *)tlv;

	if (link_sta->he_cap.has_he) {
		struct ieee80211_he_cap_elem *pe = &link_sta->he_cap.he_cap_elem;

		nrow = HE_PHY(CAP5_BEAMFORMEE_NUM_SND_DIM_UNDER_80MHZ_MASK,
			      pe->phy_cap_info[5]);
	} else if (link_sta->vht_cap.vht_supported) {
		struct ieee80211_sta_vht_cap *pc = &link_sta->vht_cap;

		nrow = FIELD_GET(IEEE80211_VHT_CAP_SOUNDING_DIMENSIONS_MASK,
				 pc->cap);
	}

	/* reply with identity matrix to avoid 2x2 BF negative gain */
	bfee->fb_identity_matrix = (nrow == 1 && tx_ant == 2);
}

static void
mt7996_mcu_sta_tx_proc_tlv(struct sk_buff *skb)
{
	struct sta_rec_tx_proc *tx_proc;
	struct tlv *tlv;

	tlv = mt76_connac_mcu_add_tlv(skb, STA_REC_TX_PROC, sizeof(*tx_proc));

	tx_proc = (struct sta_rec_tx_proc *)tlv;
	tx_proc->flag = cpu_to_le32(0);
}

static void
mt7996_mcu_sta_hdrt_tlv(struct mt7996_dev *dev, struct sk_buff *skb)
{
	struct sta_rec_hdrt *hdrt;
	struct tlv *tlv;

	tlv = mt76_connac_mcu_add_tlv(skb, STA_REC_HDRT, sizeof(*hdrt));

	hdrt = (struct sta_rec_hdrt *)tlv;
	hdrt->hdrt_mode = 1;
}

static void
mt7996_mcu_sta_hdr_trans_tlv(struct mt7996_dev *dev, struct sk_buff *skb,
			     struct ieee80211_vif *vif, struct mt76_wcid *wcid)
{
	struct sta_rec_hdr_trans *hdr_trans;
	struct tlv *tlv;

	tlv = mt76_connac_mcu_add_tlv(skb, STA_REC_HDR_TRANS, sizeof(*hdr_trans));
	hdr_trans = (struct sta_rec_hdr_trans *)tlv;
	hdr_trans->dis_rx_hdr_tran = true;

	if (vif->type == NL80211_IFTYPE_STATION)
		hdr_trans->to_ds = true;
	else
		hdr_trans->from_ds = true;

	if (!wcid)
		return;

	hdr_trans->dis_rx_hdr_tran = !test_bit(MT_WCID_FLAG_HDR_TRANS, &wcid->flags);
	if (test_bit(MT_WCID_FLAG_4ADDR, &wcid->flags)) {
		hdr_trans->to_ds = true;
		hdr_trans->from_ds = true;
	}

	if (vif->type == NL80211_IFTYPE_MESH_POINT) {
		hdr_trans->to_ds = true;
		hdr_trans->from_ds = true;
		hdr_trans->mesh = true;
	}
}

static enum mcu_mmps_mode
mt7996_mcu_get_mmps_mode(enum ieee80211_smps_mode smps)
{
	switch (smps) {
	case IEEE80211_SMPS_OFF:
		return MCU_MMPS_DISABLE;
	case IEEE80211_SMPS_STATIC:
		return MCU_MMPS_STATIC;
	case IEEE80211_SMPS_DYNAMIC:
		return MCU_MMPS_DYNAMIC;
	default:
		return MCU_MMPS_DISABLE;
	}
}

int mt7996_mcu_set_fixed_rate_ctrl(struct mt7996_dev *dev,
				   void *data, u16 version)
{
	struct ra_fixed_rate *req;
	struct uni_header hdr;
	struct sk_buff *skb;
	struct tlv *tlv;
	int len;

	len = sizeof(hdr) + sizeof(*req);

	skb = mt76_mcu_msg_alloc(&dev->mt76, NULL, len);
	if (!skb)
		return -ENOMEM;

	skb_put_data(skb, &hdr, sizeof(hdr));

	tlv = mt7996_mcu_add_uni_tlv(skb, UNI_RA_FIXED_RATE, sizeof(*req));
	req = (struct ra_fixed_rate *)tlv;
	req->version = cpu_to_le16(version);
	memcpy(&req->rate, data, sizeof(req->rate));

	return mt76_mcu_skb_send_msg(&dev->mt76, skb,
				     MCU_WM_UNI_CMD(RA), true);
}

int mt7996_mcu_set_fixed_field(struct mt7996_dev *dev,
			       struct ieee80211_link_sta *link_sta,
			       struct mt7996_vif_link *link,
			       struct mt7996_sta_link *msta_link,
			       void *data, u32 field)
{
	struct sta_phy_uni *phy = data;
	struct sta_rec_ra_fixed_uni *ra;
	struct sk_buff *skb;
	struct tlv *tlv;

<<<<<<< HEAD
	skb = __mt76_connac_mcu_alloc_sta_req(&dev->mt76, &mvif->deflink.mt76,
					      &msta->wcid,
=======
	skb = __mt76_connac_mcu_alloc_sta_req(&dev->mt76, &link->mt76,
					      &msta_link->wcid,
>>>>>>> e8a457b7
					      MT7996_STA_UPDATE_MAX_SIZE);
	if (IS_ERR(skb))
		return PTR_ERR(skb);

	tlv = mt76_connac_mcu_add_tlv(skb, STA_REC_RA_UPDATE, sizeof(*ra));
	ra = (struct sta_rec_ra_fixed_uni *)tlv;

	switch (field) {
	case RATE_PARAM_AUTO:
		break;
	case RATE_PARAM_FIXED:
	case RATE_PARAM_FIXED_MCS:
	case RATE_PARAM_FIXED_GI:
	case RATE_PARAM_FIXED_HE_LTF:
		if (phy)
			ra->phy = *phy;
		break;
	case RATE_PARAM_MMPS_UPDATE:
		ra->mmps_mode = mt7996_mcu_get_mmps_mode(link_sta->smps_mode);
		break;
	default:
		break;
	}
	ra->field = cpu_to_le32(field);

	return mt76_mcu_skb_send_msg(&dev->mt76, skb,
				     MCU_WMWA_UNI_CMD(STA_REC_UPDATE), true);
}

static int
mt7996_mcu_add_rate_ctrl_fixed(struct mt7996_dev *dev,
			       struct ieee80211_link_sta *link_sta,
			       struct mt7996_vif_link *link,
			       struct mt7996_sta_link *msta_link)
{
<<<<<<< HEAD
	struct mt7996_vif *mvif = (struct mt7996_vif *)vif->drv_priv;
	struct cfg80211_chan_def *chandef = &mvif->deflink.phy->mt76->chandef;
	struct cfg80211_bitrate_mask *mask = &mvif->deflink.bitrate_mask;
=======
	struct cfg80211_chan_def *chandef = &link->phy->mt76->chandef;
	struct cfg80211_bitrate_mask *mask = &link->bitrate_mask;
>>>>>>> e8a457b7
	enum nl80211_band band = chandef->chan->band;
	struct sta_phy_uni phy = {};
	int ret, nrates = 0;

#define __sta_phy_bitrate_mask_check(_mcs, _gi, _ht, _he)			\
	do {									\
		u8 i, gi = mask->control[band]._gi;				\
		gi = (_he) ? gi : gi == NL80211_TXRATE_FORCE_SGI;		\
		phy.sgi = gi;							\
		phy.he_ltf = mask->control[band].he_ltf;			\
		for (i = 0; i < ARRAY_SIZE(mask->control[band]._mcs); i++) {	\
			if (!mask->control[band]._mcs[i])			\
				continue;					\
			nrates += hweight16(mask->control[band]._mcs[i]);	\
			phy.mcs = ffs(mask->control[band]._mcs[i]) - 1;		\
			if (_ht)						\
				phy.mcs += 8 * i;				\
		}								\
	} while (0)

	if (link_sta->he_cap.has_he) {
		__sta_phy_bitrate_mask_check(he_mcs, he_gi, 0, 1);
	} else if (link_sta->vht_cap.vht_supported) {
		__sta_phy_bitrate_mask_check(vht_mcs, gi, 0, 0);
	} else if (link_sta->ht_cap.ht_supported) {
		__sta_phy_bitrate_mask_check(ht_mcs, gi, 1, 0);
	} else {
		nrates = hweight32(mask->control[band].legacy);
		phy.mcs = ffs(mask->control[band].legacy) - 1;
	}
#undef __sta_phy_bitrate_mask_check

	/* fall back to auto rate control */
	if (mask->control[band].gi == NL80211_TXRATE_DEFAULT_GI &&
	    mask->control[band].he_gi == GENMASK(7, 0) &&
	    mask->control[band].he_ltf == GENMASK(7, 0) &&
	    nrates != 1)
		return 0;

	/* fixed single rate */
	if (nrates == 1) {
		ret = mt7996_mcu_set_fixed_field(dev, link_sta, link,
						 msta_link, &phy,
						 RATE_PARAM_FIXED_MCS);
		if (ret)
			return ret;
	}

	/* fixed GI */
	if (mask->control[band].gi != NL80211_TXRATE_DEFAULT_GI ||
	    mask->control[band].he_gi != GENMASK(7, 0)) {
		u32 addr;

		/* firmware updates only TXCMD but doesn't take WTBL into
		 * account, so driver should update here to reflect the
		 * actual txrate hardware sends out.
		 */
		addr = mt7996_mac_wtbl_lmac_addr(dev, msta_link->wcid.idx, 7);
		if (link_sta->he_cap.has_he)
			mt76_rmw_field(dev, addr, GENMASK(31, 24), phy.sgi);
		else
			mt76_rmw_field(dev, addr, GENMASK(15, 12), phy.sgi);

		ret = mt7996_mcu_set_fixed_field(dev, link_sta, link,
						 msta_link, &phy,
						 RATE_PARAM_FIXED_GI);
		if (ret)
			return ret;
	}

	/* fixed HE_LTF */
	if (mask->control[band].he_ltf != GENMASK(7, 0)) {
		ret = mt7996_mcu_set_fixed_field(dev, link_sta, link,
						 msta_link, &phy,
						 RATE_PARAM_FIXED_HE_LTF);
		if (ret)
			return ret;
	}

	return 0;
}

static void
mt7996_mcu_sta_rate_ctrl_tlv(struct sk_buff *skb, struct mt7996_dev *dev,
			     struct ieee80211_vif *vif,
			     struct ieee80211_bss_conf *link_conf,
			     struct ieee80211_link_sta *link_sta,
			     struct mt7996_vif_link *link)
{
#define INIT_RCPI 180
<<<<<<< HEAD
	struct mt7996_vif *mvif = (struct mt7996_vif *)vif->drv_priv;
	struct mt76_phy *mphy = mvif->deflink.phy->mt76;
	struct cfg80211_chan_def *chandef = &mphy->chandef;
	struct cfg80211_bitrate_mask *mask = &mvif->deflink.bitrate_mask;
=======
	struct mt76_phy *mphy = link->phy->mt76;
	struct cfg80211_chan_def *chandef = &mphy->chandef;
	struct cfg80211_bitrate_mask *mask = &link->bitrate_mask;
	u32 cap = link_sta->sta->wme ? STA_CAP_WMM : 0;
>>>>>>> e8a457b7
	enum nl80211_band band = chandef->chan->band;
	struct sta_rec_ra_uni *ra;
	struct tlv *tlv;
	u32 supp_rate = link_sta->supp_rates[band];

	tlv = mt76_connac_mcu_add_tlv(skb, STA_REC_RA, sizeof(*ra));
	ra = (struct sta_rec_ra_uni *)tlv;

	ra->valid = true;
	ra->auto_rate = true;
	ra->phy_mode = mt76_connac_get_phy_mode(mphy, vif, band, link_sta);
	ra->channel = chandef->chan->hw_value;
	ra->bw = (link_sta->bandwidth == IEEE80211_STA_RX_BW_320) ?
		 CMD_CBW_320MHZ : link_sta->bandwidth;
	ra->phy.bw = ra->bw;
	ra->mmps_mode = mt7996_mcu_get_mmps_mode(link_sta->smps_mode);

	if (supp_rate) {
		supp_rate &= mask->control[band].legacy;
		ra->rate_len = hweight32(supp_rate);

		if (band == NL80211_BAND_2GHZ) {
			ra->supp_mode = MODE_CCK;
			ra->supp_cck_rate = supp_rate & GENMASK(3, 0);

			if (ra->rate_len > 4) {
				ra->supp_mode |= MODE_OFDM;
				ra->supp_ofdm_rate = supp_rate >> 4;
			}
		} else {
			ra->supp_mode = MODE_OFDM;
			ra->supp_ofdm_rate = supp_rate;
		}
	}

	if (link_sta->ht_cap.ht_supported) {
		ra->supp_mode |= MODE_HT;
		ra->af = link_sta->ht_cap.ampdu_factor;
		ra->ht_gf = !!(link_sta->ht_cap.cap & IEEE80211_HT_CAP_GRN_FLD);

		cap |= STA_CAP_HT;
		if (link_sta->ht_cap.cap & IEEE80211_HT_CAP_SGI_20)
			cap |= STA_CAP_SGI_20;
		if (link_sta->ht_cap.cap & IEEE80211_HT_CAP_SGI_40)
			cap |= STA_CAP_SGI_40;
		if (link_sta->ht_cap.cap & IEEE80211_HT_CAP_TX_STBC)
			cap |= STA_CAP_TX_STBC;
		if (link_sta->ht_cap.cap & IEEE80211_HT_CAP_RX_STBC)
			cap |= STA_CAP_RX_STBC;
		if (link_conf->ht_ldpc &&
		    (link_sta->ht_cap.cap & IEEE80211_HT_CAP_LDPC_CODING))
			cap |= STA_CAP_LDPC;

		mt7996_mcu_set_sta_ht_mcs(link_sta, ra->ht_mcs,
					  mask->control[band].ht_mcs);
		ra->supp_ht_mcs = *(__le32 *)ra->ht_mcs;
	}

	if (link_sta->vht_cap.vht_supported) {
		u8 af;

		ra->supp_mode |= MODE_VHT;
		af = FIELD_GET(IEEE80211_VHT_CAP_MAX_A_MPDU_LENGTH_EXPONENT_MASK,
			       link_sta->vht_cap.cap);
		ra->af = max_t(u8, ra->af, af);

		cap |= STA_CAP_VHT;
		if (link_sta->vht_cap.cap & IEEE80211_VHT_CAP_SHORT_GI_80)
			cap |= STA_CAP_VHT_SGI_80;
		if (link_sta->vht_cap.cap & IEEE80211_VHT_CAP_SHORT_GI_160)
			cap |= STA_CAP_VHT_SGI_160;
		if (link_sta->vht_cap.cap & IEEE80211_VHT_CAP_TXSTBC)
			cap |= STA_CAP_VHT_TX_STBC;
		if (link_sta->vht_cap.cap & IEEE80211_VHT_CAP_RXSTBC_1)
			cap |= STA_CAP_VHT_RX_STBC;
<<<<<<< HEAD
		if ((vif->type != NL80211_IFTYPE_AP || vif->bss_conf.vht_ldpc) &&
		    (sta->deflink.vht_cap.cap & IEEE80211_VHT_CAP_RXLDPC))
=======
		if ((vif->type != NL80211_IFTYPE_AP || link_conf->vht_ldpc) &&
		    (link_sta->vht_cap.cap & IEEE80211_VHT_CAP_RXLDPC))
>>>>>>> e8a457b7
			cap |= STA_CAP_VHT_LDPC;

		mt7996_mcu_set_sta_vht_mcs(link_sta, ra->supp_vht_mcs,
					   mask->control[band].vht_mcs);
	}

	if (link_sta->he_cap.has_he) {
		ra->supp_mode |= MODE_HE;
		cap |= STA_CAP_HE;

		if (link_sta->he_6ghz_capa.capa)
			ra->af = le16_get_bits(link_sta->he_6ghz_capa.capa,
					       IEEE80211_HE_6GHZ_CAP_MAX_AMPDU_LEN_EXP);
	}
	ra->sta_cap = cpu_to_le32(cap);

	memset(ra->rx_rcpi, INIT_RCPI, sizeof(ra->rx_rcpi));
}

int mt7996_mcu_add_rate_ctrl(struct mt7996_dev *dev,
			     struct ieee80211_vif *vif,
			     struct ieee80211_bss_conf *link_conf,
			     struct ieee80211_link_sta *link_sta,
			     struct mt7996_vif_link *link,
			     struct mt7996_sta_link *msta_link, bool changed)
{
	struct sk_buff *skb;
	int ret;

<<<<<<< HEAD
	skb = __mt76_connac_mcu_alloc_sta_req(&dev->mt76, &mvif->deflink.mt76,
					      &msta->wcid,
=======
	skb = __mt76_connac_mcu_alloc_sta_req(&dev->mt76, &link->mt76,
					      &msta_link->wcid,
>>>>>>> e8a457b7
					      MT7996_STA_UPDATE_MAX_SIZE);
	if (IS_ERR(skb))
		return PTR_ERR(skb);

	/* firmware rc algorithm refers to sta_rec_he for HE control.
	 * once dev->rc_work changes the settings driver should also
	 * update sta_rec_he here.
	 */
	if (changed)
		mt7996_mcu_sta_he_tlv(skb, link_sta, link);

	/* sta_rec_ra accommodates BW, NSS and only MCS range format
	 * i.e 0-{7,8,9} for VHT.
	 */
	mt7996_mcu_sta_rate_ctrl_tlv(skb, dev, vif, link_conf, link_sta, link);

	ret = mt76_mcu_skb_send_msg(&dev->mt76, skb,
				    MCU_WMWA_UNI_CMD(STA_REC_UPDATE), true);
	if (ret)
		return ret;

	return mt7996_mcu_add_rate_ctrl_fixed(dev, link_sta, link, msta_link);
}

static int
mt7996_mcu_add_group(struct mt7996_dev *dev, struct ieee80211_vif *vif,
		     struct ieee80211_sta *sta)
{
#define MT_STA_BSS_GROUP		1
	struct mt7996_vif *mvif = (struct mt7996_vif *)vif->drv_priv;
	struct mt7996_sta_link *msta_link;
	struct mt7996_sta *msta;
	struct {
		u8 __rsv1[4];

		__le16 tag;
		__le16 len;
		__le16 wlan_idx;
		u8 __rsv2[2];
		__le32 action;
		__le32 val;
		u8 __rsv3[8];
	} __packed req = {
		.tag = cpu_to_le16(UNI_VOW_DRR_CTRL),
		.len = cpu_to_le16(sizeof(req) - 4),
		.action = cpu_to_le32(MT_STA_BSS_GROUP),
		.val = cpu_to_le32(mvif->deflink.mt76.idx % 16),
	};

<<<<<<< HEAD
	msta = sta ? (struct mt7996_sta *)sta->drv_priv : &mvif->deflink.sta;
	req.wlan_idx = cpu_to_le16(msta->wcid.idx);
=======
	msta = sta ? (struct mt7996_sta *)sta->drv_priv : NULL;
	msta_link = msta ? &msta->deflink : &mvif->deflink.msta_link;
	req.wlan_idx = cpu_to_le16(msta_link->wcid.idx);
>>>>>>> e8a457b7

	return mt76_mcu_send_msg(&dev->mt76, MCU_WM_UNI_CMD(VOW), &req,
				 sizeof(req), true);
}

<<<<<<< HEAD
int mt7996_mcu_add_sta(struct mt7996_dev *dev, struct ieee80211_vif *vif,
		       struct mt76_vif_link *mlink,
		       struct ieee80211_sta *sta, int conn_state, bool newly)
{
	struct ieee80211_link_sta *link_sta = NULL;
	struct mt76_wcid *wcid = mlink->wcid;
	struct sk_buff *skb;
	int ret;

	if (sta) {
		struct mt7996_sta *msta = (struct mt7996_sta *)sta->drv_priv;

		wcid = &msta->wcid;
		link_sta = &sta->deflink;
	}

	skb = __mt76_connac_mcu_alloc_sta_req(&dev->mt76, mlink, wcid,
=======
static void
mt7996_mcu_sta_mld_setup_tlv(struct mt7996_dev *dev, struct sk_buff *skb,
			     struct ieee80211_sta *sta)
{
	struct mt7996_sta *msta = (struct mt7996_sta *)sta->drv_priv;
	unsigned long links = sta->valid_links;
	unsigned int nlinks = hweight16(links);
	struct mld_setup_link *mld_setup_link;
	struct sta_rec_mld_setup *mld_setup;
	struct mt7996_sta_link *msta_link;
	struct ieee80211_vif *vif;
	unsigned int link_id;
	struct tlv *tlv;

	msta_link = mt76_dereference(msta->link[msta->deflink_id], &dev->mt76);
	if (!msta_link)
		return;

	tlv = mt76_connac_mcu_add_tlv(skb, STA_REC_MLD,
				      sizeof(struct sta_rec_mld_setup) +
				      sizeof(struct mld_setup_link) * nlinks);

	mld_setup = (struct sta_rec_mld_setup *)tlv;
	memcpy(mld_setup->mld_addr, sta->addr, ETH_ALEN);
	mld_setup->setup_wcid = cpu_to_le16(msta_link->wcid.idx);
	mld_setup->primary_id = cpu_to_le16(msta_link->wcid.idx);

	if (nlinks > 1) {
		link_id = __ffs(links & ~BIT(msta->deflink_id));
		msta_link = mt76_dereference(msta->link[msta->deflink_id],
					     &dev->mt76);
		if (!msta_link)
			return;
	}
	mld_setup->seconed_id = cpu_to_le16(msta_link->wcid.idx);
	mld_setup->link_num = nlinks;

	vif = container_of((void *)msta->vif, struct ieee80211_vif, drv_priv);
	mld_setup_link = (struct mld_setup_link *)mld_setup->link_info;
	for_each_set_bit(link_id, &links, IEEE80211_MLD_MAX_NUM_LINKS) {
		struct mt7996_vif_link *link;

		msta_link = mt76_dereference(msta->link[link_id], &dev->mt76);
		if (!msta_link)
			continue;

		link = mt7996_vif_link(dev, vif, link_id);
		if (!link)
			continue;

		if (!msta_link)
			continue;

		mld_setup_link->wcid = cpu_to_le16(msta_link->wcid.idx);
		mld_setup_link->bss_idx = link->mt76.idx;
		mld_setup_link++;
	}
}

static void
mt7996_mcu_sta_eht_mld_tlv(struct mt7996_dev *dev, struct sk_buff *skb,
			   struct ieee80211_sta *sta)
{
	struct sta_rec_eht_mld *eht_mld;
	struct tlv *tlv;
	int i;

	tlv = mt76_connac_mcu_add_tlv(skb, STA_REC_EHT_MLD, sizeof(*eht_mld));
	eht_mld = (struct sta_rec_eht_mld *)tlv;

	for (i = 0; i < ARRAY_SIZE(eht_mld->str_cap); i++)
		eht_mld->str_cap[i] = 0x7;
}

int mt7996_mcu_add_sta(struct mt7996_dev *dev,
		       struct ieee80211_bss_conf *link_conf,
		       struct ieee80211_link_sta *link_sta,
		       struct mt7996_vif_link *link,
		       struct mt7996_sta_link *msta_link,
		       int conn_state, bool newly)
{
	struct mt76_wcid *wcid = msta_link ? &msta_link->wcid : link->mt76.wcid;
	struct ieee80211_sta *sta = link_sta ? link_sta->sta : NULL;
	struct sk_buff *skb;
	int ret;

	skb = __mt76_connac_mcu_alloc_sta_req(&dev->mt76, &link->mt76, wcid,
>>>>>>> e8a457b7
					      MT7996_STA_UPDATE_MAX_SIZE);
	if (IS_ERR(skb))
		return PTR_ERR(skb);

	/* starec basic */
<<<<<<< HEAD
	mt76_connac_mcu_sta_basic_tlv(&dev->mt76, skb, &vif->bss_conf, link_sta,
=======
	mt76_connac_mcu_sta_basic_tlv(&dev->mt76, skb, link_conf, link_sta,
>>>>>>> e8a457b7
				      conn_state, newly);

	if (conn_state == CONN_STATE_DISCONNECT)
		goto out;

	/* starec hdr trans */
<<<<<<< HEAD
	mt7996_mcu_sta_hdr_trans_tlv(dev, skb, vif, wcid);
=======
	mt7996_mcu_sta_hdr_trans_tlv(dev, skb, link_conf->vif, wcid);
>>>>>>> e8a457b7
	/* starec tx proc */
	mt7996_mcu_sta_tx_proc_tlv(skb);

	/* tag order is in accordance with firmware dependency. */
	if (link_sta) {
		/* starec hdrt mode */
		mt7996_mcu_sta_hdrt_tlv(dev, skb);
		if (conn_state == CONN_STATE_CONNECT) {
			/* starec bfer */
			mt7996_mcu_sta_bfer_tlv(dev, skb, link_conf, link_sta,
						link);
			/* starec bfee */
			mt7996_mcu_sta_bfee_tlv(dev, skb, link_conf, link_sta,
						link);
		}
		/* starec ht */
		mt7996_mcu_sta_ht_tlv(skb, link_sta);
		/* starec vht */
		mt7996_mcu_sta_vht_tlv(skb, link_sta);
		/* starec uapsd */
		mt76_connac_mcu_sta_uapsd(skb, link_conf->vif, sta);
		/* starec amsdu */
		mt7996_mcu_sta_amsdu_tlv(dev, skb, link_conf->vif, link_sta,
					 msta_link);
		/* starec he */
		mt7996_mcu_sta_he_tlv(skb, link_sta, link);
		/* starec he 6g*/
		mt7996_mcu_sta_he_6g_tlv(skb, link_sta);
		/* starec eht */
		mt7996_mcu_sta_eht_tlv(skb, link_sta);
		/* starec muru */
		mt7996_mcu_sta_muru_tlv(dev, skb, link_conf, link_sta);

		if (sta->mlo) {
			mt7996_mcu_sta_mld_setup_tlv(dev, skb, sta);
			mt7996_mcu_sta_eht_mld_tlv(dev, skb, sta);
		}
	}

	ret = mt7996_mcu_add_group(dev, link_conf->vif, sta);
	if (ret) {
		dev_kfree_skb(skb);
		return ret;
	}
out:
	return mt76_mcu_skb_send_msg(&dev->mt76, skb,
				     MCU_WMWA_UNI_CMD(STA_REC_UPDATE), true);
}

int mt7996_mcu_teardown_mld_sta(struct mt7996_dev *dev,
				struct mt7996_vif_link *link,
				struct mt7996_sta_link *msta_link)
{
	struct sk_buff *skb;

	skb = __mt76_connac_mcu_alloc_sta_req(&dev->mt76, &link->mt76,
					      &msta_link->wcid,
					      MT7996_STA_UPDATE_MAX_SIZE);
	if (IS_ERR(skb))
		return PTR_ERR(skb);

	mt76_connac_mcu_add_tlv(skb, STA_REC_MLD_OFF, sizeof(struct tlv));

	return mt76_mcu_skb_send_msg(&dev->mt76, skb,
				     MCU_WMWA_UNI_CMD(STA_REC_UPDATE), true);
}

static int
mt7996_mcu_sta_key_tlv(struct mt76_wcid *wcid,
		       struct sk_buff *skb,
		       struct ieee80211_key_conf *key,
		       enum set_key_cmd cmd)
{
	struct sta_rec_sec_uni *sec;
	struct tlv *tlv;

	tlv = mt76_connac_mcu_add_tlv(skb, STA_REC_KEY_V2, sizeof(*sec));
	sec = (struct sta_rec_sec_uni *)tlv;
	sec->add = cmd;

	if (cmd == SET_KEY) {
		struct sec_key_uni *sec_key;
		u8 cipher;

		cipher = mt76_connac_mcu_get_cipher(key->cipher);
		if (cipher == MCU_CIPHER_NONE)
			return -EOPNOTSUPP;

		sec_key = &sec->key[0];
		sec_key->wlan_idx = cpu_to_le16(wcid->idx);
		sec_key->mgmt_prot = 0;
		sec_key->cipher_id = cipher;
		sec_key->cipher_len = sizeof(*sec_key);
		sec_key->key_id = key->keyidx;
		sec_key->key_len = key->keylen;
		sec_key->need_resp = 0;
		memcpy(sec_key->key, key->key, key->keylen);

		if (cipher == MCU_CIPHER_TKIP) {
			/* Rx/Tx MIC keys are swapped */
			memcpy(sec_key->key + 16, key->key + 24, 8);
			memcpy(sec_key->key + 24, key->key + 16, 8);
		}

		sec->n_cipher = 1;
	} else {
		sec->n_cipher = 0;
	}

	return 0;
}

int mt7996_mcu_add_key(struct mt76_dev *dev, struct ieee80211_vif *vif,
		       struct ieee80211_key_conf *key, int mcu_cmd,
		       struct mt76_wcid *wcid, enum set_key_cmd cmd)
{
	struct mt76_vif_link *mvif = (struct mt76_vif_link *)vif->drv_priv;
	struct sk_buff *skb;
	int ret;

	skb = __mt76_connac_mcu_alloc_sta_req(dev, mvif, wcid,
					      MT7996_STA_UPDATE_MAX_SIZE);
	if (IS_ERR(skb))
		return PTR_ERR(skb);

	ret = mt7996_mcu_sta_key_tlv(wcid, skb, key, cmd);
	if (ret)
		return ret;

	return mt76_mcu_skb_send_msg(dev, skb, mcu_cmd, true);
}

static int mt7996_mcu_get_pn(struct mt7996_dev *dev,
			     struct mt7996_vif_link *link,
			     struct mt7996_sta_link *msta_link, u8 *pn)
{
#define TSC_TYPE_BIGTK_PN 2
	struct sta_rec_pn_info *pn_info;
	struct sk_buff *skb, *rskb;
	struct tlv *tlv;
	int ret;

<<<<<<< HEAD
	skb = mt76_connac_mcu_alloc_sta_req(&dev->mt76, &mvif->deflink.mt76, &mvif->deflink.sta.wcid);
=======
	skb = mt76_connac_mcu_alloc_sta_req(&dev->mt76, &link->mt76,
					    &msta_link->wcid);
>>>>>>> e8a457b7
	if (IS_ERR(skb))
		return PTR_ERR(skb);

	tlv = mt76_connac_mcu_add_tlv(skb, STA_REC_PN_INFO, sizeof(*pn_info));
	pn_info = (struct sta_rec_pn_info *)tlv;

	pn_info->tsc_type = TSC_TYPE_BIGTK_PN;
	ret = mt76_mcu_skb_send_and_get_msg(&dev->mt76, skb,
					    MCU_WM_UNI_CMD_QUERY(STA_REC_UPDATE),
					    true, &rskb);
	if (ret)
		return ret;

	skb_pull(rskb, 4);

	pn_info = (struct sta_rec_pn_info *)rskb->data;
	if (le16_to_cpu(pn_info->tag) == STA_REC_PN_INFO)
		memcpy(pn, pn_info->pn, 6);

	dev_kfree_skb(rskb);
	return 0;
}

int mt7996_mcu_bcn_prot_enable(struct mt7996_dev *dev,
			       struct mt7996_vif_link *link,
			       struct mt7996_sta_link *msta_link,
			       struct ieee80211_key_conf *key)
{
	struct mt7996_mcu_bcn_prot_tlv *bcn_prot;
	struct sk_buff *skb;
	struct tlv *tlv;
	u8 pn[6] = {};
	int len = sizeof(struct bss_req_hdr) +
		  sizeof(struct mt7996_mcu_bcn_prot_tlv);
	int ret;

<<<<<<< HEAD
	skb = __mt7996_mcu_alloc_bss_req(&dev->mt76, &mvif->deflink.mt76, len);
=======
	skb = __mt7996_mcu_alloc_bss_req(&dev->mt76, &link->mt76, len);
>>>>>>> e8a457b7
	if (IS_ERR(skb))
		return PTR_ERR(skb);

	tlv = mt76_connac_mcu_add_tlv(skb, UNI_BSS_INFO_BCN_PROT, sizeof(*bcn_prot));

	bcn_prot = (struct mt7996_mcu_bcn_prot_tlv *)tlv;

	ret = mt7996_mcu_get_pn(dev, link, msta_link, pn);
	if (ret) {
		dev_kfree_skb(skb);
		return ret;
	}

	switch (key->cipher) {
	case WLAN_CIPHER_SUITE_AES_CMAC:
		bcn_prot->cipher_id = MCU_CIPHER_BCN_PROT_CMAC_128;
		break;
	case WLAN_CIPHER_SUITE_BIP_GMAC_128:
		bcn_prot->cipher_id = MCU_CIPHER_BCN_PROT_GMAC_128;
		break;
	case WLAN_CIPHER_SUITE_BIP_GMAC_256:
		bcn_prot->cipher_id = MCU_CIPHER_BCN_PROT_GMAC_256;
		break;
	case WLAN_CIPHER_SUITE_BIP_CMAC_256:
	default:
		dev_err(dev->mt76.dev, "Not supported Bigtk Cipher\n");
		dev_kfree_skb(skb);
		return -EOPNOTSUPP;
	}

	pn[0]++;
	memcpy(bcn_prot->pn, pn, 6);
	bcn_prot->enable = BP_SW_MODE;
	memcpy(bcn_prot->key, key->key, WLAN_MAX_KEY_LEN);
	bcn_prot->key_id = key->keyidx;

	return mt76_mcu_skb_send_msg(&dev->mt76, skb,
				     MCU_WMWA_UNI_CMD(BSS_INFO_UPDATE), true);
}

int mt7996_mcu_add_dev_info(struct mt7996_phy *phy, struct ieee80211_vif *vif,
			    struct ieee80211_bss_conf *link_conf,
			    struct mt76_vif_link *mlink, bool enable)
{
	struct mt7996_dev *dev = phy->dev;
	struct {
		struct req_hdr {
			u8 omac_idx;
			u8 band_idx;
			u8 __rsv[2];
		} __packed hdr;
		struct req_tlv {
			__le16 tag;
			__le16 len;
			u8 active;
			u8 __rsv;
			u8 omac_addr[ETH_ALEN];
		} __packed tlv;
	} data = {
		.hdr = {
			.omac_idx = mlink->omac_idx,
			.band_idx = mlink->band_idx,
		},
		.tlv = {
			.tag = cpu_to_le16(DEV_INFO_ACTIVE),
			.len = cpu_to_le16(sizeof(struct req_tlv)),
			.active = enable,
		},
	};

	if (mlink->omac_idx >= REPEATER_BSSID_START)
		return mt7996_mcu_muar_config(dev, mlink, link_conf->addr, false, enable);

	memcpy(data.tlv.omac_addr, link_conf->addr, ETH_ALEN);
	return mt76_mcu_send_msg(&dev->mt76, MCU_WMWA_UNI_CMD(DEV_INFO_UPDATE),
				 &data, sizeof(data), true);
}

static void
mt7996_mcu_beacon_cntdwn(struct sk_buff *rskb, struct sk_buff *skb,
			 struct ieee80211_mutable_offsets *offs,
			 bool csa)
{
	struct bss_bcn_cntdwn_tlv *info;
	struct tlv *tlv;
	u16 tag;

	if (!offs->cntdwn_counter_offs[0])
		return;

	tag = csa ? UNI_BSS_INFO_BCN_CSA : UNI_BSS_INFO_BCN_BCC;

	tlv = mt7996_mcu_add_uni_tlv(rskb, tag, sizeof(*info));

	info = (struct bss_bcn_cntdwn_tlv *)tlv;
	info->cnt = skb->data[offs->cntdwn_counter_offs[0]];
}

static void
mt7996_mcu_beacon_mbss(struct sk_buff *rskb, struct sk_buff *skb,
		       struct bss_bcn_content_tlv *bcn,
		       struct ieee80211_mutable_offsets *offs)
{
	struct bss_bcn_mbss_tlv *mbss;
	const struct element *elem;
	struct tlv *tlv;

	tlv = mt7996_mcu_add_uni_tlv(rskb, UNI_BSS_INFO_BCN_MBSSID, sizeof(*mbss));

	mbss = (struct bss_bcn_mbss_tlv *)tlv;
	mbss->offset[0] = cpu_to_le16(offs->tim_offset);
	mbss->bitmap = cpu_to_le32(1);

	for_each_element_id(elem, WLAN_EID_MULTIPLE_BSSID,
			    &skb->data[offs->mbssid_off],
			    skb->len - offs->mbssid_off) {
		const struct element *sub_elem;

		if (elem->datalen < 2)
			continue;

		for_each_element(sub_elem, elem->data + 1, elem->datalen - 1) {
			const struct ieee80211_bssid_index *idx;
			const u8 *idx_ie;

			/* not a valid BSS profile */
			if (sub_elem->id || sub_elem->datalen < 4)
				continue;

			/* Find WLAN_EID_MULTI_BSSID_IDX
			 * in the merged nontransmitted profile
			 */
			idx_ie = cfg80211_find_ie(WLAN_EID_MULTI_BSSID_IDX,
						  sub_elem->data, sub_elem->datalen);
			if (!idx_ie || idx_ie[1] < sizeof(*idx))
				continue;

			idx = (void *)(idx_ie + 2);
			if (!idx->bssid_index || idx->bssid_index > 31)
				continue;

			mbss->offset[idx->bssid_index] = cpu_to_le16(idx_ie -
								     skb->data);
			mbss->bitmap |= cpu_to_le32(BIT(idx->bssid_index));
		}
	}
}

static void
mt7996_mcu_beacon_cont(struct mt7996_dev *dev,
		       struct ieee80211_bss_conf *link_conf,
		       struct sk_buff *rskb, struct sk_buff *skb,
		       struct bss_bcn_content_tlv *bcn,
		       struct ieee80211_mutable_offsets *offs)
{
	struct mt76_wcid *wcid = &dev->mt76.global_wcid;
	u8 *buf;

	bcn->pkt_len = cpu_to_le16(MT_TXD_SIZE + skb->len);
	bcn->tim_ie_pos = cpu_to_le16(offs->tim_offset);

	if (offs->cntdwn_counter_offs[0]) {
		u16 offset = offs->cntdwn_counter_offs[0];

		if (link_conf->csa_active)
			bcn->csa_ie_pos = cpu_to_le16(offset - 4);
		if (link_conf->color_change_active)
			bcn->bcc_ie_pos = cpu_to_le16(offset - 3);
	}

	buf = (u8 *)bcn + sizeof(*bcn);
	mt7996_mac_write_txwi(dev, (__le32 *)buf, skb, wcid, NULL, 0, 0,
			      BSS_CHANGED_BEACON);

	memcpy(buf + MT_TXD_SIZE, skb->data, skb->len);
}

int mt7996_mcu_add_beacon(struct ieee80211_hw *hw, struct ieee80211_vif *vif,
			  struct ieee80211_bss_conf *link_conf)
{
	struct mt7996_dev *dev = mt7996_hw_dev(hw);
	struct mt76_vif_link *mlink = mt76_vif_conf_link(&dev->mt76, vif, link_conf);
	struct ieee80211_mutable_offsets offs;
	struct ieee80211_tx_info *info;
	struct sk_buff *skb, *rskb;
	struct tlv *tlv;
	struct bss_bcn_content_tlv *bcn;
	int len, extra_len = 0;

	if (link_conf->nontransmitted)
		return 0;

	if (!mlink)
		return -EINVAL;

	rskb = __mt7996_mcu_alloc_bss_req(&dev->mt76, mlink,
					  MT7996_MAX_BSS_OFFLOAD_SIZE);
	if (IS_ERR(rskb))
		return PTR_ERR(rskb);

	skb = ieee80211_beacon_get_template(hw, vif, &offs, link_conf->link_id);
	if (link_conf->enable_beacon && !skb) {
		dev_kfree_skb(rskb);
		return -EINVAL;
	}

	if (skb) {
		if (skb->len > MT7996_MAX_BEACON_SIZE) {
			dev_err(dev->mt76.dev, "Bcn size limit exceed\n");
			dev_kfree_skb(rskb);
			dev_kfree_skb(skb);
			return -EINVAL;
		}

		extra_len = skb->len;
	}

	len = ALIGN(sizeof(*bcn) + MT_TXD_SIZE + extra_len, 4);
	tlv = mt7996_mcu_add_uni_tlv(rskb, UNI_BSS_INFO_BCN_CONTENT, len);
	bcn = (struct bss_bcn_content_tlv *)tlv;
	bcn->enable = link_conf->enable_beacon;
	if (!bcn->enable)
		goto out;

	info = IEEE80211_SKB_CB(skb);
	info->hw_queue |= FIELD_PREP(MT_TX_HW_QUEUE_PHY, mlink->band_idx);

	mt7996_mcu_beacon_cont(dev, link_conf, rskb, skb, bcn, &offs);
	if (link_conf->bssid_indicator)
		mt7996_mcu_beacon_mbss(rskb, skb, bcn, &offs);
	mt7996_mcu_beacon_cntdwn(rskb, skb, &offs, link_conf->csa_active);
out:
	dev_kfree_skb(skb);
	return mt76_mcu_skb_send_msg(&dev->mt76, rskb,
				     MCU_WMWA_UNI_CMD(BSS_INFO_UPDATE), true);
}

int mt7996_mcu_beacon_inband_discov(struct mt7996_dev *dev,
				    struct ieee80211_bss_conf *link_conf,
				    struct mt7996_vif_link *link, u32 changed)
{
#define OFFLOAD_TX_MODE_SU	BIT(0)
#define OFFLOAD_TX_MODE_MU	BIT(1)
	struct ieee80211_vif *vif = link_conf->vif;
	struct ieee80211_hw *hw = mt76_hw(dev);
<<<<<<< HEAD
	struct mt7996_vif *mvif = (struct mt7996_vif *)vif->drv_priv;
	struct mt7996_phy *phy = mt7996_vif_link_phy(&mvif->deflink);
=======
	struct mt7996_phy *phy = link->phy;
>>>>>>> e8a457b7
	struct mt76_wcid *wcid = &dev->mt76.global_wcid;
	struct bss_inband_discovery_tlv *discov;
	struct ieee80211_tx_info *info;
	struct sk_buff *rskb, *skb = NULL;
	struct cfg80211_chan_def *chandef;
	enum nl80211_band band;
	struct tlv *tlv;
	u8 *buf, interval;
	int len;

	if (!phy)
		return -EINVAL;

	chandef = &phy->mt76->chandef;
	band = chandef->chan->band;

<<<<<<< HEAD
	if (vif->bss_conf.nontransmitted)
		return 0;

	rskb = __mt7996_mcu_alloc_bss_req(&dev->mt76, &mvif->deflink.mt76,
=======
	if (link_conf->nontransmitted)
		return 0;

	rskb = __mt7996_mcu_alloc_bss_req(&dev->mt76, &link->mt76,
>>>>>>> e8a457b7
					  MT7996_MAX_BSS_OFFLOAD_SIZE);
	if (IS_ERR(rskb))
		return PTR_ERR(rskb);

	if (changed & BSS_CHANGED_FILS_DISCOVERY &&
	    link_conf->fils_discovery.max_interval) {
		interval = link_conf->fils_discovery.max_interval;
		skb = ieee80211_get_fils_discovery_tmpl(hw, vif);
	} else if (changed & BSS_CHANGED_UNSOL_BCAST_PROBE_RESP &&
		   link_conf->unsol_bcast_probe_resp_interval) {
		interval = link_conf->unsol_bcast_probe_resp_interval;
		skb = ieee80211_get_unsol_bcast_probe_resp_tmpl(hw, vif);
	}

	if (!skb) {
		dev_kfree_skb(rskb);
		return -EINVAL;
	}

	if (skb->len > MT7996_MAX_BEACON_SIZE) {
		dev_err(dev->mt76.dev, "inband discovery size limit exceed\n");
		dev_kfree_skb(rskb);
		dev_kfree_skb(skb);
		return -EINVAL;
	}

	info = IEEE80211_SKB_CB(skb);
	info->control.vif = vif;
	info->band = band;
	info->hw_queue |= FIELD_PREP(MT_TX_HW_QUEUE_PHY, phy->mt76->band_idx);

	len = ALIGN(sizeof(*discov) + MT_TXD_SIZE + skb->len, 4);
	tlv = mt7996_mcu_add_uni_tlv(rskb, UNI_BSS_INFO_OFFLOAD, len);

	discov = (struct bss_inband_discovery_tlv *)tlv;
	discov->tx_mode = OFFLOAD_TX_MODE_SU;
	/* 0: UNSOL PROBE RESP, 1: FILS DISCOV */
	discov->tx_type = !!(changed & BSS_CHANGED_FILS_DISCOVERY);
	discov->tx_interval = interval;
	discov->prob_rsp_len = cpu_to_le16(MT_TXD_SIZE + skb->len);
	discov->enable = true;
	discov->wcid = cpu_to_le16(MT7996_WTBL_RESERVED);

	buf = (u8 *)tlv + sizeof(*discov);

	mt7996_mac_write_txwi(dev, (__le32 *)buf, skb, wcid, NULL, 0, 0, changed);

	memcpy(buf + MT_TXD_SIZE, skb->data, skb->len);

	dev_kfree_skb(skb);

	return mt76_mcu_skb_send_msg(&dev->mt76, rskb,
				     MCU_WMWA_UNI_CMD(BSS_INFO_UPDATE), true);
}

static int mt7996_driver_own(struct mt7996_dev *dev, u8 band)
{
	mt76_wr(dev, MT_TOP_LPCR_HOST_BAND(band), MT_TOP_LPCR_HOST_DRV_OWN);
	if (!mt76_poll_msec(dev, MT_TOP_LPCR_HOST_BAND(band),
			    MT_TOP_LPCR_HOST_FW_OWN_STAT, 0, 500)) {
		dev_err(dev->mt76.dev, "Timeout for driver own\n");
		return -EIO;
	}

	/* clear irq when the driver own success */
	mt76_wr(dev, MT_TOP_LPCR_HOST_BAND_IRQ_STAT(band),
		MT_TOP_LPCR_HOST_BAND_STAT);

	return 0;
}

static u32 mt7996_patch_sec_mode(u32 key_info)
{
	u32 sec = u32_get_bits(key_info, MT7996_PATCH_SEC), key = 0;

	if (key_info == GENMASK(31, 0) || sec == MT7996_SEC_MODE_PLAIN)
		return 0;

	if (sec == MT7996_SEC_MODE_AES)
		key = u32_get_bits(key_info, MT7996_PATCH_AES_KEY);
	else
		key = u32_get_bits(key_info, MT7996_PATCH_SCRAMBLE_KEY);

	return MT7996_SEC_ENCRYPT | MT7996_SEC_IV |
	       u32_encode_bits(key, MT7996_SEC_KEY_IDX);
}

static int mt7996_load_patch(struct mt7996_dev *dev)
{
	const struct mt7996_patch_hdr *hdr;
	const struct firmware *fw = NULL;
	int i, ret, sem;

	sem = mt76_connac_mcu_patch_sem_ctrl(&dev->mt76, 1);
	switch (sem) {
	case PATCH_IS_DL:
		return 0;
	case PATCH_NOT_DL_SEM_SUCCESS:
		break;
	default:
		dev_err(dev->mt76.dev, "Failed to get patch semaphore\n");
		return -EAGAIN;
	}

	ret = request_firmware(&fw, fw_name(dev, ROM_PATCH), dev->mt76.dev);
	if (ret)
		goto out;

	if (!fw || !fw->data || fw->size < sizeof(*hdr)) {
		dev_err(dev->mt76.dev, "Invalid firmware\n");
		ret = -EINVAL;
		goto out;
	}

	hdr = (const struct mt7996_patch_hdr *)(fw->data);

	dev_info(dev->mt76.dev, "HW/SW Version: 0x%x, Build Time: %.16s\n",
		 be32_to_cpu(hdr->hw_sw_ver), hdr->build_date);

	for (i = 0; i < be32_to_cpu(hdr->desc.n_region); i++) {
		struct mt7996_patch_sec *sec;
		const u8 *dl;
		u32 len, addr, sec_key_idx, mode = DL_MODE_NEED_RSP;

		sec = (struct mt7996_patch_sec *)(fw->data + sizeof(*hdr) +
						  i * sizeof(*sec));
		if ((be32_to_cpu(sec->type) & PATCH_SEC_TYPE_MASK) !=
		    PATCH_SEC_TYPE_INFO) {
			ret = -EINVAL;
			goto out;
		}

		addr = be32_to_cpu(sec->info.addr);
		len = be32_to_cpu(sec->info.len);
		sec_key_idx = be32_to_cpu(sec->info.sec_key_idx);
		dl = fw->data + be32_to_cpu(sec->offs);

		mode |= mt7996_patch_sec_mode(sec_key_idx);

		ret = mt76_connac_mcu_init_download(&dev->mt76, addr, len,
						    mode);
		if (ret) {
			dev_err(dev->mt76.dev, "Download request failed\n");
			goto out;
		}

		ret = __mt76_mcu_send_firmware(&dev->mt76, MCU_CMD(FW_SCATTER),
					       dl, len, 4096);
		if (ret) {
			dev_err(dev->mt76.dev, "Failed to send patch\n");
			goto out;
		}
	}

	ret = mt76_connac_mcu_start_patch(&dev->mt76);
	if (ret)
		dev_err(dev->mt76.dev, "Failed to start patch\n");

out:
	sem = mt76_connac_mcu_patch_sem_ctrl(&dev->mt76, 0);
	switch (sem) {
	case PATCH_REL_SEM_SUCCESS:
		break;
	default:
		ret = -EAGAIN;
		dev_err(dev->mt76.dev, "Failed to release patch semaphore\n");
		break;
	}
	release_firmware(fw);

	return ret;
}

static int
mt7996_mcu_send_ram_firmware(struct mt7996_dev *dev,
			     const struct mt7996_fw_trailer *hdr,
			     const u8 *data, enum mt7996_ram_type type)
{
	int i, offset = 0;
	u32 override = 0, option = 0;

	for (i = 0; i < hdr->n_region; i++) {
		const struct mt7996_fw_region *region;
		int err;
		u32 len, addr, mode;

		region = (const struct mt7996_fw_region *)((const u8 *)hdr -
			 (hdr->n_region - i) * sizeof(*region));
		/* DSP and WA use same mode */
		mode = mt76_connac_mcu_gen_dl_mode(&dev->mt76,
						   region->feature_set,
						   type != MT7996_RAM_TYPE_WM);
		len = le32_to_cpu(region->len);
		addr = le32_to_cpu(region->addr);

		if (region->feature_set & FW_FEATURE_OVERRIDE_ADDR)
			override = addr;

		err = mt76_connac_mcu_init_download(&dev->mt76, addr, len,
						    mode);
		if (err) {
			dev_err(dev->mt76.dev, "Download request failed\n");
			return err;
		}

		err = __mt76_mcu_send_firmware(&dev->mt76, MCU_CMD(FW_SCATTER),
					       data + offset, len, 4096);
		if (err) {
			dev_err(dev->mt76.dev, "Failed to send firmware.\n");
			return err;
		}

		offset += len;
	}

	if (override)
		option |= FW_START_OVERRIDE;

	if (type == MT7996_RAM_TYPE_WA)
		option |= FW_START_WORKING_PDA_CR4;
	else if (type == MT7996_RAM_TYPE_DSP)
		option |= FW_START_WORKING_PDA_DSP;

	return mt76_connac_mcu_start_firmware(&dev->mt76, override, option);
}

static int __mt7996_load_ram(struct mt7996_dev *dev, const char *fw_type,
			     const char *fw_file, enum mt7996_ram_type ram_type)
{
	const struct mt7996_fw_trailer *hdr;
	const struct firmware *fw;
	int ret;

	ret = request_firmware(&fw, fw_file, dev->mt76.dev);
	if (ret)
		return ret;

	if (!fw || !fw->data || fw->size < sizeof(*hdr)) {
		dev_err(dev->mt76.dev, "Invalid firmware\n");
		ret = -EINVAL;
		goto out;
	}

	hdr = (const void *)(fw->data + fw->size - sizeof(*hdr));
	dev_info(dev->mt76.dev, "%s Firmware Version: %.10s, Build Time: %.15s\n",
		 fw_type, hdr->fw_ver, hdr->build_date);

	ret = mt7996_mcu_send_ram_firmware(dev, hdr, fw->data, ram_type);
	if (ret) {
		dev_err(dev->mt76.dev, "Failed to start %s firmware\n", fw_type);
		goto out;
	}

	snprintf(dev->mt76.hw->wiphy->fw_version,
		 sizeof(dev->mt76.hw->wiphy->fw_version),
		 "%.10s-%.15s", hdr->fw_ver, hdr->build_date);

out:
	release_firmware(fw);

	return ret;
}

static int mt7996_load_ram(struct mt7996_dev *dev)
{
	int ret;

	ret = __mt7996_load_ram(dev, "WM", fw_name(dev, FIRMWARE_WM),
				MT7996_RAM_TYPE_WM);
	if (ret)
		return ret;

	ret = __mt7996_load_ram(dev, "DSP", fw_name(dev, FIRMWARE_DSP),
				MT7996_RAM_TYPE_DSP);
	if (ret)
		return ret;

	return __mt7996_load_ram(dev, "WA", fw_name(dev, FIRMWARE_WA),
				 MT7996_RAM_TYPE_WA);
}

static int
mt7996_firmware_state(struct mt7996_dev *dev, bool wa)
{
	u32 state = FIELD_PREP(MT_TOP_MISC_FW_STATE,
			       wa ? FW_STATE_RDY : FW_STATE_FW_DOWNLOAD);

	if (!mt76_poll_msec(dev, MT_TOP_MISC, MT_TOP_MISC_FW_STATE,
			    state, 1000)) {
		dev_err(dev->mt76.dev, "Timeout for initializing firmware\n");
		return -EIO;
	}
	return 0;
}

static int
mt7996_mcu_restart(struct mt76_dev *dev)
{
	struct {
		u8 __rsv1[4];

		__le16 tag;
		__le16 len;
		u8 power_mode;
		u8 __rsv2[3];
	} __packed req = {
		.tag = cpu_to_le16(UNI_POWER_OFF),
		.len = cpu_to_le16(sizeof(req) - 4),
		.power_mode = 1,
	};

	return mt76_mcu_send_msg(dev, MCU_WM_UNI_CMD(POWER_CTRL), &req,
				 sizeof(req), false);
}

static int mt7996_load_firmware(struct mt7996_dev *dev)
{
	int ret;

	/* make sure fw is download state */
	if (mt7996_firmware_state(dev, false)) {
		/* restart firmware once */
		mt7996_mcu_restart(&dev->mt76);
		ret = mt7996_firmware_state(dev, false);
		if (ret) {
			dev_err(dev->mt76.dev,
				"Firmware is not ready for download\n");
			return ret;
		}
	}

	ret = mt7996_load_patch(dev);
	if (ret)
		return ret;

	ret = mt7996_load_ram(dev);
	if (ret)
		return ret;

	ret = mt7996_firmware_state(dev, true);
	if (ret)
		return ret;

	mt76_queue_tx_cleanup(dev, dev->mt76.q_mcu[MT_MCUQ_FWDL], false);

	dev_dbg(dev->mt76.dev, "Firmware init done\n");

	return 0;
}

int mt7996_mcu_fw_log_2_host(struct mt7996_dev *dev, u8 type, u8 ctrl)
{
	struct {
		u8 _rsv[4];

		__le16 tag;
		__le16 len;
		u8 ctrl;
		u8 interval;
		u8 _rsv2[2];
	} __packed data = {
		.tag = cpu_to_le16(UNI_WSYS_CONFIG_FW_LOG_CTRL),
		.len = cpu_to_le16(sizeof(data) - 4),
		.ctrl = ctrl,
	};

	if (type == MCU_FW_LOG_WA)
		return mt76_mcu_send_msg(&dev->mt76, MCU_WA_UNI_CMD(WSYS_CONFIG),
					 &data, sizeof(data), true);

	return mt76_mcu_send_msg(&dev->mt76, MCU_WM_UNI_CMD(WSYS_CONFIG), &data,
				 sizeof(data), true);
}

int mt7996_mcu_fw_dbg_ctrl(struct mt7996_dev *dev, u32 module, u8 level)
{
	struct {
		u8 _rsv[4];

		__le16 tag;
		__le16 len;
		__le32 module_idx;
		u8 level;
		u8 _rsv2[3];
	} data = {
		.tag = cpu_to_le16(UNI_WSYS_CONFIG_FW_DBG_CTRL),
		.len = cpu_to_le16(sizeof(data) - 4),
		.module_idx = cpu_to_le32(module),
		.level = level,
	};

	return mt76_mcu_send_msg(&dev->mt76, MCU_WM_UNI_CMD(WSYS_CONFIG), &data,
				 sizeof(data), false);
}

static int mt7996_mcu_set_mwds(struct mt7996_dev *dev, bool enabled)
{
	struct {
		u8 enable;
		u8 _rsv[3];
	} __packed req = {
		.enable = enabled
	};

	return mt76_mcu_send_msg(&dev->mt76, MCU_WA_EXT_CMD(MWDS_SUPPORT), &req,
				 sizeof(req), false);
}

static void mt7996_add_rx_airtime_tlv(struct sk_buff *skb, u8 band_idx)
{
	struct vow_rx_airtime *req;
	struct tlv *tlv;

	tlv = mt7996_mcu_add_uni_tlv(skb, UNI_VOW_RX_AT_AIRTIME_CLR_EN, sizeof(*req));
	req = (struct vow_rx_airtime *)tlv;
	req->enable = true;
	req->band = band_idx;

	tlv = mt7996_mcu_add_uni_tlv(skb, UNI_VOW_RX_AT_AIRTIME_EN, sizeof(*req));
	req = (struct vow_rx_airtime *)tlv;
	req->enable = true;
	req->band = band_idx;
}

static int
mt7996_mcu_init_rx_airtime(struct mt7996_dev *dev)
{
	struct uni_header hdr = {};
	struct sk_buff *skb;
	int len, num, i;

	num = 2 + 2 * (mt7996_band_valid(dev, MT_BAND1) +
		       mt7996_band_valid(dev, MT_BAND2));
	len = sizeof(hdr) + num * sizeof(struct vow_rx_airtime);
	skb = mt76_mcu_msg_alloc(&dev->mt76, NULL, len);
	if (!skb)
		return -ENOMEM;

	skb_put_data(skb, &hdr, sizeof(hdr));

	for (i = 0; i < __MT_MAX_BAND; i++) {
		if (mt7996_band_valid(dev, i))
			mt7996_add_rx_airtime_tlv(skb, i);
	}

	return mt76_mcu_skb_send_msg(&dev->mt76, skb,
				     MCU_WM_UNI_CMD(VOW), true);
}

int mt7996_mcu_init_firmware(struct mt7996_dev *dev)
{
	int ret;

	/* force firmware operation mode into normal state,
	 * which should be set before firmware download stage.
	 */
	mt76_wr(dev, MT_SWDEF_MODE, MT_SWDEF_NORMAL_MODE);

	ret = mt7996_driver_own(dev, 0);
	if (ret)
		return ret;
	/* set driver own for band1 when two hif exist */
	if (dev->hif2) {
		ret = mt7996_driver_own(dev, 1);
		if (ret)
			return ret;
	}

	ret = mt7996_load_firmware(dev);
	if (ret)
		return ret;

	set_bit(MT76_STATE_MCU_RUNNING, &dev->mphy.state);
	ret = mt7996_mcu_fw_log_2_host(dev, MCU_FW_LOG_WM, 0);
	if (ret)
		return ret;

	ret = mt7996_mcu_fw_log_2_host(dev, MCU_FW_LOG_WA, 0);
	if (ret)
		return ret;

	ret = mt7996_mcu_set_mwds(dev, 1);
	if (ret)
		return ret;

	ret = mt7996_mcu_init_rx_airtime(dev);
	if (ret)
		return ret;

	return mt7996_mcu_wa_cmd(dev, MCU_WA_PARAM_CMD(SET),
				 MCU_WA_PARAM_RED, 0, 0);
}

int mt7996_mcu_init(struct mt7996_dev *dev)
{
	static const struct mt76_mcu_ops mt7996_mcu_ops = {
		.headroom = sizeof(struct mt76_connac2_mcu_txd), /* reuse */
		.mcu_skb_send_msg = mt7996_mcu_send_message,
		.mcu_parse_response = mt7996_mcu_parse_response,
	};

	dev->mt76.mcu_ops = &mt7996_mcu_ops;

	return mt7996_mcu_init_firmware(dev);
}

void mt7996_mcu_exit(struct mt7996_dev *dev)
{
	mt7996_mcu_restart(&dev->mt76);
	if (mt7996_firmware_state(dev, false)) {
		dev_err(dev->mt76.dev, "Failed to exit mcu\n");
		goto out;
	}

	mt76_wr(dev, MT_TOP_LPCR_HOST_BAND(0), MT_TOP_LPCR_HOST_FW_OWN);
	if (dev->hif2)
		mt76_wr(dev, MT_TOP_LPCR_HOST_BAND(1),
			MT_TOP_LPCR_HOST_FW_OWN);
out:
	skb_queue_purge(&dev->mt76.mcu.res_q);
}

int mt7996_mcu_set_hdr_trans(struct mt7996_dev *dev, bool hdr_trans)
{
	struct {
		u8 __rsv[4];
	} __packed hdr;
	struct hdr_trans_blacklist *req_blacklist;
	struct hdr_trans_en *req_en;
	struct sk_buff *skb;
	struct tlv *tlv;
	int len = MT7996_HDR_TRANS_MAX_SIZE + sizeof(hdr);

	skb = mt76_mcu_msg_alloc(&dev->mt76, NULL, len);
	if (!skb)
		return -ENOMEM;

	skb_put_data(skb, &hdr, sizeof(hdr));

	tlv = mt7996_mcu_add_uni_tlv(skb, UNI_HDR_TRANS_EN, sizeof(*req_en));
	req_en = (struct hdr_trans_en *)tlv;
	req_en->enable = hdr_trans;

	tlv = mt7996_mcu_add_uni_tlv(skb, UNI_HDR_TRANS_VLAN,
				     sizeof(struct hdr_trans_vlan));

	if (hdr_trans) {
		tlv = mt7996_mcu_add_uni_tlv(skb, UNI_HDR_TRANS_BLACKLIST,
					     sizeof(*req_blacklist));
		req_blacklist = (struct hdr_trans_blacklist *)tlv;
		req_blacklist->enable = 1;
		req_blacklist->type = cpu_to_le16(ETH_P_PAE);
	}

	return mt76_mcu_skb_send_msg(&dev->mt76, skb,
				     MCU_WM_UNI_CMD(RX_HDR_TRANS), true);
}

int mt7996_mcu_set_tx(struct mt7996_dev *dev, struct ieee80211_vif *vif,
		      struct ieee80211_bss_conf *link_conf)
{
#define MCU_EDCA_AC_PARAM	0
#define WMM_AIFS_SET		BIT(0)
#define WMM_CW_MIN_SET		BIT(1)
#define WMM_CW_MAX_SET		BIT(2)
#define WMM_TXOP_SET		BIT(3)
#define WMM_PARAM_SET		(WMM_AIFS_SET | WMM_CW_MIN_SET | \
				 WMM_CW_MAX_SET | WMM_TXOP_SET)
	struct mt7996_vif_link *link = mt7996_vif_conf_link(dev, vif, link_conf);
	struct {
		u8 bss_idx;
		u8 __rsv[3];
	} __packed hdr = {
		.bss_idx = link->mt76.idx,
	};
	struct sk_buff *skb;
	int len = sizeof(hdr) + IEEE80211_NUM_ACS * sizeof(struct edca);
	int ac;

	skb = mt76_mcu_msg_alloc(&dev->mt76, NULL, len);
	if (!skb)
		return -ENOMEM;

	skb_put_data(skb, &hdr, sizeof(hdr));

	for (ac = 0; ac < IEEE80211_NUM_ACS; ac++) {
		struct ieee80211_tx_queue_params *q = &link->queue_params[ac];
		struct edca *e;
		struct tlv *tlv;

		tlv = mt7996_mcu_add_uni_tlv(skb, MCU_EDCA_AC_PARAM, sizeof(*e));

		e = (struct edca *)tlv;
		e->set = WMM_PARAM_SET;
		e->queue = ac;
		e->aifs = q->aifs;
		e->txop = cpu_to_le16(q->txop);

		if (q->cw_min)
			e->cw_min = fls(q->cw_min);
		else
			e->cw_min = 5;

		if (q->cw_max)
			e->cw_max = fls(q->cw_max);
		else
			e->cw_max = 10;
	}

	return mt76_mcu_skb_send_msg(&dev->mt76, skb,
				     MCU_WM_UNI_CMD(EDCA_UPDATE), true);
}

int mt7996_mcu_set_fcc5_lpn(struct mt7996_dev *dev, int val)
{
	struct {
		u8 _rsv[4];

		__le16 tag;
		__le16 len;

		__le32 ctrl;
		__le16 min_lpn;
		u8 rsv[2];
	} __packed req = {
		.tag = cpu_to_le16(UNI_RDD_CTRL_SET_TH),
		.len = cpu_to_le16(sizeof(req) - 4),

		.ctrl = cpu_to_le32(0x1),
		.min_lpn = cpu_to_le16(val),
	};

	return mt76_mcu_send_msg(&dev->mt76, MCU_WM_UNI_CMD(RDD_CTRL),
				 &req, sizeof(req), true);
}

int mt7996_mcu_set_pulse_th(struct mt7996_dev *dev,
			    const struct mt7996_dfs_pulse *pulse)
{
	struct {
		u8 _rsv[4];

		__le16 tag;
		__le16 len;

		__le32 ctrl;

		__le32 max_width;		/* us */
		__le32 max_pwr;			/* dbm */
		__le32 min_pwr;			/* dbm */
		__le32 min_stgr_pri;		/* us */
		__le32 max_stgr_pri;		/* us */
		__le32 min_cr_pri;		/* us */
		__le32 max_cr_pri;		/* us */
	} __packed req = {
		.tag = cpu_to_le16(UNI_RDD_CTRL_SET_TH),
		.len = cpu_to_le16(sizeof(req) - 4),

		.ctrl = cpu_to_le32(0x3),

#define __req_field(field) .field = cpu_to_le32(pulse->field)
		__req_field(max_width),
		__req_field(max_pwr),
		__req_field(min_pwr),
		__req_field(min_stgr_pri),
		__req_field(max_stgr_pri),
		__req_field(min_cr_pri),
		__req_field(max_cr_pri),
#undef __req_field
	};

	return mt76_mcu_send_msg(&dev->mt76, MCU_WM_UNI_CMD(RDD_CTRL),
				 &req, sizeof(req), true);
}

int mt7996_mcu_set_radar_th(struct mt7996_dev *dev, int index,
			    const struct mt7996_dfs_pattern *pattern)
{
	struct {
		u8 _rsv[4];

		__le16 tag;
		__le16 len;

		__le32 ctrl;
		__le16 radar_type;

		u8 enb;
		u8 stgr;
		u8 min_crpn;
		u8 max_crpn;
		u8 min_crpr;
		u8 min_pw;
		__le32 min_pri;
		__le32 max_pri;
		u8 max_pw;
		u8 min_crbn;
		u8 max_crbn;
		u8 min_stgpn;
		u8 max_stgpn;
		u8 min_stgpr;
		u8 rsv[2];
		__le32 min_stgpr_diff;
	} __packed req = {
		.tag = cpu_to_le16(UNI_RDD_CTRL_SET_TH),
		.len = cpu_to_le16(sizeof(req) - 4),

		.ctrl = cpu_to_le32(0x2),
		.radar_type = cpu_to_le16(index),

#define __req_field_u8(field) .field = pattern->field
#define __req_field_u32(field) .field = cpu_to_le32(pattern->field)
		__req_field_u8(enb),
		__req_field_u8(stgr),
		__req_field_u8(min_crpn),
		__req_field_u8(max_crpn),
		__req_field_u8(min_crpr),
		__req_field_u8(min_pw),
		__req_field_u32(min_pri),
		__req_field_u32(max_pri),
		__req_field_u8(max_pw),
		__req_field_u8(min_crbn),
		__req_field_u8(max_crbn),
		__req_field_u8(min_stgpn),
		__req_field_u8(max_stgpn),
		__req_field_u8(min_stgpr),
		__req_field_u32(min_stgpr_diff),
#undef __req_field_u8
#undef __req_field_u32
	};

	return mt76_mcu_send_msg(&dev->mt76, MCU_WM_UNI_CMD(RDD_CTRL),
				 &req, sizeof(req), true);
}

static int
mt7996_mcu_background_chain_ctrl(struct mt7996_phy *phy,
				 struct cfg80211_chan_def *chandef,
				 int cmd)
{
	struct mt7996_dev *dev = phy->dev;
	struct mt76_phy *mphy = phy->mt76;
	struct ieee80211_channel *chan = mphy->chandef.chan;
	int freq = mphy->chandef.center_freq1;
	struct mt7996_mcu_background_chain_ctrl req = {
		.tag = cpu_to_le16(0),
		.len = cpu_to_le16(sizeof(req) - 4),
		.monitor_scan_type = 2, /* simple rx */
	};

	if (!chandef && cmd != CH_SWITCH_BACKGROUND_SCAN_STOP)
		return -EINVAL;

	if (!cfg80211_chandef_valid(&mphy->chandef))
		return -EINVAL;

	switch (cmd) {
	case CH_SWITCH_BACKGROUND_SCAN_START: {
		req.chan = chan->hw_value;
		req.central_chan = ieee80211_frequency_to_channel(freq);
		req.bw = mt76_connac_chan_bw(&mphy->chandef);
		req.monitor_chan = chandef->chan->hw_value;
		req.monitor_central_chan =
			ieee80211_frequency_to_channel(chandef->center_freq1);
		req.monitor_bw = mt76_connac_chan_bw(chandef);
		req.band_idx = phy->mt76->band_idx;
		req.scan_mode = 1;
		break;
	}
	case CH_SWITCH_BACKGROUND_SCAN_RUNNING:
		req.monitor_chan = chandef->chan->hw_value;
		req.monitor_central_chan =
			ieee80211_frequency_to_channel(chandef->center_freq1);
		req.band_idx = phy->mt76->band_idx;
		req.scan_mode = 2;
		break;
	case CH_SWITCH_BACKGROUND_SCAN_STOP:
		req.chan = chan->hw_value;
		req.central_chan = ieee80211_frequency_to_channel(freq);
		req.bw = mt76_connac_chan_bw(&mphy->chandef);
		req.tx_stream = hweight8(mphy->antenna_mask);
		req.rx_stream = mphy->antenna_mask;
		break;
	default:
		return -EINVAL;
	}
	req.band = chandef ? chandef->chan->band == NL80211_BAND_5GHZ : 1;

	return mt76_mcu_send_msg(&dev->mt76, MCU_WM_UNI_CMD(OFFCH_SCAN_CTRL),
				 &req, sizeof(req), false);
}

int mt7996_mcu_rdd_background_enable(struct mt7996_phy *phy,
				     struct cfg80211_chan_def *chandef)
{
	struct mt7996_dev *dev = phy->dev;
	int err, region;

	if (!chandef) { /* disable offchain */
		err = mt7996_mcu_rdd_cmd(dev, RDD_STOP, MT_RX_SEL2,
					 0, 0);
		if (err)
			return err;

		return mt7996_mcu_background_chain_ctrl(phy, NULL,
				CH_SWITCH_BACKGROUND_SCAN_STOP);
	}

	err = mt7996_mcu_background_chain_ctrl(phy, chandef,
					       CH_SWITCH_BACKGROUND_SCAN_START);
	if (err)
		return err;

	switch (dev->mt76.region) {
	case NL80211_DFS_ETSI:
		region = 0;
		break;
	case NL80211_DFS_JP:
		region = 2;
		break;
	case NL80211_DFS_FCC:
	default:
		region = 1;
		break;
	}

	return mt7996_mcu_rdd_cmd(dev, RDD_START, MT_RX_SEL2,
				  0, region);
}

int mt7996_mcu_set_chan_info(struct mt7996_phy *phy, u16 tag)
{
	static const u8 ch_band[] = {
		[NL80211_BAND_2GHZ] = 0,
		[NL80211_BAND_5GHZ] = 1,
		[NL80211_BAND_6GHZ] = 2,
	};
	struct mt7996_dev *dev = phy->dev;
	struct cfg80211_chan_def *chandef = &phy->mt76->chandef;
	int freq1 = chandef->center_freq1;
	u8 band_idx = phy->mt76->band_idx;
	struct {
		/* fixed field */
		u8 __rsv[4];

		__le16 tag;
		__le16 len;
		u8 control_ch;
		u8 center_ch;
		u8 bw;
		u8 tx_path_num;
		u8 rx_path;	/* mask or num */
		u8 switch_reason;
		u8 band_idx;
		u8 center_ch2;	/* for 80+80 only */
		__le16 cac_case;
		u8 channel_band;
		u8 rsv0;
		__le32 outband_freq;
		u8 txpower_drop;
		u8 ap_bw;
		u8 ap_center_ch;
		u8 rsv1[53];
	} __packed req = {
		.tag = cpu_to_le16(tag),
		.len = cpu_to_le16(sizeof(req) - 4),
		.control_ch = chandef->chan->hw_value,
		.center_ch = ieee80211_frequency_to_channel(freq1),
		.bw = mt76_connac_chan_bw(chandef),
		.tx_path_num = hweight16(phy->mt76->chainmask),
		.rx_path = mt7996_rx_chainmask(phy) >> dev->chainshift[band_idx],
		.band_idx = band_idx,
		.channel_band = ch_band[chandef->chan->band],
	};

	if (phy->mt76->hw->conf.flags & IEEE80211_CONF_MONITOR)
		req.switch_reason = CH_SWITCH_NORMAL;
	else if (phy->mt76->offchannel ||
		 phy->mt76->hw->conf.flags & IEEE80211_CONF_IDLE)
		req.switch_reason = CH_SWITCH_SCAN_BYPASS_DPD;
	else if (!cfg80211_reg_can_beacon(phy->mt76->hw->wiphy, chandef,
					  NL80211_IFTYPE_AP))
		req.switch_reason = CH_SWITCH_DFS;
	else
		req.switch_reason = CH_SWITCH_NORMAL;

	if (tag == UNI_CHANNEL_SWITCH)
		req.rx_path = hweight8(req.rx_path);

	if (chandef->width == NL80211_CHAN_WIDTH_80P80) {
		int freq2 = chandef->center_freq2;

		req.center_ch2 = ieee80211_frequency_to_channel(freq2);
	}

	return mt76_mcu_send_msg(&dev->mt76, MCU_WMWA_UNI_CMD(CHANNEL_SWITCH),
				 &req, sizeof(req), true);
}

static int mt7996_mcu_set_eeprom_flash(struct mt7996_dev *dev)
{
#define MAX_PAGE_IDX_MASK	GENMASK(7, 5)
#define PAGE_IDX_MASK		GENMASK(4, 2)
#define PER_PAGE_SIZE		0x400
	struct mt7996_mcu_eeprom req = {
		.tag = cpu_to_le16(UNI_EFUSE_BUFFER_MODE),
		.buffer_mode = EE_MODE_BUFFER
	};
	u16 eeprom_size = MT7996_EEPROM_SIZE;
	u8 total = DIV_ROUND_UP(eeprom_size, PER_PAGE_SIZE);
	u8 *eep = (u8 *)dev->mt76.eeprom.data;
	int eep_len, i;

	for (i = 0; i < total; i++, eep += eep_len) {
		struct sk_buff *skb;
		int ret, msg_len;

		if (i == total - 1 && !!(eeprom_size % PER_PAGE_SIZE))
			eep_len = eeprom_size % PER_PAGE_SIZE;
		else
			eep_len = PER_PAGE_SIZE;

		msg_len = sizeof(req) + eep_len;
		skb = mt76_mcu_msg_alloc(&dev->mt76, NULL, msg_len);
		if (!skb)
			return -ENOMEM;

		req.len = cpu_to_le16(msg_len - 4);
		req.format = FIELD_PREP(MAX_PAGE_IDX_MASK, total - 1) |
			     FIELD_PREP(PAGE_IDX_MASK, i) | EE_FORMAT_WHOLE;
		req.buf_len = cpu_to_le16(eep_len);

		skb_put_data(skb, &req, sizeof(req));
		skb_put_data(skb, eep, eep_len);

		ret = mt76_mcu_skb_send_msg(&dev->mt76, skb,
					    MCU_WM_UNI_CMD(EFUSE_CTRL), true);
		if (ret)
			return ret;
	}

	return 0;
}

int mt7996_mcu_set_eeprom(struct mt7996_dev *dev)
{
	struct mt7996_mcu_eeprom req = {
		.tag = cpu_to_le16(UNI_EFUSE_BUFFER_MODE),
		.len = cpu_to_le16(sizeof(req) - 4),
		.buffer_mode = EE_MODE_EFUSE,
		.format = EE_FORMAT_WHOLE
	};

	if (dev->flash_mode)
		return mt7996_mcu_set_eeprom_flash(dev);

	return mt76_mcu_send_msg(&dev->mt76, MCU_WM_UNI_CMD(EFUSE_CTRL),
				 &req, sizeof(req), true);
}

int mt7996_mcu_get_eeprom(struct mt7996_dev *dev, u32 offset, u8 *buf, u32 buf_len)
{
	struct {
		u8 _rsv[4];

		__le16 tag;
		__le16 len;
		__le32 addr;
		__le32 valid;
		u8 data[16];
	} __packed req = {
		.tag = cpu_to_le16(UNI_EFUSE_ACCESS),
		.len = cpu_to_le16(sizeof(req) - 4),
		.addr = cpu_to_le32(round_down(offset,
				    MT7996_EEPROM_BLOCK_SIZE)),
	};
	struct sk_buff *skb;
	bool valid;
	int ret;

	ret = mt76_mcu_send_and_get_msg(&dev->mt76,
					MCU_WM_UNI_CMD_QUERY(EFUSE_CTRL),
					&req, sizeof(req), true, &skb);
	if (ret)
		return ret;

	valid = le32_to_cpu(*(__le32 *)(skb->data + 16));
	if (valid) {
		u32 addr = le32_to_cpu(*(__le32 *)(skb->data + 12));

		if (!buf)
			buf = (u8 *)dev->mt76.eeprom.data + addr;
		if (!buf_len || buf_len > MT7996_EEPROM_BLOCK_SIZE)
			buf_len = MT7996_EEPROM_BLOCK_SIZE;

		skb_pull(skb, 48);
		memcpy(buf, skb->data, buf_len);
	} else {
		ret = -EINVAL;
	}

	dev_kfree_skb(skb);

	return ret;
}

int mt7996_mcu_get_eeprom_free_block(struct mt7996_dev *dev, u8 *block_num)
{
	struct {
		u8 _rsv[4];

		__le16 tag;
		__le16 len;
		u8 num;
		u8 version;
		u8 die_idx;
		u8 _rsv2;
	} __packed req = {
		.tag = cpu_to_le16(UNI_EFUSE_FREE_BLOCK),
		.len = cpu_to_le16(sizeof(req) - 4),
		.version = 2,
	};
	struct sk_buff *skb;
	int ret;

	ret = mt76_mcu_send_and_get_msg(&dev->mt76, MCU_WM_UNI_CMD_QUERY(EFUSE_CTRL), &req,
					sizeof(req), true, &skb);
	if (ret)
		return ret;

	*block_num = *(u8 *)(skb->data + 8);
	dev_kfree_skb(skb);

	return 0;
}

int mt7996_mcu_get_chip_config(struct mt7996_dev *dev, u32 *cap)
{
#define NIC_CAP	3
#define UNI_EVENT_CHIP_CONFIG_EFUSE_VERSION	0x21
	struct {
		u8 _rsv[4];

		__le16 tag;
		__le16 len;
	} __packed req = {
		.tag = cpu_to_le16(NIC_CAP),
		.len = cpu_to_le16(sizeof(req) - 4),
	};
	struct sk_buff *skb;
	u8 *buf;
	int ret;

	ret = mt76_mcu_send_and_get_msg(&dev->mt76,
					MCU_WM_UNI_CMD_QUERY(CHIP_CONFIG), &req,
					sizeof(req), true, &skb);
	if (ret)
		return ret;

	/* fixed field */
	skb_pull(skb, 4);

	buf = skb->data;
	while (buf - skb->data < skb->len) {
		struct tlv *tlv = (struct tlv *)buf;

		switch (le16_to_cpu(tlv->tag)) {
		case UNI_EVENT_CHIP_CONFIG_EFUSE_VERSION:
			*cap = le32_to_cpu(*(__le32 *)(buf + sizeof(*tlv)));
			break;
		default:
			break;
		}

		buf += le16_to_cpu(tlv->len);
	}

	dev_kfree_skb(skb);

	return 0;
}

int mt7996_mcu_get_chan_mib_info(struct mt7996_phy *phy, bool chan_switch)
{
	enum {
		IDX_TX_TIME,
		IDX_RX_TIME,
		IDX_OBSS_AIRTIME,
		IDX_NON_WIFI_TIME,
		IDX_NUM
	};
	struct {
		struct {
			u8 band;
			u8 __rsv[3];
		} hdr;
		struct {
			__le16 tag;
			__le16 len;
			__le32 offs;
		} data[IDX_NUM];
	} __packed req = {
		.hdr.band = phy->mt76->band_idx,
	};
	static const u32 offs[] = {
		[IDX_TX_TIME] = UNI_MIB_TX_TIME,
		[IDX_RX_TIME] = UNI_MIB_RX_TIME,
		[IDX_OBSS_AIRTIME] = UNI_MIB_OBSS_AIRTIME,
		[IDX_NON_WIFI_TIME] = UNI_MIB_NON_WIFI_TIME,
	};
	struct mt76_channel_state *state = phy->mt76->chan_state;
	struct mt76_channel_state *state_ts = &phy->state_ts;
	struct mt7996_dev *dev = phy->dev;
	struct mt7996_mcu_mib *res;
	struct sk_buff *skb;
	int i, ret;

	for (i = 0; i < IDX_NUM; i++) {
		req.data[i].tag = cpu_to_le16(UNI_CMD_MIB_DATA);
		req.data[i].len = cpu_to_le16(sizeof(req.data[i]));
		req.data[i].offs = cpu_to_le32(offs[i]);
	}

	ret = mt76_mcu_send_and_get_msg(&dev->mt76, MCU_WM_UNI_CMD_QUERY(GET_MIB_INFO),
					&req, sizeof(req), true, &skb);
	if (ret)
		return ret;

	skb_pull(skb, sizeof(req.hdr));

	res = (struct mt7996_mcu_mib *)(skb->data);

	if (chan_switch)
		goto out;

#define __res_u64(s) le64_to_cpu(res[s].data)
	state->cc_tx += __res_u64(IDX_TX_TIME) - state_ts->cc_tx;
	state->cc_bss_rx += __res_u64(IDX_RX_TIME) - state_ts->cc_bss_rx;
	state->cc_rx += __res_u64(IDX_RX_TIME) +
			__res_u64(IDX_OBSS_AIRTIME) -
			state_ts->cc_rx;
	state->cc_busy += __res_u64(IDX_TX_TIME) +
			  __res_u64(IDX_RX_TIME) +
			  __res_u64(IDX_OBSS_AIRTIME) +
			  __res_u64(IDX_NON_WIFI_TIME) -
			  state_ts->cc_busy;
out:
	state_ts->cc_tx = __res_u64(IDX_TX_TIME);
	state_ts->cc_bss_rx = __res_u64(IDX_RX_TIME);
	state_ts->cc_rx = __res_u64(IDX_RX_TIME) + __res_u64(IDX_OBSS_AIRTIME);
	state_ts->cc_busy = __res_u64(IDX_TX_TIME) +
			    __res_u64(IDX_RX_TIME) +
			    __res_u64(IDX_OBSS_AIRTIME) +
			    __res_u64(IDX_NON_WIFI_TIME);
#undef __res_u64

	dev_kfree_skb(skb);

	return 0;
}

int mt7996_mcu_get_temperature(struct mt7996_phy *phy)
{
#define TEMPERATURE_QUERY 0
#define GET_TEMPERATURE 0
	struct {
		u8 _rsv[4];

		__le16 tag;
		__le16 len;

		u8 rsv1;
		u8 action;
		u8 band_idx;
		u8 rsv2;
	} req = {
		.tag = cpu_to_le16(TEMPERATURE_QUERY),
		.len = cpu_to_le16(sizeof(req) - 4),
		.action = GET_TEMPERATURE,
		.band_idx = phy->mt76->band_idx,
	};
	struct mt7996_mcu_thermal {
		u8 _rsv[4];

		__le16 tag;
		__le16 len;

		__le32 rsv;
		__le32 temperature;
	} __packed * res;
	struct sk_buff *skb;
	int ret;
	u32 temp;

	ret = mt76_mcu_send_and_get_msg(&phy->dev->mt76, MCU_WM_UNI_CMD(THERMAL),
					&req, sizeof(req), true, &skb);
	if (ret)
		return ret;

	res = (void *)skb->data;
	temp = le32_to_cpu(res->temperature);
	dev_kfree_skb(skb);

	return temp;
}

int mt7996_mcu_set_thermal_throttling(struct mt7996_phy *phy, u8 state)
{
	struct {
		u8 _rsv[4];

		__le16 tag;
		__le16 len;

		struct mt7996_mcu_thermal_ctrl ctrl;
	} __packed req = {
		.tag = cpu_to_le16(UNI_CMD_THERMAL_PROTECT_DUTY_CONFIG),
		.len = cpu_to_le16(sizeof(req) - 4),
		.ctrl = {
			.band_idx = phy->mt76->band_idx,
		},
	};
	int level, ret;

	/* set duty cycle and level */
	for (level = 0; level < 4; level++) {
		req.ctrl.duty.duty_level = level;
		req.ctrl.duty.duty_cycle = state;
		state /= 2;

		ret = mt76_mcu_send_msg(&phy->dev->mt76, MCU_WM_UNI_CMD(THERMAL),
					&req, sizeof(req), false);
		if (ret)
			return ret;
	}

	return 0;
}

int mt7996_mcu_set_thermal_protect(struct mt7996_phy *phy, bool enable)
{
#define SUSTAIN_PERIOD		10
	struct {
		u8 _rsv[4];

		__le16 tag;
		__le16 len;

		struct mt7996_mcu_thermal_ctrl ctrl;
		struct mt7996_mcu_thermal_enable enable;
	} __packed req = {
		.len = cpu_to_le16(sizeof(req) - 4 - sizeof(req.enable)),
		.ctrl = {
			.band_idx = phy->mt76->band_idx,
			.type.protect_type = 1,
			.type.trigger_type = 1,
		},
	};
	int ret;

	req.tag = cpu_to_le16(UNI_CMD_THERMAL_PROTECT_DISABLE);

	ret = mt76_mcu_send_msg(&phy->dev->mt76, MCU_WM_UNI_CMD(THERMAL),
				&req, sizeof(req) - sizeof(req.enable), false);
	if (ret || !enable)
		return ret;

	/* set high-temperature trigger threshold */
	req.tag = cpu_to_le16(UNI_CMD_THERMAL_PROTECT_ENABLE);
	req.enable.restore_temp = cpu_to_le32(phy->throttle_temp[0]);
	req.enable.trigger_temp = cpu_to_le32(phy->throttle_temp[1]);
	req.enable.sustain_time = cpu_to_le16(SUSTAIN_PERIOD);

	req.len = cpu_to_le16(sizeof(req) - 4);

	return mt76_mcu_send_msg(&phy->dev->mt76, MCU_WM_UNI_CMD(THERMAL),
				 &req, sizeof(req), false);
}

int mt7996_mcu_set_ser(struct mt7996_dev *dev, u8 action, u8 val, u8 band)
{
	struct {
		u8 rsv[4];

		__le16 tag;
		__le16 len;

		union {
			struct {
				__le32 mask;
			} __packed set;

			struct {
				u8 method;
				u8 band;
				u8 rsv2[2];
			} __packed trigger;
		};
	} __packed req = {
		.tag = cpu_to_le16(action),
		.len = cpu_to_le16(sizeof(req) - 4),
	};

	switch (action) {
	case UNI_CMD_SER_SET:
		req.set.mask = cpu_to_le32(val);
		break;
	case UNI_CMD_SER_TRIGGER:
		req.trigger.method = val;
		req.trigger.band = band;
		break;
	default:
		return -EINVAL;
	}

	return mt76_mcu_send_msg(&dev->mt76, MCU_WM_UNI_CMD(SER),
				 &req, sizeof(req), false);
}

int mt7996_mcu_set_txbf(struct mt7996_dev *dev, u8 action)
{
#define MT7996_BF_MAX_SIZE	sizeof(union bf_tag_tlv)
#define BF_PROCESSING	4
	struct uni_header hdr;
	struct sk_buff *skb;
	struct tlv *tlv;
	int len = sizeof(hdr) + MT7996_BF_MAX_SIZE;

	memset(&hdr, 0, sizeof(hdr));

	skb = mt76_mcu_msg_alloc(&dev->mt76, NULL, len);
	if (!skb)
		return -ENOMEM;

	skb_put_data(skb, &hdr, sizeof(hdr));

	switch (action) {
	case BF_SOUNDING_ON: {
		struct bf_sounding_on *req_snd_on;

		tlv = mt7996_mcu_add_uni_tlv(skb, action, sizeof(*req_snd_on));
		req_snd_on = (struct bf_sounding_on *)tlv;
		req_snd_on->snd_mode = BF_PROCESSING;
		break;
	}
	case BF_HW_EN_UPDATE: {
		struct bf_hw_en_status_update *req_hw_en;

		tlv = mt7996_mcu_add_uni_tlv(skb, action, sizeof(*req_hw_en));
		req_hw_en = (struct bf_hw_en_status_update *)tlv;
		req_hw_en->ebf = true;
		req_hw_en->ibf = dev->ibf;
		break;
	}
	case BF_MOD_EN_CTRL: {
		struct bf_mod_en_ctrl *req_mod_en;

		tlv = mt7996_mcu_add_uni_tlv(skb, action, sizeof(*req_mod_en));
		req_mod_en = (struct bf_mod_en_ctrl *)tlv;
		req_mod_en->bf_num = mt7996_band_valid(dev, MT_BAND2) ? 3 : 2;
		req_mod_en->bf_bitmap = mt7996_band_valid(dev, MT_BAND2) ?
					GENMASK(2, 0) : GENMASK(1, 0);
		break;
	}
	default:
		return -EINVAL;
	}

	return mt76_mcu_skb_send_msg(&dev->mt76, skb, MCU_WM_UNI_CMD(BF), true);
}

static int
mt7996_mcu_enable_obss_spr(struct mt7996_phy *phy, u16 action, u8 val)
{
	struct mt7996_dev *dev = phy->dev;
	struct {
		u8 band_idx;
		u8 __rsv[3];

		__le16 tag;
		__le16 len;

		__le32 val;
	} __packed req = {
		.band_idx = phy->mt76->band_idx,
		.tag = cpu_to_le16(action),
		.len = cpu_to_le16(sizeof(req) - 4),
		.val = cpu_to_le32(val),
	};

	return mt76_mcu_send_msg(&dev->mt76, MCU_WM_UNI_CMD(SR),
				 &req, sizeof(req), true);
}

static int
mt7996_mcu_set_obss_spr_pd(struct mt7996_phy *phy,
			   struct ieee80211_he_obss_pd *he_obss_pd)
{
	struct mt7996_dev *dev = phy->dev;
	u8 max_th = 82, non_srg_max_th = 62;
	struct {
		u8 band_idx;
		u8 __rsv[3];

		__le16 tag;
		__le16 len;

		u8 pd_th_non_srg;
		u8 pd_th_srg;
		u8 period_offs;
		u8 rcpi_src;
		__le16 obss_pd_min;
		__le16 obss_pd_min_srg;
		u8 resp_txpwr_mode;
		u8 txpwr_restrict_mode;
		u8 txpwr_ref;
		u8 __rsv2[3];
	} __packed req = {
		.band_idx = phy->mt76->band_idx,
		.tag = cpu_to_le16(UNI_CMD_SR_SET_PARAM),
		.len = cpu_to_le16(sizeof(req) - 4),
		.obss_pd_min = cpu_to_le16(max_th),
		.obss_pd_min_srg = cpu_to_le16(max_th),
		.txpwr_restrict_mode = 2,
		.txpwr_ref = 21
	};
	int ret;

	/* disable firmware dynamical PD asjustment */
	ret = mt7996_mcu_enable_obss_spr(phy, UNI_CMD_SR_ENABLE_DPD, false);
	if (ret)
		return ret;

	if (he_obss_pd->sr_ctrl &
	    IEEE80211_HE_SPR_NON_SRG_OBSS_PD_SR_DISALLOWED)
		req.pd_th_non_srg = max_th;
	else if (he_obss_pd->sr_ctrl & IEEE80211_HE_SPR_NON_SRG_OFFSET_PRESENT)
		req.pd_th_non_srg  = max_th - he_obss_pd->non_srg_max_offset;
	else
		req.pd_th_non_srg  = non_srg_max_th;

	if (he_obss_pd->sr_ctrl & IEEE80211_HE_SPR_SRG_INFORMATION_PRESENT)
		req.pd_th_srg = max_th - he_obss_pd->max_offset;

	return mt76_mcu_send_msg(&dev->mt76, MCU_WM_UNI_CMD(SR),
				 &req, sizeof(req), true);
}

static int
mt7996_mcu_set_obss_spr_siga(struct mt7996_phy *phy,
			     struct mt7996_vif_link *link,
			     struct ieee80211_he_obss_pd *he_obss_pd)
{
	struct mt7996_dev *dev = phy->dev;
<<<<<<< HEAD
	u8 omac = mvif->deflink.mt76.omac_idx;
=======
	u8 omac = link->mt76.omac_idx;
>>>>>>> e8a457b7
	struct {
		u8 band_idx;
		u8 __rsv[3];

		__le16 tag;
		__le16 len;

		u8 omac;
		u8 __rsv2[3];
		u8 flag[20];
	} __packed req = {
		.band_idx = phy->mt76->band_idx,
		.tag = cpu_to_le16(UNI_CMD_SR_SET_SIGA),
		.len = cpu_to_le16(sizeof(req) - 4),
		.omac = omac > HW_BSSID_MAX ? omac - 12 : omac,
	};
	int ret;

	if (he_obss_pd->sr_ctrl & IEEE80211_HE_SPR_HESIGA_SR_VAL15_ALLOWED)
		req.flag[req.omac] = 0xf;
	else
		return 0;

	/* switch to normal AP mode */
	ret = mt7996_mcu_enable_obss_spr(phy, UNI_CMD_SR_ENABLE_MODE, 0);
	if (ret)
		return ret;

	return mt76_mcu_send_msg(&dev->mt76, MCU_WM_UNI_CMD(SR),
				 &req, sizeof(req), true);
}

static int
mt7996_mcu_set_obss_spr_bitmap(struct mt7996_phy *phy,
			       struct ieee80211_he_obss_pd *he_obss_pd)
{
	struct mt7996_dev *dev = phy->dev;
	struct {
		u8 band_idx;
		u8 __rsv[3];

		__le16 tag;
		__le16 len;

		__le32 color_l[2];
		__le32 color_h[2];
		__le32 bssid_l[2];
		__le32 bssid_h[2];
	} __packed req = {
		.band_idx = phy->mt76->band_idx,
		.tag = cpu_to_le16(UNI_CMD_SR_SET_SRG_BITMAP),
		.len = cpu_to_le16(sizeof(req) - 4),
	};
	u32 bitmap;

	memcpy(&bitmap, he_obss_pd->bss_color_bitmap, sizeof(bitmap));
	req.color_l[req.band_idx] = cpu_to_le32(bitmap);

	memcpy(&bitmap, he_obss_pd->bss_color_bitmap + 4, sizeof(bitmap));
	req.color_h[req.band_idx] = cpu_to_le32(bitmap);

	memcpy(&bitmap, he_obss_pd->partial_bssid_bitmap, sizeof(bitmap));
	req.bssid_l[req.band_idx] = cpu_to_le32(bitmap);

	memcpy(&bitmap, he_obss_pd->partial_bssid_bitmap + 4, sizeof(bitmap));
	req.bssid_h[req.band_idx] = cpu_to_le32(bitmap);

	return mt76_mcu_send_msg(&dev->mt76, MCU_WM_UNI_CMD(SR), &req,
				 sizeof(req), true);
}

int mt7996_mcu_add_obss_spr(struct mt7996_phy *phy,
			    struct mt7996_vif_link *link,
			    struct ieee80211_he_obss_pd *he_obss_pd)
{
	int ret;

	/* enable firmware scene detection algorithms */
	ret = mt7996_mcu_enable_obss_spr(phy, UNI_CMD_SR_ENABLE_SD,
					 sr_scene_detect);
	if (ret)
		return ret;

	/* firmware dynamically adjusts PD threshold so skip manual control */
	if (sr_scene_detect && !he_obss_pd->enable)
		return 0;

	/* enable spatial reuse */
	ret = mt7996_mcu_enable_obss_spr(phy, UNI_CMD_SR_ENABLE,
					 he_obss_pd->enable);
	if (ret)
		return ret;

	if (sr_scene_detect || !he_obss_pd->enable)
		return 0;

	ret = mt7996_mcu_enable_obss_spr(phy, UNI_CMD_SR_ENABLE_TX, true);
	if (ret)
		return ret;

	/* set SRG/non-SRG OBSS PD threshold */
	ret = mt7996_mcu_set_obss_spr_pd(phy, he_obss_pd);
	if (ret)
		return ret;

	/* Set SR prohibit */
	ret = mt7996_mcu_set_obss_spr_siga(phy, link, he_obss_pd);
	if (ret)
		return ret;

	/* set SRG BSS color/BSSID bitmap */
	return mt7996_mcu_set_obss_spr_bitmap(phy, he_obss_pd);
}

int mt7996_mcu_update_bss_color(struct mt7996_dev *dev,
				struct mt76_vif_link *mlink,
				struct cfg80211_he_bss_color *he_bss_color)
{
	int len = sizeof(struct bss_req_hdr) + sizeof(struct bss_color_tlv);
	struct bss_color_tlv *bss_color;
	struct sk_buff *skb;
	struct tlv *tlv;

	skb = __mt7996_mcu_alloc_bss_req(&dev->mt76, mlink, len);
	if (IS_ERR(skb))
		return PTR_ERR(skb);

	tlv = mt76_connac_mcu_add_tlv(skb, UNI_BSS_INFO_BSS_COLOR,
				      sizeof(*bss_color));
	bss_color = (struct bss_color_tlv *)tlv;
	bss_color->enable = he_bss_color->enabled;
	bss_color->color = he_bss_color->color;

	return mt76_mcu_skb_send_msg(&dev->mt76, skb,
				     MCU_WMWA_UNI_CMD(BSS_INFO_UPDATE), true);
}

#define TWT_AGRT_TRIGGER	BIT(0)
#define TWT_AGRT_ANNOUNCE	BIT(1)
#define TWT_AGRT_PROTECT	BIT(2)

int mt7996_mcu_twt_agrt_update(struct mt7996_dev *dev,
			       struct mt7996_vif_link *link,
			       struct mt7996_twt_flow *flow,
			       int cmd)
{
	struct {
		/* fixed field */
		u8 bss;
		u8 _rsv[3];

		__le16 tag;
		__le16 len;
		u8 tbl_idx;
		u8 cmd;
		u8 own_mac_idx;
		u8 flowid; /* 0xff for group id */
		__le16 peer_id; /* specify the peer_id (msb=0)
				 * or group_id (msb=1)
				 */
		u8 duration; /* 256 us */
		u8 bss_idx;
		__le64 start_tsf;
		__le16 mantissa;
		u8 exponent;
		u8 is_ap;
		u8 agrt_params;
		u8 __rsv2[23];
	} __packed req = {
		.tag = cpu_to_le16(UNI_CMD_TWT_ARGT_UPDATE),
		.len = cpu_to_le16(sizeof(req) - 4),
		.tbl_idx = flow->table_id,
		.cmd = cmd,
<<<<<<< HEAD
		.own_mac_idx = mvif->deflink.mt76.omac_idx,
		.flowid = flow->id,
		.peer_id = cpu_to_le16(flow->wcid),
		.duration = flow->duration,
		.bss = mvif->deflink.mt76.idx,
		.bss_idx = mvif->deflink.mt76.idx,
=======
		.own_mac_idx = link->mt76.omac_idx,
		.flowid = flow->id,
		.peer_id = cpu_to_le16(flow->wcid),
		.duration = flow->duration,
		.bss = link->mt76.idx,
		.bss_idx = link->mt76.idx,
>>>>>>> e8a457b7
		.start_tsf = cpu_to_le64(flow->tsf),
		.mantissa = flow->mantissa,
		.exponent = flow->exp,
		.is_ap = true,
	};

	if (flow->protection)
		req.agrt_params |= TWT_AGRT_PROTECT;
	if (!flow->flowtype)
		req.agrt_params |= TWT_AGRT_ANNOUNCE;
	if (flow->trigger)
		req.agrt_params |= TWT_AGRT_TRIGGER;

	return mt76_mcu_send_msg(&dev->mt76, MCU_WM_UNI_CMD(TWT),
				 &req, sizeof(req), true);
}

int mt7996_mcu_set_rts_thresh(struct mt7996_phy *phy, u32 val)
{
	struct {
		u8 band_idx;
		u8 _rsv[3];

		__le16 tag;
		__le16 len;
		__le32 len_thresh;
		__le32 pkt_thresh;
	} __packed req = {
		.band_idx = phy->mt76->band_idx,
		.tag = cpu_to_le16(UNI_BAND_CONFIG_RTS_THRESHOLD),
		.len = cpu_to_le16(sizeof(req) - 4),
		.len_thresh = cpu_to_le32(val),
		.pkt_thresh = cpu_to_le32(0x2),
	};

	return mt76_mcu_send_msg(&phy->dev->mt76, MCU_WM_UNI_CMD(BAND_CONFIG),
				 &req, sizeof(req), true);
}

int mt7996_mcu_set_radio_en(struct mt7996_phy *phy, bool enable)
{
	struct {
		u8 band_idx;
		u8 _rsv[3];

		__le16 tag;
		__le16 len;
		u8 enable;
		u8 _rsv2[3];
	} __packed req = {
		.band_idx = phy->mt76->band_idx,
		.tag = cpu_to_le16(UNI_BAND_CONFIG_RADIO_ENABLE),
		.len = cpu_to_le16(sizeof(req) - 4),
		.enable = enable,
	};

	return mt76_mcu_send_msg(&phy->dev->mt76, MCU_WM_UNI_CMD(BAND_CONFIG),
				 &req, sizeof(req), true);
}

int mt7996_mcu_rdd_cmd(struct mt7996_dev *dev, int cmd, u8 index,
		       u8 rx_sel, u8 val)
{
	struct {
		u8 _rsv[4];

		__le16 tag;
		__le16 len;

		u8 ctrl;
		u8 rdd_idx;
		u8 rdd_rx_sel;
		u8 val;
		u8 rsv[4];
	} __packed req = {
		.tag = cpu_to_le16(UNI_RDD_CTRL_PARM),
		.len = cpu_to_le16(sizeof(req) - 4),
		.ctrl = cmd,
		.rdd_idx = index,
		.rdd_rx_sel = rx_sel,
		.val = val,
	};

	return mt76_mcu_send_msg(&dev->mt76, MCU_WM_UNI_CMD(RDD_CTRL),
				 &req, sizeof(req), true);
}

int mt7996_mcu_wtbl_update_hdr_trans(struct mt7996_dev *dev,
				     struct ieee80211_vif *vif,
				     struct mt7996_vif_link *link,
				     struct mt7996_sta_link *msta_link)
{
	struct sk_buff *skb;

<<<<<<< HEAD
	msta = sta ? (struct mt7996_sta *)sta->drv_priv : &mvif->deflink.sta;

	skb = __mt76_connac_mcu_alloc_sta_req(&dev->mt76, &mvif->deflink.mt76,
					      &msta->wcid,
=======
	skb = __mt76_connac_mcu_alloc_sta_req(&dev->mt76, &link->mt76,
					      &msta_link->wcid,
>>>>>>> e8a457b7
					      MT7996_STA_UPDATE_MAX_SIZE);
	if (IS_ERR(skb))
		return PTR_ERR(skb);

	/* starec hdr trans */
<<<<<<< HEAD
	mt7996_mcu_sta_hdr_trans_tlv(dev, skb, vif, &msta->wcid);
=======
	mt7996_mcu_sta_hdr_trans_tlv(dev, skb, vif, &msta_link->wcid);
>>>>>>> e8a457b7
	return mt76_mcu_skb_send_msg(&dev->mt76, skb,
				     MCU_WMWA_UNI_CMD(STA_REC_UPDATE), true);
}

int mt7996_mcu_set_fixed_rate_table(struct mt7996_phy *phy, u8 table_idx,
				    u16 rate_idx, bool beacon)
{
#define UNI_FIXED_RATE_TABLE_SET	0
#define SPE_IXD_SELECT_TXD		0
#define SPE_IXD_SELECT_BMC_WTBL		1
	struct mt7996_dev *dev = phy->dev;
	struct fixed_rate_table_ctrl req = {
		.tag = cpu_to_le16(UNI_FIXED_RATE_TABLE_SET),
		.len = cpu_to_le16(sizeof(req) - 4),
		.table_idx = table_idx,
		.rate_idx = cpu_to_le16(rate_idx),
		.gi = 1,
		.he_ltf = 1,
	};
	u8 band_idx = phy->mt76->band_idx;

	if (beacon) {
		req.spe_idx_sel = SPE_IXD_SELECT_TXD;
		req.spe_idx = 24 + band_idx;
		phy->beacon_rate = rate_idx;
	} else {
		req.spe_idx_sel = SPE_IXD_SELECT_BMC_WTBL;
	}

	return mt76_mcu_send_msg(&dev->mt76, MCU_WM_UNI_CMD(FIXED_RATE_TABLE),
				 &req, sizeof(req), false);
}

int mt7996_mcu_rf_regval(struct mt7996_dev *dev, u32 regidx, u32 *val, bool set)
{
	struct {
		u8 __rsv1[4];

		__le16 tag;
		__le16 len;
		__le16 idx;
		u8 __rsv2[2];
		__le32 ofs;
		__le32 data;
	} __packed *res, req = {
		.tag = cpu_to_le16(UNI_CMD_ACCESS_RF_REG_BASIC),
		.len = cpu_to_le16(sizeof(req) - 4),

		.idx = cpu_to_le16(u32_get_bits(regidx, GENMASK(31, 24))),
		.ofs = cpu_to_le32(u32_get_bits(regidx, GENMASK(23, 0))),
		.data = set ? cpu_to_le32(*val) : 0,
	};
	struct sk_buff *skb;
	int ret;

	if (set)
		return mt76_mcu_send_msg(&dev->mt76, MCU_WM_UNI_CMD(REG_ACCESS),
					 &req, sizeof(req), true);

	ret = mt76_mcu_send_and_get_msg(&dev->mt76,
					MCU_WM_UNI_CMD_QUERY(REG_ACCESS),
					&req, sizeof(req), true, &skb);
	if (ret)
		return ret;

	res = (void *)skb->data;
	*val = le32_to_cpu(res->data);
	dev_kfree_skb(skb);

	return 0;
}

int mt7996_mcu_trigger_assert(struct mt7996_dev *dev)
{
	struct {
		__le16 tag;
		__le16 len;
		u8 enable;
		u8 rsv[3];
	} __packed req = {
		.len = cpu_to_le16(sizeof(req) - 4),
		.enable = true,
	};

	return mt76_mcu_send_msg(&dev->mt76, MCU_WM_UNI_CMD(ASSERT_DUMP),
				 &req, sizeof(req), false);
}

int mt7996_mcu_set_rro(struct mt7996_dev *dev, u16 tag, u16 val)
{
	struct {
		u8 __rsv1[4];
		__le16 tag;
		__le16 len;
		union {
			struct {
				u8 type;
				u8 __rsv2[3];
			} __packed platform_type;
			struct {
				u8 type;
				u8 dest;
				u8 __rsv2[2];
			} __packed bypass_mode;
			struct {
				u8 path;
				u8 __rsv2[3];
			} __packed txfree_path;
			struct {
				__le16 flush_one;
				__le16 flush_all;
				u8 __rsv2[4];
			} __packed timeout;
		};
	} __packed req = {
		.tag = cpu_to_le16(tag),
		.len = cpu_to_le16(sizeof(req) - 4),
	};

	switch (tag) {
	case UNI_RRO_SET_PLATFORM_TYPE:
		req.platform_type.type = val;
		break;
	case UNI_RRO_SET_BYPASS_MODE:
		req.bypass_mode.type = val;
		break;
	case UNI_RRO_SET_TXFREE_PATH:
		req.txfree_path.path = val;
		break;
	case UNI_RRO_SET_FLUSH_TIMEOUT:
		req.timeout.flush_one = cpu_to_le16(val);
		req.timeout.flush_all = cpu_to_le16(2 * val);
		break;
	default:
		return -EINVAL;
	}

	return mt76_mcu_send_msg(&dev->mt76, MCU_WM_UNI_CMD(RRO), &req,
				 sizeof(req), true);
}

int mt7996_mcu_get_all_sta_info(struct mt7996_phy *phy, u16 tag)
{
	struct mt7996_dev *dev = phy->dev;
	struct {
		u8 _rsv[4];

		__le16 tag;
		__le16 len;
	} __packed req = {
		.tag = cpu_to_le16(tag),
		.len = cpu_to_le16(sizeof(req) - 4),
	};

	return mt76_mcu_send_msg(&dev->mt76, MCU_WM_UNI_CMD(ALL_STA_INFO),
				 &req, sizeof(req), false);
}

int mt7996_mcu_wed_rro_reset_sessions(struct mt7996_dev *dev, u16 id)
{
	struct {
		u8 __rsv[4];

		__le16 tag;
		__le16 len;
		__le16 session_id;
		u8 pad[4];
	} __packed req = {
		.tag = cpu_to_le16(UNI_RRO_DEL_BA_SESSION),
		.len = cpu_to_le16(sizeof(req) - 4),
		.session_id = cpu_to_le16(id),
	};

	return mt76_mcu_send_msg(&dev->mt76, MCU_WM_UNI_CMD(RRO), &req,
				 sizeof(req), true);
}

int mt7996_mcu_set_sniffer_mode(struct mt7996_phy *phy, bool enabled)
{
	struct mt7996_dev *dev = phy->dev;
	struct {
		u8 band_idx;
		u8 _rsv[3];
		__le16 tag;
		__le16 len;
		u8 enable;
		u8 _pad[3];
	} __packed req = {
		.band_idx = phy->mt76->band_idx,
		.tag = 0,
		.len = cpu_to_le16(sizeof(req) - 4),
		.enable = enabled,
	};

	return mt76_mcu_send_msg(&dev->mt76, MCU_WM_UNI_CMD(SNIFFER), &req,
				 sizeof(req), true);
}

int mt7996_mcu_set_txpower_sku(struct mt7996_phy *phy)
{
#define TX_POWER_LIMIT_TABLE_RATE	0
	struct mt7996_dev *dev = phy->dev;
	struct mt76_phy *mphy = phy->mt76;
	struct tx_power_limit_table_ctrl {
		u8 __rsv1[4];

		__le16 tag;
		__le16 len;
		u8 power_ctrl_id;
		u8 power_limit_type;
		u8 band_idx;
	} __packed req = {
		.tag = cpu_to_le16(UNI_TXPOWER_POWER_LIMIT_TABLE_CTRL),
		.len = cpu_to_le16(sizeof(req) + MT7996_SKU_PATH_NUM - 4),
		.power_ctrl_id = UNI_TXPOWER_POWER_LIMIT_TABLE_CTRL,
		.power_limit_type = TX_POWER_LIMIT_TABLE_RATE,
		.band_idx = phy->mt76->band_idx,
	};
	struct mt76_power_limits la = {};
	struct sk_buff *skb;
	int i, tx_power;

<<<<<<< HEAD
	tx_power = mt7996_get_power_bound(phy, phy->txpower);
=======
	tx_power = mt76_get_power_bound(mphy, phy->txpower);
>>>>>>> e8a457b7
	tx_power = mt76_get_rate_power_limits(mphy, mphy->chandef.chan,
					      &la, tx_power);
	mphy->txpower_cur = tx_power;

	skb = mt76_mcu_msg_alloc(&dev->mt76, NULL,
				 sizeof(req) + MT7996_SKU_PATH_NUM);
	if (!skb)
		return -ENOMEM;

	skb_put_data(skb, &req, sizeof(req));
	/* cck and ofdm */
	skb_put_data(skb, &la.cck, sizeof(la.cck));
	skb_put_data(skb, &la.ofdm, sizeof(la.ofdm));
	/* ht20 */
	skb_put_data(skb, &la.mcs[0], 8);
	/* ht40 */
	skb_put_data(skb, &la.mcs[1], 9);

	/* vht */
	for (i = 0; i < 4; i++) {
		skb_put_data(skb, &la.mcs[i], sizeof(la.mcs[i]));
		skb_put_zero(skb, 2);  /* padding */
	}

	/* he */
	skb_put_data(skb, &la.ru[0], sizeof(la.ru));
	/* eht */
	skb_put_data(skb, &la.eht[0], sizeof(la.eht));

	/* padding */
	skb_put_zero(skb, MT7996_SKU_PATH_NUM - MT7996_SKU_RATE_NUM);

	return mt76_mcu_skb_send_msg(&dev->mt76, skb,
				     MCU_WM_UNI_CMD(TXPOWER), true);
}

int mt7996_mcu_cp_support(struct mt7996_dev *dev, u8 mode)
{
	__le32 cp_mode;

	if (mode < mt76_connac_lmac_mapping(IEEE80211_AC_BE) ||
	    mode > mt76_connac_lmac_mapping(IEEE80211_AC_VO))
		return -EINVAL;

	cp_mode = cpu_to_le32(mode);
	return mt76_mcu_send_msg(&dev->mt76, MCU_WA_EXT_CMD(CP_SUPPORT),
				 &cp_mode, sizeof(cp_mode), true);
}<|MERGE_RESOLUTION|>--- conflicted
+++ resolved
@@ -122,16 +122,9 @@
 			  struct mt7996_vif_link *link,
 			  __le16 *he_mcs, u16 mcs_map)
 {
-<<<<<<< HEAD
-	struct mt7996_sta *msta = (struct mt7996_sta *)sta->drv_priv;
-	enum nl80211_band band = msta->vif->deflink.phy->mt76->chandef.chan->band;
-	const u16 *mask = msta->vif->deflink.bitrate_mask.control[band].he_mcs;
-	int nss, max_nss = sta->deflink.rx_nss > 3 ? 4 : sta->deflink.rx_nss;
-=======
 	int nss, max_nss = link_sta->rx_nss > 3 ? 4 : link_sta->rx_nss;
 	enum nl80211_band band = link->phy->mt76->chandef.chan->band;
 	const u16 *mask = link->bitrate_mask.control[band].he_mcs;
->>>>>>> e8a457b7
 
 	for (nss = 0; nss < max_nss; nss++) {
 		int mcs;
@@ -1071,12 +1064,8 @@
 
 int mt7996_mcu_add_bss_info(struct mt7996_phy *phy, struct ieee80211_vif *vif,
 			    struct ieee80211_bss_conf *link_conf,
-<<<<<<< HEAD
-			    struct mt76_vif_link *mlink, int enable)
-=======
 			    struct mt76_vif_link *mlink,
 			    struct mt7996_sta_link *msta_link, int enable)
->>>>>>> e8a457b7
 {
 	struct mt7996_dev *dev = phy->dev;
 	struct sk_buff *skb;
@@ -1093,11 +1082,7 @@
 
 	/* bss_basic must be first */
 	mt7996_mcu_bss_basic_tlv(skb, vif, link_conf, mlink, phy->mt76,
-<<<<<<< HEAD
-				 mlink->wcid->idx, enable);
-=======
 				 msta_link->wcid.idx, enable);
->>>>>>> e8a457b7
 	mt7996_mcu_bss_sec_tlv(skb, mlink);
 
 	if (vif->type == NL80211_IFTYPE_MONITOR)
@@ -1181,25 +1166,14 @@
 	if (enable && !params->amsdu)
 		msta_link->wcid.amsdu = false;
 
-<<<<<<< HEAD
-	return mt7996_mcu_sta_ba(dev, &mvif->deflink.mt76, params, enable, true);
-=======
 	return mt7996_mcu_sta_ba(dev, &link->mt76, params, enable, true);
->>>>>>> e8a457b7
 }
 
 int mt7996_mcu_add_rx_ba(struct mt7996_dev *dev,
 			 struct ieee80211_ampdu_params *params,
 			 struct mt7996_vif_link *link, bool enable)
 {
-<<<<<<< HEAD
-	struct mt7996_sta *msta = (struct mt7996_sta *)params->sta->drv_priv;
-	struct mt7996_vif *mvif = msta->vif;
-
-	return mt7996_mcu_sta_ba(dev, &mvif->deflink.mt76, params, enable, false);
-=======
 	return mt7996_mcu_sta_ba(dev, &link->mt76, params, enable, false);
->>>>>>> e8a457b7
 }
 
 static void
@@ -1502,14 +1476,9 @@
 }
 
 static void
-<<<<<<< HEAD
-mt7996_mcu_sta_bfer_ht(struct ieee80211_sta *sta, struct mt7996_phy *phy,
-		       struct sta_rec_bf *bf, bool explicit)
-=======
 mt7996_mcu_sta_bfer_ht(struct ieee80211_link_sta *link_sta,
 		       struct mt7996_phy *phy, struct sta_rec_bf *bf,
 		       bool explicit)
->>>>>>> e8a457b7
 {
 	struct ieee80211_mcs_info *mcs = &link_sta->ht_cap.mcs;
 	u8 n = 0;
@@ -1572,15 +1541,9 @@
 }
 
 static void
-<<<<<<< HEAD
-mt7996_mcu_sta_bfer_he(struct ieee80211_sta *sta, struct ieee80211_vif *vif,
-		       struct mt7996_phy *phy, struct sta_rec_bf *bf,
-		       bool explicit)
-=======
 mt7996_mcu_sta_bfer_he(struct ieee80211_link_sta *link_sta,
 		       struct ieee80211_vif *vif, struct mt7996_phy *phy,
 		       struct sta_rec_bf *bf, bool explicit)
->>>>>>> e8a457b7
 {
 	struct ieee80211_sta_he_cap *pc = &link_sta->he_cap;
 	struct ieee80211_he_cap_elem *pe = &pc->he_cap_elem;
@@ -1643,15 +1606,9 @@
 }
 
 static void
-<<<<<<< HEAD
-mt7996_mcu_sta_bfer_eht(struct ieee80211_sta *sta, struct ieee80211_vif *vif,
-			struct mt7996_phy *phy, struct sta_rec_bf *bf,
-			bool explicit)
-=======
 mt7996_mcu_sta_bfer_eht(struct ieee80211_link_sta *link_sta,
 			struct ieee80211_vif *vif, struct mt7996_phy *phy,
 			struct sta_rec_bf *bf, bool explicit)
->>>>>>> e8a457b7
 {
 	struct ieee80211_sta_eht_cap *pc = &link_sta->eht_cap;
 	struct ieee80211_eht_cap_elem_fixed *pe = &pc->eht_cap_elem;
@@ -1708,24 +1665,15 @@
 
 static void
 mt7996_mcu_sta_bfer_tlv(struct mt7996_dev *dev, struct sk_buff *skb,
-<<<<<<< HEAD
-			struct ieee80211_vif *vif, struct ieee80211_sta *sta)
-=======
 			struct ieee80211_bss_conf *link_conf,
 			struct ieee80211_link_sta *link_sta,
 			struct mt7996_vif_link *link)
->>>>>>> e8a457b7
 {
 #define EBF_MODE	BIT(0)
 #define IBF_MODE	BIT(1)
 #define BF_MAT_ORDER	4
-<<<<<<< HEAD
-	struct mt7996_vif *mvif = (struct mt7996_vif *)vif->drv_priv;
-	struct mt7996_phy *phy = mvif->deflink.phy;
-=======
 	struct ieee80211_vif *vif = link_conf->vif;
 	struct mt7996_phy *phy = link->phy;
->>>>>>> e8a457b7
 	int tx_ant = hweight16(phy->mt76->chainmask) - 1;
 	struct sta_rec_bf *bf;
 	struct tlv *tlv;
@@ -1751,16 +1699,6 @@
 	 * vht: support eBF and iBF
 	 * ht: iBF only, since mac80211 lacks of eBF support
 	 */
-<<<<<<< HEAD
-	if (sta->deflink.eht_cap.has_eht)
-		mt7996_mcu_sta_bfer_eht(sta, vif, phy, bf, ebf);
-	else if (sta->deflink.he_cap.has_he)
-		mt7996_mcu_sta_bfer_he(sta, vif, phy, bf, ebf);
-	else if (sta->deflink.vht_cap.vht_supported)
-		mt7996_mcu_sta_bfer_vht(sta, phy, bf, ebf);
-	else if (sta->deflink.ht_cap.ht_supported)
-		mt7996_mcu_sta_bfer_ht(sta, phy, bf, ebf);
-=======
 	if (link_sta->eht_cap.has_eht)
 		mt7996_mcu_sta_bfer_eht(link_sta, vif, link->phy, bf, ebf);
 	else if (link_sta->he_cap.has_he)
@@ -1769,23 +1707,12 @@
 		mt7996_mcu_sta_bfer_vht(link_sta, link->phy, bf, ebf);
 	else if (link_sta->ht_cap.ht_supported)
 		mt7996_mcu_sta_bfer_ht(link_sta, link->phy, bf, ebf);
->>>>>>> e8a457b7
 	else
 		return;
 
 	bf->bf_cap = ebf ? EBF_MODE : (dev->ibf ? IBF_MODE : 0);
 	if (is_mt7992(&dev->mt76) && tx_ant == 4)
 		bf->bf_cap |= IBF_MODE;
-<<<<<<< HEAD
-	bf->bw = sta->deflink.bandwidth;
-	bf->ibf_dbw = sta->deflink.bandwidth;
-	bf->ibf_nrow = tx_ant;
-
-	if (sta->deflink.eht_cap.has_eht || sta->deflink.he_cap.has_he)
-		bf->ibf_timeout = is_mt7996(&dev->mt76) ? MT7996_IBF_TIMEOUT :
-							  MT7992_IBF_TIMEOUT;
-	else if (!ebf && sta->deflink.bandwidth <= IEEE80211_STA_RX_BW_40 && !bf->ncol)
-=======
 
 	bf->bw = link_sta->bandwidth;
 	bf->ibf_dbw = link_sta->bandwidth;
@@ -1795,7 +1722,6 @@
 		bf->ibf_timeout = is_mt7996(&dev->mt76) ? MT7996_IBF_TIMEOUT :
 							  MT7992_IBF_TIMEOUT;
 	else if (!ebf && link_sta->bandwidth <= IEEE80211_STA_RX_BW_40 && !bf->ncol)
->>>>>>> e8a457b7
 		bf->ibf_timeout = MT7996_IBF_TIMEOUT_LEGACY;
 	else
 		bf->ibf_timeout = MT7996_IBF_TIMEOUT;
@@ -1829,12 +1755,7 @@
 			struct ieee80211_link_sta *link_sta,
 			struct mt7996_vif_link *link)
 {
-<<<<<<< HEAD
-	struct mt7996_vif *mvif = (struct mt7996_vif *)vif->drv_priv;
-	struct mt7996_phy *phy = mvif->deflink.phy;
-=======
 	struct mt7996_phy *phy = link->phy;
->>>>>>> e8a457b7
 	int tx_ant = hweight8(phy->mt76->antenna_mask) - 1;
 	struct sta_rec_bfee *bfee;
 	struct tlv *tlv;
@@ -1973,13 +1894,8 @@
 	struct sk_buff *skb;
 	struct tlv *tlv;
 
-<<<<<<< HEAD
-	skb = __mt76_connac_mcu_alloc_sta_req(&dev->mt76, &mvif->deflink.mt76,
-					      &msta->wcid,
-=======
 	skb = __mt76_connac_mcu_alloc_sta_req(&dev->mt76, &link->mt76,
 					      &msta_link->wcid,
->>>>>>> e8a457b7
 					      MT7996_STA_UPDATE_MAX_SIZE);
 	if (IS_ERR(skb))
 		return PTR_ERR(skb);
@@ -2015,14 +1931,8 @@
 			       struct mt7996_vif_link *link,
 			       struct mt7996_sta_link *msta_link)
 {
-<<<<<<< HEAD
-	struct mt7996_vif *mvif = (struct mt7996_vif *)vif->drv_priv;
-	struct cfg80211_chan_def *chandef = &mvif->deflink.phy->mt76->chandef;
-	struct cfg80211_bitrate_mask *mask = &mvif->deflink.bitrate_mask;
-=======
 	struct cfg80211_chan_def *chandef = &link->phy->mt76->chandef;
 	struct cfg80211_bitrate_mask *mask = &link->bitrate_mask;
->>>>>>> e8a457b7
 	enum nl80211_band band = chandef->chan->band;
 	struct sta_phy_uni phy = {};
 	int ret, nrates = 0;
@@ -2113,17 +2023,10 @@
 			     struct mt7996_vif_link *link)
 {
 #define INIT_RCPI 180
-<<<<<<< HEAD
-	struct mt7996_vif *mvif = (struct mt7996_vif *)vif->drv_priv;
-	struct mt76_phy *mphy = mvif->deflink.phy->mt76;
-	struct cfg80211_chan_def *chandef = &mphy->chandef;
-	struct cfg80211_bitrate_mask *mask = &mvif->deflink.bitrate_mask;
-=======
 	struct mt76_phy *mphy = link->phy->mt76;
 	struct cfg80211_chan_def *chandef = &mphy->chandef;
 	struct cfg80211_bitrate_mask *mask = &link->bitrate_mask;
 	u32 cap = link_sta->sta->wme ? STA_CAP_WMM : 0;
->>>>>>> e8a457b7
 	enum nl80211_band band = chandef->chan->band;
 	struct sta_rec_ra_uni *ra;
 	struct tlv *tlv;
@@ -2199,13 +2102,8 @@
 			cap |= STA_CAP_VHT_TX_STBC;
 		if (link_sta->vht_cap.cap & IEEE80211_VHT_CAP_RXSTBC_1)
 			cap |= STA_CAP_VHT_RX_STBC;
-<<<<<<< HEAD
-		if ((vif->type != NL80211_IFTYPE_AP || vif->bss_conf.vht_ldpc) &&
-		    (sta->deflink.vht_cap.cap & IEEE80211_VHT_CAP_RXLDPC))
-=======
 		if ((vif->type != NL80211_IFTYPE_AP || link_conf->vht_ldpc) &&
 		    (link_sta->vht_cap.cap & IEEE80211_VHT_CAP_RXLDPC))
->>>>>>> e8a457b7
 			cap |= STA_CAP_VHT_LDPC;
 
 		mt7996_mcu_set_sta_vht_mcs(link_sta, ra->supp_vht_mcs,
@@ -2235,13 +2133,8 @@
 	struct sk_buff *skb;
 	int ret;
 
-<<<<<<< HEAD
-	skb = __mt76_connac_mcu_alloc_sta_req(&dev->mt76, &mvif->deflink.mt76,
-					      &msta->wcid,
-=======
 	skb = __mt76_connac_mcu_alloc_sta_req(&dev->mt76, &link->mt76,
 					      &msta_link->wcid,
->>>>>>> e8a457b7
 					      MT7996_STA_UPDATE_MAX_SIZE);
 	if (IS_ERR(skb))
 		return PTR_ERR(skb);
@@ -2291,38 +2184,14 @@
 		.val = cpu_to_le32(mvif->deflink.mt76.idx % 16),
 	};
 
-<<<<<<< HEAD
-	msta = sta ? (struct mt7996_sta *)sta->drv_priv : &mvif->deflink.sta;
-	req.wlan_idx = cpu_to_le16(msta->wcid.idx);
-=======
 	msta = sta ? (struct mt7996_sta *)sta->drv_priv : NULL;
 	msta_link = msta ? &msta->deflink : &mvif->deflink.msta_link;
 	req.wlan_idx = cpu_to_le16(msta_link->wcid.idx);
->>>>>>> e8a457b7
 
 	return mt76_mcu_send_msg(&dev->mt76, MCU_WM_UNI_CMD(VOW), &req,
 				 sizeof(req), true);
 }
 
-<<<<<<< HEAD
-int mt7996_mcu_add_sta(struct mt7996_dev *dev, struct ieee80211_vif *vif,
-		       struct mt76_vif_link *mlink,
-		       struct ieee80211_sta *sta, int conn_state, bool newly)
-{
-	struct ieee80211_link_sta *link_sta = NULL;
-	struct mt76_wcid *wcid = mlink->wcid;
-	struct sk_buff *skb;
-	int ret;
-
-	if (sta) {
-		struct mt7996_sta *msta = (struct mt7996_sta *)sta->drv_priv;
-
-		wcid = &msta->wcid;
-		link_sta = &sta->deflink;
-	}
-
-	skb = __mt76_connac_mcu_alloc_sta_req(&dev->mt76, mlink, wcid,
-=======
 static void
 mt7996_mcu_sta_mld_setup_tlv(struct mt7996_dev *dev, struct sk_buff *skb,
 			     struct ieee80211_sta *sta)
@@ -2410,28 +2279,19 @@
 	int ret;
 
 	skb = __mt76_connac_mcu_alloc_sta_req(&dev->mt76, &link->mt76, wcid,
->>>>>>> e8a457b7
 					      MT7996_STA_UPDATE_MAX_SIZE);
 	if (IS_ERR(skb))
 		return PTR_ERR(skb);
 
 	/* starec basic */
-<<<<<<< HEAD
-	mt76_connac_mcu_sta_basic_tlv(&dev->mt76, skb, &vif->bss_conf, link_sta,
-=======
 	mt76_connac_mcu_sta_basic_tlv(&dev->mt76, skb, link_conf, link_sta,
->>>>>>> e8a457b7
 				      conn_state, newly);
 
 	if (conn_state == CONN_STATE_DISCONNECT)
 		goto out;
 
 	/* starec hdr trans */
-<<<<<<< HEAD
-	mt7996_mcu_sta_hdr_trans_tlv(dev, skb, vif, wcid);
-=======
 	mt7996_mcu_sta_hdr_trans_tlv(dev, skb, link_conf->vif, wcid);
->>>>>>> e8a457b7
 	/* starec tx proc */
 	mt7996_mcu_sta_tx_proc_tlv(skb);
 
@@ -2574,12 +2434,8 @@
 	struct tlv *tlv;
 	int ret;
 
-<<<<<<< HEAD
-	skb = mt76_connac_mcu_alloc_sta_req(&dev->mt76, &mvif->deflink.mt76, &mvif->deflink.sta.wcid);
-=======
 	skb = mt76_connac_mcu_alloc_sta_req(&dev->mt76, &link->mt76,
 					    &msta_link->wcid);
->>>>>>> e8a457b7
 	if (IS_ERR(skb))
 		return PTR_ERR(skb);
 
@@ -2616,11 +2472,7 @@
 		  sizeof(struct mt7996_mcu_bcn_prot_tlv);
 	int ret;
 
-<<<<<<< HEAD
-	skb = __mt7996_mcu_alloc_bss_req(&dev->mt76, &mvif->deflink.mt76, len);
-=======
 	skb = __mt7996_mcu_alloc_bss_req(&dev->mt76, &link->mt76, len);
->>>>>>> e8a457b7
 	if (IS_ERR(skb))
 		return PTR_ERR(skb);
 
@@ -2866,12 +2718,7 @@
 #define OFFLOAD_TX_MODE_MU	BIT(1)
 	struct ieee80211_vif *vif = link_conf->vif;
 	struct ieee80211_hw *hw = mt76_hw(dev);
-<<<<<<< HEAD
-	struct mt7996_vif *mvif = (struct mt7996_vif *)vif->drv_priv;
-	struct mt7996_phy *phy = mt7996_vif_link_phy(&mvif->deflink);
-=======
 	struct mt7996_phy *phy = link->phy;
->>>>>>> e8a457b7
 	struct mt76_wcid *wcid = &dev->mt76.global_wcid;
 	struct bss_inband_discovery_tlv *discov;
 	struct ieee80211_tx_info *info;
@@ -2888,17 +2735,10 @@
 	chandef = &phy->mt76->chandef;
 	band = chandef->chan->band;
 
-<<<<<<< HEAD
-	if (vif->bss_conf.nontransmitted)
-		return 0;
-
-	rskb = __mt7996_mcu_alloc_bss_req(&dev->mt76, &mvif->deflink.mt76,
-=======
 	if (link_conf->nontransmitted)
 		return 0;
 
 	rskb = __mt7996_mcu_alloc_bss_req(&dev->mt76, &link->mt76,
->>>>>>> e8a457b7
 					  MT7996_MAX_BSS_OFFLOAD_SIZE);
 	if (IS_ERR(rskb))
 		return PTR_ERR(rskb);
@@ -4353,11 +4193,7 @@
 			     struct ieee80211_he_obss_pd *he_obss_pd)
 {
 	struct mt7996_dev *dev = phy->dev;
-<<<<<<< HEAD
-	u8 omac = mvif->deflink.mt76.omac_idx;
-=======
 	u8 omac = link->mt76.omac_idx;
->>>>>>> e8a457b7
 	struct {
 		u8 band_idx;
 		u8 __rsv[3];
@@ -4531,21 +4367,12 @@
 		.len = cpu_to_le16(sizeof(req) - 4),
 		.tbl_idx = flow->table_id,
 		.cmd = cmd,
-<<<<<<< HEAD
-		.own_mac_idx = mvif->deflink.mt76.omac_idx,
-		.flowid = flow->id,
-		.peer_id = cpu_to_le16(flow->wcid),
-		.duration = flow->duration,
-		.bss = mvif->deflink.mt76.idx,
-		.bss_idx = mvif->deflink.mt76.idx,
-=======
 		.own_mac_idx = link->mt76.omac_idx,
 		.flowid = flow->id,
 		.peer_id = cpu_to_le16(flow->wcid),
 		.duration = flow->duration,
 		.bss = link->mt76.idx,
 		.bss_idx = link->mt76.idx,
->>>>>>> e8a457b7
 		.start_tsf = cpu_to_le64(flow->tsf),
 		.mantissa = flow->mantissa,
 		.exponent = flow->exp,
@@ -4640,25 +4467,14 @@
 {
 	struct sk_buff *skb;
 
-<<<<<<< HEAD
-	msta = sta ? (struct mt7996_sta *)sta->drv_priv : &mvif->deflink.sta;
-
-	skb = __mt76_connac_mcu_alloc_sta_req(&dev->mt76, &mvif->deflink.mt76,
-					      &msta->wcid,
-=======
 	skb = __mt76_connac_mcu_alloc_sta_req(&dev->mt76, &link->mt76,
 					      &msta_link->wcid,
->>>>>>> e8a457b7
 					      MT7996_STA_UPDATE_MAX_SIZE);
 	if (IS_ERR(skb))
 		return PTR_ERR(skb);
 
 	/* starec hdr trans */
-<<<<<<< HEAD
-	mt7996_mcu_sta_hdr_trans_tlv(dev, skb, vif, &msta->wcid);
-=======
 	mt7996_mcu_sta_hdr_trans_tlv(dev, skb, vif, &msta_link->wcid);
->>>>>>> e8a457b7
 	return mt76_mcu_skb_send_msg(&dev->mt76, skb,
 				     MCU_WMWA_UNI_CMD(STA_REC_UPDATE), true);
 }
@@ -4881,11 +4697,7 @@
 	struct sk_buff *skb;
 	int i, tx_power;
 
-<<<<<<< HEAD
-	tx_power = mt7996_get_power_bound(phy, phy->txpower);
-=======
 	tx_power = mt76_get_power_bound(mphy, phy->txpower);
->>>>>>> e8a457b7
 	tx_power = mt76_get_rate_power_limits(mphy, mphy->chandef.chan,
 					      &la, tx_power);
 	mphy->txpower_cur = tx_power;
