--- conflicted
+++ resolved
@@ -5009,7 +5009,6 @@
 	struct iwl_mvm_chanctx_usage_data *data = _data;
 	struct ieee80211_bss_conf *link_conf;
 	int link_id;
-<<<<<<< HEAD
 
 	for_each_vif_active_link(vif, link_conf, link_id) {
 		if (rcu_access_pointer(link_conf->chanctx_conf) != data->ctx)
@@ -5018,16 +5017,6 @@
 		if (iwl_mvm_enable_fils(data->mvm, vif, data->ctx))
 			data->use_def = true;
 
-=======
-
-	for_each_vif_active_link(vif, link_conf, link_id) {
-		if (rcu_access_pointer(link_conf->chanctx_conf) != data->ctx)
-			continue;
-
-		if (iwl_mvm_enable_fils(data->mvm, vif, data->ctx))
-			data->use_def = true;
-
->>>>>>> e8a457b7
 		if (vif->type == NL80211_IFTYPE_AP && link_conf->ftmr_params)
 			data->use_def = true;
 	}
