--- conflicted
+++ resolved
@@ -544,11 +544,7 @@
 
 /* Dr devices */
 	{IWL_PCI_DEVICE(0x272F, PCI_ANY_ID, iwl_dr_trans_cfg)},
-<<<<<<< HEAD
-#endif /* CONFIG_IWLMVM */
-=======
 #endif /* CONFIG_IWLMLD */
->>>>>>> e8a457b7
 
 	{0}
 };
@@ -1250,27 +1246,9 @@
 	_IWL_DEV_INFO(IWL_CFG_ANY, IWL_CFG_ANY,
 		      IWL_CFG_MAC_TYPE_BR, IWL_CFG_ANY,
 		      IWL_CFG_ANY, IWL_CFG_ANY, IWL_CFG_ANY,
-<<<<<<< HEAD
-		      iwl_cfg_sc2f, iwl_sc2f_name),
-/* Dr */
-	_IWL_DEV_INFO(IWL_CFG_ANY, IWL_CFG_ANY,
-		      IWL_CFG_MAC_TYPE_DR, IWL_CFG_ANY,
-		      IWL_CFG_ANY, IWL_CFG_ANY, IWL_CFG_ANY,
-		      IWL_CFG_ANY, IWL_CFG_ANY, IWL_CFG_ANY,
-		      iwl_cfg_dr, iwl_dr_name),
-
-/* Br */
-	_IWL_DEV_INFO(IWL_CFG_ANY, IWL_CFG_ANY,
-		      IWL_CFG_MAC_TYPE_BR, IWL_CFG_ANY,
-		      IWL_CFG_ANY, IWL_CFG_ANY, IWL_CFG_ANY,
-		      IWL_CFG_ANY, IWL_CFG_ANY, IWL_CFG_ANY,
-		      iwl_cfg_br, iwl_br_name),
-#endif /* CONFIG_IWLMVM */
-=======
 		      IWL_CFG_BW_ANY, IWL_CFG_ANY, IWL_CFG_ANY,
 		      iwl_cfg_br, iwl_br_name),
 #endif /* CONFIG_IWLMLD */
->>>>>>> e8a457b7
 };
 EXPORT_SYMBOL_IF_IWLWIFI_KUNIT(iwl_dev_info_table);
 
