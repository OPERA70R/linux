// SPDX-License-Identifier: BSD-3-Clause-Clear
/*
 * Copyright (c) 2018-2021 The Linux Foundation. All rights reserved.
 * Copyright (c) 2021-2025 Qualcomm Innovation Center, Inc. All rights reserved.
 */

#include <linux/elf.h>

#include "qmi.h"
#include "core.h"
#include "debug.h"
#include <linux/of.h>
#include <linux/firmware.h>

#define SLEEP_CLOCK_SELECT_INTERNAL_BIT	0x02
#define HOST_CSTATE_BIT			0x04
#define PLATFORM_CAP_PCIE_GLOBAL_RESET	0x08
#define ATH12K_QMI_MAX_CHUNK_SIZE	2097152

static const struct qmi_elem_info wlfw_host_mlo_chip_info_s_v01_ei[] = {
	{
		.data_type      = QMI_UNSIGNED_1_BYTE,
		.elem_len       = 1,
		.elem_size      = sizeof(u8),
		.array_type	= NO_ARRAY,
		.tlv_type       = 0,
		.offset         = offsetof(struct wlfw_host_mlo_chip_info_s_v01,
					   chip_id),
	},
	{
		.data_type      = QMI_UNSIGNED_1_BYTE,
		.elem_len       = 1,
		.elem_size      = sizeof(u8),
		.array_type	= NO_ARRAY,
		.tlv_type       = 0,
		.offset         = offsetof(struct wlfw_host_mlo_chip_info_s_v01,
					   num_local_links),
	},
	{
		.data_type      = QMI_UNSIGNED_1_BYTE,
		.elem_len       = QMI_WLFW_MAX_NUM_MLO_LINKS_PER_CHIP_V01,
		.elem_size      = sizeof(u8),
		.array_type     = STATIC_ARRAY,
		.tlv_type       = 0,
		.offset         = offsetof(struct wlfw_host_mlo_chip_info_s_v01,
					   hw_link_id),
	},
	{
		.data_type      = QMI_UNSIGNED_1_BYTE,
		.elem_len       = QMI_WLFW_MAX_NUM_MLO_LINKS_PER_CHIP_V01,
		.elem_size      = sizeof(u8),
		.array_type     = STATIC_ARRAY,
		.tlv_type       = 0,
		.offset         = offsetof(struct wlfw_host_mlo_chip_info_s_v01,
					   valid_mlo_link_id),
	},
	{
		.data_type      = QMI_EOTI,
		.array_type	= NO_ARRAY,
		.tlv_type       = QMI_COMMON_TLV_TYPE,
	},
};

static const struct qmi_elem_info qmi_wlanfw_host_cap_req_msg_v01_ei[] = {
	{
		.data_type	= QMI_OPT_FLAG,
		.elem_len	= 1,
		.elem_size	= sizeof(u8),
		.array_type	= NO_ARRAY,
		.tlv_type	= 0x10,
		.offset		= offsetof(struct qmi_wlanfw_host_cap_req_msg_v01,
					   num_clients_valid),
	},
	{
		.data_type	= QMI_UNSIGNED_4_BYTE,
		.elem_len	= 1,
		.elem_size	= sizeof(u32),
		.array_type	= NO_ARRAY,
		.tlv_type	= 0x10,
		.offset		= offsetof(struct qmi_wlanfw_host_cap_req_msg_v01,
					   num_clients),
	},
	{
		.data_type	= QMI_OPT_FLAG,
		.elem_len	= 1,
		.elem_size	= sizeof(u8),
		.array_type	= NO_ARRAY,
		.tlv_type	= 0x11,
		.offset		= offsetof(struct qmi_wlanfw_host_cap_req_msg_v01,
					   wake_msi_valid),
	},
	{
		.data_type	= QMI_UNSIGNED_4_BYTE,
		.elem_len	= 1,
		.elem_size	= sizeof(u32),
		.array_type	= NO_ARRAY,
		.tlv_type	= 0x11,
		.offset		= offsetof(struct qmi_wlanfw_host_cap_req_msg_v01,
					   wake_msi),
	},
	{
		.data_type	= QMI_OPT_FLAG,
		.elem_len	= 1,
		.elem_size	= sizeof(u8),
		.array_type	= NO_ARRAY,
		.tlv_type	= 0x12,
		.offset		= offsetof(struct qmi_wlanfw_host_cap_req_msg_v01,
					   gpios_valid),
	},
	{
		.data_type	= QMI_DATA_LEN,
		.elem_len	= 1,
		.elem_size	= sizeof(u8),
		.array_type	= NO_ARRAY,
		.tlv_type	= 0x12,
		.offset		= offsetof(struct qmi_wlanfw_host_cap_req_msg_v01,
					   gpios_len),
	},
	{
		.data_type	= QMI_UNSIGNED_4_BYTE,
		.elem_len	= QMI_WLFW_MAX_NUM_GPIO_V01,
		.elem_size	= sizeof(u32),
		.array_type	= VAR_LEN_ARRAY,
		.tlv_type	= 0x12,
		.offset		= offsetof(struct qmi_wlanfw_host_cap_req_msg_v01,
					   gpios),
	},
	{
		.data_type	= QMI_OPT_FLAG,
		.elem_len	= 1,
		.elem_size	= sizeof(u8),
		.array_type	= NO_ARRAY,
		.tlv_type	= 0x13,
		.offset		= offsetof(struct qmi_wlanfw_host_cap_req_msg_v01,
					   nm_modem_valid),
	},
	{
		.data_type	= QMI_UNSIGNED_1_BYTE,
		.elem_len	= 1,
		.elem_size	= sizeof(u8),
		.array_type	= NO_ARRAY,
		.tlv_type	= 0x13,
		.offset		= offsetof(struct qmi_wlanfw_host_cap_req_msg_v01,
					   nm_modem),
	},
	{
		.data_type	= QMI_OPT_FLAG,
		.elem_len	= 1,
		.elem_size	= sizeof(u8),
		.array_type	= NO_ARRAY,
		.tlv_type	= 0x14,
		.offset		= offsetof(struct qmi_wlanfw_host_cap_req_msg_v01,
					   bdf_support_valid),
	},
	{
		.data_type	= QMI_UNSIGNED_1_BYTE,
		.elem_len	= 1,
		.elem_size	= sizeof(u8),
		.array_type	= NO_ARRAY,
		.tlv_type	= 0x14,
		.offset		= offsetof(struct qmi_wlanfw_host_cap_req_msg_v01,
					   bdf_support),
	},
	{
		.data_type	= QMI_OPT_FLAG,
		.elem_len	= 1,
		.elem_size	= sizeof(u8),
		.array_type	= NO_ARRAY,
		.tlv_type	= 0x15,
		.offset		= offsetof(struct qmi_wlanfw_host_cap_req_msg_v01,
					   bdf_cache_support_valid),
	},
	{
		.data_type	= QMI_UNSIGNED_1_BYTE,
		.elem_len	= 1,
		.elem_size	= sizeof(u8),
		.array_type	= NO_ARRAY,
		.tlv_type	= 0x15,
		.offset		= offsetof(struct qmi_wlanfw_host_cap_req_msg_v01,
					   bdf_cache_support),
	},
	{
		.data_type	= QMI_OPT_FLAG,
		.elem_len	= 1,
		.elem_size	= sizeof(u8),
		.array_type	= NO_ARRAY,
		.tlv_type	= 0x16,
		.offset		= offsetof(struct qmi_wlanfw_host_cap_req_msg_v01,
					   m3_support_valid),
	},
	{
		.data_type	= QMI_UNSIGNED_1_BYTE,
		.elem_len	= 1,
		.elem_size	= sizeof(u8),
		.array_type	= NO_ARRAY,
		.tlv_type	= 0x16,
		.offset		= offsetof(struct qmi_wlanfw_host_cap_req_msg_v01,
					   m3_support),
	},
	{
		.data_type	= QMI_OPT_FLAG,
		.elem_len	= 1,
		.elem_size	= sizeof(u8),
		.array_type	= NO_ARRAY,
		.tlv_type	= 0x17,
		.offset		= offsetof(struct qmi_wlanfw_host_cap_req_msg_v01,
					   m3_cache_support_valid),
	},
	{
		.data_type	= QMI_UNSIGNED_1_BYTE,
		.elem_len	= 1,
		.elem_size	= sizeof(u8),
		.array_type	= NO_ARRAY,
		.tlv_type	= 0x17,
		.offset		= offsetof(struct qmi_wlanfw_host_cap_req_msg_v01,
					   m3_cache_support),
	},
	{
		.data_type	= QMI_OPT_FLAG,
		.elem_len	= 1,
		.elem_size	= sizeof(u8),
		.array_type	= NO_ARRAY,
		.tlv_type	= 0x18,
		.offset		= offsetof(struct qmi_wlanfw_host_cap_req_msg_v01,
					   cal_filesys_support_valid),
	},
	{
		.data_type	= QMI_UNSIGNED_1_BYTE,
		.elem_len	= 1,
		.elem_size	= sizeof(u8),
		.array_type	= NO_ARRAY,
		.tlv_type	= 0x18,
		.offset		= offsetof(struct qmi_wlanfw_host_cap_req_msg_v01,
					   cal_filesys_support),
	},
	{
		.data_type	= QMI_OPT_FLAG,
		.elem_len	= 1,
		.elem_size	= sizeof(u8),
		.array_type	= NO_ARRAY,
		.tlv_type	= 0x19,
		.offset		= offsetof(struct qmi_wlanfw_host_cap_req_msg_v01,
					   cal_cache_support_valid),
	},
	{
		.data_type	= QMI_UNSIGNED_1_BYTE,
		.elem_len	= 1,
		.elem_size	= sizeof(u8),
		.array_type	= NO_ARRAY,
		.tlv_type	= 0x19,
		.offset		= offsetof(struct qmi_wlanfw_host_cap_req_msg_v01,
					   cal_cache_support),
	},
	{
		.data_type	= QMI_OPT_FLAG,
		.elem_len	= 1,
		.elem_size	= sizeof(u8),
		.array_type	= NO_ARRAY,
		.tlv_type	= 0x1A,
		.offset		= offsetof(struct qmi_wlanfw_host_cap_req_msg_v01,
					   cal_done_valid),
	},
	{
		.data_type	= QMI_UNSIGNED_1_BYTE,
		.elem_len	= 1,
		.elem_size	= sizeof(u8),
		.array_type	= NO_ARRAY,
		.tlv_type	= 0x1A,
		.offset		= offsetof(struct qmi_wlanfw_host_cap_req_msg_v01,
					   cal_done),
	},
	{
		.data_type	= QMI_OPT_FLAG,
		.elem_len	= 1,
		.elem_size	= sizeof(u8),
		.array_type	= NO_ARRAY,
		.tlv_type	= 0x1B,
		.offset		= offsetof(struct qmi_wlanfw_host_cap_req_msg_v01,
					   mem_bucket_valid),
	},
	{
		.data_type	= QMI_UNSIGNED_4_BYTE,
		.elem_len	= 1,
		.elem_size	= sizeof(u32),
		.array_type	= NO_ARRAY,
		.tlv_type	= 0x1B,
		.offset		= offsetof(struct qmi_wlanfw_host_cap_req_msg_v01,
					   mem_bucket),
	},
	{
		.data_type	= QMI_OPT_FLAG,
		.elem_len	= 1,
		.elem_size	= sizeof(u8),
		.array_type	= NO_ARRAY,
		.tlv_type	= 0x1C,
		.offset		= offsetof(struct qmi_wlanfw_host_cap_req_msg_v01,
					   mem_cfg_mode_valid),
	},
	{
		.data_type	= QMI_UNSIGNED_1_BYTE,
		.elem_len	= 1,
		.elem_size	= sizeof(u8),
		.array_type	= NO_ARRAY,
		.tlv_type	= 0x1C,
		.offset		= offsetof(struct qmi_wlanfw_host_cap_req_msg_v01,
					   mem_cfg_mode),
	},
	{
		.data_type	= QMI_OPT_FLAG,
		.elem_len	= 1,
		.elem_size	= sizeof(u8),
		.array_type	= NO_ARRAY,
		.tlv_type	= 0x1D,
		.offset		= offsetof(struct qmi_wlanfw_host_cap_req_msg_v01,
					   cal_duration_valid),
	},
	{
		.data_type	= QMI_UNSIGNED_2_BYTE,
		.elem_len	= 1,
		.elem_size	= sizeof(u16),
		.array_type	= NO_ARRAY,
		.tlv_type	= 0x1D,
		.offset		= offsetof(struct qmi_wlanfw_host_cap_req_msg_v01,
					   cal_duraiton),
	},
	{
		.data_type	= QMI_OPT_FLAG,
		.elem_len	= 1,
		.elem_size	= sizeof(u8),
		.array_type	= NO_ARRAY,
		.tlv_type	= 0x1E,
		.offset		= offsetof(struct qmi_wlanfw_host_cap_req_msg_v01,
					   platform_name_valid),
	},
	{
		.data_type	= QMI_STRING,
		.elem_len	= QMI_WLANFW_MAX_PLATFORM_NAME_LEN_V01 + 1,
		.elem_size	= sizeof(char),
		.array_type	= NO_ARRAY,
		.tlv_type	= 0x1E,
		.offset		= offsetof(struct qmi_wlanfw_host_cap_req_msg_v01,
					   platform_name),
	},
	{
		.data_type	= QMI_OPT_FLAG,
		.elem_len	= 1,
		.elem_size	= sizeof(u8),
		.array_type	= NO_ARRAY,
		.tlv_type	= 0x1F,
		.offset		= offsetof(struct qmi_wlanfw_host_cap_req_msg_v01,
					   ddr_range_valid),
	},
	{
		.data_type	= QMI_STRUCT,
		.elem_len	= QMI_WLANFW_MAX_HOST_DDR_RANGE_SIZE_V01,
		.elem_size	= sizeof(struct qmi_wlanfw_host_ddr_range),
		.array_type	= STATIC_ARRAY,
		.tlv_type	= 0x1F,
		.offset		= offsetof(struct qmi_wlanfw_host_cap_req_msg_v01,
					   ddr_range),
	},
	{
		.data_type	= QMI_OPT_FLAG,
		.elem_len	= 1,
		.elem_size	= sizeof(u8),
		.array_type	= NO_ARRAY,
		.tlv_type	= 0x20,
		.offset		= offsetof(struct qmi_wlanfw_host_cap_req_msg_v01,
					   host_build_type_valid),
	},
	{
		.data_type	= QMI_SIGNED_4_BYTE_ENUM,
		.elem_len	= 1,
		.elem_size	= sizeof(enum qmi_wlanfw_host_build_type),
		.array_type	= NO_ARRAY,
		.tlv_type	= 0x20,
		.offset		= offsetof(struct qmi_wlanfw_host_cap_req_msg_v01,
					   host_build_type),
	},
	{
		.data_type	= QMI_OPT_FLAG,
		.elem_len	= 1,
		.elem_size	= sizeof(u8),
		.array_type	= NO_ARRAY,
		.tlv_type	= 0x21,
		.offset		= offsetof(struct qmi_wlanfw_host_cap_req_msg_v01,
					   mlo_capable_valid),
	},
	{
		.data_type	= QMI_UNSIGNED_1_BYTE,
		.elem_len	= 1,
		.elem_size	= sizeof(u8),
		.array_type	= NO_ARRAY,
		.tlv_type	= 0x21,
		.offset		= offsetof(struct qmi_wlanfw_host_cap_req_msg_v01,
					   mlo_capable),
	},
	{
		.data_type	= QMI_OPT_FLAG,
		.elem_len	= 1,
		.elem_size	= sizeof(u8),
		.array_type	= NO_ARRAY,
		.tlv_type	= 0x22,
		.offset		= offsetof(struct qmi_wlanfw_host_cap_req_msg_v01,
					   mlo_chip_id_valid),
	},
	{
		.data_type	= QMI_UNSIGNED_2_BYTE,
		.elem_len	= 1,
		.elem_size	= sizeof(u16),
		.array_type	= NO_ARRAY,
		.tlv_type	= 0x22,
		.offset		= offsetof(struct qmi_wlanfw_host_cap_req_msg_v01,
					   mlo_chip_id),
	},
	{
		.data_type	= QMI_OPT_FLAG,
		.elem_len	= 1,
		.elem_size	= sizeof(u8),
		.array_type	= NO_ARRAY,
		.tlv_type	= 0x23,
		.offset		= offsetof(struct qmi_wlanfw_host_cap_req_msg_v01,
					   mlo_group_id_valid),
	},
	{
		.data_type	= QMI_UNSIGNED_1_BYTE,
		.elem_len	= 1,
		.elem_size	= sizeof(u8),
		.array_type	= NO_ARRAY,
		.tlv_type	= 0x23,
		.offset		= offsetof(struct qmi_wlanfw_host_cap_req_msg_v01,
					   mlo_group_id),
	},
	{
		.data_type	= QMI_OPT_FLAG,
		.elem_len	= 1,
		.elem_size	= sizeof(u8),
		.array_type	= NO_ARRAY,
		.tlv_type	= 0x24,
		.offset		= offsetof(struct qmi_wlanfw_host_cap_req_msg_v01,
					   max_mlo_peer_valid),
	},
	{
		.data_type	= QMI_UNSIGNED_2_BYTE,
		.elem_len	= 1,
		.elem_size	= sizeof(u16),
		.array_type	= NO_ARRAY,
		.tlv_type	= 0x24,
		.offset		= offsetof(struct qmi_wlanfw_host_cap_req_msg_v01,
					   max_mlo_peer),
	},
	{
		.data_type	= QMI_OPT_FLAG,
		.elem_len	= 1,
		.elem_size	= sizeof(u8),
		.array_type	= NO_ARRAY,
		.tlv_type	= 0x25,
		.offset		= offsetof(struct qmi_wlanfw_host_cap_req_msg_v01,
					   mlo_num_chips_valid),
	},
	{
		.data_type	= QMI_UNSIGNED_1_BYTE,
		.elem_len	= 1,
		.elem_size	= sizeof(u8),
		.array_type	= NO_ARRAY,
		.tlv_type	= 0x25,
		.offset		= offsetof(struct qmi_wlanfw_host_cap_req_msg_v01,
					   mlo_num_chips),
	},
	{
		.data_type	= QMI_OPT_FLAG,
		.elem_len	= 1,
		.elem_size	= sizeof(u8),
		.array_type	= NO_ARRAY,
		.tlv_type	= 0x26,
		.offset		= offsetof(struct qmi_wlanfw_host_cap_req_msg_v01,
					   mlo_chip_info_valid),
	},
	{
		.data_type	= QMI_STRUCT,
		.elem_len	= QMI_WLFW_MAX_NUM_MLO_CHIPS_V01,
		.elem_size	= sizeof(struct wlfw_host_mlo_chip_info_s_v01),
		.array_type	= STATIC_ARRAY,
		.tlv_type	= 0x26,
		.offset		= offsetof(struct qmi_wlanfw_host_cap_req_msg_v01,
					   mlo_chip_info),
		.ei_array	= wlfw_host_mlo_chip_info_s_v01_ei,
	},
	{
		.data_type	= QMI_OPT_FLAG,
		.elem_len	= 1,
		.elem_size	= sizeof(u8),
		.array_type	= NO_ARRAY,
		.tlv_type	= 0x27,
		.offset		= offsetof(struct qmi_wlanfw_host_cap_req_msg_v01,
					   feature_list_valid),
	},
	{
		.data_type	= QMI_UNSIGNED_8_BYTE,
		.elem_len	= 1,
		.elem_size	= sizeof(u64),
		.array_type	= NO_ARRAY,
		.tlv_type	= 0x27,
		.offset		= offsetof(struct qmi_wlanfw_host_cap_req_msg_v01,
					   feature_list),
	},
	{
		.data_type	= QMI_EOTI,
		.array_type	= NO_ARRAY,
		.tlv_type	= QMI_COMMON_TLV_TYPE,
	},
};

static const struct qmi_elem_info qmi_wlanfw_host_cap_resp_msg_v01_ei[] = {
	{
		.data_type	= QMI_STRUCT,
		.elem_len	= 1,
		.elem_size	= sizeof(struct qmi_response_type_v01),
		.array_type	= NO_ARRAY,
		.tlv_type	= 0x02,
		.offset		= offsetof(struct qmi_wlanfw_host_cap_resp_msg_v01, resp),
		.ei_array	= qmi_response_type_v01_ei,
	},
	{
		.data_type	= QMI_EOTI,
		.array_type	= NO_ARRAY,
		.tlv_type	= QMI_COMMON_TLV_TYPE,
	},
};

static const struct qmi_elem_info qmi_wlanfw_phy_cap_req_msg_v01_ei[] = {
	{
		.data_type	= QMI_EOTI,
		.array_type	= NO_ARRAY,
		.tlv_type	= QMI_COMMON_TLV_TYPE,
	},
};

static const struct qmi_elem_info qmi_wlanfw_phy_cap_resp_msg_v01_ei[] = {
	{
		.data_type	= QMI_STRUCT,
		.elem_len	= 1,
		.elem_size	= sizeof(struct qmi_response_type_v01),
		.array_type	= NO_ARRAY,
		.tlv_type	= 0x02,
		.offset		= offsetof(struct qmi_wlanfw_phy_cap_resp_msg_v01, resp),
		.ei_array	= qmi_response_type_v01_ei,
	},
	{
		.data_type	= QMI_OPT_FLAG,
		.elem_len	= 1,
		.elem_size	= sizeof(u8),
		.array_type	= NO_ARRAY,
		.tlv_type	= 0x10,
		.offset		= offsetof(struct qmi_wlanfw_phy_cap_resp_msg_v01,
					   num_phy_valid),
	},
	{
		.data_type	= QMI_UNSIGNED_1_BYTE,
		.elem_len	= 1,
		.elem_size	= sizeof(u8),
		.array_type	= NO_ARRAY,
		.tlv_type	= 0x10,
		.offset		= offsetof(struct qmi_wlanfw_phy_cap_resp_msg_v01,
					   num_phy),
	},
	{
		.data_type	= QMI_OPT_FLAG,
		.elem_len	= 1,
		.elem_size	= sizeof(u8),
		.array_type	= NO_ARRAY,
		.tlv_type	= 0x11,
		.offset		= offsetof(struct qmi_wlanfw_phy_cap_resp_msg_v01,
					   board_id_valid),
	},
	{
		.data_type	= QMI_UNSIGNED_4_BYTE,
		.elem_len	= 1,
		.elem_size	= sizeof(u32),
		.array_type	= NO_ARRAY,
		.tlv_type	= 0x11,
		.offset		= offsetof(struct qmi_wlanfw_phy_cap_resp_msg_v01,
					   board_id),
	},
	{
		.data_type      = QMI_OPT_FLAG,
		.elem_len       = 1,
		.elem_size      = sizeof(u8),
		.array_type     = NO_ARRAY,
		.tlv_type       = 0x13,
		.offset         = offsetof(struct qmi_wlanfw_phy_cap_resp_msg_v01,
					   single_chip_mlo_support_valid),
	},
	{
		.data_type      = QMI_UNSIGNED_1_BYTE,
		.elem_len       = 1,
		.elem_size      = sizeof(u8),
		.array_type     = NO_ARRAY,
		.tlv_type       = 0x13,
		.offset         = offsetof(struct qmi_wlanfw_phy_cap_resp_msg_v01,
					   single_chip_mlo_support),
	},
	{
		.data_type	= QMI_EOTI,
		.array_type	= NO_ARRAY,
		.tlv_type	= QMI_COMMON_TLV_TYPE,
	},
};

static const struct qmi_elem_info qmi_wlanfw_ind_register_req_msg_v01_ei[] = {
	{
		.data_type	= QMI_OPT_FLAG,
		.elem_len	= 1,
		.elem_size	= sizeof(u8),
		.array_type	= NO_ARRAY,
		.tlv_type	= 0x10,
		.offset		= offsetof(struct qmi_wlanfw_ind_register_req_msg_v01,
					   fw_ready_enable_valid),
	},
	{
		.data_type	= QMI_UNSIGNED_1_BYTE,
		.elem_len	= 1,
		.elem_size	= sizeof(u8),
		.array_type	= NO_ARRAY,
		.tlv_type	= 0x10,
		.offset		= offsetof(struct qmi_wlanfw_ind_register_req_msg_v01,
					   fw_ready_enable),
	},
	{
		.data_type	= QMI_OPT_FLAG,
		.elem_len	= 1,
		.elem_size	= sizeof(u8),
		.array_type	= NO_ARRAY,
		.tlv_type	= 0x11,
		.offset		= offsetof(struct qmi_wlanfw_ind_register_req_msg_v01,
					   initiate_cal_download_enable_valid),
	},
	{
		.data_type	= QMI_UNSIGNED_1_BYTE,
		.elem_len	= 1,
		.elem_size	= sizeof(u8),
		.array_type	= NO_ARRAY,
		.tlv_type	= 0x11,
		.offset		= offsetof(struct qmi_wlanfw_ind_register_req_msg_v01,
					   initiate_cal_download_enable),
	},
	{
		.data_type	= QMI_OPT_FLAG,
		.elem_len	= 1,
		.elem_size	= sizeof(u8),
		.array_type	= NO_ARRAY,
		.tlv_type	= 0x12,
		.offset		= offsetof(struct qmi_wlanfw_ind_register_req_msg_v01,
					   initiate_cal_update_enable_valid),
	},
	{
		.data_type	= QMI_UNSIGNED_1_BYTE,
		.elem_len	= 1,
		.elem_size	= sizeof(u8),
		.array_type	= NO_ARRAY,
		.tlv_type	= 0x12,
		.offset		= offsetof(struct qmi_wlanfw_ind_register_req_msg_v01,
					   initiate_cal_update_enable),
	},
	{
		.data_type	= QMI_OPT_FLAG,
		.elem_len	= 1,
		.elem_size	= sizeof(u8),
		.array_type	= NO_ARRAY,
		.tlv_type	= 0x13,
		.offset		= offsetof(struct qmi_wlanfw_ind_register_req_msg_v01,
					   msa_ready_enable_valid),
	},
	{
		.data_type	= QMI_UNSIGNED_1_BYTE,
		.elem_len	= 1,
		.elem_size	= sizeof(u8),
		.array_type	= NO_ARRAY,
		.tlv_type	= 0x13,
		.offset		= offsetof(struct qmi_wlanfw_ind_register_req_msg_v01,
					   msa_ready_enable),
	},
	{
		.data_type	= QMI_OPT_FLAG,
		.elem_len	= 1,
		.elem_size	= sizeof(u8),
		.array_type	= NO_ARRAY,
		.tlv_type	= 0x14,
		.offset		= offsetof(struct qmi_wlanfw_ind_register_req_msg_v01,
					   pin_connect_result_enable_valid),
	},
	{
		.data_type	= QMI_UNSIGNED_1_BYTE,
		.elem_len	= 1,
		.elem_size	= sizeof(u8),
		.array_type	= NO_ARRAY,
		.tlv_type	= 0x14,
		.offset		= offsetof(struct qmi_wlanfw_ind_register_req_msg_v01,
					   pin_connect_result_enable),
	},
	{
		.data_type	= QMI_OPT_FLAG,
		.elem_len	= 1,
		.elem_size	= sizeof(u8),
		.array_type	= NO_ARRAY,
		.tlv_type	= 0x15,
		.offset		= offsetof(struct qmi_wlanfw_ind_register_req_msg_v01,
					   client_id_valid),
	},
	{
		.data_type	= QMI_UNSIGNED_4_BYTE,
		.elem_len	= 1,
		.elem_size	= sizeof(u32),
		.array_type	= NO_ARRAY,
		.tlv_type	= 0x15,
		.offset		= offsetof(struct qmi_wlanfw_ind_register_req_msg_v01,
					   client_id),
	},
	{
		.data_type	= QMI_OPT_FLAG,
		.elem_len	= 1,
		.elem_size	= sizeof(u8),
		.array_type	= NO_ARRAY,
		.tlv_type	= 0x16,
		.offset		= offsetof(struct qmi_wlanfw_ind_register_req_msg_v01,
					   request_mem_enable_valid),
	},
	{
		.data_type	= QMI_UNSIGNED_1_BYTE,
		.elem_len	= 1,
		.elem_size	= sizeof(u8),
		.array_type	= NO_ARRAY,
		.tlv_type	= 0x16,
		.offset		= offsetof(struct qmi_wlanfw_ind_register_req_msg_v01,
					   request_mem_enable),
	},
	{
		.data_type	= QMI_OPT_FLAG,
		.elem_len	= 1,
		.elem_size	= sizeof(u8),
		.array_type	= NO_ARRAY,
		.tlv_type	= 0x17,
		.offset		= offsetof(struct qmi_wlanfw_ind_register_req_msg_v01,
					   fw_mem_ready_enable_valid),
	},
	{
		.data_type	= QMI_UNSIGNED_1_BYTE,
		.elem_len	= 1,
		.elem_size	= sizeof(u8),
		.array_type	= NO_ARRAY,
		.tlv_type	= 0x17,
		.offset		= offsetof(struct qmi_wlanfw_ind_register_req_msg_v01,
					   fw_mem_ready_enable),
	},
	{
		.data_type	= QMI_OPT_FLAG,
		.elem_len	= 1,
		.elem_size	= sizeof(u8),
		.array_type	= NO_ARRAY,
		.tlv_type	= 0x18,
		.offset		= offsetof(struct qmi_wlanfw_ind_register_req_msg_v01,
					   fw_init_done_enable_valid),
	},
	{
		.data_type	= QMI_UNSIGNED_1_BYTE,
		.elem_len	= 1,
		.elem_size	= sizeof(u8),
		.array_type	= NO_ARRAY,
		.tlv_type	= 0x18,
		.offset		= offsetof(struct qmi_wlanfw_ind_register_req_msg_v01,
					   fw_init_done_enable),
	},

	{
		.data_type	= QMI_OPT_FLAG,
		.elem_len	= 1,
		.elem_size	= sizeof(u8),
		.array_type	= NO_ARRAY,
		.tlv_type	= 0x19,
		.offset		= offsetof(struct qmi_wlanfw_ind_register_req_msg_v01,
					   rejuvenate_enable_valid),
	},
	{
		.data_type	= QMI_UNSIGNED_1_BYTE,
		.elem_len	= 1,
		.elem_size	= sizeof(u8),
		.array_type	= NO_ARRAY,
		.tlv_type	= 0x19,
		.offset		= offsetof(struct qmi_wlanfw_ind_register_req_msg_v01,
					   rejuvenate_enable),
	},
	{
		.data_type	= QMI_OPT_FLAG,
		.elem_len	= 1,
		.elem_size	= sizeof(u8),
		.array_type	= NO_ARRAY,
		.tlv_type	= 0x1A,
		.offset		= offsetof(struct qmi_wlanfw_ind_register_req_msg_v01,
					   xo_cal_enable_valid),
	},
	{
		.data_type	= QMI_UNSIGNED_1_BYTE,
		.elem_len	= 1,
		.elem_size	= sizeof(u8),
		.array_type	= NO_ARRAY,
		.tlv_type	= 0x1A,
		.offset		= offsetof(struct qmi_wlanfw_ind_register_req_msg_v01,
					   xo_cal_enable),
	},
	{
		.data_type	= QMI_OPT_FLAG,
		.elem_len	= 1,
		.elem_size	= sizeof(u8),
		.array_type	= NO_ARRAY,
		.tlv_type	= 0x1B,
		.offset		= offsetof(struct qmi_wlanfw_ind_register_req_msg_v01,
					   cal_done_enable_valid),
	},
	{
		.data_type	= QMI_UNSIGNED_1_BYTE,
		.elem_len	= 1,
		.elem_size	= sizeof(u8),
		.array_type	= NO_ARRAY,
		.tlv_type	= 0x1B,
		.offset		= offsetof(struct qmi_wlanfw_ind_register_req_msg_v01,
					   cal_done_enable),
	},
	{
		.data_type	= QMI_EOTI,
		.array_type	= NO_ARRAY,
		.tlv_type	= QMI_COMMON_TLV_TYPE,
	},
};

static const struct qmi_elem_info qmi_wlanfw_ind_register_resp_msg_v01_ei[] = {
	{
		.data_type	= QMI_STRUCT,
		.elem_len	= 1,
		.elem_size	= sizeof(struct qmi_response_type_v01),
		.array_type	= NO_ARRAY,
		.tlv_type	= 0x02,
		.offset		= offsetof(struct qmi_wlanfw_ind_register_resp_msg_v01,
					   resp),
		.ei_array	= qmi_response_type_v01_ei,
	},
	{
		.data_type	= QMI_OPT_FLAG,
		.elem_len	= 1,
		.elem_size	= sizeof(u8),
		.array_type	= NO_ARRAY,
		.tlv_type	= 0x10,
		.offset		= offsetof(struct qmi_wlanfw_ind_register_resp_msg_v01,
					   fw_status_valid),
	},
	{
		.data_type	= QMI_UNSIGNED_8_BYTE,
		.elem_len	= 1,
		.elem_size	= sizeof(u64),
		.array_type	= NO_ARRAY,
		.tlv_type	= 0x10,
		.offset		= offsetof(struct qmi_wlanfw_ind_register_resp_msg_v01,
					   fw_status),
	},
	{
		.data_type	= QMI_EOTI,
		.array_type	= NO_ARRAY,
		.tlv_type	= QMI_COMMON_TLV_TYPE,
	},
};

static const struct qmi_elem_info qmi_wlanfw_mem_cfg_s_v01_ei[] = {
	{
		.data_type	= QMI_UNSIGNED_8_BYTE,
		.elem_len	= 1,
		.elem_size	= sizeof(u64),
		.array_type	= NO_ARRAY,
		.tlv_type	= 0,
		.offset		= offsetof(struct qmi_wlanfw_mem_cfg_s_v01, offset),
	},
	{
		.data_type	= QMI_UNSIGNED_4_BYTE,
		.elem_len	= 1,
		.elem_size	= sizeof(u32),
		.array_type	= NO_ARRAY,
		.tlv_type	= 0,
		.offset		= offsetof(struct qmi_wlanfw_mem_cfg_s_v01, size),
	},
	{
		.data_type	= QMI_UNSIGNED_1_BYTE,
		.elem_len	= 1,
		.elem_size	= sizeof(u8),
		.array_type	= NO_ARRAY,
		.tlv_type	= 0,
		.offset		= offsetof(struct qmi_wlanfw_mem_cfg_s_v01, secure_flag),
	},
	{
		.data_type	= QMI_EOTI,
		.array_type	= NO_ARRAY,
		.tlv_type	= QMI_COMMON_TLV_TYPE,
	},
};

static const struct qmi_elem_info qmi_wlanfw_mem_seg_s_v01_ei[] = {
	{
		.data_type	= QMI_UNSIGNED_4_BYTE,
		.elem_len	= 1,
		.elem_size	= sizeof(u32),
		.array_type	= NO_ARRAY,
		.tlv_type	= 0,
		.offset		= offsetof(struct qmi_wlanfw_mem_seg_s_v01,
				  size),
	},
	{
		.data_type	= QMI_SIGNED_4_BYTE_ENUM,
		.elem_len	= 1,
		.elem_size	= sizeof(enum qmi_wlanfw_mem_type_enum_v01),
		.array_type	= NO_ARRAY,
		.tlv_type	= 0,
		.offset		= offsetof(struct qmi_wlanfw_mem_seg_s_v01, type),
	},
	{
		.data_type	= QMI_DATA_LEN,
		.elem_len	= 1,
		.elem_size	= sizeof(u8),
		.array_type	= NO_ARRAY,
		.tlv_type	= 0,
		.offset		= offsetof(struct qmi_wlanfw_mem_seg_s_v01, mem_cfg_len),
	},
	{
		.data_type	= QMI_STRUCT,
		.elem_len	= QMI_WLANFW_MAX_NUM_MEM_CFG_V01,
		.elem_size	= sizeof(struct qmi_wlanfw_mem_cfg_s_v01),
		.array_type	= VAR_LEN_ARRAY,
		.tlv_type	= 0,
		.offset		= offsetof(struct qmi_wlanfw_mem_seg_s_v01, mem_cfg),
		.ei_array	= qmi_wlanfw_mem_cfg_s_v01_ei,
	},
	{
		.data_type	= QMI_EOTI,
		.array_type	= NO_ARRAY,
		.tlv_type	= QMI_COMMON_TLV_TYPE,
	},
};

static const struct qmi_elem_info qmi_wlanfw_request_mem_ind_msg_v01_ei[] = {
	{
		.data_type	= QMI_DATA_LEN,
		.elem_len	= 1,
		.elem_size	= sizeof(u8),
		.array_type	= NO_ARRAY,
		.tlv_type	= 0x01,
		.offset		= offsetof(struct qmi_wlanfw_request_mem_ind_msg_v01,
					   mem_seg_len),
	},
	{
		.data_type	= QMI_STRUCT,
		.elem_len	= ATH12K_QMI_WLANFW_MAX_NUM_MEM_SEG_V01,
		.elem_size	= sizeof(struct qmi_wlanfw_mem_seg_s_v01),
		.array_type	= VAR_LEN_ARRAY,
		.tlv_type	= 0x01,
		.offset		= offsetof(struct qmi_wlanfw_request_mem_ind_msg_v01,
					   mem_seg),
		.ei_array	= qmi_wlanfw_mem_seg_s_v01_ei,
	},
	{
		.data_type	= QMI_EOTI,
		.array_type	= NO_ARRAY,
		.tlv_type	= QMI_COMMON_TLV_TYPE,
	},
};

static const struct qmi_elem_info qmi_wlanfw_mem_seg_resp_s_v01_ei[] = {
	{
		.data_type	= QMI_UNSIGNED_8_BYTE,
		.elem_len	= 1,
		.elem_size	= sizeof(u64),
		.array_type	= NO_ARRAY,
		.tlv_type	= 0,
		.offset		= offsetof(struct qmi_wlanfw_mem_seg_resp_s_v01, addr),
	},
	{
		.data_type	= QMI_UNSIGNED_4_BYTE,
		.elem_len	= 1,
		.elem_size	= sizeof(u32),
		.array_type	= NO_ARRAY,
		.tlv_type	= 0,
		.offset		= offsetof(struct qmi_wlanfw_mem_seg_resp_s_v01, size),
	},
	{
		.data_type	= QMI_SIGNED_4_BYTE_ENUM,
		.elem_len	= 1,
		.elem_size	= sizeof(enum qmi_wlanfw_mem_type_enum_v01),
		.array_type	= NO_ARRAY,
		.tlv_type	= 0,
		.offset		= offsetof(struct qmi_wlanfw_mem_seg_resp_s_v01, type),
	},
	{
		.data_type	= QMI_UNSIGNED_1_BYTE,
		.elem_len	= 1,
		.elem_size	= sizeof(u8),
		.array_type	= NO_ARRAY,
		.tlv_type	= 0,
		.offset		= offsetof(struct qmi_wlanfw_mem_seg_resp_s_v01, restore),
	},
	{
		.data_type	= QMI_EOTI,
		.array_type	= NO_ARRAY,
		.tlv_type	= QMI_COMMON_TLV_TYPE,
	},
};

static const struct qmi_elem_info qmi_wlanfw_respond_mem_req_msg_v01_ei[] = {
	{
		.data_type	= QMI_DATA_LEN,
		.elem_len	= 1,
		.elem_size	= sizeof(u8),
		.array_type	= NO_ARRAY,
		.tlv_type	= 0x01,
		.offset		= offsetof(struct qmi_wlanfw_respond_mem_req_msg_v01,
					   mem_seg_len),
	},
	{
		.data_type	= QMI_STRUCT,
		.elem_len	= ATH12K_QMI_WLANFW_MAX_NUM_MEM_SEG_V01,
		.elem_size	= sizeof(struct qmi_wlanfw_mem_seg_resp_s_v01),
		.array_type	= VAR_LEN_ARRAY,
		.tlv_type	= 0x01,
		.offset		= offsetof(struct qmi_wlanfw_respond_mem_req_msg_v01,
					   mem_seg),
		.ei_array	= qmi_wlanfw_mem_seg_resp_s_v01_ei,
	},
	{
		.data_type	= QMI_EOTI,
		.array_type	= NO_ARRAY,
		.tlv_type	= QMI_COMMON_TLV_TYPE,
	},
};

static const struct qmi_elem_info qmi_wlanfw_respond_mem_resp_msg_v01_ei[] = {
	{
		.data_type	= QMI_STRUCT,
		.elem_len	= 1,
		.elem_size	= sizeof(struct qmi_response_type_v01),
		.array_type	= NO_ARRAY,
		.tlv_type	= 0x02,
		.offset		= offsetof(struct qmi_wlanfw_respond_mem_resp_msg_v01,
					   resp),
		.ei_array	= qmi_response_type_v01_ei,
	},
	{
		.data_type	= QMI_EOTI,
		.array_type	= NO_ARRAY,
		.tlv_type	= QMI_COMMON_TLV_TYPE,
	},
};

static const struct qmi_elem_info qmi_wlanfw_cap_req_msg_v01_ei[] = {
	{
		.data_type	= QMI_EOTI,
		.array_type	= NO_ARRAY,
		.tlv_type	= QMI_COMMON_TLV_TYPE,
	},
};

static const struct qmi_elem_info qmi_wlanfw_rf_chip_info_s_v01_ei[] = {
	{
		.data_type	= QMI_UNSIGNED_4_BYTE,
		.elem_len	= 1,
		.elem_size	= sizeof(u32),
		.array_type	= NO_ARRAY,
		.tlv_type	= 0,
		.offset		= offsetof(struct qmi_wlanfw_rf_chip_info_s_v01,
					   chip_id),
	},
	{
		.data_type	= QMI_UNSIGNED_4_BYTE,
		.elem_len	= 1,
		.elem_size	= sizeof(u32),
		.array_type	= NO_ARRAY,
		.tlv_type	= 0,
		.offset		= offsetof(struct qmi_wlanfw_rf_chip_info_s_v01,
					   chip_family),
	},
	{
		.data_type	= QMI_EOTI,
		.array_type	= NO_ARRAY,
		.tlv_type	= QMI_COMMON_TLV_TYPE,
	},
};

static const struct qmi_elem_info qmi_wlanfw_rf_board_info_s_v01_ei[] = {
	{
		.data_type	= QMI_UNSIGNED_4_BYTE,
		.elem_len	= 1,
		.elem_size	= sizeof(u32),
		.array_type	= NO_ARRAY,
		.tlv_type	= 0,
		.offset		= offsetof(struct qmi_wlanfw_rf_board_info_s_v01,
					   board_id),
	},
	{
		.data_type	= QMI_EOTI,
		.array_type	= NO_ARRAY,
		.tlv_type	= QMI_COMMON_TLV_TYPE,
	},
};

static const struct qmi_elem_info qmi_wlanfw_soc_info_s_v01_ei[] = {
	{
		.data_type	= QMI_UNSIGNED_4_BYTE,
		.elem_len	= 1,
		.elem_size	= sizeof(u32),
		.array_type	= NO_ARRAY,
		.tlv_type	= 0,
		.offset		= offsetof(struct qmi_wlanfw_soc_info_s_v01, soc_id),
	},
	{
		.data_type	= QMI_EOTI,
		.array_type	= NO_ARRAY,
		.tlv_type	= QMI_COMMON_TLV_TYPE,
	},
};

static const struct qmi_elem_info qmi_wlanfw_dev_mem_info_s_v01_ei[] = {
	{
		.data_type	= QMI_UNSIGNED_8_BYTE,
		.elem_len	= 1,
		.elem_size	= sizeof(u64),
		.array_type	= NO_ARRAY,
		.tlv_type	= 0,
		.offset		= offsetof(struct qmi_wlanfw_dev_mem_info_s_v01,
					   start),
	},
	{
		.data_type	= QMI_UNSIGNED_8_BYTE,
		.elem_len	= 1,
		.elem_size	= sizeof(u64),
		.array_type	= NO_ARRAY,
		.tlv_type	= 0,
		.offset		= offsetof(struct qmi_wlanfw_dev_mem_info_s_v01,
					   size),
	},
	{
		.data_type	= QMI_EOTI,
		.array_type	= NO_ARRAY,
		.tlv_type	= QMI_COMMON_TLV_TYPE,
	},
};

static const struct qmi_elem_info qmi_wlanfw_fw_version_info_s_v01_ei[] = {
	{
		.data_type	= QMI_UNSIGNED_4_BYTE,
		.elem_len	= 1,
		.elem_size	= sizeof(u32),
		.array_type	= NO_ARRAY,
		.tlv_type	= 0,
		.offset		= offsetof(struct qmi_wlanfw_fw_version_info_s_v01,
					   fw_version),
	},
	{
		.data_type	= QMI_STRING,
		.elem_len	= ATH12K_QMI_WLANFW_MAX_TIMESTAMP_LEN_V01 + 1,
		.elem_size	= sizeof(char),
		.array_type	= NO_ARRAY,
		.tlv_type	= 0,
		.offset		= offsetof(struct qmi_wlanfw_fw_version_info_s_v01,
					   fw_build_timestamp),
	},
	{
		.data_type	= QMI_EOTI,
		.array_type	= NO_ARRAY,
		.tlv_type	= QMI_COMMON_TLV_TYPE,
	},
};

static const struct qmi_elem_info qmi_wlanfw_cap_resp_msg_v01_ei[] = {
	{
		.data_type	= QMI_STRUCT,
		.elem_len	= 1,
		.elem_size	= sizeof(struct qmi_response_type_v01),
		.array_type	= NO_ARRAY,
		.tlv_type	= 0x02,
		.offset		= offsetof(struct qmi_wlanfw_cap_resp_msg_v01, resp),
		.ei_array	= qmi_response_type_v01_ei,
	},
	{
		.data_type	= QMI_OPT_FLAG,
		.elem_len	= 1,
		.elem_size	= sizeof(u8),
		.array_type	= NO_ARRAY,
		.tlv_type	= 0x10,
		.offset		= offsetof(struct qmi_wlanfw_cap_resp_msg_v01,
					   chip_info_valid),
	},
	{
		.data_type	= QMI_STRUCT,
		.elem_len	= 1,
		.elem_size	= sizeof(struct qmi_wlanfw_rf_chip_info_s_v01),
		.array_type	= NO_ARRAY,
		.tlv_type	= 0x10,
		.offset		= offsetof(struct qmi_wlanfw_cap_resp_msg_v01,
					   chip_info),
		.ei_array	= qmi_wlanfw_rf_chip_info_s_v01_ei,
	},
	{
		.data_type	= QMI_OPT_FLAG,
		.elem_len	= 1,
		.elem_size	= sizeof(u8),
		.array_type	= NO_ARRAY,
		.tlv_type	= 0x11,
		.offset		= offsetof(struct qmi_wlanfw_cap_resp_msg_v01,
					   board_info_valid),
	},
	{
		.data_type	= QMI_STRUCT,
		.elem_len	= 1,
		.elem_size	= sizeof(struct qmi_wlanfw_rf_board_info_s_v01),
		.array_type	= NO_ARRAY,
		.tlv_type	= 0x11,
		.offset		= offsetof(struct qmi_wlanfw_cap_resp_msg_v01,
					   board_info),
		.ei_array	= qmi_wlanfw_rf_board_info_s_v01_ei,
	},
	{
		.data_type	= QMI_OPT_FLAG,
		.elem_len	= 1,
		.elem_size	= sizeof(u8),
		.array_type	= NO_ARRAY,
		.tlv_type	= 0x12,
		.offset		= offsetof(struct qmi_wlanfw_cap_resp_msg_v01,
					   soc_info_valid),
	},
	{
		.data_type	= QMI_STRUCT,
		.elem_len	= 1,
		.elem_size	= sizeof(struct qmi_wlanfw_soc_info_s_v01),
		.array_type	= NO_ARRAY,
		.tlv_type	= 0x12,
		.offset		= offsetof(struct qmi_wlanfw_cap_resp_msg_v01,
					   soc_info),
		.ei_array	= qmi_wlanfw_soc_info_s_v01_ei,
	},
	{
		.data_type	= QMI_OPT_FLAG,
		.elem_len	= 1,
		.elem_size	= sizeof(u8),
		.array_type	= NO_ARRAY,
		.tlv_type	= 0x13,
		.offset		= offsetof(struct qmi_wlanfw_cap_resp_msg_v01,
					   fw_version_info_valid),
	},
	{
		.data_type	= QMI_STRUCT,
		.elem_len	= 1,
		.elem_size	= sizeof(struct qmi_wlanfw_fw_version_info_s_v01),
		.array_type	= NO_ARRAY,
		.tlv_type	= 0x13,
		.offset		= offsetof(struct qmi_wlanfw_cap_resp_msg_v01,
					   fw_version_info),
		.ei_array	= qmi_wlanfw_fw_version_info_s_v01_ei,
	},
	{
		.data_type	= QMI_OPT_FLAG,
		.elem_len	= 1,
		.elem_size	= sizeof(u8),
		.array_type	= NO_ARRAY,
		.tlv_type	= 0x14,
		.offset		= offsetof(struct qmi_wlanfw_cap_resp_msg_v01,
					   fw_build_id_valid),
	},
	{
		.data_type	= QMI_STRING,
		.elem_len	= ATH12K_QMI_WLANFW_MAX_BUILD_ID_LEN_V01 + 1,
		.elem_size	= sizeof(char),
		.array_type	= NO_ARRAY,
		.tlv_type	= 0x14,
		.offset		= offsetof(struct qmi_wlanfw_cap_resp_msg_v01,
					   fw_build_id),
	},
	{
		.data_type	= QMI_OPT_FLAG,
		.elem_len	= 1,
		.elem_size	= sizeof(u8),
		.array_type	= NO_ARRAY,
		.tlv_type	= 0x15,
		.offset		= offsetof(struct qmi_wlanfw_cap_resp_msg_v01,
					   num_macs_valid),
	},
	{
		.data_type	= QMI_UNSIGNED_1_BYTE,
		.elem_len	= 1,
		.elem_size	= sizeof(u8),
		.array_type	= NO_ARRAY,
		.tlv_type	= 0x15,
		.offset		= offsetof(struct qmi_wlanfw_cap_resp_msg_v01,
					   num_macs),
	},
	{
		.data_type	= QMI_OPT_FLAG,
		.elem_len	= 1,
		.elem_size	= sizeof(u8),
		.array_type	= NO_ARRAY,
		.tlv_type	= 0x16,
		.offset		= offsetof(struct qmi_wlanfw_cap_resp_msg_v01,
					   voltage_mv_valid),
	},
	{
		.data_type	= QMI_UNSIGNED_4_BYTE,
		.elem_len	= 1,
		.elem_size	= sizeof(u32),
		.array_type	= NO_ARRAY,
		.tlv_type	= 0x16,
		.offset		= offsetof(struct qmi_wlanfw_cap_resp_msg_v01,
					   voltage_mv),
	},
	{
		.data_type	= QMI_OPT_FLAG,
		.elem_len	= 1,
		.elem_size	= sizeof(u8),
		.array_type	= NO_ARRAY,
		.tlv_type	= 0x17,
		.offset		= offsetof(struct qmi_wlanfw_cap_resp_msg_v01,
					   time_freq_hz_valid),
	},
	{
		.data_type	= QMI_UNSIGNED_4_BYTE,
		.elem_len	= 1,
		.elem_size	= sizeof(u32),
		.array_type	= NO_ARRAY,
		.tlv_type	= 0x17,
		.offset		= offsetof(struct qmi_wlanfw_cap_resp_msg_v01,
					   time_freq_hz),
	},
	{
		.data_type	= QMI_OPT_FLAG,
		.elem_len	= 1,
		.elem_size	= sizeof(u8),
		.array_type	= NO_ARRAY,
		.tlv_type	= 0x18,
		.offset		= offsetof(struct qmi_wlanfw_cap_resp_msg_v01,
					   otp_version_valid),
	},
	{
		.data_type	= QMI_UNSIGNED_4_BYTE,
		.elem_len	= 1,
		.elem_size	= sizeof(u32),
		.array_type	= NO_ARRAY,
		.tlv_type	= 0x18,
		.offset		= offsetof(struct qmi_wlanfw_cap_resp_msg_v01,
					   otp_version),
	},
	{
		.data_type	= QMI_OPT_FLAG,
		.elem_len	= 1,
		.elem_size	= sizeof(u8),
		.array_type	= NO_ARRAY,
		.tlv_type	= 0x19,
		.offset		= offsetof(struct qmi_wlanfw_cap_resp_msg_v01,
					   eeprom_caldata_read_timeout_valid),
	},
	{
		.data_type	= QMI_UNSIGNED_4_BYTE,
		.elem_len	= 1,
		.elem_size	= sizeof(u32),
		.array_type	= NO_ARRAY,
		.tlv_type	= 0x19,
		.offset		= offsetof(struct qmi_wlanfw_cap_resp_msg_v01,
					   eeprom_caldata_read_timeout),
	},
	{
		.data_type	= QMI_OPT_FLAG,
		.elem_len	= 1,
		.elem_size	= sizeof(u8),
		.array_type	= NO_ARRAY,
		.tlv_type	= 0x1A,
		.offset		= offsetof(struct qmi_wlanfw_cap_resp_msg_v01,
					   fw_caps_valid),
	},
	{
		.data_type	= QMI_UNSIGNED_8_BYTE,
		.elem_len	= 1,
		.elem_size	= sizeof(u64),
		.array_type	= NO_ARRAY,
		.tlv_type	= 0x1A,
		.offset		= offsetof(struct qmi_wlanfw_cap_resp_msg_v01, fw_caps),
	},
	{
		.data_type	= QMI_OPT_FLAG,
		.elem_len	= 1,
		.elem_size	= sizeof(u8),
		.array_type	= NO_ARRAY,
		.tlv_type	= 0x1B,
		.offset		= offsetof(struct qmi_wlanfw_cap_resp_msg_v01,
					   rd_card_chain_cap_valid),
	},
	{
		.data_type	= QMI_UNSIGNED_4_BYTE,
		.elem_len	= 1,
		.elem_size	= sizeof(u32),
		.array_type	= NO_ARRAY,
		.tlv_type	= 0x1B,
		.offset		= offsetof(struct qmi_wlanfw_cap_resp_msg_v01,
					   rd_card_chain_cap),
	},
	{
		.data_type	= QMI_OPT_FLAG,
		.elem_len	= 1,
		.elem_size	= sizeof(u8),
		.array_type	= NO_ARRAY,
		.tlv_type	= 0x1C,
		.offset		= offsetof(struct qmi_wlanfw_cap_resp_msg_v01,
					   dev_mem_info_valid),
	},
	{
		.data_type	= QMI_STRUCT,
		.elem_len	= ATH12K_QMI_WLFW_MAX_DEV_MEM_NUM_V01,
		.elem_size	= sizeof(struct qmi_wlanfw_dev_mem_info_s_v01),
		.array_type	= STATIC_ARRAY,
		.tlv_type	= 0x1C,
		.offset		= offsetof(struct qmi_wlanfw_cap_resp_msg_v01, dev_mem),
		.ei_array	= qmi_wlanfw_dev_mem_info_s_v01_ei,
	},
	{
		.data_type	= QMI_EOTI,
		.array_type	= NO_ARRAY,
		.tlv_type	= QMI_COMMON_TLV_TYPE,
	},
};

static const struct qmi_elem_info qmi_wlanfw_bdf_download_req_msg_v01_ei[] = {
	{
		.data_type	= QMI_UNSIGNED_1_BYTE,
		.elem_len	= 1,
		.elem_size	= sizeof(u8),
		.array_type	= NO_ARRAY,
		.tlv_type	= 0x01,
		.offset		= offsetof(struct qmi_wlanfw_bdf_download_req_msg_v01,
					   valid),
	},
	{
		.data_type	= QMI_OPT_FLAG,
		.elem_len	= 1,
		.elem_size	= sizeof(u8),
		.array_type	= NO_ARRAY,
		.tlv_type	= 0x10,
		.offset		= offsetof(struct qmi_wlanfw_bdf_download_req_msg_v01,
					   file_id_valid),
	},
	{
		.data_type	= QMI_SIGNED_4_BYTE_ENUM,
		.elem_len	= 1,
		.elem_size	= sizeof(enum qmi_wlanfw_cal_temp_id_enum_v01),
		.array_type	= NO_ARRAY,
		.tlv_type	= 0x10,
		.offset		= offsetof(struct qmi_wlanfw_bdf_download_req_msg_v01,
					   file_id),
	},
	{
		.data_type	= QMI_OPT_FLAG,
		.elem_len	= 1,
		.elem_size	= sizeof(u8),
		.array_type	= NO_ARRAY,
		.tlv_type	= 0x11,
		.offset		= offsetof(struct qmi_wlanfw_bdf_download_req_msg_v01,
					   total_size_valid),
	},
	{
		.data_type	= QMI_UNSIGNED_4_BYTE,
		.elem_len	= 1,
		.elem_size	= sizeof(u32),
		.array_type	= NO_ARRAY,
		.tlv_type	= 0x11,
		.offset		= offsetof(struct qmi_wlanfw_bdf_download_req_msg_v01,
					   total_size),
	},
	{
		.data_type	= QMI_OPT_FLAG,
		.elem_len	= 1,
		.elem_size	= sizeof(u8),
		.array_type	= NO_ARRAY,
		.tlv_type	= 0x12,
		.offset		= offsetof(struct qmi_wlanfw_bdf_download_req_msg_v01,
					   seg_id_valid),
	},
	{
		.data_type	= QMI_UNSIGNED_4_BYTE,
		.elem_len	= 1,
		.elem_size	= sizeof(u32),
		.array_type	= NO_ARRAY,
		.tlv_type	= 0x12,
		.offset		= offsetof(struct qmi_wlanfw_bdf_download_req_msg_v01,
					   seg_id),
	},
	{
		.data_type	= QMI_OPT_FLAG,
		.elem_len	= 1,
		.elem_size	= sizeof(u8),
		.array_type	= NO_ARRAY,
		.tlv_type	= 0x13,
		.offset		= offsetof(struct qmi_wlanfw_bdf_download_req_msg_v01,
					   data_valid),
	},
	{
		.data_type	= QMI_DATA_LEN,
		.elem_len	= 1,
		.elem_size	= sizeof(u16),
		.array_type	= NO_ARRAY,
		.tlv_type	= 0x13,
		.offset		= offsetof(struct qmi_wlanfw_bdf_download_req_msg_v01,
					   data_len),
	},
	{
		.data_type	= QMI_UNSIGNED_1_BYTE,
		.elem_len	= QMI_WLANFW_MAX_DATA_SIZE_V01,
		.elem_size	= sizeof(u8),
		.array_type	= VAR_LEN_ARRAY,
		.tlv_type	= 0x13,
		.offset		= offsetof(struct qmi_wlanfw_bdf_download_req_msg_v01,
					   data),
	},
	{
		.data_type	= QMI_OPT_FLAG,
		.elem_len	= 1,
		.elem_size	= sizeof(u8),
		.array_type	= NO_ARRAY,
		.tlv_type	= 0x14,
		.offset		= offsetof(struct qmi_wlanfw_bdf_download_req_msg_v01,
					   end_valid),
	},
	{
		.data_type	= QMI_UNSIGNED_1_BYTE,
		.elem_len	= 1,
		.elem_size	= sizeof(u8),
		.array_type	= NO_ARRAY,
		.tlv_type	= 0x14,
		.offset		= offsetof(struct qmi_wlanfw_bdf_download_req_msg_v01,
					   end),
	},
	{
		.data_type	= QMI_OPT_FLAG,
		.elem_len	= 1,
		.elem_size	= sizeof(u8),
		.array_type	= NO_ARRAY,
		.tlv_type	= 0x15,
		.offset		= offsetof(struct qmi_wlanfw_bdf_download_req_msg_v01,
					   bdf_type_valid),
	},
	{
		.data_type	= QMI_UNSIGNED_1_BYTE,
		.elem_len	= 1,
		.elem_size	= sizeof(u8),
		.array_type	= NO_ARRAY,
		.tlv_type	= 0x15,
		.offset		= offsetof(struct qmi_wlanfw_bdf_download_req_msg_v01,
					   bdf_type),
	},

	{
		.data_type	= QMI_EOTI,
		.array_type	= NO_ARRAY,
		.tlv_type	= QMI_COMMON_TLV_TYPE,
	},
};

static const struct qmi_elem_info qmi_wlanfw_bdf_download_resp_msg_v01_ei[] = {
	{
		.data_type	= QMI_STRUCT,
		.elem_len	= 1,
		.elem_size	= sizeof(struct qmi_response_type_v01),
		.array_type	= NO_ARRAY,
		.tlv_type	= 0x02,
		.offset		= offsetof(struct qmi_wlanfw_bdf_download_resp_msg_v01,
					   resp),
		.ei_array	= qmi_response_type_v01_ei,
	},
	{
		.data_type	= QMI_EOTI,
		.array_type	= NO_ARRAY,
		.tlv_type	= QMI_COMMON_TLV_TYPE,
	},
};

static const struct qmi_elem_info qmi_wlanfw_m3_info_req_msg_v01_ei[] = {
	{
		.data_type	= QMI_UNSIGNED_8_BYTE,
		.elem_len	= 1,
		.elem_size	= sizeof(u64),
		.array_type	= NO_ARRAY,
		.tlv_type	= 0x01,
		.offset		= offsetof(struct qmi_wlanfw_m3_info_req_msg_v01, addr),
	},
	{
		.data_type	= QMI_UNSIGNED_4_BYTE,
		.elem_len	= 1,
		.elem_size	= sizeof(u32),
		.array_type	= NO_ARRAY,
		.tlv_type	= 0x02,
		.offset		= offsetof(struct qmi_wlanfw_m3_info_req_msg_v01, size),
	},
	{
		.data_type	= QMI_EOTI,
		.array_type	= NO_ARRAY,
		.tlv_type	= QMI_COMMON_TLV_TYPE,
	},
};

static const struct qmi_elem_info qmi_wlanfw_m3_info_resp_msg_v01_ei[] = {
	{
		.data_type	= QMI_STRUCT,
		.elem_len	= 1,
		.elem_size	= sizeof(struct qmi_response_type_v01),
		.array_type	= NO_ARRAY,
		.tlv_type	= 0x02,
		.offset		= offsetof(struct qmi_wlanfw_m3_info_resp_msg_v01, resp),
		.ei_array	= qmi_response_type_v01_ei,
	},
	{
		.data_type	= QMI_EOTI,
		.array_type	= NO_ARRAY,
		.tlv_type	= QMI_COMMON_TLV_TYPE,
	},
};

static const struct qmi_elem_info qmi_wlanfw_ce_tgt_pipe_cfg_s_v01_ei[] = {
	{
		.data_type	= QMI_UNSIGNED_4_BYTE,
		.elem_len	= 1,
		.elem_size	= sizeof(u32),
		.array_type	= NO_ARRAY,
		.tlv_type	= 0,
		.offset		= offsetof(struct qmi_wlanfw_ce_tgt_pipe_cfg_s_v01,
					   pipe_num),
	},
	{
		.data_type	= QMI_SIGNED_4_BYTE_ENUM,
		.elem_len	= 1,
		.elem_size	= sizeof(enum qmi_wlanfw_pipedir_enum_v01),
		.array_type	= NO_ARRAY,
		.tlv_type	= 0,
		.offset		= offsetof(struct qmi_wlanfw_ce_tgt_pipe_cfg_s_v01,
					   pipe_dir),
	},
	{
		.data_type	= QMI_UNSIGNED_4_BYTE,
		.elem_len	= 1,
		.elem_size	= sizeof(u32),
		.array_type	= NO_ARRAY,
		.tlv_type	= 0,
		.offset		= offsetof(struct qmi_wlanfw_ce_tgt_pipe_cfg_s_v01,
					   nentries),
	},
	{
		.data_type	= QMI_UNSIGNED_4_BYTE,
		.elem_len	= 1,
		.elem_size	= sizeof(u32),
		.array_type	= NO_ARRAY,
		.tlv_type	= 0,
		.offset		= offsetof(struct qmi_wlanfw_ce_tgt_pipe_cfg_s_v01,
					   nbytes_max),
	},
	{
		.data_type	= QMI_UNSIGNED_4_BYTE,
		.elem_len	= 1,
		.elem_size	= sizeof(u32),
		.array_type	= NO_ARRAY,
		.tlv_type	= 0,
		.offset		= offsetof(struct qmi_wlanfw_ce_tgt_pipe_cfg_s_v01,
					   flags),
	},
	{
		.data_type	= QMI_EOTI,
		.array_type	= NO_ARRAY,
		.tlv_type	= QMI_COMMON_TLV_TYPE,
	},
};

static const struct qmi_elem_info qmi_wlanfw_ce_svc_pipe_cfg_s_v01_ei[] = {
	{
		.data_type	= QMI_UNSIGNED_4_BYTE,
		.elem_len	= 1,
		.elem_size	= sizeof(u32),
		.array_type	= NO_ARRAY,
		.tlv_type	= 0,
		.offset		= offsetof(struct qmi_wlanfw_ce_svc_pipe_cfg_s_v01,
					   service_id),
	},
	{
		.data_type	= QMI_SIGNED_4_BYTE_ENUM,
		.elem_len	= 1,
		.elem_size	= sizeof(enum qmi_wlanfw_pipedir_enum_v01),
		.array_type	= NO_ARRAY,
		.tlv_type	= 0,
		.offset		= offsetof(struct qmi_wlanfw_ce_svc_pipe_cfg_s_v01,
					   pipe_dir),
	},
	{
		.data_type	= QMI_UNSIGNED_4_BYTE,
		.elem_len	= 1,
		.elem_size	= sizeof(u32),
		.array_type	= NO_ARRAY,
		.tlv_type	= 0,
		.offset		= offsetof(struct qmi_wlanfw_ce_svc_pipe_cfg_s_v01,
					   pipe_num),
	},
	{
		.data_type	= QMI_EOTI,
		.array_type	= NO_ARRAY,
		.tlv_type	= QMI_COMMON_TLV_TYPE,
	},
};

static const struct qmi_elem_info qmi_wlanfw_shadow_reg_cfg_s_v01_ei[] = {
	{
		.data_type	= QMI_UNSIGNED_2_BYTE,
		.elem_len	= 1,
		.elem_size	= sizeof(u16),
		.array_type	= NO_ARRAY,
		.tlv_type	= 0,
		.offset		= offsetof(struct qmi_wlanfw_shadow_reg_cfg_s_v01, id),
	},
	{
		.data_type	= QMI_UNSIGNED_2_BYTE,
		.elem_len	= 1,
		.elem_size	= sizeof(u16),
		.array_type	= NO_ARRAY,
		.tlv_type	= 0,
		.offset		= offsetof(struct qmi_wlanfw_shadow_reg_cfg_s_v01,
					   offset),
	},
	{
		.data_type	= QMI_EOTI,
		.array_type	= QMI_COMMON_TLV_TYPE,
	},
};

static const struct qmi_elem_info qmi_wlanfw_shadow_reg_v3_cfg_s_v01_ei[] = {
	{
		.data_type	= QMI_UNSIGNED_4_BYTE,
		.elem_len	= 1,
		.elem_size	= sizeof(u32),
		.array_type	= NO_ARRAY,
		.tlv_type	= 0,
		.offset		= offsetof(struct qmi_wlanfw_shadow_reg_v3_cfg_s_v01,
					   addr),
	},
	{
		.data_type	= QMI_EOTI,
		.array_type	= NO_ARRAY,
		.tlv_type	= QMI_COMMON_TLV_TYPE,
	},
};

static const struct qmi_elem_info qmi_wlanfw_wlan_mode_req_msg_v01_ei[] = {
	{
		.data_type	= QMI_UNSIGNED_4_BYTE,
		.elem_len	= 1,
		.elem_size	= sizeof(u32),
		.array_type	= NO_ARRAY,
		.tlv_type	= 0x01,
		.offset		= offsetof(struct qmi_wlanfw_wlan_mode_req_msg_v01,
					   mode),
	},
	{
		.data_type	= QMI_OPT_FLAG,
		.elem_len	= 1,
		.elem_size	= sizeof(u8),
		.array_type	= NO_ARRAY,
		.tlv_type	= 0x10,
		.offset		= offsetof(struct qmi_wlanfw_wlan_mode_req_msg_v01,
					   hw_debug_valid),
	},
	{
		.data_type	= QMI_UNSIGNED_1_BYTE,
		.elem_len	= 1,
		.elem_size	= sizeof(u8),
		.array_type	= NO_ARRAY,
		.tlv_type	= 0x10,
		.offset		= offsetof(struct qmi_wlanfw_wlan_mode_req_msg_v01,
					   hw_debug),
	},
	{
		.data_type	= QMI_EOTI,
		.array_type	= NO_ARRAY,
		.tlv_type	= QMI_COMMON_TLV_TYPE,
	},
};

static const struct qmi_elem_info qmi_wlanfw_wlan_mode_resp_msg_v01_ei[] = {
	{
		.data_type	= QMI_STRUCT,
		.elem_len	= 1,
		.elem_size	= sizeof(struct qmi_response_type_v01),
		.array_type	= NO_ARRAY,
		.tlv_type	= 0x02,
		.offset		= offsetof(struct qmi_wlanfw_wlan_mode_resp_msg_v01,
					   resp),
		.ei_array	= qmi_response_type_v01_ei,
	},
	{
		.data_type	= QMI_EOTI,
		.array_type	= NO_ARRAY,
		.tlv_type	= QMI_COMMON_TLV_TYPE,
	},
};

static const struct qmi_elem_info qmi_wlanfw_wlan_cfg_req_msg_v01_ei[] = {
	{
		.data_type	= QMI_OPT_FLAG,
		.elem_len	= 1,
		.elem_size	= sizeof(u8),
		.array_type	= NO_ARRAY,
		.tlv_type	= 0x10,
		.offset		= offsetof(struct qmi_wlanfw_wlan_cfg_req_msg_v01,
					   host_version_valid),
	},
	{
		.data_type	= QMI_STRING,
		.elem_len	= QMI_WLANFW_MAX_STR_LEN_V01 + 1,
		.elem_size	= sizeof(char),
		.array_type	= NO_ARRAY,
		.tlv_type	= 0x10,
		.offset		= offsetof(struct qmi_wlanfw_wlan_cfg_req_msg_v01,
					   host_version),
	},
	{
		.data_type	= QMI_OPT_FLAG,
		.elem_len	= 1,
		.elem_size	= sizeof(u8),
		.array_type	= NO_ARRAY,
		.tlv_type	= 0x11,
		.offset		= offsetof(struct qmi_wlanfw_wlan_cfg_req_msg_v01,
					   tgt_cfg_valid),
	},
	{
		.data_type	= QMI_DATA_LEN,
		.elem_len	= 1,
		.elem_size	= sizeof(u8),
		.array_type	= NO_ARRAY,
		.tlv_type	= 0x11,
		.offset		= offsetof(struct qmi_wlanfw_wlan_cfg_req_msg_v01,
					   tgt_cfg_len),
	},
	{
		.data_type	= QMI_STRUCT,
		.elem_len	= QMI_WLANFW_MAX_NUM_CE_V01,
		.elem_size	= sizeof(struct qmi_wlanfw_ce_tgt_pipe_cfg_s_v01),
		.array_type	= VAR_LEN_ARRAY,
		.tlv_type	= 0x11,
		.offset		= offsetof(struct qmi_wlanfw_wlan_cfg_req_msg_v01,
					   tgt_cfg),
		.ei_array	= qmi_wlanfw_ce_tgt_pipe_cfg_s_v01_ei,
	},
	{
		.data_type	= QMI_OPT_FLAG,
		.elem_len	= 1,
		.elem_size	= sizeof(u8),
		.array_type	= NO_ARRAY,
		.tlv_type	= 0x12,
		.offset		= offsetof(struct qmi_wlanfw_wlan_cfg_req_msg_v01,
					   svc_cfg_valid),
	},
	{
		.data_type	= QMI_DATA_LEN,
		.elem_len	= 1,
		.elem_size	= sizeof(u8),
		.array_type	= NO_ARRAY,
		.tlv_type	= 0x12,
		.offset		= offsetof(struct qmi_wlanfw_wlan_cfg_req_msg_v01,
					   svc_cfg_len),
	},
	{
		.data_type	= QMI_STRUCT,
		.elem_len	= QMI_WLANFW_MAX_NUM_SVC_V01,
		.elem_size	= sizeof(struct qmi_wlanfw_ce_svc_pipe_cfg_s_v01),
		.array_type	= VAR_LEN_ARRAY,
		.tlv_type	= 0x12,
		.offset		= offsetof(struct qmi_wlanfw_wlan_cfg_req_msg_v01,
					   svc_cfg),
		.ei_array	= qmi_wlanfw_ce_svc_pipe_cfg_s_v01_ei,
	},
	{
		.data_type	= QMI_OPT_FLAG,
		.elem_len	= 1,
		.elem_size	= sizeof(u8),
		.array_type = NO_ARRAY,
		.tlv_type	= 0x13,
		.offset		= offsetof(struct qmi_wlanfw_wlan_cfg_req_msg_v01,
					   shadow_reg_valid),
	},
	{
		.data_type	= QMI_DATA_LEN,
		.elem_len	= 1,
		.elem_size	= sizeof(u8),
		.array_type = NO_ARRAY,
		.tlv_type	= 0x13,
		.offset		= offsetof(struct qmi_wlanfw_wlan_cfg_req_msg_v01,
					   shadow_reg_len),
	},
	{
		.data_type	= QMI_STRUCT,
		.elem_len	= QMI_WLANFW_MAX_NUM_SHADOW_REG_V01,
		.elem_size	= sizeof(struct qmi_wlanfw_shadow_reg_cfg_s_v01),
		.array_type = VAR_LEN_ARRAY,
		.tlv_type	= 0x13,
		.offset		= offsetof(struct qmi_wlanfw_wlan_cfg_req_msg_v01,
					   shadow_reg),
		.ei_array	= qmi_wlanfw_shadow_reg_cfg_s_v01_ei,
	},
	{
		.data_type	= QMI_OPT_FLAG,
		.elem_len	= 1,
		.elem_size	= sizeof(u8),
		.array_type	= NO_ARRAY,
		.tlv_type	= 0x17,
		.offset		= offsetof(struct qmi_wlanfw_wlan_cfg_req_msg_v01,
					   shadow_reg_v3_valid),
	},
	{
		.data_type	= QMI_DATA_LEN,
		.elem_len	= 1,
		.elem_size	= sizeof(u8),
		.array_type	= NO_ARRAY,
		.tlv_type	= 0x17,
		.offset		= offsetof(struct qmi_wlanfw_wlan_cfg_req_msg_v01,
					   shadow_reg_v3_len),
	},
	{
		.data_type	= QMI_STRUCT,
		.elem_len	= QMI_WLANFW_MAX_NUM_SHADOW_REG_V3_V01,
		.elem_size	= sizeof(struct qmi_wlanfw_shadow_reg_v3_cfg_s_v01),
		.array_type	= VAR_LEN_ARRAY,
		.tlv_type	= 0x17,
		.offset		= offsetof(struct qmi_wlanfw_wlan_cfg_req_msg_v01,
					   shadow_reg_v3),
		.ei_array	= qmi_wlanfw_shadow_reg_v3_cfg_s_v01_ei,
	},
	{
		.data_type	= QMI_EOTI,
		.array_type	= NO_ARRAY,
		.tlv_type	= QMI_COMMON_TLV_TYPE,
	},
};

static const struct qmi_elem_info qmi_wlanfw_wlan_cfg_resp_msg_v01_ei[] = {
	{
		.data_type	= QMI_STRUCT,
		.elem_len	= 1,
		.elem_size	= sizeof(struct qmi_response_type_v01),
		.array_type	= NO_ARRAY,
		.tlv_type	= 0x02,
		.offset		= offsetof(struct qmi_wlanfw_wlan_cfg_resp_msg_v01, resp),
		.ei_array	= qmi_response_type_v01_ei,
	},
	{
		.data_type	= QMI_EOTI,
		.array_type	= NO_ARRAY,
		.tlv_type	= QMI_COMMON_TLV_TYPE,
	},
};

static const struct qmi_elem_info qmi_wlanfw_mem_ready_ind_msg_v01_ei[] = {
	{
		.data_type = QMI_EOTI,
		.array_type = NO_ARRAY,
	},
};

static const struct qmi_elem_info qmi_wlanfw_fw_ready_ind_msg_v01_ei[] = {
	{
		.data_type = QMI_EOTI,
		.array_type = NO_ARRAY,
	},
};

static const struct qmi_elem_info qmi_wlanfw_wlan_ini_req_msg_v01_ei[] = {
	{
		.data_type	= QMI_OPT_FLAG,
		.elem_len	= 1,
		.elem_size	= sizeof(u8),
		.array_type	= NO_ARRAY,
		.tlv_type	= 0x10,
		.offset		= offsetof(struct qmi_wlanfw_wlan_ini_req_msg_v01,
					   enable_fwlog_valid),
	},
	{
		.data_type	= QMI_UNSIGNED_1_BYTE,
		.elem_len	= 1,
		.elem_size	= sizeof(u8),
		.array_type	= NO_ARRAY,
		.tlv_type	= 0x10,
		.offset		= offsetof(struct qmi_wlanfw_wlan_ini_req_msg_v01,
					   enable_fwlog),
	},
	{
		.data_type	= QMI_EOTI,
		.array_type	= NO_ARRAY,
		.tlv_type	= QMI_COMMON_TLV_TYPE,
	},
};

static const struct qmi_elem_info qmi_wlanfw_wlan_ini_resp_msg_v01_ei[] = {
	{
		.data_type	= QMI_STRUCT,
		.elem_len	= 1,
		.elem_size	= sizeof(struct qmi_response_type_v01),
		.array_type	= NO_ARRAY,
		.tlv_type	= 0x02,
		.offset		= offsetof(struct qmi_wlanfw_wlan_ini_resp_msg_v01,
					   resp),
		.ei_array	= qmi_response_type_v01_ei,
	},
	{
		.data_type	= QMI_EOTI,
		.array_type	= NO_ARRAY,
		.tlv_type	= QMI_COMMON_TLV_TYPE,
	},
};

static void ath12k_host_cap_hw_link_id_init(struct ath12k_hw_group *ag)
{
	struct ath12k_base *ab, *partner_ab;
	int i, j, hw_id_base;

	for (i = 0; i < ag->num_devices; i++) {
		hw_id_base = 0;
		ab = ag->ab[i];

		for (j = 0; j < ag->num_devices; j++) {
			partner_ab = ag->ab[j];

			if (partner_ab->wsi_info.index >= ab->wsi_info.index)
				continue;

			hw_id_base += partner_ab->qmi.num_radios;
		}

		ab->wsi_info.hw_link_id_base = hw_id_base;
	}

	ag->hw_link_id_init_done = true;
}

static int ath12k_host_cap_parse_mlo(struct ath12k_base *ab,
				     struct qmi_wlanfw_host_cap_req_msg_v01 *req)
{
	struct wlfw_host_mlo_chip_info_s_v01 *info;
	struct ath12k_hw_group *ag = ab->ag;
	struct ath12k_base *partner_ab;
	u8 hw_link_id = 0;
	int i, j, ret;

	if (!ag->mlo_capable) {
		ath12k_dbg(ab, ATH12K_DBG_QMI,
			   "MLO is disabled hence skip QMI MLO cap");
		return 0;
	}

	if (!ab->qmi.num_radios || ab->qmi.num_radios == U8_MAX) {
<<<<<<< HEAD
		ab->single_chip_mlo_supp = false;

=======
		ag->mlo_capable = false;
>>>>>>> e8a457b7
		ath12k_dbg(ab, ATH12K_DBG_QMI,
			   "skip QMI MLO cap due to invalid num_radio %d\n",
			   ab->qmi.num_radios);
		return 0;
	}

	if (ab->device_id == ATH12K_INVALID_DEVICE_ID) {
		ath12k_err(ab, "failed to send MLO cap due to invalid device id\n");
		return -EINVAL;
	}

	req->mlo_capable_valid = 1;
	req->mlo_capable = 1;
	req->mlo_chip_id_valid = 1;
	req->mlo_chip_id = ab->device_id;
	req->mlo_group_id_valid = 1;
	req->mlo_group_id = ag->id;
	req->max_mlo_peer_valid = 1;
	/* Max peer number generally won't change for the same device
	 * but needs to be synced with host driver.
	 */
	req->max_mlo_peer = ab->hw_params->max_mlo_peer;
	req->mlo_num_chips_valid = 1;
	req->mlo_num_chips = ag->num_devices;

	ath12k_dbg(ab, ATH12K_DBG_QMI, "mlo capability advertisement device_id %d group_id %d num_devices %d",
		   req->mlo_chip_id, req->mlo_group_id, req->mlo_num_chips);

	mutex_lock(&ag->mutex);

	if (!ag->hw_link_id_init_done)
		ath12k_host_cap_hw_link_id_init(ag);

	for (i = 0; i < ag->num_devices; i++) {
		info = &req->mlo_chip_info[i];
		partner_ab = ag->ab[i];

		if (partner_ab->device_id == ATH12K_INVALID_DEVICE_ID) {
			ath12k_err(ab, "failed to send MLO cap due to invalid partner device id\n");
			ret = -EINVAL;
			goto device_cleanup;
		}

		info->chip_id = partner_ab->device_id;
		info->num_local_links = partner_ab->qmi.num_radios;

		ath12k_dbg(ab, ATH12K_DBG_QMI, "mlo device id %d num_link %d\n",
			   info->chip_id, info->num_local_links);

		for (j = 0; j < info->num_local_links; j++) {
			info->hw_link_id[j] = partner_ab->wsi_info.hw_link_id_base + j;
			info->valid_mlo_link_id[j] = 1;

			ath12k_dbg(ab, ATH12K_DBG_QMI, "mlo hw_link_id %d\n",
				   info->hw_link_id[j]);

			hw_link_id++;
		}
	}

	if (hw_link_id <= 0)
		ag->mlo_capable = false;

	req->mlo_chip_info_valid = 1;

	mutex_unlock(&ag->mutex);

	return 0;

device_cleanup:
	for (i = i - 1; i >= 0; i--) {
		info = &req->mlo_chip_info[i];

		memset(info, 0, sizeof(*info));
	}

	req->mlo_num_chips = 0;
	req->mlo_num_chips_valid = 0;

	req->max_mlo_peer = 0;
	req->max_mlo_peer_valid = 0;
	req->mlo_group_id = 0;
	req->mlo_group_id_valid = 0;
	req->mlo_chip_id = 0;
	req->mlo_chip_id_valid = 0;
	req->mlo_capable = 0;
	req->mlo_capable_valid = 0;

	ag->mlo_capable = false;

	mutex_unlock(&ag->mutex);

	return ret;
}

/* clang stack usage explodes if this is inlined */
static noinline_for_stack
int ath12k_qmi_host_cap_send(struct ath12k_base *ab)
{
	struct qmi_wlanfw_host_cap_req_msg_v01 req = {};
	struct qmi_wlanfw_host_cap_resp_msg_v01 resp = {};
	struct qmi_txn txn;
	int ret = 0;

	req.num_clients_valid = 1;
	req.num_clients = 1;
	req.mem_cfg_mode = ab->qmi.target_mem_mode;
	req.mem_cfg_mode_valid = 1;
	req.bdf_support_valid = 1;
	req.bdf_support = 1;

	req.m3_support_valid = 1;
	req.m3_support = 1;
	req.m3_cache_support_valid = 1;
	req.m3_cache_support = 1;

	req.cal_done_valid = 1;
	req.cal_done = ab->qmi.cal_done;

	if (ab->hw_params->qmi_cnss_feature_bitmap) {
		req.feature_list_valid = 1;
		req.feature_list = ab->hw_params->qmi_cnss_feature_bitmap;
	}

	/* BRINGUP: here we are piggybacking a lot of stuff using
	 * internal_sleep_clock, should it be split?
	 */
	if (ab->hw_params->internal_sleep_clock) {
		req.nm_modem_valid = 1;

		/* Notify firmware that this is non-qualcomm platform. */
		req.nm_modem |= HOST_CSTATE_BIT;

		/* Notify firmware about the sleep clock selection,
		 * nm_modem_bit[1] is used for this purpose. Host driver on
		 * non-qualcomm platforms should select internal sleep
		 * clock.
		 */
		req.nm_modem |= SLEEP_CLOCK_SELECT_INTERNAL_BIT;
		req.nm_modem |= PLATFORM_CAP_PCIE_GLOBAL_RESET;
	}

	ret = ath12k_host_cap_parse_mlo(ab, &req);
	if (ret < 0)
		goto out;

	ret = qmi_txn_init(&ab->qmi.handle, &txn,
			   qmi_wlanfw_host_cap_resp_msg_v01_ei, &resp);
	if (ret < 0)
		goto out;

	ret = qmi_send_request(&ab->qmi.handle, NULL, &txn,
			       QMI_WLANFW_HOST_CAP_REQ_V01,
			       QMI_WLANFW_HOST_CAP_REQ_MSG_V01_MAX_LEN,
			       qmi_wlanfw_host_cap_req_msg_v01_ei, &req);
	if (ret < 0) {
		qmi_txn_cancel(&txn);
		ath12k_warn(ab, "Failed to send host capability request,err = %d\n", ret);
		goto out;
	}

	ret = qmi_txn_wait(&txn, msecs_to_jiffies(ATH12K_QMI_WLANFW_TIMEOUT_MS));
	if (ret < 0)
		goto out;

	if (resp.resp.result != QMI_RESULT_SUCCESS_V01) {
		ath12k_warn(ab, "Host capability request failed, result: %d, err: %d\n",
			    resp.resp.result, resp.resp.error);
		ret = -EINVAL;
		goto out;
	}

out:
	return ret;
}

static void ath12k_qmi_phy_cap_send(struct ath12k_base *ab)
{
	struct qmi_wlanfw_phy_cap_req_msg_v01 req = {};
	struct qmi_wlanfw_phy_cap_resp_msg_v01 resp = {};
	struct qmi_txn txn;
	int ret;

	ret = qmi_txn_init(&ab->qmi.handle, &txn,
			   qmi_wlanfw_phy_cap_resp_msg_v01_ei, &resp);
	if (ret < 0)
		goto out;

	ret = qmi_send_request(&ab->qmi.handle, NULL, &txn,
			       QMI_WLANFW_PHY_CAP_REQ_V01,
			       QMI_WLANFW_PHY_CAP_REQ_MSG_V01_MAX_LEN,
			       qmi_wlanfw_phy_cap_req_msg_v01_ei, &req);
	if (ret < 0) {
		qmi_txn_cancel(&txn);
		ath12k_warn(ab, "failed to send phy capability request: %d\n", ret);
		goto out;
	}

	ret = qmi_txn_wait(&txn, msecs_to_jiffies(ATH12K_QMI_WLANFW_TIMEOUT_MS));
	if (ret < 0)
		goto out;

	if (resp.resp.result != QMI_RESULT_SUCCESS_V01) {
		ret = -EOPNOTSUPP;
		goto out;
	}

<<<<<<< HEAD
	if (resp.single_chip_mlo_support_valid &&
	    resp.single_chip_mlo_support)
		ab->single_chip_mlo_supp = true;

=======
>>>>>>> e8a457b7
	if (!resp.num_phy_valid) {
		ret = -ENODATA;
		goto out;
	}

	ab->qmi.num_radios = resp.num_phy;

	ath12k_dbg(ab, ATH12K_DBG_QMI,
		   "phy capability resp valid %d num_phy %d valid %d board_id %d\n",
		   resp.num_phy_valid, resp.num_phy,
		   resp.board_id_valid, resp.board_id);

	return;

out:
	/* If PHY capability not advertised then rely on default num link */
	ab->qmi.num_radios = ab->hw_params->def_num_link;

	ath12k_dbg(ab, ATH12K_DBG_QMI,
		   "no valid response from PHY capability, choose default num_phy %d\n",
		   ab->qmi.num_radios);
}

static int ath12k_qmi_fw_ind_register_send(struct ath12k_base *ab)
{
	struct qmi_wlanfw_ind_register_req_msg_v01 *req;
	struct qmi_wlanfw_ind_register_resp_msg_v01 *resp;
	struct qmi_handle *handle = &ab->qmi.handle;
	struct qmi_txn txn;
	int ret;

	req = kzalloc(sizeof(*req), GFP_KERNEL);
	if (!req)
		return -ENOMEM;

	resp = kzalloc(sizeof(*resp), GFP_KERNEL);
	if (!resp) {
		ret = -ENOMEM;
		goto resp_out;
	}

	req->client_id_valid = 1;
	req->client_id = QMI_WLANFW_CLIENT_ID;
	req->fw_ready_enable_valid = 1;
	req->fw_ready_enable = 1;
	req->request_mem_enable_valid = 1;
	req->request_mem_enable = 1;
	req->fw_mem_ready_enable_valid = 1;
	req->fw_mem_ready_enable = 1;
	req->cal_done_enable_valid = 1;
	req->cal_done_enable = 1;
	req->fw_init_done_enable_valid = 1;
	req->fw_init_done_enable = 1;

	req->pin_connect_result_enable_valid = 0;
	req->pin_connect_result_enable = 0;

	ret = qmi_txn_init(handle, &txn,
			   qmi_wlanfw_ind_register_resp_msg_v01_ei, resp);
	if (ret < 0)
		goto out;

	ret = qmi_send_request(&ab->qmi.handle, NULL, &txn,
			       QMI_WLANFW_IND_REGISTER_REQ_V01,
			       QMI_WLANFW_IND_REGISTER_REQ_MSG_V01_MAX_LEN,
			       qmi_wlanfw_ind_register_req_msg_v01_ei, req);
	if (ret < 0) {
		qmi_txn_cancel(&txn);
		ath12k_warn(ab, "Failed to send indication register request, err = %d\n",
			    ret);
		goto out;
	}

	ret = qmi_txn_wait(&txn, msecs_to_jiffies(ATH12K_QMI_WLANFW_TIMEOUT_MS));
	if (ret < 0) {
		ath12k_warn(ab, "failed to register fw indication %d\n", ret);
		goto out;
	}

	if (resp->resp.result != QMI_RESULT_SUCCESS_V01) {
		ath12k_warn(ab, "FW Ind register request failed, result: %d, err: %d\n",
			    resp->resp.result, resp->resp.error);
		ret = -EINVAL;
		goto out;
	}

out:
	kfree(resp);
resp_out:
	kfree(req);
	return ret;
}

/* clang stack usage explodes if this is inlined */
static noinline_for_stack
int ath12k_qmi_respond_fw_mem_request(struct ath12k_base *ab)
{
	struct qmi_wlanfw_respond_mem_req_msg_v01 *req;
	struct qmi_wlanfw_respond_mem_resp_msg_v01 resp = {};
	struct qmi_txn txn;
	int ret = 0, i;
	bool delayed;

	req = kzalloc(sizeof(*req), GFP_KERNEL);
	if (!req)
		return -ENOMEM;

	/* Some targets by default request a block of big contiguous
	 * DMA memory, it's hard to allocate from kernel. So host returns
	 * failure to firmware and firmware then request multiple blocks of
	 * small chunk size memory.
	 */
	if (ab->qmi.target_mem_delayed) {
		delayed = true;
		ath12k_dbg(ab, ATH12K_DBG_QMI, "qmi delays mem_request %d\n",
			   ab->qmi.mem_seg_count);
	} else {
		delayed = false;
		req->mem_seg_len = ab->qmi.mem_seg_count;
		for (i = 0; i < req->mem_seg_len ; i++) {
			req->mem_seg[i].addr = ab->qmi.target_mem[i].paddr;
			req->mem_seg[i].size = ab->qmi.target_mem[i].size;
			req->mem_seg[i].type = ab->qmi.target_mem[i].type;
			ath12k_dbg(ab, ATH12K_DBG_QMI,
				   "qmi req mem_seg[%d] %pad %u %u\n", i,
				   &ab->qmi.target_mem[i].paddr,
				   ab->qmi.target_mem[i].size,
				   ab->qmi.target_mem[i].type);
		}
	}

	ret = qmi_txn_init(&ab->qmi.handle, &txn,
			   qmi_wlanfw_respond_mem_resp_msg_v01_ei, &resp);
	if (ret < 0)
		goto out;

	ret = qmi_send_request(&ab->qmi.handle, NULL, &txn,
			       QMI_WLANFW_RESPOND_MEM_REQ_V01,
			       QMI_WLANFW_RESPOND_MEM_REQ_MSG_V01_MAX_LEN,
			       qmi_wlanfw_respond_mem_req_msg_v01_ei, req);
	if (ret < 0) {
		qmi_txn_cancel(&txn);
		ath12k_warn(ab, "qmi failed to respond memory request, err = %d\n",
			    ret);
		goto out;
	}

	ret = qmi_txn_wait(&txn, msecs_to_jiffies(ATH12K_QMI_WLANFW_TIMEOUT_MS));
	if (ret < 0) {
		ath12k_warn(ab, "qmi failed memory request, err = %d\n", ret);
		goto out;
	}

	if (resp.resp.result != QMI_RESULT_SUCCESS_V01) {
		/* the error response is expected when
		 * target_mem_delayed is true.
		 */
		if (delayed && resp.resp.error == 0)
			goto out;

		ath12k_warn(ab, "Respond mem req failed, result: %d, err: %d\n",
			    resp.resp.result, resp.resp.error);
		ret = -EINVAL;
		goto out;
	}
out:
	kfree(req);
	return ret;
}

static void ath12k_qmi_free_mlo_mem_chunk(struct ath12k_base *ab,
					  struct target_mem_chunk *chunk,
					  int idx)
{
	struct ath12k_hw_group *ag = ab->ag;
	struct target_mem_chunk *mlo_chunk;

	lockdep_assert_held(&ag->mutex);

	if (!ag->mlo_mem.init_done || ag->num_started)
		return;

	if (idx >= ARRAY_SIZE(ag->mlo_mem.chunk)) {
		ath12k_warn(ab, "invalid index for MLO memory chunk free: %d\n", idx);
		return;
	}

	mlo_chunk = &ag->mlo_mem.chunk[idx];
	if (mlo_chunk->v.addr) {
		dma_free_coherent(ab->dev,
				  mlo_chunk->size,
				  mlo_chunk->v.addr,
				  mlo_chunk->paddr);
		mlo_chunk->v.addr = NULL;
	}

	mlo_chunk->paddr = 0;
	mlo_chunk->size = 0;
	chunk->v.addr = NULL;
	chunk->paddr = 0;
	chunk->size = 0;
}

static void ath12k_qmi_free_target_mem_chunk(struct ath12k_base *ab)
{
	struct ath12k_hw_group *ag = ab->ag;
	int i, mlo_idx;

	for (i = 0, mlo_idx = 0; i < ab->qmi.mem_seg_count; i++) {
		if (!ab->qmi.target_mem[i].v.addr)
			continue;

		if (ab->qmi.target_mem[i].type == MLO_GLOBAL_MEM_REGION_TYPE) {
			ath12k_qmi_free_mlo_mem_chunk(ab,
						      &ab->qmi.target_mem[i],
						      mlo_idx++);
		} else {
			dma_free_coherent(ab->dev,
					  ab->qmi.target_mem[i].prev_size,
					  ab->qmi.target_mem[i].v.addr,
					  ab->qmi.target_mem[i].paddr);
			ab->qmi.target_mem[i].v.addr = NULL;
		}
	}

	if (!ag->num_started && ag->mlo_mem.init_done) {
		ag->mlo_mem.init_done = false;
		ag->mlo_mem.mlo_mem_size = 0;
<<<<<<< HEAD
=======
	}
}

static int ath12k_qmi_alloc_chunk(struct ath12k_base *ab,
				  struct target_mem_chunk *chunk)
{
	/* Firmware reloads in recovery/resume.
	 * In such cases, no need to allocate memory for FW again.
	 */
	if (chunk->v.addr) {
		if (chunk->prev_type == chunk->type &&
		    chunk->prev_size == chunk->size)
			goto this_chunk_done;

		/* cannot reuse the existing chunk */
		dma_free_coherent(ab->dev, chunk->prev_size,
				  chunk->v.addr, chunk->paddr);
		chunk->v.addr = NULL;
	}

	chunk->v.addr = dma_alloc_coherent(ab->dev,
					   chunk->size,
					   &chunk->paddr,
					   GFP_KERNEL | __GFP_NOWARN);
	if (!chunk->v.addr) {
		if (chunk->size > ATH12K_QMI_MAX_CHUNK_SIZE) {
			ab->qmi.target_mem_delayed = true;
			ath12k_warn(ab,
				    "qmi dma allocation failed (%d B type %u), will try later with small size\n",
				    chunk->size,
				    chunk->type);
			ath12k_qmi_free_target_mem_chunk(ab);
			return -EAGAIN;
		}
		ath12k_warn(ab, "memory allocation failure for %u size: %d\n",
			    chunk->type, chunk->size);
		return -ENOMEM;
>>>>>>> e8a457b7
	}
	chunk->prev_type = chunk->type;
	chunk->prev_size = chunk->size;
this_chunk_done:
	return 0;
}

static int ath12k_qmi_alloc_chunk(struct ath12k_base *ab,
				  struct target_mem_chunk *chunk)
{
	/* Firmware reloads in recovery/resume.
	 * In such cases, no need to allocate memory for FW again.
	 */
	if (chunk->v.addr) {
		if (chunk->prev_type == chunk->type &&
		    chunk->prev_size == chunk->size)
			goto this_chunk_done;

		/* cannot reuse the existing chunk */
		dma_free_coherent(ab->dev, chunk->prev_size,
				  chunk->v.addr, chunk->paddr);
		chunk->v.addr = NULL;
	}

	chunk->v.addr = dma_alloc_coherent(ab->dev,
					   chunk->size,
					   &chunk->paddr,
					   GFP_KERNEL | __GFP_NOWARN);
	if (!chunk->v.addr) {
		if (chunk->size > ATH12K_QMI_MAX_CHUNK_SIZE) {
			ab->qmi.target_mem_delayed = true;
			ath12k_warn(ab,
				    "qmi dma allocation failed (%d B type %u), will try later with small size\n",
				    chunk->size,
				    chunk->type);
			ath12k_qmi_free_target_mem_chunk(ab);
			return -EAGAIN;
		}
		ath12k_warn(ab, "memory allocation failure for %u size: %d\n",
			    chunk->type, chunk->size);
		return -ENOMEM;
	}
	chunk->prev_type = chunk->type;
	chunk->prev_size = chunk->size;
this_chunk_done:
	return 0;
}

static int ath12k_qmi_alloc_target_mem_chunk(struct ath12k_base *ab)
{
	struct target_mem_chunk *chunk, *mlo_chunk;
	struct ath12k_hw_group *ag = ab->ag;
	int i, mlo_idx, ret;
	int mlo_size = 0;

	mutex_lock(&ag->mutex);

	if (!ag->mlo_mem.init_done) {
		memset(ag->mlo_mem.chunk, 0, sizeof(ag->mlo_mem.chunk));
		ag->mlo_mem.init_done = true;
	}

	ab->qmi.target_mem_delayed = false;

	for (i = 0, mlo_idx = 0; i < ab->qmi.mem_seg_count; i++) {
		chunk = &ab->qmi.target_mem[i];

		/* Allocate memory for the region and the functionality supported
		 * on the host. For the non-supported memory region, host does not
		 * allocate memory, assigns NULL and FW will handle this without crashing.
		 */
		switch (chunk->type) {
		case HOST_DDR_REGION_TYPE:
		case M3_DUMP_REGION_TYPE:
		case PAGEABLE_MEM_REGION_TYPE:
		case CALDB_MEM_REGION_TYPE:
			ret = ath12k_qmi_alloc_chunk(ab, chunk);
			if (ret)
				goto err;
			break;
		case MLO_GLOBAL_MEM_REGION_TYPE:
			mlo_size += chunk->size;
			if (ag->mlo_mem.mlo_mem_size &&
			    mlo_size > ag->mlo_mem.mlo_mem_size) {
				ath12k_err(ab, "QMI MLO memory allocation failure, requested size %d is more than allocated size %d",
					   mlo_size, ag->mlo_mem.mlo_mem_size);
				ret = -EINVAL;
				goto err;
			}

			mlo_chunk = &ag->mlo_mem.chunk[mlo_idx];
			if (mlo_chunk->paddr) {
				if (chunk->size != mlo_chunk->size) {
					ath12k_err(ab, "QMI MLO chunk memory allocation failure for index %d, requested size %d is more than allocated size %d",
						   mlo_idx, chunk->size, mlo_chunk->size);
					ret = -EINVAL;
					goto err;
				}
			} else {
				mlo_chunk->size = chunk->size;
				mlo_chunk->type = chunk->type;
				ret = ath12k_qmi_alloc_chunk(ab, mlo_chunk);
				if (ret)
					goto err;
				memset(mlo_chunk->v.addr, 0, mlo_chunk->size);
			}

			chunk->paddr = mlo_chunk->paddr;
			chunk->v.addr = mlo_chunk->v.addr;
			mlo_idx++;

			break;
		default:
			ath12k_warn(ab, "memory type %u not supported\n",
				    chunk->type);
			chunk->paddr = 0;
			chunk->v.addr = NULL;
			break;
		}
	}

	if (!ag->mlo_mem.mlo_mem_size) {
		ag->mlo_mem.mlo_mem_size = mlo_size;
	} else if (ag->mlo_mem.mlo_mem_size != mlo_size) {
		ath12k_err(ab, "QMI MLO memory size error, expected size is %d but requested size is %d",
			   ag->mlo_mem.mlo_mem_size, mlo_size);
		ret = -EINVAL;
		goto err;
	}

	mutex_unlock(&ag->mutex);

	return 0;

err:
	ath12k_qmi_free_target_mem_chunk(ab);

	mutex_unlock(&ag->mutex);

	/* The firmware will attempt to request memory in smaller chunks
	 * on the next try. However, the current caller should be notified
	 * that this instance of request parsing was successful.
	 * Therefore, return 0 only.
	 */
	if (ret == -EAGAIN)
		ret = 0;

	return ret;
}

/* clang stack usage explodes if this is inlined */
static noinline_for_stack
int ath12k_qmi_request_target_cap(struct ath12k_base *ab)
{
	struct qmi_wlanfw_cap_req_msg_v01 req = {};
	struct qmi_wlanfw_cap_resp_msg_v01 resp = {};
	struct qmi_txn txn;
	unsigned int board_id = ATH12K_BOARD_ID_DEFAULT;
	int ret = 0;
	int r;
	int i;

	ret = qmi_txn_init(&ab->qmi.handle, &txn,
			   qmi_wlanfw_cap_resp_msg_v01_ei, &resp);
	if (ret < 0)
		goto out;

	ret = qmi_send_request(&ab->qmi.handle, NULL, &txn,
			       QMI_WLANFW_CAP_REQ_V01,
			       QMI_WLANFW_CAP_REQ_MSG_V01_MAX_LEN,
			       qmi_wlanfw_cap_req_msg_v01_ei, &req);
	if (ret < 0) {
		qmi_txn_cancel(&txn);
		ath12k_warn(ab, "qmi failed to send target cap request, err = %d\n",
			    ret);
		goto out;
	}

	ret = qmi_txn_wait(&txn, msecs_to_jiffies(ATH12K_QMI_WLANFW_TIMEOUT_MS));
	if (ret < 0) {
		ath12k_warn(ab, "qmi failed target cap request %d\n", ret);
		goto out;
	}

	if (resp.resp.result != QMI_RESULT_SUCCESS_V01) {
		ath12k_warn(ab, "qmi targetcap req failed, result: %d, err: %d\n",
			    resp.resp.result, resp.resp.error);
		ret = -EINVAL;
		goto out;
	}

	if (resp.chip_info_valid) {
		ab->qmi.target.chip_id = resp.chip_info.chip_id;
		ab->qmi.target.chip_family = resp.chip_info.chip_family;
	}

	if (resp.board_info_valid)
		ab->qmi.target.board_id = resp.board_info.board_id;
	else
		ab->qmi.target.board_id = board_id;

	if (resp.soc_info_valid)
		ab->qmi.target.soc_id = resp.soc_info.soc_id;

	if (resp.fw_version_info_valid) {
		ab->qmi.target.fw_version = resp.fw_version_info.fw_version;
		strscpy(ab->qmi.target.fw_build_timestamp,
			resp.fw_version_info.fw_build_timestamp,
			sizeof(ab->qmi.target.fw_build_timestamp));
	}

	if (resp.fw_build_id_valid)
		strscpy(ab->qmi.target.fw_build_id, resp.fw_build_id,
			sizeof(ab->qmi.target.fw_build_id));

	if (resp.dev_mem_info_valid) {
		for (i = 0; i < ATH12K_QMI_WLFW_MAX_DEV_MEM_NUM_V01; i++) {
			ab->qmi.dev_mem[i].start =
				resp.dev_mem[i].start;
			ab->qmi.dev_mem[i].size =
				resp.dev_mem[i].size;
			ath12k_dbg(ab, ATH12K_DBG_QMI,
				   "devmem [%d] start 0x%llx size %llu\n", i,
				   ab->qmi.dev_mem[i].start,
				   ab->qmi.dev_mem[i].size);
		}
	}

	if (resp.eeprom_caldata_read_timeout_valid) {
		ab->qmi.target.eeprom_caldata = resp.eeprom_caldata_read_timeout;
		ath12k_dbg(ab, ATH12K_DBG_QMI, "qmi cal data supported from eeprom\n");
	}

	ath12k_info(ab, "chip_id 0x%x chip_family 0x%x board_id 0x%x soc_id 0x%x\n",
		    ab->qmi.target.chip_id, ab->qmi.target.chip_family,
		    ab->qmi.target.board_id, ab->qmi.target.soc_id);

	ath12k_info(ab, "fw_version 0x%x fw_build_timestamp %s fw_build_id %s",
		    ab->qmi.target.fw_version,
		    ab->qmi.target.fw_build_timestamp,
		    ab->qmi.target.fw_build_id);

	r = ath12k_core_check_smbios(ab);
	if (r)
		ath12k_dbg(ab, ATH12K_DBG_QMI, "SMBIOS bdf variant name not set.\n");

	r = ath12k_acpi_start(ab);
	if (r)
		/* ACPI is optional so continue in case of an error */
		ath12k_dbg(ab, ATH12K_DBG_BOOT, "acpi failed: %d\n", r);

	r = ath12k_acpi_check_bdf_variant_name(ab);
	if (r)
		ath12k_dbg(ab, ATH12K_DBG_BOOT, "ACPI bdf variant name not set.\n");

out:
	return ret;
}

static int ath12k_qmi_load_file_target_mem(struct ath12k_base *ab,
					   const u8 *data, u32 len, u8 type)
{
	struct qmi_wlanfw_bdf_download_req_msg_v01 *req;
	struct qmi_wlanfw_bdf_download_resp_msg_v01 resp = {};
	struct qmi_txn txn;
	const u8 *temp = data;
	int ret = 0;
	u32 remaining = len;

	req = kzalloc(sizeof(*req), GFP_KERNEL);
	if (!req)
		return -ENOMEM;

	while (remaining) {
		req->valid = 1;
		req->file_id_valid = 1;
		req->file_id = ab->qmi.target.board_id;
		req->total_size_valid = 1;
		req->total_size = remaining;
		req->seg_id_valid = 1;
		req->data_valid = 1;
		req->bdf_type = type;
		req->bdf_type_valid = 1;
		req->end_valid = 1;
		req->end = 0;

		if (remaining > QMI_WLANFW_MAX_DATA_SIZE_V01) {
			req->data_len = QMI_WLANFW_MAX_DATA_SIZE_V01;
		} else {
			req->data_len = remaining;
			req->end = 1;
		}

		if (type == ATH12K_QMI_FILE_TYPE_EEPROM) {
			req->data_valid = 0;
			req->end = 1;
			req->data_len = ATH12K_QMI_MAX_BDF_FILE_NAME_SIZE;
		} else {
			memcpy(req->data, temp, req->data_len);
		}

		ret = qmi_txn_init(&ab->qmi.handle, &txn,
				   qmi_wlanfw_bdf_download_resp_msg_v01_ei,
				   &resp);
		if (ret < 0)
			goto out;

		ath12k_dbg(ab, ATH12K_DBG_QMI, "qmi bdf download req fixed addr type %d\n",
			   type);

		ret = qmi_send_request(&ab->qmi.handle, NULL, &txn,
				       QMI_WLANFW_BDF_DOWNLOAD_REQ_V01,
				       QMI_WLANFW_BDF_DOWNLOAD_REQ_MSG_V01_MAX_LEN,
				       qmi_wlanfw_bdf_download_req_msg_v01_ei, req);
		if (ret < 0) {
			qmi_txn_cancel(&txn);
			goto out;
		}

		ret = qmi_txn_wait(&txn, msecs_to_jiffies(ATH12K_QMI_WLANFW_TIMEOUT_MS));
		if (ret < 0)
			goto out;

		if (resp.resp.result != QMI_RESULT_SUCCESS_V01) {
			ath12k_warn(ab, "qmi BDF download failed, result: %d, err: %d\n",
				    resp.resp.result, resp.resp.error);
			ret = -EINVAL;
			goto out;
		}

		if (type == ATH12K_QMI_FILE_TYPE_EEPROM) {
			remaining = 0;
		} else {
			remaining -= req->data_len;
			temp += req->data_len;
			req->seg_id++;
			ath12k_dbg(ab, ATH12K_DBG_QMI,
				   "qmi bdf download request remaining %i\n",
				   remaining);
		}
	}

out:
	kfree(req);
	return ret;
}

/* clang stack usage explodes if this is inlined */
static noinline_for_stack
int ath12k_qmi_load_bdf_qmi(struct ath12k_base *ab,
			    enum ath12k_qmi_bdf_type type)
{
	struct device *dev = ab->dev;
	char filename[ATH12K_QMI_MAX_BDF_FILE_NAME_SIZE];
	const struct firmware *fw_entry;
	struct ath12k_board_data bd;
	u32 fw_size, file_type;
	int ret = 0;
	const u8 *tmp;

	memset(&bd, 0, sizeof(bd));

	switch (type) {
	case ATH12K_QMI_BDF_TYPE_ELF:
		ret = ath12k_core_fetch_bdf(ab, &bd);
		if (ret) {
			ath12k_warn(ab, "qmi failed to load bdf:\n");
			goto out;
		}

		if (bd.len >= SELFMAG && memcmp(bd.data, ELFMAG, SELFMAG) == 0)
			type = ATH12K_QMI_BDF_TYPE_ELF;
		else
			type = ATH12K_QMI_BDF_TYPE_BIN;

		break;
	case ATH12K_QMI_BDF_TYPE_REGDB:
		ret = ath12k_core_fetch_regdb(ab, &bd);
		if (ret) {
			ath12k_warn(ab, "qmi failed to load regdb bin:\n");
			goto out;
		}
		break;
	case ATH12K_QMI_BDF_TYPE_CALIBRATION:

		if (ab->qmi.target.eeprom_caldata) {
			file_type = ATH12K_QMI_FILE_TYPE_EEPROM;
			tmp = filename;
			fw_size = ATH12K_QMI_MAX_BDF_FILE_NAME_SIZE;
		} else {
			file_type = ATH12K_QMI_FILE_TYPE_CALDATA;

			/* cal-<bus>-<id>.bin */
			snprintf(filename, sizeof(filename), "cal-%s-%s.bin",
				 ath12k_bus_str(ab->hif.bus), dev_name(dev));
			fw_entry = ath12k_core_firmware_request(ab, filename);
			if (!IS_ERR(fw_entry))
				goto success;

			fw_entry = ath12k_core_firmware_request(ab,
								ATH12K_DEFAULT_CAL_FILE);
			if (IS_ERR(fw_entry)) {
				ret = PTR_ERR(fw_entry);
				ath12k_warn(ab,
					    "qmi failed to load CAL data file:%s\n",
					    filename);
				goto out;
			}

success:
			fw_size = min_t(u32, ab->hw_params->fw.board_size,
					fw_entry->size);
			tmp = fw_entry->data;
		}
		ret = ath12k_qmi_load_file_target_mem(ab, tmp, fw_size, file_type);
		if (ret < 0) {
			ath12k_warn(ab, "qmi failed to load caldata\n");
			goto out_qmi_cal;
		}

		ath12k_dbg(ab, ATH12K_DBG_QMI, "qmi caldata downloaded: type: %u\n",
			   file_type);

out_qmi_cal:
		if (!ab->qmi.target.eeprom_caldata)
			release_firmware(fw_entry);
		return ret;
	default:
		ath12k_warn(ab, "unknown file type for load %d", type);
		goto out;
	}

	ath12k_dbg(ab, ATH12K_DBG_QMI, "qmi bdf_type %d\n", type);

	fw_size = min_t(u32, ab->hw_params->fw.board_size, bd.len);

	ret = ath12k_qmi_load_file_target_mem(ab, bd.data, fw_size, type);
	if (ret < 0)
		ath12k_warn(ab, "qmi failed to load bdf file\n");

out:
	ath12k_core_free_bdf(ab, &bd);
	ath12k_dbg(ab, ATH12K_DBG_QMI, "qmi BDF download sequence completed\n");

	return ret;
}

static void ath12k_qmi_m3_free(struct ath12k_base *ab)
{
	struct m3_mem_region *m3_mem = &ab->qmi.m3_mem;

	if (!m3_mem->vaddr)
		return;

	dma_free_coherent(ab->dev, m3_mem->size,
			  m3_mem->vaddr, m3_mem->paddr);
	m3_mem->vaddr = NULL;
	m3_mem->size = 0;
}

static int ath12k_qmi_m3_load(struct ath12k_base *ab)
{
	struct m3_mem_region *m3_mem = &ab->qmi.m3_mem;
	const struct firmware *fw = NULL;
	const void *m3_data;
	char path[100];
	size_t m3_len;
	int ret;

	if (ab->fw.m3_data && ab->fw.m3_len > 0) {
		/* firmware-N.bin had a m3 firmware file so use that */
		m3_data = ab->fw.m3_data;
		m3_len = ab->fw.m3_len;
	} else {
		/* No m3 file in firmware-N.bin so try to request old
		 * separate m3.bin.
		 */
		fw = ath12k_core_firmware_request(ab, ATH12K_M3_FILE);
		if (IS_ERR(fw)) {
			ret = PTR_ERR(fw);
			ath12k_core_create_firmware_path(ab, ATH12K_M3_FILE,
							 path, sizeof(path));
			ath12k_err(ab, "failed to load %s: %d\n", path, ret);
			return ret;
		}

		m3_data = fw->data;
		m3_len = fw->size;
	}

	/* In recovery/resume cases, M3 buffer is not freed, try to reuse that */
	if (m3_mem->vaddr) {
		if (m3_mem->size >= m3_len)
			goto skip_m3_alloc;

		/* Old buffer is too small, free and reallocate */
		ath12k_qmi_m3_free(ab);
	}

	m3_mem->vaddr = dma_alloc_coherent(ab->dev,
					   m3_len, &m3_mem->paddr,
					   GFP_KERNEL);
	if (!m3_mem->vaddr) {
		ath12k_err(ab, "failed to allocate memory for M3 with size %zu\n",
			   fw->size);
		ret = -ENOMEM;
		goto out;
	}

skip_m3_alloc:
	memcpy(m3_mem->vaddr, m3_data, m3_len);
	m3_mem->size = m3_len;

	ret = 0;

out:
	release_firmware(fw);

	return ret;
}

/* clang stack usage explodes if this is inlined */
static noinline_for_stack
int ath12k_qmi_wlanfw_m3_info_send(struct ath12k_base *ab)
{
	struct m3_mem_region *m3_mem = &ab->qmi.m3_mem;
	struct qmi_wlanfw_m3_info_req_msg_v01 req = {};
	struct qmi_wlanfw_m3_info_resp_msg_v01 resp = {};
	struct qmi_txn txn;
	int ret = 0;

	ret = ath12k_qmi_m3_load(ab);
	if (ret) {
		ath12k_err(ab, "failed to load m3 firmware: %d", ret);
		return ret;
	}

	req.addr = m3_mem->paddr;
	req.size = m3_mem->size;

	ret = qmi_txn_init(&ab->qmi.handle, &txn,
			   qmi_wlanfw_m3_info_resp_msg_v01_ei, &resp);
	if (ret < 0)
		goto out;

	ret = qmi_send_request(&ab->qmi.handle, NULL, &txn,
			       QMI_WLANFW_M3_INFO_REQ_V01,
			       QMI_WLANFW_M3_INFO_REQ_MSG_V01_MAX_MSG_LEN,
			       qmi_wlanfw_m3_info_req_msg_v01_ei, &req);
	if (ret < 0) {
		qmi_txn_cancel(&txn);
		ath12k_warn(ab, "qmi failed to send M3 information request, err = %d\n",
			    ret);
		goto out;
	}

	ret = qmi_txn_wait(&txn, msecs_to_jiffies(ATH12K_QMI_WLANFW_TIMEOUT_MS));
	if (ret < 0) {
		ath12k_warn(ab, "qmi failed M3 information request %d\n", ret);
		goto out;
	}

	if (resp.resp.result != QMI_RESULT_SUCCESS_V01) {
		ath12k_warn(ab, "qmi M3 info request failed, result: %d, err: %d\n",
			    resp.resp.result, resp.resp.error);
		ret = -EINVAL;
		goto out;
	}
out:
	return ret;
}

static int ath12k_qmi_wlanfw_mode_send(struct ath12k_base *ab,
				       u32 mode)
{
	struct qmi_wlanfw_wlan_mode_req_msg_v01 req = {};
	struct qmi_wlanfw_wlan_mode_resp_msg_v01 resp = {};
	struct qmi_txn txn;
	int ret = 0;

	req.mode = mode;
	req.hw_debug_valid = 1;
	req.hw_debug = 0;

	ret = qmi_txn_init(&ab->qmi.handle, &txn,
			   qmi_wlanfw_wlan_mode_resp_msg_v01_ei, &resp);
	if (ret < 0)
		goto out;

	ret = qmi_send_request(&ab->qmi.handle, NULL, &txn,
			       QMI_WLANFW_WLAN_MODE_REQ_V01,
			       QMI_WLANFW_WLAN_MODE_REQ_MSG_V01_MAX_LEN,
			       qmi_wlanfw_wlan_mode_req_msg_v01_ei, &req);
	if (ret < 0) {
		qmi_txn_cancel(&txn);
		ath12k_warn(ab, "qmi failed to send mode request, mode: %d, err = %d\n",
			    mode, ret);
		goto out;
	}

	ret = qmi_txn_wait(&txn, msecs_to_jiffies(ATH12K_QMI_WLANFW_TIMEOUT_MS));
	if (ret < 0) {
		if (mode == ATH12K_FIRMWARE_MODE_OFF && ret == -ENETRESET) {
			ath12k_warn(ab, "WLFW service is dis-connected\n");
			return 0;
		}
		ath12k_warn(ab, "qmi failed set mode request, mode: %d, err = %d\n",
			    mode, ret);
		goto out;
	}

	if (resp.resp.result != QMI_RESULT_SUCCESS_V01) {
		ath12k_warn(ab, "Mode request failed, mode: %d, result: %d err: %d\n",
			    mode, resp.resp.result, resp.resp.error);
		ret = -EINVAL;
		goto out;
	}

out:
	return ret;
}

static int ath12k_qmi_wlanfw_wlan_cfg_send(struct ath12k_base *ab)
{
	struct qmi_wlanfw_wlan_cfg_req_msg_v01 *req;
	struct qmi_wlanfw_wlan_cfg_resp_msg_v01 resp = {};
	struct ce_pipe_config *ce_cfg;
	struct service_to_pipe *svc_cfg;
	struct qmi_txn txn;
	int ret = 0, pipe_num;

	ce_cfg	= (struct ce_pipe_config *)ab->qmi.ce_cfg.tgt_ce;
	svc_cfg	= (struct service_to_pipe *)ab->qmi.ce_cfg.svc_to_ce_map;

	req = kzalloc(sizeof(*req), GFP_KERNEL);
	if (!req)
		return -ENOMEM;

	req->host_version_valid = 1;
	strscpy(req->host_version, ATH12K_HOST_VERSION_STRING,
		sizeof(req->host_version));

	req->tgt_cfg_valid = 1;
	/* This is number of CE configs */
	req->tgt_cfg_len = ab->qmi.ce_cfg.tgt_ce_len;
	for (pipe_num = 0; pipe_num < req->tgt_cfg_len ; pipe_num++) {
		req->tgt_cfg[pipe_num].pipe_num = ce_cfg[pipe_num].pipenum;
		req->tgt_cfg[pipe_num].pipe_dir = ce_cfg[pipe_num].pipedir;
		req->tgt_cfg[pipe_num].nentries = ce_cfg[pipe_num].nentries;
		req->tgt_cfg[pipe_num].nbytes_max = ce_cfg[pipe_num].nbytes_max;
		req->tgt_cfg[pipe_num].flags = ce_cfg[pipe_num].flags;
	}

	req->svc_cfg_valid = 1;
	/* This is number of Service/CE configs */
	req->svc_cfg_len = ab->qmi.ce_cfg.svc_to_ce_map_len;
	for (pipe_num = 0; pipe_num < req->svc_cfg_len; pipe_num++) {
		req->svc_cfg[pipe_num].service_id = svc_cfg[pipe_num].service_id;
		req->svc_cfg[pipe_num].pipe_dir = svc_cfg[pipe_num].pipedir;
		req->svc_cfg[pipe_num].pipe_num = svc_cfg[pipe_num].pipenum;
	}

	/* set shadow v3 configuration */
	if (ab->hw_params->supports_shadow_regs) {
		req->shadow_reg_v3_valid = 1;
		req->shadow_reg_v3_len = min_t(u32,
					       ab->qmi.ce_cfg.shadow_reg_v3_len,
					       QMI_WLANFW_MAX_NUM_SHADOW_REG_V3_V01);
		memcpy(&req->shadow_reg_v3, ab->qmi.ce_cfg.shadow_reg_v3,
		       sizeof(u32) * req->shadow_reg_v3_len);
	} else {
		req->shadow_reg_v3_valid = 0;
	}

	ret = qmi_txn_init(&ab->qmi.handle, &txn,
			   qmi_wlanfw_wlan_cfg_resp_msg_v01_ei, &resp);
	if (ret < 0)
		goto out;

	ret = qmi_send_request(&ab->qmi.handle, NULL, &txn,
			       QMI_WLANFW_WLAN_CFG_REQ_V01,
			       QMI_WLANFW_WLAN_CFG_REQ_MSG_V01_MAX_LEN,
			       qmi_wlanfw_wlan_cfg_req_msg_v01_ei, req);
	if (ret < 0) {
		qmi_txn_cancel(&txn);
		ath12k_warn(ab, "qmi failed to send wlan config request, err = %d\n",
			    ret);
		goto out;
	}

	ret = qmi_txn_wait(&txn, msecs_to_jiffies(ATH12K_QMI_WLANFW_TIMEOUT_MS));
	if (ret < 0) {
		ath12k_warn(ab, "qmi failed wlan config request, err = %d\n", ret);
		goto out;
	}

	if (resp.resp.result != QMI_RESULT_SUCCESS_V01) {
		ath12k_warn(ab, "qmi wlan config request failed, result: %d, err: %d\n",
			    resp.resp.result, resp.resp.error);
		ret = -EINVAL;
		goto out;
	}

out:
	kfree(req);
	return ret;
}

static int ath12k_qmi_wlanfw_wlan_ini_send(struct ath12k_base *ab)
{
	struct qmi_wlanfw_wlan_ini_resp_msg_v01 resp = {};
	struct qmi_wlanfw_wlan_ini_req_msg_v01 req = {};
	struct qmi_txn txn;
	int ret;

	req.enable_fwlog_valid = true;
	req.enable_fwlog = 1;

	ret = qmi_txn_init(&ab->qmi.handle, &txn,
			   qmi_wlanfw_wlan_ini_resp_msg_v01_ei, &resp);
	if (ret < 0)
		goto out;

	ret = qmi_send_request(&ab->qmi.handle, NULL, &txn,
			       ATH12K_QMI_WLANFW_WLAN_INI_REQ_V01,
			       QMI_WLANFW_WLAN_INI_REQ_MSG_V01_MAX_LEN,
			       qmi_wlanfw_wlan_ini_req_msg_v01_ei, &req);
	if (ret < 0) {
		qmi_txn_cancel(&txn);
		ath12k_warn(ab, "failed to send QMI wlan ini request: %d\n",
			    ret);
		goto out;
	}

	ret = qmi_txn_wait(&txn, msecs_to_jiffies(ATH12K_QMI_WLANFW_TIMEOUT_MS));
	if (ret < 0) {
		ath12k_warn(ab, "failed to receive QMI wlan ini request: %d\n", ret);
		goto out;
	}

	if (resp.resp.result != QMI_RESULT_SUCCESS_V01) {
		ath12k_warn(ab, "QMI wlan ini response failure: %d %d\n",
			    resp.resp.result, resp.resp.error);
		ret = -EINVAL;
		goto out;
	}

out:
	return ret;
}

void ath12k_qmi_firmware_stop(struct ath12k_base *ab)
{
	int ret;

	clear_bit(ATH12K_FLAG_QMI_FW_READY_COMPLETE, &ab->dev_flags);

	ret = ath12k_qmi_wlanfw_mode_send(ab, ATH12K_FIRMWARE_MODE_OFF);
	if (ret < 0) {
		ath12k_warn(ab, "qmi failed to send wlan mode off\n");
		return;
	}
}

int ath12k_qmi_firmware_start(struct ath12k_base *ab,
			      u32 mode)
{
	int ret;

	ret = ath12k_qmi_wlanfw_wlan_ini_send(ab);
	if (ret < 0) {
		ath12k_warn(ab, "qmi failed to send wlan fw ini: %d\n", ret);
		return ret;
	}

	ret = ath12k_qmi_wlanfw_wlan_cfg_send(ab);
	if (ret < 0) {
		ath12k_warn(ab, "qmi failed to send wlan cfg:%d\n", ret);
		return ret;
	}

	ret = ath12k_qmi_wlanfw_mode_send(ab, mode);
	if (ret < 0) {
		ath12k_warn(ab, "qmi failed to send wlan fw mode:%d\n", ret);
		return ret;
	}

	return 0;
}

static int
ath12k_qmi_driver_event_post(struct ath12k_qmi *qmi,
			     enum ath12k_qmi_event_type type,
			     void *data)
{
	struct ath12k_qmi_driver_event *event;

	event = kzalloc(sizeof(*event), GFP_ATOMIC);
	if (!event)
		return -ENOMEM;

	event->type = type;
	event->data = data;

	spin_lock(&qmi->event_lock);
	list_add_tail(&event->list, &qmi->event_list);
	spin_unlock(&qmi->event_lock);

	queue_work(qmi->event_wq, &qmi->event_work);

	return 0;
}

void ath12k_qmi_trigger_host_cap(struct ath12k_base *ab)
{
	struct ath12k_qmi *qmi = &ab->qmi;

	spin_lock(&qmi->event_lock);

	if (ath12k_qmi_get_event_block(qmi))
		ath12k_qmi_set_event_block(qmi, false);

	spin_unlock(&qmi->event_lock);

	ath12k_dbg(ab, ATH12K_DBG_QMI, "trigger host cap for device id %d\n",
		   ab->device_id);

	ath12k_qmi_driver_event_post(qmi, ATH12K_QMI_EVENT_HOST_CAP, NULL);
}

static bool ath12k_qmi_hw_group_host_cap_ready(struct ath12k_hw_group *ag)
{
	struct ath12k_base *ab;
	int i;

	for (i = 0; i < ag->num_devices; i++) {
		ab = ag->ab[i];

		if (!(ab && ab->qmi.num_radios != U8_MAX))
			return false;
	}

	return true;
}

static struct ath12k_base *ath12k_qmi_hw_group_find_blocked(struct ath12k_hw_group *ag)
{
	struct ath12k_base *ab;
	int i;

	lockdep_assert_held(&ag->mutex);

	for (i = 0; i < ag->num_devices; i++) {
		ab = ag->ab[i];
		if (!ab)
			continue;

		spin_lock(&ab->qmi.event_lock);

		if (ath12k_qmi_get_event_block(&ab->qmi)) {
			spin_unlock(&ab->qmi.event_lock);
			return ab;
		}

		spin_unlock(&ab->qmi.event_lock);
	}

	return NULL;
}

/* clang stack usage explodes if this is inlined */
static noinline_for_stack
int ath12k_qmi_event_server_arrive(struct ath12k_qmi *qmi)
{
	struct ath12k_base *ab = qmi->ab, *block_ab;
	struct ath12k_hw_group *ag = ab->ag;
	int ret;

	ath12k_qmi_phy_cap_send(ab);

	ret = ath12k_qmi_fw_ind_register_send(ab);
	if (ret < 0) {
		ath12k_warn(ab, "qmi failed to send FW indication QMI:%d\n", ret);
		return ret;
	}

	spin_lock(&qmi->event_lock);

	ath12k_qmi_set_event_block(qmi, true);

	spin_unlock(&qmi->event_lock);

	mutex_lock(&ag->mutex);

	if (ath12k_qmi_hw_group_host_cap_ready(ag)) {
		ath12k_core_hw_group_set_mlo_capable(ag);

		block_ab = ath12k_qmi_hw_group_find_blocked(ag);
		if (block_ab)
			ath12k_qmi_trigger_host_cap(block_ab);
	}

	mutex_unlock(&ag->mutex);

	return ret;
}

/* clang stack usage explodes if this is inlined */
static noinline_for_stack
int ath12k_qmi_event_mem_request(struct ath12k_qmi *qmi)
{
	struct ath12k_base *ab = qmi->ab;
	int ret;

	ret = ath12k_qmi_respond_fw_mem_request(ab);
	if (ret < 0) {
		ath12k_warn(ab, "qmi failed to respond fw mem req:%d\n", ret);
		return ret;
	}

	return ret;
}

/* clang stack usage explodes if this is inlined */
static noinline_for_stack
int ath12k_qmi_event_load_bdf(struct ath12k_qmi *qmi)
{
	struct ath12k_base *ab = qmi->ab;
	int ret;

	ret = ath12k_qmi_request_target_cap(ab);
	if (ret < 0) {
		ath12k_warn(ab, "qmi failed to req target capabilities:%d\n", ret);
		return ret;
	}

	ret = ath12k_qmi_load_bdf_qmi(ab, ATH12K_QMI_BDF_TYPE_REGDB);
	if (ret < 0) {
		ath12k_warn(ab, "qmi failed to load regdb file:%d\n", ret);
		return ret;
	}

	ret = ath12k_qmi_load_bdf_qmi(ab, ATH12K_QMI_BDF_TYPE_ELF);
	if (ret < 0) {
		ath12k_warn(ab, "qmi failed to load board data file:%d\n", ret);
		return ret;
	}

	if (ab->hw_params->download_calib) {
		ret = ath12k_qmi_load_bdf_qmi(ab, ATH12K_QMI_BDF_TYPE_CALIBRATION);
		if (ret < 0)
			ath12k_warn(ab, "qmi failed to load calibrated data :%d\n", ret);
	}

	ret = ath12k_qmi_wlanfw_m3_info_send(ab);
	if (ret < 0) {
		ath12k_warn(ab, "qmi failed to send m3 info req:%d\n", ret);
		return ret;
	}

	return ret;
}

static void ath12k_qmi_msg_mem_request_cb(struct qmi_handle *qmi_hdl,
					  struct sockaddr_qrtr *sq,
					  struct qmi_txn *txn,
					  const void *data)
{
	struct ath12k_qmi *qmi = container_of(qmi_hdl, struct ath12k_qmi, handle);
	struct ath12k_base *ab = qmi->ab;
	const struct qmi_wlanfw_request_mem_ind_msg_v01 *msg = data;
	int i, ret;

	ath12k_dbg(ab, ATH12K_DBG_QMI, "qmi firmware request memory request\n");

	if (msg->mem_seg_len == 0 ||
	    msg->mem_seg_len > ATH12K_QMI_WLANFW_MAX_NUM_MEM_SEG_V01)
		ath12k_warn(ab, "Invalid memory segment length: %u\n",
			    msg->mem_seg_len);

	ab->qmi.mem_seg_count = msg->mem_seg_len;

	for (i = 0; i < qmi->mem_seg_count ; i++) {
		ab->qmi.target_mem[i].type = msg->mem_seg[i].type;
		ab->qmi.target_mem[i].size = msg->mem_seg[i].size;
		ath12k_dbg(ab, ATH12K_DBG_QMI, "qmi mem seg type %d size %d\n",
			   msg->mem_seg[i].type, msg->mem_seg[i].size);
	}

	ret = ath12k_qmi_alloc_target_mem_chunk(ab);
	if (ret) {
		ath12k_warn(ab, "qmi failed to alloc target memory: %d\n",
			    ret);
		return;
	}

	ath12k_qmi_driver_event_post(qmi, ATH12K_QMI_EVENT_REQUEST_MEM, NULL);
}

static void ath12k_qmi_msg_mem_ready_cb(struct qmi_handle *qmi_hdl,
					struct sockaddr_qrtr *sq,
					struct qmi_txn *txn,
					const void *decoded)
{
	struct ath12k_qmi *qmi = container_of(qmi_hdl, struct ath12k_qmi, handle);
	struct ath12k_base *ab = qmi->ab;

	ath12k_dbg(ab, ATH12K_DBG_QMI, "qmi firmware memory ready indication\n");
	ath12k_qmi_driver_event_post(qmi, ATH12K_QMI_EVENT_FW_MEM_READY, NULL);
}

static void ath12k_qmi_msg_fw_ready_cb(struct qmi_handle *qmi_hdl,
				       struct sockaddr_qrtr *sq,
				       struct qmi_txn *txn,
				       const void *decoded)
{
	struct ath12k_qmi *qmi = container_of(qmi_hdl, struct ath12k_qmi, handle);
	struct ath12k_base *ab = qmi->ab;

	ath12k_dbg(ab, ATH12K_DBG_QMI, "qmi firmware ready\n");
	ath12k_qmi_driver_event_post(qmi, ATH12K_QMI_EVENT_FW_READY, NULL);
}

static const struct qmi_msg_handler ath12k_qmi_msg_handlers[] = {
	{
		.type = QMI_INDICATION,
		.msg_id = QMI_WLFW_REQUEST_MEM_IND_V01,
		.ei = qmi_wlanfw_request_mem_ind_msg_v01_ei,
		.decoded_size = sizeof(struct qmi_wlanfw_request_mem_ind_msg_v01),
		.fn = ath12k_qmi_msg_mem_request_cb,
	},
	{
		.type = QMI_INDICATION,
		.msg_id = QMI_WLFW_FW_MEM_READY_IND_V01,
		.ei = qmi_wlanfw_mem_ready_ind_msg_v01_ei,
		.decoded_size = sizeof(struct qmi_wlanfw_fw_mem_ready_ind_msg_v01),
		.fn = ath12k_qmi_msg_mem_ready_cb,
	},
	{
		.type = QMI_INDICATION,
		.msg_id = QMI_WLFW_FW_READY_IND_V01,
		.ei = qmi_wlanfw_fw_ready_ind_msg_v01_ei,
		.decoded_size = sizeof(struct qmi_wlanfw_fw_ready_ind_msg_v01),
		.fn = ath12k_qmi_msg_fw_ready_cb,
	},

	/* end of list */
	{},
};

static int ath12k_qmi_ops_new_server(struct qmi_handle *qmi_hdl,
				     struct qmi_service *service)
{
	struct ath12k_qmi *qmi = container_of(qmi_hdl, struct ath12k_qmi, handle);
	struct ath12k_base *ab = qmi->ab;
	struct sockaddr_qrtr *sq = &qmi->sq;
	int ret;

	sq->sq_family = AF_QIPCRTR;
	sq->sq_node = service->node;
	sq->sq_port = service->port;

	ret = kernel_connect(qmi_hdl->sock, (struct sockaddr *)sq,
			     sizeof(*sq), 0);
	if (ret) {
		ath12k_warn(ab, "qmi failed to connect to remote service %d\n", ret);
		return ret;
	}

	ath12k_dbg(ab, ATH12K_DBG_QMI, "qmi wifi fw qmi service connected\n");
	ath12k_qmi_driver_event_post(qmi, ATH12K_QMI_EVENT_SERVER_ARRIVE, NULL);

	return ret;
}

static void ath12k_qmi_ops_del_server(struct qmi_handle *qmi_hdl,
				      struct qmi_service *service)
{
	struct ath12k_qmi *qmi = container_of(qmi_hdl, struct ath12k_qmi, handle);
	struct ath12k_base *ab = qmi->ab;

	ath12k_dbg(ab, ATH12K_DBG_QMI, "qmi wifi fw del server\n");
	ath12k_qmi_driver_event_post(qmi, ATH12K_QMI_EVENT_SERVER_EXIT, NULL);
}

static const struct qmi_ops ath12k_qmi_ops = {
	.new_server = ath12k_qmi_ops_new_server,
	.del_server = ath12k_qmi_ops_del_server,
};

static int ath12k_qmi_event_host_cap(struct ath12k_qmi *qmi)
{
	struct ath12k_base *ab = qmi->ab;
	int ret;

	ret = ath12k_qmi_host_cap_send(ab);
	if (ret < 0) {
		ath12k_warn(ab, "failed to send qmi host cap for device id %d: %d\n",
			    ab->device_id, ret);
		return ret;
	}

	return ret;
}

static void ath12k_qmi_driver_event_work(struct work_struct *work)
{
	struct ath12k_qmi *qmi = container_of(work, struct ath12k_qmi,
					      event_work);
	struct ath12k_qmi_driver_event *event;
	struct ath12k_base *ab = qmi->ab;
	int ret;

	spin_lock(&qmi->event_lock);
	while (!list_empty(&qmi->event_list)) {
		event = list_first_entry(&qmi->event_list,
					 struct ath12k_qmi_driver_event, list);
		list_del(&event->list);
		spin_unlock(&qmi->event_lock);

		if (test_bit(ATH12K_FLAG_UNREGISTERING, &ab->dev_flags))
			goto skip;

		switch (event->type) {
		case ATH12K_QMI_EVENT_SERVER_ARRIVE:
			ret = ath12k_qmi_event_server_arrive(qmi);
			if (ret < 0)
				set_bit(ATH12K_FLAG_QMI_FAIL, &ab->dev_flags);
			break;
		case ATH12K_QMI_EVENT_SERVER_EXIT:
			set_bit(ATH12K_FLAG_CRASH_FLUSH, &ab->dev_flags);
			break;
		case ATH12K_QMI_EVENT_REQUEST_MEM:
			ret = ath12k_qmi_event_mem_request(qmi);
			if (ret < 0)
				set_bit(ATH12K_FLAG_QMI_FAIL, &ab->dev_flags);
			break;
		case ATH12K_QMI_EVENT_FW_MEM_READY:
			ret = ath12k_qmi_event_load_bdf(qmi);
			if (ret < 0)
				set_bit(ATH12K_FLAG_QMI_FAIL, &ab->dev_flags);
			break;
		case ATH12K_QMI_EVENT_FW_READY:
			clear_bit(ATH12K_FLAG_QMI_FAIL, &ab->dev_flags);
			if (test_bit(ATH12K_FLAG_QMI_FW_READY_COMPLETE, &ab->dev_flags)) {
				if (ab->is_reset)
					ath12k_hal_dump_srng_stats(ab);

				set_bit(ATH12K_FLAG_RECOVERY, &ab->dev_flags);
				queue_work(ab->workqueue, &ab->restart_work);
				break;
			}

			clear_bit(ATH12K_FLAG_CRASH_FLUSH,
				  &ab->dev_flags);
			ret = ath12k_core_qmi_firmware_ready(ab);
			if (!ret)
				set_bit(ATH12K_FLAG_QMI_FW_READY_COMPLETE,
					&ab->dev_flags);

			break;
		case ATH12K_QMI_EVENT_HOST_CAP:
			ret = ath12k_qmi_event_host_cap(qmi);
			if (ret < 0)
				set_bit(ATH12K_FLAG_QMI_FAIL, &ab->dev_flags);
			break;
		default:
			ath12k_warn(ab, "invalid event type: %d", event->type);
			break;
		}

skip:
		kfree(event);
		spin_lock(&qmi->event_lock);
	}
	spin_unlock(&qmi->event_lock);
}

int ath12k_qmi_init_service(struct ath12k_base *ab)
{
	int ret;

	memset(&ab->qmi.target, 0, sizeof(struct target_info));
	memset(&ab->qmi.target_mem, 0, sizeof(struct target_mem_chunk));
	ab->qmi.ab = ab;

	ab->qmi.target_mem_mode = ATH12K_QMI_TARGET_MEM_MODE_DEFAULT;
	ret = qmi_handle_init(&ab->qmi.handle, ATH12K_QMI_RESP_LEN_MAX,
			      &ath12k_qmi_ops, ath12k_qmi_msg_handlers);
	if (ret < 0) {
		ath12k_warn(ab, "failed to initialize qmi handle\n");
		return ret;
	}

	ab->qmi.event_wq = alloc_ordered_workqueue("ath12k_qmi_driver_event", 0);
	if (!ab->qmi.event_wq) {
		ath12k_err(ab, "failed to allocate workqueue\n");
		return -EFAULT;
	}

	INIT_LIST_HEAD(&ab->qmi.event_list);
	spin_lock_init(&ab->qmi.event_lock);
	INIT_WORK(&ab->qmi.event_work, ath12k_qmi_driver_event_work);

	ret = qmi_add_lookup(&ab->qmi.handle, ATH12K_QMI_WLFW_SERVICE_ID_V01,
			     ATH12K_QMI_WLFW_SERVICE_VERS_V01,
			     ab->qmi.service_ins_id);
	if (ret < 0) {
		ath12k_warn(ab, "failed to add qmi lookup\n");
		destroy_workqueue(ab->qmi.event_wq);
		return ret;
	}

	return ret;
}

void ath12k_qmi_deinit_service(struct ath12k_base *ab)
{
	if (!ab->qmi.ab)
		return;

	qmi_handle_release(&ab->qmi.handle);
	cancel_work_sync(&ab->qmi.event_work);
	destroy_workqueue(ab->qmi.event_wq);
	ath12k_qmi_m3_free(ab);
	ath12k_qmi_free_target_mem_chunk(ab);
	ab->qmi.ab = NULL;
}

void ath12k_qmi_free_resource(struct ath12k_base *ab)
{
	ath12k_qmi_free_target_mem_chunk(ab);
	ath12k_qmi_m3_free(ab);
}<|MERGE_RESOLUTION|>--- conflicted
+++ resolved
@@ -2056,12 +2056,7 @@
 	}
 
 	if (!ab->qmi.num_radios || ab->qmi.num_radios == U8_MAX) {
-<<<<<<< HEAD
-		ab->single_chip_mlo_supp = false;
-
-=======
 		ag->mlo_capable = false;
->>>>>>> e8a457b7
 		ath12k_dbg(ab, ATH12K_DBG_QMI,
 			   "skip QMI MLO cap due to invalid num_radio %d\n",
 			   ab->qmi.num_radios);
@@ -2269,13 +2264,6 @@
 		goto out;
 	}
 
-<<<<<<< HEAD
-	if (resp.single_chip_mlo_support_valid &&
-	    resp.single_chip_mlo_support)
-		ab->single_chip_mlo_supp = true;
-
-=======
->>>>>>> e8a457b7
 	if (!resp.num_phy_valid) {
 		ret = -ENODATA;
 		goto out;
@@ -2504,51 +2492,7 @@
 	if (!ag->num_started && ag->mlo_mem.init_done) {
 		ag->mlo_mem.init_done = false;
 		ag->mlo_mem.mlo_mem_size = 0;
-<<<<<<< HEAD
-=======
-	}
-}
-
-static int ath12k_qmi_alloc_chunk(struct ath12k_base *ab,
-				  struct target_mem_chunk *chunk)
-{
-	/* Firmware reloads in recovery/resume.
-	 * In such cases, no need to allocate memory for FW again.
-	 */
-	if (chunk->v.addr) {
-		if (chunk->prev_type == chunk->type &&
-		    chunk->prev_size == chunk->size)
-			goto this_chunk_done;
-
-		/* cannot reuse the existing chunk */
-		dma_free_coherent(ab->dev, chunk->prev_size,
-				  chunk->v.addr, chunk->paddr);
-		chunk->v.addr = NULL;
-	}
-
-	chunk->v.addr = dma_alloc_coherent(ab->dev,
-					   chunk->size,
-					   &chunk->paddr,
-					   GFP_KERNEL | __GFP_NOWARN);
-	if (!chunk->v.addr) {
-		if (chunk->size > ATH12K_QMI_MAX_CHUNK_SIZE) {
-			ab->qmi.target_mem_delayed = true;
-			ath12k_warn(ab,
-				    "qmi dma allocation failed (%d B type %u), will try later with small size\n",
-				    chunk->size,
-				    chunk->type);
-			ath12k_qmi_free_target_mem_chunk(ab);
-			return -EAGAIN;
-		}
-		ath12k_warn(ab, "memory allocation failure for %u size: %d\n",
-			    chunk->type, chunk->size);
-		return -ENOMEM;
->>>>>>> e8a457b7
-	}
-	chunk->prev_type = chunk->type;
-	chunk->prev_size = chunk->size;
-this_chunk_done:
-	return 0;
+	}
 }
 
 static int ath12k_qmi_alloc_chunk(struct ath12k_base *ab,
