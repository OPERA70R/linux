// SPDX-License-Identifier: BSD-3-Clause-Clear
/*
 * Copyright (c) 2018-2021 The Linux Foundation. All rights reserved.
 * Copyright (c) 2021-2025 Qualcomm Innovation Center, Inc. All rights reserved.
 */

#include <linux/module.h>
#include <linux/slab.h>
#include <linux/remoteproc.h>
#include <linux/firmware.h>
#include <linux/of.h>
#include <linux/of_graph.h>
#include "core.h"
#include "dp_tx.h"
#include "dp_rx.h"
#include "debug.h"
#include "hif.h"
#include "fw.h"
#include "debugfs.h"
#include "wow.h"

unsigned int ath12k_debug_mask;
module_param_named(debug_mask, ath12k_debug_mask, uint, 0644);
MODULE_PARM_DESC(debug_mask, "Debugging mask");

<<<<<<< HEAD
=======
bool ath12k_ftm_mode;
module_param_named(ftm_mode, ath12k_ftm_mode, bool, 0444);
MODULE_PARM_DESC(ftm_mode, "Boots up in factory test mode");

>>>>>>> e8a457b7
/* protected with ath12k_hw_group_mutex */
static struct list_head ath12k_hw_group_list = LIST_HEAD_INIT(ath12k_hw_group_list);

static DEFINE_MUTEX(ath12k_hw_group_mutex);

static int ath12k_core_rfkill_config(struct ath12k_base *ab)
{
	struct ath12k *ar;
	int ret = 0, i;

	if (!(ab->target_caps.sys_cap_info & WMI_SYS_CAP_INFO_RFKILL))
		return 0;

	if (ath12k_acpi_get_disable_rfkill(ab))
		return 0;

	for (i = 0; i < ab->num_radios; i++) {
		ar = ab->pdevs[i].ar;

		ret = ath12k_mac_rfkill_config(ar);
		if (ret && ret != -EOPNOTSUPP) {
			ath12k_warn(ab, "failed to configure rfkill: %d", ret);
			return ret;
		}
	}

	return ret;
}

/* Check if we need to continue with suspend/resume operation.
 * Return:
 *	a negative value: error happens and don't continue.
 *	0:  no error but don't continue.
 *	positive value: no error and do continue.
 */
static int ath12k_core_continue_suspend_resume(struct ath12k_base *ab)
{
	struct ath12k *ar;

	if (!ab->hw_params->supports_suspend)
		return -EOPNOTSUPP;

	/* so far single_pdev_only chips have supports_suspend as true
	 * so pass 0 as a dummy pdev_id here.
	 */
	ar = ab->pdevs[0].ar;
	if (!ar || !ar->ah || ar->ah->state != ATH12K_HW_STATE_OFF)
		return 0;

	return 1;
}

int ath12k_core_suspend(struct ath12k_base *ab)
{
	struct ath12k *ar;
	int ret, i;

	ret = ath12k_core_continue_suspend_resume(ab);
	if (ret <= 0)
		return ret;

	for (i = 0; i < ab->num_radios; i++) {
		ar = ab->pdevs[i].ar;
		if (!ar)
			continue;

		wiphy_lock(ath12k_ar_to_hw(ar)->wiphy);

		ret = ath12k_mac_wait_tx_complete(ar);
		if (ret) {
			wiphy_unlock(ath12k_ar_to_hw(ar)->wiphy);
			ath12k_warn(ab, "failed to wait tx complete: %d\n", ret);
			return ret;
		}

		wiphy_unlock(ath12k_ar_to_hw(ar)->wiphy);
	}

	/* PM framework skips suspend_late/resume_early callbacks
	 * if other devices report errors in their suspend callbacks.
	 * However ath12k_core_resume() would still be called because
	 * here we return success thus kernel put us on dpm_suspended_list.
	 * Since we won't go through a power down/up cycle, there is
	 * no chance to call complete(&ab->restart_completed) in
	 * ath12k_core_restart(), making ath12k_core_resume() timeout.
	 * So call it here to avoid this issue. This also works in case
	 * no error happens thus suspend_late/resume_early get called,
	 * because it will be reinitialized in ath12k_core_resume_early().
	 */
	complete(&ab->restart_completed);

	return 0;
}
EXPORT_SYMBOL(ath12k_core_suspend);

int ath12k_core_suspend_late(struct ath12k_base *ab)
{
	int ret;

	ret = ath12k_core_continue_suspend_resume(ab);
	if (ret <= 0)
		return ret;

	ath12k_acpi_stop(ab);

	ath12k_hif_irq_disable(ab);
	ath12k_hif_ce_irq_disable(ab);

	ath12k_hif_power_down(ab, true);

	return 0;
}
EXPORT_SYMBOL(ath12k_core_suspend_late);

int ath12k_core_resume_early(struct ath12k_base *ab)
{
	int ret;

	ret = ath12k_core_continue_suspend_resume(ab);
	if (ret <= 0)
		return ret;

	reinit_completion(&ab->restart_completed);
	ret = ath12k_hif_power_up(ab);
	if (ret)
		ath12k_warn(ab, "failed to power up hif during resume: %d\n", ret);

	return ret;
}
EXPORT_SYMBOL(ath12k_core_resume_early);

int ath12k_core_resume(struct ath12k_base *ab)
{
	long time_left;
	int ret;

	ret = ath12k_core_continue_suspend_resume(ab);
	if (ret <= 0)
		return ret;

	time_left = wait_for_completion_timeout(&ab->restart_completed,
						ATH12K_RESET_TIMEOUT_HZ);
	if (time_left == 0) {
		ath12k_warn(ab, "timeout while waiting for restart complete");
		return -ETIMEDOUT;
	}

	return 0;
}
EXPORT_SYMBOL(ath12k_core_resume);

static int __ath12k_core_create_board_name(struct ath12k_base *ab, char *name,
					   size_t name_len, bool with_variant,
					   bool bus_type_mode, bool with_default)
{
	/* strlen(',variant=') + strlen(ab->qmi.target.bdf_ext) */
	char variant[9 + ATH12K_QMI_BDF_EXT_STR_LENGTH] = { 0 };

	if (with_variant && ab->qmi.target.bdf_ext[0] != '\0')
		scnprintf(variant, sizeof(variant), ",variant=%s",
			  ab->qmi.target.bdf_ext);

	switch (ab->id.bdf_search) {
	case ATH12K_BDF_SEARCH_BUS_AND_BOARD:
		if (bus_type_mode)
			scnprintf(name, name_len,
				  "bus=%s",
				  ath12k_bus_str(ab->hif.bus));
		else
			scnprintf(name, name_len,
				  "bus=%s,vendor=%04x,device=%04x,subsystem-vendor=%04x,subsystem-device=%04x,qmi-chip-id=%d,qmi-board-id=%d%s",
				  ath12k_bus_str(ab->hif.bus),
				  ab->id.vendor, ab->id.device,
				  ab->id.subsystem_vendor,
				  ab->id.subsystem_device,
				  ab->qmi.target.chip_id,
				  ab->qmi.target.board_id,
				  variant);
		break;
	default:
		scnprintf(name, name_len,
			  "bus=%s,qmi-chip-id=%d,qmi-board-id=%d%s",
			  ath12k_bus_str(ab->hif.bus),
			  ab->qmi.target.chip_id,
			  with_default ?
			  ATH12K_BOARD_ID_DEFAULT : ab->qmi.target.board_id,
			  variant);
		break;
	}

	ath12k_dbg(ab, ATH12K_DBG_BOOT, "boot using board name '%s'\n", name);

	return 0;
}

static int ath12k_core_create_board_name(struct ath12k_base *ab, char *name,
					 size_t name_len)
{
	return __ath12k_core_create_board_name(ab, name, name_len, true, false, false);
}

static int ath12k_core_create_fallback_board_name(struct ath12k_base *ab, char *name,
						  size_t name_len)
{
	return __ath12k_core_create_board_name(ab, name, name_len, false, false, true);
}

static int ath12k_core_create_bus_type_board_name(struct ath12k_base *ab, char *name,
						  size_t name_len)
{
	return __ath12k_core_create_board_name(ab, name, name_len, false, true, true);
}

const struct firmware *ath12k_core_firmware_request(struct ath12k_base *ab,
						    const char *file)
{
	const struct firmware *fw;
	char path[100];
	int ret;

	if (!file)
		return ERR_PTR(-ENOENT);

	ath12k_core_create_firmware_path(ab, file, path, sizeof(path));

	ret = firmware_request_nowarn(&fw, path, ab->dev);
	if (ret)
		return ERR_PTR(ret);

	ath12k_dbg(ab, ATH12K_DBG_BOOT, "boot firmware request %s size %zu\n",
		   path, fw->size);

	return fw;
}

void ath12k_core_free_bdf(struct ath12k_base *ab, struct ath12k_board_data *bd)
{
	if (!IS_ERR(bd->fw))
		release_firmware(bd->fw);

	memset(bd, 0, sizeof(*bd));
}

static int ath12k_core_parse_bd_ie_board(struct ath12k_base *ab,
					 struct ath12k_board_data *bd,
					 const void *buf, size_t buf_len,
					 const char *boardname,
					 int ie_id,
					 int name_id,
					 int data_id)
{
	const struct ath12k_fw_ie *hdr;
	bool name_match_found;
	int ret, board_ie_id;
	size_t board_ie_len;
	const void *board_ie_data;

	name_match_found = false;

	/* go through ATH12K_BD_IE_BOARD_/ATH12K_BD_IE_REGDB_ elements */
	while (buf_len > sizeof(struct ath12k_fw_ie)) {
		hdr = buf;
		board_ie_id = le32_to_cpu(hdr->id);
		board_ie_len = le32_to_cpu(hdr->len);
		board_ie_data = hdr->data;

		buf_len -= sizeof(*hdr);
		buf += sizeof(*hdr);

		if (buf_len < ALIGN(board_ie_len, 4)) {
			ath12k_err(ab, "invalid %s length: %zu < %zu\n",
				   ath12k_bd_ie_type_str(ie_id),
				   buf_len, ALIGN(board_ie_len, 4));
			ret = -EINVAL;
			goto out;
		}

		if (board_ie_id == name_id) {
			ath12k_dbg_dump(ab, ATH12K_DBG_BOOT, "board name", "",
					board_ie_data, board_ie_len);

			if (board_ie_len != strlen(boardname))
				goto next;

			ret = memcmp(board_ie_data, boardname, strlen(boardname));
			if (ret)
				goto next;

			name_match_found = true;
			ath12k_dbg(ab, ATH12K_DBG_BOOT,
				   "boot found match %s for name '%s'",
				   ath12k_bd_ie_type_str(ie_id),
				   boardname);
		} else if (board_ie_id == data_id) {
			if (!name_match_found)
				/* no match found */
				goto next;

			ath12k_dbg(ab, ATH12K_DBG_BOOT,
				   "boot found %s for '%s'",
				   ath12k_bd_ie_type_str(ie_id),
				   boardname);

			bd->data = board_ie_data;
			bd->len = board_ie_len;

			ret = 0;
			goto out;
		} else {
			ath12k_warn(ab, "unknown %s id found: %d\n",
				    ath12k_bd_ie_type_str(ie_id),
				    board_ie_id);
		}
next:
		/* jump over the padding */
		board_ie_len = ALIGN(board_ie_len, 4);

		buf_len -= board_ie_len;
		buf += board_ie_len;
	}

	/* no match found */
	ret = -ENOENT;

out:
	return ret;
}

static int ath12k_core_fetch_board_data_api_n(struct ath12k_base *ab,
					      struct ath12k_board_data *bd,
					      const char *boardname,
					      int ie_id_match,
					      int name_id,
					      int data_id)
{
	size_t len, magic_len;
	const u8 *data;
	char *filename, filepath[100];
	size_t ie_len;
	struct ath12k_fw_ie *hdr;
	int ret, ie_id;

	filename = ATH12K_BOARD_API2_FILE;

	if (!bd->fw)
		bd->fw = ath12k_core_firmware_request(ab, filename);

	if (IS_ERR(bd->fw))
		return PTR_ERR(bd->fw);

	data = bd->fw->data;
	len = bd->fw->size;

	ath12k_core_create_firmware_path(ab, filename,
					 filepath, sizeof(filepath));

	/* magic has extra null byte padded */
	magic_len = strlen(ATH12K_BOARD_MAGIC) + 1;
	if (len < magic_len) {
		ath12k_err(ab, "failed to find magic value in %s, file too short: %zu\n",
			   filepath, len);
		ret = -EINVAL;
		goto err;
	}

	if (memcmp(data, ATH12K_BOARD_MAGIC, magic_len)) {
		ath12k_err(ab, "found invalid board magic\n");
		ret = -EINVAL;
		goto err;
	}

	/* magic is padded to 4 bytes */
	magic_len = ALIGN(magic_len, 4);
	if (len < magic_len) {
		ath12k_err(ab, "failed: %s too small to contain board data, len: %zu\n",
			   filepath, len);
		ret = -EINVAL;
		goto err;
	}

	data += magic_len;
	len -= magic_len;

	while (len > sizeof(struct ath12k_fw_ie)) {
		hdr = (struct ath12k_fw_ie *)data;
		ie_id = le32_to_cpu(hdr->id);
		ie_len = le32_to_cpu(hdr->len);

		len -= sizeof(*hdr);
		data = hdr->data;

		if (len < ALIGN(ie_len, 4)) {
			ath12k_err(ab, "invalid length for board ie_id %d ie_len %zu len %zu\n",
				   ie_id, ie_len, len);
			ret = -EINVAL;
			goto err;
		}

		if (ie_id == ie_id_match) {
			ret = ath12k_core_parse_bd_ie_board(ab, bd, data,
							    ie_len,
							    boardname,
							    ie_id_match,
							    name_id,
							    data_id);
			if (ret == -ENOENT)
				/* no match found, continue */
				goto next;
			else if (ret)
				/* there was an error, bail out */
				goto err;
			/* either found or error, so stop searching */
			goto out;
		}
next:
		/* jump over the padding */
		ie_len = ALIGN(ie_len, 4);

		len -= ie_len;
		data += ie_len;
	}

out:
	if (!bd->data || !bd->len) {
		ath12k_dbg(ab, ATH12K_DBG_BOOT,
			   "failed to fetch %s for %s from %s\n",
			   ath12k_bd_ie_type_str(ie_id_match),
			   boardname, filepath);
		ret = -ENODATA;
		goto err;
	}

	return 0;

err:
	ath12k_core_free_bdf(ab, bd);
	return ret;
}

int ath12k_core_fetch_board_data_api_1(struct ath12k_base *ab,
				       struct ath12k_board_data *bd,
				       char *filename)
{
	bd->fw = ath12k_core_firmware_request(ab, filename);
	if (IS_ERR(bd->fw))
		return PTR_ERR(bd->fw);

	bd->data = bd->fw->data;
	bd->len = bd->fw->size;

	return 0;
}

#define BOARD_NAME_SIZE 200
int ath12k_core_fetch_bdf(struct ath12k_base *ab, struct ath12k_board_data *bd)
{
	char boardname[BOARD_NAME_SIZE], fallback_boardname[BOARD_NAME_SIZE];
	char *filename, filepath[100];
	int bd_api;
	int ret;

	filename = ATH12K_BOARD_API2_FILE;

	ret = ath12k_core_create_board_name(ab, boardname, sizeof(boardname));
	if (ret) {
		ath12k_err(ab, "failed to create board name: %d", ret);
		return ret;
	}

	bd_api = 2;
	ret = ath12k_core_fetch_board_data_api_n(ab, bd, boardname,
						 ATH12K_BD_IE_BOARD,
						 ATH12K_BD_IE_BOARD_NAME,
						 ATH12K_BD_IE_BOARD_DATA);
	if (!ret)
		goto success;

	ret = ath12k_core_create_fallback_board_name(ab, fallback_boardname,
						     sizeof(fallback_boardname));
	if (ret) {
		ath12k_err(ab, "failed to create fallback board name: %d", ret);
		return ret;
	}

	ret = ath12k_core_fetch_board_data_api_n(ab, bd, fallback_boardname,
						 ATH12K_BD_IE_BOARD,
						 ATH12K_BD_IE_BOARD_NAME,
						 ATH12K_BD_IE_BOARD_DATA);
	if (!ret)
		goto success;

	bd_api = 1;
	ret = ath12k_core_fetch_board_data_api_1(ab, bd, ATH12K_DEFAULT_BOARD_FILE);
	if (ret) {
		ath12k_core_create_firmware_path(ab, filename,
						 filepath, sizeof(filepath));
		ath12k_err(ab, "failed to fetch board data for %s from %s\n",
			   boardname, filepath);
		if (memcmp(boardname, fallback_boardname, strlen(boardname)))
			ath12k_err(ab, "failed to fetch board data for %s from %s\n",
				   fallback_boardname, filepath);

		ath12k_err(ab, "failed to fetch board.bin from %s\n",
			   ab->hw_params->fw.dir);
		return ret;
	}

success:
	ath12k_dbg(ab, ATH12K_DBG_BOOT, "using board api %d\n", bd_api);
	return 0;
}

int ath12k_core_fetch_regdb(struct ath12k_base *ab, struct ath12k_board_data *bd)
{
	char boardname[BOARD_NAME_SIZE], default_boardname[BOARD_NAME_SIZE];
	int ret;

	ret = ath12k_core_create_board_name(ab, boardname, BOARD_NAME_SIZE);
	if (ret) {
		ath12k_dbg(ab, ATH12K_DBG_BOOT,
			   "failed to create board name for regdb: %d", ret);
		goto exit;
	}

	ret = ath12k_core_fetch_board_data_api_n(ab, bd, boardname,
						 ATH12K_BD_IE_REGDB,
						 ATH12K_BD_IE_REGDB_NAME,
						 ATH12K_BD_IE_REGDB_DATA);
	if (!ret)
		goto exit;

	ret = ath12k_core_create_bus_type_board_name(ab, default_boardname,
						     BOARD_NAME_SIZE);
	if (ret) {
		ath12k_dbg(ab, ATH12K_DBG_BOOT,
			   "failed to create default board name for regdb: %d", ret);
		goto exit;
	}

	ret = ath12k_core_fetch_board_data_api_n(ab, bd, default_boardname,
						 ATH12K_BD_IE_REGDB,
						 ATH12K_BD_IE_REGDB_NAME,
						 ATH12K_BD_IE_REGDB_DATA);
	if (!ret)
		goto exit;

	ret = ath12k_core_fetch_board_data_api_1(ab, bd, ATH12K_REGDB_FILE_NAME);
	if (ret)
		ath12k_dbg(ab, ATH12K_DBG_BOOT, "failed to fetch %s from %s\n",
			   ATH12K_REGDB_FILE_NAME, ab->hw_params->fw.dir);

exit:
	if (!ret)
		ath12k_dbg(ab, ATH12K_DBG_BOOT, "fetched regdb\n");

	return ret;
}

u32 ath12k_core_get_max_station_per_radio(struct ath12k_base *ab)
{
	if (ab->num_radios == 2)
		return TARGET_NUM_STATIONS_DBS;
	else if (ab->num_radios == 3)
		return TARGET_NUM_PEERS_PDEV_DBS_SBS;
	return TARGET_NUM_STATIONS_SINGLE;
}

u32 ath12k_core_get_max_peers_per_radio(struct ath12k_base *ab)
{
	if (ab->num_radios == 2)
		return TARGET_NUM_PEERS_PDEV_DBS;
	else if (ab->num_radios == 3)
		return TARGET_NUM_PEERS_PDEV_DBS_SBS;
	return TARGET_NUM_PEERS_PDEV_SINGLE;
}

u32 ath12k_core_get_max_num_tids(struct ath12k_base *ab)
{
	if (ab->num_radios == 2)
		return TARGET_NUM_TIDS(DBS);
	else if (ab->num_radios == 3)
		return TARGET_NUM_TIDS(DBS_SBS);
	return TARGET_NUM_TIDS(SINGLE);
}

static void ath12k_core_stop(struct ath12k_base *ab)
{
	ath12k_core_stopped(ab);

	if (!test_bit(ATH12K_FLAG_CRASH_FLUSH, &ab->dev_flags))
		ath12k_qmi_firmware_stop(ab);

	ath12k_acpi_stop(ab);

	ath12k_dp_rx_pdev_reo_cleanup(ab);
	ath12k_hif_stop(ab);
	ath12k_wmi_detach(ab);
	ath12k_dp_free(ab);

	/* De-Init of components as needed */
}

static void ath12k_core_check_bdfext(const struct dmi_header *hdr, void *data)
{
	struct ath12k_base *ab = data;
	const char *magic = ATH12K_SMBIOS_BDF_EXT_MAGIC;
	struct ath12k_smbios_bdf *smbios = (struct ath12k_smbios_bdf *)hdr;
	ssize_t copied;
	size_t len;
	int i;

	if (ab->qmi.target.bdf_ext[0] != '\0')
		return;

	if (hdr->type != ATH12K_SMBIOS_BDF_EXT_TYPE)
		return;

	if (hdr->length != ATH12K_SMBIOS_BDF_EXT_LENGTH) {
		ath12k_dbg(ab, ATH12K_DBG_BOOT,
			   "wrong smbios bdf ext type length (%d).\n",
			   hdr->length);
		return;
	}

	if (!smbios->bdf_enabled) {
		ath12k_dbg(ab, ATH12K_DBG_BOOT, "bdf variant name not found.\n");
		return;
	}

	/* Only one string exists (per spec) */
	if (memcmp(smbios->bdf_ext, magic, strlen(magic)) != 0) {
		ath12k_dbg(ab, ATH12K_DBG_BOOT,
			   "bdf variant magic does not match.\n");
		return;
	}

	len = min_t(size_t,
		    strlen(smbios->bdf_ext), sizeof(ab->qmi.target.bdf_ext));
	for (i = 0; i < len; i++) {
		if (!isascii(smbios->bdf_ext[i]) || !isprint(smbios->bdf_ext[i])) {
			ath12k_dbg(ab, ATH12K_DBG_BOOT,
				   "bdf variant name contains non ascii chars.\n");
			return;
		}
	}

	/* Copy extension name without magic prefix */
	copied = strscpy(ab->qmi.target.bdf_ext, smbios->bdf_ext + strlen(magic),
			 sizeof(ab->qmi.target.bdf_ext));
	if (copied < 0) {
		ath12k_dbg(ab, ATH12K_DBG_BOOT,
			   "bdf variant string is longer than the buffer can accommodate\n");
		return;
	}

	ath12k_dbg(ab, ATH12K_DBG_BOOT,
		   "found and validated bdf variant smbios_type 0x%x bdf %s\n",
		   ATH12K_SMBIOS_BDF_EXT_TYPE, ab->qmi.target.bdf_ext);
}

int ath12k_core_check_smbios(struct ath12k_base *ab)
{
	ab->qmi.target.bdf_ext[0] = '\0';
	dmi_walk(ath12k_core_check_bdfext, ab);

	if (ab->qmi.target.bdf_ext[0] == '\0')
		return -ENODATA;

	return 0;
}

static int ath12k_core_soc_create(struct ath12k_base *ab)
{
	int ret;

	if (ath12k_ftm_mode) {
		ab->fw_mode = ATH12K_FIRMWARE_MODE_FTM;
		ath12k_info(ab, "Booting in ftm mode\n");
	}

	ret = ath12k_qmi_init_service(ab);
	if (ret) {
		ath12k_err(ab, "failed to initialize qmi :%d\n", ret);
		return ret;
	}

	ath12k_debugfs_soc_create(ab);

	ret = ath12k_hif_power_up(ab);
	if (ret) {
		ath12k_err(ab, "failed to power up :%d\n", ret);
		goto err_qmi_deinit;
	}

	return 0;

err_qmi_deinit:
	ath12k_debugfs_soc_destroy(ab);
	ath12k_qmi_deinit_service(ab);
	return ret;
}

static void ath12k_core_soc_destroy(struct ath12k_base *ab)
{
	ath12k_hif_power_down(ab, false);
	ath12k_reg_free(ab);
	ath12k_debugfs_soc_destroy(ab);
	ath12k_qmi_deinit_service(ab);
}

static int ath12k_core_pdev_create(struct ath12k_base *ab)
{
	int ret;

	ret = ath12k_dp_pdev_alloc(ab);
	if (ret) {
		ath12k_err(ab, "failed to attach DP pdev: %d\n", ret);
		return ret;
	}

	return 0;
}

static void ath12k_core_pdev_destroy(struct ath12k_base *ab)
{
	ath12k_dp_pdev_free(ab);
}

static int ath12k_core_start(struct ath12k_base *ab)
{
	int ret;

	lockdep_assert_held(&ab->core_lock);

	ret = ath12k_wmi_attach(ab);
	if (ret) {
		ath12k_err(ab, "failed to attach wmi: %d\n", ret);
		return ret;
	}

	ret = ath12k_htc_init(ab);
	if (ret) {
		ath12k_err(ab, "failed to init htc: %d\n", ret);
		goto err_wmi_detach;
	}

	ret = ath12k_hif_start(ab);
	if (ret) {
		ath12k_err(ab, "failed to start HIF: %d\n", ret);
		goto err_wmi_detach;
	}

	ret = ath12k_htc_wait_target(&ab->htc);
	if (ret) {
		ath12k_err(ab, "failed to connect to HTC: %d\n", ret);
		goto err_hif_stop;
	}

	ret = ath12k_dp_htt_connect(&ab->dp);
	if (ret) {
		ath12k_err(ab, "failed to connect to HTT: %d\n", ret);
		goto err_hif_stop;
	}

	ret = ath12k_wmi_connect(ab);
	if (ret) {
		ath12k_err(ab, "failed to connect wmi: %d\n", ret);
		goto err_hif_stop;
	}

	ret = ath12k_htc_start(&ab->htc);
	if (ret) {
		ath12k_err(ab, "failed to start HTC: %d\n", ret);
		goto err_hif_stop;
	}

	ret = ath12k_wmi_wait_for_service_ready(ab);
	if (ret) {
		ath12k_err(ab, "failed to receive wmi service ready event: %d\n",
			   ret);
		goto err_hif_stop;
	}

	ath12k_dp_cc_config(ab);

	ret = ath12k_dp_rx_pdev_reo_setup(ab);
	if (ret) {
		ath12k_err(ab, "failed to initialize reo destination rings: %d\n", ret);
		goto err_hif_stop;
	}

	ath12k_dp_hal_rx_desc_init(ab);

	ret = ath12k_wmi_cmd_init(ab);
	if (ret) {
		ath12k_err(ab, "failed to send wmi init cmd: %d\n", ret);
		goto err_reo_cleanup;
	}

	ret = ath12k_wmi_wait_for_unified_ready(ab);
	if (ret) {
		ath12k_err(ab, "failed to receive wmi unified ready event: %d\n",
			   ret);
		goto err_reo_cleanup;
	}

	/* put hardware to DBS mode */
	if (ab->hw_params->single_pdev_only) {
		ret = ath12k_wmi_set_hw_mode(ab, WMI_HOST_HW_MODE_DBS);
		if (ret) {
			ath12k_err(ab, "failed to send dbs mode: %d\n", ret);
			goto err_reo_cleanup;
		}
	}

	ret = ath12k_dp_tx_htt_h2t_ver_req_msg(ab);
	if (ret) {
		ath12k_err(ab, "failed to send htt version request message: %d\n",
			   ret);
		goto err_reo_cleanup;
	}

	ath12k_acpi_set_dsm_func(ab);

	if (!test_bit(ATH12K_FLAG_RECOVERY, &ab->dev_flags))
		/* Indicate the core start in the appropriate group */
		ath12k_core_started(ab);

	if (!test_bit(ATH12K_FLAG_RECOVERY, &ab->dev_flags))
		/* Indicate the core start in the appropriate group */
		ath12k_core_started(ab);

	return 0;

err_reo_cleanup:
	ath12k_dp_rx_pdev_reo_cleanup(ab);
err_hif_stop:
	ath12k_hif_stop(ab);
err_wmi_detach:
	ath12k_wmi_detach(ab);
	return ret;
}

static void ath12k_core_device_cleanup(struct ath12k_base *ab)
{
	mutex_lock(&ab->core_lock);

	ath12k_hif_irq_disable(ab);
	ath12k_core_pdev_destroy(ab);

	mutex_unlock(&ab->core_lock);
}

static void ath12k_core_hw_group_stop(struct ath12k_hw_group *ag)
{
	struct ath12k_base *ab;
	int i;

	lockdep_assert_held(&ag->mutex);

	clear_bit(ATH12K_GROUP_FLAG_REGISTERED, &ag->flags);

	ath12k_mac_unregister(ag);

	for (i = ag->num_devices - 1; i >= 0; i--) {
		ab = ag->ab[i];
		if (!ab)
			continue;
		ath12k_core_device_cleanup(ab);
	}

	ath12k_mac_destroy(ag);
}

<<<<<<< HEAD
static int __ath12k_mac_mlo_ready(struct ath12k *ar)
{
	int ret;

=======
u8 ath12k_get_num_partner_link(struct ath12k *ar)
{
	struct ath12k_base *partner_ab, *ab = ar->ab;
	struct ath12k_hw_group *ag = ab->ag;
	struct ath12k_pdev *pdev;
	u8 num_link = 0;
	int i, j;

	lockdep_assert_held(&ag->mutex);

	for (i = 0; i < ag->num_devices; i++) {
		partner_ab = ag->ab[i];

		for (j = 0; j < partner_ab->num_radios; j++) {
			pdev = &partner_ab->pdevs[j];

			/* Avoid the self link */
			if (ar == pdev->ar)
				continue;

			num_link++;
		}
	}

	return num_link;
}

static int __ath12k_mac_mlo_ready(struct ath12k *ar)
{
	u8 num_link = ath12k_get_num_partner_link(ar);
	int ret;

	if (num_link == 0)
		return 0;

>>>>>>> e8a457b7
	ret = ath12k_wmi_mlo_ready(ar);
	if (ret) {
		ath12k_err(ar->ab, "MLO ready failed for pdev %d: %d\n",
			   ar->pdev_idx, ret);
		return ret;
	}

	ath12k_dbg(ar->ab, ATH12K_DBG_MAC, "mlo ready done for pdev %d\n",
		   ar->pdev_idx);

	return 0;
}

int ath12k_mac_mlo_ready(struct ath12k_hw_group *ag)
{
	struct ath12k_hw *ah;
	struct ath12k *ar;
	int ret;
	int i, j;

	for (i = 0; i < ag->num_hw; i++) {
		ah = ag->ah[i];
		if (!ah)
			continue;

		for_each_ar(ah, ar, j) {
			ar = &ah->radio[j];
			ret = __ath12k_mac_mlo_ready(ar);
			if (ret)
<<<<<<< HEAD
				goto out;
		}
	}

out:
	return ret;
=======
				return ret;
		}
	}

	return 0;
>>>>>>> e8a457b7
}

static int ath12k_core_mlo_setup(struct ath12k_hw_group *ag)
{
	int ret, i;

<<<<<<< HEAD
	if (!ag->mlo_capable || ag->num_devices == 1)
=======
	if (!ag->mlo_capable)
>>>>>>> e8a457b7
		return 0;

	ret = ath12k_mac_mlo_setup(ag);
	if (ret)
		return ret;

	for (i = 0; i < ag->num_devices; i++)
		ath12k_dp_partner_cc_init(ag->ab[i]);

	ret = ath12k_mac_mlo_ready(ag);
	if (ret)
		goto err_mlo_teardown;

	return 0;

err_mlo_teardown:
	ath12k_mac_mlo_teardown(ag);

	return ret;
}

static int ath12k_core_hw_group_start(struct ath12k_hw_group *ag)
{
	struct ath12k_base *ab;
	int ret, i;

	lockdep_assert_held(&ag->mutex);

	if (test_bit(ATH12K_GROUP_FLAG_REGISTERED, &ag->flags))
		goto core_pdev_create;

	ret = ath12k_mac_allocate(ag);
	if (WARN_ON(ret))
		return ret;

	ret = ath12k_core_mlo_setup(ag);
	if (WARN_ON(ret))
		goto err_mac_destroy;

	ret = ath12k_mac_register(ag);
	if (WARN_ON(ret))
		goto err_mlo_teardown;

	set_bit(ATH12K_GROUP_FLAG_REGISTERED, &ag->flags);

core_pdev_create:
	for (i = 0; i < ag->num_devices; i++) {
		ab = ag->ab[i];
		if (!ab)
			continue;

		mutex_lock(&ab->core_lock);

		ret = ath12k_core_pdev_create(ab);
		if (ret) {
			ath12k_err(ab, "failed to create pdev core %d\n", ret);
			mutex_unlock(&ab->core_lock);
			goto err;
		}

		ath12k_hif_irq_enable(ab);

		ret = ath12k_core_rfkill_config(ab);
		if (ret && ret != -EOPNOTSUPP) {
			mutex_unlock(&ab->core_lock);
			goto err;
		}

		mutex_unlock(&ab->core_lock);
	}

	return 0;

err:
	ath12k_core_hw_group_stop(ag);
	return ret;

err_mlo_teardown:
	ath12k_mac_mlo_teardown(ag);

err_mac_destroy:
	ath12k_mac_destroy(ag);

	return ret;
}

static int ath12k_core_start_firmware(struct ath12k_base *ab,
				      enum ath12k_firmware_mode mode)
{
	int ret;

	ath12k_ce_get_shadow_config(ab, &ab->qmi.ce_cfg.shadow_reg_v3,
				    &ab->qmi.ce_cfg.shadow_reg_v3_len);

	ret = ath12k_qmi_firmware_start(ab, mode);
	if (ret) {
		ath12k_err(ab, "failed to send firmware start: %d\n", ret);
		return ret;
	}

	return ret;
}

static inline
bool ath12k_core_hw_group_start_ready(struct ath12k_hw_group *ag)
{
	lockdep_assert_held(&ag->mutex);

	return (ag->num_started == ag->num_devices);
}

static void ath12k_core_trigger_partner(struct ath12k_base *ab)
{
	struct ath12k_hw_group *ag = ab->ag;
	struct ath12k_base *partner_ab;
	bool found = false;
	int i;

	for (i = 0; i < ag->num_devices; i++) {
		partner_ab = ag->ab[i];
		if (!partner_ab)
			continue;

		if (found)
			ath12k_qmi_trigger_host_cap(partner_ab);

		found = (partner_ab == ab);
	}
}

int ath12k_core_qmi_firmware_ready(struct ath12k_base *ab)
{
	struct ath12k_hw_group *ag = ath12k_ab_to_ag(ab);
	int ret, i;

	ret = ath12k_core_start_firmware(ab, ab->fw_mode);
	if (ret) {
		ath12k_err(ab, "failed to start firmware: %d\n", ret);
		return ret;
	}

	ret = ath12k_ce_init_pipes(ab);
	if (ret) {
		ath12k_err(ab, "failed to initialize CE: %d\n", ret);
		goto err_firmware_stop;
	}

	ret = ath12k_dp_alloc(ab);
	if (ret) {
		ath12k_err(ab, "failed to init DP: %d\n", ret);
		goto err_firmware_stop;
	}

	mutex_lock(&ag->mutex);
	mutex_lock(&ab->core_lock);

<<<<<<< HEAD
	ret = ath12k_core_start(ab, ATH12K_FIRMWARE_MODE_NORMAL);
=======
	ret = ath12k_core_start(ab);
>>>>>>> e8a457b7
	if (ret) {
		ath12k_err(ab, "failed to start core: %d\n", ret);
		goto err_dp_free;
	}

	mutex_unlock(&ab->core_lock);

	if (ath12k_core_hw_group_start_ready(ag)) {
		ret = ath12k_core_hw_group_start(ag);
		if (ret) {
			ath12k_warn(ab, "unable to start hw group\n");
			goto err_core_stop;
		}
		ath12k_dbg(ab, ATH12K_DBG_BOOT, "group %d started\n", ag->id);
	} else {
		ath12k_core_trigger_partner(ab);
	}

	mutex_unlock(&ag->mutex);

	return 0;

err_core_stop:
	for (i = ag->num_devices - 1; i >= 0; i--) {
		ab = ag->ab[i];
		if (!ab)
			continue;

		mutex_lock(&ab->core_lock);
		ath12k_core_stop(ab);
		mutex_unlock(&ab->core_lock);
	}
<<<<<<< HEAD
=======
	mutex_unlock(&ag->mutex);
>>>>>>> e8a457b7
	goto exit;

err_dp_free:
	ath12k_dp_free(ab);
	mutex_unlock(&ab->core_lock);
	mutex_unlock(&ag->mutex);

err_firmware_stop:
	ath12k_qmi_firmware_stop(ab);

exit:
<<<<<<< HEAD
	mutex_unlock(&ag->mutex);
=======
>>>>>>> e8a457b7
	return ret;
}

static int ath12k_core_reconfigure_on_crash(struct ath12k_base *ab)
{
	int ret;

	mutex_lock(&ab->core_lock);
	ath12k_dp_pdev_free(ab);
	ath12k_ce_cleanup_pipes(ab);
	ath12k_wmi_detach(ab);
	ath12k_dp_rx_pdev_reo_cleanup(ab);
	mutex_unlock(&ab->core_lock);

	ath12k_dp_free(ab);
	ath12k_hal_srng_deinit(ab);

	ab->free_vdev_map = (1LL << (ab->num_radios * TARGET_NUM_VDEVS)) - 1;

	ret = ath12k_hal_srng_init(ab);
	if (ret)
		return ret;

	clear_bit(ATH12K_FLAG_CRASH_FLUSH, &ab->dev_flags);

	ret = ath12k_core_qmi_firmware_ready(ab);
	if (ret)
		goto err_hal_srng_deinit;

	clear_bit(ATH12K_FLAG_RECOVERY, &ab->dev_flags);

	return 0;

err_hal_srng_deinit:
	ath12k_hal_srng_deinit(ab);
	return ret;
}

static void ath12k_rfkill_work(struct work_struct *work)
{
	struct ath12k_base *ab = container_of(work, struct ath12k_base, rfkill_work);
	struct ath12k_hw_group *ag = ab->ag;
	struct ath12k *ar;
	struct ath12k_hw *ah;
	struct ieee80211_hw *hw;
	bool rfkill_radio_on;
	int i, j;

	spin_lock_bh(&ab->base_lock);
	rfkill_radio_on = ab->rfkill_radio_on;
	spin_unlock_bh(&ab->base_lock);

	for (i = 0; i < ag->num_hw; i++) {
		ah = ath12k_ag_to_ah(ag, i);
		if (!ah)
			continue;

		for (j = 0; j < ah->num_radio; j++) {
			ar = &ah->radio[j];
			if (!ar)
				continue;

			ath12k_mac_rfkill_enable_radio(ar, rfkill_radio_on);
		}

		hw = ah->hw;
		wiphy_rfkill_set_hw_state(hw->wiphy, !rfkill_radio_on);
	}
}

void ath12k_core_halt(struct ath12k *ar)
{
	struct ath12k_base *ab = ar->ab;

	lockdep_assert_wiphy(ath12k_ar_to_hw(ar)->wiphy);

	ar->num_created_vdevs = 0;
	ar->allocated_vdev_map = 0;

	ath12k_mac_scan_finish(ar);
	ath12k_mac_peer_cleanup_all(ar);
	cancel_delayed_work_sync(&ar->scan.timeout);
	cancel_work_sync(&ar->regd_update_work);
	cancel_work_sync(&ab->rfkill_work);

	rcu_assign_pointer(ab->pdevs_active[ar->pdev_idx], NULL);
	synchronize_rcu();
	INIT_LIST_HEAD(&ar->arvifs);
	idr_init(&ar->txmgmt_idr);
}

static void ath12k_core_pre_reconfigure_recovery(struct ath12k_base *ab)
{
	struct ath12k_hw_group *ag = ab->ag;
	struct ath12k *ar;
	struct ath12k_hw *ah;
	int i, j;

	spin_lock_bh(&ab->base_lock);
	ab->stats.fw_crash_counter++;
	spin_unlock_bh(&ab->base_lock);

	if (ab->is_reset)
		set_bit(ATH12K_FLAG_CRASH_FLUSH, &ab->dev_flags);

	for (i = 0; i < ag->num_hw; i++) {
		ah = ath12k_ag_to_ah(ag, i);
<<<<<<< HEAD
		if (!ah || ah->state == ATH12K_HW_STATE_OFF)
=======
		if (!ah || ah->state == ATH12K_HW_STATE_OFF ||
		    ah->state == ATH12K_HW_STATE_TM)
>>>>>>> e8a457b7
			continue;

		ieee80211_stop_queues(ah->hw);

		for (j = 0; j < ah->num_radio; j++) {
			ar = &ah->radio[j];

			ath12k_mac_drain_tx(ar);
			complete(&ar->scan.started);
			complete(&ar->scan.completed);
			complete(&ar->scan.on_channel);
			complete(&ar->peer_assoc_done);
			complete(&ar->peer_delete_done);
			complete(&ar->install_key_done);
			complete(&ar->vdev_setup_done);
			complete(&ar->vdev_delete_done);
			complete(&ar->bss_survey_done);

			wake_up(&ar->dp.tx_empty_waitq);
			idr_for_each(&ar->txmgmt_idr,
				     ath12k_mac_tx_mgmt_pending_free, ar);
			idr_destroy(&ar->txmgmt_idr);
			wake_up(&ar->txmgmt_empty_waitq);
		}
	}

	wake_up(&ab->wmi_ab.tx_credits_wq);
	wake_up(&ab->peer_mapping_wq);
}

static void ath12k_core_post_reconfigure_recovery(struct ath12k_base *ab)
{
	struct ath12k_hw_group *ag = ab->ag;
	struct ath12k_hw *ah;
	struct ath12k *ar;
	int i, j;

	for (i = 0; i < ag->num_hw; i++) {
		ah = ath12k_ag_to_ah(ag, i);
		if (!ah || ah->state == ATH12K_HW_STATE_OFF)
			continue;

		wiphy_lock(ah->hw->wiphy);
		mutex_lock(&ah->hw_mutex);

		switch (ah->state) {
		case ATH12K_HW_STATE_ON:
			ah->state = ATH12K_HW_STATE_RESTARTING;

			for (j = 0; j < ah->num_radio; j++) {
				ar = &ah->radio[j];
				ath12k_core_halt(ar);
			}

			break;
		case ATH12K_HW_STATE_OFF:
			ath12k_warn(ab,
				    "cannot restart hw %d that hasn't been started\n",
				    i);
			break;
		case ATH12K_HW_STATE_RESTARTING:
			break;
		case ATH12K_HW_STATE_RESTARTED:
			ah->state = ATH12K_HW_STATE_WEDGED;
			fallthrough;
		case ATH12K_HW_STATE_WEDGED:
			ath12k_warn(ab,
				    "device is wedged, will not restart hw %d\n", i);
			break;
		case ATH12K_HW_STATE_TM:
			ath12k_warn(ab, "fw mode reset done radio %d\n", i);
			break;
		}

		mutex_unlock(&ah->hw_mutex);
		wiphy_unlock(ah->hw->wiphy);
	}

	complete(&ab->driver_recovery);
}

static void ath12k_core_restart(struct work_struct *work)
{
	struct ath12k_base *ab = container_of(work, struct ath12k_base, restart_work);
	struct ath12k_hw_group *ag = ab->ag;
	struct ath12k_hw *ah;
	int ret, i;

	ret = ath12k_core_reconfigure_on_crash(ab);
	if (ret) {
		ath12k_err(ab, "failed to reconfigure driver on crash recovery\n");
		return;
	}

	if (ab->is_reset) {
		if (!test_bit(ATH12K_FLAG_REGISTERED, &ab->dev_flags)) {
			atomic_dec(&ab->reset_count);
			complete(&ab->reset_complete);
			ab->is_reset = false;
			atomic_set(&ab->fail_cont_count, 0);
			ath12k_dbg(ab, ATH12K_DBG_BOOT, "reset success\n");
		}

		for (i = 0; i < ag->num_hw; i++) {
			ah = ath12k_ag_to_ah(ab->ag, i);
			ieee80211_restart_hw(ah->hw);
		}
	}

	complete(&ab->restart_completed);
}

static void ath12k_core_reset(struct work_struct *work)
{
	struct ath12k_base *ab = container_of(work, struct ath12k_base, reset_work);
	int reset_count, fail_cont_count;
	long time_left;

	if (!(test_bit(ATH12K_FLAG_QMI_FW_READY_COMPLETE, &ab->dev_flags))) {
		ath12k_warn(ab, "ignore reset dev flags 0x%lx\n", ab->dev_flags);
		return;
	}

	/* Sometimes the recovery will fail and then the next all recovery fail,
	 * this is to avoid infinite recovery since it can not recovery success
	 */
	fail_cont_count = atomic_read(&ab->fail_cont_count);

	if (fail_cont_count >= ATH12K_RESET_MAX_FAIL_COUNT_FINAL)
		return;

	if (fail_cont_count >= ATH12K_RESET_MAX_FAIL_COUNT_FIRST &&
	    time_before(jiffies, ab->reset_fail_timeout))
		return;

	reset_count = atomic_inc_return(&ab->reset_count);

	if (reset_count > 1) {
		/* Sometimes it happened another reset worker before the previous one
		 * completed, then the second reset worker will destroy the previous one,
		 * thus below is to avoid that.
		 */
		ath12k_warn(ab, "already resetting count %d\n", reset_count);

		reinit_completion(&ab->reset_complete);
		time_left = wait_for_completion_timeout(&ab->reset_complete,
							ATH12K_RESET_TIMEOUT_HZ);
		if (time_left) {
			ath12k_dbg(ab, ATH12K_DBG_BOOT, "to skip reset\n");
			atomic_dec(&ab->reset_count);
			return;
		}

		ab->reset_fail_timeout = jiffies + ATH12K_RESET_FAIL_TIMEOUT_HZ;
		/* Record the continuous recovery fail count when recovery failed*/
		fail_cont_count = atomic_inc_return(&ab->fail_cont_count);
	}

	ath12k_dbg(ab, ATH12K_DBG_BOOT, "reset starting\n");

	ab->is_reset = true;
	atomic_set(&ab->recovery_count, 0);

	ath12k_coredump_collect(ab);
	ath12k_core_pre_reconfigure_recovery(ab);

	ath12k_core_post_reconfigure_recovery(ab);

	ath12k_dbg(ab, ATH12K_DBG_BOOT, "waiting recovery start...\n");

	ath12k_hif_irq_disable(ab);
	ath12k_hif_ce_irq_disable(ab);

	ath12k_hif_power_down(ab, false);
	ath12k_hif_power_up(ab);

	ath12k_dbg(ab, ATH12K_DBG_BOOT, "reset started\n");
}

int ath12k_core_pre_init(struct ath12k_base *ab)
{
	int ret;

	ret = ath12k_hw_init(ab);
	if (ret) {
		ath12k_err(ab, "failed to init hw params: %d\n", ret);
		return ret;
	}

	ath12k_fw_map(ab);

	return 0;
}

static int ath12k_core_panic_handler(struct notifier_block *nb,
				     unsigned long action, void *data)
{
	struct ath12k_base *ab = container_of(nb, struct ath12k_base,
					      panic_nb);

	return ath12k_hif_panic_handler(ab);
}

static int ath12k_core_panic_notifier_register(struct ath12k_base *ab)
{
	ab->panic_nb.notifier_call = ath12k_core_panic_handler;

	return atomic_notifier_chain_register(&panic_notifier_list,
					      &ab->panic_nb);
}

static void ath12k_core_panic_notifier_unregister(struct ath12k_base *ab)
{
	atomic_notifier_chain_unregister(&panic_notifier_list,
					 &ab->panic_nb);
}

static inline
bool ath12k_core_hw_group_create_ready(struct ath12k_hw_group *ag)
{
	lockdep_assert_held(&ag->mutex);

	return (ag->num_probed == ag->num_devices);
}

static struct ath12k_hw_group *ath12k_core_hw_group_alloc(struct ath12k_base *ab)
{
	struct ath12k_hw_group *ag;
	int count = 0;

	lockdep_assert_held(&ath12k_hw_group_mutex);

	list_for_each_entry(ag, &ath12k_hw_group_list, list)
		count++;

	ag = kzalloc(sizeof(*ag), GFP_KERNEL);
	if (!ag)
		return NULL;

	ag->id = count;
	list_add(&ag->list, &ath12k_hw_group_list);
	mutex_init(&ag->mutex);
	ag->mlo_capable = false;

	return ag;
}

static void ath12k_core_hw_group_free(struct ath12k_hw_group *ag)
{
	mutex_lock(&ath12k_hw_group_mutex);

	list_del(&ag->list);
	kfree(ag);

	mutex_unlock(&ath12k_hw_group_mutex);
}

static struct ath12k_hw_group *ath12k_core_hw_group_find_by_dt(struct ath12k_base *ab)
{
	struct ath12k_hw_group *ag;
	int i;

	if (!ab->dev->of_node)
		return NULL;

	list_for_each_entry(ag, &ath12k_hw_group_list, list)
		for (i = 0; i < ag->num_devices; i++)
			if (ag->wsi_node[i] == ab->dev->of_node)
				return ag;

	return NULL;
}

static int ath12k_core_get_wsi_info(struct ath12k_hw_group *ag,
				    struct ath12k_base *ab)
{
	struct device_node *wsi_dev = ab->dev->of_node, *next_wsi_dev;
	struct device_node *tx_endpoint, *next_rx_endpoint;
	int device_count = 0;

	next_wsi_dev = wsi_dev;

	if (!next_wsi_dev)
		return -ENODEV;

	do {
		ag->wsi_node[device_count] = next_wsi_dev;

		tx_endpoint = of_graph_get_endpoint_by_regs(next_wsi_dev, 0, -1);
		if (!tx_endpoint) {
			of_node_put(next_wsi_dev);
			return -ENODEV;
		}

		next_rx_endpoint = of_graph_get_remote_endpoint(tx_endpoint);
		if (!next_rx_endpoint) {
			of_node_put(next_wsi_dev);
			of_node_put(tx_endpoint);
			return -ENODEV;
		}

		of_node_put(tx_endpoint);
		of_node_put(next_wsi_dev);

		next_wsi_dev = of_graph_get_port_parent(next_rx_endpoint);
		if (!next_wsi_dev) {
			of_node_put(next_rx_endpoint);
			return -ENODEV;
		}

		of_node_put(next_rx_endpoint);

		device_count++;
		if (device_count > ATH12K_MAX_SOCS) {
			ath12k_warn(ab, "device count in DT %d is more than limit %d\n",
				    device_count, ATH12K_MAX_SOCS);
			of_node_put(next_wsi_dev);
			return -EINVAL;
		}
	} while (wsi_dev != next_wsi_dev);

	of_node_put(next_wsi_dev);
	ag->num_devices = device_count;

	return 0;
}

static int ath12k_core_get_wsi_index(struct ath12k_hw_group *ag,
				     struct ath12k_base *ab)
{
	int i, wsi_controller_index = -1, node_index = -1;
	bool control;

	for (i = 0; i < ag->num_devices; i++) {
		control = of_property_read_bool(ag->wsi_node[i], "qcom,wsi-controller");
		if (control)
			wsi_controller_index = i;

		if (ag->wsi_node[i] == ab->dev->of_node)
			node_index = i;
<<<<<<< HEAD
	}

	if (wsi_controller_index == -1) {
		ath12k_dbg(ab, ATH12K_DBG_BOOT, "wsi controller is not defined in dt");
		return -EINVAL;
	}

	if (node_index == -1) {
		ath12k_dbg(ab, ATH12K_DBG_BOOT, "unable to get WSI node index");
		return -EINVAL;
	}

	ab->wsi_info.index = (ag->num_devices + node_index - wsi_controller_index) %
		ag->num_devices;

	return 0;
}

static struct ath12k_hw_group *ath12k_core_hw_group_assign(struct ath12k_base *ab)
{
	struct ath12k_wsi_info *wsi = &ab->wsi_info;
	struct ath12k_hw_group *ag;

	lockdep_assert_held(&ath12k_hw_group_mutex);

	/* The grouping of multiple devices will be done based on device tree file.
	 * The platforms that do not have any valid group information would have
	 * each device to be part of its own invalid group.
	 *
	 * We use group id ATH12K_INVALID_GROUP_ID for single device group
	 * which didn't have dt entry or wrong dt entry, there could be many
	 * groups with same group id, i.e ATH12K_INVALID_GROUP_ID. So
	 * default group id of ATH12K_INVALID_GROUP_ID combined with
	 * num devices in ath12k_hw_group determines if the group is
	 * multi device or single device group
	 */

	ag = ath12k_core_hw_group_find_by_dt(ab);
	if (!ag) {
		ag = ath12k_core_hw_group_alloc(ab);
		if (!ag) {
			ath12k_warn(ab, "unable to create new hw group\n");
			return NULL;
		}

		if (ath12k_core_get_wsi_info(ag, ab) ||
		    ath12k_core_get_wsi_index(ag, ab)) {
			ath12k_dbg(ab, ATH12K_DBG_BOOT,
				   "unable to get wsi info from dt, grouping single device");
			ag->id = ATH12K_INVALID_GROUP_ID;
			ag->num_devices = 1;
			memset(ag->wsi_node, 0, sizeof(ag->wsi_node));
			wsi->index = 0;
		}

		goto exit;
	} else if (test_bit(ATH12K_GROUP_FLAG_UNREGISTER, &ag->flags)) {
		ath12k_dbg(ab, ATH12K_DBG_BOOT, "group id %d in unregister state\n",
			   ag->id);
		goto invalid_group;
	} else {
		if (ath12k_core_get_wsi_index(ag, ab))
			goto invalid_group;
		goto exit;
	}

invalid_group:
	ag = ath12k_core_hw_group_alloc(ab);
	if (!ag) {
		ath12k_warn(ab, "unable to create new hw group\n");
		return NULL;
	}

	ag->id = ATH12K_INVALID_GROUP_ID;
	ag->num_devices = 1;
	wsi->index = 0;

	ath12k_dbg(ab, ATH12K_DBG_BOOT, "single device added to hardware group\n");

exit:
	if (ag->num_probed >= ag->num_devices) {
		ath12k_warn(ab, "unable to add new device to group, max limit reached\n");
		goto invalid_group;
	}

	ab->device_id = ag->num_probed++;
	ag->ab[ab->device_id] = ab;
	ab->ag = ag;

	ath12k_dbg(ab, ATH12K_DBG_BOOT, "wsi group-id %d num-devices %d index %d",
		   ag->id, ag->num_devices, wsi->index);

	return ag;
}

void ath12k_core_hw_group_unassign(struct ath12k_base *ab)
{
	struct ath12k_hw_group *ag = ath12k_ab_to_ag(ab);
	u8 device_id = ab->device_id;
	int num_probed;

	if (!ag)
		return;

	mutex_lock(&ag->mutex);

	if (WARN_ON(device_id >= ag->num_devices)) {
		mutex_unlock(&ag->mutex);
		return;
	}

	if (WARN_ON(ag->ab[device_id] != ab)) {
		mutex_unlock(&ag->mutex);
		return;
	}

	ag->ab[device_id] = NULL;
	ab->ag = NULL;
	ab->device_id = ATH12K_INVALID_DEVICE_ID;

	if (ag->num_probed)
		ag->num_probed--;

	num_probed = ag->num_probed;

	mutex_unlock(&ag->mutex);

	if (!num_probed)
		ath12k_core_hw_group_free(ag);
}

static void ath12k_core_hw_group_destroy(struct ath12k_hw_group *ag)
{
	struct ath12k_base *ab;
	int i;

	if (WARN_ON(!ag))
		return;

	for (i = 0; i < ag->num_devices; i++) {
		ab = ag->ab[i];
		if (!ab)
			continue;

		ath12k_core_soc_destroy(ab);
	}
}

static void ath12k_core_hw_group_cleanup(struct ath12k_hw_group *ag)
{
	struct ath12k_base *ab;
	int i;

	if (!ag)
		return;

	mutex_lock(&ag->mutex);

	if (test_bit(ATH12K_GROUP_FLAG_UNREGISTER, &ag->flags)) {
		mutex_unlock(&ag->mutex);
		return;
	}

	set_bit(ATH12K_GROUP_FLAG_UNREGISTER, &ag->flags);

	ath12k_core_hw_group_stop(ag);

	for (i = 0; i < ag->num_devices; i++) {
		ab = ag->ab[i];
		if (!ab)
			continue;

		mutex_lock(&ab->core_lock);
		ath12k_core_stop(ab);
		mutex_unlock(&ab->core_lock);
	}

	mutex_unlock(&ag->mutex);
}

static int ath12k_core_hw_group_create(struct ath12k_hw_group *ag)
{
	struct ath12k_base *ab;
	int i, ret;

	lockdep_assert_held(&ag->mutex);

	for (i = 0; i < ag->num_devices; i++) {
		ab = ag->ab[i];
		if (!ab)
			continue;

		mutex_lock(&ab->core_lock);

		ret = ath12k_core_soc_create(ab);
		if (ret) {
			mutex_unlock(&ab->core_lock);
			ath12k_err(ab, "failed to create soc core: %d\n", ret);
			return ret;
		}

		mutex_unlock(&ab->core_lock);
	}

	return 0;
}

void ath12k_core_hw_group_set_mlo_capable(struct ath12k_hw_group *ag)
{
	struct ath12k_base *ab;
	int i;

	lockdep_assert_held(&ag->mutex);

	/* If more than one devices are grouped, then inter MLO
	 * functionality can work still independent of whether internally
	 * each device supports single_chip_mlo or not.
	 * Only when there is one device, then it depends whether the
	 * device can support intra chip MLO or not
	 */
	if (ag->num_devices > 1) {
		ag->mlo_capable = true;
	} else {
		ab = ag->ab[0];
		ag->mlo_capable = ab->single_chip_mlo_supp;

		/* WCN chipsets does not advertise in firmware features
		 * hence skip checking
		 */
		if (ab->hw_params->def_num_link)
			return;
	}

	if (!ag->mlo_capable)
		return;

=======
	}

	if (wsi_controller_index == -1) {
		ath12k_dbg(ab, ATH12K_DBG_BOOT, "wsi controller is not defined in dt");
		return -EINVAL;
	}

	if (node_index == -1) {
		ath12k_dbg(ab, ATH12K_DBG_BOOT, "unable to get WSI node index");
		return -EINVAL;
	}

	ab->wsi_info.index = (ag->num_devices + node_index - wsi_controller_index) %
		ag->num_devices;

	return 0;
}

static struct ath12k_hw_group *ath12k_core_hw_group_assign(struct ath12k_base *ab)
{
	struct ath12k_wsi_info *wsi = &ab->wsi_info;
	struct ath12k_hw_group *ag;

	lockdep_assert_held(&ath12k_hw_group_mutex);

	if (ath12k_ftm_mode)
		goto invalid_group;

	/* The grouping of multiple devices will be done based on device tree file.
	 * The platforms that do not have any valid group information would have
	 * each device to be part of its own invalid group.
	 *
	 * We use group id ATH12K_INVALID_GROUP_ID for single device group
	 * which didn't have dt entry or wrong dt entry, there could be many
	 * groups with same group id, i.e ATH12K_INVALID_GROUP_ID. So
	 * default group id of ATH12K_INVALID_GROUP_ID combined with
	 * num devices in ath12k_hw_group determines if the group is
	 * multi device or single device group
	 */

	ag = ath12k_core_hw_group_find_by_dt(ab);
	if (!ag) {
		ag = ath12k_core_hw_group_alloc(ab);
		if (!ag) {
			ath12k_warn(ab, "unable to create new hw group\n");
			return NULL;
		}

		if (ath12k_core_get_wsi_info(ag, ab) ||
		    ath12k_core_get_wsi_index(ag, ab)) {
			ath12k_dbg(ab, ATH12K_DBG_BOOT,
				   "unable to get wsi info from dt, grouping single device");
			ag->id = ATH12K_INVALID_GROUP_ID;
			ag->num_devices = 1;
			memset(ag->wsi_node, 0, sizeof(ag->wsi_node));
			wsi->index = 0;
		}

		goto exit;
	} else if (test_bit(ATH12K_GROUP_FLAG_UNREGISTER, &ag->flags)) {
		ath12k_dbg(ab, ATH12K_DBG_BOOT, "group id %d in unregister state\n",
			   ag->id);
		goto invalid_group;
	} else {
		if (ath12k_core_get_wsi_index(ag, ab))
			goto invalid_group;
		goto exit;
	}

invalid_group:
	ag = ath12k_core_hw_group_alloc(ab);
	if (!ag) {
		ath12k_warn(ab, "unable to create new hw group\n");
		return NULL;
	}

	ag->id = ATH12K_INVALID_GROUP_ID;
	ag->num_devices = 1;
	wsi->index = 0;

	ath12k_dbg(ab, ATH12K_DBG_BOOT, "single device added to hardware group\n");

exit:
	if (ag->num_probed >= ag->num_devices) {
		ath12k_warn(ab, "unable to add new device to group, max limit reached\n");
		goto invalid_group;
	}

	ab->device_id = ag->num_probed++;
	ag->ab[ab->device_id] = ab;
	ab->ag = ag;

	ath12k_dbg(ab, ATH12K_DBG_BOOT, "wsi group-id %d num-devices %d index %d",
		   ag->id, ag->num_devices, wsi->index);

	return ag;
}

void ath12k_core_hw_group_unassign(struct ath12k_base *ab)
{
	struct ath12k_hw_group *ag = ath12k_ab_to_ag(ab);
	u8 device_id = ab->device_id;
	int num_probed;

	if (!ag)
		return;

	mutex_lock(&ag->mutex);

	if (WARN_ON(device_id >= ag->num_devices)) {
		mutex_unlock(&ag->mutex);
		return;
	}

	if (WARN_ON(ag->ab[device_id] != ab)) {
		mutex_unlock(&ag->mutex);
		return;
	}

	ag->ab[device_id] = NULL;
	ab->ag = NULL;
	ab->device_id = ATH12K_INVALID_DEVICE_ID;

	if (ag->num_probed)
		ag->num_probed--;

	num_probed = ag->num_probed;

	mutex_unlock(&ag->mutex);

	if (!num_probed)
		ath12k_core_hw_group_free(ag);
}

static void ath12k_core_hw_group_destroy(struct ath12k_hw_group *ag)
{
	struct ath12k_base *ab;
	int i;

	if (WARN_ON(!ag))
		return;

	for (i = 0; i < ag->num_devices; i++) {
		ab = ag->ab[i];
		if (!ab)
			continue;

		ath12k_core_soc_destroy(ab);
	}
}

static void ath12k_core_hw_group_cleanup(struct ath12k_hw_group *ag)
{
	struct ath12k_base *ab;
	int i;

	if (!ag)
		return;

	mutex_lock(&ag->mutex);

	if (test_bit(ATH12K_GROUP_FLAG_UNREGISTER, &ag->flags)) {
		mutex_unlock(&ag->mutex);
		return;
	}

	set_bit(ATH12K_GROUP_FLAG_UNREGISTER, &ag->flags);

	ath12k_core_hw_group_stop(ag);

	for (i = 0; i < ag->num_devices; i++) {
		ab = ag->ab[i];
		if (!ab)
			continue;

		mutex_lock(&ab->core_lock);
		ath12k_core_stop(ab);
		mutex_unlock(&ab->core_lock);
	}

	mutex_unlock(&ag->mutex);
}

static int ath12k_core_hw_group_create(struct ath12k_hw_group *ag)
{
	struct ath12k_base *ab;
	int i, ret;

	lockdep_assert_held(&ag->mutex);

	for (i = 0; i < ag->num_devices; i++) {
		ab = ag->ab[i];
		if (!ab)
			continue;

		mutex_lock(&ab->core_lock);

		ret = ath12k_core_soc_create(ab);
		if (ret) {
			mutex_unlock(&ab->core_lock);
			ath12k_err(ab, "failed to create soc core: %d\n", ret);
			return ret;
		}

		mutex_unlock(&ab->core_lock);
	}

	return 0;
}

void ath12k_core_hw_group_set_mlo_capable(struct ath12k_hw_group *ag)
{
	struct ath12k_base *ab;
	int i;

	if (ath12k_ftm_mode)
		return;

	lockdep_assert_held(&ag->mutex);

	/* If more than one devices are grouped, then inter MLO
	 * functionality can work still independent of whether internally
	 * each device supports single_chip_mlo or not.
	 * Only when there is one device, then disable for WCN chipsets
	 * till the required driver implementation is in place.
	 */
	if (ag->num_devices == 1) {
		ab = ag->ab[0];

		/* WCN chipsets does not advertise in firmware features
		 * hence skip checking
		 */
		if (ab->hw_params->def_num_link)
			return;
	}

	ag->mlo_capable = true;

>>>>>>> e8a457b7
	for (i = 0; i < ag->num_devices; i++) {
		ab = ag->ab[i];
		if (!ab)
			continue;

		/* even if 1 device's firmware feature indicates MLO
		 * unsupported, make MLO unsupported for the whole group
		 */
		if (!test_bit(ATH12K_FW_FEATURE_MLO, ab->fw.fw_features)) {
			ag->mlo_capable = false;
			return;
		}
	}
}

int ath12k_core_init(struct ath12k_base *ab)
{
	struct ath12k_hw_group *ag;
	int ret;

	ret = ath12k_core_panic_notifier_register(ab);
	if (ret)
		ath12k_warn(ab, "failed to register panic handler: %d\n", ret);

	mutex_lock(&ath12k_hw_group_mutex);

	ag = ath12k_core_hw_group_assign(ab);
	if (!ag) {
		mutex_unlock(&ath12k_hw_group_mutex);
		ath12k_warn(ab, "unable to get hw group\n");
		return -ENODEV;
	}

	mutex_unlock(&ath12k_hw_group_mutex);

	mutex_lock(&ag->mutex);

	ath12k_dbg(ab, ATH12K_DBG_BOOT, "num devices %d num probed %d\n",
		   ag->num_devices, ag->num_probed);

	if (ath12k_core_hw_group_create_ready(ag)) {
		ret = ath12k_core_hw_group_create(ag);
		if (ret) {
			mutex_unlock(&ag->mutex);
			ath12k_warn(ab, "unable to create hw group\n");
			goto err;
		}
	}

	mutex_unlock(&ag->mutex);

	return 0;

err:
	ath12k_core_hw_group_destroy(ab->ag);
	ath12k_core_hw_group_unassign(ab);
	return ret;
}

void ath12k_core_deinit(struct ath12k_base *ab)
{
	ath12k_core_panic_notifier_unregister(ab);
	ath12k_core_hw_group_cleanup(ab->ag);
	ath12k_core_hw_group_destroy(ab->ag);
	ath12k_core_hw_group_unassign(ab);
}

void ath12k_core_free(struct ath12k_base *ab)
{
	timer_delete_sync(&ab->rx_replenish_retry);
	destroy_workqueue(ab->workqueue_aux);
	destroy_workqueue(ab->workqueue);
	kfree(ab);
}

struct ath12k_base *ath12k_core_alloc(struct device *dev, size_t priv_size,
				      enum ath12k_bus bus)
{
	struct ath12k_base *ab;

	ab = kzalloc(sizeof(*ab) + priv_size, GFP_KERNEL);
	if (!ab)
		return NULL;

	init_completion(&ab->driver_recovery);

	ab->workqueue = create_singlethread_workqueue("ath12k_wq");
	if (!ab->workqueue)
		goto err_sc_free;

	ab->workqueue_aux = create_singlethread_workqueue("ath12k_aux_wq");
	if (!ab->workqueue_aux)
		goto err_free_wq;

	mutex_init(&ab->core_lock);
	spin_lock_init(&ab->base_lock);
	init_completion(&ab->reset_complete);

	INIT_LIST_HEAD(&ab->peers);
	init_waitqueue_head(&ab->peer_mapping_wq);
	init_waitqueue_head(&ab->wmi_ab.tx_credits_wq);
	INIT_WORK(&ab->restart_work, ath12k_core_restart);
	INIT_WORK(&ab->reset_work, ath12k_core_reset);
	INIT_WORK(&ab->rfkill_work, ath12k_rfkill_work);
	INIT_WORK(&ab->dump_work, ath12k_coredump_upload);

	timer_setup(&ab->rx_replenish_retry, ath12k_ce_rx_replenish_retry, 0);
	init_completion(&ab->htc_suspend);
	init_completion(&ab->restart_completed);
	init_completion(&ab->wow.wakeup_completed);

	ab->dev = dev;
	ab->hif.bus = bus;
	ab->qmi.num_radios = U8_MAX;
<<<<<<< HEAD
	ab->single_chip_mlo_supp = false;
=======
>>>>>>> e8a457b7

	/* Device index used to identify the devices in a group.
	 *
	 * In Intra-device MLO, only one device present in a group,
	 * so it is always zero.
	 *
	 * In Inter-device MLO, Multiple device present in a group,
	 * expect non-zero value.
	 */
	ab->device_id = 0;

	return ab;

err_free_wq:
	destroy_workqueue(ab->workqueue);
err_sc_free:
	kfree(ab);
	return NULL;
}

MODULE_DESCRIPTION("Core module for Qualcomm Atheros 802.11be wireless LAN cards.");
MODULE_LICENSE("Dual BSD/GPL");<|MERGE_RESOLUTION|>--- conflicted
+++ resolved
@@ -23,13 +23,10 @@
 module_param_named(debug_mask, ath12k_debug_mask, uint, 0644);
 MODULE_PARM_DESC(debug_mask, "Debugging mask");
 
-<<<<<<< HEAD
-=======
 bool ath12k_ftm_mode;
 module_param_named(ftm_mode, ath12k_ftm_mode, bool, 0444);
 MODULE_PARM_DESC(ftm_mode, "Boots up in factory test mode");
 
->>>>>>> e8a457b7
 /* protected with ath12k_hw_group_mutex */
 static struct list_head ath12k_hw_group_list = LIST_HEAD_INIT(ath12k_hw_group_list);
 
@@ -858,10 +855,6 @@
 		/* Indicate the core start in the appropriate group */
 		ath12k_core_started(ab);
 
-	if (!test_bit(ATH12K_FLAG_RECOVERY, &ab->dev_flags))
-		/* Indicate the core start in the appropriate group */
-		ath12k_core_started(ab);
-
 	return 0;
 
 err_reo_cleanup:
@@ -904,12 +897,6 @@
 	ath12k_mac_destroy(ag);
 }
 
-<<<<<<< HEAD
-static int __ath12k_mac_mlo_ready(struct ath12k *ar)
-{
-	int ret;
-
-=======
 u8 ath12k_get_num_partner_link(struct ath12k *ar)
 {
 	struct ath12k_base *partner_ab, *ab = ar->ab;
@@ -945,7 +932,6 @@
 	if (num_link == 0)
 		return 0;
 
->>>>>>> e8a457b7
 	ret = ath12k_wmi_mlo_ready(ar);
 	if (ret) {
 		ath12k_err(ar->ab, "MLO ready failed for pdev %d: %d\n",
@@ -975,31 +961,18 @@
 			ar = &ah->radio[j];
 			ret = __ath12k_mac_mlo_ready(ar);
 			if (ret)
-<<<<<<< HEAD
-				goto out;
-		}
-	}
-
-out:
-	return ret;
-=======
 				return ret;
 		}
 	}
 
 	return 0;
->>>>>>> e8a457b7
 }
 
 static int ath12k_core_mlo_setup(struct ath12k_hw_group *ag)
 {
 	int ret, i;
 
-<<<<<<< HEAD
-	if (!ag->mlo_capable || ag->num_devices == 1)
-=======
 	if (!ag->mlo_capable)
->>>>>>> e8a457b7
 		return 0;
 
 	ret = ath12k_mac_mlo_setup(ag);
@@ -1156,11 +1129,7 @@
 	mutex_lock(&ag->mutex);
 	mutex_lock(&ab->core_lock);
 
-<<<<<<< HEAD
-	ret = ath12k_core_start(ab, ATH12K_FIRMWARE_MODE_NORMAL);
-=======
 	ret = ath12k_core_start(ab);
->>>>>>> e8a457b7
 	if (ret) {
 		ath12k_err(ab, "failed to start core: %d\n", ret);
 		goto err_dp_free;
@@ -1193,10 +1162,7 @@
 		ath12k_core_stop(ab);
 		mutex_unlock(&ab->core_lock);
 	}
-<<<<<<< HEAD
-=======
 	mutex_unlock(&ag->mutex);
->>>>>>> e8a457b7
 	goto exit;
 
 err_dp_free:
@@ -1208,10 +1174,6 @@
 	ath12k_qmi_firmware_stop(ab);
 
 exit:
-<<<<<<< HEAD
-	mutex_unlock(&ag->mutex);
-=======
->>>>>>> e8a457b7
 	return ret;
 }
 
@@ -1319,12 +1281,8 @@
 
 	for (i = 0; i < ag->num_hw; i++) {
 		ah = ath12k_ag_to_ah(ag, i);
-<<<<<<< HEAD
-		if (!ah || ah->state == ATH12K_HW_STATE_OFF)
-=======
 		if (!ah || ah->state == ATH12K_HW_STATE_OFF ||
 		    ah->state == ATH12K_HW_STATE_TM)
->>>>>>> e8a457b7
 			continue;
 
 		ieee80211_stop_queues(ah->hw);
@@ -1665,7 +1623,6 @@
 
 		if (ag->wsi_node[i] == ab->dev->of_node)
 			node_index = i;
-<<<<<<< HEAD
 	}
 
 	if (wsi_controller_index == -1) {
@@ -1690,6 +1647,9 @@
 	struct ath12k_hw_group *ag;
 
 	lockdep_assert_held(&ath12k_hw_group_mutex);
+
+	if (ath12k_ftm_mode)
+		goto invalid_group;
 
 	/* The grouping of multiple devices will be done based on device tree file.
 	 * The platforms that do not have any valid group information would have
@@ -1878,246 +1838,6 @@
 	struct ath12k_base *ab;
 	int i;
 
-	lockdep_assert_held(&ag->mutex);
-
-	/* If more than one devices are grouped, then inter MLO
-	 * functionality can work still independent of whether internally
-	 * each device supports single_chip_mlo or not.
-	 * Only when there is one device, then it depends whether the
-	 * device can support intra chip MLO or not
-	 */
-	if (ag->num_devices > 1) {
-		ag->mlo_capable = true;
-	} else {
-		ab = ag->ab[0];
-		ag->mlo_capable = ab->single_chip_mlo_supp;
-
-		/* WCN chipsets does not advertise in firmware features
-		 * hence skip checking
-		 */
-		if (ab->hw_params->def_num_link)
-			return;
-	}
-
-	if (!ag->mlo_capable)
-		return;
-
-=======
-	}
-
-	if (wsi_controller_index == -1) {
-		ath12k_dbg(ab, ATH12K_DBG_BOOT, "wsi controller is not defined in dt");
-		return -EINVAL;
-	}
-
-	if (node_index == -1) {
-		ath12k_dbg(ab, ATH12K_DBG_BOOT, "unable to get WSI node index");
-		return -EINVAL;
-	}
-
-	ab->wsi_info.index = (ag->num_devices + node_index - wsi_controller_index) %
-		ag->num_devices;
-
-	return 0;
-}
-
-static struct ath12k_hw_group *ath12k_core_hw_group_assign(struct ath12k_base *ab)
-{
-	struct ath12k_wsi_info *wsi = &ab->wsi_info;
-	struct ath12k_hw_group *ag;
-
-	lockdep_assert_held(&ath12k_hw_group_mutex);
-
-	if (ath12k_ftm_mode)
-		goto invalid_group;
-
-	/* The grouping of multiple devices will be done based on device tree file.
-	 * The platforms that do not have any valid group information would have
-	 * each device to be part of its own invalid group.
-	 *
-	 * We use group id ATH12K_INVALID_GROUP_ID for single device group
-	 * which didn't have dt entry or wrong dt entry, there could be many
-	 * groups with same group id, i.e ATH12K_INVALID_GROUP_ID. So
-	 * default group id of ATH12K_INVALID_GROUP_ID combined with
-	 * num devices in ath12k_hw_group determines if the group is
-	 * multi device or single device group
-	 */
-
-	ag = ath12k_core_hw_group_find_by_dt(ab);
-	if (!ag) {
-		ag = ath12k_core_hw_group_alloc(ab);
-		if (!ag) {
-			ath12k_warn(ab, "unable to create new hw group\n");
-			return NULL;
-		}
-
-		if (ath12k_core_get_wsi_info(ag, ab) ||
-		    ath12k_core_get_wsi_index(ag, ab)) {
-			ath12k_dbg(ab, ATH12K_DBG_BOOT,
-				   "unable to get wsi info from dt, grouping single device");
-			ag->id = ATH12K_INVALID_GROUP_ID;
-			ag->num_devices = 1;
-			memset(ag->wsi_node, 0, sizeof(ag->wsi_node));
-			wsi->index = 0;
-		}
-
-		goto exit;
-	} else if (test_bit(ATH12K_GROUP_FLAG_UNREGISTER, &ag->flags)) {
-		ath12k_dbg(ab, ATH12K_DBG_BOOT, "group id %d in unregister state\n",
-			   ag->id);
-		goto invalid_group;
-	} else {
-		if (ath12k_core_get_wsi_index(ag, ab))
-			goto invalid_group;
-		goto exit;
-	}
-
-invalid_group:
-	ag = ath12k_core_hw_group_alloc(ab);
-	if (!ag) {
-		ath12k_warn(ab, "unable to create new hw group\n");
-		return NULL;
-	}
-
-	ag->id = ATH12K_INVALID_GROUP_ID;
-	ag->num_devices = 1;
-	wsi->index = 0;
-
-	ath12k_dbg(ab, ATH12K_DBG_BOOT, "single device added to hardware group\n");
-
-exit:
-	if (ag->num_probed >= ag->num_devices) {
-		ath12k_warn(ab, "unable to add new device to group, max limit reached\n");
-		goto invalid_group;
-	}
-
-	ab->device_id = ag->num_probed++;
-	ag->ab[ab->device_id] = ab;
-	ab->ag = ag;
-
-	ath12k_dbg(ab, ATH12K_DBG_BOOT, "wsi group-id %d num-devices %d index %d",
-		   ag->id, ag->num_devices, wsi->index);
-
-	return ag;
-}
-
-void ath12k_core_hw_group_unassign(struct ath12k_base *ab)
-{
-	struct ath12k_hw_group *ag = ath12k_ab_to_ag(ab);
-	u8 device_id = ab->device_id;
-	int num_probed;
-
-	if (!ag)
-		return;
-
-	mutex_lock(&ag->mutex);
-
-	if (WARN_ON(device_id >= ag->num_devices)) {
-		mutex_unlock(&ag->mutex);
-		return;
-	}
-
-	if (WARN_ON(ag->ab[device_id] != ab)) {
-		mutex_unlock(&ag->mutex);
-		return;
-	}
-
-	ag->ab[device_id] = NULL;
-	ab->ag = NULL;
-	ab->device_id = ATH12K_INVALID_DEVICE_ID;
-
-	if (ag->num_probed)
-		ag->num_probed--;
-
-	num_probed = ag->num_probed;
-
-	mutex_unlock(&ag->mutex);
-
-	if (!num_probed)
-		ath12k_core_hw_group_free(ag);
-}
-
-static void ath12k_core_hw_group_destroy(struct ath12k_hw_group *ag)
-{
-	struct ath12k_base *ab;
-	int i;
-
-	if (WARN_ON(!ag))
-		return;
-
-	for (i = 0; i < ag->num_devices; i++) {
-		ab = ag->ab[i];
-		if (!ab)
-			continue;
-
-		ath12k_core_soc_destroy(ab);
-	}
-}
-
-static void ath12k_core_hw_group_cleanup(struct ath12k_hw_group *ag)
-{
-	struct ath12k_base *ab;
-	int i;
-
-	if (!ag)
-		return;
-
-	mutex_lock(&ag->mutex);
-
-	if (test_bit(ATH12K_GROUP_FLAG_UNREGISTER, &ag->flags)) {
-		mutex_unlock(&ag->mutex);
-		return;
-	}
-
-	set_bit(ATH12K_GROUP_FLAG_UNREGISTER, &ag->flags);
-
-	ath12k_core_hw_group_stop(ag);
-
-	for (i = 0; i < ag->num_devices; i++) {
-		ab = ag->ab[i];
-		if (!ab)
-			continue;
-
-		mutex_lock(&ab->core_lock);
-		ath12k_core_stop(ab);
-		mutex_unlock(&ab->core_lock);
-	}
-
-	mutex_unlock(&ag->mutex);
-}
-
-static int ath12k_core_hw_group_create(struct ath12k_hw_group *ag)
-{
-	struct ath12k_base *ab;
-	int i, ret;
-
-	lockdep_assert_held(&ag->mutex);
-
-	for (i = 0; i < ag->num_devices; i++) {
-		ab = ag->ab[i];
-		if (!ab)
-			continue;
-
-		mutex_lock(&ab->core_lock);
-
-		ret = ath12k_core_soc_create(ab);
-		if (ret) {
-			mutex_unlock(&ab->core_lock);
-			ath12k_err(ab, "failed to create soc core: %d\n", ret);
-			return ret;
-		}
-
-		mutex_unlock(&ab->core_lock);
-	}
-
-	return 0;
-}
-
-void ath12k_core_hw_group_set_mlo_capable(struct ath12k_hw_group *ag)
-{
-	struct ath12k_base *ab;
-	int i;
-
 	if (ath12k_ftm_mode)
 		return;
 
@@ -2141,7 +1861,6 @@
 
 	ag->mlo_capable = true;
 
->>>>>>> e8a457b7
 	for (i = 0; i < ag->num_devices; i++) {
 		ab = ag->ab[i];
 		if (!ab)
@@ -2256,10 +1975,6 @@
 	ab->dev = dev;
 	ab->hif.bus = bus;
 	ab->qmi.num_radios = U8_MAX;
-<<<<<<< HEAD
-	ab->single_chip_mlo_supp = false;
-=======
->>>>>>> e8a457b7
 
 	/* Device index used to identify the devices in a group.
 	 *
