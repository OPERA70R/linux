// SPDX-License-Identifier: BSD-3-Clause-Clear
/*
 * Copyright (c) 2018-2021 The Linux Foundation. All rights reserved.
 * Copyright (c) 2021-2025 Qualcomm Innovation Center, Inc. All rights reserved.
 */

#include <net/mac80211.h>
#include <net/cfg80211.h>
#include <linux/etherdevice.h>

#include "mac.h"
#include "core.h"
#include "debug.h"
#include "wmi.h"
#include "hw.h"
#include "dp_tx.h"
#include "dp_rx.h"
#include "testmode.h"
#include "peer.h"
#include "debugfs.h"
#include "hif.h"
#include "wow.h"
#include "debugfs_sta.h"

#define CHAN2G(_channel, _freq, _flags) { \
	.band                   = NL80211_BAND_2GHZ, \
	.hw_value               = (_channel), \
	.center_freq            = (_freq), \
	.flags                  = (_flags), \
	.max_antenna_gain       = 0, \
	.max_power              = 30, \
}

#define CHAN5G(_channel, _freq, _flags) { \
	.band                   = NL80211_BAND_5GHZ, \
	.hw_value               = (_channel), \
	.center_freq            = (_freq), \
	.flags                  = (_flags), \
	.max_antenna_gain       = 0, \
	.max_power              = 30, \
}

#define CHAN6G(_channel, _freq, _flags) { \
	.band                   = NL80211_BAND_6GHZ, \
	.hw_value               = (_channel), \
	.center_freq            = (_freq), \
	.flags                  = (_flags), \
	.max_antenna_gain       = 0, \
	.max_power              = 30, \
}

static const struct ieee80211_channel ath12k_2ghz_channels[] = {
	CHAN2G(1, 2412, 0),
	CHAN2G(2, 2417, 0),
	CHAN2G(3, 2422, 0),
	CHAN2G(4, 2427, 0),
	CHAN2G(5, 2432, 0),
	CHAN2G(6, 2437, 0),
	CHAN2G(7, 2442, 0),
	CHAN2G(8, 2447, 0),
	CHAN2G(9, 2452, 0),
	CHAN2G(10, 2457, 0),
	CHAN2G(11, 2462, 0),
	CHAN2G(12, 2467, 0),
	CHAN2G(13, 2472, 0),
	CHAN2G(14, 2484, 0),
};

static const struct ieee80211_channel ath12k_5ghz_channels[] = {
	CHAN5G(36, 5180, 0),
	CHAN5G(40, 5200, 0),
	CHAN5G(44, 5220, 0),
	CHAN5G(48, 5240, 0),
	CHAN5G(52, 5260, 0),
	CHAN5G(56, 5280, 0),
	CHAN5G(60, 5300, 0),
	CHAN5G(64, 5320, 0),
	CHAN5G(100, 5500, 0),
	CHAN5G(104, 5520, 0),
	CHAN5G(108, 5540, 0),
	CHAN5G(112, 5560, 0),
	CHAN5G(116, 5580, 0),
	CHAN5G(120, 5600, 0),
	CHAN5G(124, 5620, 0),
	CHAN5G(128, 5640, 0),
	CHAN5G(132, 5660, 0),
	CHAN5G(136, 5680, 0),
	CHAN5G(140, 5700, 0),
	CHAN5G(144, 5720, 0),
	CHAN5G(149, 5745, 0),
	CHAN5G(153, 5765, 0),
	CHAN5G(157, 5785, 0),
	CHAN5G(161, 5805, 0),
	CHAN5G(165, 5825, 0),
	CHAN5G(169, 5845, 0),
	CHAN5G(173, 5865, 0),
};

static const struct ieee80211_channel ath12k_6ghz_channels[] = {
	/* Operating Class 136 */
	CHAN6G(2, 5935, 0),

	/* Operating Classes 131-135 */
	CHAN6G(1, 5955, 0),
	CHAN6G(5, 5975, 0),
	CHAN6G(9, 5995, 0),
	CHAN6G(13, 6015, 0),
	CHAN6G(17, 6035, 0),
	CHAN6G(21, 6055, 0),
	CHAN6G(25, 6075, 0),
	CHAN6G(29, 6095, 0),
	CHAN6G(33, 6115, 0),
	CHAN6G(37, 6135, 0),
	CHAN6G(41, 6155, 0),
	CHAN6G(45, 6175, 0),
	CHAN6G(49, 6195, 0),
	CHAN6G(53, 6215, 0),
	CHAN6G(57, 6235, 0),
	CHAN6G(61, 6255, 0),
	CHAN6G(65, 6275, 0),
	CHAN6G(69, 6295, 0),
	CHAN6G(73, 6315, 0),
	CHAN6G(77, 6335, 0),
	CHAN6G(81, 6355, 0),
	CHAN6G(85, 6375, 0),
	CHAN6G(89, 6395, 0),
	CHAN6G(93, 6415, 0),
	CHAN6G(97, 6435, 0),
	CHAN6G(101, 6455, 0),
	CHAN6G(105, 6475, 0),
	CHAN6G(109, 6495, 0),
	CHAN6G(113, 6515, 0),
	CHAN6G(117, 6535, 0),
	CHAN6G(121, 6555, 0),
	CHAN6G(125, 6575, 0),
	CHAN6G(129, 6595, 0),
	CHAN6G(133, 6615, 0),
	CHAN6G(137, 6635, 0),
	CHAN6G(141, 6655, 0),
	CHAN6G(145, 6675, 0),
	CHAN6G(149, 6695, 0),
	CHAN6G(153, 6715, 0),
	CHAN6G(157, 6735, 0),
	CHAN6G(161, 6755, 0),
	CHAN6G(165, 6775, 0),
	CHAN6G(169, 6795, 0),
	CHAN6G(173, 6815, 0),
	CHAN6G(177, 6835, 0),
	CHAN6G(181, 6855, 0),
	CHAN6G(185, 6875, 0),
	CHAN6G(189, 6895, 0),
	CHAN6G(193, 6915, 0),
	CHAN6G(197, 6935, 0),
	CHAN6G(201, 6955, 0),
	CHAN6G(205, 6975, 0),
	CHAN6G(209, 6995, 0),
	CHAN6G(213, 7015, 0),
	CHAN6G(217, 7035, 0),
	CHAN6G(221, 7055, 0),
	CHAN6G(225, 7075, 0),
	CHAN6G(229, 7095, 0),
	CHAN6G(233, 7115, 0),
};

static struct ieee80211_rate ath12k_legacy_rates[] = {
	{ .bitrate = 10,
	  .hw_value = ATH12K_HW_RATE_CCK_LP_1M },
	{ .bitrate = 20,
	  .hw_value = ATH12K_HW_RATE_CCK_LP_2M,
	  .hw_value_short = ATH12K_HW_RATE_CCK_SP_2M,
	  .flags = IEEE80211_RATE_SHORT_PREAMBLE },
	{ .bitrate = 55,
	  .hw_value = ATH12K_HW_RATE_CCK_LP_5_5M,
	  .hw_value_short = ATH12K_HW_RATE_CCK_SP_5_5M,
	  .flags = IEEE80211_RATE_SHORT_PREAMBLE },
	{ .bitrate = 110,
	  .hw_value = ATH12K_HW_RATE_CCK_LP_11M,
	  .hw_value_short = ATH12K_HW_RATE_CCK_SP_11M,
	  .flags = IEEE80211_RATE_SHORT_PREAMBLE },

	{ .bitrate = 60, .hw_value = ATH12K_HW_RATE_OFDM_6M },
	{ .bitrate = 90, .hw_value = ATH12K_HW_RATE_OFDM_9M },
	{ .bitrate = 120, .hw_value = ATH12K_HW_RATE_OFDM_12M },
	{ .bitrate = 180, .hw_value = ATH12K_HW_RATE_OFDM_18M },
	{ .bitrate = 240, .hw_value = ATH12K_HW_RATE_OFDM_24M },
	{ .bitrate = 360, .hw_value = ATH12K_HW_RATE_OFDM_36M },
	{ .bitrate = 480, .hw_value = ATH12K_HW_RATE_OFDM_48M },
	{ .bitrate = 540, .hw_value = ATH12K_HW_RATE_OFDM_54M },
};

static const int
ath12k_phymodes[NUM_NL80211_BANDS][ATH12K_CHAN_WIDTH_NUM] = {
	[NL80211_BAND_2GHZ] = {
			[NL80211_CHAN_WIDTH_5] = MODE_UNKNOWN,
			[NL80211_CHAN_WIDTH_10] = MODE_UNKNOWN,
			[NL80211_CHAN_WIDTH_20_NOHT] = MODE_11BE_EHT20_2G,
			[NL80211_CHAN_WIDTH_20] = MODE_11BE_EHT20_2G,
			[NL80211_CHAN_WIDTH_40] = MODE_11BE_EHT40_2G,
			[NL80211_CHAN_WIDTH_80] = MODE_UNKNOWN,
			[NL80211_CHAN_WIDTH_80P80] = MODE_UNKNOWN,
			[NL80211_CHAN_WIDTH_160] = MODE_UNKNOWN,
			[NL80211_CHAN_WIDTH_320] = MODE_UNKNOWN,
	},
	[NL80211_BAND_5GHZ] = {
			[NL80211_CHAN_WIDTH_5] = MODE_UNKNOWN,
			[NL80211_CHAN_WIDTH_10] = MODE_UNKNOWN,
			[NL80211_CHAN_WIDTH_20_NOHT] = MODE_11BE_EHT20,
			[NL80211_CHAN_WIDTH_20] = MODE_11BE_EHT20,
			[NL80211_CHAN_WIDTH_40] = MODE_11BE_EHT40,
			[NL80211_CHAN_WIDTH_80] = MODE_11BE_EHT80,
			[NL80211_CHAN_WIDTH_160] = MODE_11BE_EHT160,
			[NL80211_CHAN_WIDTH_80P80] = MODE_11BE_EHT80_80,
			[NL80211_CHAN_WIDTH_320] = MODE_11BE_EHT320,
	},
	[NL80211_BAND_6GHZ] = {
			[NL80211_CHAN_WIDTH_5] = MODE_UNKNOWN,
			[NL80211_CHAN_WIDTH_10] = MODE_UNKNOWN,
			[NL80211_CHAN_WIDTH_20_NOHT] = MODE_11BE_EHT20,
			[NL80211_CHAN_WIDTH_20] = MODE_11BE_EHT20,
			[NL80211_CHAN_WIDTH_40] = MODE_11BE_EHT40,
			[NL80211_CHAN_WIDTH_80] = MODE_11BE_EHT80,
			[NL80211_CHAN_WIDTH_160] = MODE_11BE_EHT160,
			[NL80211_CHAN_WIDTH_80P80] = MODE_11BE_EHT80_80,
			[NL80211_CHAN_WIDTH_320] = MODE_11BE_EHT320,
	},

};

const struct htt_rx_ring_tlv_filter ath12k_mac_mon_status_filter_default = {
	.rx_filter = HTT_RX_FILTER_TLV_FLAGS_MPDU_START |
		     HTT_RX_FILTER_TLV_FLAGS_PPDU_END |
		     HTT_RX_FILTER_TLV_FLAGS_PPDU_END_STATUS_DONE,
	.pkt_filter_flags0 = HTT_RX_FP_MGMT_FILTER_FLAGS0,
	.pkt_filter_flags1 = HTT_RX_FP_MGMT_FILTER_FLAGS1,
	.pkt_filter_flags2 = HTT_RX_FP_CTRL_FILTER_FLASG2,
	.pkt_filter_flags3 = HTT_RX_FP_DATA_FILTER_FLASG3 |
			     HTT_RX_FP_CTRL_FILTER_FLASG3
};

#define ATH12K_MAC_FIRST_OFDM_RATE_IDX 4
#define ath12k_g_rates ath12k_legacy_rates
#define ath12k_g_rates_size (ARRAY_SIZE(ath12k_legacy_rates))
#define ath12k_a_rates (ath12k_legacy_rates + 4)
#define ath12k_a_rates_size (ARRAY_SIZE(ath12k_legacy_rates) - 4)

#define ATH12K_MAC_SCAN_TIMEOUT_MSECS 200 /* in msecs */

static const u32 ath12k_smps_map[] = {
	[WLAN_HT_CAP_SM_PS_STATIC] = WMI_PEER_SMPS_STATIC,
	[WLAN_HT_CAP_SM_PS_DYNAMIC] = WMI_PEER_SMPS_DYNAMIC,
	[WLAN_HT_CAP_SM_PS_INVALID] = WMI_PEER_SMPS_PS_NONE,
	[WLAN_HT_CAP_SM_PS_DISABLED] = WMI_PEER_SMPS_PS_NONE,
};

static int ath12k_start_vdev_delay(struct ath12k *ar,
				   struct ath12k_link_vif *arvif);
static void ath12k_mac_stop(struct ath12k *ar);
static int ath12k_mac_vdev_create(struct ath12k *ar, struct ath12k_link_vif *arvif);
static int ath12k_mac_vdev_delete(struct ath12k *ar, struct ath12k_link_vif *arvif);

static const char *ath12k_mac_phymode_str(enum wmi_phy_mode mode)
{
	switch (mode) {
	case MODE_11A:
		return "11a";
	case MODE_11G:
		return "11g";
	case MODE_11B:
		return "11b";
	case MODE_11GONLY:
		return "11gonly";
	case MODE_11NA_HT20:
		return "11na-ht20";
	case MODE_11NG_HT20:
		return "11ng-ht20";
	case MODE_11NA_HT40:
		return "11na-ht40";
	case MODE_11NG_HT40:
		return "11ng-ht40";
	case MODE_11AC_VHT20:
		return "11ac-vht20";
	case MODE_11AC_VHT40:
		return "11ac-vht40";
	case MODE_11AC_VHT80:
		return "11ac-vht80";
	case MODE_11AC_VHT160:
		return "11ac-vht160";
	case MODE_11AC_VHT80_80:
		return "11ac-vht80+80";
	case MODE_11AC_VHT20_2G:
		return "11ac-vht20-2g";
	case MODE_11AC_VHT40_2G:
		return "11ac-vht40-2g";
	case MODE_11AC_VHT80_2G:
		return "11ac-vht80-2g";
	case MODE_11AX_HE20:
		return "11ax-he20";
	case MODE_11AX_HE40:
		return "11ax-he40";
	case MODE_11AX_HE80:
		return "11ax-he80";
	case MODE_11AX_HE80_80:
		return "11ax-he80+80";
	case MODE_11AX_HE160:
		return "11ax-he160";
	case MODE_11AX_HE20_2G:
		return "11ax-he20-2g";
	case MODE_11AX_HE40_2G:
		return "11ax-he40-2g";
	case MODE_11AX_HE80_2G:
		return "11ax-he80-2g";
	case MODE_11BE_EHT20:
		return "11be-eht20";
	case MODE_11BE_EHT40:
		return "11be-eht40";
	case MODE_11BE_EHT80:
		return "11be-eht80";
	case MODE_11BE_EHT80_80:
		return "11be-eht80+80";
	case MODE_11BE_EHT160:
		return "11be-eht160";
	case MODE_11BE_EHT160_160:
		return "11be-eht160+160";
	case MODE_11BE_EHT320:
		return "11be-eht320";
	case MODE_11BE_EHT20_2G:
		return "11be-eht20-2g";
	case MODE_11BE_EHT40_2G:
		return "11be-eht40-2g";
	case MODE_UNKNOWN:
		/* skip */
		break;

		/* no default handler to allow compiler to check that the
		 * enum is fully handled
		 */
	}

	return "<unknown>";
}

u16 ath12k_mac_he_convert_tones_to_ru_tones(u16 tones)
{
	switch (tones) {
	case 26:
		return RU_26;
	case 52:
		return RU_52;
	case 106:
		return RU_106;
	case 242:
		return RU_242;
	case 484:
		return RU_484;
	case 996:
		return RU_996;
	case (996 * 2):
		return RU_2X996;
	default:
		return RU_26;
	}
}

enum nl80211_eht_gi ath12k_mac_eht_gi_to_nl80211_eht_gi(u8 sgi)
{
	switch (sgi) {
	case RX_MSDU_START_SGI_0_8_US:
		return NL80211_RATE_INFO_EHT_GI_0_8;
	case RX_MSDU_START_SGI_1_6_US:
		return NL80211_RATE_INFO_EHT_GI_1_6;
	case RX_MSDU_START_SGI_3_2_US:
		return NL80211_RATE_INFO_EHT_GI_3_2;
	default:
		return NL80211_RATE_INFO_EHT_GI_0_8;
	}
}

enum nl80211_eht_ru_alloc ath12k_mac_eht_ru_tones_to_nl80211_eht_ru_alloc(u16 ru_tones)
{
	switch (ru_tones) {
	case 26:
		return NL80211_RATE_INFO_EHT_RU_ALLOC_26;
	case 52:
		return NL80211_RATE_INFO_EHT_RU_ALLOC_52;
	case (52 + 26):
		return NL80211_RATE_INFO_EHT_RU_ALLOC_52P26;
	case 106:
		return NL80211_RATE_INFO_EHT_RU_ALLOC_106;
	case (106 + 26):
		return NL80211_RATE_INFO_EHT_RU_ALLOC_106P26;
	case 242:
		return NL80211_RATE_INFO_EHT_RU_ALLOC_242;
	case 484:
		return NL80211_RATE_INFO_EHT_RU_ALLOC_484;
	case (484 + 242):
		return NL80211_RATE_INFO_EHT_RU_ALLOC_484P242;
	case 996:
		return NL80211_RATE_INFO_EHT_RU_ALLOC_996;
	case (996 + 484):
		return NL80211_RATE_INFO_EHT_RU_ALLOC_996P484;
	case (996 + 484 + 242):
		return NL80211_RATE_INFO_EHT_RU_ALLOC_996P484P242;
	case (2 * 996):
		return NL80211_RATE_INFO_EHT_RU_ALLOC_2x996;
	case (2 * 996 + 484):
		return NL80211_RATE_INFO_EHT_RU_ALLOC_2x996P484;
	case (3 * 996):
		return NL80211_RATE_INFO_EHT_RU_ALLOC_3x996;
	case (3 * 996 + 484):
		return NL80211_RATE_INFO_EHT_RU_ALLOC_3x996P484;
	case (4 * 996):
		return NL80211_RATE_INFO_EHT_RU_ALLOC_4x996;
	default:
		return NL80211_RATE_INFO_EHT_RU_ALLOC_26;
	}
}

enum rate_info_bw
ath12k_mac_bw_to_mac80211_bw(enum ath12k_supported_bw bw)
{
	u8 ret = RATE_INFO_BW_20;

	switch (bw) {
	case ATH12K_BW_20:
		ret = RATE_INFO_BW_20;
		break;
	case ATH12K_BW_40:
		ret = RATE_INFO_BW_40;
		break;
	case ATH12K_BW_80:
		ret = RATE_INFO_BW_80;
		break;
	case ATH12K_BW_160:
		ret = RATE_INFO_BW_160;
		break;
	case ATH12K_BW_320:
		ret = RATE_INFO_BW_320;
		break;
	}

	return ret;
}

enum ath12k_supported_bw ath12k_mac_mac80211_bw_to_ath12k_bw(enum rate_info_bw bw)
{
	switch (bw) {
	case RATE_INFO_BW_20:
		return ATH12K_BW_20;
	case RATE_INFO_BW_40:
		return ATH12K_BW_40;
	case RATE_INFO_BW_80:
		return ATH12K_BW_80;
	case RATE_INFO_BW_160:
		return ATH12K_BW_160;
	case RATE_INFO_BW_320:
		return ATH12K_BW_320;
	default:
		return ATH12K_BW_20;
	}
}

int ath12k_mac_hw_ratecode_to_legacy_rate(u8 hw_rc, u8 preamble, u8 *rateidx,
					  u16 *rate)
{
	/* As default, it is OFDM rates */
	int i = ATH12K_MAC_FIRST_OFDM_RATE_IDX;
	int max_rates_idx = ath12k_g_rates_size;

	if (preamble == WMI_RATE_PREAMBLE_CCK) {
		hw_rc &= ~ATH12K_HW_RATECODE_CCK_SHORT_PREAM_MASK;
		i = 0;
		max_rates_idx = ATH12K_MAC_FIRST_OFDM_RATE_IDX;
	}

	while (i < max_rates_idx) {
		if (hw_rc == ath12k_legacy_rates[i].hw_value) {
			*rateidx = i;
			*rate = ath12k_legacy_rates[i].bitrate;
			return 0;
		}
		i++;
	}

	return -EINVAL;
}

u8 ath12k_mac_bitrate_to_idx(const struct ieee80211_supported_band *sband,
			     u32 bitrate)
{
	int i;

	for (i = 0; i < sband->n_bitrates; i++)
		if (sband->bitrates[i].bitrate == bitrate)
			return i;

	return 0;
}

static u32
ath12k_mac_max_ht_nss(const u8 *ht_mcs_mask)
{
	int nss;

	for (nss = IEEE80211_HT_MCS_MASK_LEN - 1; nss >= 0; nss--)
		if (ht_mcs_mask[nss])
			return nss + 1;

	return 1;
}

static u32
ath12k_mac_max_vht_nss(const u16 *vht_mcs_mask)
{
	int nss;

	for (nss = NL80211_VHT_NSS_MAX - 1; nss >= 0; nss--)
		if (vht_mcs_mask[nss])
			return nss + 1;

	return 1;
}

static u8 ath12k_parse_mpdudensity(u8 mpdudensity)
{
/*  From IEEE Std 802.11-2020 defined values for "Minimum MPDU Start Spacing":
 *   0 for no restriction
 *   1 for 1/4 us
 *   2 for 1/2 us
 *   3 for 1 us
 *   4 for 2 us
 *   5 for 4 us
 *   6 for 8 us
 *   7 for 16 us
 */
	switch (mpdudensity) {
	case 0:
		return 0;
	case 1:
	case 2:
	case 3:
	/* Our lower layer calculations limit our precision to
	 * 1 microsecond
	 */
		return 1;
	case 4:
		return 2;
	case 5:
		return 4;
	case 6:
		return 8;
	case 7:
		return 16;
	default:
		return 0;
	}
}

static int ath12k_mac_vif_link_chan(struct ieee80211_vif *vif, u8 link_id,
				    struct cfg80211_chan_def *def)
{
	struct ieee80211_bss_conf *link_conf;
	struct ieee80211_chanctx_conf *conf;

	rcu_read_lock();
	link_conf = rcu_dereference(vif->link_conf[link_id]);

	if (!link_conf) {
		rcu_read_unlock();
		return -ENOLINK;
	}

	conf = rcu_dereference(link_conf->chanctx_conf);
	if (!conf) {
		rcu_read_unlock();
		return -ENOENT;
	}
	*def = conf->def;
	rcu_read_unlock();

	return 0;
}

<<<<<<< HEAD
static struct ieee80211_bss_conf *
=======
static struct ath12k_link_vif *ath12k_mac_get_tx_arvif(struct ath12k_link_vif *arvif)
{
	struct ath12k_vif *tx_ahvif;

	if (arvif->ahvif->vif->mbssid_tx_vif) {
		tx_ahvif = ath12k_vif_to_ahvif(arvif->ahvif->vif->mbssid_tx_vif);
		if (tx_ahvif)
			return &tx_ahvif->deflink;
	}

	return NULL;
}

struct ieee80211_bss_conf *
>>>>>>> e8a457b7
ath12k_mac_get_link_bss_conf(struct ath12k_link_vif *arvif)
{
	struct ieee80211_vif *vif = arvif->ahvif->vif;
	struct ieee80211_bss_conf *link_conf;
	struct ath12k *ar = arvif->ar;

	lockdep_assert_wiphy(ath12k_ar_to_hw(ar)->wiphy);

	if (arvif->link_id >= IEEE80211_MLD_MAX_NUM_LINKS)
		return NULL;

	link_conf = wiphy_dereference(ath12k_ar_to_hw(ar)->wiphy,
				      vif->link_conf[arvif->link_id]);

	return link_conf;
}

static struct ieee80211_link_sta *ath12k_mac_get_link_sta(struct ath12k_link_sta *arsta)
{
	struct ath12k_sta *ahsta = arsta->ahsta;
	struct ieee80211_sta *sta = ath12k_ahsta_to_sta(ahsta);
	struct ieee80211_link_sta *link_sta;

	lockdep_assert_wiphy(ahsta->ahvif->ah->hw->wiphy);

	if (arsta->link_id >= IEEE80211_MLD_MAX_NUM_LINKS)
		return NULL;

	link_sta = wiphy_dereference(ahsta->ahvif->ah->hw->wiphy,
				     sta->link[arsta->link_id]);

	return link_sta;
}

static bool ath12k_mac_bitrate_is_cck(int bitrate)
{
	switch (bitrate) {
	case 10:
	case 20:
	case 55:
	case 110:
		return true;
	}

	return false;
}

u8 ath12k_mac_hw_rate_to_idx(const struct ieee80211_supported_band *sband,
			     u8 hw_rate, bool cck)
{
	const struct ieee80211_rate *rate;
	int i;

	for (i = 0; i < sband->n_bitrates; i++) {
		rate = &sband->bitrates[i];

		if (ath12k_mac_bitrate_is_cck(rate->bitrate) != cck)
			continue;

		if (rate->hw_value == hw_rate)
			return i;
		else if (rate->flags & IEEE80211_RATE_SHORT_PREAMBLE &&
			 rate->hw_value_short == hw_rate)
			return i;
	}

	return 0;
}

static u8 ath12k_mac_bitrate_to_rate(int bitrate)
{
	return DIV_ROUND_UP(bitrate, 5) |
	       (ath12k_mac_bitrate_is_cck(bitrate) ? BIT(7) : 0);
}

static void ath12k_get_arvif_iter(void *data, u8 *mac,
				  struct ieee80211_vif *vif)
{
	struct ath12k_vif_iter *arvif_iter = data;
	struct ath12k_vif *ahvif = ath12k_vif_to_ahvif(vif);
	unsigned long links_map = ahvif->links_map;
	struct ath12k_link_vif *arvif;
	u8 link_id;

	for_each_set_bit(link_id, &links_map, IEEE80211_MLD_MAX_NUM_LINKS) {
		arvif = rcu_dereference(ahvif->link[link_id]);

		if (WARN_ON(!arvif))
			continue;

		if (arvif->vdev_id == arvif_iter->vdev_id &&
		    arvif->ar == arvif_iter->ar) {
			arvif_iter->arvif = arvif;
			break;
		}
	}
}

struct ath12k_link_vif *ath12k_mac_get_arvif(struct ath12k *ar, u32 vdev_id)
{
	struct ath12k_vif_iter arvif_iter = {};
	u32 flags;

	/* To use the arvif returned, caller must have held rcu read lock.
	 */
	WARN_ON(!rcu_read_lock_any_held());
	arvif_iter.vdev_id = vdev_id;
	arvif_iter.ar = ar;

	flags = IEEE80211_IFACE_ITER_RESUME_ALL;
	ieee80211_iterate_active_interfaces_atomic(ath12k_ar_to_hw(ar),
						   flags,
						   ath12k_get_arvif_iter,
						   &arvif_iter);
	if (!arvif_iter.arvif) {
		ath12k_warn(ar->ab, "No VIF found for vdev %d\n", vdev_id);
		return NULL;
	}

	return arvif_iter.arvif;
}

struct ath12k_link_vif *ath12k_mac_get_arvif_by_vdev_id(struct ath12k_base *ab,
							u32 vdev_id)
{
	int i;
	struct ath12k_pdev *pdev;
	struct ath12k_link_vif *arvif;

	for (i = 0; i < ab->num_radios; i++) {
		pdev = rcu_dereference(ab->pdevs_active[i]);
		if (pdev && pdev->ar &&
		    (pdev->ar->allocated_vdev_map & (1LL << vdev_id))) {
			arvif = ath12k_mac_get_arvif(pdev->ar, vdev_id);
			if (arvif)
				return arvif;
		}
	}

	return NULL;
}

struct ath12k *ath12k_mac_get_ar_by_vdev_id(struct ath12k_base *ab, u32 vdev_id)
{
	int i;
	struct ath12k_pdev *pdev;

	for (i = 0; i < ab->num_radios; i++) {
		pdev = rcu_dereference(ab->pdevs_active[i]);
		if (pdev && pdev->ar) {
			if (pdev->ar->allocated_vdev_map & (1LL << vdev_id))
				return pdev->ar;
		}
	}

	return NULL;
}

struct ath12k *ath12k_mac_get_ar_by_pdev_id(struct ath12k_base *ab, u32 pdev_id)
{
	int i;
	struct ath12k_pdev *pdev;

	if (ab->hw_params->single_pdev_only) {
		pdev = rcu_dereference(ab->pdevs_active[0]);
		return pdev ? pdev->ar : NULL;
	}

	if (WARN_ON(pdev_id > ab->num_radios))
		return NULL;

	for (i = 0; i < ab->num_radios; i++) {
		if (ab->fw_mode == ATH12K_FIRMWARE_MODE_FTM)
			pdev = &ab->pdevs[i];
		else
			pdev = rcu_dereference(ab->pdevs_active[i]);

		if (pdev && pdev->pdev_id == pdev_id)
			return (pdev->ar ? pdev->ar : NULL);
	}

	return NULL;
}

static bool ath12k_mac_is_ml_arvif(struct ath12k_link_vif *arvif)
{
	struct ath12k_vif *ahvif = arvif->ahvif;

	lockdep_assert_wiphy(ahvif->ah->hw->wiphy);

	if (ahvif->vif->valid_links & BIT(arvif->link_id))
		return true;

	return false;
}

static struct ath12k *ath12k_mac_get_ar_by_chan(struct ieee80211_hw *hw,
						struct ieee80211_channel *channel)
{
	struct ath12k_hw *ah = hw->priv;
	struct ath12k *ar;
	int i;

	ar = ah->radio;

	if (ah->num_radio == 1)
		return ar;

	for_each_ar(ah, ar, i) {
		if (channel->center_freq >= KHZ_TO_MHZ(ar->freq_range.start_freq) &&
		    channel->center_freq <= KHZ_TO_MHZ(ar->freq_range.end_freq))
			return ar;
	}
	return NULL;
}

static struct ath12k *ath12k_get_ar_by_ctx(struct ieee80211_hw *hw,
					   struct ieee80211_chanctx_conf *ctx)
{
	if (!ctx)
		return NULL;

	return ath12k_mac_get_ar_by_chan(hw, ctx->def.chan);
}

<<<<<<< HEAD
static struct ath12k *ath12k_get_ar_by_vif(struct ieee80211_hw *hw,
					   struct ieee80211_vif *vif,
					   u8 link_id)
=======
struct ath12k *ath12k_get_ar_by_vif(struct ieee80211_hw *hw,
				    struct ieee80211_vif *vif,
				    u8 link_id)
>>>>>>> e8a457b7
{
	struct ath12k_vif *ahvif = ath12k_vif_to_ahvif(vif);
	struct ath12k_hw *ah = ath12k_hw_to_ah(hw);
	struct ath12k_link_vif *arvif;

	lockdep_assert_wiphy(hw->wiphy);

	/* If there is one pdev within ah, then we return
	 * ar directly.
	 */
	if (ah->num_radio == 1)
		return ah->radio;

	if (!(ahvif->links_map & BIT(link_id)))
		return NULL;

	arvif = wiphy_dereference(hw->wiphy, ahvif->link[link_id]);
	if (arvif && arvif->is_created)
		return arvif->ar;

	return NULL;
}

void ath12k_mac_get_any_chanctx_conf_iter(struct ieee80211_hw *hw,
					  struct ieee80211_chanctx_conf *conf,
					  void *data)
{
	struct ath12k_mac_get_any_chanctx_conf_arg *arg = data;
	struct ath12k *ctx_ar = ath12k_get_ar_by_ctx(hw, conf);

	if (ctx_ar == arg->ar)
		arg->chanctx_conf = conf;
}

static struct ath12k_link_vif *ath12k_mac_get_vif_up(struct ath12k *ar)
{
	struct ath12k_link_vif *arvif;

	lockdep_assert_wiphy(ath12k_ar_to_hw(ar)->wiphy);

	list_for_each_entry(arvif, &ar->arvifs, list) {
		if (arvif->is_up)
			return arvif;
	}

	return NULL;
}

static bool ath12k_mac_band_match(enum nl80211_band band1, enum WMI_HOST_WLAN_BAND band2)
{
	switch (band1) {
	case NL80211_BAND_2GHZ:
		if (band2 & WMI_HOST_WLAN_2G_CAP)
			return true;
		break;
	case NL80211_BAND_5GHZ:
	case NL80211_BAND_6GHZ:
		if (band2 & WMI_HOST_WLAN_5G_CAP)
			return true;
		break;
	default:
		return false;
	}

	return false;
}

static u8 ath12k_mac_get_target_pdev_id_from_vif(struct ath12k_link_vif *arvif)
{
	struct ath12k *ar = arvif->ar;
	struct ath12k_base *ab = ar->ab;
	struct ieee80211_vif *vif = arvif->ahvif->vif;
	struct cfg80211_chan_def def;
	enum nl80211_band band;
	u8 pdev_id = ab->fw_pdev[0].pdev_id;
	int i;

	if (WARN_ON(ath12k_mac_vif_link_chan(vif, arvif->link_id, &def)))
		return pdev_id;

	band = def.chan->band;

	for (i = 0; i < ab->fw_pdev_count; i++) {
		if (ath12k_mac_band_match(band, ab->fw_pdev[i].supported_bands))
			return ab->fw_pdev[i].pdev_id;
	}

	return pdev_id;
}

u8 ath12k_mac_get_target_pdev_id(struct ath12k *ar)
{
	struct ath12k_link_vif *arvif;
	struct ath12k_base *ab = ar->ab;

	if (!ab->hw_params->single_pdev_only)
		return ar->pdev->pdev_id;

	arvif = ath12k_mac_get_vif_up(ar);

	/* fw_pdev array has pdev ids derived from phy capability
	 * service ready event (pdev_and_hw_link_ids).
	 * If no vif is active, return default first index.
	 */
	if (!arvif)
		return ar->ab->fw_pdev[0].pdev_id;

	/* If active vif is found, return the pdev id matching chandef band */
	return ath12k_mac_get_target_pdev_id_from_vif(arvif);
}

static void ath12k_pdev_caps_update(struct ath12k *ar)
{
	struct ath12k_base *ab = ar->ab;

	ar->max_tx_power = ab->target_caps.hw_max_tx_power;

	/* FIXME: Set min_tx_power to ab->target_caps.hw_min_tx_power.
	 * But since the received value in svcrdy is same as hw_max_tx_power,
	 * we can set ar->min_tx_power to 0 currently until
	 * this is fixed in firmware
	 */
	ar->min_tx_power = 0;

	ar->txpower_limit_2g = ar->max_tx_power;
	ar->txpower_limit_5g = ar->max_tx_power;
	ar->txpower_scale = WMI_HOST_TP_SCALE_MAX;
}

static int ath12k_mac_txpower_recalc(struct ath12k *ar)
{
	struct ath12k_pdev *pdev = ar->pdev;
	struct ath12k_link_vif *arvif;
	int ret, txpower = -1;
	u32 param;

	lockdep_assert_wiphy(ath12k_ar_to_hw(ar)->wiphy);

	list_for_each_entry(arvif, &ar->arvifs, list) {
		if (arvif->txpower <= 0)
			continue;

		if (txpower == -1)
			txpower = arvif->txpower;
		else
			txpower = min(txpower, arvif->txpower);
	}

	if (txpower == -1)
		return 0;

	/* txpwr is set as 2 units per dBm in FW*/
	txpower = min_t(u32, max_t(u32, ar->min_tx_power, txpower),
			ar->max_tx_power) * 2;

	ath12k_dbg(ar->ab, ATH12K_DBG_MAC, "txpower to set in hw %d\n",
		   txpower / 2);

	if ((pdev->cap.supported_bands & WMI_HOST_WLAN_2G_CAP) &&
	    ar->txpower_limit_2g != txpower) {
		param = WMI_PDEV_PARAM_TXPOWER_LIMIT2G;
		ret = ath12k_wmi_pdev_set_param(ar, param,
						txpower, ar->pdev->pdev_id);
		if (ret)
			goto fail;
		ar->txpower_limit_2g = txpower;
	}

	if ((pdev->cap.supported_bands & WMI_HOST_WLAN_5G_CAP) &&
	    ar->txpower_limit_5g != txpower) {
		param = WMI_PDEV_PARAM_TXPOWER_LIMIT5G;
		ret = ath12k_wmi_pdev_set_param(ar, param,
						txpower, ar->pdev->pdev_id);
		if (ret)
			goto fail;
		ar->txpower_limit_5g = txpower;
	}

	return 0;

fail:
	ath12k_warn(ar->ab, "failed to recalc txpower limit %d using pdev param %d: %d\n",
		    txpower / 2, param, ret);
	return ret;
}

static int ath12k_recalc_rtscts_prot(struct ath12k_link_vif *arvif)
{
	struct ath12k *ar = arvif->ar;
	u32 vdev_param, rts_cts;
	int ret;

	lockdep_assert_wiphy(ath12k_ar_to_hw(ar)->wiphy);

	vdev_param = WMI_VDEV_PARAM_ENABLE_RTSCTS;

	/* Enable RTS/CTS protection for sw retries (when legacy stations
	 * are in BSS) or by default only for second rate series.
	 * TODO: Check if we need to enable CTS 2 Self in any case
	 */
	rts_cts = WMI_USE_RTS_CTS;

	if (arvif->num_legacy_stations > 0)
		rts_cts |= WMI_RTSCTS_ACROSS_SW_RETRIES << 4;
	else
		rts_cts |= WMI_RTSCTS_FOR_SECOND_RATESERIES << 4;

	/* Need not send duplicate param value to firmware */
	if (arvif->rtscts_prot_mode == rts_cts)
		return 0;

	arvif->rtscts_prot_mode = rts_cts;

	ath12k_dbg(ar->ab, ATH12K_DBG_MAC, "mac vdev %d recalc rts/cts prot %d\n",
		   arvif->vdev_id, rts_cts);

	ret = ath12k_wmi_vdev_set_param_cmd(ar, arvif->vdev_id,
					    vdev_param, rts_cts);
	if (ret)
		ath12k_warn(ar->ab, "failed to recalculate rts/cts prot for vdev %d: %d\n",
			    arvif->vdev_id, ret);

	return ret;
}

static int ath12k_mac_set_kickout(struct ath12k_link_vif *arvif)
{
	struct ath12k *ar = arvif->ar;
	u32 param;
	int ret;

	ret = ath12k_wmi_pdev_set_param(ar, WMI_PDEV_PARAM_STA_KICKOUT_TH,
					ATH12K_KICKOUT_THRESHOLD,
					ar->pdev->pdev_id);
	if (ret) {
		ath12k_warn(ar->ab, "failed to set kickout threshold on vdev %i: %d\n",
			    arvif->vdev_id, ret);
		return ret;
	}

	param = WMI_VDEV_PARAM_AP_KEEPALIVE_MIN_IDLE_INACTIVE_TIME_SECS;
	ret = ath12k_wmi_vdev_set_param_cmd(ar, arvif->vdev_id, param,
					    ATH12K_KEEPALIVE_MIN_IDLE);
	if (ret) {
		ath12k_warn(ar->ab, "failed to set keepalive minimum idle time on vdev %i: %d\n",
			    arvif->vdev_id, ret);
		return ret;
	}

	param = WMI_VDEV_PARAM_AP_KEEPALIVE_MAX_IDLE_INACTIVE_TIME_SECS;
	ret = ath12k_wmi_vdev_set_param_cmd(ar, arvif->vdev_id, param,
					    ATH12K_KEEPALIVE_MAX_IDLE);
	if (ret) {
		ath12k_warn(ar->ab, "failed to set keepalive maximum idle time on vdev %i: %d\n",
			    arvif->vdev_id, ret);
		return ret;
	}

	param = WMI_VDEV_PARAM_AP_KEEPALIVE_MAX_UNRESPONSIVE_TIME_SECS;
	ret = ath12k_wmi_vdev_set_param_cmd(ar, arvif->vdev_id, param,
					    ATH12K_KEEPALIVE_MAX_UNRESPONSIVE);
	if (ret) {
		ath12k_warn(ar->ab, "failed to set keepalive maximum unresponsive time on vdev %i: %d\n",
			    arvif->vdev_id, ret);
		return ret;
	}

	return 0;
}

void ath12k_mac_peer_cleanup_all(struct ath12k *ar)
{
	struct ath12k_peer *peer, *tmp;
	struct ath12k_base *ab = ar->ab;

	lockdep_assert_wiphy(ath12k_ar_to_hw(ar)->wiphy);

	spin_lock_bh(&ab->base_lock);
	list_for_each_entry_safe(peer, tmp, &ab->peers, list) {
		/* Skip Rx TID cleanup for self peer */
		if (peer->sta)
			ath12k_dp_rx_peer_tid_cleanup(ar, peer);

		list_del(&peer->list);
		kfree(peer);
	}
	spin_unlock_bh(&ab->base_lock);

	ar->num_peers = 0;
	ar->num_stations = 0;
}

static int ath12k_mac_vdev_setup_sync(struct ath12k *ar)
{
	lockdep_assert_wiphy(ath12k_ar_to_hw(ar)->wiphy);

	if (test_bit(ATH12K_FLAG_CRASH_FLUSH, &ar->ab->dev_flags))
		return -ESHUTDOWN;

	ath12k_dbg(ar->ab, ATH12K_DBG_MAC, "vdev setup timeout %d\n",
		   ATH12K_VDEV_SETUP_TIMEOUT_HZ);

	if (!wait_for_completion_timeout(&ar->vdev_setup_done,
					 ATH12K_VDEV_SETUP_TIMEOUT_HZ))
		return -ETIMEDOUT;

	return ar->last_wmi_vdev_start_status ? -EINVAL : 0;
}

static int ath12k_monitor_vdev_up(struct ath12k *ar, int vdev_id)
{
	struct ath12k_wmi_vdev_up_params params = {};
	int ret;

	params.vdev_id = vdev_id;
	params.bssid = ar->mac_addr;
	ret = ath12k_wmi_vdev_up(ar, &params);
	if (ret) {
		ath12k_warn(ar->ab, "failed to put up monitor vdev %i: %d\n",
			    vdev_id, ret);
		return ret;
	}

	ath12k_dbg(ar->ab, ATH12K_DBG_MAC, "mac monitor vdev %i started\n",
		   vdev_id);
	return 0;
}

static int ath12k_mac_monitor_vdev_start(struct ath12k *ar, int vdev_id,
					 struct cfg80211_chan_def *chandef)
{
	struct ieee80211_channel *channel;
	struct wmi_vdev_start_req_arg arg = {};
	struct ath12k_wmi_vdev_up_params params = {};
	int ret;

	lockdep_assert_wiphy(ath12k_ar_to_hw(ar)->wiphy);

	channel = chandef->chan;
	arg.vdev_id = vdev_id;
	arg.freq = channel->center_freq;
	arg.band_center_freq1 = chandef->center_freq1;
	arg.band_center_freq2 = chandef->center_freq2;
	arg.mode = ath12k_phymodes[chandef->chan->band][chandef->width];
	arg.chan_radar = !!(channel->flags & IEEE80211_CHAN_RADAR);

	arg.min_power = 0;
	arg.max_power = channel->max_power;
	arg.max_reg_power = channel->max_reg_power;
	arg.max_antenna_gain = channel->max_antenna_gain;

	arg.pref_tx_streams = ar->num_tx_chains;
	arg.pref_rx_streams = ar->num_rx_chains;
	arg.punct_bitmap = 0xFFFFFFFF;

	arg.passive |= !!(chandef->chan->flags & IEEE80211_CHAN_NO_IR);

	reinit_completion(&ar->vdev_setup_done);
	reinit_completion(&ar->vdev_delete_done);

	ret = ath12k_wmi_vdev_start(ar, &arg, false);
	if (ret) {
		ath12k_warn(ar->ab, "failed to request monitor vdev %i start: %d\n",
			    vdev_id, ret);
		return ret;
	}

	ret = ath12k_mac_vdev_setup_sync(ar);
	if (ret) {
		ath12k_warn(ar->ab, "failed to synchronize setup for monitor vdev %i start: %d\n",
			    vdev_id, ret);
		return ret;
	}

	params.vdev_id = vdev_id;
	params.bssid = ar->mac_addr;
	ret = ath12k_wmi_vdev_up(ar, &params);
	if (ret) {
		ath12k_warn(ar->ab, "failed to put up monitor vdev %i: %d\n",
			    vdev_id, ret);
		goto vdev_stop;
	}

	ath12k_dbg(ar->ab, ATH12K_DBG_MAC, "mac monitor vdev %i started\n",
		   vdev_id);
	return 0;

vdev_stop:
	ret = ath12k_wmi_vdev_stop(ar, vdev_id);
	if (ret)
		ath12k_warn(ar->ab, "failed to stop monitor vdev %i after start failure: %d\n",
			    vdev_id, ret);
	return ret;
}

static int ath12k_mac_monitor_vdev_stop(struct ath12k *ar)
{
	int ret;

	lockdep_assert_wiphy(ath12k_ar_to_hw(ar)->wiphy);

	reinit_completion(&ar->vdev_setup_done);

	ret = ath12k_wmi_vdev_stop(ar, ar->monitor_vdev_id);
	if (ret)
		ath12k_warn(ar->ab, "failed to request monitor vdev %i stop: %d\n",
			    ar->monitor_vdev_id, ret);

	ret = ath12k_mac_vdev_setup_sync(ar);
	if (ret)
		ath12k_warn(ar->ab, "failed to synchronize monitor vdev %i stop: %d\n",
			    ar->monitor_vdev_id, ret);

	ret = ath12k_wmi_vdev_down(ar, ar->monitor_vdev_id);
	if (ret)
		ath12k_warn(ar->ab, "failed to put down monitor vdev %i: %d\n",
			    ar->monitor_vdev_id, ret);

	ath12k_dbg(ar->ab, ATH12K_DBG_MAC, "mac monitor vdev %i stopped\n",
		   ar->monitor_vdev_id);
	return ret;
}

static int ath12k_mac_monitor_vdev_create(struct ath12k *ar)
{
	struct ath12k_pdev *pdev = ar->pdev;
	struct ath12k_wmi_vdev_create_arg arg = {};
	int bit, ret;
	u8 tmp_addr[6];

	lockdep_assert_wiphy(ath12k_ar_to_hw(ar)->wiphy);

	if (ar->monitor_vdev_created)
		return 0;

	if (ar->ab->free_vdev_map == 0) {
		ath12k_warn(ar->ab, "failed to find free vdev id for monitor vdev\n");
		return -ENOMEM;
	}

	bit = __ffs64(ar->ab->free_vdev_map);

	ar->monitor_vdev_id = bit;

	arg.if_id = ar->monitor_vdev_id;
	arg.type = WMI_VDEV_TYPE_MONITOR;
	arg.subtype = WMI_VDEV_SUBTYPE_NONE;
	arg.pdev_id = pdev->pdev_id;
	arg.if_stats_id = ATH12K_INVAL_VDEV_STATS_ID;

	if (pdev->cap.supported_bands & WMI_HOST_WLAN_2G_CAP) {
		arg.chains[NL80211_BAND_2GHZ].tx = ar->num_tx_chains;
		arg.chains[NL80211_BAND_2GHZ].rx = ar->num_rx_chains;
	}

	if (pdev->cap.supported_bands & WMI_HOST_WLAN_5G_CAP) {
		arg.chains[NL80211_BAND_5GHZ].tx = ar->num_tx_chains;
		arg.chains[NL80211_BAND_5GHZ].rx = ar->num_rx_chains;
	}

	ret = ath12k_wmi_vdev_create(ar, tmp_addr, &arg);
	if (ret) {
		ath12k_warn(ar->ab, "failed to request monitor vdev %i creation: %d\n",
			    ar->monitor_vdev_id, ret);
		ar->monitor_vdev_id = -1;
		return ret;
	}

	ar->allocated_vdev_map |= 1LL << ar->monitor_vdev_id;
	ar->ab->free_vdev_map &= ~(1LL << ar->monitor_vdev_id);
	ar->num_created_vdevs++;
	ar->monitor_vdev_created = true;
	ath12k_dbg(ar->ab, ATH12K_DBG_MAC, "mac monitor vdev %d created\n",
		   ar->monitor_vdev_id);

	return 0;
}

static int ath12k_mac_monitor_vdev_delete(struct ath12k *ar)
{
	int ret;
	unsigned long time_left;

	lockdep_assert_wiphy(ath12k_ar_to_hw(ar)->wiphy);

	if (!ar->monitor_vdev_created)
		return 0;

	reinit_completion(&ar->vdev_delete_done);

	ret = ath12k_wmi_vdev_delete(ar, ar->monitor_vdev_id);
	if (ret) {
		ath12k_warn(ar->ab, "failed to request wmi monitor vdev %i removal: %d\n",
			    ar->monitor_vdev_id, ret);
		return ret;
	}

	time_left = wait_for_completion_timeout(&ar->vdev_delete_done,
						ATH12K_VDEV_DELETE_TIMEOUT_HZ);
	if (time_left == 0) {
		ath12k_warn(ar->ab, "Timeout in receiving vdev delete response\n");
	} else {
		ar->allocated_vdev_map &= ~(1LL << ar->monitor_vdev_id);
		ar->ab->free_vdev_map |= 1LL << (ar->monitor_vdev_id);
		ath12k_dbg(ar->ab, ATH12K_DBG_MAC, "mac monitor vdev %d deleted\n",
			   ar->monitor_vdev_id);
		ar->num_created_vdevs--;
		ar->monitor_vdev_id = -1;
		ar->monitor_vdev_created = false;
	}

	return ret;
}

static void
ath12k_mac_get_any_chandef_iter(struct ieee80211_hw *hw,
				struct ieee80211_chanctx_conf *conf,
				void *data)
{
	struct cfg80211_chan_def **def = data;

	*def = &conf->def;
}

static int ath12k_mac_monitor_start(struct ath12k *ar)
{
	struct cfg80211_chan_def *chandef = NULL;
	int ret;

	lockdep_assert_wiphy(ath12k_ar_to_hw(ar)->wiphy);

	if (ar->monitor_started)
		return 0;

	ieee80211_iter_chan_contexts_atomic(ath12k_ar_to_hw(ar),
					    ath12k_mac_get_any_chandef_iter,
					    &chandef);
	if (!chandef)
		return 0;

	ret = ath12k_mac_monitor_vdev_start(ar, ar->monitor_vdev_id, chandef);
	if (ret) {
		ath12k_warn(ar->ab, "failed to start monitor vdev: %d\n", ret);
		ath12k_mac_monitor_vdev_delete(ar);
		return ret;
	}

	ar->monitor_started = true;
	ar->num_started_vdevs++;
	ret = ath12k_dp_tx_htt_monitor_mode_ring_config(ar, false);
	ath12k_dbg(ar->ab, ATH12K_DBG_MAC, "mac monitor started ret %d\n", ret);

	return ret;
}

static int ath12k_mac_monitor_stop(struct ath12k *ar)
{
	int ret;

	lockdep_assert_wiphy(ath12k_ar_to_hw(ar)->wiphy);

	if (!ar->monitor_started)
		return 0;

	ret = ath12k_mac_monitor_vdev_stop(ar);
	if (ret) {
		ath12k_warn(ar->ab, "failed to stop monitor vdev: %d\n", ret);
		return ret;
	}

	ar->monitor_started = false;
	ar->num_started_vdevs--;
	ret = ath12k_dp_tx_htt_monitor_mode_ring_config(ar, true);
	ath12k_dbg(ar->ab, ATH12K_DBG_MAC, "mac monitor stopped ret %d\n", ret);
	return ret;
}

int ath12k_mac_vdev_stop(struct ath12k_link_vif *arvif)
{
	struct ath12k_vif *ahvif = arvif->ahvif;
	struct ath12k *ar = arvif->ar;
	int ret;

	lockdep_assert_wiphy(ath12k_ar_to_hw(ar)->wiphy);

	reinit_completion(&ar->vdev_setup_done);

	ret = ath12k_wmi_vdev_stop(ar, arvif->vdev_id);
	if (ret) {
		ath12k_warn(ar->ab, "failed to stop WMI vdev %i: %d\n",
			    arvif->vdev_id, ret);
		goto err;
	}

	ret = ath12k_mac_vdev_setup_sync(ar);
	if (ret) {
		ath12k_warn(ar->ab, "failed to synchronize setup for vdev %i: %d\n",
			    arvif->vdev_id, ret);
		goto err;
	}

	WARN_ON(ar->num_started_vdevs == 0);

	ar->num_started_vdevs--;
	ath12k_dbg(ar->ab, ATH12K_DBG_MAC, "vdev %pM stopped, vdev_id %d\n",
		   ahvif->vif->addr, arvif->vdev_id);

	if (test_bit(ATH12K_FLAG_CAC_RUNNING, &ar->dev_flags)) {
		clear_bit(ATH12K_FLAG_CAC_RUNNING, &ar->dev_flags);
		ath12k_dbg(ar->ab, ATH12K_DBG_MAC, "CAC Stopped for vdev %d\n",
			   arvif->vdev_id);
	}

	return 0;
err:
	return ret;
}

static int ath12k_mac_config(struct ath12k *ar, u32 changed)
{
	struct ieee80211_hw *hw = ath12k_ar_to_hw(ar);
	struct ieee80211_conf *conf = &hw->conf;
	int ret = 0;

	lockdep_assert_wiphy(hw->wiphy);

	if (changed & IEEE80211_CONF_CHANGE_MONITOR) {
		ar->monitor_conf_enabled = conf->flags & IEEE80211_CONF_MONITOR;
		if (ar->monitor_conf_enabled) {
			if (ar->monitor_vdev_created)
				return ret;
			ret = ath12k_mac_monitor_vdev_create(ar);
			if (ret)
				return ret;
			ret = ath12k_mac_monitor_start(ar);
			if (ret)
				goto err_mon_del;
		} else {
			if (!ar->monitor_vdev_created)
				return ret;
			ret = ath12k_mac_monitor_stop(ar);
			if (ret)
				return ret;
			ath12k_mac_monitor_vdev_delete(ar);
		}
	}

	return ret;

err_mon_del:
	ath12k_mac_monitor_vdev_delete(ar);
	return ret;
}

static int ath12k_mac_op_config(struct ieee80211_hw *hw, u32 changed)
{
	struct ath12k_hw *ah = ath12k_hw_to_ah(hw);
	struct ath12k *ar;
	int ret;

	lockdep_assert_wiphy(hw->wiphy);

	ar = ath12k_ah_to_ar(ah, 0);

	ret = ath12k_mac_config(ar, changed);
	if (ret)
		ath12k_warn(ar->ab, "failed to update config pdev idx %d: %d\n",
			    ar->pdev_idx, ret);

	return ret;
}

static int ath12k_mac_setup_bcn_p2p_ie(struct ath12k_link_vif *arvif,
				       struct sk_buff *bcn)
{
	struct ath12k *ar = arvif->ar;
	struct ieee80211_mgmt *mgmt;
	const u8 *p2p_ie;
	int ret;

	mgmt = (void *)bcn->data;
	p2p_ie = cfg80211_find_vendor_ie(WLAN_OUI_WFA, WLAN_OUI_TYPE_WFA_P2P,
					 mgmt->u.beacon.variable,
					 bcn->len - (mgmt->u.beacon.variable -
						     bcn->data));
	if (!p2p_ie) {
		ath12k_warn(ar->ab, "no P2P ie found in beacon\n");
		return -ENOENT;
	}

	ret = ath12k_wmi_p2p_go_bcn_ie(ar, arvif->vdev_id, p2p_ie);
	if (ret) {
		ath12k_warn(ar->ab, "failed to submit P2P GO bcn ie for vdev %i: %d\n",
			    arvif->vdev_id, ret);
		return ret;
	}

	return 0;
}

static int ath12k_mac_remove_vendor_ie(struct sk_buff *skb, unsigned int oui,
				       u8 oui_type, size_t ie_offset)
{
	const u8 *next, *end;
	size_t len;
	u8 *ie;

	if (WARN_ON(skb->len < ie_offset))
		return -EINVAL;

	ie = (u8 *)cfg80211_find_vendor_ie(oui, oui_type,
					   skb->data + ie_offset,
					   skb->len - ie_offset);
	if (!ie)
		return -ENOENT;

	len = ie[1] + 2;
	end = skb->data + skb->len;
	next = ie + len;

	if (WARN_ON(next > end))
		return -EINVAL;

	memmove(ie, next, end - next);
	skb_trim(skb, skb->len - len);

	return 0;
}

static void ath12k_mac_set_arvif_ies(struct ath12k_link_vif *arvif, struct sk_buff *bcn,
				     u8 bssid_index, bool *nontx_profile_found)
{
	struct ieee80211_mgmt *mgmt = (struct ieee80211_mgmt *)bcn->data;
	const struct element *elem, *nontx, *index, *nie;
	const u8 *start, *tail;
	u16 rem_len;
	u8 i;

	start = bcn->data + ieee80211_get_hdrlen_from_skb(bcn) + sizeof(mgmt->u.beacon);
	tail = skb_tail_pointer(bcn);
	rem_len = tail - start;

	arvif->rsnie_present = false;
	arvif->wpaie_present = false;

	if (cfg80211_find_ie(WLAN_EID_RSN, start, rem_len))
		arvif->rsnie_present = true;
	if (cfg80211_find_vendor_ie(WLAN_OUI_MICROSOFT, WLAN_OUI_TYPE_MICROSOFT_WPA,
				    start, rem_len))
		arvif->wpaie_present = true;

	/* Return from here for the transmitted profile */
	if (!bssid_index)
		return;

	/* Initial rsnie_present for the nontransmitted profile is set to be same as that
	 * of the transmitted profile. It will be changed if security configurations are
	 * different.
	 */
	*nontx_profile_found = false;
	for_each_element_id(elem, WLAN_EID_MULTIPLE_BSSID, start, rem_len) {
		/* Fixed minimum MBSSID element length with at least one
		 * nontransmitted BSSID profile is 12 bytes as given below;
		 * 1 (max BSSID indicator) +
		 * 2 (Nontransmitted BSSID profile: Subelement ID + length) +
		 * 4 (Nontransmitted BSSID Capabilities: tag + length + info)
		 * 2 (Nontransmitted BSSID SSID: tag + length)
		 * 3 (Nontransmitted BSSID Index: tag + length + BSSID index
		 */
		if (elem->datalen < 12 || elem->data[0] < 1)
			continue; /* Max BSSID indicator must be >=1 */

		for_each_element(nontx, elem->data + 1, elem->datalen - 1) {
			start = nontx->data;

			if (nontx->id != 0 || nontx->datalen < 4)
				continue; /* Invalid nontransmitted profile */

			if (nontx->data[0] != WLAN_EID_NON_TX_BSSID_CAP ||
			    nontx->data[1] != 2) {
				continue; /* Missing nontransmitted BSS capabilities */
			}

			if (nontx->data[4] != WLAN_EID_SSID)
				continue; /* Missing SSID for nontransmitted BSS */

			index = cfg80211_find_elem(WLAN_EID_MULTI_BSSID_IDX,
						   start, nontx->datalen);
			if (!index || index->datalen < 1 || index->data[0] == 0)
				continue; /* Invalid MBSSID Index element */

			if (index->data[0] == bssid_index) {
				*nontx_profile_found = true;
				if (cfg80211_find_ie(WLAN_EID_RSN,
						     nontx->data,
						     nontx->datalen)) {
					arvif->rsnie_present = true;
					return;
				} else if (!arvif->rsnie_present) {
					return; /* Both tx and nontx BSS are open */
				}

				nie = cfg80211_find_ext_elem(WLAN_EID_EXT_NON_INHERITANCE,
							     nontx->data,
							     nontx->datalen);
				if (!nie || nie->datalen < 2)
					return; /* Invalid non-inheritance element */

				for (i = 1; i < nie->datalen - 1; i++) {
					if (nie->data[i] == WLAN_EID_RSN) {
						arvif->rsnie_present = false;
						break;
					}
				}

				return;
			}
		}
	}
}

static int ath12k_mac_setup_bcn_tmpl_ema(struct ath12k_link_vif *arvif,
					 struct ath12k_link_vif *tx_arvif,
					 u8 bssid_index)
{
<<<<<<< HEAD
	struct ath12k_vif *ahvif = arvif->ahvif;
	struct ieee80211_bss_conf *bss_conf;
=======
>>>>>>> e8a457b7
	struct ath12k_wmi_bcn_tmpl_ema_arg ema_args;
	struct ieee80211_ema_beacons *beacons;
	bool nontx_profile_found = false;
	int ret = 0;
	u8 i;

<<<<<<< HEAD
	bss_conf = ath12k_mac_get_link_bss_conf(arvif);
	if (!bss_conf) {
		ath12k_warn(arvif->ar->ab,
			    "failed to get link bss conf to update bcn tmpl for vif %pM link %u\n",
			    ahvif->vif->addr, arvif->link_id);
		return -ENOLINK;
	}

	tx_ahvif = ath12k_vif_to_ahvif(ahvif->vif->mbssid_tx_vif);
	tx_arvif = &tx_ahvif->deflink;
	beacons = ieee80211_beacon_get_template_ema_list(ath12k_ar_to_hw(tx_arvif->ar),
							 tx_ahvif->vif,
=======
	beacons = ieee80211_beacon_get_template_ema_list(ath12k_ar_to_hw(tx_arvif->ar),
							 tx_arvif->ahvif->vif,
>>>>>>> e8a457b7
							 tx_arvif->link_id);
	if (!beacons || !beacons->cnt) {
		ath12k_warn(arvif->ar->ab,
			    "failed to get ema beacon templates from mac80211\n");
		return -EPERM;
	}

	if (tx_arvif == arvif)
		ath12k_mac_set_arvif_ies(arvif, beacons->bcn[0].skb, 0, NULL);

	for (i = 0; i < beacons->cnt; i++) {
		if (tx_arvif != arvif && !nontx_profile_found)
			ath12k_mac_set_arvif_ies(arvif, beacons->bcn[i].skb,
						 bssid_index,
						 &nontx_profile_found);

		ema_args.bcn_cnt = beacons->cnt;
		ema_args.bcn_index = i;
		ret = ath12k_wmi_bcn_tmpl(tx_arvif, &beacons->bcn[i].offs,
					  beacons->bcn[i].skb, &ema_args);
		if (ret) {
			ath12k_warn(tx_arvif->ar->ab,
				    "failed to set ema beacon template id %i error %d\n",
				    i, ret);
			break;
		}
	}

	if (tx_arvif != arvif && !nontx_profile_found)
		ath12k_warn(arvif->ar->ab,
			    "nontransmitted bssid index %u not found in beacon template\n",
			    bssid_index);

	ieee80211_beacon_free_ema_list(beacons);
	return ret;
}

static int ath12k_mac_setup_bcn_tmpl(struct ath12k_link_vif *arvif)
{
	struct ath12k_vif *ahvif = arvif->ahvif;
	struct ieee80211_vif *vif = ath12k_ahvif_to_vif(ahvif);
	struct ieee80211_bss_conf *link_conf;
<<<<<<< HEAD
	struct ath12k_link_vif *tx_arvif = arvif;
=======
	struct ath12k_link_vif *tx_arvif;
>>>>>>> e8a457b7
	struct ath12k *ar = arvif->ar;
	struct ath12k_base *ab = ar->ab;
	struct ieee80211_mutable_offsets offs = {};
	bool nontx_profile_found = false;
	struct sk_buff *bcn;
	int ret;

	if (ahvif->vdev_type != WMI_VDEV_TYPE_AP)
		return 0;

	link_conf = ath12k_mac_get_link_bss_conf(arvif);
	if (!link_conf) {
		ath12k_warn(ar->ab, "unable to access bss link conf to set bcn tmpl for vif %pM link %u\n",
			    vif->addr, arvif->link_id);
		return -ENOLINK;
	}

<<<<<<< HEAD
	if (vif->mbssid_tx_vif) {
		tx_ahvif = ath12k_vif_to_ahvif(vif->mbssid_tx_vif);
		tx_arvif = &tx_ahvif->deflink;
=======
	tx_arvif = ath12k_mac_get_tx_arvif(arvif);
	if (tx_arvif) {
>>>>>>> e8a457b7
		if (tx_arvif != arvif && arvif->is_up)
			return 0;

		if (link_conf->ema_ap)
<<<<<<< HEAD
			return ath12k_mac_setup_bcn_tmpl_ema(arvif);
	}

	bcn = ieee80211_beacon_get_template(ath12k_ar_to_hw(tx_arvif->ar), tx_ahvif->vif,
=======
			return ath12k_mac_setup_bcn_tmpl_ema(arvif, tx_arvif,
							     link_conf->bssid_index);
	} else {
		tx_arvif = arvif;
	}

	bcn = ieee80211_beacon_get_template(ath12k_ar_to_hw(tx_arvif->ar),
					    tx_arvif->ahvif->vif,
>>>>>>> e8a457b7
					    &offs, tx_arvif->link_id);
	if (!bcn) {
		ath12k_warn(ab, "failed to get beacon template from mac80211\n");
		return -EPERM;
	}

	if (tx_arvif == arvif) {
		ath12k_mac_set_arvif_ies(arvif, bcn, 0, NULL);
	} else {
		ath12k_mac_set_arvif_ies(arvif, bcn,
					 link_conf->bssid_index,
					 &nontx_profile_found);
		if (!nontx_profile_found)
			ath12k_warn(ab,
				    "nontransmitted profile not found in beacon template\n");
	}

	if (ahvif->vif->type == NL80211_IFTYPE_AP && ahvif->vif->p2p) {
		ret = ath12k_mac_setup_bcn_p2p_ie(arvif, bcn);
		if (ret) {
			ath12k_warn(ab, "failed to setup P2P GO bcn ie: %d\n",
				    ret);
			goto free_bcn_skb;
		}

		/* P2P IE is inserted by firmware automatically (as
		 * configured above) so remove it from the base beacon
		 * template to avoid duplicate P2P IEs in beacon frames.
		 */
		ret = ath12k_mac_remove_vendor_ie(bcn, WLAN_OUI_WFA,
						  WLAN_OUI_TYPE_WFA_P2P,
						  offsetof(struct ieee80211_mgmt,
							   u.beacon.variable));
		if (ret) {
			ath12k_warn(ab, "failed to remove P2P vendor ie: %d\n",
				    ret);
			goto free_bcn_skb;
		}
	}

	ret = ath12k_wmi_bcn_tmpl(arvif, &offs, bcn, NULL);

	if (ret)
		ath12k_warn(ab, "failed to submit beacon template command: %d\n",
			    ret);

free_bcn_skb:
	kfree_skb(bcn);
	return ret;
}

static void ath12k_control_beaconing(struct ath12k_link_vif *arvif,
				     struct ieee80211_bss_conf *info)
{
	struct ath12k_wmi_vdev_up_params params = {};
	struct ath12k_vif *ahvif = arvif->ahvif;
	struct ath12k_link_vif *tx_arvif;
	struct ath12k *ar = arvif->ar;
	int ret;

	lockdep_assert_wiphy(ath12k_ar_to_hw(arvif->ar)->wiphy);

	if (!info->enable_beacon) {
		ret = ath12k_wmi_vdev_down(ar, arvif->vdev_id);
		if (ret)
			ath12k_warn(ar->ab, "failed to down vdev_id %i: %d\n",
				    arvif->vdev_id, ret);

		arvif->is_up = false;
		return;
	}

	/* Install the beacon template to the FW */
	ret = ath12k_mac_setup_bcn_tmpl(arvif);
	if (ret) {
		ath12k_warn(ar->ab, "failed to update bcn tmpl during vdev up: %d\n",
			    ret);
		return;
	}

	ahvif->aid = 0;

	ether_addr_copy(arvif->bssid, info->addr);

	params.vdev_id = arvif->vdev_id;
	params.aid = ahvif->aid;
	params.bssid = arvif->bssid;

	tx_arvif = ath12k_mac_get_tx_arvif(arvif);
	if (tx_arvif) {
		params.tx_bssid = tx_arvif->bssid;
		params.nontx_profile_idx = info->bssid_index;
		params.nontx_profile_cnt = 1 << info->bssid_indicator;
	}
	ret = ath12k_wmi_vdev_up(arvif->ar, &params);
	if (ret) {
		ath12k_warn(ar->ab, "failed to bring up vdev %d: %i\n",
			    arvif->vdev_id, ret);
		return;
	}

	arvif->is_up = true;

	ath12k_dbg(ar->ab, ATH12K_DBG_MAC, "mac vdev %d up\n", arvif->vdev_id);
}

static void ath12k_mac_handle_beacon_iter(void *data, u8 *mac,
					  struct ieee80211_vif *vif)
{
	struct sk_buff *skb = data;
	struct ieee80211_mgmt *mgmt = (void *)skb->data;
	struct ath12k_vif *ahvif = ath12k_vif_to_ahvif(vif);
	struct ath12k_link_vif *arvif = &ahvif->deflink;

	if (vif->type != NL80211_IFTYPE_STATION)
		return;

	if (!ether_addr_equal(mgmt->bssid, vif->bss_conf.bssid))
		return;

	cancel_delayed_work(&arvif->connection_loss_work);
}

void ath12k_mac_handle_beacon(struct ath12k *ar, struct sk_buff *skb)
{
	ieee80211_iterate_active_interfaces_atomic(ath12k_ar_to_hw(ar),
						   IEEE80211_IFACE_ITER_NORMAL,
						   ath12k_mac_handle_beacon_iter,
						   skb);
}

static void ath12k_mac_handle_beacon_miss_iter(void *data, u8 *mac,
					       struct ieee80211_vif *vif)
{
	u32 *vdev_id = data;
	struct ath12k_vif *ahvif = ath12k_vif_to_ahvif(vif);
	struct ath12k_link_vif *arvif = &ahvif->deflink;
	struct ath12k *ar = arvif->ar;
	struct ieee80211_hw *hw = ath12k_ar_to_hw(ar);

	if (arvif->vdev_id != *vdev_id)
		return;

	if (!arvif->is_up)
		return;

	ieee80211_beacon_loss(vif);

	/* Firmware doesn't report beacon loss events repeatedly. If AP probe
	 * (done by mac80211) succeeds but beacons do not resume then it
	 * doesn't make sense to continue operation. Queue connection loss work
	 * which can be cancelled when beacon is received.
	 */
	ieee80211_queue_delayed_work(hw, &arvif->connection_loss_work,
				     ATH12K_CONNECTION_LOSS_HZ);
}

void ath12k_mac_handle_beacon_miss(struct ath12k *ar, u32 vdev_id)
{
	ieee80211_iterate_active_interfaces_atomic(ath12k_ar_to_hw(ar),
						   IEEE80211_IFACE_ITER_NORMAL,
						   ath12k_mac_handle_beacon_miss_iter,
						   &vdev_id);
}

static void ath12k_mac_vif_sta_connection_loss_work(struct work_struct *work)
{
	struct ath12k_link_vif *arvif = container_of(work, struct ath12k_link_vif,
						     connection_loss_work.work);
	struct ieee80211_vif *vif = arvif->ahvif->vif;

	if (!arvif->is_up)
		return;

	ieee80211_connection_loss(vif);
}

static void ath12k_peer_assoc_h_basic(struct ath12k *ar,
				      struct ath12k_link_vif *arvif,
				      struct ath12k_link_sta *arsta,
				      struct ath12k_wmi_peer_assoc_arg *arg)
{
	struct ieee80211_vif *vif = ath12k_ahvif_to_vif(arvif->ahvif);
	struct ieee80211_sta *sta = ath12k_ahsta_to_sta(arsta->ahsta);
	struct ieee80211_hw *hw = ath12k_ar_to_hw(ar);
	struct ieee80211_bss_conf *bss_conf;
	u32 aid;

	lockdep_assert_wiphy(hw->wiphy);

	if (vif->type == NL80211_IFTYPE_STATION)
		aid = vif->cfg.aid;
	else
		aid = sta->aid;

	ether_addr_copy(arg->peer_mac, arsta->addr);
	arg->vdev_id = arvif->vdev_id;
	arg->peer_associd = aid;
	arg->auth_flag = true;
	/* TODO: STA WAR in ath10k for listen interval required? */
	arg->peer_listen_intval = hw->conf.listen_interval;
	arg->peer_nss = 1;

	bss_conf = ath12k_mac_get_link_bss_conf(arvif);
	if (!bss_conf) {
		ath12k_warn(ar->ab, "unable to access bss link conf in peer assoc for vif %pM link %u\n",
			    vif->addr, arvif->link_id);
		return;
	}

	arg->peer_caps = bss_conf->assoc_capability;
}

static void ath12k_peer_assoc_h_crypto(struct ath12k *ar,
				       struct ath12k_link_vif *arvif,
				       struct ath12k_link_sta *arsta,
				       struct ath12k_wmi_peer_assoc_arg *arg)
{
	struct ieee80211_vif *vif = ath12k_ahvif_to_vif(arvif->ahvif);
	struct ieee80211_sta *sta = ath12k_ahsta_to_sta(arsta->ahsta);
	struct ieee80211_bss_conf *info;
	struct cfg80211_chan_def def;
	struct cfg80211_bss *bss;
	struct ieee80211_hw *hw = ath12k_ar_to_hw(ar);
	const u8 *rsnie = NULL;
	const u8 *wpaie = NULL;

	lockdep_assert_wiphy(hw->wiphy);

	info = ath12k_mac_get_link_bss_conf(arvif);
	if (!info) {
		ath12k_warn(ar->ab, "unable to access bss link conf for peer assoc crypto for vif %pM link %u\n",
			    vif->addr, arvif->link_id);
		return;
	}

	if (WARN_ON(ath12k_mac_vif_link_chan(vif, arvif->link_id, &def)))
		return;

	bss = cfg80211_get_bss(hw->wiphy, def.chan, info->bssid, NULL, 0,
			       IEEE80211_BSS_TYPE_ANY, IEEE80211_PRIVACY_ANY);

	if (arvif->rsnie_present || arvif->wpaie_present) {
		arg->need_ptk_4_way = true;
		if (arvif->wpaie_present)
			arg->need_gtk_2_way = true;
	} else if (bss) {
		const struct cfg80211_bss_ies *ies;

		rcu_read_lock();
		rsnie = ieee80211_bss_get_ie(bss, WLAN_EID_RSN);

		ies = rcu_dereference(bss->ies);

		wpaie = cfg80211_find_vendor_ie(WLAN_OUI_MICROSOFT,
						WLAN_OUI_TYPE_MICROSOFT_WPA,
						ies->data,
						ies->len);
		rcu_read_unlock();
		cfg80211_put_bss(hw->wiphy, bss);
	}

	/* FIXME: base on RSN IE/WPA IE is a correct idea? */
	if (rsnie || wpaie) {
		ath12k_dbg(ar->ab, ATH12K_DBG_WMI,
			   "%s: rsn ie found\n", __func__);
		arg->need_ptk_4_way = true;
	}

	if (wpaie) {
		ath12k_dbg(ar->ab, ATH12K_DBG_WMI,
			   "%s: wpa ie found\n", __func__);
		arg->need_gtk_2_way = true;
	}

	if (sta->mfp) {
		/* TODO: Need to check if FW supports PMF? */
		arg->is_pmf_enabled = true;
	}

	/* TODO: safe_mode_enabled (bypass 4-way handshake) flag req? */
}

static void ath12k_peer_assoc_h_rates(struct ath12k *ar,
				      struct ath12k_link_vif *arvif,
				      struct ath12k_link_sta *arsta,
				      struct ath12k_wmi_peer_assoc_arg *arg)
{
	struct ieee80211_vif *vif = ath12k_ahvif_to_vif(arvif->ahvif);
	struct ieee80211_sta *sta = ath12k_ahsta_to_sta(arsta->ahsta);
	struct wmi_rate_set_arg *rateset = &arg->peer_legacy_rates;
	struct ieee80211_link_sta *link_sta;
	struct cfg80211_chan_def def;
	const struct ieee80211_supported_band *sband;
	const struct ieee80211_rate *rates;
	struct ieee80211_hw *hw = ath12k_ar_to_hw(ar);
	enum nl80211_band band;
	u32 ratemask;
	u8 rate;
	int i;

	lockdep_assert_wiphy(hw->wiphy);

	if (WARN_ON(ath12k_mac_vif_link_chan(vif, arvif->link_id, &def)))
		return;

	link_sta = ath12k_mac_get_link_sta(arsta);
	if (!link_sta) {
		ath12k_warn(ar->ab, "unable to access link sta in peer assoc rates for sta %pM link %u\n",
			    sta->addr, arsta->link_id);
		return;
	}

	band = def.chan->band;
	sband = hw->wiphy->bands[band];
	ratemask = link_sta->supp_rates[band];
	ratemask &= arvif->bitrate_mask.control[band].legacy;
	rates = sband->bitrates;

	rateset->num_rates = 0;

	for (i = 0; i < 32; i++, ratemask >>= 1, rates++) {
		if (!(ratemask & 1))
			continue;

		rate = ath12k_mac_bitrate_to_rate(rates->bitrate);
		rateset->rates[rateset->num_rates] = rate;
		rateset->num_rates++;
	}
}

static bool
ath12k_peer_assoc_h_ht_masked(const u8 *ht_mcs_mask)
{
	int nss;

	for (nss = 0; nss < IEEE80211_HT_MCS_MASK_LEN; nss++)
		if (ht_mcs_mask[nss])
			return false;

	return true;
}

static bool
ath12k_peer_assoc_h_vht_masked(const u16 *vht_mcs_mask)
{
	int nss;

	for (nss = 0; nss < NL80211_VHT_NSS_MAX; nss++)
		if (vht_mcs_mask[nss])
			return false;

	return true;
}

static void ath12k_peer_assoc_h_ht(struct ath12k *ar,
				   struct ath12k_link_vif *arvif,
				   struct ath12k_link_sta *arsta,
				   struct ath12k_wmi_peer_assoc_arg *arg)
{
	struct ieee80211_vif *vif = ath12k_ahvif_to_vif(arvif->ahvif);
	struct ieee80211_sta *sta = ath12k_ahsta_to_sta(arsta->ahsta);
	const struct ieee80211_sta_ht_cap *ht_cap;
	struct ieee80211_link_sta *link_sta;
	struct cfg80211_chan_def def;
	enum nl80211_band band;
	const u8 *ht_mcs_mask;
	int i, n;
	u8 max_nss;
	u32 stbc;

	lockdep_assert_wiphy(ath12k_ar_to_hw(ar)->wiphy);

	if (WARN_ON(ath12k_mac_vif_link_chan(vif, arvif->link_id, &def)))
		return;

	link_sta = ath12k_mac_get_link_sta(arsta);
	if (!link_sta) {
		ath12k_warn(ar->ab, "unable to access link sta in peer assoc ht for sta %pM link %u\n",
			    sta->addr, arsta->link_id);
		return;
	}

	ht_cap = &link_sta->ht_cap;
	if (!ht_cap->ht_supported)
		return;

	band = def.chan->band;
	ht_mcs_mask = arvif->bitrate_mask.control[band].ht_mcs;

	if (ath12k_peer_assoc_h_ht_masked(ht_mcs_mask))
		return;

	arg->ht_flag = true;

	arg->peer_max_mpdu = (1 << (IEEE80211_HT_MAX_AMPDU_FACTOR +
				    ht_cap->ampdu_factor)) - 1;

	arg->peer_mpdu_density =
		ath12k_parse_mpdudensity(ht_cap->ampdu_density);

	arg->peer_ht_caps = ht_cap->cap;
	arg->peer_rate_caps |= WMI_HOST_RC_HT_FLAG;

	if (ht_cap->cap & IEEE80211_HT_CAP_LDPC_CODING)
		arg->ldpc_flag = true;

	if (link_sta->bandwidth >= IEEE80211_STA_RX_BW_40) {
		arg->bw_40 = true;
		arg->peer_rate_caps |= WMI_HOST_RC_CW40_FLAG;
	}

	if (arvif->bitrate_mask.control[band].gi != NL80211_TXRATE_FORCE_LGI) {
		if (ht_cap->cap & (IEEE80211_HT_CAP_SGI_20 |
		    IEEE80211_HT_CAP_SGI_40))
			arg->peer_rate_caps |= WMI_HOST_RC_SGI_FLAG;
	}

	if (ht_cap->cap & IEEE80211_HT_CAP_TX_STBC) {
		arg->peer_rate_caps |= WMI_HOST_RC_TX_STBC_FLAG;
		arg->stbc_flag = true;
	}

	if (ht_cap->cap & IEEE80211_HT_CAP_RX_STBC) {
		stbc = ht_cap->cap & IEEE80211_HT_CAP_RX_STBC;
		stbc = stbc >> IEEE80211_HT_CAP_RX_STBC_SHIFT;
		stbc = stbc << WMI_HOST_RC_RX_STBC_FLAG_S;
		arg->peer_rate_caps |= stbc;
		arg->stbc_flag = true;
	}

	if (ht_cap->mcs.rx_mask[1] && ht_cap->mcs.rx_mask[2])
		arg->peer_rate_caps |= WMI_HOST_RC_TS_FLAG;
	else if (ht_cap->mcs.rx_mask[1])
		arg->peer_rate_caps |= WMI_HOST_RC_DS_FLAG;

	for (i = 0, n = 0, max_nss = 0; i < IEEE80211_HT_MCS_MASK_LEN * 8; i++)
		if ((ht_cap->mcs.rx_mask[i / 8] & BIT(i % 8)) &&
		    (ht_mcs_mask[i / 8] & BIT(i % 8))) {
			max_nss = (i / 8) + 1;
			arg->peer_ht_rates.rates[n++] = i;
		}

	/* This is a workaround for HT-enabled STAs which break the spec
	 * and have no HT capabilities RX mask (no HT RX MCS map).
	 *
	 * As per spec, in section 20.3.5 Modulation and coding scheme (MCS),
	 * MCS 0 through 7 are mandatory in 20MHz with 800 ns GI at all STAs.
	 *
	 * Firmware asserts if such situation occurs.
	 */
	if (n == 0) {
		arg->peer_ht_rates.num_rates = 8;
		for (i = 0; i < arg->peer_ht_rates.num_rates; i++)
			arg->peer_ht_rates.rates[i] = i;
	} else {
		arg->peer_ht_rates.num_rates = n;
		arg->peer_nss = min(link_sta->rx_nss, max_nss);
	}

	ath12k_dbg(ar->ab, ATH12K_DBG_MAC, "mac ht peer %pM mcs cnt %d nss %d\n",
		   arg->peer_mac,
		   arg->peer_ht_rates.num_rates,
		   arg->peer_nss);
}

static int ath12k_mac_get_max_vht_mcs_map(u16 mcs_map, int nss)
{
	switch ((mcs_map >> (2 * nss)) & 0x3) {
	case IEEE80211_VHT_MCS_SUPPORT_0_7: return BIT(8) - 1;
	case IEEE80211_VHT_MCS_SUPPORT_0_8: return BIT(9) - 1;
	case IEEE80211_VHT_MCS_SUPPORT_0_9: return BIT(10) - 1;
	}
	return 0;
}

static u16
ath12k_peer_assoc_h_vht_limit(u16 tx_mcs_set,
			      const u16 vht_mcs_limit[NL80211_VHT_NSS_MAX])
{
	int idx_limit;
	int nss;
	u16 mcs_map;
	u16 mcs;

	for (nss = 0; nss < NL80211_VHT_NSS_MAX; nss++) {
		mcs_map = ath12k_mac_get_max_vht_mcs_map(tx_mcs_set, nss) &
			  vht_mcs_limit[nss];

		if (mcs_map)
			idx_limit = fls(mcs_map) - 1;
		else
			idx_limit = -1;

		switch (idx_limit) {
		case 0:
		case 1:
		case 2:
		case 3:
		case 4:
		case 5:
		case 6:
		case 7:
			mcs = IEEE80211_VHT_MCS_SUPPORT_0_7;
			break;
		case 8:
			mcs = IEEE80211_VHT_MCS_SUPPORT_0_8;
			break;
		case 9:
			mcs = IEEE80211_VHT_MCS_SUPPORT_0_9;
			break;
		default:
			WARN_ON(1);
			fallthrough;
		case -1:
			mcs = IEEE80211_VHT_MCS_NOT_SUPPORTED;
			break;
		}

		tx_mcs_set &= ~(0x3 << (nss * 2));
		tx_mcs_set |= mcs << (nss * 2);
	}

	return tx_mcs_set;
}

static void ath12k_peer_assoc_h_vht(struct ath12k *ar,
				    struct ath12k_link_vif *arvif,
				    struct ath12k_link_sta *arsta,
				    struct ath12k_wmi_peer_assoc_arg *arg)
{
	struct ieee80211_vif *vif = ath12k_ahvif_to_vif(arvif->ahvif);
	struct ieee80211_sta *sta = ath12k_ahsta_to_sta(arsta->ahsta);
	const struct ieee80211_sta_vht_cap *vht_cap;
	struct ieee80211_link_sta *link_sta;
	struct cfg80211_chan_def def;
	enum nl80211_band band;
	const u16 *vht_mcs_mask;
	u16 tx_mcs_map;
	u8 ampdu_factor;
	u8 max_nss, vht_mcs;
	int i;

	lockdep_assert_wiphy(ath12k_ar_to_hw(ar)->wiphy);

	if (WARN_ON(ath12k_mac_vif_link_chan(vif, arvif->link_id, &def)))
		return;

	link_sta = ath12k_mac_get_link_sta(arsta);
	if (!link_sta) {
		ath12k_warn(ar->ab, "unable to access link sta in peer assoc vht for sta %pM link %u\n",
			    sta->addr, arsta->link_id);
		return;
	}

	vht_cap = &link_sta->vht_cap;
	if (!vht_cap->vht_supported)
		return;

	band = def.chan->band;
	vht_mcs_mask = arvif->bitrate_mask.control[band].vht_mcs;

	if (ath12k_peer_assoc_h_vht_masked(vht_mcs_mask))
		return;

	arg->vht_flag = true;

	/* TODO: similar flags required? */
	arg->vht_capable = true;

	if (def.chan->band == NL80211_BAND_2GHZ)
		arg->vht_ng_flag = true;

	arg->peer_vht_caps = vht_cap->cap;

	ampdu_factor = (vht_cap->cap &
			IEEE80211_VHT_CAP_MAX_A_MPDU_LENGTH_EXPONENT_MASK) >>
		       IEEE80211_VHT_CAP_MAX_A_MPDU_LENGTH_EXPONENT_SHIFT;

	/* Workaround: Some Netgear/Linksys 11ac APs set Rx A-MPDU factor to
	 * zero in VHT IE. Using it would result in degraded throughput.
	 * arg->peer_max_mpdu at this point contains HT max_mpdu so keep
	 * it if VHT max_mpdu is smaller.
	 */
	arg->peer_max_mpdu = max(arg->peer_max_mpdu,
				 (1U << (IEEE80211_HT_MAX_AMPDU_FACTOR +
					ampdu_factor)) - 1);

	if (link_sta->bandwidth == IEEE80211_STA_RX_BW_80)
		arg->bw_80 = true;

	if (link_sta->bandwidth == IEEE80211_STA_RX_BW_160)
		arg->bw_160 = true;

	/* Calculate peer NSS capability from VHT capabilities if STA
	 * supports VHT.
	 */
	for (i = 0, max_nss = 0, vht_mcs = 0; i < NL80211_VHT_NSS_MAX; i++) {
		vht_mcs = __le16_to_cpu(vht_cap->vht_mcs.rx_mcs_map) >>
			  (2 * i) & 3;

		if (vht_mcs != IEEE80211_VHT_MCS_NOT_SUPPORTED &&
		    vht_mcs_mask[i])
			max_nss = i + 1;
	}
	arg->peer_nss = min(link_sta->rx_nss, max_nss);
	arg->rx_max_rate = __le16_to_cpu(vht_cap->vht_mcs.rx_highest);
	arg->rx_mcs_set = __le16_to_cpu(vht_cap->vht_mcs.rx_mcs_map);
	arg->tx_max_rate = __le16_to_cpu(vht_cap->vht_mcs.tx_highest);

	tx_mcs_map = __le16_to_cpu(vht_cap->vht_mcs.tx_mcs_map);
	arg->tx_mcs_set = ath12k_peer_assoc_h_vht_limit(tx_mcs_map, vht_mcs_mask);

	/* In QCN9274 platform, VHT MCS rate 10 and 11 is enabled by default.
	 * VHT MCS rate 10 and 11 is not supported in 11ac standard.
	 * so explicitly disable the VHT MCS rate 10 and 11 in 11ac mode.
	 */
	arg->tx_mcs_set &= ~IEEE80211_VHT_MCS_SUPPORT_0_11_MASK;
	arg->tx_mcs_set |= IEEE80211_DISABLE_VHT_MCS_SUPPORT_0_11;

	if ((arg->tx_mcs_set & IEEE80211_VHT_MCS_NOT_SUPPORTED) ==
			IEEE80211_VHT_MCS_NOT_SUPPORTED)
		arg->peer_vht_caps &= ~IEEE80211_VHT_CAP_MU_BEAMFORMEE_CAPABLE;

	/* TODO:  Check */
	arg->tx_max_mcs_nss = 0xFF;

	ath12k_dbg(ar->ab, ATH12K_DBG_MAC, "mac vht peer %pM max_mpdu %d flags 0x%x\n",
		   arsta->addr, arg->peer_max_mpdu, arg->peer_flags);

	/* TODO: rxnss_override */
}

static void ath12k_peer_assoc_h_he(struct ath12k *ar,
				   struct ath12k_link_vif *arvif,
				   struct ath12k_link_sta *arsta,
				   struct ath12k_wmi_peer_assoc_arg *arg)
{
	struct ieee80211_vif *vif = ath12k_ahvif_to_vif(arvif->ahvif);
	struct ieee80211_sta *sta = ath12k_ahsta_to_sta(arsta->ahsta);
	const struct ieee80211_sta_he_cap *he_cap;
	struct ieee80211_bss_conf *link_conf;
	struct ieee80211_link_sta *link_sta;
	int i;
	u8 ampdu_factor, max_nss;
	u8 rx_mcs_80 = IEEE80211_HE_MCS_NOT_SUPPORTED;
	u8 rx_mcs_160 = IEEE80211_HE_MCS_NOT_SUPPORTED;
	u16 mcs_160_map, mcs_80_map;
	bool support_160;
	u16 v;

	link_conf = ath12k_mac_get_link_bss_conf(arvif);
	if (!link_conf) {
		ath12k_warn(ar->ab, "unable to access bss link conf in peer assoc he for vif %pM link %u",
			    vif->addr, arvif->link_id);
		return;
	}

	link_sta = ath12k_mac_get_link_sta(arsta);
	if (!link_sta) {
		ath12k_warn(ar->ab, "unable to access link sta in peer assoc he for sta %pM link %u\n",
			    sta->addr, arsta->link_id);
		return;
	}

	he_cap = &link_sta->he_cap;
	if (!he_cap->has_he)
		return;

	arg->he_flag = true;

	support_160 = !!(he_cap->he_cap_elem.phy_cap_info[0] &
		  IEEE80211_HE_PHY_CAP0_CHANNEL_WIDTH_SET_160MHZ_IN_5G);

	/* Supported HE-MCS and NSS Set of peer he_cap is intersection with self he_cp */
	mcs_160_map = le16_to_cpu(he_cap->he_mcs_nss_supp.rx_mcs_160);
	mcs_80_map = le16_to_cpu(he_cap->he_mcs_nss_supp.rx_mcs_80);

	if (support_160) {
		for (i = 7; i >= 0; i--) {
			u8 mcs_160 = (mcs_160_map >> (2 * i)) & 3;

			if (mcs_160 != IEEE80211_HE_MCS_NOT_SUPPORTED) {
				rx_mcs_160 = i + 1;
				break;
			}
		}
	}

	for (i = 7; i >= 0; i--) {
		u8 mcs_80 = (mcs_80_map >> (2 * i)) & 3;

		if (mcs_80 != IEEE80211_HE_MCS_NOT_SUPPORTED) {
			rx_mcs_80 = i + 1;
			break;
		}
	}

	if (support_160)
		max_nss = min(rx_mcs_80, rx_mcs_160);
	else
		max_nss = rx_mcs_80;

	arg->peer_nss = min(link_sta->rx_nss, max_nss);

	memcpy(&arg->peer_he_cap_macinfo, he_cap->he_cap_elem.mac_cap_info,
	       sizeof(he_cap->he_cap_elem.mac_cap_info));
	memcpy(&arg->peer_he_cap_phyinfo, he_cap->he_cap_elem.phy_cap_info,
	       sizeof(he_cap->he_cap_elem.phy_cap_info));
	arg->peer_he_ops = link_conf->he_oper.params;

	/* the top most byte is used to indicate BSS color info */
	arg->peer_he_ops &= 0xffffff;

	/* As per section 26.6.1 IEEE Std 802.11ax‐2022, if the Max AMPDU
	 * Exponent Extension in HE cap is zero, use the arg->peer_max_mpdu
	 * as calculated while parsing VHT caps(if VHT caps is present)
	 * or HT caps (if VHT caps is not present).
	 *
	 * For non-zero value of Max AMPDU Exponent Extension in HE MAC caps,
	 * if a HE STA sends VHT cap and HE cap IE in assoc request then, use
	 * MAX_AMPDU_LEN_FACTOR as 20 to calculate max_ampdu length.
	 * If a HE STA that does not send VHT cap, but HE and HT cap in assoc
	 * request, then use MAX_AMPDU_LEN_FACTOR as 16 to calculate max_ampdu
	 * length.
	 */
	ampdu_factor = u8_get_bits(he_cap->he_cap_elem.mac_cap_info[3],
				   IEEE80211_HE_MAC_CAP3_MAX_AMPDU_LEN_EXP_MASK);

	if (ampdu_factor) {
		if (link_sta->vht_cap.vht_supported)
			arg->peer_max_mpdu = (1 << (IEEE80211_HE_VHT_MAX_AMPDU_FACTOR +
						    ampdu_factor)) - 1;
		else if (link_sta->ht_cap.ht_supported)
			arg->peer_max_mpdu = (1 << (IEEE80211_HE_HT_MAX_AMPDU_FACTOR +
						    ampdu_factor)) - 1;
	}

	if (he_cap->he_cap_elem.phy_cap_info[6] &
	    IEEE80211_HE_PHY_CAP6_PPE_THRESHOLD_PRESENT) {
		int bit = 7;
		int nss, ru;

		arg->peer_ppet.numss_m1 = he_cap->ppe_thres[0] &
					  IEEE80211_PPE_THRES_NSS_MASK;
		arg->peer_ppet.ru_bit_mask =
			(he_cap->ppe_thres[0] &
			 IEEE80211_PPE_THRES_RU_INDEX_BITMASK_MASK) >>
			IEEE80211_PPE_THRES_RU_INDEX_BITMASK_POS;

		for (nss = 0; nss <= arg->peer_ppet.numss_m1; nss++) {
			for (ru = 0; ru < 4; ru++) {
				u32 val = 0;
				int i;

				if ((arg->peer_ppet.ru_bit_mask & BIT(ru)) == 0)
					continue;
				for (i = 0; i < 6; i++) {
					val >>= 1;
					val |= ((he_cap->ppe_thres[bit / 8] >>
						 (bit % 8)) & 0x1) << 5;
					bit++;
				}
				arg->peer_ppet.ppet16_ppet8_ru3_ru0[nss] |=
								val << (ru * 6);
			}
		}
	}

	if (he_cap->he_cap_elem.mac_cap_info[0] & IEEE80211_HE_MAC_CAP0_TWT_RES)
		arg->twt_responder = true;
	if (he_cap->he_cap_elem.mac_cap_info[0] & IEEE80211_HE_MAC_CAP0_TWT_REQ)
		arg->twt_requester = true;

	switch (link_sta->bandwidth) {
	case IEEE80211_STA_RX_BW_160:
		if (he_cap->he_cap_elem.phy_cap_info[0] &
		    IEEE80211_HE_PHY_CAP0_CHANNEL_WIDTH_SET_80PLUS80_MHZ_IN_5G) {
			v = le16_to_cpu(he_cap->he_mcs_nss_supp.rx_mcs_80p80);
			arg->peer_he_rx_mcs_set[WMI_HECAP_TXRX_MCS_NSS_IDX_80_80] = v;

			v = le16_to_cpu(he_cap->he_mcs_nss_supp.tx_mcs_80p80);
			arg->peer_he_tx_mcs_set[WMI_HECAP_TXRX_MCS_NSS_IDX_80_80] = v;

			arg->peer_he_mcs_count++;
		}
		v = le16_to_cpu(he_cap->he_mcs_nss_supp.rx_mcs_160);
		arg->peer_he_rx_mcs_set[WMI_HECAP_TXRX_MCS_NSS_IDX_160] = v;

		v = le16_to_cpu(he_cap->he_mcs_nss_supp.tx_mcs_160);
		arg->peer_he_tx_mcs_set[WMI_HECAP_TXRX_MCS_NSS_IDX_160] = v;

		arg->peer_he_mcs_count++;
		fallthrough;

	default:
		v = le16_to_cpu(he_cap->he_mcs_nss_supp.rx_mcs_80);
		arg->peer_he_rx_mcs_set[WMI_HECAP_TXRX_MCS_NSS_IDX_80] = v;

		v = le16_to_cpu(he_cap->he_mcs_nss_supp.tx_mcs_80);
		arg->peer_he_tx_mcs_set[WMI_HECAP_TXRX_MCS_NSS_IDX_80] = v;

		arg->peer_he_mcs_count++;
		break;
	}
}

static void ath12k_peer_assoc_h_he_6ghz(struct ath12k *ar,
					struct ath12k_link_vif *arvif,
					struct ath12k_link_sta *arsta,
					struct ath12k_wmi_peer_assoc_arg *arg)
{
	struct ieee80211_vif *vif = ath12k_ahvif_to_vif(arvif->ahvif);
	struct ieee80211_sta *sta = ath12k_ahsta_to_sta(arsta->ahsta);
	const struct ieee80211_sta_he_cap *he_cap;
	struct ieee80211_link_sta *link_sta;
	struct cfg80211_chan_def def;
	enum nl80211_band band;
	u8 ampdu_factor, mpdu_density;

	if (WARN_ON(ath12k_mac_vif_link_chan(vif, arvif->link_id, &def)))
		return;

	band = def.chan->band;

	link_sta = ath12k_mac_get_link_sta(arsta);
	if (!link_sta) {
		ath12k_warn(ar->ab, "unable to access link sta in peer assoc he 6ghz for sta %pM link %u\n",
			    sta->addr, arsta->link_id);
		return;
	}

	he_cap = &link_sta->he_cap;

	if (!arg->he_flag || band != NL80211_BAND_6GHZ || !link_sta->he_6ghz_capa.capa)
		return;

	if (link_sta->bandwidth == IEEE80211_STA_RX_BW_40)
		arg->bw_40 = true;

	if (link_sta->bandwidth == IEEE80211_STA_RX_BW_80)
		arg->bw_80 = true;

	if (link_sta->bandwidth == IEEE80211_STA_RX_BW_160)
		arg->bw_160 = true;

	if (link_sta->bandwidth == IEEE80211_STA_RX_BW_320)
		arg->bw_320 = true;

	arg->peer_he_caps_6ghz = le16_to_cpu(link_sta->he_6ghz_capa.capa);

	mpdu_density = u32_get_bits(arg->peer_he_caps_6ghz,
				    IEEE80211_HE_6GHZ_CAP_MIN_MPDU_START);
	arg->peer_mpdu_density = ath12k_parse_mpdudensity(mpdu_density);

	/* From IEEE Std 802.11ax-2021 - Section 10.12.2: An HE STA shall be capable of
	 * receiving A-MPDU where the A-MPDU pre-EOF padding length is up to the value
	 * indicated by the Maximum A-MPDU Length Exponent Extension field in the HE
	 * Capabilities element and the Maximum A-MPDU Length Exponent field in HE 6 GHz
	 * Band Capabilities element in the 6 GHz band.
	 *
	 * Here, we are extracting the Max A-MPDU Exponent Extension from HE caps and
	 * factor is the Maximum A-MPDU Length Exponent from HE 6 GHZ Band capability.
	 */
	ampdu_factor = u8_get_bits(he_cap->he_cap_elem.mac_cap_info[3],
				   IEEE80211_HE_MAC_CAP3_MAX_AMPDU_LEN_EXP_MASK) +
			u32_get_bits(arg->peer_he_caps_6ghz,
				     IEEE80211_HE_6GHZ_CAP_MAX_AMPDU_LEN_EXP);

	arg->peer_max_mpdu = (1u << (IEEE80211_HE_6GHZ_MAX_AMPDU_FACTOR +
				     ampdu_factor)) - 1;
}

static int ath12k_get_smps_from_capa(const struct ieee80211_sta_ht_cap *ht_cap,
				     const struct ieee80211_he_6ghz_capa *he_6ghz_capa,
				     int *smps)
{
	if (ht_cap->ht_supported)
		*smps = u16_get_bits(ht_cap->cap, IEEE80211_HT_CAP_SM_PS);
	else
		*smps = le16_get_bits(he_6ghz_capa->capa,
				      IEEE80211_HE_6GHZ_CAP_SM_PS);

	if (*smps >= ARRAY_SIZE(ath12k_smps_map))
		return -EINVAL;

	return 0;
}

static void ath12k_peer_assoc_h_smps(struct ath12k_link_sta *arsta,
				     struct ath12k_wmi_peer_assoc_arg *arg)
{
	struct ieee80211_sta *sta = ath12k_ahsta_to_sta(arsta->ahsta);
	const struct ieee80211_he_6ghz_capa *he_6ghz_capa;
	struct ath12k_link_vif *arvif = arsta->arvif;
	const struct ieee80211_sta_ht_cap *ht_cap;
	struct ieee80211_link_sta *link_sta;
	struct ath12k *ar = arvif->ar;
	int smps;

	link_sta = ath12k_mac_get_link_sta(arsta);
	if (!link_sta) {
		ath12k_warn(ar->ab, "unable to access link sta in peer assoc he for sta %pM link %u\n",
			    sta->addr, arsta->link_id);
		return;
	}

	he_6ghz_capa = &link_sta->he_6ghz_capa;
	ht_cap = &link_sta->ht_cap;

	if (!ht_cap->ht_supported && !he_6ghz_capa->capa)
		return;

	if (ath12k_get_smps_from_capa(ht_cap, he_6ghz_capa, &smps))
		return;

	switch (smps) {
	case WLAN_HT_CAP_SM_PS_STATIC:
		arg->static_mimops_flag = true;
		break;
	case WLAN_HT_CAP_SM_PS_DYNAMIC:
		arg->dynamic_mimops_flag = true;
		break;
	case WLAN_HT_CAP_SM_PS_DISABLED:
		arg->spatial_mux_flag = true;
		break;
	default:
		break;
	}
}

static void ath12k_peer_assoc_h_qos(struct ath12k *ar,
				    struct ath12k_link_vif *arvif,
				    struct ath12k_link_sta *arsta,
				    struct ath12k_wmi_peer_assoc_arg *arg)
{
	struct ieee80211_sta *sta = ath12k_ahsta_to_sta(arsta->ahsta);

	switch (arvif->ahvif->vdev_type) {
	case WMI_VDEV_TYPE_AP:
		if (sta->wme) {
			/* TODO: Check WME vs QoS */
			arg->is_wme_set = true;
			arg->qos_flag = true;
		}

		if (sta->wme && sta->uapsd_queues) {
			/* TODO: Check WME vs QoS */
			arg->is_wme_set = true;
			arg->apsd_flag = true;
			arg->peer_rate_caps |= WMI_HOST_RC_UAPSD_FLAG;
		}
		break;
	case WMI_VDEV_TYPE_STA:
		if (sta->wme) {
			arg->is_wme_set = true;
			arg->qos_flag = true;
		}
		break;
	default:
		break;
	}

	ath12k_dbg(ar->ab, ATH12K_DBG_MAC, "mac peer %pM qos %d\n",
		   arsta->addr, arg->qos_flag);
}

static int ath12k_peer_assoc_qos_ap(struct ath12k *ar,
				    struct ath12k_link_vif *arvif,
				    struct ath12k_link_sta *arsta)
{
	struct ieee80211_sta *sta = ath12k_ahsta_to_sta(arsta->ahsta);
	struct ath12k_wmi_ap_ps_arg arg;
	u32 max_sp;
	u32 uapsd;
	int ret;

	lockdep_assert_wiphy(ath12k_ar_to_hw(ar)->wiphy);

	arg.vdev_id = arvif->vdev_id;

	ath12k_dbg(ar->ab, ATH12K_DBG_MAC, "mac uapsd_queues 0x%x max_sp %d\n",
		   sta->uapsd_queues, sta->max_sp);

	uapsd = 0;
	if (sta->uapsd_queues & IEEE80211_WMM_IE_STA_QOSINFO_AC_VO)
		uapsd |= WMI_AP_PS_UAPSD_AC3_DELIVERY_EN |
			 WMI_AP_PS_UAPSD_AC3_TRIGGER_EN;
	if (sta->uapsd_queues & IEEE80211_WMM_IE_STA_QOSINFO_AC_VI)
		uapsd |= WMI_AP_PS_UAPSD_AC2_DELIVERY_EN |
			 WMI_AP_PS_UAPSD_AC2_TRIGGER_EN;
	if (sta->uapsd_queues & IEEE80211_WMM_IE_STA_QOSINFO_AC_BK)
		uapsd |= WMI_AP_PS_UAPSD_AC1_DELIVERY_EN |
			 WMI_AP_PS_UAPSD_AC1_TRIGGER_EN;
	if (sta->uapsd_queues & IEEE80211_WMM_IE_STA_QOSINFO_AC_BE)
		uapsd |= WMI_AP_PS_UAPSD_AC0_DELIVERY_EN |
			 WMI_AP_PS_UAPSD_AC0_TRIGGER_EN;

	max_sp = 0;
	if (sta->max_sp < MAX_WMI_AP_PS_PEER_PARAM_MAX_SP)
		max_sp = sta->max_sp;

	arg.param = WMI_AP_PS_PEER_PARAM_UAPSD;
	arg.value = uapsd;
	ret = ath12k_wmi_send_set_ap_ps_param_cmd(ar, arsta->addr, &arg);
	if (ret)
		goto err;

	arg.param = WMI_AP_PS_PEER_PARAM_MAX_SP;
	arg.value = max_sp;
	ret = ath12k_wmi_send_set_ap_ps_param_cmd(ar, arsta->addr, &arg);
	if (ret)
		goto err;

	/* TODO: revisit during testing */
	arg.param = WMI_AP_PS_PEER_PARAM_SIFS_RESP_FRMTYPE;
	arg.value = DISABLE_SIFS_RESPONSE_TRIGGER;
	ret = ath12k_wmi_send_set_ap_ps_param_cmd(ar, arsta->addr, &arg);
	if (ret)
		goto err;

	arg.param = WMI_AP_PS_PEER_PARAM_SIFS_RESP_UAPSD;
	arg.value = DISABLE_SIFS_RESPONSE_TRIGGER;
	ret = ath12k_wmi_send_set_ap_ps_param_cmd(ar, arsta->addr, &arg);
	if (ret)
		goto err;

	return 0;

err:
	ath12k_warn(ar->ab, "failed to set ap ps peer param %d for vdev %i: %d\n",
		    arg.param, arvif->vdev_id, ret);
	return ret;
}

static bool ath12k_mac_sta_has_ofdm_only(struct ieee80211_link_sta *sta)
{
	return sta->supp_rates[NL80211_BAND_2GHZ] >>
	       ATH12K_MAC_FIRST_OFDM_RATE_IDX;
}

static enum wmi_phy_mode ath12k_mac_get_phymode_vht(struct ath12k *ar,
						    struct ieee80211_link_sta *link_sta)
{
	if (link_sta->bandwidth == IEEE80211_STA_RX_BW_160) {
		switch (link_sta->vht_cap.cap &
			IEEE80211_VHT_CAP_SUPP_CHAN_WIDTH_MASK) {
		case IEEE80211_VHT_CAP_SUPP_CHAN_WIDTH_160MHZ:
			return MODE_11AC_VHT160;
		case IEEE80211_VHT_CAP_SUPP_CHAN_WIDTH_160_80PLUS80MHZ:
			return MODE_11AC_VHT80_80;
		default:
			/* not sure if this is a valid case? */
			return MODE_11AC_VHT160;
		}
	}

	if (link_sta->bandwidth == IEEE80211_STA_RX_BW_80)
		return MODE_11AC_VHT80;

	if (link_sta->bandwidth == IEEE80211_STA_RX_BW_40)
		return MODE_11AC_VHT40;

	if (link_sta->bandwidth == IEEE80211_STA_RX_BW_20)
		return MODE_11AC_VHT20;

	return MODE_UNKNOWN;
}

static enum wmi_phy_mode ath12k_mac_get_phymode_he(struct ath12k *ar,
						   struct ieee80211_link_sta *link_sta)
{
	if (link_sta->bandwidth == IEEE80211_STA_RX_BW_160) {
		if (link_sta->he_cap.he_cap_elem.phy_cap_info[0] &
		     IEEE80211_HE_PHY_CAP0_CHANNEL_WIDTH_SET_160MHZ_IN_5G)
			return MODE_11AX_HE160;
		else if (link_sta->he_cap.he_cap_elem.phy_cap_info[0] &
		     IEEE80211_HE_PHY_CAP0_CHANNEL_WIDTH_SET_80PLUS80_MHZ_IN_5G)
			return MODE_11AX_HE80_80;
		/* not sure if this is a valid case? */
		return MODE_11AX_HE160;
	}

	if (link_sta->bandwidth == IEEE80211_STA_RX_BW_80)
		return MODE_11AX_HE80;

	if (link_sta->bandwidth == IEEE80211_STA_RX_BW_40)
		return MODE_11AX_HE40;

	if (link_sta->bandwidth == IEEE80211_STA_RX_BW_20)
		return MODE_11AX_HE20;

	return MODE_UNKNOWN;
}

static enum wmi_phy_mode ath12k_mac_get_phymode_eht(struct ath12k *ar,
						    struct ieee80211_link_sta *link_sta)
{
	if (link_sta->bandwidth == IEEE80211_STA_RX_BW_320)
		if (link_sta->eht_cap.eht_cap_elem.phy_cap_info[0] &
		    IEEE80211_EHT_PHY_CAP0_320MHZ_IN_6GHZ)
			return MODE_11BE_EHT320;

	if (link_sta->bandwidth == IEEE80211_STA_RX_BW_160) {
		if (link_sta->he_cap.he_cap_elem.phy_cap_info[0] &
		    IEEE80211_HE_PHY_CAP0_CHANNEL_WIDTH_SET_160MHZ_IN_5G)
			return MODE_11BE_EHT160;

		if (link_sta->he_cap.he_cap_elem.phy_cap_info[0] &
			 IEEE80211_HE_PHY_CAP0_CHANNEL_WIDTH_SET_80PLUS80_MHZ_IN_5G)
			return MODE_11BE_EHT80_80;

		ath12k_warn(ar->ab, "invalid EHT PHY capability info for 160 Mhz: %d\n",
			    link_sta->he_cap.he_cap_elem.phy_cap_info[0]);

		return MODE_11BE_EHT160;
	}

	if (link_sta->bandwidth == IEEE80211_STA_RX_BW_80)
		return MODE_11BE_EHT80;

	if (link_sta->bandwidth == IEEE80211_STA_RX_BW_40)
		return MODE_11BE_EHT40;

	if (link_sta->bandwidth == IEEE80211_STA_RX_BW_20)
		return MODE_11BE_EHT20;

	return MODE_UNKNOWN;
}

static void ath12k_peer_assoc_h_phymode(struct ath12k *ar,
					struct ath12k_link_vif *arvif,
					struct ath12k_link_sta *arsta,
					struct ath12k_wmi_peer_assoc_arg *arg)
{
	struct ieee80211_link_sta *link_sta;
	struct cfg80211_chan_def def;
	enum nl80211_band band;
	const u8 *ht_mcs_mask;
	const u16 *vht_mcs_mask;
	enum wmi_phy_mode phymode = MODE_UNKNOWN;

	lockdep_assert_wiphy(ath12k_ar_to_hw(ar)->wiphy);

	struct ieee80211_vif *vif = ath12k_ahvif_to_vif(arvif->ahvif);
	struct ieee80211_sta *sta = ath12k_ahsta_to_sta(arsta->ahsta);

	if (WARN_ON(ath12k_mac_vif_link_chan(vif, arvif->link_id, &def)))
		return;

	band = def.chan->band;
	ht_mcs_mask = arvif->bitrate_mask.control[band].ht_mcs;
	vht_mcs_mask = arvif->bitrate_mask.control[band].vht_mcs;

	link_sta = ath12k_mac_get_link_sta(arsta);
	if (!link_sta) {
		ath12k_warn(ar->ab, "unable to access link sta in peer assoc he for sta %pM link %u\n",
			    sta->addr, arsta->link_id);
		return;
	}

	switch (band) {
	case NL80211_BAND_2GHZ:
		if (link_sta->eht_cap.has_eht) {
			if (link_sta->bandwidth == IEEE80211_STA_RX_BW_40)
				phymode = MODE_11BE_EHT40_2G;
			else
				phymode = MODE_11BE_EHT20_2G;
		} else if (link_sta->he_cap.has_he) {
			if (link_sta->bandwidth == IEEE80211_STA_RX_BW_80)
				phymode = MODE_11AX_HE80_2G;
			else if (link_sta->bandwidth == IEEE80211_STA_RX_BW_40)
				phymode = MODE_11AX_HE40_2G;
			else
				phymode = MODE_11AX_HE20_2G;
		} else if (link_sta->vht_cap.vht_supported &&
		    !ath12k_peer_assoc_h_vht_masked(vht_mcs_mask)) {
			if (link_sta->bandwidth == IEEE80211_STA_RX_BW_40)
				phymode = MODE_11AC_VHT40;
			else
				phymode = MODE_11AC_VHT20;
		} else if (link_sta->ht_cap.ht_supported &&
			   !ath12k_peer_assoc_h_ht_masked(ht_mcs_mask)) {
			if (link_sta->bandwidth == IEEE80211_STA_RX_BW_40)
				phymode = MODE_11NG_HT40;
			else
				phymode = MODE_11NG_HT20;
		} else if (ath12k_mac_sta_has_ofdm_only(link_sta)) {
			phymode = MODE_11G;
		} else {
			phymode = MODE_11B;
		}
		break;
	case NL80211_BAND_5GHZ:
	case NL80211_BAND_6GHZ:
		/* Check EHT first */
		if (link_sta->eht_cap.has_eht) {
			phymode = ath12k_mac_get_phymode_eht(ar, link_sta);
		} else if (link_sta->he_cap.has_he) {
			phymode = ath12k_mac_get_phymode_he(ar, link_sta);
		} else if (link_sta->vht_cap.vht_supported &&
		    !ath12k_peer_assoc_h_vht_masked(vht_mcs_mask)) {
			phymode = ath12k_mac_get_phymode_vht(ar, link_sta);
		} else if (link_sta->ht_cap.ht_supported &&
			   !ath12k_peer_assoc_h_ht_masked(ht_mcs_mask)) {
			if (link_sta->bandwidth >= IEEE80211_STA_RX_BW_40)
				phymode = MODE_11NA_HT40;
			else
				phymode = MODE_11NA_HT20;
		} else {
			phymode = MODE_11A;
		}
		break;
	default:
		break;
	}

	ath12k_dbg(ar->ab, ATH12K_DBG_MAC, "mac peer %pM phymode %s\n",
		   arsta->addr, ath12k_mac_phymode_str(phymode));

	arg->peer_phymode = phymode;
	WARN_ON(phymode == MODE_UNKNOWN);
}

static void ath12k_mac_set_eht_mcs(u8 rx_tx_mcs7, u8 rx_tx_mcs9,
				   u8 rx_tx_mcs11, u8 rx_tx_mcs13,
				   u32 *rx_mcs, u32 *tx_mcs)
{
	*rx_mcs = 0;
	u32p_replace_bits(rx_mcs,
			  u8_get_bits(rx_tx_mcs7, IEEE80211_EHT_MCS_NSS_RX),
			  WMI_EHT_MCS_NSS_0_7);
	u32p_replace_bits(rx_mcs,
			  u8_get_bits(rx_tx_mcs9, IEEE80211_EHT_MCS_NSS_RX),
			  WMI_EHT_MCS_NSS_8_9);
	u32p_replace_bits(rx_mcs,
			  u8_get_bits(rx_tx_mcs11, IEEE80211_EHT_MCS_NSS_RX),
			  WMI_EHT_MCS_NSS_10_11);
	u32p_replace_bits(rx_mcs,
			  u8_get_bits(rx_tx_mcs13, IEEE80211_EHT_MCS_NSS_RX),
			  WMI_EHT_MCS_NSS_12_13);

	*tx_mcs = 0;
	u32p_replace_bits(tx_mcs,
			  u8_get_bits(rx_tx_mcs7, IEEE80211_EHT_MCS_NSS_TX),
			  WMI_EHT_MCS_NSS_0_7);
	u32p_replace_bits(tx_mcs,
			  u8_get_bits(rx_tx_mcs9, IEEE80211_EHT_MCS_NSS_TX),
			  WMI_EHT_MCS_NSS_8_9);
	u32p_replace_bits(tx_mcs,
			  u8_get_bits(rx_tx_mcs11, IEEE80211_EHT_MCS_NSS_TX),
			  WMI_EHT_MCS_NSS_10_11);
	u32p_replace_bits(tx_mcs,
			  u8_get_bits(rx_tx_mcs13, IEEE80211_EHT_MCS_NSS_TX),
			  WMI_EHT_MCS_NSS_12_13);
}

static void ath12k_mac_set_eht_ppe_threshold(const u8 *ppe_thres,
					     struct ath12k_wmi_ppe_threshold_arg *ppet)
{
	u32 bit_pos = IEEE80211_EHT_PPE_THRES_INFO_HEADER_SIZE, val;
	u8 nss, ru, i;
	u8 ppet_bit_len_per_ru = IEEE80211_EHT_PPE_THRES_INFO_PPET_SIZE * 2;

	ppet->numss_m1 = u8_get_bits(ppe_thres[0], IEEE80211_EHT_PPE_THRES_NSS_MASK);
	ppet->ru_bit_mask = u16_get_bits(get_unaligned_le16(ppe_thres),
					 IEEE80211_EHT_PPE_THRES_RU_INDEX_BITMASK_MASK);

	for (nss = 0; nss <= ppet->numss_m1; nss++) {
		for (ru = 0;
		     ru < hweight16(IEEE80211_EHT_PPE_THRES_RU_INDEX_BITMASK_MASK);
		     ru++) {
			if ((ppet->ru_bit_mask & BIT(ru)) == 0)
				continue;

			val = 0;
			for (i = 0; i < ppet_bit_len_per_ru; i++) {
				val |= (((ppe_thres[bit_pos / 8] >>
					  (bit_pos % 8)) & 0x1) << i);
				bit_pos++;
			}
			ppet->ppet16_ppet8_ru3_ru0[nss] |=
					(val << (ru * ppet_bit_len_per_ru));
		}
	}
}

static void ath12k_peer_assoc_h_eht(struct ath12k *ar,
				    struct ath12k_link_vif *arvif,
				    struct ath12k_link_sta *arsta,
				    struct ath12k_wmi_peer_assoc_arg *arg)
{
	struct ieee80211_sta *sta = ath12k_ahsta_to_sta(arsta->ahsta);
	const struct ieee80211_eht_mcs_nss_supp_20mhz_only *bw_20;
	const struct ieee80211_eht_mcs_nss_supp_bw *bw;
	const struct ieee80211_sta_eht_cap *eht_cap;
	const struct ieee80211_sta_he_cap *he_cap;
	struct ieee80211_link_sta *link_sta;
	u32 *rx_mcs, *tx_mcs;

	lockdep_assert_wiphy(ath12k_ar_to_hw(ar)->wiphy);

	link_sta = ath12k_mac_get_link_sta(arsta);
	if (!link_sta) {
		ath12k_warn(ar->ab, "unable to access link sta in peer assoc eht for sta %pM link %u\n",
			    sta->addr, arsta->link_id);
		return;
	}

	eht_cap = &link_sta->eht_cap;
	he_cap = &link_sta->he_cap;
	if (!he_cap->has_he || !eht_cap->has_eht)
		return;

	arg->eht_flag = true;

	if ((eht_cap->eht_cap_elem.phy_cap_info[5] &
	     IEEE80211_EHT_PHY_CAP5_PPE_THRESHOLD_PRESENT) &&
	    eht_cap->eht_ppe_thres[0] != 0)
		ath12k_mac_set_eht_ppe_threshold(eht_cap->eht_ppe_thres,
						 &arg->peer_eht_ppet);

	memcpy(arg->peer_eht_cap_mac, eht_cap->eht_cap_elem.mac_cap_info,
	       sizeof(eht_cap->eht_cap_elem.mac_cap_info));
	memcpy(arg->peer_eht_cap_phy, eht_cap->eht_cap_elem.phy_cap_info,
	       sizeof(eht_cap->eht_cap_elem.phy_cap_info));

	rx_mcs = arg->peer_eht_rx_mcs_set;
	tx_mcs = arg->peer_eht_tx_mcs_set;

	switch (link_sta->bandwidth) {
	case IEEE80211_STA_RX_BW_320:
		bw = &eht_cap->eht_mcs_nss_supp.bw._320;
		ath12k_mac_set_eht_mcs(bw->rx_tx_mcs9_max_nss,
				       bw->rx_tx_mcs9_max_nss,
				       bw->rx_tx_mcs11_max_nss,
				       bw->rx_tx_mcs13_max_nss,
				       &rx_mcs[WMI_EHTCAP_TXRX_MCS_NSS_IDX_320],
				       &tx_mcs[WMI_EHTCAP_TXRX_MCS_NSS_IDX_320]);
		arg->peer_eht_mcs_count++;
		fallthrough;
	case IEEE80211_STA_RX_BW_160:
		bw = &eht_cap->eht_mcs_nss_supp.bw._160;
		ath12k_mac_set_eht_mcs(bw->rx_tx_mcs9_max_nss,
				       bw->rx_tx_mcs9_max_nss,
				       bw->rx_tx_mcs11_max_nss,
				       bw->rx_tx_mcs13_max_nss,
				       &rx_mcs[WMI_EHTCAP_TXRX_MCS_NSS_IDX_160],
				       &tx_mcs[WMI_EHTCAP_TXRX_MCS_NSS_IDX_160]);
		arg->peer_eht_mcs_count++;
		fallthrough;
	default:
		if ((he_cap->he_cap_elem.phy_cap_info[0] &
		     (IEEE80211_HE_PHY_CAP0_CHANNEL_WIDTH_SET_40MHZ_IN_2G |
		      IEEE80211_HE_PHY_CAP0_CHANNEL_WIDTH_SET_40MHZ_80MHZ_IN_5G |
		      IEEE80211_HE_PHY_CAP0_CHANNEL_WIDTH_SET_160MHZ_IN_5G |
		      IEEE80211_HE_PHY_CAP0_CHANNEL_WIDTH_SET_80PLUS80_MHZ_IN_5G)) == 0) {
			bw_20 = &eht_cap->eht_mcs_nss_supp.only_20mhz;

			ath12k_mac_set_eht_mcs(bw_20->rx_tx_mcs7_max_nss,
					       bw_20->rx_tx_mcs9_max_nss,
					       bw_20->rx_tx_mcs11_max_nss,
					       bw_20->rx_tx_mcs13_max_nss,
					       &rx_mcs[WMI_EHTCAP_TXRX_MCS_NSS_IDX_80],
					       &tx_mcs[WMI_EHTCAP_TXRX_MCS_NSS_IDX_80]);
		} else {
			bw = &eht_cap->eht_mcs_nss_supp.bw._80;
			ath12k_mac_set_eht_mcs(bw->rx_tx_mcs9_max_nss,
					       bw->rx_tx_mcs9_max_nss,
					       bw->rx_tx_mcs11_max_nss,
					       bw->rx_tx_mcs13_max_nss,
					       &rx_mcs[WMI_EHTCAP_TXRX_MCS_NSS_IDX_80],
					       &tx_mcs[WMI_EHTCAP_TXRX_MCS_NSS_IDX_80]);
		}

		arg->peer_eht_mcs_count++;
		break;
	}

	arg->punct_bitmap = ~arvif->punct_bitmap;
}

static void ath12k_peer_assoc_h_mlo(struct ath12k_link_sta *arsta,
				    struct ath12k_wmi_peer_assoc_arg *arg)
{
	struct ieee80211_sta *sta = ath12k_ahsta_to_sta(arsta->ahsta);
	struct peer_assoc_mlo_params *ml = &arg->ml;
	struct ath12k_sta *ahsta = arsta->ahsta;
	struct ath12k_link_sta *arsta_p;
	struct ath12k_link_vif *arvif;
	unsigned long links;
	u8 link_id;
	int i;

	if (!sta->mlo || ahsta->ml_peer_id == ATH12K_MLO_PEER_ID_INVALID)
		return;

	ml->enabled = true;
	ml->assoc_link = arsta->is_assoc_link;

	/* For now considering the primary umac based on assoc link */
	ml->primary_umac = arsta->is_assoc_link;
	ml->peer_id_valid = true;
	ml->logical_link_idx_valid = true;

	ether_addr_copy(ml->mld_addr, sta->addr);
	ml->logical_link_idx = arsta->link_idx;
	ml->ml_peer_id = ahsta->ml_peer_id;
	ml->ieee_link_id = arsta->link_id;
	ml->num_partner_links = 0;
	links = ahsta->links_map;

	rcu_read_lock();

	i = 0;

	for_each_set_bit(link_id, &links, IEEE80211_MLD_MAX_NUM_LINKS) {
		if (i >= ATH12K_WMI_MLO_MAX_LINKS)
			break;

		arsta_p = rcu_dereference(ahsta->link[link_id]);
		arvif = rcu_dereference(ahsta->ahvif->link[link_id]);

		if (arsta_p == arsta)
			continue;

		if (!arvif->is_started)
			continue;

		ml->partner_info[i].vdev_id = arvif->vdev_id;
		ml->partner_info[i].hw_link_id = arvif->ar->pdev->hw_link_id;
		ml->partner_info[i].assoc_link = arsta_p->is_assoc_link;
		ml->partner_info[i].primary_umac = arsta_p->is_assoc_link;
		ml->partner_info[i].logical_link_idx_valid = true;
		ml->partner_info[i].logical_link_idx = arsta_p->link_idx;
		ml->num_partner_links++;

		i++;
	}

	rcu_read_unlock();
}

static void ath12k_peer_assoc_prepare(struct ath12k *ar,
				      struct ath12k_link_vif *arvif,
				      struct ath12k_link_sta *arsta,
				      struct ath12k_wmi_peer_assoc_arg *arg,
				      bool reassoc)
{
	lockdep_assert_wiphy(ath12k_ar_to_hw(ar)->wiphy);

	memset(arg, 0, sizeof(*arg));

	reinit_completion(&ar->peer_assoc_done);

	arg->peer_new_assoc = !reassoc;
	ath12k_peer_assoc_h_basic(ar, arvif, arsta, arg);
	ath12k_peer_assoc_h_crypto(ar, arvif, arsta, arg);
	ath12k_peer_assoc_h_rates(ar, arvif, arsta, arg);
	ath12k_peer_assoc_h_ht(ar, arvif, arsta, arg);
	ath12k_peer_assoc_h_vht(ar, arvif, arsta, arg);
	ath12k_peer_assoc_h_he(ar, arvif, arsta, arg);
	ath12k_peer_assoc_h_he_6ghz(ar, arvif, arsta, arg);
	ath12k_peer_assoc_h_eht(ar, arvif, arsta, arg);
	ath12k_peer_assoc_h_qos(ar, arvif, arsta, arg);
	ath12k_peer_assoc_h_phymode(ar, arvif, arsta, arg);
	ath12k_peer_assoc_h_smps(arsta, arg);
	ath12k_peer_assoc_h_mlo(arsta, arg);

	arsta->peer_nss = arg->peer_nss;
	/* TODO: amsdu_disable req? */
}

static int ath12k_setup_peer_smps(struct ath12k *ar, struct ath12k_link_vif *arvif,
				  const u8 *addr,
				  const struct ieee80211_sta_ht_cap *ht_cap,
				  const struct ieee80211_he_6ghz_capa *he_6ghz_capa)
{
	int smps, ret = 0;

	if (!ht_cap->ht_supported && !he_6ghz_capa)
		return 0;

	ret = ath12k_get_smps_from_capa(ht_cap, he_6ghz_capa, &smps);
	if (ret < 0)
		return ret;

	return ath12k_wmi_set_peer_param(ar, addr, arvif->vdev_id,
					 WMI_PEER_MIMO_PS_STATE,
					 ath12k_smps_map[smps]);
}

static u32 ath12k_mac_ieee80211_sta_bw_to_wmi(struct ath12k *ar,
					      struct ieee80211_link_sta *link_sta)
{
	u32 bw;

	switch (link_sta->bandwidth) {
	case IEEE80211_STA_RX_BW_20:
		bw = WMI_PEER_CHWIDTH_20MHZ;
		break;
	case IEEE80211_STA_RX_BW_40:
		bw = WMI_PEER_CHWIDTH_40MHZ;
		break;
	case IEEE80211_STA_RX_BW_80:
		bw = WMI_PEER_CHWIDTH_80MHZ;
		break;
	case IEEE80211_STA_RX_BW_160:
		bw = WMI_PEER_CHWIDTH_160MHZ;
		break;
	case IEEE80211_STA_RX_BW_320:
		bw = WMI_PEER_CHWIDTH_320MHZ;
		break;
	default:
		ath12k_warn(ar->ab, "Invalid bandwidth %d for link station %pM\n",
			    link_sta->bandwidth, link_sta->addr);
		bw = WMI_PEER_CHWIDTH_20MHZ;
		break;
	}

	return bw;
}

static void ath12k_bss_assoc(struct ath12k *ar,
			     struct ath12k_link_vif *arvif,
			     struct ieee80211_bss_conf *bss_conf)
{
	struct ath12k_vif *ahvif = arvif->ahvif;
	struct ieee80211_vif *vif = ath12k_ahvif_to_vif(ahvif);
	struct ath12k_wmi_vdev_up_params params = {};
	struct ieee80211_link_sta *link_sta;
	u8 link_id = bss_conf->link_id;
	struct ath12k_link_sta *arsta;
	struct ieee80211_sta *ap_sta;
	struct ath12k_sta *ahsta;
	struct ath12k_peer *peer;
	bool is_auth = false;
	int ret;

	lockdep_assert_wiphy(ath12k_ar_to_hw(ar)->wiphy);

	struct ath12k_wmi_peer_assoc_arg *peer_arg __free(kfree) =
					kzalloc(sizeof(*peer_arg), GFP_KERNEL);
	if (!peer_arg)
		return;

	ath12k_dbg(ar->ab, ATH12K_DBG_MAC,
		   "mac vdev %i link id %u assoc bssid %pM aid %d\n",
		   arvif->vdev_id, link_id, arvif->bssid, ahvif->aid);

	rcu_read_lock();

	/* During ML connection, cfg.ap_addr has the MLD address. For
	 * non-ML connection, it has the BSSID.
	 */
	ap_sta = ieee80211_find_sta(vif, vif->cfg.ap_addr);
	if (!ap_sta) {
		ath12k_warn(ar->ab, "failed to find station entry for bss %pM vdev %i\n",
			    vif->cfg.ap_addr, arvif->vdev_id);
		rcu_read_unlock();
		return;
	}

	ahsta = ath12k_sta_to_ahsta(ap_sta);

	arsta = wiphy_dereference(ath12k_ar_to_hw(ar)->wiphy,
				  ahsta->link[link_id]);
	if (WARN_ON(!arsta)) {
		rcu_read_unlock();
		return;
	}

	link_sta = ath12k_mac_get_link_sta(arsta);
	if (WARN_ON(!link_sta)) {
		rcu_read_unlock();
		return;
	}

	ath12k_peer_assoc_prepare(ar, arvif, arsta, peer_arg, false);

	rcu_read_unlock();

	ret = ath12k_wmi_send_peer_assoc_cmd(ar, peer_arg);
	if (ret) {
		ath12k_warn(ar->ab, "failed to run peer assoc for %pM vdev %i: %d\n",
			    bss_conf->bssid, arvif->vdev_id, ret);
		return;
	}

	if (!wait_for_completion_timeout(&ar->peer_assoc_done, 1 * HZ)) {
		ath12k_warn(ar->ab, "failed to get peer assoc conf event for %pM vdev %i\n",
			    bss_conf->bssid, arvif->vdev_id);
		return;
	}

	ret = ath12k_setup_peer_smps(ar, arvif, bss_conf->bssid,
				     &link_sta->ht_cap, &link_sta->he_6ghz_capa);
	if (ret) {
		ath12k_warn(ar->ab, "failed to setup peer SMPS for vdev %d: %d\n",
			    arvif->vdev_id, ret);
		return;
	}

	WARN_ON(arvif->is_up);

	ahvif->aid = vif->cfg.aid;
	ether_addr_copy(arvif->bssid, bss_conf->bssid);

	params.vdev_id = arvif->vdev_id;
	params.aid = ahvif->aid;
	params.bssid = arvif->bssid;
	ret = ath12k_wmi_vdev_up(ar, &params);
	if (ret) {
		ath12k_warn(ar->ab, "failed to set vdev %d up: %d\n",
			    arvif->vdev_id, ret);
		return;
	}

	arvif->is_up = true;
	arvif->rekey_data.enable_offload = false;

	ath12k_dbg(ar->ab, ATH12K_DBG_MAC,
		   "mac vdev %d up (associated) bssid %pM aid %d\n",
		   arvif->vdev_id, bss_conf->bssid, vif->cfg.aid);

	spin_lock_bh(&ar->ab->base_lock);

	peer = ath12k_peer_find(ar->ab, arvif->vdev_id, arvif->bssid);
	if (peer && peer->is_authorized)
		is_auth = true;

	spin_unlock_bh(&ar->ab->base_lock);

	/* Authorize BSS Peer */
	if (is_auth) {
		ret = ath12k_wmi_set_peer_param(ar, arvif->bssid,
						arvif->vdev_id,
						WMI_PEER_AUTHORIZE,
						1);
		if (ret)
			ath12k_warn(ar->ab, "Unable to authorize BSS peer: %d\n", ret);
	}

	ret = ath12k_wmi_send_obss_spr_cmd(ar, arvif->vdev_id,
					   &bss_conf->he_obss_pd);
	if (ret)
		ath12k_warn(ar->ab, "failed to set vdev %i OBSS PD parameters: %d\n",
			    arvif->vdev_id, ret);
}

static void ath12k_bss_disassoc(struct ath12k *ar,
				struct ath12k_link_vif *arvif)
{
	int ret;

	lockdep_assert_wiphy(ath12k_ar_to_hw(ar)->wiphy);

	ath12k_dbg(ar->ab, ATH12K_DBG_MAC, "mac vdev %i disassoc bssid %pM\n",
		   arvif->vdev_id, arvif->bssid);

	ret = ath12k_wmi_vdev_down(ar, arvif->vdev_id);
	if (ret)
		ath12k_warn(ar->ab, "failed to down vdev %i: %d\n",
			    arvif->vdev_id, ret);

	arvif->is_up = false;

	memset(&arvif->rekey_data, 0, sizeof(arvif->rekey_data));

	cancel_delayed_work(&arvif->connection_loss_work);
}

static u32 ath12k_mac_get_rate_hw_value(int bitrate)
{
	u32 preamble;
	u16 hw_value;
	int rate;
	size_t i;

	if (ath12k_mac_bitrate_is_cck(bitrate))
		preamble = WMI_RATE_PREAMBLE_CCK;
	else
		preamble = WMI_RATE_PREAMBLE_OFDM;

	for (i = 0; i < ARRAY_SIZE(ath12k_legacy_rates); i++) {
		if (ath12k_legacy_rates[i].bitrate != bitrate)
			continue;

		hw_value = ath12k_legacy_rates[i].hw_value;
		rate = ATH12K_HW_RATE_CODE(hw_value, 0, preamble);

		return rate;
	}

	return -EINVAL;
}

static void ath12k_recalculate_mgmt_rate(struct ath12k *ar,
					 struct ath12k_link_vif *arvif,
					 struct cfg80211_chan_def *def)
{
	struct ieee80211_vif *vif = ath12k_ahvif_to_vif(arvif->ahvif);
	struct ieee80211_hw *hw = ath12k_ar_to_hw(ar);
	const struct ieee80211_supported_band *sband;
	struct ieee80211_bss_conf *bss_conf;
	u8 basic_rate_idx;
	int hw_rate_code;
	u32 vdev_param;
	u16 bitrate;
	int ret;

	lockdep_assert_wiphy(hw->wiphy);

	bss_conf = ath12k_mac_get_link_bss_conf(arvif);
	if (!bss_conf) {
		ath12k_warn(ar->ab, "unable to access bss link conf in mgmt rate calc for vif %pM link %u\n",
			    vif->addr, arvif->link_id);
		return;
	}

	sband = hw->wiphy->bands[def->chan->band];
	basic_rate_idx = ffs(bss_conf->basic_rates) - 1;
	bitrate = sband->bitrates[basic_rate_idx].bitrate;

	hw_rate_code = ath12k_mac_get_rate_hw_value(bitrate);
	if (hw_rate_code < 0) {
		ath12k_warn(ar->ab, "bitrate not supported %d\n", bitrate);
		return;
	}

	vdev_param = WMI_VDEV_PARAM_MGMT_RATE;
	ret = ath12k_wmi_vdev_set_param_cmd(ar, arvif->vdev_id, vdev_param,
					    hw_rate_code);
	if (ret)
		ath12k_warn(ar->ab, "failed to set mgmt tx rate %d\n", ret);

	vdev_param = WMI_VDEV_PARAM_BEACON_RATE;
	ret = ath12k_wmi_vdev_set_param_cmd(ar, arvif->vdev_id, vdev_param,
					    hw_rate_code);
	if (ret)
		ath12k_warn(ar->ab, "failed to set beacon tx rate %d\n", ret);
}

static void ath12k_mac_init_arvif(struct ath12k_vif *ahvif,
				  struct ath12k_link_vif *arvif, int link_id)
{
	struct ath12k_hw *ah = ahvif->ah;
	u8 _link_id;
	int i;

	lockdep_assert_wiphy(ah->hw->wiphy);

	if (WARN_ON(!arvif))
		return;

	if (WARN_ON(link_id >= ATH12K_NUM_MAX_LINKS))
		return;

	if (link_id < 0)
		_link_id = 0;
	else
		_link_id = link_id;

	arvif->ahvif = ahvif;
	arvif->link_id = _link_id;

	INIT_LIST_HEAD(&arvif->list);
	INIT_DELAYED_WORK(&arvif->connection_loss_work,
			  ath12k_mac_vif_sta_connection_loss_work);

	for (i = 0; i < ARRAY_SIZE(arvif->bitrate_mask.control); i++) {
		arvif->bitrate_mask.control[i].legacy = 0xffffffff;
		memset(arvif->bitrate_mask.control[i].ht_mcs, 0xff,
		       sizeof(arvif->bitrate_mask.control[i].ht_mcs));
		memset(arvif->bitrate_mask.control[i].vht_mcs, 0xff,
		       sizeof(arvif->bitrate_mask.control[i].vht_mcs));
	}

	/* Handle MLO related assignments */
	if (link_id >= 0) {
		rcu_assign_pointer(ahvif->link[arvif->link_id], arvif);
		ahvif->links_map |= BIT(_link_id);
	}

	ath12k_generic_dbg(ATH12K_DBG_MAC,
			   "mac init link arvif (link_id %d%s) for vif %pM. links_map 0x%x",
			   _link_id, (link_id < 0) ? " deflink" : "", ahvif->vif->addr,
			   ahvif->links_map);
}

static void ath12k_mac_remove_link_interface(struct ieee80211_hw *hw,
					     struct ath12k_link_vif *arvif)
{
	struct ath12k_vif *ahvif = arvif->ahvif;
	struct ath12k_hw *ah = hw->priv;
	struct ath12k *ar = arvif->ar;
	int ret;

	lockdep_assert_wiphy(ah->hw->wiphy);

	cancel_delayed_work_sync(&arvif->connection_loss_work);

	ath12k_dbg(ar->ab, ATH12K_DBG_MAC, "mac remove link interface (vdev %d link id %d)",
		   arvif->vdev_id, arvif->link_id);

	if (ahvif->vdev_type == WMI_VDEV_TYPE_AP) {
		ret = ath12k_peer_delete(ar, arvif->vdev_id, arvif->bssid);
		if (ret)
			ath12k_warn(ar->ab, "failed to submit AP self-peer removal on vdev %d link id %d: %d",
				    arvif->vdev_id, arvif->link_id, ret);
	}
	ath12k_mac_vdev_delete(ar, arvif);
}

static struct ath12k_link_vif *ath12k_mac_assign_link_vif(struct ath12k_hw *ah,
							  struct ieee80211_vif *vif,
							  u8 link_id)
{
	struct ath12k_vif *ahvif = ath12k_vif_to_ahvif(vif);
	struct ath12k_link_vif *arvif;

	lockdep_assert_wiphy(ah->hw->wiphy);

	arvif = wiphy_dereference(ah->hw->wiphy, ahvif->link[link_id]);
	if (arvif)
		return arvif;

	if (!vif->valid_links) {
		/* Use deflink for Non-ML VIFs and mark the link id as 0
		 */
		link_id = 0;
		arvif = &ahvif->deflink;
	} else {
		/* If this is the first link arvif being created for an ML VIF
		 * use the preallocated deflink memory except for scan arvifs
		 */
		if (!ahvif->links_map && link_id != ATH12K_DEFAULT_SCAN_LINK) {
			arvif = &ahvif->deflink;
		} else {
			arvif = (struct ath12k_link_vif *)
			kzalloc(sizeof(struct ath12k_link_vif), GFP_KERNEL);
			if (!arvif)
				return NULL;
		}
	}

	ath12k_mac_init_arvif(ahvif, arvif, link_id);

	return arvif;
}

static void ath12k_mac_unassign_link_vif(struct ath12k_link_vif *arvif)
{
	struct ath12k_vif *ahvif = arvif->ahvif;
	struct ath12k_hw *ah = ahvif->ah;

	lockdep_assert_wiphy(ah->hw->wiphy);

	rcu_assign_pointer(ahvif->link[arvif->link_id], NULL);
	synchronize_rcu();
	ahvif->links_map &= ~BIT(arvif->link_id);

	if (arvif != &ahvif->deflink)
		kfree(arvif);
	else
		memset(arvif, 0, sizeof(*arvif));
}

static int
ath12k_mac_op_change_vif_links(struct ieee80211_hw *hw,
			       struct ieee80211_vif *vif,
			       u16 old_links, u16 new_links,
			       struct ieee80211_bss_conf *ol[IEEE80211_MLD_MAX_NUM_LINKS])
{
	struct ath12k_vif *ahvif = ath12k_vif_to_ahvif(vif);
	unsigned long to_remove = old_links & ~new_links;
	unsigned long to_add = ~old_links & new_links;
	struct ath12k_hw *ah = ath12k_hw_to_ah(hw);
	struct ath12k_link_vif *arvif;
	u8 link_id;

	lockdep_assert_wiphy(hw->wiphy);

	ath12k_generic_dbg(ATH12K_DBG_MAC,
			   "mac vif link changed for MLD %pM old_links 0x%x new_links 0x%x\n",
			   vif->addr, old_links, new_links);

	for_each_set_bit(link_id, &to_add, IEEE80211_MLD_MAX_NUM_LINKS) {
		arvif = wiphy_dereference(hw->wiphy, ahvif->link[link_id]);
		/* mac80211 wants to add link but driver already has the
		 * link. This should not happen ideally.
		 */
		if (WARN_ON(arvif))
			return -EINVAL;

		arvif = ath12k_mac_assign_link_vif(ah, vif, link_id);
		if (WARN_ON(!arvif))
			return -EINVAL;
	}

	for_each_set_bit(link_id, &to_remove, IEEE80211_MLD_MAX_NUM_LINKS) {
		arvif = wiphy_dereference(hw->wiphy, ahvif->link[link_id]);
		if (WARN_ON(!arvif))
			return -EINVAL;

		if (!arvif->is_created)
			continue;

		if (WARN_ON(!arvif->ar))
			return -EINVAL;

		ath12k_mac_remove_link_interface(hw, arvif);
		ath12k_mac_unassign_link_vif(arvif);
	}

	return 0;
}

static int ath12k_mac_fils_discovery(struct ath12k_link_vif *arvif,
				     struct ieee80211_bss_conf *info)
{
	struct ieee80211_vif *vif = ath12k_ahvif_to_vif(arvif->ahvif);
	struct ath12k *ar = arvif->ar;
	struct ieee80211_hw *hw = ath12k_ar_to_hw(ar);
	struct sk_buff *tmpl;
	int ret;
	u32 interval;
	bool unsol_bcast_probe_resp_enabled = false;

	if (info->fils_discovery.max_interval) {
		interval = info->fils_discovery.max_interval;

		tmpl = ieee80211_get_fils_discovery_tmpl(hw, vif);
		if (tmpl)
			ret = ath12k_wmi_fils_discovery_tmpl(ar, arvif->vdev_id,
							     tmpl);
	} else if (info->unsol_bcast_probe_resp_interval) {
		unsol_bcast_probe_resp_enabled = 1;
		interval = info->unsol_bcast_probe_resp_interval;

		tmpl = ieee80211_get_unsol_bcast_probe_resp_tmpl(hw, vif);
		if (tmpl)
			ret = ath12k_wmi_probe_resp_tmpl(ar, arvif->vdev_id,
							 tmpl);
	} else { /* Disable */
		return ath12k_wmi_fils_discovery(ar, arvif->vdev_id, 0, false);
	}

	if (!tmpl) {
		ath12k_warn(ar->ab,
			    "mac vdev %i failed to retrieve %s template\n",
			    arvif->vdev_id, (unsol_bcast_probe_resp_enabled ?
			    "unsolicited broadcast probe response" :
			    "FILS discovery"));
		return -EPERM;
	}
	kfree_skb(tmpl);

	if (!ret)
		ret = ath12k_wmi_fils_discovery(ar, arvif->vdev_id, interval,
						unsol_bcast_probe_resp_enabled);

	return ret;
}

static void ath12k_mac_op_vif_cfg_changed(struct ieee80211_hw *hw,
					  struct ieee80211_vif *vif,
					  u64 changed)
{
	struct ath12k_vif *ahvif = ath12k_vif_to_ahvif(vif);
	unsigned long links = ahvif->links_map;
	struct ieee80211_bss_conf *info;
	struct ath12k_link_vif *arvif;
	struct ath12k *ar;
	u8 link_id;

	lockdep_assert_wiphy(hw->wiphy);

	if (changed & BSS_CHANGED_SSID && vif->type == NL80211_IFTYPE_AP) {
		ahvif->u.ap.ssid_len = vif->cfg.ssid_len;
		if (vif->cfg.ssid_len)
			memcpy(ahvif->u.ap.ssid, vif->cfg.ssid, vif->cfg.ssid_len);
	}

	if (changed & BSS_CHANGED_ASSOC) {
		for_each_set_bit(link_id, &links, IEEE80211_MLD_MAX_NUM_LINKS) {
			arvif = wiphy_dereference(hw->wiphy, ahvif->link[link_id]);
			if (!arvif || !arvif->ar)
				continue;

			ar = arvif->ar;

			if (vif->cfg.assoc) {
				info = ath12k_mac_get_link_bss_conf(arvif);
				if (!info)
					continue;

				ath12k_bss_assoc(ar, arvif, info);
			} else {
				ath12k_bss_disassoc(ar, arvif);
			}
		}
	}
}

static void ath12k_mac_vif_setup_ps(struct ath12k_link_vif *arvif)
{
	struct ath12k *ar = arvif->ar;
	struct ieee80211_vif *vif = arvif->ahvif->vif;
	struct ieee80211_conf *conf = &ath12k_ar_to_hw(ar)->conf;
	enum wmi_sta_powersave_param param;
	struct ieee80211_bss_conf *info;
	enum wmi_sta_ps_mode psmode;
	int ret;
	int timeout;
	bool enable_ps;

	lockdep_assert_wiphy(ath12k_ar_to_hw(ar)->wiphy);

	if (vif->type != NL80211_IFTYPE_STATION)
		return;

	enable_ps = arvif->ahvif->ps;
	if (enable_ps) {
		psmode = WMI_STA_PS_MODE_ENABLED;
		param = WMI_STA_PS_PARAM_INACTIVITY_TIME;

		timeout = conf->dynamic_ps_timeout;
		if (timeout == 0) {
			info = ath12k_mac_get_link_bss_conf(arvif);
			if (!info) {
				ath12k_warn(ar->ab, "unable to access bss link conf in setup ps for vif %pM link %u\n",
					    vif->addr, arvif->link_id);
				return;
			}

			/* firmware doesn't like 0 */
			timeout = ieee80211_tu_to_usec(info->beacon_int) / 1000;
		}

		ret = ath12k_wmi_set_sta_ps_param(ar, arvif->vdev_id, param,
						  timeout);
		if (ret) {
			ath12k_warn(ar->ab, "failed to set inactivity time for vdev %d: %i\n",
				    arvif->vdev_id, ret);
			return;
		}
	} else {
		psmode = WMI_STA_PS_MODE_DISABLED;
	}

	ath12k_dbg(ar->ab, ATH12K_DBG_MAC, "mac vdev %d psmode %s\n",
		   arvif->vdev_id, psmode ? "enable" : "disable");

	ret = ath12k_wmi_pdev_set_ps_mode(ar, arvif->vdev_id, psmode);
	if (ret)
		ath12k_warn(ar->ab, "failed to set sta power save mode %d for vdev %d: %d\n",
			    psmode, arvif->vdev_id, ret);
}

static void ath12k_mac_bss_info_changed(struct ath12k *ar,
					struct ath12k_link_vif *arvif,
					struct ieee80211_bss_conf *info,
					u64 changed)
{
	struct ath12k_vif *ahvif = arvif->ahvif;
	struct ieee80211_vif *vif = ath12k_ahvif_to_vif(ahvif);
	struct ieee80211_vif_cfg *vif_cfg = &vif->cfg;
	struct cfg80211_chan_def def;
	u32 param_id, param_value;
	enum nl80211_band band;
	u32 vdev_param;
	int mcast_rate;
	u32 preamble;
	u16 hw_value;
	u16 bitrate;
	int ret;
	u8 rateidx;
	u32 rate;

	lockdep_assert_wiphy(ath12k_ar_to_hw(ar)->wiphy);

	if (changed & BSS_CHANGED_BEACON_INT) {
		arvif->beacon_interval = info->beacon_int;

		param_id = WMI_VDEV_PARAM_BEACON_INTERVAL;
		ret = ath12k_wmi_vdev_set_param_cmd(ar, arvif->vdev_id,
						    param_id,
						    arvif->beacon_interval);
		if (ret)
			ath12k_warn(ar->ab, "Failed to set beacon interval for VDEV: %d\n",
				    arvif->vdev_id);
		else
			ath12k_dbg(ar->ab, ATH12K_DBG_MAC,
				   "Beacon interval: %d set for VDEV: %d\n",
				   arvif->beacon_interval, arvif->vdev_id);
	}

	if (changed & BSS_CHANGED_BEACON) {
		param_id = WMI_PDEV_PARAM_BEACON_TX_MODE;
		param_value = WMI_BEACON_BURST_MODE;
		ret = ath12k_wmi_pdev_set_param(ar, param_id,
						param_value, ar->pdev->pdev_id);
		if (ret)
			ath12k_warn(ar->ab, "Failed to set beacon mode for VDEV: %d\n",
				    arvif->vdev_id);
		else
			ath12k_dbg(ar->ab, ATH12K_DBG_MAC,
				   "Set burst beacon mode for VDEV: %d\n",
				   arvif->vdev_id);

		ret = ath12k_mac_setup_bcn_tmpl(arvif);
		if (ret)
			ath12k_warn(ar->ab, "failed to update bcn template: %d\n",
				    ret);
	}

	if (changed & (BSS_CHANGED_BEACON_INFO | BSS_CHANGED_BEACON)) {
		arvif->dtim_period = info->dtim_period;

		param_id = WMI_VDEV_PARAM_DTIM_PERIOD;
		ret = ath12k_wmi_vdev_set_param_cmd(ar, arvif->vdev_id,
						    param_id,
						    arvif->dtim_period);

		if (ret)
			ath12k_warn(ar->ab, "Failed to set dtim period for VDEV %d: %i\n",
				    arvif->vdev_id, ret);
		else
			ath12k_dbg(ar->ab, ATH12K_DBG_MAC,
				   "DTIM period: %d set for VDEV: %d\n",
				   arvif->dtim_period, arvif->vdev_id);
	}

	if (changed & BSS_CHANGED_SSID &&
	    vif->type == NL80211_IFTYPE_AP) {
		ahvif->u.ap.ssid_len = vif->cfg.ssid_len;
		if (vif->cfg.ssid_len)
			memcpy(ahvif->u.ap.ssid, vif->cfg.ssid, vif->cfg.ssid_len);
		ahvif->u.ap.hidden_ssid = info->hidden_ssid;
	}

	if (changed & BSS_CHANGED_BSSID && !is_zero_ether_addr(info->bssid))
		ether_addr_copy(arvif->bssid, info->bssid);

	if (changed & BSS_CHANGED_BEACON_ENABLED) {
		ath12k_control_beaconing(arvif, info);

		if (arvif->is_up && info->he_support &&
		    info->he_oper.params) {
			/* TODO: Extend to support 1024 BA Bitmap size */
			ret = ath12k_wmi_vdev_set_param_cmd(ar, arvif->vdev_id,
							    WMI_VDEV_PARAM_BA_MODE,
							    WMI_BA_MODE_BUFFER_SIZE_256);
			if (ret)
				ath12k_warn(ar->ab,
					    "failed to set BA BUFFER SIZE 256 for vdev: %d\n",
					    arvif->vdev_id);

			param_id = WMI_VDEV_PARAM_HEOPS_0_31;
			param_value = info->he_oper.params;
			ret = ath12k_wmi_vdev_set_param_cmd(ar, arvif->vdev_id,
							    param_id, param_value);
			ath12k_dbg(ar->ab, ATH12K_DBG_MAC,
				   "he oper param: %x set for VDEV: %d\n",
				   param_value, arvif->vdev_id);

			if (ret)
				ath12k_warn(ar->ab, "Failed to set he oper params %x for VDEV %d: %i\n",
					    param_value, arvif->vdev_id, ret);
		}
	}

	if (changed & BSS_CHANGED_ERP_CTS_PROT) {
		u32 cts_prot;

		cts_prot = !!(info->use_cts_prot);
		param_id = WMI_VDEV_PARAM_PROTECTION_MODE;

		if (arvif->is_started) {
			ret = ath12k_wmi_vdev_set_param_cmd(ar, arvif->vdev_id,
							    param_id, cts_prot);
			if (ret)
				ath12k_warn(ar->ab, "Failed to set CTS prot for VDEV: %d\n",
					    arvif->vdev_id);
			else
				ath12k_dbg(ar->ab, ATH12K_DBG_MAC, "Set CTS prot: %d for VDEV: %d\n",
					   cts_prot, arvif->vdev_id);
		} else {
			ath12k_dbg(ar->ab, ATH12K_DBG_MAC, "defer protection mode setup, vdev is not ready yet\n");
		}
	}

	if (changed & BSS_CHANGED_ERP_SLOT) {
		u32 slottime;

		if (info->use_short_slot)
			slottime = WMI_VDEV_SLOT_TIME_SHORT; /* 9us */

		else
			slottime = WMI_VDEV_SLOT_TIME_LONG; /* 20us */

		param_id = WMI_VDEV_PARAM_SLOT_TIME;
		ret = ath12k_wmi_vdev_set_param_cmd(ar, arvif->vdev_id,
						    param_id, slottime);
		if (ret)
			ath12k_warn(ar->ab, "Failed to set erp slot for VDEV: %d\n",
				    arvif->vdev_id);
		else
			ath12k_dbg(ar->ab, ATH12K_DBG_MAC,
				   "Set slottime: %d for VDEV: %d\n",
				   slottime, arvif->vdev_id);
	}

	if (changed & BSS_CHANGED_ERP_PREAMBLE) {
		u32 preamble;

		if (info->use_short_preamble)
			preamble = WMI_VDEV_PREAMBLE_SHORT;
		else
			preamble = WMI_VDEV_PREAMBLE_LONG;

		param_id = WMI_VDEV_PARAM_PREAMBLE;
		ret = ath12k_wmi_vdev_set_param_cmd(ar, arvif->vdev_id,
						    param_id, preamble);
		if (ret)
			ath12k_warn(ar->ab, "Failed to set preamble for VDEV: %d\n",
				    arvif->vdev_id);
		else
			ath12k_dbg(ar->ab, ATH12K_DBG_MAC,
				   "Set preamble: %d for VDEV: %d\n",
				   preamble, arvif->vdev_id);
	}

	if (changed & BSS_CHANGED_ASSOC) {
		if (vif->cfg.assoc)
			ath12k_bss_assoc(ar, arvif, info);
		else
			ath12k_bss_disassoc(ar, arvif);
	}

	if (changed & BSS_CHANGED_TXPOWER) {
		ath12k_dbg(ar->ab, ATH12K_DBG_MAC, "mac vdev_id %i txpower %d\n",
			   arvif->vdev_id, info->txpower);

		arvif->txpower = info->txpower;
		ath12k_mac_txpower_recalc(ar);
	}

	if (changed & BSS_CHANGED_MCAST_RATE &&
	    !ath12k_mac_vif_link_chan(vif, arvif->link_id, &def)) {
		band = def.chan->band;
		mcast_rate = info->mcast_rate[band];

		if (mcast_rate > 0)
			rateidx = mcast_rate - 1;
		else
			rateidx = ffs(info->basic_rates) - 1;

		if (ar->pdev->cap.supported_bands & WMI_HOST_WLAN_5G_CAP)
			rateidx += ATH12K_MAC_FIRST_OFDM_RATE_IDX;

		bitrate = ath12k_legacy_rates[rateidx].bitrate;
		hw_value = ath12k_legacy_rates[rateidx].hw_value;

		if (ath12k_mac_bitrate_is_cck(bitrate))
			preamble = WMI_RATE_PREAMBLE_CCK;
		else
			preamble = WMI_RATE_PREAMBLE_OFDM;

		rate = ATH12K_HW_RATE_CODE(hw_value, 0, preamble);

		ath12k_dbg(ar->ab, ATH12K_DBG_MAC,
			   "mac vdev %d mcast_rate %x\n",
			   arvif->vdev_id, rate);

		vdev_param = WMI_VDEV_PARAM_MCAST_DATA_RATE;
		ret = ath12k_wmi_vdev_set_param_cmd(ar, arvif->vdev_id,
						    vdev_param, rate);
		if (ret)
			ath12k_warn(ar->ab,
				    "failed to set mcast rate on vdev %i: %d\n",
				    arvif->vdev_id,  ret);

		vdev_param = WMI_VDEV_PARAM_BCAST_DATA_RATE;
		ret = ath12k_wmi_vdev_set_param_cmd(ar, arvif->vdev_id,
						    vdev_param, rate);
		if (ret)
			ath12k_warn(ar->ab,
				    "failed to set bcast rate on vdev %i: %d\n",
				    arvif->vdev_id,  ret);
	}

	if (changed & BSS_CHANGED_BASIC_RATES &&
	    !ath12k_mac_vif_link_chan(vif, arvif->link_id, &def))
		ath12k_recalculate_mgmt_rate(ar, arvif, &def);

	if (changed & BSS_CHANGED_TWT) {
		if (info->twt_requester || info->twt_responder)
			ath12k_wmi_send_twt_enable_cmd(ar, ar->pdev->pdev_id);
		else
			ath12k_wmi_send_twt_disable_cmd(ar, ar->pdev->pdev_id);
	}

	if (changed & BSS_CHANGED_HE_OBSS_PD)
		ath12k_wmi_send_obss_spr_cmd(ar, arvif->vdev_id,
					     &info->he_obss_pd);

	if (changed & BSS_CHANGED_HE_BSS_COLOR) {
		if (vif->type == NL80211_IFTYPE_AP) {
			ret = ath12k_wmi_obss_color_cfg_cmd(ar,
							    arvif->vdev_id,
							    info->he_bss_color.color,
							    ATH12K_BSS_COLOR_AP_PERIODS,
							    info->he_bss_color.enabled);
			if (ret)
				ath12k_warn(ar->ab, "failed to set bss color collision on vdev %i: %d\n",
					    arvif->vdev_id,  ret);
		} else if (vif->type == NL80211_IFTYPE_STATION) {
			ret = ath12k_wmi_send_bss_color_change_enable_cmd(ar,
									  arvif->vdev_id,
									  1);
			if (ret)
				ath12k_warn(ar->ab, "failed to enable bss color change on vdev %i: %d\n",
					    arvif->vdev_id,  ret);
			ret = ath12k_wmi_obss_color_cfg_cmd(ar,
							    arvif->vdev_id,
							    0,
							    ATH12K_BSS_COLOR_STA_PERIODS,
							    1);
			if (ret)
				ath12k_warn(ar->ab, "failed to set bss color collision on vdev %i: %d\n",
					    arvif->vdev_id,  ret);
		}
	}

	ath12k_mac_fils_discovery(arvif, info);

	if (changed & BSS_CHANGED_PS &&
	    ar->ab->hw_params->supports_sta_ps) {
		ahvif->ps = vif_cfg->ps;
		ath12k_mac_vif_setup_ps(arvif);
	}
}

static struct ath12k_vif_cache *ath12k_ahvif_get_link_cache(struct ath12k_vif *ahvif,
							    u8 link_id)
{
	if (!ahvif->cache[link_id]) {
		ahvif->cache[link_id] = kzalloc(sizeof(*ahvif->cache[0]), GFP_KERNEL);
		if (ahvif->cache[link_id])
			INIT_LIST_HEAD(&ahvif->cache[link_id]->key_conf.list);
	}

	return ahvif->cache[link_id];
}

static void ath12k_ahvif_put_link_key_cache(struct ath12k_vif_cache *cache)
{
	struct ath12k_key_conf *key_conf, *tmp;

	if (!cache || list_empty(&cache->key_conf.list))
		return;
	list_for_each_entry_safe(key_conf, tmp, &cache->key_conf.list, list) {
		list_del(&key_conf->list);
		kfree(key_conf);
	}
}

static void ath12k_ahvif_put_link_cache(struct ath12k_vif *ahvif, u8 link_id)
{
	if (link_id >= IEEE80211_MLD_MAX_NUM_LINKS)
		return;

	ath12k_ahvif_put_link_key_cache(ahvif->cache[link_id]);
	kfree(ahvif->cache[link_id]);
	ahvif->cache[link_id] = NULL;
}

static void ath12k_mac_op_link_info_changed(struct ieee80211_hw *hw,
					    struct ieee80211_vif *vif,
					    struct ieee80211_bss_conf *info,
					    u64 changed)
{
	struct ath12k *ar;
	struct ath12k_vif *ahvif = ath12k_vif_to_ahvif(vif);
	struct ath12k_vif_cache *cache;
	struct ath12k_link_vif *arvif;
	u8 link_id = info->link_id;

	lockdep_assert_wiphy(hw->wiphy);

	arvif = wiphy_dereference(hw->wiphy, ahvif->link[link_id]);

	/* if the vdev is not created on a certain radio,
	 * cache the info to be updated later on vdev creation
	 */

	if (!arvif || !arvif->is_created) {
		cache = ath12k_ahvif_get_link_cache(ahvif, link_id);
		if (!cache)
			return;

		cache->bss_conf_changed |= changed;

		return;
	}

	ar = arvif->ar;

	ath12k_mac_bss_info_changed(ar, arvif, info, changed);
}

static struct ath12k*
ath12k_mac_select_scan_device(struct ieee80211_hw *hw,
			      struct ieee80211_vif *vif,
			      u32 center_freq)
{
	struct ath12k_hw *ah = hw->priv;
	enum nl80211_band band;
	struct ath12k *ar;
	int i;

<<<<<<< HEAD
	lockdep_assert_wiphy(ah->hw->wiphy);

	arvif = wiphy_dereference(ah->hw->wiphy, ahvif->link[link_id]);
	if (arvif)
		return arvif;

	if (!vif->valid_links) {
		/* Use deflink for Non-ML VIFs and mark the link id as 0
		 */
		link_id = 0;
		arvif = &ahvif->deflink;
	} else {
		/* If this is the first link arvif being created for an ML VIF
		 * use the preallocated deflink memory except for scan arvifs
		 */
		if (!ahvif->links_map && link_id != ATH12K_DEFAULT_SCAN_LINK) {
			arvif = &ahvif->deflink;
		} else {
			arvif = (struct ath12k_link_vif *)
			kzalloc(sizeof(struct ath12k_link_vif), GFP_KERNEL);
			if (!arvif)
				return NULL;
		}
	}
=======
	if (ah->num_radio == 1)
		return ah->radio;
>>>>>>> e8a457b7

	/* Currently mac80211 supports splitting scan requests into
	 * multiple scan requests per band.
	 * Loop through first channel and determine the scan radio
	 * TODO: There could be 5 GHz low/high channels in that case
	 * split the hw request and perform multiple scans
	 */

	if (center_freq < ATH12K_MIN_5G_FREQ)
		band = NL80211_BAND_2GHZ;
	else if (center_freq < ATH12K_MIN_6G_FREQ)
		band = NL80211_BAND_5GHZ;
	else
		band = NL80211_BAND_6GHZ;

	for_each_ar(ah, ar, i) {
		/* TODO 5 GHz low high split changes */
		if (ar->mac.sbands[band].channels)
			return ar;
	}

	return NULL;
}

void __ath12k_mac_scan_finish(struct ath12k *ar)
{
	struct ieee80211_hw *hw = ath12k_ar_to_hw(ar);

	lockdep_assert_held(&ar->data_lock);

	switch (ar->scan.state) {
	case ATH12K_SCAN_IDLE:
		break;
	case ATH12K_SCAN_RUNNING:
	case ATH12K_SCAN_ABORTING:
		if (ar->scan.is_roc && ar->scan.roc_notify)
			ieee80211_remain_on_channel_expired(hw);
		fallthrough;
	case ATH12K_SCAN_STARTING:
		cancel_delayed_work(&ar->scan.timeout);
		complete(&ar->scan.completed);
		wiphy_work_queue(ar->ah->hw->wiphy, &ar->scan.vdev_clean_wk);
		break;
	}
}

void ath12k_mac_scan_finish(struct ath12k *ar)
{
	spin_lock_bh(&ar->data_lock);
	__ath12k_mac_scan_finish(ar);
	spin_unlock_bh(&ar->data_lock);
}

static int ath12k_scan_stop(struct ath12k *ar)
{
	struct ath12k_wmi_scan_cancel_arg arg = {
		.req_type = WLAN_SCAN_CANCEL_SINGLE,
		.scan_id = ATH12K_SCAN_ID,
	};
	int ret;

	lockdep_assert_wiphy(ath12k_ar_to_hw(ar)->wiphy);

	/* TODO: Fill other STOP Params */
	arg.pdev_id = ar->pdev->pdev_id;

	ret = ath12k_wmi_send_scan_stop_cmd(ar, &arg);
	if (ret) {
		ath12k_warn(ar->ab, "failed to stop wmi scan: %d\n", ret);
		goto out;
	}

	ret = wait_for_completion_timeout(&ar->scan.completed, 3 * HZ);
	if (ret == 0) {
		ath12k_warn(ar->ab,
			    "failed to receive scan abort comple: timed out\n");
		ret = -ETIMEDOUT;
	} else if (ret > 0) {
		ret = 0;
	}

out:
	/* Scan state should be updated in scan completion worker but in
	 * case firmware fails to deliver the event (for whatever reason)
	 * it is desired to clean up scan state anyway. Firmware may have
	 * just dropped the scan completion event delivery due to transport
	 * pipe being overflown with data and/or it can recover on its own
	 * before next scan request is submitted.
	 */
	spin_lock_bh(&ar->data_lock);
	if (ret)
		__ath12k_mac_scan_finish(ar);
	spin_unlock_bh(&ar->data_lock);

	return ret;
}

static void ath12k_scan_abort(struct ath12k *ar)
{
	int ret;

	lockdep_assert_wiphy(ath12k_ar_to_hw(ar)->wiphy);

	spin_lock_bh(&ar->data_lock);

	switch (ar->scan.state) {
	case ATH12K_SCAN_IDLE:
		/* This can happen if timeout worker kicked in and called
		 * abortion while scan completion was being processed.
		 */
		break;
	case ATH12K_SCAN_STARTING:
	case ATH12K_SCAN_ABORTING:
		ath12k_warn(ar->ab, "refusing scan abortion due to invalid scan state: %d\n",
			    ar->scan.state);
		break;
	case ATH12K_SCAN_RUNNING:
		ar->scan.state = ATH12K_SCAN_ABORTING;
		spin_unlock_bh(&ar->data_lock);

		ret = ath12k_scan_stop(ar);
		if (ret)
			ath12k_warn(ar->ab, "failed to abort scan: %d\n", ret);

		spin_lock_bh(&ar->data_lock);
		break;
	}

	spin_unlock_bh(&ar->data_lock);
}

static void ath12k_scan_timeout_work(struct work_struct *work)
{
	struct ath12k *ar = container_of(work, struct ath12k,
					 scan.timeout.work);

	wiphy_lock(ath12k_ar_to_hw(ar)->wiphy);
	ath12k_scan_abort(ar);
	wiphy_unlock(ath12k_ar_to_hw(ar)->wiphy);
}

static void ath12k_scan_vdev_clean_work(struct wiphy *wiphy, struct wiphy_work *work)
{
	struct ath12k *ar = container_of(work, struct ath12k,
					 scan.vdev_clean_wk);
	struct ath12k_hw *ah = ar->ah;
	struct ath12k_link_vif *arvif;

	lockdep_assert_wiphy(wiphy);

	arvif = ar->scan.arvif;

	/* The scan vdev has already been deleted. This can occur when a
	 * new scan request is made on the same vif with a different
	 * frequency, causing the scan arvif to move from one radio to
	 * another. Or, scan was abrupted and via remove interface, the
	 * arvif is already deleted. Alternatively, if the scan vdev is not
	 * being used as an actual vdev, then do not delete it.
	 */
	if (!arvif || arvif->is_started)
		goto work_complete;

	ath12k_dbg(ar->ab, ATH12K_DBG_MAC, "mac clean scan vdev (link id %u)",
		   arvif->link_id);

	ath12k_mac_remove_link_interface(ah->hw, arvif);
	ath12k_mac_unassign_link_vif(arvif);

work_complete:
	spin_lock_bh(&ar->data_lock);
	ar->scan.arvif = NULL;
	if (!ar->scan.is_roc) {
		struct cfg80211_scan_info info = {
			.aborted = ((ar->scan.state ==
				    ATH12K_SCAN_ABORTING) ||
				    (ar->scan.state ==
				    ATH12K_SCAN_STARTING)),
		};

		ieee80211_scan_completed(ar->ah->hw, &info);
	}

	ar->scan.state = ATH12K_SCAN_IDLE;
	ar->scan_channel = NULL;
	ar->scan.roc_freq = 0;
	spin_unlock_bh(&ar->data_lock);
}

static int ath12k_start_scan(struct ath12k *ar,
			     struct ath12k_wmi_scan_req_arg *arg)
{
	int ret;

	lockdep_assert_wiphy(ath12k_ar_to_hw(ar)->wiphy);

	ret = ath12k_wmi_send_scan_start_cmd(ar, arg);
	if (ret)
		return ret;

	ret = wait_for_completion_timeout(&ar->scan.started, 1 * HZ);
	if (ret == 0) {
		ret = ath12k_scan_stop(ar);
		if (ret)
			ath12k_warn(ar->ab, "failed to stop scan: %d\n", ret);

		return -ETIMEDOUT;
	}

	/* If we failed to start the scan, return error code at
	 * this point.  This is probably due to some issue in the
	 * firmware, but no need to wedge the driver due to that...
	 */
	spin_lock_bh(&ar->data_lock);
	if (ar->scan.state == ATH12K_SCAN_IDLE) {
		spin_unlock_bh(&ar->data_lock);
		return -EINVAL;
	}
	spin_unlock_bh(&ar->data_lock);

	return 0;
}

static u8
ath12k_mac_find_link_id_by_ar(struct ath12k_vif *ahvif, struct ath12k *ar)
{
	struct ath12k_link_vif *arvif;
	struct ath12k_hw *ah = ahvif->ah;
	unsigned long links = ahvif->links_map;
	u8 link_id;

	lockdep_assert_wiphy(ah->hw->wiphy);

	for_each_set_bit(link_id, &links, IEEE80211_MLD_MAX_NUM_LINKS) {
		arvif = wiphy_dereference(ah->hw->wiphy, ahvif->link[link_id]);

		if (!arvif || !arvif->is_created)
			continue;

		if (ar == arvif->ar)
			return link_id;
	}

	/* input ar is not assigned to any of the links of ML VIF, use scan
	 * link (15) for scan vdev creation.
	 */
	return ATH12K_DEFAULT_SCAN_LINK;
}

static int ath12k_mac_op_hw_scan(struct ieee80211_hw *hw,
				 struct ieee80211_vif *vif,
				 struct ieee80211_scan_request *hw_req)
{
	struct ath12k_hw *ah = ath12k_hw_to_ah(hw);
	struct ath12k *ar;
	struct ath12k_vif *ahvif = ath12k_vif_to_ahvif(vif);
	struct ath12k_link_vif *arvif;
	struct cfg80211_scan_request *req = &hw_req->req;
	struct ath12k_wmi_scan_req_arg *arg = NULL;
	u8 link_id;
	int ret;
	int i;
	bool create = true;

	lockdep_assert_wiphy(hw->wiphy);

	arvif = &ahvif->deflink;

	/* Since the targeted scan device could depend on the frequency
	 * requested in the hw_req, select the corresponding radio
	 */
	ar = ath12k_mac_select_scan_device(hw, vif, hw_req->req.channels[0]->center_freq);
	if (!ar)
		return -EINVAL;

	/* check if any of the links of ML VIF is already started on
	 * radio(ar) correpsondig to given scan frequency and use it,
	 * if not use scan link (link 15) for scan purpose.
	 */
	link_id = ath12k_mac_find_link_id_by_ar(ahvif, ar);
	arvif = ath12k_mac_assign_link_vif(ah, vif, link_id);

	ath12k_dbg(ar->ab, ATH12K_DBG_MAC, "mac link ID %d selected for scan",
		   arvif->link_id);

	/* If the vif is already assigned to a specific vdev of an ar,
	 * check whether its already started, vdev which is started
	 * are not allowed to switch to a new radio.
	 * If the vdev is not started, but was earlier created on a
	 * different ar, delete that vdev and create a new one. We don't
	 * delete at the scan stop as an optimization to avoid redundant
	 * delete-create vdev's for the same ar, in case the request is
	 * always on the same band for the vif
	 */
	if (arvif->is_created) {
		if (WARN_ON(!arvif->ar))
			return -EINVAL;

		if (ar != arvif->ar && arvif->is_started)
			return -EINVAL;

		if (ar != arvif->ar) {
			ath12k_mac_remove_link_interface(hw, arvif);
			ath12k_mac_unassign_link_vif(arvif);
		} else {
			create = false;
		}
	}

	if (create) {
		/* Previous arvif would've been cleared in radio switch block
		 * above, assign arvif again for create.
		 */
		arvif = ath12k_mac_assign_link_vif(ah, vif, link_id);

		ret = ath12k_mac_vdev_create(ar, arvif);
		if (ret) {
			ath12k_warn(ar->ab, "unable to create scan vdev %d\n", ret);
			return -EINVAL;
		}
	}

	spin_lock_bh(&ar->data_lock);
	switch (ar->scan.state) {
	case ATH12K_SCAN_IDLE:
		reinit_completion(&ar->scan.started);
		reinit_completion(&ar->scan.completed);
		ar->scan.state = ATH12K_SCAN_STARTING;
		ar->scan.is_roc = false;
		ar->scan.arvif = arvif;
		ret = 0;
		break;
	case ATH12K_SCAN_STARTING:
	case ATH12K_SCAN_RUNNING:
	case ATH12K_SCAN_ABORTING:
		ret = -EBUSY;
		break;
	}
	spin_unlock_bh(&ar->data_lock);

	if (ret)
		goto exit;

	arg = kzalloc(sizeof(*arg), GFP_KERNEL);
	if (!arg) {
		ret = -ENOMEM;
		goto exit;
	}

	ath12k_wmi_start_scan_init(ar, arg);
	arg->vdev_id = arvif->vdev_id;
	arg->scan_id = ATH12K_SCAN_ID;

	if (req->ie_len) {
		arg->extraie.ptr = kmemdup(req->ie, req->ie_len, GFP_KERNEL);
		if (!arg->extraie.ptr) {
			ret = -ENOMEM;
			goto exit;
		}
		arg->extraie.len = req->ie_len;
	}

	if (req->n_ssids) {
		arg->num_ssids = req->n_ssids;
		for (i = 0; i < arg->num_ssids; i++)
			arg->ssid[i] = req->ssids[i];
	} else {
		arg->scan_f_passive = 1;
	}

	if (req->n_channels) {
		arg->num_chan = req->n_channels;
		arg->chan_list = kcalloc(arg->num_chan, sizeof(*arg->chan_list),
					 GFP_KERNEL);
		if (!arg->chan_list) {
			ret = -ENOMEM;
			goto exit;
		}

		for (i = 0; i < arg->num_chan; i++)
			arg->chan_list[i] = req->channels[i]->center_freq;
	}

	ret = ath12k_start_scan(ar, arg);
	if (ret) {
		ath12k_warn(ar->ab, "failed to start hw scan: %d\n", ret);
		spin_lock_bh(&ar->data_lock);
		ar->scan.state = ATH12K_SCAN_IDLE;
		spin_unlock_bh(&ar->data_lock);
	}

	ath12k_dbg(ar->ab, ATH12K_DBG_MAC, "mac scan started");

	/* As per cfg80211/mac80211 scan design, it allows only one
	 * scan at a time. Hence last_scan link id is used for
	 * tracking the link id on which the scan is been done on
	 * this vif.
	 */
	ahvif->last_scan_link = arvif->link_id;

	/* Add a margin to account for event/command processing */
	ieee80211_queue_delayed_work(ath12k_ar_to_hw(ar), &ar->scan.timeout,
				     msecs_to_jiffies(arg->max_scan_time +
						      ATH12K_MAC_SCAN_TIMEOUT_MSECS));

exit:
	if (arg) {
		kfree(arg->chan_list);
		kfree(arg->extraie.ptr);
		kfree(arg);
	}

	return ret;
}

static void ath12k_mac_op_cancel_hw_scan(struct ieee80211_hw *hw,
					 struct ieee80211_vif *vif)
{
	struct ath12k_vif *ahvif = ath12k_vif_to_ahvif(vif);
	u16 link_id = ahvif->last_scan_link;
	struct ath12k_link_vif *arvif;
	struct ath12k *ar;

	lockdep_assert_wiphy(hw->wiphy);

	arvif = wiphy_dereference(hw->wiphy, ahvif->link[link_id]);
	if (!arvif || arvif->is_started)
		return;

	ar = arvif->ar;

	ath12k_scan_abort(ar);

	cancel_delayed_work_sync(&ar->scan.timeout);
}

static int ath12k_install_key(struct ath12k_link_vif *arvif,
			      struct ieee80211_key_conf *key,
			      enum set_key_cmd cmd,
			      const u8 *macaddr, u32 flags)
{
	int ret;
	struct ath12k *ar = arvif->ar;
	struct wmi_vdev_install_key_arg arg = {
		.vdev_id = arvif->vdev_id,
		.key_idx = key->keyidx,
		.key_len = key->keylen,
		.key_data = key->key,
		.key_flags = flags,
		.macaddr = macaddr,
	};
	struct ath12k_vif *ahvif = arvif->ahvif;
	struct ieee80211_vif *vif = ath12k_ahvif_to_vif(ahvif);

	lockdep_assert_wiphy(ath12k_ar_to_hw(ar)->wiphy);

	reinit_completion(&ar->install_key_done);

	if (test_bit(ATH12K_FLAG_HW_CRYPTO_DISABLED, &ar->ab->dev_flags))
		return 0;

	if (cmd == DISABLE_KEY) {
		/* TODO: Check if FW expects  value other than NONE for del */
		/* arg.key_cipher = WMI_CIPHER_NONE; */
		arg.key_len = 0;
		arg.key_data = NULL;
		goto install;
	}

	switch (key->cipher) {
	case WLAN_CIPHER_SUITE_CCMP:
		arg.key_cipher = WMI_CIPHER_AES_CCM;
		/* TODO: Re-check if flag is valid */
		key->flags |= IEEE80211_KEY_FLAG_GENERATE_IV_MGMT;
		break;
	case WLAN_CIPHER_SUITE_TKIP:
		arg.key_cipher = WMI_CIPHER_TKIP;
		arg.key_txmic_len = 8;
		arg.key_rxmic_len = 8;
		break;
	case WLAN_CIPHER_SUITE_CCMP_256:
		arg.key_cipher = WMI_CIPHER_AES_CCM;
		break;
	case WLAN_CIPHER_SUITE_GCMP:
	case WLAN_CIPHER_SUITE_GCMP_256:
		arg.key_cipher = WMI_CIPHER_AES_GCM;
		break;
	default:
		ath12k_warn(ar->ab, "cipher %d is not supported\n", key->cipher);
		return -EOPNOTSUPP;
	}

	if (test_bit(ATH12K_FLAG_RAW_MODE, &ar->ab->dev_flags))
		key->flags |= IEEE80211_KEY_FLAG_GENERATE_IV |
			      IEEE80211_KEY_FLAG_RESERVE_TAILROOM;

install:
	ret = ath12k_wmi_vdev_install_key(arvif->ar, &arg);

	if (ret)
		return ret;

	if (!wait_for_completion_timeout(&ar->install_key_done, 1 * HZ))
		return -ETIMEDOUT;

	if (ether_addr_equal(macaddr, vif->addr))
		ahvif->key_cipher = key->cipher;

	return ar->install_key_status ? -EINVAL : 0;
}

static int ath12k_clear_peer_keys(struct ath12k_link_vif *arvif,
				  const u8 *addr)
{
	struct ath12k *ar = arvif->ar;
	struct ath12k_base *ab = ar->ab;
	struct ath12k_peer *peer;
	int first_errno = 0;
	int ret;
	int i;
	u32 flags = 0;

	lockdep_assert_wiphy(ath12k_ar_to_hw(ar)->wiphy);

	spin_lock_bh(&ab->base_lock);
	peer = ath12k_peer_find(ab, arvif->vdev_id, addr);
	spin_unlock_bh(&ab->base_lock);

	if (!peer)
		return -ENOENT;

	for (i = 0; i < ARRAY_SIZE(peer->keys); i++) {
		if (!peer->keys[i])
			continue;

		/* key flags are not required to delete the key */
		ret = ath12k_install_key(arvif, peer->keys[i],
					 DISABLE_KEY, addr, flags);
		if (ret < 0 && first_errno == 0)
			first_errno = ret;

		if (ret < 0)
			ath12k_warn(ab, "failed to remove peer key %d: %d\n",
				    i, ret);

		spin_lock_bh(&ab->base_lock);
		peer->keys[i] = NULL;
		spin_unlock_bh(&ab->base_lock);
	}

	return first_errno;
}

static int ath12k_mac_set_key(struct ath12k *ar, enum set_key_cmd cmd,
			      struct ath12k_link_vif *arvif,
			      struct ath12k_link_sta *arsta,
			      struct ieee80211_key_conf *key)
{
<<<<<<< HEAD
	struct ath12k_vif *ahvif = arvif->ahvif;
	struct ieee80211_vif *vif = ath12k_ahvif_to_vif(ahvif);
	struct ieee80211_bss_conf *link_conf;
=======
>>>>>>> e8a457b7
	struct ieee80211_sta *sta = NULL;
	struct ath12k_base *ab = ar->ab;
	struct ath12k_peer *peer;
	struct ath12k_sta *ahsta;
	const u8 *peer_addr;
	int ret;
	u32 flags = 0;

	lockdep_assert_wiphy(ath12k_ar_to_hw(ar)->wiphy);

	if (arsta)
		sta = ath12k_ahsta_to_sta(arsta->ahsta);

	if (test_bit(ATH12K_FLAG_HW_CRYPTO_DISABLED, &ab->dev_flags))
		return 1;

	link_conf = ath12k_mac_get_link_bss_conf(arvif);
	if (!link_conf) {
		ath12k_warn(ab, "unable to access bss link conf in set key for vif %pM link %u\n",
			    vif->addr, arvif->link_id);
		return -ENOLINK;
	}

	if (sta)
		peer_addr = arsta->addr;
<<<<<<< HEAD
	else if (ahvif->vdev_type == WMI_VDEV_TYPE_STA)
		peer_addr = link_conf->bssid;
	else
		peer_addr = link_conf->addr;
=======
	else
		peer_addr = arvif->bssid;
>>>>>>> e8a457b7

	key->hw_key_idx = key->keyidx;

	/* the peer should not disappear in mid-way (unless FW goes awry) since
	 * we already hold wiphy lock. we just make sure its there now.
	 */
	spin_lock_bh(&ab->base_lock);
	peer = ath12k_peer_find(ab, arvif->vdev_id, peer_addr);
	spin_unlock_bh(&ab->base_lock);

	if (!peer) {
		if (cmd == SET_KEY) {
			ath12k_warn(ab, "cannot install key for non-existent peer %pM\n",
				    peer_addr);
			return -EOPNOTSUPP;
		}

		/* if the peer doesn't exist there is no key to disable
		 * anymore
		 */
		return 0;
	}

	if (key->flags & IEEE80211_KEY_FLAG_PAIRWISE)
		flags |= WMI_KEY_PAIRWISE;
	else
		flags |= WMI_KEY_GROUP;

	ret = ath12k_install_key(arvif, key, cmd, peer_addr, flags);
	if (ret) {
		ath12k_warn(ab, "ath12k_install_key failed (%d)\n", ret);
		return ret;
	}

	ret = ath12k_dp_rx_peer_pn_replay_config(arvif, peer_addr, cmd, key);
	if (ret) {
		ath12k_warn(ab, "failed to offload PN replay detection %d\n", ret);
		return ret;
	}

	spin_lock_bh(&ab->base_lock);
	peer = ath12k_peer_find(ab, arvif->vdev_id, peer_addr);
	if (peer && cmd == SET_KEY) {
		peer->keys[key->keyidx] = key;
		if (key->flags & IEEE80211_KEY_FLAG_PAIRWISE) {
			peer->ucast_keyidx = key->keyidx;
			peer->sec_type = ath12k_dp_tx_get_encrypt_type(key->cipher);
		} else {
			peer->mcast_keyidx = key->keyidx;
			peer->sec_type_grp = ath12k_dp_tx_get_encrypt_type(key->cipher);
		}
	} else if (peer && cmd == DISABLE_KEY) {
		peer->keys[key->keyidx] = NULL;
		if (key->flags & IEEE80211_KEY_FLAG_PAIRWISE)
			peer->ucast_keyidx = 0;
		else
			peer->mcast_keyidx = 0;
	} else if (!peer)
		/* impossible unless FW goes crazy */
		ath12k_warn(ab, "peer %pM disappeared!\n", peer_addr);

	if (sta) {
		ahsta = ath12k_sta_to_ahsta(sta);

		switch (key->cipher) {
		case WLAN_CIPHER_SUITE_TKIP:
		case WLAN_CIPHER_SUITE_CCMP:
		case WLAN_CIPHER_SUITE_CCMP_256:
		case WLAN_CIPHER_SUITE_GCMP:
		case WLAN_CIPHER_SUITE_GCMP_256:
			if (cmd == SET_KEY)
				ahsta->pn_type = HAL_PN_TYPE_WPA;
			else
				ahsta->pn_type = HAL_PN_TYPE_NONE;
			break;
		default:
			ahsta->pn_type = HAL_PN_TYPE_NONE;
			break;
		}
	}

	spin_unlock_bh(&ab->base_lock);

	return 0;
}

static int ath12k_mac_update_key_cache(struct ath12k_vif_cache *cache,
				       enum set_key_cmd cmd,
				       struct ieee80211_sta *sta,
				       struct ieee80211_key_conf *key)
{
	struct ath12k_key_conf *key_conf, *tmp;

	list_for_each_entry_safe(key_conf, tmp, &cache->key_conf.list, list) {
		if (key_conf->key != key)
			continue;

		/* If SET key entry is already present in cache, nothing to do,
		 * just return
		 */
		if (cmd == SET_KEY)
			return 0;

		/* DEL key for an old SET key which driver hasn't flushed yet.
		 */
		list_del(&key_conf->list);
		kfree(key_conf);
	}

	if (cmd == SET_KEY) {
		key_conf = kzalloc(sizeof(*key_conf), GFP_KERNEL);

		if (!key_conf)
			return -ENOMEM;

		key_conf->cmd = cmd;
		key_conf->sta = sta;
		key_conf->key = key;
		list_add_tail(&key_conf->list,
			      &cache->key_conf.list);
	}

	return 0;
}

static int ath12k_mac_op_set_key(struct ieee80211_hw *hw, enum set_key_cmd cmd,
				 struct ieee80211_vif *vif, struct ieee80211_sta *sta,
				 struct ieee80211_key_conf *key)
{
	struct ath12k_vif *ahvif = ath12k_vif_to_ahvif(vif);
	struct ath12k_link_vif *arvif;
	struct ath12k_link_sta *arsta = NULL;
	struct ath12k_vif_cache *cache;
	struct ath12k_sta *ahsta;
	unsigned long links;
	u8 link_id;
	int ret;

	lockdep_assert_wiphy(hw->wiphy);

	/* BIP needs to be done in software */
	if (key->cipher == WLAN_CIPHER_SUITE_AES_CMAC ||
	    key->cipher == WLAN_CIPHER_SUITE_BIP_GMAC_128 ||
	    key->cipher == WLAN_CIPHER_SUITE_BIP_GMAC_256 ||
	    key->cipher == WLAN_CIPHER_SUITE_BIP_CMAC_256) {
		return 1;
	}

	if (key->keyidx > WMI_MAX_KEY_INDEX)
		return -ENOSPC;

	if (sta) {
		ahsta = ath12k_sta_to_ahsta(sta);

		/* For an ML STA Pairwise key is same for all associated link Stations,
		 * hence do set key for all link STAs which are active.
		 */
		if (sta->mlo) {
			links = ahsta->links_map;
			for_each_set_bit(link_id, &links, IEEE80211_MLD_MAX_NUM_LINKS) {
				arvif = wiphy_dereference(hw->wiphy,
							  ahvif->link[link_id]);
				arsta = wiphy_dereference(hw->wiphy,
							  ahsta->link[link_id]);

				if (WARN_ON(!arvif || !arsta))
					/* arvif and arsta are expected to be valid when
					 * STA is present.
					 */
					continue;

				ret = ath12k_mac_set_key(arvif->ar, cmd, arvif,
							 arsta, key);
				if (ret)
					break;
			}

			return 0;
		}

		arsta = &ahsta->deflink;
		arvif = arsta->arvif;
		if (WARN_ON(!arvif))
			return -EINVAL;

		ret = ath12k_mac_set_key(arvif->ar, cmd, arvif, arsta, key);
		if (ret)
			return ret;

		return 0;
	}
<<<<<<< HEAD

	if (key->link_id >= 0 && key->link_id < IEEE80211_MLD_MAX_NUM_LINKS) {
		link_id = key->link_id;
		arvif = wiphy_dereference(hw->wiphy, ahvif->link[link_id]);
	} else {
		link_id = 0;
		arvif = &ahvif->deflink;
	}

	if (!arvif || !arvif->is_created) {
		cache = ath12k_ahvif_get_link_cache(ahvif, link_id);
		if (!cache)
			return -ENOSPC;

=======

	if (key->link_id >= 0 && key->link_id < IEEE80211_MLD_MAX_NUM_LINKS) {
		link_id = key->link_id;
		arvif = wiphy_dereference(hw->wiphy, ahvif->link[link_id]);
	} else {
		link_id = 0;
		arvif = &ahvif->deflink;
	}

	if (!arvif || !arvif->is_created) {
		cache = ath12k_ahvif_get_link_cache(ahvif, link_id);
		if (!cache)
			return -ENOSPC;

>>>>>>> e8a457b7
		ret = ath12k_mac_update_key_cache(cache, cmd, sta, key);
		if (ret)
			return ret;

		return 0;
	}

	ret = ath12k_mac_set_key(arvif->ar, cmd, arvif, NULL, key);
	if (ret)
		return ret;

	return 0;
}

static int
ath12k_mac_bitrate_mask_num_vht_rates(struct ath12k *ar,
				      enum nl80211_band band,
				      const struct cfg80211_bitrate_mask *mask)
{
	int num_rates = 0;
	int i;

	for (i = 0; i < ARRAY_SIZE(mask->control[band].vht_mcs); i++)
		num_rates += hweight16(mask->control[band].vht_mcs[i]);

	return num_rates;
}

static int
ath12k_mac_set_peer_vht_fixed_rate(struct ath12k_link_vif *arvif,
				   struct ath12k_link_sta *arsta,
				   const struct cfg80211_bitrate_mask *mask,
				   enum nl80211_band band)
{
	struct ath12k *ar = arvif->ar;
	u8 vht_rate, nss;
	u32 rate_code;
	int ret, i;

	lockdep_assert_wiphy(ath12k_ar_to_hw(ar)->wiphy);

	nss = 0;

	for (i = 0; i < ARRAY_SIZE(mask->control[band].vht_mcs); i++) {
		if (hweight16(mask->control[band].vht_mcs[i]) == 1) {
			nss = i + 1;
			vht_rate = ffs(mask->control[band].vht_mcs[i]) - 1;
		}
	}

	if (!nss) {
		ath12k_warn(ar->ab, "No single VHT Fixed rate found to set for %pM",
			    arsta->addr);
		return -EINVAL;
	}

	ath12k_dbg(ar->ab, ATH12K_DBG_MAC,
		   "Setting Fixed VHT Rate for peer %pM. Device will not switch to any other selected rates",
		   arsta->addr);

	rate_code = ATH12K_HW_RATE_CODE(vht_rate, nss - 1,
					WMI_RATE_PREAMBLE_VHT);
	ret = ath12k_wmi_set_peer_param(ar, arsta->addr,
					arvif->vdev_id,
					WMI_PEER_PARAM_FIXED_RATE,
					rate_code);
	if (ret)
		ath12k_warn(ar->ab,
			    "failed to update STA %pM Fixed Rate %d: %d\n",
			     arsta->addr, rate_code, ret);

	return ret;
}

static int ath12k_mac_station_assoc(struct ath12k *ar,
				    struct ath12k_link_vif *arvif,
				    struct ath12k_link_sta *arsta,
				    bool reassoc)
{
	struct ieee80211_vif *vif = ath12k_ahvif_to_vif(arvif->ahvif);
	struct ieee80211_sta *sta = ath12k_ahsta_to_sta(arsta->ahsta);
	struct ieee80211_link_sta *link_sta;
	int ret;
	struct cfg80211_chan_def def;
	enum nl80211_band band;
	struct cfg80211_bitrate_mask *mask;
	u8 num_vht_rates;
	u8 link_id = arvif->link_id;

	lockdep_assert_wiphy(ath12k_ar_to_hw(ar)->wiphy);

	if (WARN_ON(ath12k_mac_vif_link_chan(vif, arvif->link_id, &def)))
		return -EPERM;

	if (WARN_ON(!rcu_access_pointer(sta->link[link_id])))
		return -EINVAL;

	band = def.chan->band;
	mask = &arvif->bitrate_mask;

	struct ath12k_wmi_peer_assoc_arg *peer_arg __free(kfree) =
		kzalloc(sizeof(*peer_arg), GFP_KERNEL);
	if (!peer_arg)
		return -ENOMEM;

	ath12k_peer_assoc_prepare(ar, arvif, arsta, peer_arg, reassoc);

	if (peer_arg->peer_nss < 1) {
		ath12k_warn(ar->ab,
			    "invalid peer NSS %d\n", peer_arg->peer_nss);
		return -EINVAL;
	}
	ret = ath12k_wmi_send_peer_assoc_cmd(ar, peer_arg);
	if (ret) {
		ath12k_warn(ar->ab, "failed to run peer assoc for STA %pM vdev %i: %d\n",
			    arsta->addr, arvif->vdev_id, ret);
		return ret;
	}

	if (!wait_for_completion_timeout(&ar->peer_assoc_done, 1 * HZ)) {
		ath12k_warn(ar->ab, "failed to get peer assoc conf event for %pM vdev %i\n",
			    arsta->addr, arvif->vdev_id);
		return -ETIMEDOUT;
	}

	num_vht_rates = ath12k_mac_bitrate_mask_num_vht_rates(ar, band, mask);

	/* If single VHT rate is configured (by set_bitrate_mask()),
	 * peer_assoc will disable VHT. This is now enabled by a peer specific
	 * fixed param.
	 * Note that all other rates and NSS will be disabled for this peer.
	 */
	link_sta = ath12k_mac_get_link_sta(arsta);
	if (!link_sta) {
		ath12k_warn(ar->ab, "unable to access link sta in station assoc\n");
		return -EINVAL;
	}

<<<<<<< HEAD
=======
	spin_lock_bh(&ar->data_lock);
	arsta->bw = ath12k_mac_ieee80211_sta_bw_to_wmi(ar, link_sta);
	arsta->bw_prev = link_sta->bandwidth;
	spin_unlock_bh(&ar->data_lock);

>>>>>>> e8a457b7
	if (link_sta->vht_cap.vht_supported && num_vht_rates == 1) {
		ret = ath12k_mac_set_peer_vht_fixed_rate(arvif, arsta, mask,
							 band);
		if (ret)
			return ret;
	}

	/* Re-assoc is run only to update supported rates for given station. It
	 * doesn't make much sense to reconfigure the peer completely.
	 */
	if (reassoc)
		return 0;

	ret = ath12k_setup_peer_smps(ar, arvif, arsta->addr,
				     &link_sta->ht_cap, &link_sta->he_6ghz_capa);
	if (ret) {
		ath12k_warn(ar->ab, "failed to setup peer SMPS for vdev %d: %d\n",
			    arvif->vdev_id, ret);
		return ret;
	}

	if (!sta->wme) {
		arvif->num_legacy_stations++;
		ret = ath12k_recalc_rtscts_prot(arvif);
		if (ret)
			return ret;
	}

	if (sta->wme && sta->uapsd_queues) {
		ret = ath12k_peer_assoc_qos_ap(ar, arvif, arsta);
		if (ret) {
			ath12k_warn(ar->ab, "failed to set qos params for STA %pM for vdev %i: %d\n",
				    arsta->addr, arvif->vdev_id, ret);
			return ret;
		}
	}

	return 0;
}

static int ath12k_mac_station_disassoc(struct ath12k *ar,
				       struct ath12k_link_vif *arvif,
				       struct ath12k_link_sta *arsta)
{
	struct ieee80211_sta *sta = ath12k_ahsta_to_sta(arsta->ahsta);

	lockdep_assert_wiphy(ath12k_ar_to_hw(ar)->wiphy);

	if (!sta->wme) {
		arvif->num_legacy_stations--;
		return ath12k_recalc_rtscts_prot(arvif);
	}

	return 0;
}

static void ath12k_sta_rc_update_wk(struct wiphy *wiphy, struct wiphy_work *wk)
{
	struct ieee80211_link_sta *link_sta;
	struct ath12k *ar;
	struct ath12k_link_vif *arvif;
	struct ieee80211_sta *sta;
	struct cfg80211_chan_def def;
	enum nl80211_band band;
	const u8 *ht_mcs_mask;
	const u16 *vht_mcs_mask;
	u32 changed, bw, nss, smps, bw_prev;
	int err, num_vht_rates;
	const struct cfg80211_bitrate_mask *mask;
	enum wmi_phy_mode peer_phymode;
	struct ath12k_link_sta *arsta;
	struct ieee80211_vif *vif;

	lockdep_assert_wiphy(wiphy);

	arsta = container_of(wk, struct ath12k_link_sta, update_wk);
	sta = ath12k_ahsta_to_sta(arsta->ahsta);
	arvif = arsta->arvif;
	vif = ath12k_ahvif_to_vif(arvif->ahvif);
	ar = arvif->ar;

	if (WARN_ON(ath12k_mac_vif_link_chan(vif, arvif->link_id, &def)))
		return;

	band = def.chan->band;
	ht_mcs_mask = arvif->bitrate_mask.control[band].ht_mcs;
	vht_mcs_mask = arvif->bitrate_mask.control[band].vht_mcs;

	spin_lock_bh(&ar->data_lock);

	changed = arsta->changed;
	arsta->changed = 0;

	bw = arsta->bw;
	bw_prev = arsta->bw_prev;
	nss = arsta->nss;
	smps = arsta->smps;

	spin_unlock_bh(&ar->data_lock);

	nss = max_t(u32, 1, nss);
	nss = min(nss, max(ath12k_mac_max_ht_nss(ht_mcs_mask),
			   ath12k_mac_max_vht_nss(vht_mcs_mask)));

	struct ath12k_wmi_peer_assoc_arg *peer_arg __free(kfree) =
					kzalloc(sizeof(*peer_arg), GFP_KERNEL);
	if (!peer_arg)
		return;

	if (changed & IEEE80211_RC_BW_CHANGED) {
		ath12k_peer_assoc_h_phymode(ar, arvif, arsta, peer_arg);
		peer_phymode = peer_arg->peer_phymode;

		if (bw > bw_prev) {
			/* Phymode shows maximum supported channel width, if we
			 * upgrade bandwidth then due to sanity check of firmware,
			 * we have to send WMI_PEER_PHYMODE followed by
			 * WMI_PEER_CHWIDTH
			 */
			ath12k_dbg(ar->ab, ATH12K_DBG_MAC, "mac bandwidth upgrade for sta %pM new %d old %d\n",
				   arsta->addr, bw, bw_prev);
			err = ath12k_wmi_set_peer_param(ar, arsta->addr,
							arvif->vdev_id, WMI_PEER_PHYMODE,
							peer_phymode);
			if (err) {
				ath12k_warn(ar->ab, "failed to update STA %pM to peer phymode %d: %d\n",
					    arsta->addr, peer_phymode, err);
				return;
			}
			err = ath12k_wmi_set_peer_param(ar, arsta->addr,
							arvif->vdev_id, WMI_PEER_CHWIDTH,
							bw);
			if (err)
				ath12k_warn(ar->ab, "failed to update STA %pM to peer bandwidth %d: %d\n",
					    arsta->addr, bw, err);
		} else {
			/* When we downgrade bandwidth this will conflict with phymode
			 * and cause to trigger firmware crash. In this case we send
			 * WMI_PEER_CHWIDTH followed by WMI_PEER_PHYMODE
			 */
			ath12k_dbg(ar->ab, ATH12K_DBG_MAC, "mac bandwidth downgrade for sta %pM new %d old %d\n",
				   arsta->addr, bw, bw_prev);
			err = ath12k_wmi_set_peer_param(ar, arsta->addr,
							arvif->vdev_id, WMI_PEER_CHWIDTH,
							bw);
			if (err) {
				ath12k_warn(ar->ab, "failed to update STA %pM peer to bandwidth %d: %d\n",
					    arsta->addr, bw, err);
				return;
			}
			err = ath12k_wmi_set_peer_param(ar, arsta->addr,
							arvif->vdev_id, WMI_PEER_PHYMODE,
							peer_phymode);
			if (err)
				ath12k_warn(ar->ab, "failed to update STA %pM to peer phymode %d: %d\n",
					    arsta->addr, peer_phymode, err);
		}
	}

	if (changed & IEEE80211_RC_NSS_CHANGED) {
		ath12k_dbg(ar->ab, ATH12K_DBG_MAC, "mac update sta %pM nss %d\n",
			   arsta->addr, nss);

		err = ath12k_wmi_set_peer_param(ar, arsta->addr, arvif->vdev_id,
						WMI_PEER_NSS, nss);
		if (err)
			ath12k_warn(ar->ab, "failed to update STA %pM nss %d: %d\n",
				    arsta->addr, nss, err);
	}

	if (changed & IEEE80211_RC_SMPS_CHANGED) {
		ath12k_dbg(ar->ab, ATH12K_DBG_MAC, "mac update sta %pM smps %d\n",
			   arsta->addr, smps);

		err = ath12k_wmi_set_peer_param(ar, arsta->addr, arvif->vdev_id,
						WMI_PEER_MIMO_PS_STATE, smps);
		if (err)
			ath12k_warn(ar->ab, "failed to update STA %pM smps %d: %d\n",
				    arsta->addr, smps, err);
	}

	if (changed & IEEE80211_RC_SUPP_RATES_CHANGED) {
		mask = &arvif->bitrate_mask;
		num_vht_rates = ath12k_mac_bitrate_mask_num_vht_rates(ar, band,
								      mask);

		/* Peer_assoc_prepare will reject vht rates in
		 * bitrate_mask if its not available in range format and
		 * sets vht tx_rateset as unsupported. So multiple VHT MCS
		 * setting(eg. MCS 4,5,6) per peer is not supported here.
		 * But, Single rate in VHT mask can be set as per-peer
		 * fixed rate. But even if any HT rates are configured in
		 * the bitrate mask, device will not switch to those rates
		 * when per-peer Fixed rate is set.
		 * TODO: Check RATEMASK_CMDID to support auto rates selection
		 * across HT/VHT and for multiple VHT MCS support.
		 */
		link_sta = ath12k_mac_get_link_sta(arsta);
		if (!link_sta) {
			ath12k_warn(ar->ab, "unable to access link sta in peer assoc he for sta %pM link %u\n",
				    sta->addr, arsta->link_id);
			return;
		}

		if (link_sta->vht_cap.vht_supported && num_vht_rates == 1) {
			ath12k_mac_set_peer_vht_fixed_rate(arvif, arsta, mask,
							   band);
		} else {
			/* If the peer is non-VHT or no fixed VHT rate
			 * is provided in the new bitrate mask we set the
			 * other rates using peer_assoc command.
			 */
			ath12k_peer_assoc_prepare(ar, arvif, arsta,
						  peer_arg, true);

			err = ath12k_wmi_send_peer_assoc_cmd(ar, peer_arg);
			if (err)
				ath12k_warn(ar->ab, "failed to run peer assoc for STA %pM vdev %i: %d\n",
					    arsta->addr, arvif->vdev_id, err);

			if (!wait_for_completion_timeout(&ar->peer_assoc_done, 1 * HZ))
				ath12k_warn(ar->ab, "failed to get peer assoc conf event for %pM vdev %i\n",
					    arsta->addr, arvif->vdev_id);
		}
	}
}

static void ath12k_mac_free_unassign_link_sta(struct ath12k_hw *ah,
					      struct ath12k_sta *ahsta,
					      u8 link_id)
{
	struct ath12k_link_sta *arsta;

	lockdep_assert_wiphy(ah->hw->wiphy);

	if (WARN_ON(link_id >= IEEE80211_MLD_MAX_NUM_LINKS))
		return;

	arsta = wiphy_dereference(ah->hw->wiphy, ahsta->link[link_id]);
	if (WARN_ON(!arsta))
		return;

	ahsta->links_map &= ~BIT(link_id);
	rcu_assign_pointer(ahsta->link[link_id], NULL);
	synchronize_rcu();

	if (arsta == &ahsta->deflink) {
		arsta->link_id = ATH12K_INVALID_LINK_ID;
		arsta->ahsta = NULL;
		arsta->arvif = NULL;
		return;
	}

	kfree(arsta);
}

static int ath12k_mac_inc_num_stations(struct ath12k_link_vif *arvif,
				       struct ath12k_link_sta *arsta)
{
	struct ieee80211_sta *sta = ath12k_ahsta_to_sta(arsta->ahsta);
	struct ath12k *ar = arvif->ar;

	lockdep_assert_wiphy(ath12k_ar_to_hw(ar)->wiphy);

	if (arvif->ahvif->vdev_type == WMI_VDEV_TYPE_STA && !sta->tdls)
		return 0;

	if (ar->num_stations >= ar->max_num_stations)
		return -ENOBUFS;

	ar->num_stations++;

	return 0;
}

static void ath12k_mac_dec_num_stations(struct ath12k_link_vif *arvif,
					struct ath12k_link_sta *arsta)
{
	struct ieee80211_sta *sta = ath12k_ahsta_to_sta(arsta->ahsta);
	struct ath12k *ar = arvif->ar;

	lockdep_assert_wiphy(ath12k_ar_to_hw(ar)->wiphy);

	if (arvif->ahvif->vdev_type == WMI_VDEV_TYPE_STA && !sta->tdls)
		return;

	ar->num_stations--;
}

static void ath12k_mac_station_post_remove(struct ath12k *ar,
					   struct ath12k_link_vif *arvif,
					   struct ath12k_link_sta *arsta)
{
	struct ieee80211_vif *vif = ath12k_ahvif_to_vif(arvif->ahvif);
	struct ieee80211_sta *sta = ath12k_ahsta_to_sta(arsta->ahsta);
	struct ath12k_peer *peer;

	lockdep_assert_wiphy(ath12k_ar_to_hw(ar)->wiphy);

	ath12k_mac_dec_num_stations(arvif, arsta);

	spin_lock_bh(&ar->ab->base_lock);

	peer = ath12k_peer_find(ar->ab, arvif->vdev_id, arsta->addr);
	if (peer && peer->sta == sta) {
		ath12k_warn(ar->ab, "Found peer entry %pM n vdev %i after it was supposedly removed\n",
			    vif->addr, arvif->vdev_id);
		peer->sta = NULL;
		list_del(&peer->list);
		kfree(peer);
		ar->num_peers--;
	}

	spin_unlock_bh(&ar->ab->base_lock);

	kfree(arsta->rx_stats);
	arsta->rx_stats = NULL;
}

static int ath12k_mac_station_unauthorize(struct ath12k *ar,
					  struct ath12k_link_vif *arvif,
					  struct ath12k_link_sta *arsta)
{
	struct ath12k_peer *peer;
	int ret;

	lockdep_assert_wiphy(ath12k_ar_to_hw(ar)->wiphy);

	spin_lock_bh(&ar->ab->base_lock);

	peer = ath12k_peer_find(ar->ab, arvif->vdev_id, arsta->addr);
	if (peer)
		peer->is_authorized = false;

	spin_unlock_bh(&ar->ab->base_lock);

	/* Driver must clear the keys during the state change from
	 * IEEE80211_STA_AUTHORIZED to IEEE80211_STA_ASSOC, since after
	 * returning from here, mac80211 is going to delete the keys
	 * in __sta_info_destroy_part2(). This will ensure that the driver does
	 * not retain stale key references after mac80211 deletes the keys.
	 */
	ret = ath12k_clear_peer_keys(arvif, arsta->addr);
	if (ret) {
		ath12k_warn(ar->ab, "failed to clear all peer keys for vdev %i: %d\n",
			    arvif->vdev_id, ret);
		return ret;
	}

	return 0;
}

static int ath12k_mac_station_authorize(struct ath12k *ar,
					struct ath12k_link_vif *arvif,
					struct ath12k_link_sta *arsta)
{
	struct ath12k_peer *peer;
	struct ieee80211_vif *vif = ath12k_ahvif_to_vif(arvif->ahvif);
	int ret;

	lockdep_assert_wiphy(ath12k_ar_to_hw(ar)->wiphy);

	spin_lock_bh(&ar->ab->base_lock);

	peer = ath12k_peer_find(ar->ab, arvif->vdev_id, arsta->addr);
	if (peer)
		peer->is_authorized = true;

	spin_unlock_bh(&ar->ab->base_lock);

	if (vif->type == NL80211_IFTYPE_STATION && arvif->is_up) {
		ret = ath12k_wmi_set_peer_param(ar, arsta->addr,
						arvif->vdev_id,
						WMI_PEER_AUTHORIZE,
						1);
		if (ret) {
			ath12k_warn(ar->ab, "Unable to authorize peer %pM vdev %d: %d\n",
				    arsta->addr, arvif->vdev_id, ret);
			return ret;
		}
	}

	return 0;
}

static int ath12k_mac_station_remove(struct ath12k *ar,
				     struct ath12k_link_vif *arvif,
				     struct ath12k_link_sta *arsta)
{
	struct ieee80211_sta *sta = ath12k_ahsta_to_sta(arsta->ahsta);
	struct ath12k_vif *ahvif = arvif->ahvif;
	int ret = 0;

	lockdep_assert_wiphy(ath12k_ar_to_hw(ar)->wiphy);

	wiphy_work_cancel(ar->ah->hw->wiphy, &arsta->update_wk);

	if (ahvif->vdev_type == WMI_VDEV_TYPE_STA) {
		ath12k_bss_disassoc(ar, arvif);
		ret = ath12k_mac_vdev_stop(arvif);
		if (ret)
			ath12k_warn(ar->ab, "failed to stop vdev %i: %d\n",
				    arvif->vdev_id, ret);
	}

	if (sta->mlo)
		return ret;

	ath12k_dp_peer_cleanup(ar, arvif->vdev_id, arsta->addr);

	ret = ath12k_peer_delete(ar, arvif->vdev_id, arsta->addr);
	if (ret)
		ath12k_warn(ar->ab, "Failed to delete peer: %pM for VDEV: %d\n",
			    arsta->addr, arvif->vdev_id);
	else
		ath12k_dbg(ar->ab, ATH12K_DBG_MAC, "Removed peer: %pM for VDEV: %d\n",
			   arsta->addr, arvif->vdev_id);

	ath12k_mac_station_post_remove(ar, arvif, arsta);

	if (sta->valid_links)
		ath12k_mac_free_unassign_link_sta(ahvif->ah,
						  arsta->ahsta, arsta->link_id);

	return ret;
}

static int ath12k_mac_station_add(struct ath12k *ar,
				  struct ath12k_link_vif *arvif,
				  struct ath12k_link_sta *arsta)
{
	struct ath12k_base *ab = ar->ab;
	struct ieee80211_vif *vif = ath12k_ahvif_to_vif(arvif->ahvif);
	struct ieee80211_sta *sta = ath12k_ahsta_to_sta(arsta->ahsta);
	struct ath12k_wmi_peer_create_arg peer_param = {0};
	int ret;

	lockdep_assert_wiphy(ath12k_ar_to_hw(ar)->wiphy);

	ret = ath12k_mac_inc_num_stations(arvif, arsta);
	if (ret) {
		ath12k_warn(ab, "refusing to associate station: too many connected already (%d)\n",
			    ar->max_num_stations);
		goto exit;
	}
	arsta->rx_stats = kzalloc(sizeof(*arsta->rx_stats), GFP_KERNEL);
	if (!arsta->rx_stats) {
		ret = -ENOMEM;
		goto dec_num_station;
	}

	peer_param.vdev_id = arvif->vdev_id;
	peer_param.peer_addr = arsta->addr;
	peer_param.peer_type = WMI_PEER_TYPE_DEFAULT;
	peer_param.ml_enabled = sta->mlo;

	ret = ath12k_peer_create(ar, arvif, sta, &peer_param);
	if (ret) {
		ath12k_warn(ab, "Failed to add peer: %pM for VDEV: %d\n",
			    arsta->addr, arvif->vdev_id);
		goto free_peer;
	}

	ath12k_dbg(ab, ATH12K_DBG_MAC, "Added peer: %pM for VDEV: %d\n",
		   arsta->addr, arvif->vdev_id);

	if (ieee80211_vif_is_mesh(vif)) {
		ret = ath12k_wmi_set_peer_param(ar, arsta->addr,
						arvif->vdev_id,
						WMI_PEER_USE_4ADDR, 1);
		if (ret) {
			ath12k_warn(ab, "failed to STA %pM 4addr capability: %d\n",
				    arsta->addr, ret);
			goto free_peer;
		}
	}

	ret = ath12k_dp_peer_setup(ar, arvif->vdev_id, arsta->addr);
	if (ret) {
		ath12k_warn(ab, "failed to setup dp for peer %pM on vdev %i (%d)\n",
			    arsta->addr, arvif->vdev_id, ret);
		goto free_peer;
	}

	if (ab->hw_params->vdev_start_delay &&
	    !arvif->is_started &&
	    arvif->ahvif->vdev_type != WMI_VDEV_TYPE_AP) {
		ret = ath12k_start_vdev_delay(ar, arvif);
		if (ret) {
			ath12k_warn(ab, "failed to delay vdev start: %d\n", ret);
			goto free_peer;
		}
	}

	ewma_avg_rssi_init(&arsta->avg_rssi);
	return 0;

free_peer:
	ath12k_peer_delete(ar, arvif->vdev_id, arsta->addr);
	kfree(arsta->rx_stats);
	arsta->rx_stats = NULL;
dec_num_station:
	ath12k_mac_dec_num_stations(arvif, arsta);
exit:
	return ret;
}

static int ath12k_mac_assign_link_sta(struct ath12k_hw *ah,
				      struct ath12k_sta *ahsta,
				      struct ath12k_link_sta *arsta,
				      struct ath12k_vif *ahvif,
				      u8 link_id)
{
	struct ieee80211_sta *sta = ath12k_ahsta_to_sta(ahsta);
	struct ieee80211_link_sta *link_sta;
	struct ath12k_link_vif *arvif;

	lockdep_assert_wiphy(ah->hw->wiphy);

	if (!arsta || link_id >= IEEE80211_MLD_MAX_NUM_LINKS)
		return -EINVAL;

	arvif = wiphy_dereference(ah->hw->wiphy, ahvif->link[link_id]);
	if (!arvif)
		return -EINVAL;

	memset(arsta, 0, sizeof(*arsta));

	link_sta = wiphy_dereference(ah->hw->wiphy, sta->link[link_id]);
	if (!link_sta)
		return -EINVAL;

	ether_addr_copy(arsta->addr, link_sta->addr);

	/* logical index of the link sta in order of creation */
	arsta->link_idx = ahsta->num_peer++;

	arsta->link_id = link_id;
	ahsta->links_map |= BIT(arsta->link_id);
	arsta->arvif = arvif;
	arsta->ahsta = ahsta;
	ahsta->ahvif = ahvif;

	wiphy_work_init(&arsta->update_wk, ath12k_sta_rc_update_wk);

	rcu_assign_pointer(ahsta->link[link_id], arsta);

	return 0;
}

<<<<<<< HEAD
static int ath12k_mac_assign_link_sta(struct ath12k_hw *ah,
				      struct ath12k_sta *ahsta,
				      struct ath12k_link_sta *arsta,
				      struct ath12k_vif *ahvif,
				      u8 link_id)
{
	struct ieee80211_sta *sta = ath12k_ahsta_to_sta(ahsta);
	struct ieee80211_link_sta *link_sta;
	struct ath12k_link_vif *arvif;

	lockdep_assert_wiphy(ah->hw->wiphy);

	if (!arsta || link_id >= IEEE80211_MLD_MAX_NUM_LINKS)
		return -EINVAL;

	arvif = wiphy_dereference(ah->hw->wiphy, ahvif->link[link_id]);
	if (!arvif)
		return -EINVAL;

	memset(arsta, 0, sizeof(*arsta));

	link_sta = wiphy_dereference(ah->hw->wiphy, sta->link[link_id]);
	if (!link_sta)
		return -EINVAL;

	ether_addr_copy(arsta->addr, link_sta->addr);

	/* logical index of the link sta in order of creation */
	arsta->link_idx = ahsta->num_peer++;

	arsta->link_id = link_id;
	ahsta->links_map |= BIT(arsta->link_id);
	arsta->arvif = arvif;
	arsta->ahsta = ahsta;
	ahsta->ahvif = ahvif;

	wiphy_work_init(&arsta->update_wk, ath12k_sta_rc_update_wk);

	rcu_assign_pointer(ahsta->link[link_id], arsta);

	return 0;
}

static void ath12k_mac_ml_station_remove(struct ath12k_vif *ahvif,
					 struct ath12k_sta *ahsta)
{
	struct ieee80211_sta *sta = ath12k_ahsta_to_sta(ahsta);
=======
static void ath12k_mac_ml_station_remove(struct ath12k_vif *ahvif,
					 struct ath12k_sta *ahsta)
{
	struct ieee80211_sta *sta = ath12k_ahsta_to_sta(ahsta);
>>>>>>> e8a457b7
	struct ath12k_hw *ah = ahvif->ah;
	struct ath12k_link_vif *arvif;
	struct ath12k_link_sta *arsta;
	unsigned long links;
	struct ath12k *ar;
	u8 link_id;

	lockdep_assert_wiphy(ah->hw->wiphy);

	ath12k_peer_mlo_link_peers_delete(ahvif, ahsta);

	/* validate link station removal and clear arsta links */
	links = ahsta->links_map;
	for_each_set_bit(link_id, &links, IEEE80211_MLD_MAX_NUM_LINKS) {
		arvif = wiphy_dereference(ah->hw->wiphy, ahvif->link[link_id]);
		arsta = wiphy_dereference(ah->hw->wiphy, ahsta->link[link_id]);
		if (!arvif || !arsta)
			continue;

		ar = arvif->ar;

		ath12k_mac_station_post_remove(ar, arvif, arsta);

		ath12k_mac_free_unassign_link_sta(ah, ahsta, link_id);
	}

	ath12k_peer_ml_delete(ah, sta);
}

static int ath12k_mac_handle_link_sta_state(struct ieee80211_hw *hw,
					    struct ath12k_link_vif *arvif,
					    struct ath12k_link_sta *arsta,
					    enum ieee80211_sta_state old_state,
					    enum ieee80211_sta_state new_state)
{
	struct ieee80211_vif *vif = ath12k_ahvif_to_vif(arvif->ahvif);
<<<<<<< HEAD
	struct ieee80211_sta *sta = ath12k_ahsta_to_sta(arsta->ahsta);
=======
>>>>>>> e8a457b7
	struct ath12k *ar = arvif->ar;
	int ret = 0;

	lockdep_assert_wiphy(hw->wiphy);

	ath12k_dbg(ar->ab, ATH12K_DBG_MAC, "mac handle link %u sta %pM state %d -> %d\n",
		   arsta->link_id, arsta->addr, old_state, new_state);

	/* IEEE80211_STA_NONE -> IEEE80211_STA_NOTEXIST: Remove the station
	 * from driver
	 */
	if ((old_state == IEEE80211_STA_NONE &&
	     new_state == IEEE80211_STA_NOTEXIST)) {
		ret = ath12k_mac_station_remove(ar, arvif, arsta);
		if (ret) {
			ath12k_warn(ar->ab, "Failed to remove station: %pM for VDEV: %d\n",
				    arsta->addr, arvif->vdev_id);
			goto exit;
		}
	}

	/* IEEE80211_STA_NOTEXIST -> IEEE80211_STA_NONE: Add new station to driver */
	if (old_state == IEEE80211_STA_NOTEXIST &&
	    new_state == IEEE80211_STA_NONE) {
		ret = ath12k_mac_station_add(ar, arvif, arsta);
		if (ret)
			ath12k_warn(ar->ab, "Failed to add station: %pM for VDEV: %d\n",
				    arsta->addr, arvif->vdev_id);

	/* IEEE80211_STA_AUTH -> IEEE80211_STA_ASSOC: Send station assoc command for
	 * peer associated to AP/Mesh/ADHOC vif type.
	 */
	} else if (old_state == IEEE80211_STA_AUTH &&
		   new_state == IEEE80211_STA_ASSOC &&
		   (vif->type == NL80211_IFTYPE_AP ||
		    vif->type == NL80211_IFTYPE_MESH_POINT ||
		    vif->type == NL80211_IFTYPE_ADHOC)) {
		ret = ath12k_mac_station_assoc(ar, arvif, arsta, false);
		if (ret)
			ath12k_warn(ar->ab, "Failed to associate station: %pM\n",
				    arsta->addr);
<<<<<<< HEAD
=======

	/* IEEE80211_STA_ASSOC -> IEEE80211_STA_AUTHORIZED: set peer status as
	 * authorized
	 */
	} else if (old_state == IEEE80211_STA_ASSOC &&
		   new_state == IEEE80211_STA_AUTHORIZED) {
		ret = ath12k_mac_station_authorize(ar, arvif, arsta);
		if (ret)
			ath12k_warn(ar->ab, "Failed to authorize station: %pM\n",
				    arsta->addr);

	/* IEEE80211_STA_AUTHORIZED -> IEEE80211_STA_ASSOC: station may be in removal,
	 * deauthorize it.
	 */
	} else if (old_state == IEEE80211_STA_AUTHORIZED &&
		   new_state == IEEE80211_STA_ASSOC) {
		ath12k_mac_station_unauthorize(ar, arvif, arsta);

	/* IEEE80211_STA_ASSOC -> IEEE80211_STA_AUTH: disassoc peer connected to
	 * AP/mesh/ADHOC vif type.
	 */
	} else if (old_state == IEEE80211_STA_ASSOC &&
		   new_state == IEEE80211_STA_AUTH &&
		   (vif->type == NL80211_IFTYPE_AP ||
		    vif->type == NL80211_IFTYPE_MESH_POINT ||
		    vif->type == NL80211_IFTYPE_ADHOC)) {
		ret = ath12k_mac_station_disassoc(ar, arvif, arsta);
		if (ret)
			ath12k_warn(ar->ab, "Failed to disassociate station: %pM\n",
				    arsta->addr);
	}

exit:
	return ret;
}

static int ath12k_mac_op_sta_state(struct ieee80211_hw *hw,
				   struct ieee80211_vif *vif,
				   struct ieee80211_sta *sta,
				   enum ieee80211_sta_state old_state,
				   enum ieee80211_sta_state new_state)
{
	struct ath12k_vif *ahvif = ath12k_vif_to_ahvif(vif);
	struct ath12k_sta *ahsta = ath12k_sta_to_ahsta(sta);
	struct ath12k_hw *ah = ath12k_hw_to_ah(hw);
	struct ath12k_link_vif *arvif;
	struct ath12k_link_sta *arsta;
	unsigned long valid_links;
	u8 link_id = 0;
	int ret;

	lockdep_assert_wiphy(hw->wiphy);

	if (ieee80211_vif_is_mld(vif) && sta->valid_links) {
		WARN_ON(!sta->mlo && hweight16(sta->valid_links) != 1);
		link_id = ffs(sta->valid_links) - 1;
	}

	/* IEEE80211_STA_NOTEXIST -> IEEE80211_STA_NONE:
	 * New station add received. If this is a ML station then
	 * ahsta->links_map will be zero and sta->valid_links will be 1.
	 * Assign default link to the first link sta.
	 */
	if (old_state == IEEE80211_STA_NOTEXIST &&
	    new_state == IEEE80211_STA_NONE) {
		memset(ahsta, 0, sizeof(*ahsta));

		arsta = &ahsta->deflink;

		/* ML sta */
		if (sta->mlo && !ahsta->links_map &&
		    (hweight16(sta->valid_links) == 1)) {
			ret = ath12k_peer_ml_create(ah, sta);
			if (ret) {
				ath12k_hw_warn(ah, "unable to create ML peer for sta %pM",
					       sta->addr);
				goto exit;
			}
		}
>>>>>>> e8a457b7

		ret = ath12k_mac_assign_link_sta(ah, ahsta, arsta, ahvif,
						 link_id);
		if (ret) {
			ath12k_hw_warn(ah, "unable assign link %d for sta %pM",
				       link_id, sta->addr);
			goto exit;
		}

		/* above arsta will get memset, hence do this after assign
		 * link sta
		 */
		if (sta->mlo) {
			arsta->is_assoc_link = true;
			ahsta->assoc_link_id = link_id;
		}
	}

<<<<<<< HEAD
		spin_unlock_bh(&ar->data_lock);

	/* IEEE80211_STA_ASSOC -> IEEE80211_STA_AUTHORIZED: set peer status as
	 * authorized
	 */
	} else if (old_state == IEEE80211_STA_ASSOC &&
		   new_state == IEEE80211_STA_AUTHORIZED) {
		ret = ath12k_mac_station_authorize(ar, arvif, arsta);
		if (ret)
			ath12k_warn(ar->ab, "Failed to authorize station: %pM\n",
				    arsta->addr);

	/* IEEE80211_STA_AUTHORIZED -> IEEE80211_STA_ASSOC: station may be in removal,
	 * deauthorize it.
	 */
	} else if (old_state == IEEE80211_STA_AUTHORIZED &&
		   new_state == IEEE80211_STA_ASSOC) {
		ath12k_mac_station_unauthorize(ar, arvif, arsta);

	/* IEEE80211_STA_ASSOC -> IEEE80211_STA_AUTH: disassoc peer connected to
	 * AP/mesh/ADHOC vif type.
	 */
	} else if (old_state == IEEE80211_STA_ASSOC &&
		   new_state == IEEE80211_STA_AUTH &&
		   (vif->type == NL80211_IFTYPE_AP ||
		    vif->type == NL80211_IFTYPE_MESH_POINT ||
		    vif->type == NL80211_IFTYPE_ADHOC)) {
		ret = ath12k_mac_station_disassoc(ar, arvif, arsta);
		if (ret)
			ath12k_warn(ar->ab, "Failed to disassociate station: %pM\n",
				    arsta->addr);
	}
=======
	/* In the ML station scenario, activate all partner links once the
	 * client is transitioning to the associated state.
	 *
	 * FIXME: Ideally, this activation should occur when the client
	 * transitions to the authorized state. However, there are some
	 * issues with handling this in the firmware. Until the firmware
	 * can manage it properly, activate the links when the client is
	 * about to move to the associated state.
	 */
	if (ieee80211_vif_is_mld(vif) && vif->type == NL80211_IFTYPE_STATION &&
	    old_state == IEEE80211_STA_AUTH && new_state == IEEE80211_STA_ASSOC)
		ieee80211_set_active_links(vif, ieee80211_vif_usable_links(vif));

	/* Handle all the other state transitions in generic way */
	valid_links = ahsta->links_map;
	for_each_set_bit(link_id, &valid_links, IEEE80211_MLD_MAX_NUM_LINKS) {
		arvif = wiphy_dereference(hw->wiphy, ahvif->link[link_id]);
		arsta = wiphy_dereference(hw->wiphy, ahsta->link[link_id]);
		/* some assumptions went wrong! */
		if (WARN_ON(!arvif || !arsta))
			continue;

		/* vdev might be in deleted */
		if (WARN_ON(!arvif->ar))
			continue;

		ret = ath12k_mac_handle_link_sta_state(hw, arvif, arsta,
						       old_state, new_state);
		if (ret) {
			ath12k_hw_warn(ah, "unable to move link sta %d of sta %pM from state %d to %d",
				       link_id, arsta->addr, old_state, new_state);
			goto exit;
		}
	}

	/* IEEE80211_STA_NONE -> IEEE80211_STA_NOTEXIST:
	 * Remove the station from driver (handle ML sta here since that
	 * needs special handling. Normal sta will be handled in generic
	 * handler below
	 */
	if (old_state == IEEE80211_STA_NONE &&
	    new_state == IEEE80211_STA_NOTEXIST && sta->mlo)
		ath12k_mac_ml_station_remove(ahvif, ahsta);

	ret = 0;

exit:
	/* update the state if everything went well */
	if (!ret)
		ahsta->state = new_state;
>>>>>>> e8a457b7

exit:
	return ret;
}

static int ath12k_mac_op_sta_state(struct ieee80211_hw *hw,
				   struct ieee80211_vif *vif,
				   struct ieee80211_sta *sta,
				   enum ieee80211_sta_state old_state,
				   enum ieee80211_sta_state new_state)
{
	struct ath12k_vif *ahvif = ath12k_vif_to_ahvif(vif);
	struct ath12k_sta *ahsta = ath12k_sta_to_ahsta(sta);
	struct ath12k_hw *ah = ath12k_hw_to_ah(hw);
	struct ath12k_link_vif *arvif;
	struct ath12k_link_sta *arsta;
	unsigned long valid_links;
	u8 link_id = 0;
	int ret;

	lockdep_assert_wiphy(hw->wiphy);

	if (ieee80211_vif_is_mld(vif) && sta->valid_links) {
		WARN_ON(!sta->mlo && hweight16(sta->valid_links) != 1);
		link_id = ffs(sta->valid_links) - 1;
	}

	/* IEEE80211_STA_NOTEXIST -> IEEE80211_STA_NONE:
	 * New station add received. If this is a ML station then
	 * ahsta->links_map will be zero and sta->valid_links will be 1.
	 * Assign default link to the first link sta.
	 */
	if (old_state == IEEE80211_STA_NOTEXIST &&
	    new_state == IEEE80211_STA_NONE) {
		memset(ahsta, 0, sizeof(*ahsta));

		arsta = &ahsta->deflink;

		/* ML sta */
		if (sta->mlo && !ahsta->links_map &&
		    (hweight16(sta->valid_links) == 1)) {
			ret = ath12k_peer_ml_create(ah, sta);
			if (ret) {
				ath12k_hw_warn(ah, "unable to create ML peer for sta %pM",
					       sta->addr);
				goto exit;
			}
		}

		ret = ath12k_mac_assign_link_sta(ah, ahsta, arsta, ahvif,
						 link_id);
		if (ret) {
			ath12k_hw_warn(ah, "unable assign link %d for sta %pM",
				       link_id, sta->addr);
			goto exit;
		}

		/* above arsta will get memset, hence do this after assign
		 * link sta
		 */
		if (sta->mlo) {
			arsta->is_assoc_link = true;
			ahsta->assoc_link_id = link_id;
		}
	}

	/* In the ML station scenario, activate all partner links once the
	 * client is transitioning to the associated state.
	 *
	 * FIXME: Ideally, this activation should occur when the client
	 * transitions to the authorized state. However, there are some
	 * issues with handling this in the firmware. Until the firmware
	 * can manage it properly, activate the links when the client is
	 * about to move to the associated state.
	 */
	if (ieee80211_vif_is_mld(vif) && vif->type == NL80211_IFTYPE_STATION &&
	    old_state == IEEE80211_STA_AUTH && new_state == IEEE80211_STA_ASSOC)
		ieee80211_set_active_links(vif, ieee80211_vif_usable_links(vif));

	/* Handle all the other state transitions in generic way */
	valid_links = ahsta->links_map;
	for_each_set_bit(link_id, &valid_links, IEEE80211_MLD_MAX_NUM_LINKS) {
		arvif = wiphy_dereference(hw->wiphy, ahvif->link[link_id]);
		arsta = wiphy_dereference(hw->wiphy, ahsta->link[link_id]);
		/* some assumptions went wrong! */
		if (WARN_ON(!arvif || !arsta))
			continue;

		/* vdev might be in deleted */
		if (WARN_ON(!arvif->ar))
			continue;

		ret = ath12k_mac_handle_link_sta_state(hw, arvif, arsta,
						       old_state, new_state);
		if (ret) {
			ath12k_hw_warn(ah, "unable to move link sta %d of sta %pM from state %d to %d",
				       link_id, arsta->addr, old_state, new_state);
			goto exit;
		}
	}

	/* IEEE80211_STA_NONE -> IEEE80211_STA_NOTEXIST:
	 * Remove the station from driver (handle ML sta here since that
	 * needs special handling. Normal sta will be handled in generic
	 * handler below
	 */
	if (old_state == IEEE80211_STA_NONE &&
	    new_state == IEEE80211_STA_NOTEXIST && sta->mlo)
		ath12k_mac_ml_station_remove(ahvif, ahsta);

	ret = 0;

exit:
	/* update the state if everything went well */
	if (!ret)
		ahsta->state = new_state;

	return ret;
}

static int ath12k_mac_op_sta_set_txpwr(struct ieee80211_hw *hw,
				       struct ieee80211_vif *vif,
				       struct ieee80211_sta *sta)
{
	struct ath12k_sta *ahsta = ath12k_sta_to_ahsta(sta);
	struct ath12k *ar;
	struct ath12k_vif *ahvif = ath12k_vif_to_ahvif(vif);
	struct ath12k_link_vif *arvif;
	struct ath12k_link_sta *arsta;
	u8 link_id;
	int ret;
	s16 txpwr;

	lockdep_assert_wiphy(hw->wiphy);

	/* TODO: use link id from mac80211 once that's implemented */
	link_id = 0;

	arvif = wiphy_dereference(hw->wiphy, ahvif->link[link_id]);
	arsta = wiphy_dereference(hw->wiphy, ahsta->link[link_id]);

	if (sta->deflink.txpwr.type == NL80211_TX_POWER_AUTOMATIC) {
		txpwr = 0;
	} else {
		txpwr = sta->deflink.txpwr.power;
		if (!txpwr) {
			ret = -EINVAL;
			goto out;
		}
	}

	if (txpwr > ATH12K_TX_POWER_MAX_VAL || txpwr < ATH12K_TX_POWER_MIN_VAL) {
		ret = -EINVAL;
		goto out;
	}

	ar = arvif->ar;

	ret = ath12k_wmi_set_peer_param(ar, arsta->addr, arvif->vdev_id,
					WMI_PEER_USE_FIXED_PWR, txpwr);
	if (ret) {
		ath12k_warn(ar->ab, "failed to set tx power for station ret: %d\n",
			    ret);
		goto out;
	}

out:
	return ret;
}

static void ath12k_mac_op_link_sta_rc_update(struct ieee80211_hw *hw,
					     struct ieee80211_vif *vif,
					     struct ieee80211_link_sta *link_sta,
					     u32 changed)
{
	struct ieee80211_sta *sta = link_sta->sta;
	struct ath12k *ar;
	struct ath12k_sta *ahsta = ath12k_sta_to_ahsta(sta);
	struct ath12k_vif *ahvif = ath12k_vif_to_ahvif(vif);
	struct ath12k_hw *ah = ath12k_hw_to_ah(hw);
	struct ath12k_link_sta *arsta;
	struct ath12k_link_vif *arvif;
	struct ath12k_peer *peer;
	u32 bw, smps;

	rcu_read_lock();
	arvif = rcu_dereference(ahvif->link[link_sta->link_id]);
	if (!arvif) {
		ath12k_hw_warn(ah, "mac sta rc update failed to fetch link vif on link id %u for peer %pM\n",
			       link_sta->link_id, sta->addr);
		rcu_read_unlock();
		return;
	}

	ar = arvif->ar;

	arsta = rcu_dereference(ahsta->link[link_sta->link_id]);
	if (!arsta) {
		rcu_read_unlock();
		ath12k_warn(ar->ab, "mac sta rc update failed to fetch link sta on link id %u for peer %pM\n",
			    link_sta->link_id, sta->addr);
		return;
	}
	spin_lock_bh(&ar->ab->base_lock);

	peer = ath12k_peer_find(ar->ab, arvif->vdev_id, arsta->addr);
	if (!peer) {
		spin_unlock_bh(&ar->ab->base_lock);
		rcu_read_unlock();
		ath12k_warn(ar->ab, "mac sta rc update failed to find peer %pM on vdev %i\n",
			    arsta->addr, arvif->vdev_id);
		return;
	}

	spin_unlock_bh(&ar->ab->base_lock);

	if (arsta->link_id >= IEEE80211_MLD_MAX_NUM_LINKS) {
		rcu_read_unlock();
		return;
	}

	link_sta = rcu_dereference(sta->link[arsta->link_id]);
	if (!link_sta) {
		rcu_read_unlock();
		ath12k_warn(ar->ab, "unable to access link sta in rc update for sta %pM link %u\n",
			    sta->addr, arsta->link_id);
		return;
	}

	ath12k_dbg(ar->ab, ATH12K_DBG_MAC,
		   "mac sta rc update for %pM changed %08x bw %d nss %d smps %d\n",
		   arsta->addr, changed, link_sta->bandwidth, link_sta->rx_nss,
		   link_sta->smps_mode);

	spin_lock_bh(&ar->data_lock);

	if (changed & IEEE80211_RC_BW_CHANGED) {
		bw = ath12k_mac_ieee80211_sta_bw_to_wmi(ar, link_sta);
		arsta->bw_prev = arsta->bw;
		arsta->bw = bw;
	}

	if (changed & IEEE80211_RC_NSS_CHANGED)
		arsta->nss = link_sta->rx_nss;

	if (changed & IEEE80211_RC_SMPS_CHANGED) {
		smps = WMI_PEER_SMPS_PS_NONE;

		switch (link_sta->smps_mode) {
		case IEEE80211_SMPS_AUTOMATIC:
		case IEEE80211_SMPS_OFF:
			smps = WMI_PEER_SMPS_PS_NONE;
			break;
		case IEEE80211_SMPS_STATIC:
			smps = WMI_PEER_SMPS_STATIC;
			break;
		case IEEE80211_SMPS_DYNAMIC:
			smps = WMI_PEER_SMPS_DYNAMIC;
			break;
		default:
			ath12k_warn(ar->ab, "Invalid smps %d in sta rc update for %pM link %u\n",
				    link_sta->smps_mode, arsta->addr, link_sta->link_id);
			smps = WMI_PEER_SMPS_PS_NONE;
			break;
		}

		arsta->smps = smps;
	}

	arsta->changed |= changed;

	spin_unlock_bh(&ar->data_lock);

	wiphy_work_queue(hw->wiphy, &arsta->update_wk);

	rcu_read_unlock();
}

static struct ath12k_link_sta *ath12k_mac_alloc_assign_link_sta(struct ath12k_hw *ah,
								struct ath12k_sta *ahsta,
								struct ath12k_vif *ahvif,
								u8 link_id)
{
	struct ath12k_link_sta *arsta;
	int ret;

	lockdep_assert_wiphy(ah->hw->wiphy);

	if (link_id >= IEEE80211_MLD_MAX_NUM_LINKS)
		return NULL;

	arsta = wiphy_dereference(ah->hw->wiphy, ahsta->link[link_id]);
	if (arsta)
		return NULL;

	arsta = kmalloc(sizeof(*arsta), GFP_KERNEL);
	if (!arsta)
		return NULL;

	ret = ath12k_mac_assign_link_sta(ah, ahsta, arsta, ahvif, link_id);
	if (ret) {
		kfree(arsta);
		return NULL;
	}

	return arsta;
}

static int ath12k_mac_op_change_sta_links(struct ieee80211_hw *hw,
					  struct ieee80211_vif *vif,
					  struct ieee80211_sta *sta,
					  u16 old_links, u16 new_links)
{
	struct ath12k_vif *ahvif = ath12k_vif_to_ahvif(vif);
	struct ath12k_sta *ahsta = ath12k_sta_to_ahsta(sta);
	struct ath12k_hw *ah = hw->priv;
	struct ath12k_link_vif *arvif;
	struct ath12k_link_sta *arsta;
	unsigned long valid_links;
	struct ath12k *ar;
	u8 link_id;
	int ret;

	lockdep_assert_wiphy(hw->wiphy);

	if (!sta->valid_links)
		return -EINVAL;

	/* Firmware does not support removal of one of link stas. All sta
	 * would be removed during ML STA delete in sta_state(), hence link
	 * sta removal is not handled here.
	 */
	if (new_links < old_links)
		return 0;

	if (ahsta->ml_peer_id == ATH12K_MLO_PEER_ID_INVALID) {
		ath12k_hw_warn(ah, "unable to add link for ml sta %pM", sta->addr);
		return -EINVAL;
	}

	/* this op is expected only after initial sta insertion with default link */
	if (WARN_ON(ahsta->links_map == 0))
		return -EINVAL;

	valid_links = new_links;
	for_each_set_bit(link_id, &valid_links, IEEE80211_MLD_MAX_NUM_LINKS) {
		if (ahsta->links_map & BIT(link_id))
			continue;

		arvif = wiphy_dereference(hw->wiphy, ahvif->link[link_id]);
		arsta = ath12k_mac_alloc_assign_link_sta(ah, ahsta, ahvif, link_id);

		if (!arvif || !arsta) {
			ath12k_hw_warn(ah, "Failed to alloc/assign link sta");
			continue;
		}

		ar = arvif->ar;
		if (!ar)
			continue;

		ret = ath12k_mac_station_add(ar, arvif, arsta);
		if (ret) {
			ath12k_warn(ar->ab, "Failed to add station: %pM for VDEV: %d\n",
				    arsta->addr, arvif->vdev_id);
			ath12k_mac_free_unassign_link_sta(ah, ahsta, link_id);
			return ret;
		}
	}

	return 0;
}

static bool ath12k_mac_op_can_activate_links(struct ieee80211_hw *hw,
					     struct ieee80211_vif *vif,
					     u16 active_links)
{
	/* TODO: Handle recovery case */

	return true;
}

static struct ath12k_link_sta *ath12k_mac_alloc_assign_link_sta(struct ath12k_hw *ah,
								struct ath12k_sta *ahsta,
								struct ath12k_vif *ahvif,
								u8 link_id)
{
	struct ath12k_link_sta *arsta;
	int ret;

	lockdep_assert_wiphy(ah->hw->wiphy);

	if (link_id >= IEEE80211_MLD_MAX_NUM_LINKS)
		return NULL;

	arsta = wiphy_dereference(ah->hw->wiphy, ahsta->link[link_id]);
	if (arsta)
		return NULL;

	arsta = kmalloc(sizeof(*arsta), GFP_KERNEL);
	if (!arsta)
		return NULL;

	ret = ath12k_mac_assign_link_sta(ah, ahsta, arsta, ahvif, link_id);
	if (ret) {
		kfree(arsta);
		return NULL;
	}

	return arsta;
}

static int ath12k_mac_op_change_sta_links(struct ieee80211_hw *hw,
					  struct ieee80211_vif *vif,
					  struct ieee80211_sta *sta,
					  u16 old_links, u16 new_links)
{
	struct ath12k_vif *ahvif = ath12k_vif_to_ahvif(vif);
	struct ath12k_sta *ahsta = ath12k_sta_to_ahsta(sta);
	struct ath12k_hw *ah = hw->priv;
	struct ath12k_link_vif *arvif;
	struct ath12k_link_sta *arsta;
	unsigned long valid_links;
	struct ath12k *ar;
	u8 link_id;
	int ret;

	lockdep_assert_wiphy(hw->wiphy);

	if (!sta->valid_links)
		return -EINVAL;

	/* Firmware does not support removal of one of link stas. All sta
	 * would be removed during ML STA delete in sta_state(), hence link
	 * sta removal is not handled here.
	 */
	if (new_links < old_links)
		return 0;

	if (ahsta->ml_peer_id == ATH12K_MLO_PEER_ID_INVALID) {
		ath12k_hw_warn(ah, "unable to add link for ml sta %pM", sta->addr);
		return -EINVAL;
	}

	/* this op is expected only after initial sta insertion with default link */
	if (WARN_ON(ahsta->links_map == 0))
		return -EINVAL;

	valid_links = new_links;
	for_each_set_bit(link_id, &valid_links, IEEE80211_MLD_MAX_NUM_LINKS) {
		if (ahsta->links_map & BIT(link_id))
			continue;

		arvif = wiphy_dereference(hw->wiphy, ahvif->link[link_id]);
		arsta = ath12k_mac_alloc_assign_link_sta(ah, ahsta, ahvif, link_id);

		if (!arvif || !arsta) {
			ath12k_hw_warn(ah, "Failed to alloc/assign link sta");
			continue;
		}

		ar = arvif->ar;
		if (!ar)
			continue;

		ret = ath12k_mac_station_add(ar, arvif, arsta);
		if (ret) {
			ath12k_warn(ar->ab, "Failed to add station: %pM for VDEV: %d\n",
				    arsta->addr, arvif->vdev_id);
			ath12k_mac_free_unassign_link_sta(ah, ahsta, link_id);
			return ret;
		}
	}

	return 0;
}

static bool ath12k_mac_op_can_activate_links(struct ieee80211_hw *hw,
					     struct ieee80211_vif *vif,
					     u16 active_links)
{
	/* TODO: Handle recovery case */

	return true;
}

static int ath12k_conf_tx_uapsd(struct ath12k_link_vif *arvif,
				u16 ac, bool enable)
{
	struct ath12k *ar = arvif->ar;
	struct ath12k_vif *ahvif = arvif->ahvif;
	u32 value;
	int ret;

	if (ahvif->vdev_type != WMI_VDEV_TYPE_STA)
		return 0;

	switch (ac) {
	case IEEE80211_AC_VO:
		value = WMI_STA_PS_UAPSD_AC3_DELIVERY_EN |
			WMI_STA_PS_UAPSD_AC3_TRIGGER_EN;
		break;
	case IEEE80211_AC_VI:
		value = WMI_STA_PS_UAPSD_AC2_DELIVERY_EN |
			WMI_STA_PS_UAPSD_AC2_TRIGGER_EN;
		break;
	case IEEE80211_AC_BE:
		value = WMI_STA_PS_UAPSD_AC1_DELIVERY_EN |
			WMI_STA_PS_UAPSD_AC1_TRIGGER_EN;
		break;
	case IEEE80211_AC_BK:
		value = WMI_STA_PS_UAPSD_AC0_DELIVERY_EN |
			WMI_STA_PS_UAPSD_AC0_TRIGGER_EN;
		break;
	}

	if (enable)
		ahvif->u.sta.uapsd |= value;
	else
		ahvif->u.sta.uapsd &= ~value;

	ret = ath12k_wmi_set_sta_ps_param(ar, arvif->vdev_id,
					  WMI_STA_PS_PARAM_UAPSD,
					  ahvif->u.sta.uapsd);
	if (ret) {
		ath12k_warn(ar->ab, "could not set uapsd params %d\n", ret);
		goto exit;
	}

	if (ahvif->u.sta.uapsd)
		value = WMI_STA_PS_RX_WAKE_POLICY_POLL_UAPSD;
	else
		value = WMI_STA_PS_RX_WAKE_POLICY_WAKE;

	ret = ath12k_wmi_set_sta_ps_param(ar, arvif->vdev_id,
					  WMI_STA_PS_PARAM_RX_WAKE_POLICY,
					  value);
	if (ret)
		ath12k_warn(ar->ab, "could not set rx wake param %d\n", ret);

exit:
	return ret;
}

static int ath12k_mac_conf_tx(struct ath12k_link_vif *arvif, u16 ac,
			      const struct ieee80211_tx_queue_params *params)
{
	struct wmi_wmm_params_arg *p = NULL;
	struct ath12k *ar = arvif->ar;
	struct ath12k_base *ab = ar->ab;
	int ret;

	lockdep_assert_wiphy(ath12k_ar_to_hw(ar)->wiphy);

	switch (ac) {
	case IEEE80211_AC_VO:
		p = &arvif->wmm_params.ac_vo;
		break;
	case IEEE80211_AC_VI:
		p = &arvif->wmm_params.ac_vi;
		break;
	case IEEE80211_AC_BE:
		p = &arvif->wmm_params.ac_be;
		break;
	case IEEE80211_AC_BK:
		p = &arvif->wmm_params.ac_bk;
		break;
	}

	if (WARN_ON(!p)) {
		ret = -EINVAL;
		goto exit;
	}

	p->cwmin = params->cw_min;
	p->cwmax = params->cw_max;
	p->aifs = params->aifs;
	p->txop = params->txop;

	ret = ath12k_wmi_send_wmm_update_cmd(ar, arvif->vdev_id,
					     &arvif->wmm_params);
	if (ret) {
		ath12k_warn(ab, "pdev idx %d failed to set wmm params: %d\n",
			    ar->pdev_idx, ret);
		goto exit;
	}

	ret = ath12k_conf_tx_uapsd(arvif, ac, params->uapsd);
	if (ret)
		ath12k_warn(ab, "pdev idx %d failed to set sta uapsd: %d\n",
			    ar->pdev_idx, ret);

exit:
	return ret;
}

static int ath12k_mac_op_conf_tx(struct ieee80211_hw *hw,
				 struct ieee80211_vif *vif,
				 unsigned int link_id, u16 ac,
				 const struct ieee80211_tx_queue_params *params)
{
	struct ath12k_vif *ahvif = ath12k_vif_to_ahvif(vif);
	struct ath12k_link_vif *arvif;
	struct ath12k_vif_cache *cache;
	int ret;

	lockdep_assert_wiphy(hw->wiphy);

	if (link_id >= IEEE80211_MLD_MAX_NUM_LINKS)
		return -EINVAL;

	arvif = wiphy_dereference(hw->wiphy, ahvif->link[link_id]);
	if (!arvif || !arvif->is_created) {
		cache = ath12k_ahvif_get_link_cache(ahvif, link_id);
		if (!cache)
			return -ENOSPC;

		cache->tx_conf.changed = true;
		cache->tx_conf.ac = ac;
		cache->tx_conf.tx_queue_params = *params;

		return 0;
	}

	ret = ath12k_mac_conf_tx(arvif, ac, params);

	return ret;
}

static struct ieee80211_sta_ht_cap
ath12k_create_ht_cap(struct ath12k *ar, u32 ar_ht_cap, u32 rate_cap_rx_chainmask)
{
	int i;
	struct ieee80211_sta_ht_cap ht_cap = {0};
	u32 ar_vht_cap = ar->pdev->cap.vht_cap;

	if (!(ar_ht_cap & WMI_HT_CAP_ENABLED))
		return ht_cap;

	ht_cap.ht_supported = 1;
	ht_cap.ampdu_factor = IEEE80211_HT_MAX_AMPDU_64K;
	ht_cap.ampdu_density = IEEE80211_HT_MPDU_DENSITY_NONE;
	ht_cap.cap |= IEEE80211_HT_CAP_SUP_WIDTH_20_40;
	ht_cap.cap |= IEEE80211_HT_CAP_DSSSCCK40;
	ht_cap.cap |= WLAN_HT_CAP_SM_PS_STATIC << IEEE80211_HT_CAP_SM_PS_SHIFT;

	if (ar_ht_cap & WMI_HT_CAP_HT20_SGI)
		ht_cap.cap |= IEEE80211_HT_CAP_SGI_20;

	if (ar_ht_cap & WMI_HT_CAP_HT40_SGI)
		ht_cap.cap |= IEEE80211_HT_CAP_SGI_40;

	if (ar_ht_cap & WMI_HT_CAP_DYNAMIC_SMPS) {
		u32 smps;

		smps   = WLAN_HT_CAP_SM_PS_DYNAMIC;
		smps <<= IEEE80211_HT_CAP_SM_PS_SHIFT;

		ht_cap.cap |= smps;
	}

	if (ar_ht_cap & WMI_HT_CAP_TX_STBC)
		ht_cap.cap |= IEEE80211_HT_CAP_TX_STBC;

	if (ar_ht_cap & WMI_HT_CAP_RX_STBC) {
		u32 stbc;

		stbc   = ar_ht_cap;
		stbc  &= WMI_HT_CAP_RX_STBC;
		stbc >>= WMI_HT_CAP_RX_STBC_MASK_SHIFT;
		stbc <<= IEEE80211_HT_CAP_RX_STBC_SHIFT;
		stbc  &= IEEE80211_HT_CAP_RX_STBC;

		ht_cap.cap |= stbc;
	}

	if (ar_ht_cap & WMI_HT_CAP_RX_LDPC)
		ht_cap.cap |= IEEE80211_HT_CAP_LDPC_CODING;

	if (ar_ht_cap & WMI_HT_CAP_L_SIG_TXOP_PROT)
		ht_cap.cap |= IEEE80211_HT_CAP_LSIG_TXOP_PROT;

	if (ar_vht_cap & WMI_VHT_CAP_MAX_MPDU_LEN_MASK)
		ht_cap.cap |= IEEE80211_HT_CAP_MAX_AMSDU;

	for (i = 0; i < ar->num_rx_chains; i++) {
		if (rate_cap_rx_chainmask & BIT(i))
			ht_cap.mcs.rx_mask[i] = 0xFF;
	}

	ht_cap.mcs.tx_params |= IEEE80211_HT_MCS_TX_DEFINED;

	return ht_cap;
}

static int ath12k_mac_set_txbf_conf(struct ath12k_link_vif *arvif)
{
	u32 value = 0;
	struct ath12k *ar = arvif->ar;
	struct ath12k_vif *ahvif = arvif->ahvif;
	int nsts;
	int sound_dim;
	u32 vht_cap = ar->pdev->cap.vht_cap;
	u32 vdev_param = WMI_VDEV_PARAM_TXBF;

	if (vht_cap & (IEEE80211_VHT_CAP_SU_BEAMFORMEE_CAPABLE)) {
		nsts = vht_cap & IEEE80211_VHT_CAP_BEAMFORMEE_STS_MASK;
		nsts >>= IEEE80211_VHT_CAP_BEAMFORMEE_STS_SHIFT;
		value |= SM(nsts, WMI_TXBF_STS_CAP_OFFSET);
	}

	if (vht_cap & (IEEE80211_VHT_CAP_SU_BEAMFORMER_CAPABLE)) {
		sound_dim = vht_cap &
			    IEEE80211_VHT_CAP_SOUNDING_DIMENSIONS_MASK;
		sound_dim >>= IEEE80211_VHT_CAP_SOUNDING_DIMENSIONS_SHIFT;
		if (sound_dim > (ar->num_tx_chains - 1))
			sound_dim = ar->num_tx_chains - 1;
		value |= SM(sound_dim, WMI_BF_SOUND_DIM_OFFSET);
	}

	if (!value)
		return 0;

	if (vht_cap & IEEE80211_VHT_CAP_SU_BEAMFORMER_CAPABLE) {
		value |= WMI_VDEV_PARAM_TXBF_SU_TX_BFER;

		if ((vht_cap & IEEE80211_VHT_CAP_MU_BEAMFORMER_CAPABLE) &&
		    ahvif->vdev_type == WMI_VDEV_TYPE_AP)
			value |= WMI_VDEV_PARAM_TXBF_MU_TX_BFER;
	}

	if (vht_cap & IEEE80211_VHT_CAP_SU_BEAMFORMEE_CAPABLE) {
		value |= WMI_VDEV_PARAM_TXBF_SU_TX_BFEE;

		if ((vht_cap & IEEE80211_VHT_CAP_MU_BEAMFORMEE_CAPABLE) &&
		    ahvif->vdev_type == WMI_VDEV_TYPE_STA)
			value |= WMI_VDEV_PARAM_TXBF_MU_TX_BFEE;
	}

	return ath12k_wmi_vdev_set_param_cmd(ar, arvif->vdev_id,
					     vdev_param, value);
}

static void ath12k_set_vht_txbf_cap(struct ath12k *ar, u32 *vht_cap)
{
	bool subfer, subfee;
	int sound_dim = 0;

	subfer = !!(*vht_cap & (IEEE80211_VHT_CAP_SU_BEAMFORMER_CAPABLE));
	subfee = !!(*vht_cap & (IEEE80211_VHT_CAP_SU_BEAMFORMEE_CAPABLE));

	if (ar->num_tx_chains < 2) {
		*vht_cap &= ~(IEEE80211_VHT_CAP_SU_BEAMFORMER_CAPABLE);
		subfer = false;
	}

	/* If SU Beaformer is not set, then disable MU Beamformer Capability */
	if (!subfer)
		*vht_cap &= ~(IEEE80211_VHT_CAP_MU_BEAMFORMER_CAPABLE);

	/* If SU Beaformee is not set, then disable MU Beamformee Capability */
	if (!subfee)
		*vht_cap &= ~(IEEE80211_VHT_CAP_MU_BEAMFORMEE_CAPABLE);

	sound_dim = u32_get_bits(*vht_cap,
				 IEEE80211_VHT_CAP_SOUNDING_DIMENSIONS_MASK);
	*vht_cap = u32_replace_bits(*vht_cap, 0,
				    IEEE80211_VHT_CAP_SOUNDING_DIMENSIONS_MASK);

	/* TODO: Need to check invalid STS and Sound_dim values set by FW? */

	/* Enable Sounding Dimension Field only if SU BF is enabled */
	if (subfer) {
		if (sound_dim > (ar->num_tx_chains - 1))
			sound_dim = ar->num_tx_chains - 1;

		*vht_cap = u32_replace_bits(*vht_cap, sound_dim,
					    IEEE80211_VHT_CAP_SOUNDING_DIMENSIONS_MASK);
	}

	/* Use the STS advertised by FW unless SU Beamformee is not supported*/
	if (!subfee)
		*vht_cap &= ~(IEEE80211_VHT_CAP_BEAMFORMEE_STS_MASK);
}

static struct ieee80211_sta_vht_cap
ath12k_create_vht_cap(struct ath12k *ar, u32 rate_cap_tx_chainmask,
		      u32 rate_cap_rx_chainmask)
{
	struct ieee80211_sta_vht_cap vht_cap = {0};
	u16 txmcs_map, rxmcs_map;
	int i;

	vht_cap.vht_supported = 1;
	vht_cap.cap = ar->pdev->cap.vht_cap;

	ath12k_set_vht_txbf_cap(ar, &vht_cap.cap);

	/* TODO: Enable back VHT160 mode once association issues are fixed */
	/* Disabling VHT160 and VHT80+80 modes */
	vht_cap.cap &= ~IEEE80211_VHT_CAP_SUPP_CHAN_WIDTH_MASK;
	vht_cap.cap &= ~IEEE80211_VHT_CAP_SHORT_GI_160;

	rxmcs_map = 0;
	txmcs_map = 0;
	for (i = 0; i < 8; i++) {
		if (i < ar->num_tx_chains && rate_cap_tx_chainmask & BIT(i))
			txmcs_map |= IEEE80211_VHT_MCS_SUPPORT_0_9 << (i * 2);
		else
			txmcs_map |= IEEE80211_VHT_MCS_NOT_SUPPORTED << (i * 2);

		if (i < ar->num_rx_chains && rate_cap_rx_chainmask & BIT(i))
			rxmcs_map |= IEEE80211_VHT_MCS_SUPPORT_0_9 << (i * 2);
		else
			rxmcs_map |= IEEE80211_VHT_MCS_NOT_SUPPORTED << (i * 2);
	}

	if (rate_cap_tx_chainmask <= 1)
		vht_cap.cap &= ~IEEE80211_VHT_CAP_TXSTBC;

	vht_cap.vht_mcs.rx_mcs_map = cpu_to_le16(rxmcs_map);
	vht_cap.vht_mcs.tx_mcs_map = cpu_to_le16(txmcs_map);

	return vht_cap;
}

static void ath12k_mac_setup_ht_vht_cap(struct ath12k *ar,
					struct ath12k_pdev_cap *cap,
					u32 *ht_cap_info)
{
	struct ieee80211_supported_band *band;
	u32 rate_cap_tx_chainmask;
	u32 rate_cap_rx_chainmask;
	u32 ht_cap;

	rate_cap_tx_chainmask = ar->cfg_tx_chainmask >> cap->tx_chain_mask_shift;
	rate_cap_rx_chainmask = ar->cfg_rx_chainmask >> cap->rx_chain_mask_shift;

	if (cap->supported_bands & WMI_HOST_WLAN_2G_CAP) {
		band = &ar->mac.sbands[NL80211_BAND_2GHZ];
		ht_cap = cap->band[NL80211_BAND_2GHZ].ht_cap_info;
		if (ht_cap_info)
			*ht_cap_info = ht_cap;
		band->ht_cap = ath12k_create_ht_cap(ar, ht_cap,
						    rate_cap_rx_chainmask);
	}

	if (cap->supported_bands & WMI_HOST_WLAN_5G_CAP &&
	    (ar->ab->hw_params->single_pdev_only ||
	     !ar->supports_6ghz)) {
		band = &ar->mac.sbands[NL80211_BAND_5GHZ];
		ht_cap = cap->band[NL80211_BAND_5GHZ].ht_cap_info;
		if (ht_cap_info)
			*ht_cap_info = ht_cap;
		band->ht_cap = ath12k_create_ht_cap(ar, ht_cap,
						    rate_cap_rx_chainmask);
		band->vht_cap = ath12k_create_vht_cap(ar, rate_cap_tx_chainmask,
						      rate_cap_rx_chainmask);
	}
}

static int ath12k_check_chain_mask(struct ath12k *ar, u32 ant, bool is_tx_ant)
{
	/* TODO: Check the request chainmask against the supported
	 * chainmask table which is advertised in extented_service_ready event
	 */

	return 0;
}

static void ath12k_gen_ppe_thresh(struct ath12k_wmi_ppe_threshold_arg *fw_ppet,
				  u8 *he_ppet)
{
	int nss, ru;
	u8 bit = 7;

	he_ppet[0] = fw_ppet->numss_m1 & IEEE80211_PPE_THRES_NSS_MASK;
	he_ppet[0] |= (fw_ppet->ru_bit_mask <<
		       IEEE80211_PPE_THRES_RU_INDEX_BITMASK_POS) &
		      IEEE80211_PPE_THRES_RU_INDEX_BITMASK_MASK;
	for (nss = 0; nss <= fw_ppet->numss_m1; nss++) {
		for (ru = 0; ru < 4; ru++) {
			u8 val;
			int i;

			if ((fw_ppet->ru_bit_mask & BIT(ru)) == 0)
				continue;
			val = (fw_ppet->ppet16_ppet8_ru3_ru0[nss] >> (ru * 6)) &
			       0x3f;
			val = ((val >> 3) & 0x7) | ((val & 0x7) << 3);
			for (i = 5; i >= 0; i--) {
				he_ppet[bit / 8] |=
					((val >> i) & 0x1) << ((bit % 8));
				bit++;
			}
		}
	}
}

static void
ath12k_mac_filter_he_cap_mesh(struct ieee80211_he_cap_elem *he_cap_elem)
{
	u8 m;

	m = IEEE80211_HE_MAC_CAP0_TWT_RES |
	    IEEE80211_HE_MAC_CAP0_TWT_REQ;
	he_cap_elem->mac_cap_info[0] &= ~m;

	m = IEEE80211_HE_MAC_CAP2_TRS |
	    IEEE80211_HE_MAC_CAP2_BCAST_TWT |
	    IEEE80211_HE_MAC_CAP2_MU_CASCADING;
	he_cap_elem->mac_cap_info[2] &= ~m;

	m = IEEE80211_HE_MAC_CAP3_FLEX_TWT_SCHED |
	    IEEE80211_HE_MAC_CAP2_BCAST_TWT |
	    IEEE80211_HE_MAC_CAP2_MU_CASCADING;
	he_cap_elem->mac_cap_info[3] &= ~m;

	m = IEEE80211_HE_MAC_CAP4_BSRP_BQRP_A_MPDU_AGG |
	    IEEE80211_HE_MAC_CAP4_BQR;
	he_cap_elem->mac_cap_info[4] &= ~m;

	m = IEEE80211_HE_MAC_CAP5_SUBCHAN_SELECTIVE_TRANSMISSION |
	    IEEE80211_HE_MAC_CAP5_UL_2x996_TONE_RU |
	    IEEE80211_HE_MAC_CAP5_PUNCTURED_SOUNDING |
	    IEEE80211_HE_MAC_CAP5_HT_VHT_TRIG_FRAME_RX;
	he_cap_elem->mac_cap_info[5] &= ~m;

	m = IEEE80211_HE_PHY_CAP2_UL_MU_FULL_MU_MIMO |
	    IEEE80211_HE_PHY_CAP2_UL_MU_PARTIAL_MU_MIMO;
	he_cap_elem->phy_cap_info[2] &= ~m;

	m = IEEE80211_HE_PHY_CAP3_RX_PARTIAL_BW_SU_IN_20MHZ_MU |
	    IEEE80211_HE_PHY_CAP3_DCM_MAX_CONST_TX_MASK |
	    IEEE80211_HE_PHY_CAP3_DCM_MAX_CONST_RX_MASK;
	he_cap_elem->phy_cap_info[3] &= ~m;

	m = IEEE80211_HE_PHY_CAP4_MU_BEAMFORMER;
	he_cap_elem->phy_cap_info[4] &= ~m;

	m = IEEE80211_HE_PHY_CAP5_NG16_MU_FEEDBACK;
	he_cap_elem->phy_cap_info[5] &= ~m;

	m = IEEE80211_HE_PHY_CAP6_CODEBOOK_SIZE_75_MU |
	    IEEE80211_HE_PHY_CAP6_TRIG_MU_BEAMFORMING_PARTIAL_BW_FB |
	    IEEE80211_HE_PHY_CAP6_TRIG_CQI_FB |
	    IEEE80211_HE_PHY_CAP6_PARTIAL_BANDWIDTH_DL_MUMIMO;
	he_cap_elem->phy_cap_info[6] &= ~m;

	m = IEEE80211_HE_PHY_CAP7_PSR_BASED_SR |
	    IEEE80211_HE_PHY_CAP7_POWER_BOOST_FACTOR_SUPP |
	    IEEE80211_HE_PHY_CAP7_STBC_TX_ABOVE_80MHZ |
	    IEEE80211_HE_PHY_CAP7_STBC_RX_ABOVE_80MHZ;
	he_cap_elem->phy_cap_info[7] &= ~m;

	m = IEEE80211_HE_PHY_CAP8_HE_ER_SU_PPDU_4XLTF_AND_08_US_GI |
	    IEEE80211_HE_PHY_CAP8_20MHZ_IN_40MHZ_HE_PPDU_IN_2G |
	    IEEE80211_HE_PHY_CAP8_20MHZ_IN_160MHZ_HE_PPDU |
	    IEEE80211_HE_PHY_CAP8_80MHZ_IN_160MHZ_HE_PPDU;
	he_cap_elem->phy_cap_info[8] &= ~m;

	m = IEEE80211_HE_PHY_CAP9_LONGER_THAN_16_SIGB_OFDM_SYM |
	    IEEE80211_HE_PHY_CAP9_NON_TRIGGERED_CQI_FEEDBACK |
	    IEEE80211_HE_PHY_CAP9_RX_1024_QAM_LESS_THAN_242_TONE_RU |
	    IEEE80211_HE_PHY_CAP9_TX_1024_QAM_LESS_THAN_242_TONE_RU |
	    IEEE80211_HE_PHY_CAP9_RX_FULL_BW_SU_USING_MU_WITH_COMP_SIGB |
	    IEEE80211_HE_PHY_CAP9_RX_FULL_BW_SU_USING_MU_WITH_NON_COMP_SIGB;
	he_cap_elem->phy_cap_info[9] &= ~m;
}

static __le16 ath12k_mac_setup_he_6ghz_cap(struct ath12k_pdev_cap *pcap,
					   struct ath12k_band_cap *bcap)
{
	u8 val;

	bcap->he_6ghz_capa = IEEE80211_HT_MPDU_DENSITY_NONE;
	if (bcap->ht_cap_info & WMI_HT_CAP_DYNAMIC_SMPS)
		bcap->he_6ghz_capa |=
			u32_encode_bits(WLAN_HT_CAP_SM_PS_DYNAMIC,
					IEEE80211_HE_6GHZ_CAP_SM_PS);
	else
		bcap->he_6ghz_capa |=
			u32_encode_bits(WLAN_HT_CAP_SM_PS_DISABLED,
					IEEE80211_HE_6GHZ_CAP_SM_PS);
	val = u32_get_bits(pcap->vht_cap,
			   IEEE80211_VHT_CAP_MAX_A_MPDU_LENGTH_EXPONENT_MASK);
	bcap->he_6ghz_capa |=
		u32_encode_bits(val, IEEE80211_HE_6GHZ_CAP_MAX_AMPDU_LEN_EXP);
	val = u32_get_bits(pcap->vht_cap,
			   IEEE80211_VHT_CAP_MAX_MPDU_MASK);
	bcap->he_6ghz_capa |=
		u32_encode_bits(val, IEEE80211_HE_6GHZ_CAP_MAX_MPDU_LEN);
	if (pcap->vht_cap & IEEE80211_VHT_CAP_RX_ANTENNA_PATTERN)
		bcap->he_6ghz_capa |= IEEE80211_HE_6GHZ_CAP_RX_ANTPAT_CONS;
	if (pcap->vht_cap & IEEE80211_VHT_CAP_TX_ANTENNA_PATTERN)
		bcap->he_6ghz_capa |= IEEE80211_HE_6GHZ_CAP_TX_ANTPAT_CONS;

	return cpu_to_le16(bcap->he_6ghz_capa);
}

static void ath12k_mac_copy_he_cap(struct ath12k_band_cap *band_cap,
				   int iftype, u8 num_tx_chains,
				   struct ieee80211_sta_he_cap *he_cap)
{
	struct ieee80211_he_cap_elem *he_cap_elem = &he_cap->he_cap_elem;
	struct ieee80211_he_mcs_nss_supp *mcs_nss = &he_cap->he_mcs_nss_supp;

	he_cap->has_he = true;
	memcpy(he_cap_elem->mac_cap_info, band_cap->he_cap_info,
	       sizeof(he_cap_elem->mac_cap_info));
	memcpy(he_cap_elem->phy_cap_info, band_cap->he_cap_phy_info,
	       sizeof(he_cap_elem->phy_cap_info));

	he_cap_elem->mac_cap_info[1] &=
		IEEE80211_HE_MAC_CAP1_TF_MAC_PAD_DUR_MASK;

	he_cap_elem->phy_cap_info[5] &=
		~IEEE80211_HE_PHY_CAP5_BEAMFORMEE_NUM_SND_DIM_UNDER_80MHZ_MASK;
	he_cap_elem->phy_cap_info[5] &=
		~IEEE80211_HE_PHY_CAP5_BEAMFORMEE_NUM_SND_DIM_ABOVE_80MHZ_MASK;
	he_cap_elem->phy_cap_info[5] |= num_tx_chains - 1;

	switch (iftype) {
	case NL80211_IFTYPE_AP:
		he_cap_elem->phy_cap_info[3] &=
			~IEEE80211_HE_PHY_CAP3_DCM_MAX_CONST_TX_MASK;
		he_cap_elem->phy_cap_info[9] |=
			IEEE80211_HE_PHY_CAP9_RX_1024_QAM_LESS_THAN_242_TONE_RU;
		break;
	case NL80211_IFTYPE_STATION:
		he_cap_elem->mac_cap_info[0] &= ~IEEE80211_HE_MAC_CAP0_TWT_RES;
		he_cap_elem->mac_cap_info[0] |= IEEE80211_HE_MAC_CAP0_TWT_REQ;
		he_cap_elem->phy_cap_info[9] |=
			IEEE80211_HE_PHY_CAP9_TX_1024_QAM_LESS_THAN_242_TONE_RU;
		break;
	case NL80211_IFTYPE_MESH_POINT:
		ath12k_mac_filter_he_cap_mesh(he_cap_elem);
		break;
	}

	mcs_nss->rx_mcs_80 = cpu_to_le16(band_cap->he_mcs & 0xffff);
	mcs_nss->tx_mcs_80 = cpu_to_le16(band_cap->he_mcs & 0xffff);
	mcs_nss->rx_mcs_160 = cpu_to_le16((band_cap->he_mcs >> 16) & 0xffff);
	mcs_nss->tx_mcs_160 = cpu_to_le16((band_cap->he_mcs >> 16) & 0xffff);
	mcs_nss->rx_mcs_80p80 = cpu_to_le16((band_cap->he_mcs >> 16) & 0xffff);
	mcs_nss->tx_mcs_80p80 = cpu_to_le16((band_cap->he_mcs >> 16) & 0xffff);

	memset(he_cap->ppe_thres, 0, sizeof(he_cap->ppe_thres));
	if (he_cap_elem->phy_cap_info[6] &
	    IEEE80211_HE_PHY_CAP6_PPE_THRESHOLD_PRESENT)
		ath12k_gen_ppe_thresh(&band_cap->he_ppet, he_cap->ppe_thres);
}

static void
ath12k_mac_copy_eht_mcs_nss(struct ath12k_band_cap *band_cap,
			    struct ieee80211_eht_mcs_nss_supp *mcs_nss,
			    const struct ieee80211_he_cap_elem *he_cap,
			    const struct ieee80211_eht_cap_elem_fixed *eht_cap)
{
	if ((he_cap->phy_cap_info[0] &
	     (IEEE80211_HE_PHY_CAP0_CHANNEL_WIDTH_SET_40MHZ_IN_2G |
	      IEEE80211_HE_PHY_CAP0_CHANNEL_WIDTH_SET_40MHZ_80MHZ_IN_5G |
	      IEEE80211_HE_PHY_CAP0_CHANNEL_WIDTH_SET_160MHZ_IN_5G |
	      IEEE80211_HE_PHY_CAP0_CHANNEL_WIDTH_SET_80PLUS80_MHZ_IN_5G)) == 0)
		memcpy(&mcs_nss->only_20mhz, &band_cap->eht_mcs_20_only,
		       sizeof(struct ieee80211_eht_mcs_nss_supp_20mhz_only));

	if (he_cap->phy_cap_info[0] &
	    (IEEE80211_HE_PHY_CAP0_CHANNEL_WIDTH_SET_40MHZ_IN_2G |
	     IEEE80211_HE_PHY_CAP0_CHANNEL_WIDTH_SET_40MHZ_80MHZ_IN_5G))
		memcpy(&mcs_nss->bw._80, &band_cap->eht_mcs_80,
		       sizeof(struct ieee80211_eht_mcs_nss_supp_bw));

	if (he_cap->phy_cap_info[0] &
	    IEEE80211_HE_PHY_CAP0_CHANNEL_WIDTH_SET_160MHZ_IN_5G)
		memcpy(&mcs_nss->bw._160, &band_cap->eht_mcs_160,
		       sizeof(struct ieee80211_eht_mcs_nss_supp_bw));

	if (eht_cap->phy_cap_info[0] & IEEE80211_EHT_PHY_CAP0_320MHZ_IN_6GHZ)
		memcpy(&mcs_nss->bw._320, &band_cap->eht_mcs_320,
		       sizeof(struct ieee80211_eht_mcs_nss_supp_bw));
}

static void ath12k_mac_copy_eht_ppe_thresh(struct ath12k_wmi_ppe_threshold_arg *fw_ppet,
					   struct ieee80211_sta_eht_cap *cap)
{
	u16 bit = IEEE80211_EHT_PPE_THRES_INFO_HEADER_SIZE;
	u8 i, nss, ru, ppet_bit_len_per_ru = IEEE80211_EHT_PPE_THRES_INFO_PPET_SIZE * 2;

	u8p_replace_bits(&cap->eht_ppe_thres[0], fw_ppet->numss_m1,
			 IEEE80211_EHT_PPE_THRES_NSS_MASK);

	u16p_replace_bits((u16 *)&cap->eht_ppe_thres[0], fw_ppet->ru_bit_mask,
			  IEEE80211_EHT_PPE_THRES_RU_INDEX_BITMASK_MASK);

	for (nss = 0; nss <= fw_ppet->numss_m1; nss++) {
		for (ru = 0;
		     ru < hweight16(IEEE80211_EHT_PPE_THRES_RU_INDEX_BITMASK_MASK);
		     ru++) {
			u32 val = 0;

			if ((fw_ppet->ru_bit_mask & BIT(ru)) == 0)
				continue;

			u32p_replace_bits(&val, fw_ppet->ppet16_ppet8_ru3_ru0[nss] >>
						(ru * ppet_bit_len_per_ru),
					  GENMASK(ppet_bit_len_per_ru - 1, 0));

			for (i = 0; i < ppet_bit_len_per_ru; i++) {
				cap->eht_ppe_thres[bit / 8] |=
					(((val >> i) & 0x1) << ((bit % 8)));
				bit++;
			}
		}
	}
}

static void
ath12k_mac_filter_eht_cap_mesh(struct ieee80211_eht_cap_elem_fixed
			       *eht_cap_elem)
{
	u8 m;

	m = IEEE80211_EHT_MAC_CAP0_EPCS_PRIO_ACCESS;
	eht_cap_elem->mac_cap_info[0] &= ~m;

	m = IEEE80211_EHT_PHY_CAP0_PARTIAL_BW_UL_MU_MIMO;
	eht_cap_elem->phy_cap_info[0] &= ~m;

	m = IEEE80211_EHT_PHY_CAP3_NG_16_MU_FEEDBACK |
	    IEEE80211_EHT_PHY_CAP3_CODEBOOK_7_5_MU_FDBK |
	    IEEE80211_EHT_PHY_CAP3_TRIG_MU_BF_PART_BW_FDBK |
	    IEEE80211_EHT_PHY_CAP3_TRIG_CQI_FDBK;
	eht_cap_elem->phy_cap_info[3] &= ~m;

	m = IEEE80211_EHT_PHY_CAP4_PART_BW_DL_MU_MIMO |
	    IEEE80211_EHT_PHY_CAP4_PSR_SR_SUPP |
	    IEEE80211_EHT_PHY_CAP4_POWER_BOOST_FACT_SUPP |
	    IEEE80211_EHT_PHY_CAP4_EHT_MU_PPDU_4_EHT_LTF_08_GI;
	eht_cap_elem->phy_cap_info[4] &= ~m;

	m = IEEE80211_EHT_PHY_CAP5_NON_TRIG_CQI_FEEDBACK |
	    IEEE80211_EHT_PHY_CAP5_TX_LESS_242_TONE_RU_SUPP |
	    IEEE80211_EHT_PHY_CAP5_RX_LESS_242_TONE_RU_SUPP |
	    IEEE80211_EHT_PHY_CAP5_MAX_NUM_SUPP_EHT_LTF_MASK;
	eht_cap_elem->phy_cap_info[5] &= ~m;

	m = IEEE80211_EHT_PHY_CAP6_MAX_NUM_SUPP_EHT_LTF_MASK;
	eht_cap_elem->phy_cap_info[6] &= ~m;

	m = IEEE80211_EHT_PHY_CAP7_NON_OFDMA_UL_MU_MIMO_80MHZ |
	    IEEE80211_EHT_PHY_CAP7_NON_OFDMA_UL_MU_MIMO_160MHZ |
	    IEEE80211_EHT_PHY_CAP7_NON_OFDMA_UL_MU_MIMO_320MHZ |
	    IEEE80211_EHT_PHY_CAP7_MU_BEAMFORMER_80MHZ |
	    IEEE80211_EHT_PHY_CAP7_MU_BEAMFORMER_160MHZ |
	    IEEE80211_EHT_PHY_CAP7_MU_BEAMFORMER_320MHZ;
	eht_cap_elem->phy_cap_info[7] &= ~m;
}

static void ath12k_mac_copy_eht_cap(struct ath12k *ar,
				    struct ath12k_band_cap *band_cap,
				    struct ieee80211_he_cap_elem *he_cap_elem,
				    int iftype,
				    struct ieee80211_sta_eht_cap *eht_cap)
{
	struct ieee80211_eht_cap_elem_fixed *eht_cap_elem = &eht_cap->eht_cap_elem;

	memset(eht_cap, 0, sizeof(struct ieee80211_sta_eht_cap));

	if (!(test_bit(WMI_TLV_SERVICE_11BE, ar->ab->wmi_ab.svc_map)) ||
	    ath12k_acpi_get_disable_11be(ar->ab))
		return;

	eht_cap->has_eht = true;
	memcpy(eht_cap_elem->mac_cap_info, band_cap->eht_cap_mac_info,
	       sizeof(eht_cap_elem->mac_cap_info));
	memcpy(eht_cap_elem->phy_cap_info, band_cap->eht_cap_phy_info,
	       sizeof(eht_cap_elem->phy_cap_info));

	switch (iftype) {
	case NL80211_IFTYPE_AP:
		eht_cap_elem->phy_cap_info[0] &=
			~IEEE80211_EHT_PHY_CAP0_242_TONE_RU_GT20MHZ;
		eht_cap_elem->phy_cap_info[4] &=
			~IEEE80211_EHT_PHY_CAP4_PART_BW_DL_MU_MIMO;
		eht_cap_elem->phy_cap_info[5] &=
			~IEEE80211_EHT_PHY_CAP5_TX_LESS_242_TONE_RU_SUPP;
		break;
	case NL80211_IFTYPE_STATION:
		eht_cap_elem->phy_cap_info[7] &=
			~(IEEE80211_EHT_PHY_CAP7_NON_OFDMA_UL_MU_MIMO_80MHZ |
			  IEEE80211_EHT_PHY_CAP7_NON_OFDMA_UL_MU_MIMO_160MHZ |
			  IEEE80211_EHT_PHY_CAP7_NON_OFDMA_UL_MU_MIMO_320MHZ);
		eht_cap_elem->phy_cap_info[7] &=
			~(IEEE80211_EHT_PHY_CAP7_MU_BEAMFORMER_80MHZ |
			  IEEE80211_EHT_PHY_CAP7_MU_BEAMFORMER_160MHZ |
			  IEEE80211_EHT_PHY_CAP7_MU_BEAMFORMER_320MHZ);
		break;
	case NL80211_IFTYPE_MESH_POINT:
		ath12k_mac_filter_eht_cap_mesh(eht_cap_elem);
		break;
	default:
		break;
	}

	ath12k_mac_copy_eht_mcs_nss(band_cap, &eht_cap->eht_mcs_nss_supp,
				    he_cap_elem, eht_cap_elem);

	if (eht_cap_elem->phy_cap_info[5] &
	    IEEE80211_EHT_PHY_CAP5_PPE_THRESHOLD_PRESENT)
		ath12k_mac_copy_eht_ppe_thresh(&band_cap->eht_ppet, eht_cap);
}

static int ath12k_mac_copy_sband_iftype_data(struct ath12k *ar,
					     struct ath12k_pdev_cap *cap,
					     struct ieee80211_sband_iftype_data *data,
					     int band)
{
	struct ath12k_band_cap *band_cap = &cap->band[band];
	int i, idx = 0;

	for (i = 0; i < NUM_NL80211_IFTYPES; i++) {
		struct ieee80211_sta_he_cap *he_cap = &data[idx].he_cap;

		switch (i) {
		case NL80211_IFTYPE_STATION:
		case NL80211_IFTYPE_AP:
		case NL80211_IFTYPE_MESH_POINT:
			break;

		default:
			continue;
		}

		data[idx].types_mask = BIT(i);

		ath12k_mac_copy_he_cap(band_cap, i, ar->num_tx_chains, he_cap);
		if (band == NL80211_BAND_6GHZ) {
			data[idx].he_6ghz_capa.capa =
				ath12k_mac_setup_he_6ghz_cap(cap, band_cap);
		}
		ath12k_mac_copy_eht_cap(ar, band_cap, &he_cap->he_cap_elem, i,
					&data[idx].eht_cap);
		idx++;
	}

	return idx;
}

static void ath12k_mac_setup_sband_iftype_data(struct ath12k *ar,
					       struct ath12k_pdev_cap *cap)
{
	struct ieee80211_supported_band *sband;
	enum nl80211_band band;
	int count;

	if (cap->supported_bands & WMI_HOST_WLAN_2G_CAP) {
		band = NL80211_BAND_2GHZ;
		count = ath12k_mac_copy_sband_iftype_data(ar, cap,
							  ar->mac.iftype[band],
							  band);
		sband = &ar->mac.sbands[band];
		_ieee80211_set_sband_iftype_data(sband, ar->mac.iftype[band],
						 count);
	}

	if (cap->supported_bands & WMI_HOST_WLAN_5G_CAP) {
		band = NL80211_BAND_5GHZ;
		count = ath12k_mac_copy_sband_iftype_data(ar, cap,
							  ar->mac.iftype[band],
							  band);
		sband = &ar->mac.sbands[band];
		_ieee80211_set_sband_iftype_data(sband, ar->mac.iftype[band],
						 count);
	}

	if (cap->supported_bands & WMI_HOST_WLAN_5G_CAP &&
	    ar->supports_6ghz) {
		band = NL80211_BAND_6GHZ;
		count = ath12k_mac_copy_sband_iftype_data(ar, cap,
							  ar->mac.iftype[band],
							  band);
		sband = &ar->mac.sbands[band];
		_ieee80211_set_sband_iftype_data(sband, ar->mac.iftype[band],
						 count);
	}
}

static int __ath12k_set_antenna(struct ath12k *ar, u32 tx_ant, u32 rx_ant)
{
	struct ath12k_hw *ah = ath12k_ar_to_ah(ar);
	int ret;

	lockdep_assert_wiphy(ath12k_ar_to_hw(ar)->wiphy);

	if (ath12k_check_chain_mask(ar, tx_ant, true))
		return -EINVAL;

	if (ath12k_check_chain_mask(ar, rx_ant, false))
		return -EINVAL;

	/* Since we advertised the max cap of all radios combined during wiphy
	 * registration, ensure we don't set the antenna config higher than the
	 * limits
	 */
	tx_ant = min_t(u32, tx_ant, ar->pdev->cap.tx_chain_mask);
	rx_ant = min_t(u32, rx_ant, ar->pdev->cap.rx_chain_mask);

	ar->cfg_tx_chainmask = tx_ant;
	ar->cfg_rx_chainmask = rx_ant;

	if (ah->state != ATH12K_HW_STATE_ON &&
	    ah->state != ATH12K_HW_STATE_RESTARTED)
		return 0;

	ret = ath12k_wmi_pdev_set_param(ar, WMI_PDEV_PARAM_TX_CHAIN_MASK,
					tx_ant, ar->pdev->pdev_id);
	if (ret) {
		ath12k_warn(ar->ab, "failed to set tx-chainmask: %d, req 0x%x\n",
			    ret, tx_ant);
		return ret;
	}

	ar->num_tx_chains = hweight32(tx_ant);

	ret = ath12k_wmi_pdev_set_param(ar, WMI_PDEV_PARAM_RX_CHAIN_MASK,
					rx_ant, ar->pdev->pdev_id);
	if (ret) {
		ath12k_warn(ar->ab, "failed to set rx-chainmask: %d, req 0x%x\n",
			    ret, rx_ant);
		return ret;
	}

	ar->num_rx_chains = hweight32(rx_ant);

	/* Reload HT/VHT/HE capability */
	ath12k_mac_setup_ht_vht_cap(ar, &ar->pdev->cap, NULL);
	ath12k_mac_setup_sband_iftype_data(ar, &ar->pdev->cap);

	return 0;
}

static void ath12k_mgmt_over_wmi_tx_drop(struct ath12k *ar, struct sk_buff *skb)
{
	int num_mgmt;

	lockdep_assert_wiphy(ath12k_ar_to_hw(ar)->wiphy);

	ieee80211_free_txskb(ath12k_ar_to_hw(ar), skb);

	num_mgmt = atomic_dec_if_positive(&ar->num_pending_mgmt_tx);

	if (num_mgmt < 0)
		WARN_ON_ONCE(1);

	if (!num_mgmt)
		wake_up(&ar->txmgmt_empty_waitq);
}

int ath12k_mac_tx_mgmt_pending_free(int buf_id, void *skb, void *ctx)
{
	struct sk_buff *msdu = skb;
	struct ieee80211_tx_info *info;
	struct ath12k *ar = ctx;
	struct ath12k_base *ab = ar->ab;

	spin_lock_bh(&ar->txmgmt_idr_lock);
	idr_remove(&ar->txmgmt_idr, buf_id);
	spin_unlock_bh(&ar->txmgmt_idr_lock);
	dma_unmap_single(ab->dev, ATH12K_SKB_CB(msdu)->paddr, msdu->len,
			 DMA_TO_DEVICE);

	info = IEEE80211_SKB_CB(msdu);
	memset(&info->status, 0, sizeof(info->status));

	ath12k_mgmt_over_wmi_tx_drop(ar, skb);

	return 0;
}

static int ath12k_mac_vif_txmgmt_idr_remove(int buf_id, void *skb, void *ctx)
{
	struct ieee80211_vif *vif = ctx;
	struct ath12k_skb_cb *skb_cb = ATH12K_SKB_CB(skb);
	struct sk_buff *msdu = skb;
	struct ath12k *ar = skb_cb->ar;
	struct ath12k_base *ab = ar->ab;

	if (skb_cb->vif == vif) {
		spin_lock_bh(&ar->txmgmt_idr_lock);
		idr_remove(&ar->txmgmt_idr, buf_id);
		spin_unlock_bh(&ar->txmgmt_idr_lock);
		dma_unmap_single(ab->dev, skb_cb->paddr, msdu->len,
				 DMA_TO_DEVICE);
	}

	return 0;
}

static int ath12k_mac_mgmt_tx_wmi(struct ath12k *ar, struct ath12k_link_vif *arvif,
				  struct sk_buff *skb)
{
	struct ath12k_base *ab = ar->ab;
	struct ieee80211_hdr *hdr = (struct ieee80211_hdr *)skb->data;
	struct ieee80211_tx_info *info;
	dma_addr_t paddr;
	int buf_id;
	int ret;

	lockdep_assert_wiphy(ath12k_ar_to_hw(ar)->wiphy);

	ATH12K_SKB_CB(skb)->ar = ar;
	spin_lock_bh(&ar->txmgmt_idr_lock);
	buf_id = idr_alloc(&ar->txmgmt_idr, skb, 0,
			   ATH12K_TX_MGMT_NUM_PENDING_MAX, GFP_ATOMIC);
	spin_unlock_bh(&ar->txmgmt_idr_lock);
	if (buf_id < 0)
		return -ENOSPC;

	info = IEEE80211_SKB_CB(skb);
	if (!(info->flags & IEEE80211_TX_CTL_HW_80211_ENCAP)) {
		if ((ieee80211_is_action(hdr->frame_control) ||
		     ieee80211_is_deauth(hdr->frame_control) ||
		     ieee80211_is_disassoc(hdr->frame_control)) &&
		     ieee80211_has_protected(hdr->frame_control)) {
			skb_put(skb, IEEE80211_CCMP_MIC_LEN);
		}
	}

	paddr = dma_map_single(ab->dev, skb->data, skb->len, DMA_TO_DEVICE);
	if (dma_mapping_error(ab->dev, paddr)) {
		ath12k_warn(ab, "failed to DMA map mgmt Tx buffer\n");
		ret = -EIO;
		goto err_free_idr;
	}

	ATH12K_SKB_CB(skb)->paddr = paddr;

	ret = ath12k_wmi_mgmt_send(ar, arvif->vdev_id, buf_id, skb);
	if (ret) {
		ath12k_warn(ar->ab, "failed to send mgmt frame: %d\n", ret);
		goto err_unmap_buf;
	}

	return 0;

err_unmap_buf:
	dma_unmap_single(ab->dev, ATH12K_SKB_CB(skb)->paddr,
			 skb->len, DMA_TO_DEVICE);
err_free_idr:
	spin_lock_bh(&ar->txmgmt_idr_lock);
	idr_remove(&ar->txmgmt_idr, buf_id);
	spin_unlock_bh(&ar->txmgmt_idr_lock);

	return ret;
}

static void ath12k_mgmt_over_wmi_tx_purge(struct ath12k *ar)
{
	struct sk_buff *skb;

	while ((skb = skb_dequeue(&ar->wmi_mgmt_tx_queue)) != NULL)
		ath12k_mgmt_over_wmi_tx_drop(ar, skb);
}

static void ath12k_mgmt_over_wmi_tx_work(struct wiphy *wiphy, struct wiphy_work *work)
{
	struct ath12k *ar = container_of(work, struct ath12k, wmi_mgmt_tx_work);
	struct ath12k_hw *ah = ar->ah;
	struct ath12k_skb_cb *skb_cb;
	struct ath12k_vif *ahvif;
	struct ath12k_link_vif *arvif;
	struct sk_buff *skb;
	int ret;

	lockdep_assert_wiphy(wiphy);

	while ((skb = skb_dequeue(&ar->wmi_mgmt_tx_queue)) != NULL) {
		skb_cb = ATH12K_SKB_CB(skb);
		if (!skb_cb->vif) {
			ath12k_warn(ar->ab, "no vif found for mgmt frame\n");
			ath12k_mgmt_over_wmi_tx_drop(ar, skb);
			continue;
		}

		ahvif = ath12k_vif_to_ahvif(skb_cb->vif);
		if (!(ahvif->links_map & BIT(skb_cb->link_id))) {
			ath12k_warn(ar->ab,
				    "invalid linkid %u in mgmt over wmi tx with linkmap 0x%x\n",
				    skb_cb->link_id, ahvif->links_map);
			ath12k_mgmt_over_wmi_tx_drop(ar, skb);
			continue;
		}

		arvif = wiphy_dereference(ah->hw->wiphy, ahvif->link[skb_cb->link_id]);
		if (ar->allocated_vdev_map & (1LL << arvif->vdev_id)) {
			ret = ath12k_mac_mgmt_tx_wmi(ar, arvif, skb);
			if (ret) {
				ath12k_warn(ar->ab, "failed to tx mgmt frame, vdev_id %d :%d\n",
					    arvif->vdev_id, ret);
				ath12k_mgmt_over_wmi_tx_drop(ar, skb);
			}
		} else {
			ath12k_warn(ar->ab,
				    "dropping mgmt frame for vdev %d link %u is_started %d\n",
				    arvif->vdev_id,
				    skb_cb->link_id,
				    arvif->is_started);
			ath12k_mgmt_over_wmi_tx_drop(ar, skb);
		}
	}
}

static int ath12k_mac_mgmt_tx(struct ath12k *ar, struct sk_buff *skb,
			      bool is_prb_rsp)
{
	struct sk_buff_head *q = &ar->wmi_mgmt_tx_queue;

	if (test_bit(ATH12K_FLAG_CRASH_FLUSH, &ar->ab->dev_flags))
		return -ESHUTDOWN;

	/* Drop probe response packets when the pending management tx
	 * count has reached a certain threshold, so as to prioritize
	 * other mgmt packets like auth and assoc to be sent on time
	 * for establishing successful connections.
	 */
	if (is_prb_rsp &&
	    atomic_read(&ar->num_pending_mgmt_tx) > ATH12K_PRB_RSP_DROP_THRESHOLD) {
		ath12k_warn(ar->ab,
			    "dropping probe response as pending queue is almost full\n");
		return -ENOSPC;
	}

	if (skb_queue_len_lockless(q) >= ATH12K_TX_MGMT_NUM_PENDING_MAX) {
		ath12k_warn(ar->ab, "mgmt tx queue is full\n");
		return -ENOSPC;
	}

	skb_queue_tail(q, skb);
	atomic_inc(&ar->num_pending_mgmt_tx);
	wiphy_work_queue(ath12k_ar_to_hw(ar)->wiphy, &ar->wmi_mgmt_tx_work);

	return 0;
}

static void ath12k_mac_add_p2p_noa_ie(struct ath12k *ar,
				      struct ieee80211_vif *vif,
				      struct sk_buff *skb,
				      bool is_prb_rsp)
{
	struct ath12k_vif *ahvif = ath12k_vif_to_ahvif(vif);

	if (likely(!is_prb_rsp))
		return;

	spin_lock_bh(&ar->data_lock);

	if (ahvif->u.ap.noa_data &&
	    !pskb_expand_head(skb, 0, ahvif->u.ap.noa_len,
			      GFP_ATOMIC))
		skb_put_data(skb, ahvif->u.ap.noa_data,
			     ahvif->u.ap.noa_len);

	spin_unlock_bh(&ar->data_lock);
}

/* Note: called under rcu_read_lock() */
<<<<<<< HEAD
=======
static void ath12k_mlo_mcast_update_tx_link_address(struct ieee80211_vif *vif,
						    u8 link_id, struct sk_buff *skb,
						    u32 info_flags)
{
	struct ieee80211_hdr *hdr = (struct ieee80211_hdr *)skb->data;
	struct ieee80211_bss_conf *bss_conf;

	if (info_flags & IEEE80211_TX_CTL_HW_80211_ENCAP)
		return;

	bss_conf = rcu_dereference(vif->link_conf[link_id]);
	if (bss_conf)
		ether_addr_copy(hdr->addr2, bss_conf->addr);
}

/* Note: called under rcu_read_lock() */
>>>>>>> e8a457b7
static u8 ath12k_mac_get_tx_link(struct ieee80211_sta *sta, struct ieee80211_vif *vif,
				 u8 link, struct sk_buff *skb, u32 info_flags)
{
	struct ieee80211_hdr *hdr = (struct ieee80211_hdr *)skb->data;
	struct ath12k_vif *ahvif = ath12k_vif_to_ahvif(vif);
	struct ieee80211_link_sta *link_sta;
	struct ieee80211_bss_conf *bss_conf;
	struct ath12k_sta *ahsta;

	/* Use the link id passed or the default vif link */
	if (!sta) {
		if (link != IEEE80211_LINK_UNSPECIFIED)
			return link;

		return ahvif->deflink.link_id;
	}

	ahsta = ath12k_sta_to_ahsta(sta);

	/* Below translation ensures we pass proper A2 & A3 for non ML clients.
	 * Also it assumes for now support only for MLO AP in this path
	 */
	if (!sta->mlo) {
		link = ahsta->deflink.link_id;

		if (info_flags & IEEE80211_TX_CTL_HW_80211_ENCAP)
			return link;

		bss_conf = rcu_dereference(vif->link_conf[link]);
		if (bss_conf) {
			ether_addr_copy(hdr->addr2, bss_conf->addr);
			if (!ieee80211_has_tods(hdr->frame_control) &&
			    !ieee80211_has_fromds(hdr->frame_control))
				ether_addr_copy(hdr->addr3, bss_conf->addr);
		}

		return link;
	}

	/* enqueue eth enacap & data frames on primary link, FW does link
	 * selection and address translation.
	 */
	if (info_flags & IEEE80211_TX_CTL_HW_80211_ENCAP ||
	    ieee80211_is_data(hdr->frame_control))
		return ahsta->assoc_link_id;

	/* 802.11 frame cases */
	if (link == IEEE80211_LINK_UNSPECIFIED)
		link = ahsta->deflink.link_id;

	if (!ieee80211_is_mgmt(hdr->frame_control))
		return link;

	/* Perform address conversion for ML STA Tx */
	bss_conf = rcu_dereference(vif->link_conf[link]);
	link_sta = rcu_dereference(sta->link[link]);

	if (bss_conf && link_sta) {
		ether_addr_copy(hdr->addr1, link_sta->addr);
		ether_addr_copy(hdr->addr2, bss_conf->addr);

		if (vif->type == NL80211_IFTYPE_STATION && bss_conf->bssid)
			ether_addr_copy(hdr->addr3, bss_conf->bssid);
		else if (vif->type == NL80211_IFTYPE_AP)
			ether_addr_copy(hdr->addr3, bss_conf->addr);

		return link;
	}

	if (bss_conf) {
		/* In certain cases where a ML sta associated and added subset of
		 * links on which the ML AP is active, but now sends some frame
		 * (ex. Probe request) on a different link which is active in our
		 * MLD but was not added during previous association, we can
		 * still honor the Tx to that ML STA via the requested link.
		 * The control would reach here in such case only when that link
		 * address is same as the MLD address or in worst case clients
		 * used MLD address at TA wrongly which would have helped
		 * identify the ML sta object and pass it here.
		 * If the link address of that STA is different from MLD address,
		 * then the sta object would be NULL and control won't reach
		 * here but return at the start of the function itself with !sta
		 * check. Also this would not need any translation at hdr->addr1
		 * from MLD to link address since the RA is the MLD address
		 * (same as that link address ideally) already.
		 */
		ether_addr_copy(hdr->addr2, bss_conf->addr);

		if (vif->type == NL80211_IFTYPE_STATION && bss_conf->bssid)
			ether_addr_copy(hdr->addr3, bss_conf->bssid);
		else if (vif->type == NL80211_IFTYPE_AP)
			ether_addr_copy(hdr->addr3, bss_conf->addr);
	}

	return link;
}

/* Note: called under rcu_read_lock() */
static void ath12k_mac_op_tx(struct ieee80211_hw *hw,
			     struct ieee80211_tx_control *control,
			     struct sk_buff *skb)
{
	struct ath12k_skb_cb *skb_cb = ATH12K_SKB_CB(skb);
	struct ieee80211_tx_info *info = IEEE80211_SKB_CB(skb);
	struct ieee80211_vif *vif = info->control.vif;
	struct ath12k_vif *ahvif = ath12k_vif_to_ahvif(vif);
	struct ath12k_link_vif *arvif = &ahvif->deflink;
	struct ieee80211_hdr *hdr = (struct ieee80211_hdr *)skb->data;
	struct ieee80211_key_conf *key = info->control.hw_key;
	struct ieee80211_sta *sta = control->sta;
<<<<<<< HEAD
	u32 info_flags = info->flags;
	struct ath12k *ar;
	bool is_prb_rsp;
=======
	struct ath12k_link_vif *tmp_arvif;
	u32 info_flags = info->flags;
	struct sk_buff *msdu_copied;
	struct ath12k *ar, *tmp_ar;
	struct ath12k_peer *peer;
	unsigned long links_map;
	bool is_mcast = false;
	struct ethhdr *eth;
	bool is_prb_rsp;
	u16 mcbc_gsn;
>>>>>>> e8a457b7
	u8 link_id;
	int ret;

	link_id = u32_get_bits(info->control.flags, IEEE80211_TX_CTRL_MLO_LINK);
	memset(skb_cb, 0, sizeof(*skb_cb));
	skb_cb->vif = vif;

	if (key) {
		skb_cb->cipher = key->cipher;
		skb_cb->flags |= ATH12K_SKB_CIPHER_SET;
	}

	/* handle only for MLO case, use deflink for non MLO case */
	if (ieee80211_vif_is_mld(vif)) {
		link_id = ath12k_mac_get_tx_link(sta, vif, link_id, skb, info_flags);
		if (link_id >= IEEE80211_MLD_MAX_NUM_LINKS) {
			ieee80211_free_txskb(hw, skb);
			return;
		}
	} else {
		link_id = 0;
	}

	arvif = rcu_dereference(ahvif->link[link_id]);
	if (!arvif || !arvif->ar) {
		ath12k_warn(ahvif->ah, "failed to find arvif link id %u for frame transmission",
			    link_id);
		ieee80211_free_txskb(hw, skb);
		return;
	}

	ar = arvif->ar;
	skb_cb->link_id = link_id;
	is_prb_rsp = ieee80211_is_probe_resp(hdr->frame_control);

	if (info_flags & IEEE80211_TX_CTL_HW_80211_ENCAP) {
		eth = (struct ethhdr *)skb->data;
		is_mcast = is_multicast_ether_addr(eth->h_dest);

		skb_cb->flags |= ATH12K_SKB_HW_80211_ENCAP;
	} else if (ieee80211_is_mgmt(hdr->frame_control)) {
		ret = ath12k_mac_mgmt_tx(ar, skb, is_prb_rsp);
		if (ret) {
			ath12k_warn(ar->ab, "failed to queue management frame %d\n",
				    ret);
			ieee80211_free_txskb(hw, skb);
		}
		return;
	}

	if (!(info_flags & IEEE80211_TX_CTL_HW_80211_ENCAP))
		is_mcast = is_multicast_ether_addr(hdr->addr1);

	/* This is case only for P2P_GO */
	if (vif->type == NL80211_IFTYPE_AP && vif->p2p)
		ath12k_mac_add_p2p_noa_ie(ar, vif, skb, is_prb_rsp);

	if (!vif->valid_links || !is_mcast ||
	    test_bit(ATH12K_FLAG_RAW_MODE, &ar->ab->dev_flags)) {
		ret = ath12k_dp_tx(ar, arvif, skb, false, 0);
		if (unlikely(ret)) {
			ath12k_warn(ar->ab, "failed to transmit frame %d\n", ret);
			ieee80211_free_txskb(ar->ah->hw, skb);
			return;
		}
	} else {
		mcbc_gsn = atomic_inc_return(&ahvif->mcbc_gsn) & 0xfff;

		links_map = ahvif->links_map;
		for_each_set_bit(link_id, &links_map,
				 IEEE80211_MLD_MAX_NUM_LINKS) {
			tmp_arvif = rcu_dereference(ahvif->link[link_id]);
			if (!tmp_arvif || !tmp_arvif->is_up)
				continue;

			tmp_ar = tmp_arvif->ar;
			msdu_copied = skb_copy(skb, GFP_ATOMIC);
			if (!msdu_copied) {
				ath12k_err(ar->ab,
					   "skb copy failure link_id 0x%X vdevid 0x%X\n",
					   link_id, tmp_arvif->vdev_id);
				continue;
			}

			ath12k_mlo_mcast_update_tx_link_address(vif, link_id,
								msdu_copied,
								info_flags);

			skb_cb = ATH12K_SKB_CB(msdu_copied);
			info = IEEE80211_SKB_CB(msdu_copied);
			skb_cb->link_id = link_id;

			/* For open mode, skip peer find logic */
			if (unlikely(ahvif->key_cipher == WMI_CIPHER_NONE))
				goto skip_peer_find;

			spin_lock_bh(&tmp_ar->ab->base_lock);
			peer = ath12k_peer_find_by_addr(tmp_ar->ab, tmp_arvif->bssid);
			if (!peer) {
				spin_unlock_bh(&tmp_ar->ab->base_lock);
				ath12k_warn(tmp_ar->ab,
					    "failed to find peer for vdev_id 0x%X addr %pM link_map 0x%X\n",
					    tmp_arvif->vdev_id, tmp_arvif->bssid,
					    ahvif->links_map);
				dev_kfree_skb_any(msdu_copied);
				continue;
			}

			key = peer->keys[peer->mcast_keyidx];
			if (key) {
				skb_cb->cipher = key->cipher;
				skb_cb->flags |= ATH12K_SKB_CIPHER_SET;
				info->control.hw_key = key;

				hdr = (struct ieee80211_hdr *)msdu_copied->data;
				if (!ieee80211_has_protected(hdr->frame_control))
					hdr->frame_control |=
						cpu_to_le16(IEEE80211_FCTL_PROTECTED);
			}
			spin_unlock_bh(&tmp_ar->ab->base_lock);

skip_peer_find:
			ret = ath12k_dp_tx(tmp_ar, tmp_arvif,
					   msdu_copied, true, mcbc_gsn);
			if (unlikely(ret)) {
				if (ret == -ENOMEM) {
					/* Drops are expected during heavy multicast
					 * frame flood. Print with debug log
					 * level to avoid lot of console prints
					 */
					ath12k_dbg(ar->ab, ATH12K_DBG_MAC,
						   "failed to transmit frame %d\n",
						   ret);
				} else {
					ath12k_warn(ar->ab,
						    "failed to transmit frame %d\n",
						    ret);
				}

				dev_kfree_skb_any(msdu_copied);
			}
		}
		ieee80211_free_txskb(ar->ah->hw, skb);
	}
}

void ath12k_mac_drain_tx(struct ath12k *ar)
{
	lockdep_assert_wiphy(ath12k_ar_to_hw(ar)->wiphy);

	/* make sure rcu-protected mac80211 tx path itself is drained */
	synchronize_net();

	wiphy_work_cancel(ath12k_ar_to_hw(ar)->wiphy, &ar->wmi_mgmt_tx_work);
	ath12k_mgmt_over_wmi_tx_purge(ar);
}

static int ath12k_mac_config_mon_status_default(struct ath12k *ar, bool enable)
{
	struct htt_rx_ring_tlv_filter tlv_filter = {};
	struct ath12k_base *ab = ar->ab;
	u32 ring_id, i;
	int ret = 0;

	lockdep_assert_wiphy(ath12k_ar_to_hw(ar)->wiphy);

	if (!ab->hw_params->rxdma1_enable)
		return ret;

	if (enable) {
		tlv_filter = ath12k_mac_mon_status_filter_default;

		if (ath12k_debugfs_rx_filter(ar))
			tlv_filter.rx_filter = ath12k_debugfs_rx_filter(ar);
	} else {
		tlv_filter.rxmon_disable = true;
	}

	for (i = 0; i < ab->hw_params->num_rxdma_per_pdev; i++) {
		ring_id = ar->dp.rxdma_mon_dst_ring[i].ring_id;
		ret = ath12k_dp_tx_htt_rx_filter_setup(ab, ring_id,
						       ar->dp.mac_id + i,
						       HAL_RXDMA_MONITOR_DST,
						       DP_RXDMA_REFILL_RING_SIZE,
						       &tlv_filter);
		if (ret) {
			ath12k_err(ab,
				   "failed to setup filter for monitor buf %d\n",
				   ret);
		}
	}

	return ret;
}

static int ath12k_mac_start(struct ath12k *ar)
{
	struct ath12k_hw *ah = ar->ah;
	struct ath12k_base *ab = ar->ab;
	struct ath12k_pdev *pdev = ar->pdev;
	int ret;

	lockdep_assert_held(&ah->hw_mutex);
	lockdep_assert_wiphy(ath12k_ar_to_hw(ar)->wiphy);

	ret = ath12k_wmi_pdev_set_param(ar, WMI_PDEV_PARAM_PMF_QOS,
					1, pdev->pdev_id);

	if (ret) {
		ath12k_err(ab, "failed to enable PMF QOS: (%d\n", ret);
		goto err;
	}

	ret = ath12k_wmi_pdev_set_param(ar, WMI_PDEV_PARAM_DYNAMIC_BW, 1,
					pdev->pdev_id);
	if (ret) {
		ath12k_err(ab, "failed to enable dynamic bw: %d\n", ret);
		goto err;
	}

	ret = ath12k_wmi_pdev_set_param(ar, WMI_PDEV_PARAM_ARP_AC_OVERRIDE,
					0, pdev->pdev_id);
	if (ret) {
		ath12k_err(ab, "failed to set ac override for ARP: %d\n",
			   ret);
		goto err;
	}

	ret = ath12k_wmi_send_dfs_phyerr_offload_enable_cmd(ar, pdev->pdev_id);
	if (ret) {
		ath12k_err(ab, "failed to offload radar detection: %d\n",
			   ret);
		goto err;
	}

	ret = ath12k_dp_tx_htt_h2t_ppdu_stats_req(ar,
						  HTT_PPDU_STATS_TAG_DEFAULT);
	if (ret) {
		ath12k_err(ab, "failed to req ppdu stats: %d\n", ret);
		goto err;
	}

	ret = ath12k_wmi_pdev_set_param(ar, WMI_PDEV_PARAM_MESH_MCAST_ENABLE,
					1, pdev->pdev_id);

	if (ret) {
		ath12k_err(ab, "failed to enable MESH MCAST ENABLE: (%d\n", ret);
		goto err;
	}

	__ath12k_set_antenna(ar, ar->cfg_tx_chainmask, ar->cfg_rx_chainmask);

	/* TODO: Do we need to enable ANI? */

	ath12k_reg_update_chan_list(ar);

	ar->num_started_vdevs = 0;
	ar->num_created_vdevs = 0;
	ar->num_peers = 0;
	ar->allocated_vdev_map = 0;

	/* Configure monitor status ring with default rx_filter to get rx status
	 * such as rssi, rx_duration.
	 */
	ret = ath12k_mac_config_mon_status_default(ar, true);
	if (ret && (ret != -EOPNOTSUPP)) {
		ath12k_err(ab, "failed to configure monitor status ring with default rx_filter: (%d)\n",
			   ret);
		goto err;
	}

	if (ret == -EOPNOTSUPP)
		ath12k_dbg(ab, ATH12K_DBG_MAC,
			   "monitor status config is not yet supported");

	/* Configure the hash seed for hash based reo dest ring selection */
	ath12k_wmi_pdev_lro_cfg(ar, ar->pdev->pdev_id);

	/* allow device to enter IMPS */
	if (ab->hw_params->idle_ps) {
		ret = ath12k_wmi_pdev_set_param(ar, WMI_PDEV_PARAM_IDLE_PS_CONFIG,
						1, pdev->pdev_id);
		if (ret) {
			ath12k_err(ab, "failed to enable idle ps: %d\n", ret);
			goto err;
		}
	}

	rcu_assign_pointer(ab->pdevs_active[ar->pdev_idx],
			   &ab->pdevs[ar->pdev_idx]);

	return 0;
err:

	return ret;
}

static void ath12k_drain_tx(struct ath12k_hw *ah)
{
	struct ath12k *ar = ah->radio;
	int i;

<<<<<<< HEAD
=======
	if (ath12k_ftm_mode) {
		ath12k_err(ar->ab, "fail to start mac operations in ftm mode\n");
		return;
	}

>>>>>>> e8a457b7
	lockdep_assert_wiphy(ah->hw->wiphy);

	for_each_ar(ah, ar, i)
		ath12k_mac_drain_tx(ar);
}

static int ath12k_mac_op_start(struct ieee80211_hw *hw)
{
	struct ath12k_hw *ah = ath12k_hw_to_ah(hw);
	struct ath12k *ar;
	int ret, i;

	lockdep_assert_wiphy(hw->wiphy);

	ath12k_drain_tx(ah);

	guard(mutex)(&ah->hw_mutex);

	switch (ah->state) {
	case ATH12K_HW_STATE_OFF:
		ah->state = ATH12K_HW_STATE_ON;
		break;
	case ATH12K_HW_STATE_RESTARTING:
		ah->state = ATH12K_HW_STATE_RESTARTED;
		break;
	case ATH12K_HW_STATE_RESTARTED:
	case ATH12K_HW_STATE_WEDGED:
	case ATH12K_HW_STATE_ON:
	case ATH12K_HW_STATE_TM:
		ah->state = ATH12K_HW_STATE_OFF;

		WARN_ON(1);
		return -EINVAL;
	}

	for_each_ar(ah, ar, i) {
		ret = ath12k_mac_start(ar);
		if (ret) {
			ah->state = ATH12K_HW_STATE_OFF;

			ath12k_err(ar->ab, "fail to start mac operations in pdev idx %d ret %d\n",
				   ar->pdev_idx, ret);
			goto fail_start;
		}
	}

	return 0;

fail_start:
	for (; i > 0; i--) {
		ar = ath12k_ah_to_ar(ah, i - 1);
		ath12k_mac_stop(ar);
	}

	return ret;
}

int ath12k_mac_rfkill_config(struct ath12k *ar)
{
	struct ath12k_base *ab = ar->ab;
	u32 param;
	int ret;

	if (ab->hw_params->rfkill_pin == 0)
		return -EOPNOTSUPP;

	ath12k_dbg(ab, ATH12K_DBG_MAC,
		   "mac rfkill_pin %d rfkill_cfg %d rfkill_on_level %d",
		   ab->hw_params->rfkill_pin, ab->hw_params->rfkill_cfg,
		   ab->hw_params->rfkill_on_level);

	param = u32_encode_bits(ab->hw_params->rfkill_on_level,
				WMI_RFKILL_CFG_RADIO_LEVEL) |
		u32_encode_bits(ab->hw_params->rfkill_pin,
				WMI_RFKILL_CFG_GPIO_PIN_NUM) |
		u32_encode_bits(ab->hw_params->rfkill_cfg,
				WMI_RFKILL_CFG_PIN_AS_GPIO);

	ret = ath12k_wmi_pdev_set_param(ar, WMI_PDEV_PARAM_HW_RFKILL_CONFIG,
					param, ar->pdev->pdev_id);
	if (ret) {
		ath12k_warn(ab,
			    "failed to set rfkill config 0x%x: %d\n",
			    param, ret);
		return ret;
	}

	return 0;
}

int ath12k_mac_rfkill_enable_radio(struct ath12k *ar, bool enable)
{
	enum wmi_rfkill_enable_radio param;
	int ret;

	if (enable)
		param = WMI_RFKILL_ENABLE_RADIO_ON;
	else
		param = WMI_RFKILL_ENABLE_RADIO_OFF;

	ath12k_dbg(ar->ab, ATH12K_DBG_MAC, "mac %d rfkill enable %d",
		   ar->pdev_idx, param);

	ret = ath12k_wmi_pdev_set_param(ar, WMI_PDEV_PARAM_RFKILL_ENABLE,
					param, ar->pdev->pdev_id);
	if (ret) {
		ath12k_warn(ar->ab, "failed to set rfkill enable param %d: %d\n",
			    param, ret);
		return ret;
	}

	return 0;
}

static void ath12k_mac_stop(struct ath12k *ar)
{
	struct ath12k_hw *ah = ar->ah;
	struct htt_ppdu_stats_info *ppdu_stats, *tmp;
	int ret;

	lockdep_assert_held(&ah->hw_mutex);
	lockdep_assert_wiphy(ath12k_ar_to_hw(ar)->wiphy);

	ret = ath12k_mac_config_mon_status_default(ar, false);
	if (ret && (ret != -EOPNOTSUPP))
		ath12k_err(ar->ab, "failed to clear rx_filter for monitor status ring: (%d)\n",
			   ret);

	clear_bit(ATH12K_FLAG_CAC_RUNNING, &ar->dev_flags);

	cancel_delayed_work_sync(&ar->scan.timeout);
	wiphy_work_cancel(ath12k_ar_to_hw(ar)->wiphy, &ar->scan.vdev_clean_wk);
	cancel_work_sync(&ar->regd_update_work);
	cancel_work_sync(&ar->ab->rfkill_work);

	spin_lock_bh(&ar->data_lock);
	list_for_each_entry_safe(ppdu_stats, tmp, &ar->ppdu_stats_info, list) {
		list_del(&ppdu_stats->list);
		kfree(ppdu_stats);
	}
	spin_unlock_bh(&ar->data_lock);

	rcu_assign_pointer(ar->ab->pdevs_active[ar->pdev_idx], NULL);

	synchronize_rcu();

	atomic_set(&ar->num_pending_mgmt_tx, 0);
}

static void ath12k_mac_op_stop(struct ieee80211_hw *hw, bool suspend)
{
	struct ath12k_hw *ah = ath12k_hw_to_ah(hw);
	struct ath12k *ar;
	int i;

	lockdep_assert_wiphy(hw->wiphy);

	ath12k_drain_tx(ah);

	mutex_lock(&ah->hw_mutex);

	ah->state = ATH12K_HW_STATE_OFF;

	for_each_ar(ah, ar, i)
		ath12k_mac_stop(ar);

	mutex_unlock(&ah->hw_mutex);
}

static u8
ath12k_mac_get_vdev_stats_id(struct ath12k_link_vif *arvif)
{
	struct ath12k_base *ab = arvif->ar->ab;
	u8 vdev_stats_id = 0;

	do {
		if (ab->free_vdev_stats_id_map & (1LL << vdev_stats_id)) {
			vdev_stats_id++;
			if (vdev_stats_id >= ATH12K_MAX_VDEV_STATS_ID) {
				vdev_stats_id = ATH12K_INVAL_VDEV_STATS_ID;
				break;
			}
		} else {
			ab->free_vdev_stats_id_map |= (1LL << vdev_stats_id);
			break;
		}
	} while (vdev_stats_id);

	arvif->vdev_stats_id = vdev_stats_id;
	return vdev_stats_id;
}

static int ath12k_mac_setup_vdev_params_mbssid(struct ath12k_link_vif *arvif,
					       u32 *flags, u32 *tx_vdev_id)
{
	struct ath12k_vif *ahvif = arvif->ahvif;
<<<<<<< HEAD
	struct ieee80211_vif *tx_vif = ahvif->vif->mbssid_tx_vif;
=======
>>>>>>> e8a457b7
	struct ieee80211_bss_conf *link_conf;
	struct ath12k *ar = arvif->ar;
	struct ath12k_link_vif *tx_arvif;

	link_conf = ath12k_mac_get_link_bss_conf(arvif);
	if (!link_conf) {
		ath12k_warn(ar->ab, "unable to access bss link conf in set mbssid params for vif %pM link %u\n",
			    ahvif->vif->addr, arvif->link_id);
		return -ENOLINK;
	}

<<<<<<< HEAD
	link_conf = ath12k_mac_get_link_bss_conf(arvif);
	if (!link_conf) {
		ath12k_warn(ar->ab, "unable to access bss link conf in set mbssid params for vif %pM link %u\n",
			    ahvif->vif->addr, arvif->link_id);
		return -ENOLINK;
	}

	tx_ahvif = ath12k_vif_to_ahvif(tx_vif);
	tx_arvif = &tx_ahvif->deflink;

	if (link_conf->nontransmitted) {
		if (ar->ah->hw->wiphy != ieee80211_vif_to_wdev(tx_vif)->wiphy)
=======
	tx_arvif = ath12k_mac_get_tx_arvif(arvif);
	if (!tx_arvif)
		return 0;

	if (link_conf->nontransmitted) {
		if (ath12k_ar_to_hw(ar)->wiphy !=
		    ath12k_ar_to_hw(tx_arvif->ar)->wiphy)
>>>>>>> e8a457b7
			return -EINVAL;

		*flags = WMI_VDEV_MBSSID_FLAGS_NON_TRANSMIT_AP;
		*tx_vdev_id = tx_arvif->vdev_id;
	} else if (tx_arvif == arvif) {
		*flags = WMI_VDEV_MBSSID_FLAGS_TRANSMIT_AP;
	} else {
		return -EINVAL;
	}

	if (link_conf->ema_ap)
		*flags |= WMI_VDEV_MBSSID_FLAGS_EMA_MODE;

	return 0;
}

static int ath12k_mac_setup_vdev_create_arg(struct ath12k_link_vif *arvif,
					    struct ath12k_wmi_vdev_create_arg *arg)
{
	struct ath12k *ar = arvif->ar;
	struct ath12k_pdev *pdev = ar->pdev;
	struct ath12k_vif *ahvif = arvif->ahvif;
	int ret;

	lockdep_assert_wiphy(ath12k_ar_to_hw(ar)->wiphy);

	arg->if_id = arvif->vdev_id;
	arg->type = ahvif->vdev_type;
	arg->subtype = ahvif->vdev_subtype;
	arg->pdev_id = pdev->pdev_id;

	arg->mbssid_flags = WMI_VDEV_MBSSID_FLAGS_NON_MBSSID_AP;
	arg->mbssid_tx_vdev_id = 0;
	if (!test_bit(WMI_TLV_SERVICE_MBSS_PARAM_IN_VDEV_START_SUPPORT,
		      ar->ab->wmi_ab.svc_map)) {
		ret = ath12k_mac_setup_vdev_params_mbssid(arvif,
							  &arg->mbssid_flags,
							  &arg->mbssid_tx_vdev_id);
		if (ret)
			return ret;
	}

	if (pdev->cap.supported_bands & WMI_HOST_WLAN_2G_CAP) {
		arg->chains[NL80211_BAND_2GHZ].tx = ar->num_tx_chains;
		arg->chains[NL80211_BAND_2GHZ].rx = ar->num_rx_chains;
	}
	if (pdev->cap.supported_bands & WMI_HOST_WLAN_5G_CAP) {
		arg->chains[NL80211_BAND_5GHZ].tx = ar->num_tx_chains;
		arg->chains[NL80211_BAND_5GHZ].rx = ar->num_rx_chains;
	}
	if (pdev->cap.supported_bands & WMI_HOST_WLAN_5G_CAP &&
	    ar->supports_6ghz) {
		arg->chains[NL80211_BAND_6GHZ].tx = ar->num_tx_chains;
		arg->chains[NL80211_BAND_6GHZ].rx = ar->num_rx_chains;
	}

	arg->if_stats_id = ath12k_mac_get_vdev_stats_id(arvif);

	if (ath12k_mac_is_ml_arvif(arvif)) {
		if (hweight16(ahvif->vif->valid_links) > ATH12K_WMI_MLO_MAX_LINKS) {
			ath12k_warn(ar->ab, "too many MLO links during setting up vdev: %d",
				    ahvif->vif->valid_links);
			return -EINVAL;
		}

		ether_addr_copy(arg->mld_addr, ahvif->vif->addr);
	}

	return 0;
}

static u32
ath12k_mac_prepare_he_mode(struct ath12k_pdev *pdev, u32 viftype)
{
	struct ath12k_pdev_cap *pdev_cap = &pdev->cap;
	struct ath12k_band_cap *cap_band = NULL;
	u32 *hecap_phy_ptr = NULL;
	u32 hemode;

	if (pdev->cap.supported_bands & WMI_HOST_WLAN_2G_CAP)
		cap_band = &pdev_cap->band[NL80211_BAND_2GHZ];
	else
		cap_band = &pdev_cap->band[NL80211_BAND_5GHZ];

	hecap_phy_ptr = &cap_band->he_cap_phy_info[0];

	hemode = u32_encode_bits(HE_SU_BFEE_ENABLE, HE_MODE_SU_TX_BFEE) |
		 u32_encode_bits(HECAP_PHY_SUBFMR_GET(hecap_phy_ptr),
				 HE_MODE_SU_TX_BFER) |
		 u32_encode_bits(HECAP_PHY_ULMUMIMO_GET(hecap_phy_ptr),
				 HE_MODE_UL_MUMIMO);

	/* TODO: WDS and other modes */
	if (viftype == NL80211_IFTYPE_AP) {
		hemode |= u32_encode_bits(HECAP_PHY_MUBFMR_GET(hecap_phy_ptr),
					  HE_MODE_MU_TX_BFER) |
			  u32_encode_bits(HE_DL_MUOFDMA_ENABLE, HE_MODE_DL_OFDMA) |
			  u32_encode_bits(HE_UL_MUOFDMA_ENABLE, HE_MODE_UL_OFDMA);
	} else {
		hemode |= u32_encode_bits(HE_MU_BFEE_ENABLE, HE_MODE_MU_TX_BFEE);
	}

	return hemode;
}

static int ath12k_set_he_mu_sounding_mode(struct ath12k *ar,
					  struct ath12k_link_vif *arvif)
{
	u32 param_id, param_value;
	struct ath12k_base *ab = ar->ab;
	struct ath12k_vif *ahvif = arvif->ahvif;
	int ret;

	param_id = WMI_VDEV_PARAM_SET_HEMU_MODE;
	param_value = ath12k_mac_prepare_he_mode(ar->pdev, ahvif->vif->type);
	ret = ath12k_wmi_vdev_set_param_cmd(ar, arvif->vdev_id,
					    param_id, param_value);
	if (ret) {
		ath12k_warn(ab, "failed to set vdev %d HE MU mode: %d param_value %x\n",
			    arvif->vdev_id, ret, param_value);
		return ret;
	}
	param_id = WMI_VDEV_PARAM_SET_HE_SOUNDING_MODE;
	param_value =
		u32_encode_bits(HE_VHT_SOUNDING_MODE_ENABLE, HE_VHT_SOUNDING_MODE) |
		u32_encode_bits(HE_TRIG_NONTRIG_SOUNDING_MODE_ENABLE,
				HE_TRIG_NONTRIG_SOUNDING_MODE);
	ret = ath12k_wmi_vdev_set_param_cmd(ar, arvif->vdev_id,
					    param_id, param_value);
	if (ret) {
		ath12k_warn(ab, "failed to set vdev %d HE MU mode: %d\n",
			    arvif->vdev_id, ret);
		return ret;
	}
	return ret;
}

static void ath12k_mac_update_vif_offload(struct ath12k_link_vif *arvif)
{
	struct ath12k_vif *ahvif = arvif->ahvif;
	struct ieee80211_vif *vif = ath12k_ahvif_to_vif(ahvif);
	struct ath12k *ar = arvif->ar;
	struct ath12k_base *ab = ar->ab;
	u32 param_id, param_value;
	int ret;

	param_id = WMI_VDEV_PARAM_TX_ENCAP_TYPE;
	if (vif->type != NL80211_IFTYPE_STATION &&
	    vif->type != NL80211_IFTYPE_AP)
		vif->offload_flags &= ~(IEEE80211_OFFLOAD_ENCAP_ENABLED |
					IEEE80211_OFFLOAD_DECAP_ENABLED);

	if (vif->offload_flags & IEEE80211_OFFLOAD_ENCAP_ENABLED)
		ahvif->tx_encap_type = ATH12K_HW_TXRX_ETHERNET;
	else if (test_bit(ATH12K_FLAG_RAW_MODE, &ab->dev_flags))
		ahvif->tx_encap_type = ATH12K_HW_TXRX_RAW;
	else
		ahvif->tx_encap_type = ATH12K_HW_TXRX_NATIVE_WIFI;

	ret = ath12k_wmi_vdev_set_param_cmd(ar, arvif->vdev_id,
					    param_id, ahvif->tx_encap_type);
	if (ret) {
		ath12k_warn(ab, "failed to set vdev %d tx encap mode: %d\n",
			    arvif->vdev_id, ret);
		vif->offload_flags &= ~IEEE80211_OFFLOAD_ENCAP_ENABLED;
	}

	param_id = WMI_VDEV_PARAM_RX_DECAP_TYPE;
	if (vif->offload_flags & IEEE80211_OFFLOAD_DECAP_ENABLED)
		param_value = ATH12K_HW_TXRX_ETHERNET;
	else if (test_bit(ATH12K_FLAG_RAW_MODE, &ab->dev_flags))
		param_value = ATH12K_HW_TXRX_RAW;
	else
		param_value = ATH12K_HW_TXRX_NATIVE_WIFI;

	ret = ath12k_wmi_vdev_set_param_cmd(ar, arvif->vdev_id,
					    param_id, param_value);
	if (ret) {
		ath12k_warn(ab, "failed to set vdev %d rx decap mode: %d\n",
			    arvif->vdev_id, ret);
		vif->offload_flags &= ~IEEE80211_OFFLOAD_DECAP_ENABLED;
	}
}

static void ath12k_mac_op_update_vif_offload(struct ieee80211_hw *hw,
					     struct ieee80211_vif *vif)
{
	struct ath12k_vif *ahvif = ath12k_vif_to_ahvif(vif);
	struct ath12k_link_vif *arvif;
	unsigned long links;
	int link_id;

	lockdep_assert_wiphy(hw->wiphy);

	if (vif->valid_links) {
		links = vif->valid_links;
		for_each_set_bit(link_id, &links, IEEE80211_MLD_MAX_NUM_LINKS) {
			arvif = wiphy_dereference(hw->wiphy, ahvif->link[link_id]);
			if (!(arvif && arvif->ar))
				continue;

			ath12k_mac_update_vif_offload(arvif);
		}

		return;
	}

	ath12k_mac_update_vif_offload(&ahvif->deflink);
}

int ath12k_mac_vdev_create(struct ath12k *ar, struct ath12k_link_vif *arvif)
{
	struct ath12k_hw *ah = ar->ah;
	struct ath12k_base *ab = ar->ab;
	struct ieee80211_hw *hw = ah->hw;
	struct ath12k_vif *ahvif = arvif->ahvif;
	struct ieee80211_vif *vif = ath12k_ahvif_to_vif(ahvif);
	struct ath12k_wmi_vdev_create_arg vdev_arg = {0};
	struct ath12k_wmi_peer_create_arg peer_param = {0};
	struct ieee80211_bss_conf *link_conf;
	u32 param_id, param_value;
	u16 nss;
	int i;
	int ret, vdev_id;
	u8 link_id;

	lockdep_assert_wiphy(hw->wiphy);

	/* If no link is active and scan vdev is requested
	 * use a default link conf for scan address purpose.
	 */
	if (arvif->link_id == ATH12K_DEFAULT_SCAN_LINK && vif->valid_links)
		link_id = ffs(vif->valid_links) - 1;
	else
		link_id = arvif->link_id;

	link_conf = wiphy_dereference(hw->wiphy, vif->link_conf[link_id]);
	if (!link_conf) {
		ath12k_warn(ar->ab, "unable to access bss link conf in vdev create for vif %pM link %u\n",
			    vif->addr, arvif->link_id);
		return -ENOLINK;
	}

	memcpy(arvif->bssid, link_conf->addr, ETH_ALEN);

	arvif->ar = ar;
	vdev_id = __ffs64(ab->free_vdev_map);
	arvif->vdev_id = vdev_id;
	ahvif->vdev_subtype = WMI_VDEV_SUBTYPE_NONE;

	switch (vif->type) {
	case NL80211_IFTYPE_UNSPECIFIED:
	case NL80211_IFTYPE_STATION:
		ahvif->vdev_type = WMI_VDEV_TYPE_STA;

		if (vif->p2p)
			ahvif->vdev_subtype = WMI_VDEV_SUBTYPE_P2P_CLIENT;

		break;
	case NL80211_IFTYPE_MESH_POINT:
		ahvif->vdev_subtype = WMI_VDEV_SUBTYPE_MESH_11S;
		fallthrough;
	case NL80211_IFTYPE_AP:
		ahvif->vdev_type = WMI_VDEV_TYPE_AP;

		if (vif->p2p)
			ahvif->vdev_subtype = WMI_VDEV_SUBTYPE_P2P_GO;

		break;
	case NL80211_IFTYPE_MONITOR:
		ahvif->vdev_type = WMI_VDEV_TYPE_MONITOR;
		ar->monitor_vdev_id = vdev_id;
		break;
	case NL80211_IFTYPE_P2P_DEVICE:
		ahvif->vdev_type = WMI_VDEV_TYPE_STA;
		ahvif->vdev_subtype = WMI_VDEV_SUBTYPE_P2P_DEVICE;
		break;
	default:
		WARN_ON(1);
		break;
	}

	ath12k_dbg(ar->ab, ATH12K_DBG_MAC, "mac vdev create id %d type %d subtype %d map %llx\n",
		   arvif->vdev_id, ahvif->vdev_type, ahvif->vdev_subtype,
		   ab->free_vdev_map);

	vif->cab_queue = arvif->vdev_id % (ATH12K_HW_MAX_QUEUES - 1);
	for (i = 0; i < ARRAY_SIZE(vif->hw_queue); i++)
		vif->hw_queue[i] = i % (ATH12K_HW_MAX_QUEUES - 1);

	ret = ath12k_mac_setup_vdev_create_arg(arvif, &vdev_arg);
	if (ret) {
		ath12k_warn(ab, "failed to create vdev parameters %d: %d\n",
			    arvif->vdev_id, ret);
		goto err;
	}

	ret = ath12k_wmi_vdev_create(ar, arvif->bssid, &vdev_arg);
	if (ret) {
		ath12k_warn(ab, "failed to create WMI vdev %d: %d\n",
			    arvif->vdev_id, ret);
		return ret;
	}

	ar->num_created_vdevs++;
	arvif->is_created = true;
	ath12k_dbg(ab, ATH12K_DBG_MAC, "vdev %pM created, vdev_id %d\n",
		   vif->addr, arvif->vdev_id);
	ar->allocated_vdev_map |= 1LL << arvif->vdev_id;
	ab->free_vdev_map &= ~(1LL << arvif->vdev_id);

	spin_lock_bh(&ar->data_lock);
	list_add(&arvif->list, &ar->arvifs);
	spin_unlock_bh(&ar->data_lock);

	ath12k_mac_update_vif_offload(arvif);

	nss = hweight32(ar->cfg_tx_chainmask) ? : 1;
	ret = ath12k_wmi_vdev_set_param_cmd(ar, arvif->vdev_id,
					    WMI_VDEV_PARAM_NSS, nss);
	if (ret) {
		ath12k_warn(ab, "failed to set vdev %d chainmask 0x%x, nss %d :%d\n",
			    arvif->vdev_id, ar->cfg_tx_chainmask, nss, ret);
		goto err_vdev_del;
	}

	switch (ahvif->vdev_type) {
	case WMI_VDEV_TYPE_AP:
		peer_param.vdev_id = arvif->vdev_id;
		peer_param.peer_addr = arvif->bssid;
		peer_param.peer_type = WMI_PEER_TYPE_DEFAULT;
		ret = ath12k_peer_create(ar, arvif, NULL, &peer_param);
		if (ret) {
			ath12k_warn(ab, "failed to vdev %d create peer for AP: %d\n",
				    arvif->vdev_id, ret);
			goto err_vdev_del;
		}

		ret = ath12k_mac_set_kickout(arvif);
		if (ret) {
			ath12k_warn(ar->ab, "failed to set vdev %i kickout parameters: %d\n",
				    arvif->vdev_id, ret);
			goto err_peer_del;
		}
		break;
	case WMI_VDEV_TYPE_STA:
		param_id = WMI_STA_PS_PARAM_RX_WAKE_POLICY;
		param_value = WMI_STA_PS_RX_WAKE_POLICY_WAKE;
		ret = ath12k_wmi_set_sta_ps_param(ar, arvif->vdev_id,
						  param_id, param_value);
		if (ret) {
			ath12k_warn(ar->ab, "failed to set vdev %d RX wake policy: %d\n",
				    arvif->vdev_id, ret);
			goto err_peer_del;
		}

		param_id = WMI_STA_PS_PARAM_TX_WAKE_THRESHOLD;
		param_value = WMI_STA_PS_TX_WAKE_THRESHOLD_ALWAYS;
		ret = ath12k_wmi_set_sta_ps_param(ar, arvif->vdev_id,
						  param_id, param_value);
		if (ret) {
			ath12k_warn(ar->ab, "failed to set vdev %d TX wake threshold: %d\n",
				    arvif->vdev_id, ret);
			goto err_peer_del;
		}

		param_id = WMI_STA_PS_PARAM_PSPOLL_COUNT;
		param_value = WMI_STA_PS_PSPOLL_COUNT_NO_MAX;
		ret = ath12k_wmi_set_sta_ps_param(ar, arvif->vdev_id,
						  param_id, param_value);
		if (ret) {
			ath12k_warn(ar->ab, "failed to set vdev %d pspoll count: %d\n",
				    arvif->vdev_id, ret);
			goto err_peer_del;
		}

		ret = ath12k_wmi_pdev_set_ps_mode(ar, arvif->vdev_id, false);
		if (ret) {
			ath12k_warn(ar->ab, "failed to disable vdev %d ps mode: %d\n",
				    arvif->vdev_id, ret);
			goto err_peer_del;
		}
		break;
	default:
		break;
	}

	arvif->txpower = link_conf->txpower;
	ret = ath12k_mac_txpower_recalc(ar);
	if (ret)
		goto err_peer_del;

	param_id = WMI_VDEV_PARAM_RTS_THRESHOLD;
	param_value = hw->wiphy->rts_threshold;
	ret = ath12k_wmi_vdev_set_param_cmd(ar, arvif->vdev_id,
					    param_id, param_value);
	if (ret) {
		ath12k_warn(ar->ab, "failed to set rts threshold for vdev %d: %d\n",
			    arvif->vdev_id, ret);
	}

	ath12k_dp_vdev_tx_attach(ar, arvif);
	if (vif->type != NL80211_IFTYPE_MONITOR && ar->monitor_conf_enabled)
		ath12k_mac_monitor_vdev_create(ar);

	return ret;

err_peer_del:
	if (ahvif->vdev_type == WMI_VDEV_TYPE_AP) {
		reinit_completion(&ar->peer_delete_done);

		ret = ath12k_wmi_send_peer_delete_cmd(ar, arvif->bssid,
						      arvif->vdev_id);
		if (ret) {
			ath12k_warn(ar->ab, "failed to delete peer vdev_id %d addr %pM\n",
				    arvif->vdev_id, arvif->bssid);
			goto err;
		}

		ret = ath12k_wait_for_peer_delete_done(ar, arvif->vdev_id,
						       arvif->bssid);
		if (ret)
			goto err_vdev_del;

		ar->num_peers--;
	}

err_vdev_del:
	ath12k_wmi_vdev_delete(ar, arvif->vdev_id);
	ar->num_created_vdevs--;
	arvif->is_created = false;
	arvif->ar = NULL;
	ar->allocated_vdev_map &= ~(1LL << arvif->vdev_id);
	ab->free_vdev_map |= 1LL << arvif->vdev_id;
	ab->free_vdev_stats_id_map &= ~(1LL << arvif->vdev_stats_id);
	spin_lock_bh(&ar->data_lock);
	list_del(&arvif->list);
	spin_unlock_bh(&ar->data_lock);

err:
	arvif->ar = NULL;
	return ret;
}

static void ath12k_mac_vif_flush_key_cache(struct ath12k_link_vif *arvif)
{
	struct ath12k_key_conf *key_conf, *tmp;
	struct ath12k_vif *ahvif = arvif->ahvif;
	struct ath12k_hw *ah = ahvif->ah;
	struct ath12k_sta *ahsta;
	struct ath12k_link_sta *arsta;
	struct ath12k_vif_cache *cache = ahvif->cache[arvif->link_id];
	int ret;

	lockdep_assert_wiphy(ah->hw->wiphy);

	list_for_each_entry_safe(key_conf, tmp, &cache->key_conf.list, list) {
		arsta = NULL;
		if (key_conf->sta) {
			ahsta = ath12k_sta_to_ahsta(key_conf->sta);
			arsta = wiphy_dereference(ah->hw->wiphy,
						  ahsta->link[arvif->link_id]);
			if (!arsta)
				goto free_cache;
		}

		ret = ath12k_mac_set_key(arvif->ar, key_conf->cmd,
					 arvif, arsta,
					 key_conf->key);
		if (ret)
			ath12k_warn(arvif->ar->ab, "unable to apply set key param to vdev %d ret %d\n",
				    arvif->vdev_id, ret);
free_cache:
		list_del(&key_conf->list);
		kfree(key_conf);
	}
}

static void ath12k_mac_vif_cache_flush(struct ath12k *ar, struct ath12k_link_vif *arvif)
{
	struct ath12k_vif *ahvif = arvif->ahvif;
	struct ieee80211_vif *vif = ath12k_ahvif_to_vif(ahvif);
	struct ath12k_vif_cache *cache = ahvif->cache[arvif->link_id];
	struct ath12k_base *ab = ar->ab;
	struct ieee80211_bss_conf *link_conf;

	int ret;

	lockdep_assert_wiphy(ath12k_ar_to_hw(ar)->wiphy);

	if (!cache)
		return;

	if (cache->tx_conf.changed) {
		ret = ath12k_mac_conf_tx(arvif, cache->tx_conf.ac,
					 &cache->tx_conf.tx_queue_params);
		if (ret)
			ath12k_warn(ab,
				    "unable to apply tx config parameters to vdev %d\n",
				    ret);
	}

	if (cache->bss_conf_changed) {
		link_conf = ath12k_mac_get_link_bss_conf(arvif);
		if (!link_conf) {
			ath12k_warn(ar->ab, "unable to access bss link conf in cache flush for vif %pM link %u\n",
				    vif->addr, arvif->link_id);
			return;
		}
		ath12k_mac_bss_info_changed(ar, arvif, link_conf,
					    cache->bss_conf_changed);
	}

	if (!list_empty(&cache->key_conf.list))
		ath12k_mac_vif_flush_key_cache(arvif);

	ath12k_ahvif_put_link_cache(ahvif, arvif->link_id);
}

static struct ath12k *ath12k_mac_assign_vif_to_vdev(struct ieee80211_hw *hw,
						    struct ath12k_link_vif *arvif,
						    struct ieee80211_chanctx_conf *ctx)
{
	struct ath12k_vif *ahvif = arvif->ahvif;
	struct ieee80211_vif *vif = ath12k_ahvif_to_vif(ahvif);
	struct ath12k_link_vif *scan_arvif;
	struct ath12k_hw *ah = hw->priv;
	struct ath12k *ar;
	struct ath12k_base *ab;
	u8 link_id = arvif->link_id;
	int ret;

	lockdep_assert_wiphy(hw->wiphy);

	if (ah->num_radio == 1)
		ar = ah->radio;
	else if (ctx)
		ar = ath12k_get_ar_by_ctx(hw, ctx);
	else
		return NULL;

	if (!ar)
		return NULL;

	/* cleanup the scan vdev if we are done scan on that ar
	 * and now we want to create for actual usage.
	 */
	if (ieee80211_vif_is_mld(vif)) {
		scan_arvif = wiphy_dereference(hw->wiphy,
					       ahvif->link[ATH12K_DEFAULT_SCAN_LINK]);
		if (scan_arvif && scan_arvif->ar == ar) {
			ar->scan.arvif = NULL;
			ath12k_mac_remove_link_interface(hw, scan_arvif);
			ath12k_mac_unassign_link_vif(scan_arvif);
		}
	}

	if (arvif->ar) {
		/* This is not expected really */
		if (WARN_ON(!arvif->is_created)) {
			arvif->ar = NULL;
			return NULL;
		}

		if (ah->num_radio == 1)
			return arvif->ar;

		/* This can happen as scan vdev gets created during multiple scans
		 * across different radios before a vdev is brought up in
		 * a certain radio.
		 */
		if (ar != arvif->ar) {
			if (WARN_ON(arvif->is_started))
				return NULL;

			ath12k_mac_remove_link_interface(hw, arvif);
			ath12k_mac_unassign_link_vif(arvif);
		}
	}

	ab = ar->ab;

	/* Assign arvif again here since previous radio switch block
	 * would've unassigned and cleared it.
	 */
	arvif = ath12k_mac_assign_link_vif(ah, vif, link_id);
	if (vif->type == NL80211_IFTYPE_AP &&
	    ar->num_peers > (ar->max_num_peers - 1)) {
		ath12k_warn(ab, "failed to create vdev due to insufficient peer entry resource in firmware\n");
		goto unlock;
	}

	if (arvif->is_created)
		goto flush;

	if (ar->num_created_vdevs > (TARGET_NUM_VDEVS - 1)) {
		ath12k_warn(ab, "failed to create vdev, reached max vdev limit %d\n",
			    TARGET_NUM_VDEVS);
		goto unlock;
	}

	ret = ath12k_mac_vdev_create(ar, arvif);
	if (ret) {
		ath12k_warn(ab, "failed to create vdev %pM ret %d", vif->addr, ret);
		goto unlock;
	}

flush:
	/* If the vdev is created during channel assign and not during
	 * add_interface(), Apply any parameters for the vdev which were received
	 * after add_interface, corresponding to this vif.
	 */
	ath12k_mac_vif_cache_flush(ar, arvif);
unlock:
	return arvif->ar;
}

static int ath12k_mac_op_add_interface(struct ieee80211_hw *hw,
				       struct ieee80211_vif *vif)
{
	struct ath12k_hw *ah = ath12k_hw_to_ah(hw);
	struct ath12k_vif *ahvif = ath12k_vif_to_ahvif(vif);
	struct ath12k_link_vif *arvif;
	int i;

	lockdep_assert_wiphy(hw->wiphy);

	memset(ahvif, 0, sizeof(*ahvif));

	ahvif->ah = ah;
	ahvif->vif = vif;
	arvif = &ahvif->deflink;

	ath12k_mac_init_arvif(ahvif, arvif, -1);

	/* Allocate Default Queue now and reassign during actual vdev create */
	vif->cab_queue = ATH12K_HW_DEFAULT_QUEUE;
	for (i = 0; i < ARRAY_SIZE(vif->hw_queue); i++)
		vif->hw_queue[i] = ATH12K_HW_DEFAULT_QUEUE;

	vif->driver_flags |= IEEE80211_VIF_SUPPORTS_UAPSD;
	/* Defer vdev creation until assign_chanctx or hw_scan is initiated as driver
	 * will not know if this interface is an ML vif at this point.
	 */
	return 0;
}

static void ath12k_mac_vif_unref(struct ath12k_dp *dp, struct ieee80211_vif *vif)
{
	struct ath12k_tx_desc_info *tx_desc_info;
	struct ath12k_skb_cb *skb_cb;
	struct sk_buff *skb;
	int i;

	for (i = 0; i < ATH12K_HW_MAX_QUEUES; i++) {
		spin_lock_bh(&dp->tx_desc_lock[i]);

		list_for_each_entry(tx_desc_info, &dp->tx_desc_used_list[i],
				    list) {
			skb = tx_desc_info->skb;
			if (!skb)
				continue;

			skb_cb = ATH12K_SKB_CB(skb);
			if (skb_cb->vif == vif)
				skb_cb->vif = NULL;
		}

		spin_unlock_bh(&dp->tx_desc_lock[i]);
	}
}

static int ath12k_mac_vdev_delete(struct ath12k *ar, struct ath12k_link_vif *arvif)
{
	struct ath12k_vif *ahvif = arvif->ahvif;
	struct ieee80211_vif *vif = ath12k_ahvif_to_vif(ahvif);
	struct ath12k_base *ab = ar->ab;
	unsigned long time_left;
	int ret;

	lockdep_assert_wiphy(ath12k_ar_to_hw(ar)->wiphy);

	reinit_completion(&ar->vdev_delete_done);

	ret = ath12k_wmi_vdev_delete(ar, arvif->vdev_id);
	if (ret) {
		ath12k_warn(ab, "failed to delete WMI vdev %d: %d\n",
			    arvif->vdev_id, ret);
		goto err_vdev_del;
	}

	time_left = wait_for_completion_timeout(&ar->vdev_delete_done,
						ATH12K_VDEV_DELETE_TIMEOUT_HZ);
	if (time_left == 0) {
		ath12k_warn(ab, "Timeout in receiving vdev delete response\n");
		goto err_vdev_del;
	}

	ab->free_vdev_map |= 1LL << arvif->vdev_id;
	ar->allocated_vdev_map &= ~(1LL << arvif->vdev_id);
	ar->num_created_vdevs--;

	if (ahvif->vdev_type == WMI_VDEV_TYPE_MONITOR) {
		ar->monitor_vdev_id = -1;
		ar->monitor_vdev_created = false;
	} else if (ar->monitor_vdev_created && !ar->monitor_started) {
		ret = ath12k_mac_monitor_vdev_delete(ar);
	}

	ath12k_dbg(ab, ATH12K_DBG_MAC, "vdev %pM deleted, vdev_id %d\n",
		   vif->addr, arvif->vdev_id);

err_vdev_del:
	spin_lock_bh(&ar->data_lock);
	list_del(&arvif->list);
	spin_unlock_bh(&ar->data_lock);

	ath12k_peer_cleanup(ar, arvif->vdev_id);
	ath12k_ahvif_put_link_cache(ahvif, arvif->link_id);

	idr_for_each(&ar->txmgmt_idr,
		     ath12k_mac_vif_txmgmt_idr_remove, vif);

	ath12k_mac_vif_unref(&ab->dp, vif);
	ath12k_dp_tx_put_bank_profile(&ab->dp, arvif->bank_id);

	/* Recalc txpower for remaining vdev */
	ath12k_mac_txpower_recalc(ar);

	/* TODO: recal traffic pause state based on the available vdevs */
	arvif->is_created = false;
	arvif->ar = NULL;

	return ret;
}

static void ath12k_mac_op_remove_interface(struct ieee80211_hw *hw,
					   struct ieee80211_vif *vif)
{
	struct ath12k_vif *ahvif = ath12k_vif_to_ahvif(vif);
	struct ath12k_link_vif *arvif;
	struct ath12k *ar;
	u8 link_id;

	lockdep_assert_wiphy(hw->wiphy);

	for (link_id = 0; link_id < ATH12K_NUM_MAX_LINKS; link_id++) {
		/* if we cached some config but never received assign chanctx,
		 * free the allocated cache.
		 */
		ath12k_ahvif_put_link_cache(ahvif, link_id);
		arvif = wiphy_dereference(hw->wiphy, ahvif->link[link_id]);
		if (!arvif || !arvif->is_created)
			continue;

		ar = arvif->ar;

		/* Scan abortion is in progress since before this, cancel_hw_scan()
		 * is expected to be executed. Since link is anyways going to be removed
		 * now, just cancel the worker and send the scan aborted to user space
		 */
		if (ar->scan.arvif == arvif) {
			wiphy_work_cancel(hw->wiphy, &ar->scan.vdev_clean_wk);

			spin_lock_bh(&ar->data_lock);
			ar->scan.arvif = NULL;
			if (!ar->scan.is_roc) {
				struct cfg80211_scan_info info = {
					.aborted = true,
				};

				ieee80211_scan_completed(ar->ah->hw, &info);
			}

			ar->scan.state = ATH12K_SCAN_IDLE;
			ar->scan_channel = NULL;
			ar->scan.roc_freq = 0;
			spin_unlock_bh(&ar->data_lock);
		}

		ath12k_mac_remove_link_interface(hw, arvif);
		ath12k_mac_unassign_link_vif(arvif);
	}
}

/* FIXME: Has to be verified. */
#define SUPPORTED_FILTERS			\
	(FIF_ALLMULTI |				\
	FIF_CONTROL |				\
	FIF_PSPOLL |				\
	FIF_OTHER_BSS |				\
	FIF_BCN_PRBRESP_PROMISC |		\
	FIF_PROBE_REQ |				\
	FIF_FCSFAIL)

static void ath12k_mac_op_configure_filter(struct ieee80211_hw *hw,
					   unsigned int changed_flags,
					   unsigned int *total_flags,
					   u64 multicast)
{
	struct ath12k_hw *ah = ath12k_hw_to_ah(hw);
	struct ath12k *ar;

	lockdep_assert_wiphy(hw->wiphy);

	ar = ath12k_ah_to_ar(ah, 0);

	*total_flags &= SUPPORTED_FILTERS;
	ar->filter_flags = *total_flags;
}

static int ath12k_mac_op_get_antenna(struct ieee80211_hw *hw, u32 *tx_ant, u32 *rx_ant)
{
	struct ath12k_hw *ah = ath12k_hw_to_ah(hw);
	int antennas_rx = 0, antennas_tx = 0;
	struct ath12k *ar;
	int i;

	lockdep_assert_wiphy(hw->wiphy);

	for_each_ar(ah, ar, i) {
		antennas_rx = max_t(u32, antennas_rx, ar->cfg_rx_chainmask);
		antennas_tx = max_t(u32, antennas_tx, ar->cfg_tx_chainmask);
	}

	*tx_ant = antennas_tx;
	*rx_ant = antennas_rx;

	return 0;
}

static int ath12k_mac_op_set_antenna(struct ieee80211_hw *hw, u32 tx_ant, u32 rx_ant)
{
	struct ath12k_hw *ah = ath12k_hw_to_ah(hw);
	struct ath12k *ar;
	int ret = 0;
	int i;

	lockdep_assert_wiphy(hw->wiphy);

	for_each_ar(ah, ar, i) {
		ret = __ath12k_set_antenna(ar, tx_ant, rx_ant);
		if (ret)
			break;
	}

	return ret;
}

static int ath12k_mac_ampdu_action(struct ieee80211_hw *hw,
				   struct ieee80211_vif *vif,
				   struct ieee80211_ampdu_params *params,
				   u8 link_id)
{
	struct ath12k *ar;
	int ret = -EINVAL;

	lockdep_assert_wiphy(hw->wiphy);

	ar = ath12k_get_ar_by_vif(hw, vif, link_id);
	if (!ar)
		return -EINVAL;

	switch (params->action) {
	case IEEE80211_AMPDU_RX_START:
		ret = ath12k_dp_rx_ampdu_start(ar, params, link_id);
		break;
	case IEEE80211_AMPDU_RX_STOP:
		ret = ath12k_dp_rx_ampdu_stop(ar, params, link_id);
		break;
	case IEEE80211_AMPDU_TX_START:
	case IEEE80211_AMPDU_TX_STOP_CONT:
	case IEEE80211_AMPDU_TX_STOP_FLUSH:
	case IEEE80211_AMPDU_TX_STOP_FLUSH_CONT:
	case IEEE80211_AMPDU_TX_OPERATIONAL:
		/* Tx A-MPDU aggregation offloaded to hw/fw so deny mac80211
		 * Tx aggregation requests.
		 */
		ret = -EOPNOTSUPP;
		break;
	}

	if (ret)
		ath12k_warn(ar->ab, "unable to perform ampdu action %d for vif %pM link %u ret %d\n",
			    params->action, vif->addr, link_id, ret);

	return ret;
}

static int ath12k_mac_op_ampdu_action(struct ieee80211_hw *hw,
				      struct ieee80211_vif *vif,
				      struct ieee80211_ampdu_params *params)
{
	struct ieee80211_sta *sta = params->sta;
	struct ath12k_sta *ahsta = ath12k_sta_to_ahsta(sta);
	unsigned long links_map = ahsta->links_map;
	int ret = -EINVAL;
	u8 link_id;

	lockdep_assert_wiphy(hw->wiphy);

	if (WARN_ON(!links_map))
		return ret;

	for_each_set_bit(link_id, &links_map, IEEE80211_MLD_MAX_NUM_LINKS) {
		ret = ath12k_mac_ampdu_action(hw, vif, params, link_id);
		if (ret)
			return ret;
	}

	return 0;
}

static int ath12k_mac_op_add_chanctx(struct ieee80211_hw *hw,
				     struct ieee80211_chanctx_conf *ctx)
{
	struct ath12k *ar;
	struct ath12k_base *ab;

	lockdep_assert_wiphy(hw->wiphy);

	ar = ath12k_get_ar_by_ctx(hw, ctx);
	if (!ar)
		return -EINVAL;

	ab = ar->ab;

	ath12k_dbg(ab, ATH12K_DBG_MAC,
		   "mac chanctx add freq %u width %d ptr %p\n",
		   ctx->def.chan->center_freq, ctx->def.width, ctx);

	spin_lock_bh(&ar->data_lock);
	/* TODO: In case of multiple channel context, populate rx_channel from
	 * Rx PPDU desc information.
	 */
	ar->rx_channel = ctx->def.chan;
	spin_unlock_bh(&ar->data_lock);

	return 0;
}

static void ath12k_mac_op_remove_chanctx(struct ieee80211_hw *hw,
					 struct ieee80211_chanctx_conf *ctx)
{
	struct ath12k *ar;
	struct ath12k_base *ab;

	lockdep_assert_wiphy(hw->wiphy);

	ar = ath12k_get_ar_by_ctx(hw, ctx);
	if (!ar)
		return;

	ab = ar->ab;

	ath12k_dbg(ab, ATH12K_DBG_MAC,
		   "mac chanctx remove freq %u width %d ptr %p\n",
		   ctx->def.chan->center_freq, ctx->def.width, ctx);

	spin_lock_bh(&ar->data_lock);
	/* TODO: In case of there is one more channel context left, populate
	 * rx_channel with the channel of that remaining channel context.
	 */
	ar->rx_channel = NULL;
	spin_unlock_bh(&ar->data_lock);
}

static enum wmi_phy_mode
ath12k_mac_check_down_grade_phy_mode(struct ath12k *ar,
				     enum wmi_phy_mode mode,
				     enum nl80211_band band,
				     enum nl80211_iftype type)
{
	struct ieee80211_sta_eht_cap *eht_cap = NULL;
	enum wmi_phy_mode down_mode;
	int n = ar->mac.sbands[band].n_iftype_data;
	int i;
	struct ieee80211_sband_iftype_data *data;

	if (mode < MODE_11BE_EHT20)
		return mode;

	data = ar->mac.iftype[band];
	for (i = 0; i < n; i++) {
		if (data[i].types_mask & BIT(type)) {
			eht_cap = &data[i].eht_cap;
			break;
		}
	}

	if (eht_cap && eht_cap->has_eht)
		return mode;

	switch (mode) {
	case MODE_11BE_EHT20:
		down_mode = MODE_11AX_HE20;
		break;
	case MODE_11BE_EHT40:
		down_mode = MODE_11AX_HE40;
		break;
	case MODE_11BE_EHT80:
		down_mode = MODE_11AX_HE80;
		break;
	case MODE_11BE_EHT80_80:
		down_mode = MODE_11AX_HE80_80;
		break;
	case MODE_11BE_EHT160:
	case MODE_11BE_EHT160_160:
	case MODE_11BE_EHT320:
		down_mode = MODE_11AX_HE160;
		break;
	case MODE_11BE_EHT20_2G:
		down_mode = MODE_11AX_HE20_2G;
		break;
	case MODE_11BE_EHT40_2G:
		down_mode = MODE_11AX_HE40_2G;
		break;
	default:
		down_mode = mode;
		break;
	}

	ath12k_dbg(ar->ab, ATH12K_DBG_MAC,
		   "mac vdev start phymode %s downgrade to %s\n",
		   ath12k_mac_phymode_str(mode),
		   ath12k_mac_phymode_str(down_mode));

	return down_mode;
}

static void
ath12k_mac_mlo_get_vdev_args(struct ath12k_link_vif *arvif,
			     struct wmi_ml_arg *ml_arg)
{
	struct ath12k_vif *ahvif = arvif->ahvif;
	struct wmi_ml_partner_info *partner_info;
	struct ieee80211_bss_conf *link_conf;
	struct ath12k_link_vif *arvif_p;
	unsigned long links;
	u8 link_id;

	lockdep_assert_wiphy(ahvif->ah->hw->wiphy);

	if (!ath12k_mac_is_ml_arvif(arvif))
		return;

	if (hweight16(ahvif->vif->valid_links) > ATH12K_WMI_MLO_MAX_LINKS)
		return;

	ml_arg->enabled = true;

	/* Driver always add a new link via VDEV START, FW takes
	 * care of internally adding this link to existing
	 * link vdevs which are advertised as partners below
	 */
	ml_arg->link_add = true;
	partner_info = ml_arg->partner_info;

	links = ahvif->links_map;
	for_each_set_bit(link_id, &links, IEEE80211_MLD_MAX_NUM_LINKS) {
		arvif_p = wiphy_dereference(ahvif->ah->hw->wiphy, ahvif->link[link_id]);

		if (WARN_ON(!arvif_p))
			continue;

		if (arvif == arvif_p)
			continue;

<<<<<<< HEAD
=======
		if (!arvif_p->is_created)
			continue;

>>>>>>> e8a457b7
		link_conf = wiphy_dereference(ahvif->ah->hw->wiphy,
					      ahvif->vif->link_conf[arvif_p->link_id]);

		if (!link_conf)
			continue;

		partner_info->vdev_id = arvif_p->vdev_id;
		partner_info->hw_link_id = arvif_p->ar->pdev->hw_link_id;
		ether_addr_copy(partner_info->addr, link_conf->addr);
		ml_arg->num_partner_links++;
		partner_info++;
	}
}

static int
ath12k_mac_vdev_start_restart(struct ath12k_link_vif *arvif,
			      struct ieee80211_chanctx_conf *ctx,
			      bool restart)
{
	struct ath12k *ar = arvif->ar;
	struct ath12k_base *ab = ar->ab;
	struct wmi_vdev_start_req_arg arg = {};
	const struct cfg80211_chan_def *chandef = &ctx->def;
	struct ieee80211_hw *hw = ath12k_ar_to_hw(ar);
	struct ath12k_vif *ahvif = arvif->ahvif;
	struct ieee80211_bss_conf *link_conf;
	unsigned int dfs_cac_time;
	int ret;

	lockdep_assert_wiphy(hw->wiphy);

	link_conf = ath12k_mac_get_link_bss_conf(arvif);
	if (!link_conf) {
		ath12k_warn(ar->ab, "unable to access bss link conf in vdev start for vif %pM link %u\n",
			    ahvif->vif->addr, arvif->link_id);
		return -ENOLINK;
	}

	reinit_completion(&ar->vdev_setup_done);

	arg.vdev_id = arvif->vdev_id;
	arg.dtim_period = arvif->dtim_period;
	arg.bcn_intval = arvif->beacon_interval;
	arg.punct_bitmap = ~arvif->punct_bitmap;

	arg.freq = chandef->chan->center_freq;
	arg.band_center_freq1 = chandef->center_freq1;
	arg.band_center_freq2 = chandef->center_freq2;
	arg.mode = ath12k_phymodes[chandef->chan->band][chandef->width];

	arg.mode = ath12k_mac_check_down_grade_phy_mode(ar, arg.mode,
							chandef->chan->band,
							ahvif->vif->type);
	arg.min_power = 0;
	arg.max_power = chandef->chan->max_power;
	arg.max_reg_power = chandef->chan->max_reg_power;
	arg.max_antenna_gain = chandef->chan->max_antenna_gain;

	arg.pref_tx_streams = ar->num_tx_chains;
	arg.pref_rx_streams = ar->num_rx_chains;

	arg.mbssid_flags = WMI_VDEV_MBSSID_FLAGS_NON_MBSSID_AP;
	arg.mbssid_tx_vdev_id = 0;
	if (test_bit(WMI_TLV_SERVICE_MBSS_PARAM_IN_VDEV_START_SUPPORT,
		     ar->ab->wmi_ab.svc_map)) {
		ret = ath12k_mac_setup_vdev_params_mbssid(arvif,
							  &arg.mbssid_flags,
							  &arg.mbssid_tx_vdev_id);
		if (ret)
			return ret;
	}

	if (ahvif->vdev_type == WMI_VDEV_TYPE_AP) {
		arg.ssid = ahvif->u.ap.ssid;
		arg.ssid_len = ahvif->u.ap.ssid_len;
		arg.hidden_ssid = ahvif->u.ap.hidden_ssid;

		/* For now allow DFS for AP mode */
		arg.chan_radar = !!(chandef->chan->flags & IEEE80211_CHAN_RADAR);

		arg.freq2_radar = ctx->radar_enabled;

		arg.passive = arg.chan_radar;

		spin_lock_bh(&ab->base_lock);
		arg.regdomain = ar->ab->dfs_region;
		spin_unlock_bh(&ab->base_lock);

		/* TODO: Notify if secondary 80Mhz also needs radar detection */
		if (link_conf->he_support) {
			ret = ath12k_set_he_mu_sounding_mode(ar, arvif);
			if (ret) {
				ath12k_warn(ar->ab, "failed to set he mode vdev %i\n",
					    arg.vdev_id);
				return ret;
			}
		}
	}

	arg.passive |= !!(chandef->chan->flags & IEEE80211_CHAN_NO_IR);

	if (!restart)
		ath12k_mac_mlo_get_vdev_args(arvif, &arg.ml);

	ath12k_dbg(ab, ATH12K_DBG_MAC,
		   "mac vdev %d start center_freq %d phymode %s punct_bitmap 0x%x\n",
		   arg.vdev_id, arg.freq,
		   ath12k_mac_phymode_str(arg.mode), arg.punct_bitmap);

	ret = ath12k_wmi_vdev_start(ar, &arg, restart);
	if (ret) {
		ath12k_warn(ar->ab, "failed to %s WMI vdev %i\n",
			    restart ? "restart" : "start", arg.vdev_id);
		return ret;
	}

	ret = ath12k_mac_vdev_setup_sync(ar);
	if (ret) {
		ath12k_warn(ab, "failed to synchronize setup for vdev %i %s: %d\n",
			    arg.vdev_id, restart ? "restart" : "start", ret);
		return ret;
	}

	ar->num_started_vdevs++;
	ath12k_dbg(ab, ATH12K_DBG_MAC,  "vdev %pM started, vdev_id %d\n",
		   ahvif->vif->addr, arvif->vdev_id);

	/* Enable CAC Running Flag in the driver by checking all sub-channel's DFS
	 * state as NL80211_DFS_USABLE which indicates CAC needs to be
	 * done before channel usage. This flag is used to drop rx packets.
	 * during CAC.
	 */
	/* TODO: Set the flag for other interface types as required */
	if (arvif->ahvif->vdev_type == WMI_VDEV_TYPE_AP && ctx->radar_enabled &&
	    cfg80211_chandef_dfs_usable(hw->wiphy, chandef)) {
		set_bit(ATH12K_FLAG_CAC_RUNNING, &ar->dev_flags);
		dfs_cac_time = cfg80211_chandef_dfs_cac_time(hw->wiphy, chandef);

		ath12k_dbg(ab, ATH12K_DBG_MAC,
			   "CAC started dfs_cac_time %u center_freq %d center_freq1 %d for vdev %d\n",
			   dfs_cac_time, arg.freq, arg.band_center_freq1, arg.vdev_id);
	}

	ret = ath12k_mac_set_txbf_conf(arvif);
	if (ret)
		ath12k_warn(ab, "failed to set txbf conf for vdev %d: %d\n",
			    arvif->vdev_id, ret);

	return 0;
}

static int ath12k_mac_vdev_start(struct ath12k_link_vif *arvif,
				 struct ieee80211_chanctx_conf *ctx)
{
	return ath12k_mac_vdev_start_restart(arvif, ctx, false);
}

static int ath12k_mac_vdev_restart(struct ath12k_link_vif *arvif,
				   struct ieee80211_chanctx_conf *ctx)
{
	return ath12k_mac_vdev_start_restart(arvif, ctx, true);
}

struct ath12k_mac_change_chanctx_arg {
	struct ieee80211_chanctx_conf *ctx;
	struct ieee80211_vif_chanctx_switch *vifs;
	int n_vifs;
	int next_vif;
	struct ath12k *ar;
};

static void
ath12k_mac_change_chanctx_cnt_iter(void *data, u8 *mac,
				   struct ieee80211_vif *vif)
{
	struct ath12k_vif *ahvif = ath12k_vif_to_ahvif(vif);
	struct ath12k_mac_change_chanctx_arg *arg = data;
	struct ieee80211_bss_conf *link_conf;
	struct ath12k_link_vif *arvif;
	unsigned long links_map;
	u8 link_id;

	lockdep_assert_wiphy(ahvif->ah->hw->wiphy);

	links_map = ahvif->links_map;
	for_each_set_bit(link_id, &links_map, IEEE80211_MLD_MAX_NUM_LINKS) {
		arvif = wiphy_dereference(ahvif->ah->hw->wiphy, ahvif->link[link_id]);
		if (WARN_ON(!arvif))
			continue;

		if (arvif->ar != arg->ar)
			continue;

		link_conf = wiphy_dereference(ahvif->ah->hw->wiphy,
					      vif->link_conf[link_id]);
		if (WARN_ON(!link_conf))
			continue;
<<<<<<< HEAD

		if (rcu_access_pointer(link_conf->chanctx_conf) != arg->ctx)
			continue;

=======

		if (rcu_access_pointer(link_conf->chanctx_conf) != arg->ctx)
			continue;

>>>>>>> e8a457b7
		arg->n_vifs++;
	}
}

static void
ath12k_mac_change_chanctx_fill_iter(void *data, u8 *mac,
				    struct ieee80211_vif *vif)
{
	struct ath12k_vif *ahvif = ath12k_vif_to_ahvif(vif);
	struct ath12k_mac_change_chanctx_arg *arg = data;
	struct ieee80211_bss_conf *link_conf;
	struct ieee80211_chanctx_conf *ctx;
	struct ath12k_link_vif *arvif;
	unsigned long links_map;
	u8 link_id;

	lockdep_assert_wiphy(ahvif->ah->hw->wiphy);

	links_map = ahvif->links_map;
	for_each_set_bit(link_id, &links_map, IEEE80211_MLD_MAX_NUM_LINKS) {
		arvif = wiphy_dereference(ahvif->ah->hw->wiphy, ahvif->link[link_id]);
		if (WARN_ON(!arvif))
			continue;

		if (arvif->ar != arg->ar)
			continue;

		link_conf = wiphy_dereference(ahvif->ah->hw->wiphy,
					      vif->link_conf[arvif->link_id]);
		if (WARN_ON(!link_conf))
			continue;

		ctx = rcu_access_pointer(link_conf->chanctx_conf);
		if (ctx != arg->ctx)
			continue;

		if (WARN_ON(arg->next_vif == arg->n_vifs))
			return;

		arg->vifs[arg->next_vif].vif = vif;
		arg->vifs[arg->next_vif].old_ctx = ctx;
		arg->vifs[arg->next_vif].new_ctx = ctx;
		arg->vifs[arg->next_vif].link_conf = link_conf;
		arg->next_vif++;
	}
}

static u32 ath12k_mac_nlwidth_to_wmiwidth(enum nl80211_chan_width width)
{
	switch (width) {
	case NL80211_CHAN_WIDTH_20:
		return WMI_CHAN_WIDTH_20;
	case NL80211_CHAN_WIDTH_40:
		return WMI_CHAN_WIDTH_40;
	case NL80211_CHAN_WIDTH_80:
		return WMI_CHAN_WIDTH_80;
	case NL80211_CHAN_WIDTH_160:
		return WMI_CHAN_WIDTH_160;
	case NL80211_CHAN_WIDTH_80P80:
		return WMI_CHAN_WIDTH_80P80;
	case NL80211_CHAN_WIDTH_5:
		return WMI_CHAN_WIDTH_5;
	case NL80211_CHAN_WIDTH_10:
		return WMI_CHAN_WIDTH_10;
	case NL80211_CHAN_WIDTH_320:
		return WMI_CHAN_WIDTH_320;
	default:
		WARN_ON(1);
		return WMI_CHAN_WIDTH_20;
	}
}

static int ath12k_mac_update_peer_puncturing_width(struct ath12k *ar,
						   struct ath12k_link_vif *arvif,
						   struct cfg80211_chan_def def)
{
	u32 param_id, param_value;
	int ret;

	if (arvif->ahvif->vdev_type != WMI_VDEV_TYPE_STA)
		return 0;

	param_id = WMI_PEER_CHWIDTH_PUNCTURE_20MHZ_BITMAP;
	param_value = ath12k_mac_nlwidth_to_wmiwidth(def.width) |
		u32_encode_bits((~def.punctured),
				WMI_PEER_PUNCTURE_BITMAP);

	ath12k_dbg(ar->ab, ATH12K_DBG_MAC,
		   "punctured bitmap %02x width %d vdev %d\n",
		   def.punctured, def.width, arvif->vdev_id);

	ret = ath12k_wmi_set_peer_param(ar, arvif->bssid,
					arvif->vdev_id, param_id,
					param_value);

	return ret;
}

static void
ath12k_mac_update_vif_chan(struct ath12k *ar,
			   struct ieee80211_vif_chanctx_switch *vifs,
			   int n_vifs)
{
	struct ath12k_wmi_vdev_up_params params = {};
<<<<<<< HEAD
=======
	struct ath12k_link_vif *arvif, *tx_arvif;
>>>>>>> e8a457b7
	struct ieee80211_bss_conf *link_conf;
	struct ath12k_base *ab = ar->ab;
	struct ieee80211_vif *vif;
	struct ath12k_vif *ahvif;
	u8 link_id;
	int ret;
	int i;
	bool monitor_vif = false;

	lockdep_assert_wiphy(ath12k_ar_to_hw(ar)->wiphy);

	for (i = 0; i < n_vifs; i++) {
		vif = vifs[i].vif;
		ahvif = ath12k_vif_to_ahvif(vif);
		link_conf = vifs[i].link_conf;
		link_id = link_conf->link_id;
		arvif = wiphy_dereference(ath12k_ar_to_hw(ar)->wiphy,
					  ahvif->link[link_id]);

		if (vif->type == NL80211_IFTYPE_MONITOR)
			monitor_vif = true;

		ath12k_dbg(ab, ATH12K_DBG_MAC,
			   "mac chanctx switch vdev_id %i freq %u->%u width %d->%d\n",
			   arvif->vdev_id,
			   vifs[i].old_ctx->def.chan->center_freq,
			   vifs[i].new_ctx->def.chan->center_freq,
			   vifs[i].old_ctx->def.width,
			   vifs[i].new_ctx->def.width);

		if (WARN_ON(!arvif->is_started))
			continue;

		arvif->punct_bitmap = vifs[i].new_ctx->def.punctured;

		/* Firmware expect vdev_restart only if vdev is up.
		 * If vdev is down then it expect vdev_stop->vdev_start.
		 */
		if (arvif->is_up) {
			ret = ath12k_mac_vdev_restart(arvif, vifs[i].new_ctx);
			if (ret) {
				ath12k_warn(ab, "failed to restart vdev %d: %d\n",
					    arvif->vdev_id, ret);
				continue;
			}
		} else {
			ret = ath12k_mac_vdev_stop(arvif);
			if (ret) {
				ath12k_warn(ab, "failed to stop vdev %d: %d\n",
					    arvif->vdev_id, ret);
				continue;
			}

			ret = ath12k_mac_vdev_start(arvif, vifs[i].new_ctx);
			if (ret)
				ath12k_warn(ab, "failed to start vdev %d: %d\n",
					    arvif->vdev_id, ret);
			continue;
		}

		ret = ath12k_mac_setup_bcn_tmpl(arvif);
		if (ret)
			ath12k_warn(ab, "failed to update bcn tmpl during csa: %d\n",
				    ret);

		memset(&params, 0, sizeof(params));
		params.vdev_id = arvif->vdev_id;
		params.aid = ahvif->aid;
		params.bssid = arvif->bssid;
<<<<<<< HEAD
		if (vif->mbssid_tx_vif) {
			struct ath12k_vif *tx_ahvif =
				ath12k_vif_to_ahvif(vif->mbssid_tx_vif);
			struct ath12k_link_vif *tx_arvif = &tx_ahvif->deflink;

=======

		tx_arvif = ath12k_mac_get_tx_arvif(arvif);
		if (tx_arvif) {
>>>>>>> e8a457b7
			params.tx_bssid = tx_arvif->bssid;
			params.nontx_profile_idx = link_conf->bssid_index;
			params.nontx_profile_cnt = 1 << link_conf->bssid_indicator;
		}
		ret = ath12k_wmi_vdev_up(arvif->ar, &params);
		if (ret) {
			ath12k_warn(ab, "failed to bring vdev up %d: %d\n",
				    arvif->vdev_id, ret);
			continue;
		}

		ret = ath12k_mac_update_peer_puncturing_width(arvif->ar, arvif,
							      vifs[i].new_ctx->def);
		if (ret) {
			ath12k_warn(ar->ab,
				    "failed to update puncturing bitmap %02x and width %d: %d\n",
				    vifs[i].new_ctx->def.punctured,
				    vifs[i].new_ctx->def.width, ret);
			continue;
		}
	}

	/* Restart the internal monitor vdev on new channel */
	if (!monitor_vif && ar->monitor_vdev_created) {
		if (!ath12k_mac_monitor_stop(ar))
			ath12k_mac_monitor_start(ar);
	}
}

static void
ath12k_mac_update_active_vif_chan(struct ath12k *ar,
				  struct ieee80211_chanctx_conf *ctx)
{
	struct ath12k_mac_change_chanctx_arg arg = { .ctx = ctx, .ar = ar };
	struct ieee80211_hw *hw = ath12k_ar_to_hw(ar);

	lockdep_assert_wiphy(ath12k_ar_to_hw(ar)->wiphy);

	ieee80211_iterate_active_interfaces_atomic(hw,
						   IEEE80211_IFACE_ITER_NORMAL,
						   ath12k_mac_change_chanctx_cnt_iter,
						   &arg);
	if (arg.n_vifs == 0)
		return;

	arg.vifs = kcalloc(arg.n_vifs, sizeof(arg.vifs[0]), GFP_KERNEL);
	if (!arg.vifs)
		return;

	ieee80211_iterate_active_interfaces_atomic(hw,
						   IEEE80211_IFACE_ITER_NORMAL,
						   ath12k_mac_change_chanctx_fill_iter,
						   &arg);

	ath12k_mac_update_vif_chan(ar, arg.vifs, arg.n_vifs);

	kfree(arg.vifs);
}

static void ath12k_mac_op_change_chanctx(struct ieee80211_hw *hw,
					 struct ieee80211_chanctx_conf *ctx,
					 u32 changed)
{
	struct ath12k *ar;
	struct ath12k_base *ab;

	lockdep_assert_wiphy(hw->wiphy);

	ar = ath12k_get_ar_by_ctx(hw, ctx);
	if (!ar)
		return;

	ab = ar->ab;

	ath12k_dbg(ab, ATH12K_DBG_MAC,
		   "mac chanctx change freq %u width %d ptr %p changed %x\n",
		   ctx->def.chan->center_freq, ctx->def.width, ctx, changed);

	/* This shouldn't really happen because channel switching should use
	 * switch_vif_chanctx().
	 */
	if (WARN_ON(changed & IEEE80211_CHANCTX_CHANGE_CHANNEL))
		return;

	if (changed & IEEE80211_CHANCTX_CHANGE_WIDTH ||
	    changed & IEEE80211_CHANCTX_CHANGE_RADAR ||
	    changed & IEEE80211_CHANCTX_CHANGE_PUNCTURING)
		ath12k_mac_update_active_vif_chan(ar, ctx);

	/* TODO: Recalc radar detection */
}

static int ath12k_start_vdev_delay(struct ath12k *ar,
				   struct ath12k_link_vif *arvif)
{
	struct ath12k_base *ab = ar->ab;
	struct ath12k_vif *ahvif = arvif->ahvif;
	struct ieee80211_vif *vif = ath12k_ahvif_to_vif(arvif->ahvif);
	int ret;

	if (WARN_ON(arvif->is_started))
		return -EBUSY;

	ret = ath12k_mac_vdev_start(arvif, &arvif->chanctx);
	if (ret) {
		ath12k_warn(ab, "failed to start vdev %i addr %pM on freq %d: %d\n",
			    arvif->vdev_id, vif->addr,
			    arvif->chanctx.def.chan->center_freq, ret);
		return ret;
	}

	if (ahvif->vdev_type == WMI_VDEV_TYPE_MONITOR) {
		ret = ath12k_monitor_vdev_up(ar, arvif->vdev_id);
		if (ret) {
			ath12k_warn(ab, "failed put monitor up: %d\n", ret);
			return ret;
		}
	}

	arvif->is_started = true;

	/* TODO: Setup ps and cts/rts protection */
	return 0;
}

static int
ath12k_mac_op_assign_vif_chanctx(struct ieee80211_hw *hw,
				 struct ieee80211_vif *vif,
				 struct ieee80211_bss_conf *link_conf,
				 struct ieee80211_chanctx_conf *ctx)
{
	struct ath12k_hw *ah = ath12k_hw_to_ah(hw);
	struct ath12k *ar;
	struct ath12k_base *ab;
	struct ath12k_vif *ahvif = ath12k_vif_to_ahvif(vif);
	u8 link_id = link_conf->link_id;
	struct ath12k_link_vif *arvif;
	int ret;

	lockdep_assert_wiphy(hw->wiphy);

	/* For multi radio wiphy, the vdev was not created during add_interface
	 * create now since we have a channel ctx now to assign to a specific ar/fw
	 */
	arvif = ath12k_mac_assign_link_vif(ah, vif, link_id);
	if (!arvif) {
		WARN_ON(1);
		return -ENOMEM;
	}

	ar = ath12k_mac_assign_vif_to_vdev(hw, arvif, ctx);
	if (!ar) {
		ath12k_warn(arvif->ar->ab, "failed to assign chanctx for vif %pM link id %u link vif is already started",
			    vif->addr, link_id);
		return -EINVAL;
	}

	ab = ar->ab;

	ath12k_dbg(ab, ATH12K_DBG_MAC,
		   "mac chanctx assign ptr %p vdev_id %i\n",
		   ctx, arvif->vdev_id);

	arvif->punct_bitmap = ctx->def.punctured;

	/* for some targets bss peer must be created before vdev_start */
	if (ab->hw_params->vdev_start_delay &&
	    ahvif->vdev_type != WMI_VDEV_TYPE_AP &&
	    ahvif->vdev_type != WMI_VDEV_TYPE_MONITOR &&
	    !ath12k_peer_exist_by_vdev_id(ab, arvif->vdev_id)) {
		memcpy(&arvif->chanctx, ctx, sizeof(*ctx));
		ret = 0;
		goto out;
	}

	if (WARN_ON(arvif->is_started)) {
		ret = -EBUSY;
		goto out;
	}

	if (ahvif->vdev_type == WMI_VDEV_TYPE_MONITOR) {
		ret = ath12k_mac_monitor_start(ar);
		if (ret)
			goto out;

		arvif->is_started = true;
		goto out;
	}

	ret = ath12k_mac_vdev_start(arvif, ctx);
	if (ret) {
		ath12k_warn(ab, "failed to start vdev %i addr %pM on freq %d: %d\n",
			    arvif->vdev_id, vif->addr,
			    ctx->def.chan->center_freq, ret);
		goto out;
	}

	if (ahvif->vdev_type != WMI_VDEV_TYPE_MONITOR && ar->monitor_vdev_created)
		ath12k_mac_monitor_start(ar);

	arvif->is_started = true;

	/* TODO: Setup ps and cts/rts protection */

out:
	return ret;
}

static void
ath12k_mac_op_unassign_vif_chanctx(struct ieee80211_hw *hw,
				   struct ieee80211_vif *vif,
				   struct ieee80211_bss_conf *link_conf,
				   struct ieee80211_chanctx_conf *ctx)
{
	struct ath12k *ar;
	struct ath12k_base *ab;
	struct ath12k_vif *ahvif = ath12k_vif_to_ahvif(vif);
	struct ath12k_link_vif *arvif;
	u8 link_id = link_conf->link_id;
	int ret;

	lockdep_assert_wiphy(hw->wiphy);

	arvif = wiphy_dereference(hw->wiphy, ahvif->link[link_id]);

	/* The vif is expected to be attached to an ar's VDEV.
	 * We leave the vif/vdev in this function as is
	 * and not delete the vdev symmetric to assign_vif_chanctx()
	 * the VDEV will be deleted and unassigned either during
	 * remove_interface() or when there is a change in channel
	 * that moves the vif to a new ar
	 */
	if (!arvif || !arvif->is_created)
		return;

	ar = arvif->ar;
	ab = ar->ab;

	ath12k_dbg(ab, ATH12K_DBG_MAC,
		   "mac chanctx unassign ptr %p vdev_id %i\n",
		   ctx, arvif->vdev_id);

	WARN_ON(!arvif->is_started);

	if (ahvif->vdev_type == WMI_VDEV_TYPE_MONITOR) {
		ret = ath12k_mac_monitor_stop(ar);
		if (ret)
			return;

		arvif->is_started = false;
	}

	if (ahvif->vdev_type != WMI_VDEV_TYPE_STA &&
	    ahvif->vdev_type != WMI_VDEV_TYPE_MONITOR) {
		ath12k_bss_disassoc(ar, arvif);
		ret = ath12k_mac_vdev_stop(arvif);
		if (ret)
			ath12k_warn(ab, "failed to stop vdev %i: %d\n",
				    arvif->vdev_id, ret);
	}
	arvif->is_started = false;

	if (ahvif->vdev_type != WMI_VDEV_TYPE_MONITOR &&
	    ar->num_started_vdevs == 1 && ar->monitor_vdev_created)
		ath12k_mac_monitor_stop(ar);
}

static int
ath12k_mac_op_switch_vif_chanctx(struct ieee80211_hw *hw,
				 struct ieee80211_vif_chanctx_switch *vifs,
				 int n_vifs,
				 enum ieee80211_chanctx_switch_mode mode)
{
	struct ath12k *ar;

	lockdep_assert_wiphy(hw->wiphy);

	ar = ath12k_get_ar_by_ctx(hw, vifs->old_ctx);
	if (!ar)
		return -EINVAL;

	/* Switching channels across radio is not allowed */
	if (ar != ath12k_get_ar_by_ctx(hw, vifs->new_ctx))
		return -EINVAL;

	ath12k_dbg(ar->ab, ATH12K_DBG_MAC,
		   "mac chanctx switch n_vifs %d mode %d\n",
		   n_vifs, mode);
	ath12k_mac_update_vif_chan(ar, vifs, n_vifs);

	return 0;
}

static int
ath12k_set_vdev_param_to_all_vifs(struct ath12k *ar, int param, u32 value)
{
	struct ath12k_link_vif *arvif;
	int ret = 0;

	lockdep_assert_wiphy(ath12k_ar_to_hw(ar)->wiphy);

	list_for_each_entry(arvif, &ar->arvifs, list) {
		ath12k_dbg(ar->ab, ATH12K_DBG_MAC, "setting mac vdev %d param %d value %d\n",
			   param, arvif->vdev_id, value);

		ret = ath12k_wmi_vdev_set_param_cmd(ar, arvif->vdev_id,
						    param, value);
		if (ret) {
			ath12k_warn(ar->ab, "failed to set param %d for vdev %d: %d\n",
				    param, arvif->vdev_id, ret);
			break;
		}
	}

	return ret;
}

/* mac80211 stores device specific RTS/Fragmentation threshold value,
 * this is set interface specific to firmware from ath12k driver
 */
static int ath12k_mac_op_set_rts_threshold(struct ieee80211_hw *hw, u32 value)
{
	struct ath12k_hw *ah = ath12k_hw_to_ah(hw);
	struct ath12k *ar;
	int param_id = WMI_VDEV_PARAM_RTS_THRESHOLD, ret = 0, i;

	lockdep_assert_wiphy(hw->wiphy);

	/* Currently we set the rts threshold value to all the vifs across
	 * all radios of the single wiphy.
	 * TODO Once support for vif specific RTS threshold in mac80211 is
	 * available, ath12k can make use of it.
	 */
	for_each_ar(ah, ar, i) {
		ret = ath12k_set_vdev_param_to_all_vifs(ar, param_id, value);
		if (ret) {
			ath12k_warn(ar->ab, "failed to set RTS config for all vdevs of pdev %d",
				    ar->pdev->pdev_id);
			break;
		}
	}

	return ret;
}

static int ath12k_mac_op_set_frag_threshold(struct ieee80211_hw *hw, u32 value)
{
	/* Even though there's a WMI vdev param for fragmentation threshold no
	 * known firmware actually implements it. Moreover it is not possible to
	 * rely frame fragmentation to mac80211 because firmware clears the
	 * "more fragments" bit in frame control making it impossible for remote
	 * devices to reassemble frames.
	 *
	 * Hence implement a dummy callback just to say fragmentation isn't
	 * supported. This effectively prevents mac80211 from doing frame
	 * fragmentation in software.
	 */

	lockdep_assert_wiphy(hw->wiphy);

	return -EOPNOTSUPP;
}

static int ath12k_mac_flush(struct ath12k *ar)
{
	long time_left;
	int ret = 0;

	time_left = wait_event_timeout(ar->dp.tx_empty_waitq,
				       (atomic_read(&ar->dp.num_tx_pending) == 0),
				       ATH12K_FLUSH_TIMEOUT);
	if (time_left == 0) {
		ath12k_warn(ar->ab,
			    "failed to flush transmit queue, data pkts pending %d\n",
			    atomic_read(&ar->dp.num_tx_pending));
		ret = -ETIMEDOUT;
	}

	time_left = wait_event_timeout(ar->txmgmt_empty_waitq,
				       (atomic_read(&ar->num_pending_mgmt_tx) == 0),
				       ATH12K_FLUSH_TIMEOUT);
	if (time_left == 0) {
		ath12k_warn(ar->ab,
			    "failed to flush mgmt transmit queue, mgmt pkts pending %d\n",
			    atomic_read(&ar->num_pending_mgmt_tx));
		ret = -ETIMEDOUT;
	}

	return ret;
}

int ath12k_mac_wait_tx_complete(struct ath12k *ar)
{
	lockdep_assert_wiphy(ath12k_ar_to_hw(ar)->wiphy);

	ath12k_mac_drain_tx(ar);
	return ath12k_mac_flush(ar);
}

static void ath12k_mac_op_flush(struct ieee80211_hw *hw, struct ieee80211_vif *vif,
				u32 queues, bool drop)
{
	struct ath12k_hw *ah = ath12k_hw_to_ah(hw);
	struct ath12k_link_vif *arvif;
	struct ath12k_vif *ahvif;
	unsigned long links;
	struct ath12k *ar;
	u8 link_id;
	int i;

	lockdep_assert_wiphy(hw->wiphy);

	if (drop)
		return;

	/* vif can be NULL when flush() is considered for hw */
	if (!vif) {
		for_each_ar(ah, ar, i)
			ath12k_mac_flush(ar);
		return;
	}

	for_each_ar(ah, ar, i)
		wiphy_work_flush(hw->wiphy, &ar->wmi_mgmt_tx_work);

	ahvif = ath12k_vif_to_ahvif(vif);
	links = ahvif->links_map;
	for_each_set_bit(link_id, &links, IEEE80211_MLD_MAX_NUM_LINKS) {
		arvif = wiphy_dereference(hw->wiphy, ahvif->link[link_id]);
		if (!(arvif && arvif->ar))
			continue;

		ath12k_mac_flush(arvif->ar);
	}
}

static int
ath12k_mac_bitrate_mask_num_ht_rates(struct ath12k *ar,
				     enum nl80211_band band,
				     const struct cfg80211_bitrate_mask *mask)
{
	int num_rates = 0;
	int i;

	for (i = 0; i < ARRAY_SIZE(mask->control[band].ht_mcs); i++)
		num_rates += hweight16(mask->control[band].ht_mcs[i]);

	return num_rates;
}

static bool
ath12k_mac_has_single_legacy_rate(struct ath12k *ar,
				  enum nl80211_band band,
				  const struct cfg80211_bitrate_mask *mask)
{
	int num_rates = 0;

	num_rates = hweight32(mask->control[band].legacy);

	if (ath12k_mac_bitrate_mask_num_ht_rates(ar, band, mask))
		return false;

	if (ath12k_mac_bitrate_mask_num_vht_rates(ar, band, mask))
		return false;

	return num_rates == 1;
}

static bool
ath12k_mac_bitrate_mask_get_single_nss(struct ath12k *ar,
				       enum nl80211_band band,
				       const struct cfg80211_bitrate_mask *mask,
				       int *nss)
{
	struct ieee80211_supported_band *sband = &ar->mac.sbands[band];
	u16 vht_mcs_map = le16_to_cpu(sband->vht_cap.vht_mcs.tx_mcs_map);
	u8 ht_nss_mask = 0;
	u8 vht_nss_mask = 0;
	int i;

	/* No need to consider legacy here. Basic rates are always present
	 * in bitrate mask
	 */

	for (i = 0; i < ARRAY_SIZE(mask->control[band].ht_mcs); i++) {
		if (mask->control[band].ht_mcs[i] == 0)
			continue;
		else if (mask->control[band].ht_mcs[i] ==
			 sband->ht_cap.mcs.rx_mask[i])
			ht_nss_mask |= BIT(i);
		else
			return false;
	}

	for (i = 0; i < ARRAY_SIZE(mask->control[band].vht_mcs); i++) {
		if (mask->control[band].vht_mcs[i] == 0)
			continue;
		else if (mask->control[band].vht_mcs[i] ==
			 ath12k_mac_get_max_vht_mcs_map(vht_mcs_map, i))
			vht_nss_mask |= BIT(i);
		else
			return false;
	}

	if (ht_nss_mask != vht_nss_mask)
		return false;

	if (ht_nss_mask == 0)
		return false;

	if (BIT(fls(ht_nss_mask)) - 1 != ht_nss_mask)
		return false;

	*nss = fls(ht_nss_mask);

	return true;
}

static int
ath12k_mac_get_single_legacy_rate(struct ath12k *ar,
				  enum nl80211_band band,
				  const struct cfg80211_bitrate_mask *mask,
				  u32 *rate, u8 *nss)
{
	int rate_idx;
	u16 bitrate;
	u8 preamble;
	u8 hw_rate;

	if (hweight32(mask->control[band].legacy) != 1)
		return -EINVAL;

	rate_idx = ffs(mask->control[band].legacy) - 1;

	if (band == NL80211_BAND_5GHZ || band == NL80211_BAND_6GHZ)
		rate_idx += ATH12K_MAC_FIRST_OFDM_RATE_IDX;

	hw_rate = ath12k_legacy_rates[rate_idx].hw_value;
	bitrate = ath12k_legacy_rates[rate_idx].bitrate;

	if (ath12k_mac_bitrate_is_cck(bitrate))
		preamble = WMI_RATE_PREAMBLE_CCK;
	else
		preamble = WMI_RATE_PREAMBLE_OFDM;

	*nss = 1;
	*rate = ATH12K_HW_RATE_CODE(hw_rate, 0, preamble);

	return 0;
}

static int ath12k_mac_set_fixed_rate_params(struct ath12k_link_vif *arvif,
					    u32 rate, u8 nss, u8 sgi, u8 ldpc)
{
	struct ath12k *ar = arvif->ar;
	u32 vdev_param;
	int ret;

	lockdep_assert_wiphy(ath12k_ar_to_hw(ar)->wiphy);

	ath12k_dbg(ar->ab, ATH12K_DBG_MAC, "mac set fixed rate params vdev %i rate 0x%02x nss %u sgi %u\n",
		   arvif->vdev_id, rate, nss, sgi);

	vdev_param = WMI_VDEV_PARAM_FIXED_RATE;
	ret = ath12k_wmi_vdev_set_param_cmd(ar, arvif->vdev_id,
					    vdev_param, rate);
	if (ret) {
		ath12k_warn(ar->ab, "failed to set fixed rate param 0x%02x: %d\n",
			    rate, ret);
		return ret;
	}

	vdev_param = WMI_VDEV_PARAM_NSS;
	ret = ath12k_wmi_vdev_set_param_cmd(ar, arvif->vdev_id,
					    vdev_param, nss);
	if (ret) {
		ath12k_warn(ar->ab, "failed to set nss param %d: %d\n",
			    nss, ret);
		return ret;
	}

	vdev_param = WMI_VDEV_PARAM_SGI;
	ret = ath12k_wmi_vdev_set_param_cmd(ar, arvif->vdev_id,
					    vdev_param, sgi);
	if (ret) {
		ath12k_warn(ar->ab, "failed to set sgi param %d: %d\n",
			    sgi, ret);
		return ret;
	}

	vdev_param = WMI_VDEV_PARAM_LDPC;
	ret = ath12k_wmi_vdev_set_param_cmd(ar, arvif->vdev_id,
					    vdev_param, ldpc);
	if (ret) {
		ath12k_warn(ar->ab, "failed to set ldpc param %d: %d\n",
			    ldpc, ret);
		return ret;
	}

	return 0;
}

static bool
ath12k_mac_vht_mcs_range_present(struct ath12k *ar,
				 enum nl80211_band band,
				 const struct cfg80211_bitrate_mask *mask)
{
	int i;
	u16 vht_mcs;

	for (i = 0; i < NL80211_VHT_NSS_MAX; i++) {
		vht_mcs = mask->control[band].vht_mcs[i];

		switch (vht_mcs) {
		case 0:
		case BIT(8) - 1:
		case BIT(9) - 1:
		case BIT(10) - 1:
			break;
		default:
			return false;
		}
	}

	return true;
}

static void ath12k_mac_set_bitrate_mask_iter(void *data,
					     struct ieee80211_sta *sta)
{
	struct ath12k_link_vif *arvif = data;
	struct ath12k_sta *ahsta = ath12k_sta_to_ahsta(sta);
	struct ath12k_link_sta *arsta;
	struct ath12k *ar = arvif->ar;

	arsta = rcu_dereference(ahsta->link[arvif->link_id]);
	if (!arsta || arsta->arvif != arvif)
		return;

	spin_lock_bh(&ar->data_lock);
	arsta->changed |= IEEE80211_RC_SUPP_RATES_CHANGED;
	spin_unlock_bh(&ar->data_lock);

	wiphy_work_queue(ath12k_ar_to_hw(ar)->wiphy, &arsta->update_wk);
}

static void ath12k_mac_disable_peer_fixed_rate(void *data,
					       struct ieee80211_sta *sta)
{
	struct ath12k_link_vif *arvif = data;
	struct ath12k_sta *ahsta = ath12k_sta_to_ahsta(sta);
	struct ath12k_link_sta *arsta;
	struct ath12k *ar = arvif->ar;
	int ret;

	lockdep_assert_wiphy(ath12k_ar_to_hw(ar)->wiphy);

	arsta = wiphy_dereference(ath12k_ar_to_hw(ar)->wiphy,
				  ahsta->link[arvif->link_id]);

	if (!arsta || arsta->arvif != arvif)
		return;

	ret = ath12k_wmi_set_peer_param(ar, arsta->addr,
					arvif->vdev_id,
					WMI_PEER_PARAM_FIXED_RATE,
					WMI_FIXED_RATE_NONE);
	if (ret)
		ath12k_warn(ar->ab,
			    "failed to disable peer fixed rate for STA %pM ret %d\n",
			    arsta->addr, ret);
}

static int
ath12k_mac_op_set_bitrate_mask(struct ieee80211_hw *hw,
			       struct ieee80211_vif *vif,
			       const struct cfg80211_bitrate_mask *mask)
{
	struct ath12k_vif *ahvif = ath12k_vif_to_ahvif(vif);
	struct ath12k_link_vif *arvif;
	struct cfg80211_chan_def def;
	struct ath12k *ar;
	enum nl80211_band band;
	const u8 *ht_mcs_mask;
	const u16 *vht_mcs_mask;
	u32 rate;
	u8 nss;
	u8 sgi;
	u8 ldpc;
	int single_nss;
	int ret;
	int num_rates;

	lockdep_assert_wiphy(hw->wiphy);

	arvif = &ahvif->deflink;

	ar = arvif->ar;
	if (ath12k_mac_vif_link_chan(vif, arvif->link_id, &def)) {
		ret = -EPERM;
		goto out;
	}

	band = def.chan->band;
	ht_mcs_mask = mask->control[band].ht_mcs;
	vht_mcs_mask = mask->control[band].vht_mcs;
	ldpc = !!(ar->ht_cap_info & WMI_HT_CAP_LDPC);

	sgi = mask->control[band].gi;
	if (sgi == NL80211_TXRATE_FORCE_LGI) {
		ret = -EINVAL;
		goto out;
	}

	/* mac80211 doesn't support sending a fixed HT/VHT MCS alone, rather it
	 * requires passing at least one of used basic rates along with them.
	 * Fixed rate setting across different preambles(legacy, HT, VHT) is
	 * not supported by the FW. Hence use of FIXED_RATE vdev param is not
	 * suitable for setting single HT/VHT rates.
	 * But, there could be a single basic rate passed from userspace which
	 * can be done through the FIXED_RATE param.
	 */
	if (ath12k_mac_has_single_legacy_rate(ar, band, mask)) {
		ret = ath12k_mac_get_single_legacy_rate(ar, band, mask, &rate,
							&nss);
		if (ret) {
			ath12k_warn(ar->ab, "failed to get single legacy rate for vdev %i: %d\n",
				    arvif->vdev_id, ret);
			goto out;
		}
		ieee80211_iterate_stations_mtx(hw,
					       ath12k_mac_disable_peer_fixed_rate,
					       arvif);
	} else if (ath12k_mac_bitrate_mask_get_single_nss(ar, band, mask,
							  &single_nss)) {
		rate = WMI_FIXED_RATE_NONE;
		nss = single_nss;
	} else {
		rate = WMI_FIXED_RATE_NONE;
		nss = min_t(u32, ar->num_tx_chains,
			    max(ath12k_mac_max_ht_nss(ht_mcs_mask),
				ath12k_mac_max_vht_nss(vht_mcs_mask)));

		/* If multiple rates across different preambles are given
		 * we can reconfigure this info with all peers using PEER_ASSOC
		 * command with the below exception cases.
		 * - Single VHT Rate : peer_assoc command accommodates only MCS
		 * range values i.e 0-7, 0-8, 0-9 for VHT. Though mac80211
		 * mandates passing basic rates along with HT/VHT rates, FW
		 * doesn't allow switching from VHT to Legacy. Hence instead of
		 * setting legacy and VHT rates using RATEMASK_CMD vdev cmd,
		 * we could set this VHT rate as peer fixed rate param, which
		 * will override FIXED rate and FW rate control algorithm.
		 * If single VHT rate is passed along with HT rates, we select
		 * the VHT rate as fixed rate for vht peers.
		 * - Multiple VHT Rates : When Multiple VHT rates are given,this
		 * can be set using RATEMASK CMD which uses FW rate-ctl alg.
		 * TODO: Setting multiple VHT MCS and replacing peer_assoc with
		 * RATEMASK_CMDID can cover all use cases of setting rates
		 * across multiple preambles and rates within same type.
		 * But requires more validation of the command at this point.
		 */

		num_rates = ath12k_mac_bitrate_mask_num_vht_rates(ar, band,
								  mask);

		if (!ath12k_mac_vht_mcs_range_present(ar, band, mask) &&
		    num_rates > 1) {
			/* TODO: Handle multiple VHT MCS values setting using
			 * RATEMASK CMD
			 */
			ath12k_warn(ar->ab,
				    "Setting more than one MCS Value in bitrate mask not supported\n");
			return -EINVAL;
		}

		ieee80211_iterate_stations_mtx(hw,
					       ath12k_mac_disable_peer_fixed_rate,
					       arvif);

		arvif->bitrate_mask = *mask;
		ieee80211_iterate_stations_mtx(hw,
					       ath12k_mac_set_bitrate_mask_iter,
					       arvif);
	}

	ret = ath12k_mac_set_fixed_rate_params(arvif, rate, nss, sgi, ldpc);
	if (ret) {
		ath12k_warn(ar->ab, "failed to set fixed rate params on vdev %i: %d\n",
			    arvif->vdev_id, ret);
	}

out:
	return ret;
}

static void
ath12k_mac_op_reconfig_complete(struct ieee80211_hw *hw,
				enum ieee80211_reconfig_type reconfig_type)
{
	struct ath12k_hw *ah = ath12k_hw_to_ah(hw);
	struct ath12k *ar;
	struct ath12k_base *ab;
	struct ath12k_vif *ahvif;
	struct ath12k_link_vif *arvif;
	int recovery_count, i;

	lockdep_assert_wiphy(hw->wiphy);

	if (reconfig_type != IEEE80211_RECONFIG_TYPE_RESTART)
		return;

	guard(mutex)(&ah->hw_mutex);

	if (ah->state != ATH12K_HW_STATE_RESTARTED)
		return;

	ah->state = ATH12K_HW_STATE_ON;
	ieee80211_wake_queues(hw);

	for_each_ar(ah, ar, i) {
		ab = ar->ab;

		ath12k_warn(ar->ab, "pdev %d successfully recovered\n",
			    ar->pdev->pdev_id);

		if (ab->is_reset) {
			recovery_count = atomic_inc_return(&ab->recovery_count);

			ath12k_dbg(ab, ATH12K_DBG_BOOT, "recovery count %d\n",
				   recovery_count);

			/* When there are multiple radios in an SOC,
			 * the recovery has to be done for each radio
			 */
			if (recovery_count == ab->num_radios) {
				atomic_dec(&ab->reset_count);
				complete(&ab->reset_complete);
				ab->is_reset = false;
				atomic_set(&ab->fail_cont_count, 0);
				ath12k_dbg(ab, ATH12K_DBG_BOOT, "reset success\n");
			}
		}

		list_for_each_entry(arvif, &ar->arvifs, list) {
			ahvif = arvif->ahvif;
			ath12k_dbg(ab, ATH12K_DBG_BOOT,
				   "reconfig cipher %d up %d vdev type %d\n",
				   ahvif->key_cipher,
				   arvif->is_up,
				   ahvif->vdev_type);

			/* After trigger disconnect, then upper layer will
			 * trigger connect again, then the PN number of
			 * upper layer will be reset to keep up with AP
			 * side, hence PN number mismatch will not happen.
			 */
			if (arvif->is_up &&
			    ahvif->vdev_type == WMI_VDEV_TYPE_STA &&
			    ahvif->vdev_subtype == WMI_VDEV_SUBTYPE_NONE) {
				ieee80211_hw_restart_disconnect(ahvif->vif);

				ath12k_dbg(ab, ATH12K_DBG_BOOT,
					   "restart disconnect\n");
			}
		}
	}
}

static void
ath12k_mac_update_bss_chan_survey(struct ath12k *ar,
				  struct ieee80211_channel *channel)
{
	int ret;
	enum wmi_bss_chan_info_req_type type = WMI_BSS_SURVEY_REQ_TYPE_READ;

	lockdep_assert_wiphy(ath12k_ar_to_hw(ar)->wiphy);

	if (!test_bit(WMI_TLV_SERVICE_BSS_CHANNEL_INFO_64, ar->ab->wmi_ab.svc_map) ||
	    ar->rx_channel != channel)
		return;

	if (ar->scan.state != ATH12K_SCAN_IDLE) {
		ath12k_dbg(ar->ab, ATH12K_DBG_MAC,
			   "ignoring bss chan info req while scanning..\n");
		return;
	}

	reinit_completion(&ar->bss_survey_done);

	ret = ath12k_wmi_pdev_bss_chan_info_request(ar, type);
	if (ret) {
		ath12k_warn(ar->ab, "failed to send pdev bss chan info request\n");
		return;
	}

	ret = wait_for_completion_timeout(&ar->bss_survey_done, 3 * HZ);
	if (ret == 0)
		ath12k_warn(ar->ab, "bss channel survey timed out\n");
}

static int ath12k_mac_op_get_survey(struct ieee80211_hw *hw, int idx,
				    struct survey_info *survey)
{
	struct ath12k *ar;
	struct ieee80211_supported_band *sband;
	struct survey_info *ar_survey;

	lockdep_assert_wiphy(hw->wiphy);

	if (idx >= ATH12K_NUM_CHANS)
		return -ENOENT;

	sband = hw->wiphy->bands[NL80211_BAND_2GHZ];
	if (sband && idx >= sband->n_channels) {
		idx -= sband->n_channels;
		sband = NULL;
	}

	if (!sband)
		sband = hw->wiphy->bands[NL80211_BAND_5GHZ];
	if (sband && idx >= sband->n_channels) {
		idx -= sband->n_channels;
		sband = NULL;
	}

	if (!sband)
		sband = hw->wiphy->bands[NL80211_BAND_6GHZ];

	if (!sband || idx >= sband->n_channels)
		return -ENOENT;

	ar = ath12k_mac_get_ar_by_chan(hw, &sband->channels[idx]);
	if (!ar) {
		if (sband->channels[idx].flags & IEEE80211_CHAN_DISABLED) {
			memset(survey, 0, sizeof(*survey));
			return 0;
		}
		return -ENOENT;
	}

	ar_survey = &ar->survey[idx];

	ath12k_mac_update_bss_chan_survey(ar, &sband->channels[idx]);

	spin_lock_bh(&ar->data_lock);
	memcpy(survey, ar_survey, sizeof(*survey));
	spin_unlock_bh(&ar->data_lock);

	survey->channel = &sband->channels[idx];

	if (ar->rx_channel == survey->channel)
		survey->filled |= SURVEY_INFO_IN_USE;

	return 0;
}

static int ath12k_mac_get_fw_stats(struct ath12k *ar, u32 pdev_id,
				   u32 vdev_id, u32 stats_id)
{
	struct ath12k_base *ab = ar->ab;
	struct ath12k_hw *ah = ath12k_ar_to_ah(ar);
	unsigned long time_left;
	int ret;

	guard(mutex)(&ah->hw_mutex);

	if (ah->state != ATH12K_HW_STATE_ON)
		return -ENETDOWN;

	reinit_completion(&ar->fw_stats_complete);

	ret = ath12k_wmi_send_stats_request_cmd(ar, stats_id, vdev_id, pdev_id);

	if (ret) {
		ath12k_warn(ab, "failed to request fw stats: %d\n", ret);
		return ret;
	}

	ath12k_dbg(ab, ATH12K_DBG_WMI,
		   "get fw stat pdev id %d vdev id %d stats id 0x%x\n",
		   pdev_id, vdev_id, stats_id);

	time_left = wait_for_completion_timeout(&ar->fw_stats_complete, 1 * HZ);

	if (!time_left)
		ath12k_warn(ab, "time out while waiting for get fw stats\n");

	return ret;
}

static void ath12k_mac_op_sta_statistics(struct ieee80211_hw *hw,
					 struct ieee80211_vif *vif,
					 struct ieee80211_sta *sta,
					 struct station_info *sinfo)
{
	struct ath12k_sta *ahsta = ath12k_sta_to_ahsta(sta);
	struct ath12k_link_sta *arsta;
	struct ath12k *ar;
	s8 signal;
	bool db2dbm;

	lockdep_assert_wiphy(hw->wiphy);

	arsta = &ahsta->deflink;
	ar = ath12k_get_ar_by_vif(hw, vif, arsta->link_id);
	if (!ar)
		return;

	db2dbm = test_bit(WMI_TLV_SERVICE_HW_DB2DBM_CONVERSION_SUPPORT,
			  ar->ab->wmi_ab.svc_map);

	sinfo->rx_duration = arsta->rx_duration;
	sinfo->filled |= BIT_ULL(NL80211_STA_INFO_RX_DURATION);

	sinfo->tx_duration = arsta->tx_duration;
	sinfo->filled |= BIT_ULL(NL80211_STA_INFO_TX_DURATION);

	if (arsta->txrate.legacy || arsta->txrate.nss) {
		if (arsta->txrate.legacy) {
			sinfo->txrate.legacy = arsta->txrate.legacy;
		} else {
			sinfo->txrate.mcs = arsta->txrate.mcs;
			sinfo->txrate.nss = arsta->txrate.nss;
			sinfo->txrate.bw = arsta->txrate.bw;
			sinfo->txrate.he_gi = arsta->txrate.he_gi;
			sinfo->txrate.he_dcm = arsta->txrate.he_dcm;
			sinfo->txrate.he_ru_alloc = arsta->txrate.he_ru_alloc;
			sinfo->txrate.eht_gi = arsta->txrate.eht_gi;
			sinfo->txrate.eht_ru_alloc = arsta->txrate.eht_ru_alloc;
		}
		sinfo->txrate.flags = arsta->txrate.flags;
		sinfo->filled |= BIT_ULL(NL80211_STA_INFO_TX_BITRATE);
	}

	/* TODO: Use real NF instead of default one. */
	signal = arsta->rssi_comb;

	if (!signal &&
	    ahsta->ahvif->vdev_type == WMI_VDEV_TYPE_STA &&
	    !(ath12k_mac_get_fw_stats(ar, ar->pdev->pdev_id, 0,
				      WMI_REQUEST_VDEV_STAT)))
		signal = arsta->rssi_beacon;

	if (signal) {
		sinfo->signal = db2dbm ? signal : signal + ATH12K_DEFAULT_NOISE_FLOOR;
		sinfo->filled |= BIT_ULL(NL80211_STA_INFO_SIGNAL);
	}

	sinfo->signal_avg = ewma_avg_rssi_read(&arsta->avg_rssi);

	if (!db2dbm)
		sinfo->signal_avg += ATH12K_DEFAULT_NOISE_FLOOR;

	sinfo->filled |= BIT_ULL(NL80211_STA_INFO_SIGNAL_AVG);
}

static int ath12k_mac_op_cancel_remain_on_channel(struct ieee80211_hw *hw,
						  struct ieee80211_vif *vif)
{
	struct ath12k_hw *ah = ath12k_hw_to_ah(hw);
	struct ath12k *ar;

	ar = ath12k_ah_to_ar(ah, 0);

	lockdep_assert_wiphy(hw->wiphy);

	spin_lock_bh(&ar->data_lock);
	ar->scan.roc_notify = false;
	spin_unlock_bh(&ar->data_lock);

	ath12k_scan_abort(ar);

	cancel_delayed_work_sync(&ar->scan.timeout);
	wiphy_work_cancel(hw->wiphy, &ar->scan.vdev_clean_wk);

	return 0;
}

static int ath12k_mac_op_remain_on_channel(struct ieee80211_hw *hw,
					   struct ieee80211_vif *vif,
					   struct ieee80211_channel *chan,
					   int duration,
					   enum ieee80211_roc_type type)
{
	struct ath12k_vif *ahvif = ath12k_vif_to_ahvif(vif);
	struct ath12k_hw *ah = ath12k_hw_to_ah(hw);
	struct ath12k_link_vif *arvif;
	struct ath12k *ar;
	u32 scan_time_msec;
	bool create = true;
	u8 link_id;
	int ret;

	lockdep_assert_wiphy(hw->wiphy);

	ar = ath12k_mac_select_scan_device(hw, vif, chan->center_freq);
	if (!ar)
		return -EINVAL;

	/* check if any of the links of ML VIF is already started on
	 * radio(ar) correpsondig to given scan frequency and use it,
	 * if not use deflink(link 0) for scan purpose.
	 */

	link_id = ath12k_mac_find_link_id_by_ar(ahvif, ar);
	arvif = ath12k_mac_assign_link_vif(ah, vif, link_id);
	/* If the vif is already assigned to a specific vdev of an ar,
	 * check whether its already started, vdev which is started
	 * are not allowed to switch to a new radio.
	 * If the vdev is not started, but was earlier created on a
	 * different ar, delete that vdev and create a new one. We don't
	 * delete at the scan stop as an optimization to avoid redundant
	 * delete-create vdev's for the same ar, in case the request is
	 * always on the same band for the vif
	 */
	if (arvif->is_created) {
		if (WARN_ON(!arvif->ar))
			return -EINVAL;

		if (ar != arvif->ar && arvif->is_started)
			return -EBUSY;

		if (ar != arvif->ar) {
			ath12k_mac_remove_link_interface(hw, arvif);
			ath12k_mac_unassign_link_vif(arvif);
		} else {
			create = false;
		}
	}

	if (create) {
		arvif = ath12k_mac_assign_link_vif(ah, vif, link_id);

		ret = ath12k_mac_vdev_create(ar, arvif);
		if (ret) {
			ath12k_warn(ar->ab, "unable to create scan vdev for roc: %d\n",
				    ret);
			return ret;
		}
	}

	spin_lock_bh(&ar->data_lock);

	switch (ar->scan.state) {
	case ATH12K_SCAN_IDLE:
		reinit_completion(&ar->scan.started);
		reinit_completion(&ar->scan.completed);
		reinit_completion(&ar->scan.on_channel);
		ar->scan.state = ATH12K_SCAN_STARTING;
		ar->scan.is_roc = true;
		ar->scan.arvif = arvif;
		ar->scan.roc_freq = chan->center_freq;
		ar->scan.roc_notify = true;
		ret = 0;
		break;
	case ATH12K_SCAN_STARTING:
	case ATH12K_SCAN_RUNNING:
	case ATH12K_SCAN_ABORTING:
		ret = -EBUSY;
		break;
	}

	spin_unlock_bh(&ar->data_lock);

	if (ret)
		return ret;

	scan_time_msec = hw->wiphy->max_remain_on_channel_duration * 2;

	struct ath12k_wmi_scan_req_arg *arg __free(kfree) =
					kzalloc(sizeof(*arg), GFP_KERNEL);
	if (!arg)
		return -ENOMEM;

<<<<<<< HEAD
	if (ret)
		return ret;
=======
	ath12k_wmi_start_scan_init(ar, arg);
	arg->num_chan = 1;
>>>>>>> e8a457b7

	u32 *chan_list __free(kfree) = kcalloc(arg->num_chan, sizeof(*chan_list),
					       GFP_KERNEL);
	if (!chan_list)
		return -ENOMEM;

<<<<<<< HEAD
	struct ath12k_wmi_scan_req_arg *arg __free(kfree) =
					kzalloc(sizeof(*arg), GFP_KERNEL);
	if (!arg)
		return -ENOMEM;

	ath12k_wmi_start_scan_init(ar, arg);
	arg->num_chan = 1;

	u32 *chan_list __free(kfree) = kcalloc(arg->num_chan, sizeof(*chan_list),
					       GFP_KERNEL);
	if (!chan_list)
		return -ENOMEM;

	arg->chan_list = chan_list;
	arg->vdev_id = arvif->vdev_id;
	arg->scan_id = ATH12K_SCAN_ID;
	arg->chan_list[0] = chan->center_freq;
	arg->dwell_time_active = scan_time_msec;
	arg->dwell_time_passive = scan_time_msec;
	arg->max_scan_time = scan_time_msec;
	arg->scan_f_passive = 1;
	arg->burst_duration = duration;

=======
	arg->chan_list = chan_list;
	arg->vdev_id = arvif->vdev_id;
	arg->scan_id = ATH12K_SCAN_ID;
	arg->chan_list[0] = chan->center_freq;
	arg->dwell_time_active = scan_time_msec;
	arg->dwell_time_passive = scan_time_msec;
	arg->max_scan_time = scan_time_msec;
	arg->scan_f_passive = 1;
	arg->burst_duration = duration;

>>>>>>> e8a457b7
	ret = ath12k_start_scan(ar, arg);
	if (ret) {
		ath12k_warn(ar->ab, "failed to start roc scan: %d\n", ret);

		spin_lock_bh(&ar->data_lock);
		ar->scan.state = ATH12K_SCAN_IDLE;
		spin_unlock_bh(&ar->data_lock);
		return ret;
	}

	ret = wait_for_completion_timeout(&ar->scan.on_channel, 3 * HZ);
	if (ret == 0) {
		ath12k_warn(ar->ab, "failed to switch to channel for roc scan\n");
		ret = ath12k_scan_stop(ar);
		if (ret)
			ath12k_warn(ar->ab, "failed to stop scan: %d\n", ret);
		return -ETIMEDOUT;
	}

	ieee80211_queue_delayed_work(hw, &ar->scan.timeout,
				     msecs_to_jiffies(duration));

	return 0;
}

static void ath12k_mac_op_set_rekey_data(struct ieee80211_hw *hw,
					 struct ieee80211_vif *vif,
					 struct cfg80211_gtk_rekey_data *data)
{
	struct ath12k_vif *ahvif = ath12k_vif_to_ahvif(vif);
	struct ath12k_rekey_data *rekey_data;
	struct ath12k_hw *ah = ath12k_hw_to_ah(hw);
	struct ath12k *ar = ath12k_ah_to_ar(ah, 0);
	struct ath12k_link_vif *arvif;

	lockdep_assert_wiphy(hw->wiphy);

	arvif = &ahvif->deflink;
	rekey_data = &arvif->rekey_data;

	ath12k_dbg(ar->ab, ATH12K_DBG_MAC, "mac set rekey data vdev %d\n",
		   arvif->vdev_id);

	memcpy(rekey_data->kck, data->kck, NL80211_KCK_LEN);
	memcpy(rekey_data->kek, data->kek, NL80211_KEK_LEN);

	/* The supplicant works on big-endian, the firmware expects it on
	 * little endian.
	 */
	rekey_data->replay_ctr = get_unaligned_be64(data->replay_ctr);

	arvif->rekey_data.enable_offload = true;

	ath12k_dbg_dump(ar->ab, ATH12K_DBG_MAC, "kck", NULL,
			rekey_data->kck, NL80211_KCK_LEN);
	ath12k_dbg_dump(ar->ab, ATH12K_DBG_MAC, "kek", NULL,
			rekey_data->kck, NL80211_KEK_LEN);
	ath12k_dbg_dump(ar->ab, ATH12K_DBG_MAC, "replay ctr", NULL,
			&rekey_data->replay_ctr, sizeof(rekey_data->replay_ctr));
}

static const struct ieee80211_ops ath12k_ops = {
	.tx				= ath12k_mac_op_tx,
	.wake_tx_queue			= ieee80211_handle_wake_tx_queue,
	.start                          = ath12k_mac_op_start,
	.stop                           = ath12k_mac_op_stop,
	.reconfig_complete              = ath12k_mac_op_reconfig_complete,
	.add_interface                  = ath12k_mac_op_add_interface,
	.remove_interface		= ath12k_mac_op_remove_interface,
	.update_vif_offload		= ath12k_mac_op_update_vif_offload,
	.config                         = ath12k_mac_op_config,
	.link_info_changed              = ath12k_mac_op_link_info_changed,
	.vif_cfg_changed		= ath12k_mac_op_vif_cfg_changed,
	.change_vif_links               = ath12k_mac_op_change_vif_links,
	.configure_filter		= ath12k_mac_op_configure_filter,
	.hw_scan                        = ath12k_mac_op_hw_scan,
	.cancel_hw_scan                 = ath12k_mac_op_cancel_hw_scan,
	.set_key                        = ath12k_mac_op_set_key,
	.set_rekey_data	                = ath12k_mac_op_set_rekey_data,
	.sta_state                      = ath12k_mac_op_sta_state,
	.sta_set_txpwr			= ath12k_mac_op_sta_set_txpwr,
	.link_sta_rc_update		= ath12k_mac_op_link_sta_rc_update,
	.conf_tx                        = ath12k_mac_op_conf_tx,
	.set_antenna			= ath12k_mac_op_set_antenna,
	.get_antenna			= ath12k_mac_op_get_antenna,
	.ampdu_action			= ath12k_mac_op_ampdu_action,
	.add_chanctx			= ath12k_mac_op_add_chanctx,
	.remove_chanctx			= ath12k_mac_op_remove_chanctx,
	.change_chanctx			= ath12k_mac_op_change_chanctx,
	.assign_vif_chanctx		= ath12k_mac_op_assign_vif_chanctx,
	.unassign_vif_chanctx		= ath12k_mac_op_unassign_vif_chanctx,
	.switch_vif_chanctx		= ath12k_mac_op_switch_vif_chanctx,
	.set_rts_threshold		= ath12k_mac_op_set_rts_threshold,
	.set_frag_threshold		= ath12k_mac_op_set_frag_threshold,
	.set_bitrate_mask		= ath12k_mac_op_set_bitrate_mask,
	.get_survey			= ath12k_mac_op_get_survey,
	.flush				= ath12k_mac_op_flush,
	.sta_statistics			= ath12k_mac_op_sta_statistics,
	.remain_on_channel              = ath12k_mac_op_remain_on_channel,
	.cancel_remain_on_channel       = ath12k_mac_op_cancel_remain_on_channel,
	.change_sta_links               = ath12k_mac_op_change_sta_links,
	.can_activate_links             = ath12k_mac_op_can_activate_links,
#ifdef CONFIG_PM
	.suspend			= ath12k_wow_op_suspend,
	.resume				= ath12k_wow_op_resume,
	.set_wakeup			= ath12k_wow_op_set_wakeup,
#endif
	CFG80211_TESTMODE_CMD(ath12k_tm_cmd)
#ifdef CONFIG_ATH12K_DEBUGFS
	.link_sta_add_debugfs           = ath12k_debugfs_link_sta_op_add,
#endif
};

static void ath12k_mac_update_ch_list(struct ath12k *ar,
				      struct ieee80211_supported_band *band,
				      u32 freq_low, u32 freq_high)
{
	int i;

	if (!(freq_low && freq_high))
		return;

	for (i = 0; i < band->n_channels; i++) {
		if (band->channels[i].center_freq < freq_low ||
		    band->channels[i].center_freq > freq_high)
			band->channels[i].flags |= IEEE80211_CHAN_DISABLED;
	}

	ar->freq_range.start_freq = MHZ_TO_KHZ(freq_low);
	ar->freq_range.end_freq = MHZ_TO_KHZ(freq_high);
}

static u32 ath12k_get_phy_id(struct ath12k *ar, u32 band)
{
	struct ath12k_pdev *pdev = ar->pdev;
	struct ath12k_pdev_cap *pdev_cap = &pdev->cap;

	if (band == WMI_HOST_WLAN_2G_CAP)
		return pdev_cap->band[NL80211_BAND_2GHZ].phy_id;

	if (band == WMI_HOST_WLAN_5G_CAP)
		return pdev_cap->band[NL80211_BAND_5GHZ].phy_id;

	ath12k_warn(ar->ab, "unsupported phy cap:%d\n", band);

	return 0;
}

static int ath12k_mac_setup_channels_rates(struct ath12k *ar,
					   u32 supported_bands,
					   struct ieee80211_supported_band *bands[])
{
	struct ieee80211_supported_band *band;
	struct ath12k_wmi_hal_reg_capabilities_ext_arg *reg_cap;
	struct ath12k_hw *ah = ar->ah;
	void *channels;
	u32 phy_id;

	BUILD_BUG_ON((ARRAY_SIZE(ath12k_2ghz_channels) +
		      ARRAY_SIZE(ath12k_5ghz_channels) +
		      ARRAY_SIZE(ath12k_6ghz_channels)) !=
		     ATH12K_NUM_CHANS);

	reg_cap = &ar->ab->hal_reg_cap[ar->pdev_idx];

	if (supported_bands & WMI_HOST_WLAN_2G_CAP) {
		channels = kmemdup(ath12k_2ghz_channels,
				   sizeof(ath12k_2ghz_channels),
				   GFP_KERNEL);
		if (!channels)
			return -ENOMEM;

		band = &ar->mac.sbands[NL80211_BAND_2GHZ];
		band->band = NL80211_BAND_2GHZ;
		band->n_channels = ARRAY_SIZE(ath12k_2ghz_channels);
		band->channels = channels;
		band->n_bitrates = ath12k_g_rates_size;
		band->bitrates = ath12k_g_rates;
		bands[NL80211_BAND_2GHZ] = band;

		if (ar->ab->hw_params->single_pdev_only) {
			phy_id = ath12k_get_phy_id(ar, WMI_HOST_WLAN_2G_CAP);
			reg_cap = &ar->ab->hal_reg_cap[phy_id];
		}
		ath12k_mac_update_ch_list(ar, band,
					  reg_cap->low_2ghz_chan,
					  reg_cap->high_2ghz_chan);
	}

	if (supported_bands & WMI_HOST_WLAN_5G_CAP) {
		if (reg_cap->high_5ghz_chan >= ATH12K_MIN_6G_FREQ) {
			channels = kmemdup(ath12k_6ghz_channels,
					   sizeof(ath12k_6ghz_channels), GFP_KERNEL);
			if (!channels) {
				kfree(ar->mac.sbands[NL80211_BAND_2GHZ].channels);
				return -ENOMEM;
			}

			ar->supports_6ghz = true;
			band = &ar->mac.sbands[NL80211_BAND_6GHZ];
			band->band = NL80211_BAND_6GHZ;
			band->n_channels = ARRAY_SIZE(ath12k_6ghz_channels);
			band->channels = channels;
			band->n_bitrates = ath12k_a_rates_size;
			band->bitrates = ath12k_a_rates;
			bands[NL80211_BAND_6GHZ] = band;
			ath12k_mac_update_ch_list(ar, band,
						  reg_cap->low_5ghz_chan,
						  reg_cap->high_5ghz_chan);
			ah->use_6ghz_regd = true;
		}

		if (reg_cap->low_5ghz_chan < ATH12K_MIN_6G_FREQ) {
			channels = kmemdup(ath12k_5ghz_channels,
					   sizeof(ath12k_5ghz_channels),
					   GFP_KERNEL);
			if (!channels) {
				kfree(ar->mac.sbands[NL80211_BAND_2GHZ].channels);
				kfree(ar->mac.sbands[NL80211_BAND_6GHZ].channels);
				return -ENOMEM;
			}

			band = &ar->mac.sbands[NL80211_BAND_5GHZ];
			band->band = NL80211_BAND_5GHZ;
			band->n_channels = ARRAY_SIZE(ath12k_5ghz_channels);
			band->channels = channels;
			band->n_bitrates = ath12k_a_rates_size;
			band->bitrates = ath12k_a_rates;
			bands[NL80211_BAND_5GHZ] = band;

			if (ar->ab->hw_params->single_pdev_only) {
				phy_id = ath12k_get_phy_id(ar, WMI_HOST_WLAN_5G_CAP);
				reg_cap = &ar->ab->hal_reg_cap[phy_id];
			}

			ath12k_mac_update_ch_list(ar, band,
						  reg_cap->low_5ghz_chan,
						  reg_cap->high_5ghz_chan);
		}
	}

	return 0;
}

static u16 ath12k_mac_get_ifmodes(struct ath12k_hw *ah)
{
	struct ath12k *ar;
	int i;
	u16 interface_modes = U16_MAX;

	for_each_ar(ah, ar, i)
		interface_modes &= ar->ab->hw_params->interface_modes;

	return interface_modes == U16_MAX ? 0 : interface_modes;
}

static bool ath12k_mac_is_iface_mode_enable(struct ath12k_hw *ah,
					    enum nl80211_iftype type)
{
	struct ath12k *ar;
	int i;
	u16 interface_modes, mode = 0;
	bool is_enable = false;

	if (type == NL80211_IFTYPE_MESH_POINT) {
		if (IS_ENABLED(CONFIG_MAC80211_MESH))
			mode = BIT(type);
	} else {
		mode = BIT(type);
	}

	for_each_ar(ah, ar, i) {
		interface_modes = ar->ab->hw_params->interface_modes;
		if (interface_modes & mode) {
			is_enable = true;
			break;
		}
	}

	return is_enable;
}

static int
ath12k_mac_setup_radio_iface_comb(struct ath12k *ar,
				  struct ieee80211_iface_combination *comb)
{
	u16 interface_modes = ar->ab->hw_params->interface_modes;
	struct ieee80211_iface_limit *limits;
	int n_limits, max_interfaces;
	bool ap, mesh, p2p;

	ap = interface_modes & BIT(NL80211_IFTYPE_AP);
	p2p = interface_modes & BIT(NL80211_IFTYPE_P2P_DEVICE);

	mesh = IS_ENABLED(CONFIG_MAC80211_MESH) &&
	       (interface_modes & BIT(NL80211_IFTYPE_MESH_POINT));

	if ((ap || mesh) && !p2p) {
		n_limits = 2;
		max_interfaces = 16;
	} else if (p2p) {
		n_limits = 3;
		if (ap || mesh)
			max_interfaces = 16;
		else
			max_interfaces = 3;
	} else {
		n_limits = 1;
		max_interfaces = 1;
	}

	limits = kcalloc(n_limits, sizeof(*limits), GFP_KERNEL);
	if (!limits)
		return -ENOMEM;

	limits[0].max = 1;
	limits[0].types |= BIT(NL80211_IFTYPE_STATION);

	if (ap || mesh || p2p)
		limits[1].max = max_interfaces;

	if (ap)
		limits[1].types |= BIT(NL80211_IFTYPE_AP);

	if (mesh)
		limits[1].types |= BIT(NL80211_IFTYPE_MESH_POINT);

	if (p2p) {
		limits[1].types |= BIT(NL80211_IFTYPE_P2P_CLIENT) |
					BIT(NL80211_IFTYPE_P2P_GO);
		limits[2].max = 1;
		limits[2].types |= BIT(NL80211_IFTYPE_P2P_DEVICE);
	}

	comb[0].limits = limits;
	comb[0].n_limits = n_limits;
	comb[0].max_interfaces = max_interfaces;
	comb[0].num_different_channels = 1;
	comb[0].beacon_int_infra_match = true;
	comb[0].beacon_int_min_gcd = 100;
	comb[0].radar_detect_widths = BIT(NL80211_CHAN_WIDTH_20_NOHT) |
					BIT(NL80211_CHAN_WIDTH_20) |
					BIT(NL80211_CHAN_WIDTH_40) |
					BIT(NL80211_CHAN_WIDTH_80);

	return 0;
}

static int
ath12k_mac_setup_global_iface_comb(struct ath12k_hw *ah,
				   struct wiphy_radio *radio,
				   u8 n_radio,
				   struct ieee80211_iface_combination *comb)
{
	const struct ieee80211_iface_combination *iter_comb;
	struct ieee80211_iface_limit *limits;
	int i, j, n_limits;
	bool ap, mesh, p2p;

	if (!n_radio)
		return 0;

	ap = ath12k_mac_is_iface_mode_enable(ah, NL80211_IFTYPE_AP);
	p2p = ath12k_mac_is_iface_mode_enable(ah, NL80211_IFTYPE_P2P_DEVICE);
	mesh = ath12k_mac_is_iface_mode_enable(ah, NL80211_IFTYPE_MESH_POINT);

	if ((ap || mesh) && !p2p)
		n_limits = 2;
	else if (p2p)
		n_limits = 3;
	else
		n_limits = 1;

	limits = kcalloc(n_limits, sizeof(*limits), GFP_KERNEL);
	if (!limits)
		return -ENOMEM;

	for (i = 0; i < n_radio; i++) {
		iter_comb = radio[i].iface_combinations;
		for (j = 0; j < iter_comb->n_limits && j < n_limits; j++) {
			limits[j].types |= iter_comb->limits[j].types;
			limits[j].max += iter_comb->limits[j].max;
		}

		comb->max_interfaces += iter_comb->max_interfaces;
		comb->num_different_channels += iter_comb->num_different_channels;
		comb->radar_detect_widths |= iter_comb->radar_detect_widths;
	}

	comb->limits = limits;
	comb->n_limits = n_limits;
	comb->beacon_int_infra_match = true;
	comb->beacon_int_min_gcd = 100;
<<<<<<< HEAD

	return 0;
}

static
void ath12k_mac_cleanup_iface_comb(const struct ieee80211_iface_combination *iface_comb)
{
	kfree(iface_comb[0].limits);
	kfree(iface_comb);
}

static void ath12k_mac_cleanup_iface_combinations(struct ath12k_hw *ah)
{
	struct wiphy *wiphy = ah->hw->wiphy;
	const struct wiphy_radio *radio;
	int i;

	if (wiphy->n_radio > 0) {
		radio = wiphy->radio;
		for (i = 0; i < wiphy->n_radio; i++)
			ath12k_mac_cleanup_iface_comb(radio[i].iface_combinations);

		kfree(wiphy->radio);
	}

	ath12k_mac_cleanup_iface_comb(wiphy->iface_combinations);
}

static int ath12k_mac_setup_iface_combinations(struct ath12k_hw *ah)
{
	struct ieee80211_iface_combination *combinations, *comb;
	struct wiphy *wiphy = ah->hw->wiphy;
	struct wiphy_radio *radio;
	struct ath12k *ar;
	int i, ret;

	combinations = kzalloc(sizeof(*combinations), GFP_KERNEL);
	if (!combinations)
		return -ENOMEM;

	if (ah->num_radio == 1) {
		ret = ath12k_mac_setup_radio_iface_comb(&ah->radio[0],
							combinations);
		if (ret) {
			ath12k_hw_warn(ah, "failed to setup radio interface combinations for one radio: %d",
				       ret);
			goto err_free_combinations;
		}

		goto out;
	}

	/* there are multiple radios */

	radio = kcalloc(ah->num_radio, sizeof(*radio), GFP_KERNEL);
	if (!radio) {
		ret = -ENOMEM;
		goto err_free_combinations;
	}

	for_each_ar(ah, ar, i) {
		comb = kzalloc(sizeof(*comb), GFP_KERNEL);
		if (!comb) {
			ret = -ENOMEM;
			goto err_free_radios;
		}

		ret = ath12k_mac_setup_radio_iface_comb(ar, comb);
		if (ret) {
			ath12k_hw_warn(ah, "failed to setup radio interface combinations for radio %d: %d",
				       i, ret);
			kfree(comb);
			goto err_free_radios;
		}

		radio[i].freq_range = &ar->freq_range;
		radio[i].n_freq_range = 1;

		radio[i].iface_combinations = comb;
		radio[i].n_iface_combinations = 1;
	}

	ret = ath12k_mac_setup_global_iface_comb(ah, radio, ah->num_radio, combinations);
	if (ret) {
		ath12k_hw_warn(ah, "failed to setup global interface combinations: %d",
			       ret);
		goto err_free_all_radios;
	}

=======

	return 0;
}

static
void ath12k_mac_cleanup_iface_comb(const struct ieee80211_iface_combination *iface_comb)
{
	kfree(iface_comb[0].limits);
	kfree(iface_comb);
}

static void ath12k_mac_cleanup_iface_combinations(struct ath12k_hw *ah)
{
	struct wiphy *wiphy = ah->hw->wiphy;
	const struct wiphy_radio *radio;
	int i;

	if (wiphy->n_radio > 0) {
		radio = wiphy->radio;
		for (i = 0; i < wiphy->n_radio; i++)
			ath12k_mac_cleanup_iface_comb(radio[i].iface_combinations);

		kfree(wiphy->radio);
	}

	ath12k_mac_cleanup_iface_comb(wiphy->iface_combinations);
}

static int ath12k_mac_setup_iface_combinations(struct ath12k_hw *ah)
{
	struct ieee80211_iface_combination *combinations, *comb;
	struct wiphy *wiphy = ah->hw->wiphy;
	struct wiphy_radio *radio;
	struct ath12k *ar;
	int i, ret;

	combinations = kzalloc(sizeof(*combinations), GFP_KERNEL);
	if (!combinations)
		return -ENOMEM;

	if (ah->num_radio == 1) {
		ret = ath12k_mac_setup_radio_iface_comb(&ah->radio[0],
							combinations);
		if (ret) {
			ath12k_hw_warn(ah, "failed to setup radio interface combinations for one radio: %d",
				       ret);
			goto err_free_combinations;
		}

		goto out;
	}

	/* there are multiple radios */

	radio = kcalloc(ah->num_radio, sizeof(*radio), GFP_KERNEL);
	if (!radio) {
		ret = -ENOMEM;
		goto err_free_combinations;
	}

	for_each_ar(ah, ar, i) {
		comb = kzalloc(sizeof(*comb), GFP_KERNEL);
		if (!comb) {
			ret = -ENOMEM;
			goto err_free_radios;
		}

		ret = ath12k_mac_setup_radio_iface_comb(ar, comb);
		if (ret) {
			ath12k_hw_warn(ah, "failed to setup radio interface combinations for radio %d: %d",
				       i, ret);
			kfree(comb);
			goto err_free_radios;
		}

		radio[i].freq_range = &ar->freq_range;
		radio[i].n_freq_range = 1;

		radio[i].iface_combinations = comb;
		radio[i].n_iface_combinations = 1;
	}

	ret = ath12k_mac_setup_global_iface_comb(ah, radio, ah->num_radio, combinations);
	if (ret) {
		ath12k_hw_warn(ah, "failed to setup global interface combinations: %d",
			       ret);
		goto err_free_all_radios;
	}

>>>>>>> e8a457b7
	wiphy->radio = radio;
	wiphy->n_radio = ah->num_radio;

out:
	wiphy->iface_combinations = combinations;
	wiphy->n_iface_combinations = 1;

	return 0;

err_free_all_radios:
	i = ah->num_radio;

err_free_radios:
	while (i--)
		ath12k_mac_cleanup_iface_comb(radio[i].iface_combinations);

	kfree(radio);

err_free_combinations:
	kfree(combinations);

	return ret;
}

static const u8 ath12k_if_types_ext_capa[] = {
	[0] = WLAN_EXT_CAPA1_EXT_CHANNEL_SWITCHING,
	[2] = WLAN_EXT_CAPA3_MULTI_BSSID_SUPPORT,
	[7] = WLAN_EXT_CAPA8_OPMODE_NOTIF,
};

static const u8 ath12k_if_types_ext_capa_sta[] = {
	[0] = WLAN_EXT_CAPA1_EXT_CHANNEL_SWITCHING,
	[2] = WLAN_EXT_CAPA3_MULTI_BSSID_SUPPORT,
	[7] = WLAN_EXT_CAPA8_OPMODE_NOTIF,
	[9] = WLAN_EXT_CAPA10_TWT_REQUESTER_SUPPORT,
};

static const u8 ath12k_if_types_ext_capa_ap[] = {
	[0] = WLAN_EXT_CAPA1_EXT_CHANNEL_SWITCHING,
	[2] = WLAN_EXT_CAPA3_MULTI_BSSID_SUPPORT,
	[7] = WLAN_EXT_CAPA8_OPMODE_NOTIF,
	[9] = WLAN_EXT_CAPA10_TWT_RESPONDER_SUPPORT,
	[10] = WLAN_EXT_CAPA11_EMA_SUPPORT,
};

static struct wiphy_iftype_ext_capab ath12k_iftypes_ext_capa[] = {
	{
		.extended_capabilities = ath12k_if_types_ext_capa,
		.extended_capabilities_mask = ath12k_if_types_ext_capa,
		.extended_capabilities_len = sizeof(ath12k_if_types_ext_capa),
	}, {
		.iftype = NL80211_IFTYPE_STATION,
		.extended_capabilities = ath12k_if_types_ext_capa_sta,
		.extended_capabilities_mask = ath12k_if_types_ext_capa_sta,
		.extended_capabilities_len =
				sizeof(ath12k_if_types_ext_capa_sta),
	}, {
		.iftype = NL80211_IFTYPE_AP,
		.extended_capabilities = ath12k_if_types_ext_capa_ap,
		.extended_capabilities_mask = ath12k_if_types_ext_capa_ap,
		.extended_capabilities_len =
				sizeof(ath12k_if_types_ext_capa_ap),
		.eml_capabilities = 0,
		.mld_capa_and_ops = 0,
	},
};

static void ath12k_mac_cleanup_unregister(struct ath12k *ar)
{
	idr_for_each(&ar->txmgmt_idr, ath12k_mac_tx_mgmt_pending_free, ar);
	idr_destroy(&ar->txmgmt_idr);

	kfree(ar->mac.sbands[NL80211_BAND_2GHZ].channels);
	kfree(ar->mac.sbands[NL80211_BAND_5GHZ].channels);
	kfree(ar->mac.sbands[NL80211_BAND_6GHZ].channels);
}

static void ath12k_mac_hw_unregister(struct ath12k_hw *ah)
{
	struct ieee80211_hw *hw = ah->hw;
	struct ath12k *ar;
	int i;

	for_each_ar(ah, ar, i) {
		cancel_work_sync(&ar->regd_update_work);
		ath12k_debugfs_unregister(ar);
	}

	ieee80211_unregister_hw(hw);

	for_each_ar(ah, ar, i)
		ath12k_mac_cleanup_unregister(ar);

	ath12k_mac_cleanup_iface_combinations(ah);

	SET_IEEE80211_DEV(hw, NULL);
}

static int ath12k_mac_setup_register(struct ath12k *ar,
				     u32 *ht_cap,
				     struct ieee80211_supported_band *bands[])
{
	struct ath12k_pdev_cap *cap = &ar->pdev->cap;
	int ret;

	init_waitqueue_head(&ar->txmgmt_empty_waitq);
	idr_init(&ar->txmgmt_idr);
	spin_lock_init(&ar->txmgmt_idr_lock);

	ath12k_pdev_caps_update(ar);

	ret = ath12k_mac_setup_channels_rates(ar,
					      cap->supported_bands,
					      bands);
	if (ret)
		return ret;

	ath12k_mac_setup_ht_vht_cap(ar, cap, ht_cap);
	ath12k_mac_setup_sband_iftype_data(ar, cap);

	ar->max_num_stations = ath12k_core_get_max_station_per_radio(ar->ab);
	ar->max_num_peers = ath12k_core_get_max_peers_per_radio(ar->ab);

	return 0;
}

static int ath12k_mac_hw_register(struct ath12k_hw *ah)
{
	struct ieee80211_hw *hw = ah->hw;
	struct wiphy *wiphy = hw->wiphy;
	struct ath12k *ar = ath12k_ah_to_ar(ah, 0);
	struct ath12k_base *ab = ar->ab;
	struct ath12k_pdev *pdev;
	struct ath12k_pdev_cap *cap;
	static const u32 cipher_suites[] = {
		WLAN_CIPHER_SUITE_TKIP,
		WLAN_CIPHER_SUITE_CCMP,
		WLAN_CIPHER_SUITE_AES_CMAC,
		WLAN_CIPHER_SUITE_BIP_CMAC_256,
		WLAN_CIPHER_SUITE_BIP_GMAC_128,
		WLAN_CIPHER_SUITE_BIP_GMAC_256,
		WLAN_CIPHER_SUITE_GCMP,
		WLAN_CIPHER_SUITE_GCMP_256,
		WLAN_CIPHER_SUITE_CCMP_256,
	};
	int ret, i, j;
	u32 ht_cap = U32_MAX, antennas_rx = 0, antennas_tx = 0;
	bool is_6ghz = false, is_raw_mode = false, is_monitor_disable = false;
	u8 *mac_addr = NULL;
	u8 mbssid_max_interfaces = 0;

	wiphy->max_ap_assoc_sta = 0;

	for_each_ar(ah, ar, i) {
		u32 ht_cap_info = 0;

		pdev = ar->pdev;
		if (ar->ab->pdevs_macaddr_valid) {
			ether_addr_copy(ar->mac_addr, pdev->mac_addr);
		} else {
			ether_addr_copy(ar->mac_addr, ar->ab->mac_addr);
			ar->mac_addr[4] += ar->pdev_idx;
		}

		ret = ath12k_mac_setup_register(ar, &ht_cap_info, hw->wiphy->bands);
		if (ret)
			goto err_cleanup_unregister;

		/* 6 GHz does not support HT Cap, hence do not consider it */
		if (!ar->supports_6ghz)
			ht_cap &= ht_cap_info;

		wiphy->max_ap_assoc_sta += ar->max_num_stations;

		/* Advertise the max antenna support of all radios, driver can handle
		 * per pdev specific antenna setting based on pdev cap when antenna
		 * changes are made
		 */
		cap = &pdev->cap;

		antennas_rx = max_t(u32, antennas_rx, cap->rx_chain_mask);
		antennas_tx = max_t(u32, antennas_tx, cap->tx_chain_mask);

		if (ar->supports_6ghz)
			is_6ghz = true;

		if (test_bit(ATH12K_FLAG_RAW_MODE, &ar->ab->dev_flags))
			is_raw_mode = true;

		if (!ar->ab->hw_params->supports_monitor)
			is_monitor_disable = true;

		if (i == 0)
			mac_addr = ar->mac_addr;
		else
			mac_addr = ab->mac_addr;

		mbssid_max_interfaces += TARGET_NUM_VDEVS;
	}

	wiphy->available_antennas_rx = antennas_rx;
	wiphy->available_antennas_tx = antennas_tx;

	SET_IEEE80211_PERM_ADDR(hw, mac_addr);
	SET_IEEE80211_DEV(hw, ab->dev);

	ret = ath12k_mac_setup_iface_combinations(ah);
	if (ret) {
		ath12k_err(ab, "failed to setup interface combinations: %d\n", ret);
		goto err_complete_cleanup_unregister;
	}

	wiphy->interface_modes = ath12k_mac_get_ifmodes(ah);

	if (ah->num_radio == 1 &&
	    wiphy->bands[NL80211_BAND_2GHZ] &&
	    wiphy->bands[NL80211_BAND_5GHZ] &&
	    wiphy->bands[NL80211_BAND_6GHZ])
		ieee80211_hw_set(hw, SINGLE_SCAN_ON_ALL_BANDS);

	ieee80211_hw_set(hw, SIGNAL_DBM);
	ieee80211_hw_set(hw, SUPPORTS_PS);
	ieee80211_hw_set(hw, SUPPORTS_DYNAMIC_PS);
	ieee80211_hw_set(hw, MFP_CAPABLE);
	ieee80211_hw_set(hw, REPORTS_TX_ACK_STATUS);
	ieee80211_hw_set(hw, HAS_RATE_CONTROL);
	ieee80211_hw_set(hw, AP_LINK_PS);
	ieee80211_hw_set(hw, SPECTRUM_MGMT);
	ieee80211_hw_set(hw, CONNECTION_MONITOR);
	ieee80211_hw_set(hw, SUPPORTS_PER_STA_GTK);
	ieee80211_hw_set(hw, CHANCTX_STA_CSA);
	ieee80211_hw_set(hw, QUEUE_CONTROL);
	ieee80211_hw_set(hw, SUPPORTS_TX_FRAG);
	ieee80211_hw_set(hw, REPORTS_LOW_ACK);

	if ((ht_cap & WMI_HT_CAP_ENABLED) || is_6ghz) {
		ieee80211_hw_set(hw, AMPDU_AGGREGATION);
		ieee80211_hw_set(hw, TX_AMPDU_SETUP_IN_HW);
		ieee80211_hw_set(hw, SUPPORTS_REORDERING_BUFFER);
		ieee80211_hw_set(hw, SUPPORTS_AMSDU_IN_AMPDU);
		ieee80211_hw_set(hw, USES_RSS);
	}

	wiphy->features |= NL80211_FEATURE_STATIC_SMPS;
	wiphy->flags |= WIPHY_FLAG_IBSS_RSN;

	/* TODO: Check if HT capability advertised from firmware is different
	 * for each band for a dual band capable radio. It will be tricky to
	 * handle it when the ht capability different for each band.
	 */
	if (ht_cap & WMI_HT_CAP_DYNAMIC_SMPS ||
	    (is_6ghz && ab->hw_params->supports_dynamic_smps_6ghz))
		wiphy->features |= NL80211_FEATURE_DYNAMIC_SMPS;

	wiphy->max_scan_ssids = WLAN_SCAN_PARAMS_MAX_SSID;
	wiphy->max_scan_ie_len = WLAN_SCAN_PARAMS_MAX_IE_LEN;

	hw->max_listen_interval = ATH12K_MAX_HW_LISTEN_INTERVAL;

	wiphy->flags |= WIPHY_FLAG_HAS_REMAIN_ON_CHANNEL;
	wiphy->flags |= WIPHY_FLAG_HAS_CHANNEL_SWITCH;
	wiphy->max_remain_on_channel_duration = 5000;

	wiphy->flags |= WIPHY_FLAG_AP_UAPSD;
	wiphy->features |= NL80211_FEATURE_AP_MODE_CHAN_WIDTH_CHANGE |
				   NL80211_FEATURE_AP_SCAN;

	/* MLO is not yet supported so disable Wireless Extensions for now
	 * to make sure ath12k users don't use it. This flag can be removed
	 * once WIPHY_FLAG_SUPPORTS_MLO is enabled.
	 */
	wiphy->flags |= WIPHY_FLAG_DISABLE_WEXT;

	/* Copy over MLO related capabilities received from
	 * WMI_SERVICE_READY_EXT2_EVENT if single_chip_mlo_supp is set.
	 */
	if (ab->ag->mlo_capable) {
		ath12k_iftypes_ext_capa[2].eml_capabilities = cap->eml_cap;
		ath12k_iftypes_ext_capa[2].mld_capa_and_ops = cap->mld_cap;
		wiphy->flags |= WIPHY_FLAG_SUPPORTS_MLO;
<<<<<<< HEAD
=======

		ieee80211_hw_set(hw, MLO_MCAST_MULTI_LINK_TX);
>>>>>>> e8a457b7
	}

	hw->queues = ATH12K_HW_MAX_QUEUES;
	wiphy->tx_queue_len = ATH12K_QUEUE_LEN;
	hw->offchannel_tx_hw_queue = ATH12K_HW_MAX_QUEUES - 1;
	hw->max_rx_aggregation_subframes = IEEE80211_MAX_AMPDU_BUF_EHT;

	hw->vif_data_size = sizeof(struct ath12k_vif);
	hw->sta_data_size = sizeof(struct ath12k_sta);
	hw->extra_tx_headroom = ab->hw_params->iova_mask;

	wiphy_ext_feature_set(wiphy, NL80211_EXT_FEATURE_CQM_RSSI_LIST);
	wiphy_ext_feature_set(wiphy, NL80211_EXT_FEATURE_STA_TX_PWR);

	wiphy->cipher_suites = cipher_suites;
	wiphy->n_cipher_suites = ARRAY_SIZE(cipher_suites);

	wiphy->iftype_ext_capab = ath12k_iftypes_ext_capa;
	wiphy->num_iftype_ext_capab = ARRAY_SIZE(ath12k_iftypes_ext_capa);

	wiphy->mbssid_max_interfaces = mbssid_max_interfaces;
	wiphy->ema_max_profile_periodicity = TARGET_EMA_MAX_PROFILE_PERIOD;

	if (is_6ghz) {
		wiphy_ext_feature_set(wiphy,
				      NL80211_EXT_FEATURE_FILS_DISCOVERY);
		wiphy_ext_feature_set(wiphy,
				      NL80211_EXT_FEATURE_UNSOL_BCAST_PROBE_RESP);
	}

	wiphy_ext_feature_set(wiphy, NL80211_EXT_FEATURE_PUNCT);

	ath12k_reg_init(hw);

	if (!is_raw_mode) {
		hw->netdev_features = NETIF_F_HW_CSUM;
		ieee80211_hw_set(hw, SW_CRYPTO_CONTROL);
		ieee80211_hw_set(hw, SUPPORT_FAST_XMIT);
	}

	if (test_bit(WMI_TLV_SERVICE_NLO, ar->wmi->wmi_ab->svc_map)) {
		wiphy->max_sched_scan_ssids = WMI_PNO_MAX_SUPP_NETWORKS;
		wiphy->max_match_sets = WMI_PNO_MAX_SUPP_NETWORKS;
		wiphy->max_sched_scan_ie_len = WMI_PNO_MAX_IE_LENGTH;
		wiphy->max_sched_scan_plans = WMI_PNO_MAX_SCHED_SCAN_PLANS;
		wiphy->max_sched_scan_plan_interval =
					WMI_PNO_MAX_SCHED_SCAN_PLAN_INT;
		wiphy->max_sched_scan_plan_iterations =
					WMI_PNO_MAX_SCHED_SCAN_PLAN_ITRNS;
		wiphy->features |= NL80211_FEATURE_ND_RANDOM_MAC_ADDR;
	}

	ret = ath12k_wow_init(ar);
	if (ret) {
		ath12k_warn(ar->ab, "failed to init wow: %d\n", ret);
		goto err_cleanup_if_combs;
	}

	ret = ieee80211_register_hw(hw);
	if (ret) {
		ath12k_err(ab, "ieee80211 registration failed: %d\n", ret);
		goto err_cleanup_if_combs;
	}

	if (is_monitor_disable)
		/* There's a race between calling ieee80211_register_hw()
		 * and here where the monitor mode is enabled for a little
		 * while. But that time is so short and in practise it make
		 * a difference in real life.
		 */
		wiphy->interface_modes &= ~BIT(NL80211_IFTYPE_MONITOR);

	for_each_ar(ah, ar, i) {
		/* Apply the regd received during initialization */
		ret = ath12k_regd_update(ar, true);
		if (ret) {
			ath12k_err(ar->ab, "ath12k regd update failed: %d\n", ret);
			goto err_unregister_hw;
		}

		ath12k_debugfs_register(ar);
	}

	init_completion(&ar->fw_stats_complete);

	return 0;

err_unregister_hw:
	for_each_ar(ah, ar, i)
		ath12k_debugfs_unregister(ar);

	ieee80211_unregister_hw(hw);

err_cleanup_if_combs:
	ath12k_mac_cleanup_iface_combinations(ah);

err_complete_cleanup_unregister:
	i = ah->num_radio;

err_cleanup_unregister:
	for (j = 0; j < i; j++) {
		ar = ath12k_ah_to_ar(ah, j);
		ath12k_mac_cleanup_unregister(ar);
	}

	SET_IEEE80211_DEV(hw, NULL);

	return ret;
}

static void ath12k_mac_setup(struct ath12k *ar)
{
	struct ath12k_base *ab = ar->ab;
	struct ath12k_pdev *pdev = ar->pdev;
	u8 pdev_idx = ar->pdev_idx;

	ar->lmac_id = ath12k_hw_get_mac_from_pdev_id(ab->hw_params, pdev_idx);

	ar->wmi = &ab->wmi_ab.wmi[pdev_idx];
	/* FIXME: wmi[0] is already initialized during attach,
	 * Should we do this again?
	 */
	ath12k_wmi_pdev_attach(ab, pdev_idx);

	ar->cfg_tx_chainmask = pdev->cap.tx_chain_mask;
	ar->cfg_rx_chainmask = pdev->cap.rx_chain_mask;
	ar->num_tx_chains = hweight32(pdev->cap.tx_chain_mask);
	ar->num_rx_chains = hweight32(pdev->cap.rx_chain_mask);
	ar->scan.arvif = NULL;

	spin_lock_init(&ar->data_lock);
	INIT_LIST_HEAD(&ar->arvifs);
	INIT_LIST_HEAD(&ar->ppdu_stats_info);

	init_completion(&ar->vdev_setup_done);
	init_completion(&ar->vdev_delete_done);
	init_completion(&ar->peer_assoc_done);
	init_completion(&ar->peer_delete_done);
	init_completion(&ar->install_key_done);
	init_completion(&ar->bss_survey_done);
	init_completion(&ar->scan.started);
	init_completion(&ar->scan.completed);
	init_completion(&ar->scan.on_channel);
	init_completion(&ar->mlo_setup_done);

	INIT_DELAYED_WORK(&ar->scan.timeout, ath12k_scan_timeout_work);
	wiphy_work_init(&ar->scan.vdev_clean_wk, ath12k_scan_vdev_clean_work);
	INIT_WORK(&ar->regd_update_work, ath12k_regd_update_work);

	wiphy_work_init(&ar->wmi_mgmt_tx_work, ath12k_mgmt_over_wmi_tx_work);
	skb_queue_head_init(&ar->wmi_mgmt_tx_queue);
}

static int __ath12k_mac_mlo_setup(struct ath12k *ar)
{
	u8 num_link = 0, partner_link_id[ATH12K_GROUP_MAX_RADIO] = {};
	struct ath12k_base *partner_ab, *ab = ar->ab;
	struct ath12k_hw_group *ag = ab->ag;
	struct wmi_mlo_setup_arg mlo = {};
	struct ath12k_pdev *pdev;
	unsigned long time_left;
	int i, j, ret;

	lockdep_assert_held(&ag->mutex);

	reinit_completion(&ar->mlo_setup_done);

	for (i = 0; i < ag->num_devices; i++) {
		partner_ab = ag->ab[i];

		for (j = 0; j < partner_ab->num_radios; j++) {
			pdev = &partner_ab->pdevs[j];

			/* Avoid the self link */
			if (ar == pdev->ar)
				continue;

			partner_link_id[num_link] = pdev->hw_link_id;
			num_link++;

			ath12k_dbg(ab, ATH12K_DBG_MAC, "device %d pdev %d hw_link_id %d num_link %d\n",
				   i, j, pdev->hw_link_id, num_link);
		}
	}

<<<<<<< HEAD
=======
	if (num_link == 0)
		return 0;

>>>>>>> e8a457b7
	mlo.group_id = cpu_to_le32(ag->id);
	mlo.partner_link_id = partner_link_id;
	mlo.num_partner_links = num_link;
	ar->mlo_setup_status = 0;

	ath12k_dbg(ab, ATH12K_DBG_MAC, "group id %d num_link %d\n", ag->id, num_link);

	ret = ath12k_wmi_mlo_setup(ar, &mlo);
	if (ret) {
		ath12k_err(ab, "failed to send  setup MLO WMI command for pdev %d: %d\n",
			   ar->pdev_idx, ret);
		return ret;
	}

	time_left = wait_for_completion_timeout(&ar->mlo_setup_done,
						WMI_MLO_CMD_TIMEOUT_HZ);

	if (!time_left || ar->mlo_setup_status)
		return ar->mlo_setup_status ? : -ETIMEDOUT;

	ath12k_dbg(ab, ATH12K_DBG_MAC, "mlo setup done for pdev %d\n", ar->pdev_idx);

	return 0;
}

static int __ath12k_mac_mlo_teardown(struct ath12k *ar)
{
	struct ath12k_base *ab = ar->ab;
	int ret;
	u8 num_link;

	if (test_bit(ATH12K_FLAG_RECOVERY, &ab->dev_flags))
		return 0;

<<<<<<< HEAD
=======
	num_link = ath12k_get_num_partner_link(ar);

	if (num_link == 0)
		return 0;

>>>>>>> e8a457b7
	ret = ath12k_wmi_mlo_teardown(ar);
	if (ret) {
		ath12k_warn(ab, "failed to send MLO teardown WMI command for pdev %d: %d\n",
			    ar->pdev_idx, ret);
		return ret;
	}

	ath12k_dbg(ab, ATH12K_DBG_MAC, "mlo teardown for pdev %d\n", ar->pdev_idx);

	return 0;
}

int ath12k_mac_mlo_setup(struct ath12k_hw_group *ag)
{
	struct ath12k_hw *ah;
	struct ath12k *ar;
	int ret;
	int i, j;

	for (i = 0; i < ag->num_hw; i++) {
		ah = ag->ah[i];
		if (!ah)
			continue;

		for_each_ar(ah, ar, j) {
			ar = &ah->radio[j];
			ret = __ath12k_mac_mlo_setup(ar);
			if (ret) {
				ath12k_err(ar->ab, "failed to setup MLO: %d\n", ret);
				goto err_setup;
			}
		}
	}

	return 0;

err_setup:
	for (i = i - 1; i >= 0; i--) {
		ah = ag->ah[i];
		if (!ah)
			continue;

		for (j = j - 1; j >= 0; j--) {
			ar = &ah->radio[j];
			if (!ar)
				continue;

			__ath12k_mac_mlo_teardown(ar);
		}
	}

	return ret;
}

void ath12k_mac_mlo_teardown(struct ath12k_hw_group *ag)
{
	struct ath12k_hw *ah;
	struct ath12k *ar;
	int ret, i, j;

	for (i = 0; i < ag->num_hw; i++) {
		ah = ag->ah[i];
		if (!ah)
			continue;

		for_each_ar(ah, ar, j) {
			ar = &ah->radio[j];
			ret = __ath12k_mac_mlo_teardown(ar);
			if (ret) {
				ath12k_err(ar->ab, "failed to teardown MLO: %d\n", ret);
				break;
			}
		}
	}
}

int ath12k_mac_register(struct ath12k_hw_group *ag)
{
	struct ath12k_base *ab = ag->ab[0];
	struct ath12k_hw *ah;
	int i;
	int ret;

	for (i = 0; i < ag->num_hw; i++) {
		ah = ath12k_ag_to_ah(ag, i);

		ret = ath12k_mac_hw_register(ah);
		if (ret)
			goto err;
	}

	set_bit(ATH12K_FLAG_REGISTERED, &ab->dev_flags);

	return 0;

err:
	for (i = i - 1; i >= 0; i--) {
		ah = ath12k_ag_to_ah(ag, i);
		if (!ah)
			continue;

		ath12k_mac_hw_unregister(ah);
	}

	return ret;
}

void ath12k_mac_unregister(struct ath12k_hw_group *ag)
{
	struct ath12k_base *ab = ag->ab[0];
	struct ath12k_hw *ah;
	int i;

	clear_bit(ATH12K_FLAG_REGISTERED, &ab->dev_flags);

	for (i = ag->num_hw - 1; i >= 0; i--) {
		ah = ath12k_ag_to_ah(ag, i);
		if (!ah)
			continue;

		ath12k_mac_hw_unregister(ah);
	}
}

static void ath12k_mac_hw_destroy(struct ath12k_hw *ah)
{
	ieee80211_free_hw(ah->hw);
}

static struct ath12k_hw *ath12k_mac_hw_allocate(struct ath12k_hw_group *ag,
						struct ath12k_pdev_map *pdev_map,
						u8 num_pdev_map)
{
	struct ieee80211_hw *hw;
	struct ath12k *ar;
	struct ath12k_base *ab;
	struct ath12k_pdev *pdev;
	struct ath12k_hw *ah;
	int i;
	u8 pdev_idx;

	hw = ieee80211_alloc_hw(struct_size(ah, radio, num_pdev_map),
				&ath12k_ops);
	if (!hw)
		return NULL;

	ah = ath12k_hw_to_ah(hw);
	ah->hw = hw;
	ah->num_radio = num_pdev_map;

	mutex_init(&ah->hw_mutex);
	INIT_LIST_HEAD(&ah->ml_peers);

	for (i = 0; i < num_pdev_map; i++) {
		ab = pdev_map[i].ab;
		pdev_idx = pdev_map[i].pdev_idx;
		pdev = &ab->pdevs[pdev_idx];

		ar = ath12k_ah_to_ar(ah, i);
		ar->ah = ah;
		ar->ab = ab;
		ar->hw_link_id = pdev->hw_link_id;
		ar->pdev = pdev;
		ar->pdev_idx = pdev_idx;
		pdev->ar = ar;

		ag->hw_links[ar->hw_link_id].device_id = ab->device_id;
		ag->hw_links[ar->hw_link_id].pdev_idx = pdev_idx;

		ath12k_mac_setup(ar);
		ath12k_dp_pdev_pre_alloc(ar);
	}

	return ah;
}

void ath12k_mac_destroy(struct ath12k_hw_group *ag)
{
	struct ath12k_pdev *pdev;
	struct ath12k_base *ab = ag->ab[0];
	int i, j;
	struct ath12k_hw *ah;

	for (i = 0; i < ag->num_devices; i++) {
		ab = ag->ab[i];
		if (!ab)
			continue;

		for (j = 0; j < ab->num_radios; j++) {
			pdev = &ab->pdevs[j];
			if (!pdev->ar)
				continue;
			pdev->ar = NULL;
		}
	}

	for (i = 0; i < ag->num_hw; i++) {
		ah = ath12k_ag_to_ah(ag, i);
		if (!ah)
			continue;

		ath12k_mac_hw_destroy(ah);
		ath12k_ag_set_ah(ag, i, NULL);
	}
}

static void ath12k_mac_set_device_defaults(struct ath12k_base *ab)
{
	/* Initialize channel counters frequency value in hertz */
	ab->cc_freq_hz = 320000;
	ab->free_vdev_map = (1LL << (ab->num_radios * TARGET_NUM_VDEVS)) - 1;
}

int ath12k_mac_allocate(struct ath12k_hw_group *ag)
{
	struct ath12k_pdev_map pdev_map[ATH12K_GROUP_MAX_RADIO];
	int mac_id, device_id, total_radio, num_hw;
	struct ath12k_base *ab;
	struct ath12k_hw *ah;
	int ret, i, j;
	u8 radio_per_hw;

	total_radio = 0;
	for (i = 0; i < ag->num_devices; i++) {
		ab = ag->ab[i];
		if (!ab)
			continue;

		ath12k_mac_set_device_defaults(ab);
		total_radio += ab->num_radios;
	}

	if (!total_radio)
		return -EINVAL;

	if (WARN_ON(total_radio > ATH12K_GROUP_MAX_RADIO))
		return -ENOSPC;

	/* All pdev get combined and register as single wiphy based on
	 * hardware group which participate in multi-link operation else
	 * each pdev get register separately.
	 */
	if (ag->mlo_capable)
		radio_per_hw = total_radio;
	else
		radio_per_hw = 1;

	num_hw = total_radio / radio_per_hw;

	ag->num_hw = 0;
	device_id = 0;
	mac_id = 0;
	for (i = 0; i < num_hw; i++) {
		for (j = 0; j < radio_per_hw; j++) {
			if (device_id >= ag->num_devices || !ag->ab[device_id]) {
				ret = -ENOSPC;
				goto err;
			}

			ab = ag->ab[device_id];
			pdev_map[j].ab = ab;
			pdev_map[j].pdev_idx = mac_id;
			mac_id++;

			/* If mac_id falls beyond the current device MACs then
			 * move to next device
			 */
			if (mac_id >= ab->num_radios) {
				mac_id = 0;
				device_id++;
			}
		}

		ab = pdev_map->ab;

		ah = ath12k_mac_hw_allocate(ag, pdev_map, radio_per_hw);
		if (!ah) {
			ath12k_warn(ab, "failed to allocate mac80211 hw device for hw_idx %d\n",
				    i);
			ret = -ENOMEM;
			goto err;
		}

		ah->dev = ab->dev;

		ag->ah[i] = ah;
		ag->num_hw++;
	}

	return 0;

err:
	for (i = i - 1; i >= 0; i--) {
		ah = ath12k_ag_to_ah(ag, i);
		if (!ah)
			continue;

		ath12k_mac_hw_destroy(ah);
		ath12k_ag_set_ah(ag, i, NULL);
	}

	return ret;
}

int ath12k_mac_vif_set_keepalive(struct ath12k_link_vif *arvif,
				 enum wmi_sta_keepalive_method method,
				 u32 interval)
{
	struct wmi_sta_keepalive_arg arg = {};
	struct ath12k *ar = arvif->ar;
	int ret;

	lockdep_assert_wiphy(ath12k_ar_to_hw(ar)->wiphy);

	if (arvif->ahvif->vdev_type != WMI_VDEV_TYPE_STA)
		return 0;

	if (!test_bit(WMI_TLV_SERVICE_STA_KEEP_ALIVE, ar->ab->wmi_ab.svc_map))
		return 0;

	arg.vdev_id = arvif->vdev_id;
	arg.enabled = 1;
	arg.method = method;
	arg.interval = interval;

	ret = ath12k_wmi_sta_keepalive(ar, &arg);
	if (ret) {
		ath12k_warn(ar->ab, "failed to set keepalive on vdev %i: %d\n",
			    arvif->vdev_id, ret);
		return ret;
	}

	return 0;
}<|MERGE_RESOLUTION|>--- conflicted
+++ resolved
@@ -580,9 +580,6 @@
 	return 0;
 }
 
-<<<<<<< HEAD
-static struct ieee80211_bss_conf *
-=======
 static struct ath12k_link_vif *ath12k_mac_get_tx_arvif(struct ath12k_link_vif *arvif)
 {
 	struct ath12k_vif *tx_ahvif;
@@ -597,7 +594,6 @@
 }
 
 struct ieee80211_bss_conf *
->>>>>>> e8a457b7
 ath12k_mac_get_link_bss_conf(struct ath12k_link_vif *arvif)
 {
 	struct ieee80211_vif *vif = arvif->ahvif->vif;
@@ -823,15 +819,9 @@
 	return ath12k_mac_get_ar_by_chan(hw, ctx->def.chan);
 }
 
-<<<<<<< HEAD
-static struct ath12k *ath12k_get_ar_by_vif(struct ieee80211_hw *hw,
-					   struct ieee80211_vif *vif,
-					   u8 link_id)
-=======
 struct ath12k *ath12k_get_ar_by_vif(struct ieee80211_hw *hw,
 				    struct ieee80211_vif *vif,
 				    u8 link_id)
->>>>>>> e8a457b7
 {
 	struct ath12k_vif *ahvif = ath12k_vif_to_ahvif(vif);
 	struct ath12k_hw *ah = ath12k_hw_to_ah(hw);
@@ -1657,34 +1647,14 @@
 					 struct ath12k_link_vif *tx_arvif,
 					 u8 bssid_index)
 {
-<<<<<<< HEAD
-	struct ath12k_vif *ahvif = arvif->ahvif;
-	struct ieee80211_bss_conf *bss_conf;
-=======
->>>>>>> e8a457b7
 	struct ath12k_wmi_bcn_tmpl_ema_arg ema_args;
 	struct ieee80211_ema_beacons *beacons;
 	bool nontx_profile_found = false;
 	int ret = 0;
 	u8 i;
 
-<<<<<<< HEAD
-	bss_conf = ath12k_mac_get_link_bss_conf(arvif);
-	if (!bss_conf) {
-		ath12k_warn(arvif->ar->ab,
-			    "failed to get link bss conf to update bcn tmpl for vif %pM link %u\n",
-			    ahvif->vif->addr, arvif->link_id);
-		return -ENOLINK;
-	}
-
-	tx_ahvif = ath12k_vif_to_ahvif(ahvif->vif->mbssid_tx_vif);
-	tx_arvif = &tx_ahvif->deflink;
-	beacons = ieee80211_beacon_get_template_ema_list(ath12k_ar_to_hw(tx_arvif->ar),
-							 tx_ahvif->vif,
-=======
 	beacons = ieee80211_beacon_get_template_ema_list(ath12k_ar_to_hw(tx_arvif->ar),
 							 tx_arvif->ahvif->vif,
->>>>>>> e8a457b7
 							 tx_arvif->link_id);
 	if (!beacons || !beacons->cnt) {
 		ath12k_warn(arvif->ar->ab,
@@ -1727,11 +1697,7 @@
 	struct ath12k_vif *ahvif = arvif->ahvif;
 	struct ieee80211_vif *vif = ath12k_ahvif_to_vif(ahvif);
 	struct ieee80211_bss_conf *link_conf;
-<<<<<<< HEAD
-	struct ath12k_link_vif *tx_arvif = arvif;
-=======
 	struct ath12k_link_vif *tx_arvif;
->>>>>>> e8a457b7
 	struct ath12k *ar = arvif->ar;
 	struct ath12k_base *ab = ar->ab;
 	struct ieee80211_mutable_offsets offs = {};
@@ -1749,24 +1715,12 @@
 		return -ENOLINK;
 	}
 
-<<<<<<< HEAD
-	if (vif->mbssid_tx_vif) {
-		tx_ahvif = ath12k_vif_to_ahvif(vif->mbssid_tx_vif);
-		tx_arvif = &tx_ahvif->deflink;
-=======
 	tx_arvif = ath12k_mac_get_tx_arvif(arvif);
 	if (tx_arvif) {
->>>>>>> e8a457b7
 		if (tx_arvif != arvif && arvif->is_up)
 			return 0;
 
 		if (link_conf->ema_ap)
-<<<<<<< HEAD
-			return ath12k_mac_setup_bcn_tmpl_ema(arvif);
-	}
-
-	bcn = ieee80211_beacon_get_template(ath12k_ar_to_hw(tx_arvif->ar), tx_ahvif->vif,
-=======
 			return ath12k_mac_setup_bcn_tmpl_ema(arvif, tx_arvif,
 							     link_conf->bssid_index);
 	} else {
@@ -1775,7 +1729,6 @@
 
 	bcn = ieee80211_beacon_get_template(ath12k_ar_to_hw(tx_arvif->ar),
 					    tx_arvif->ahvif->vif,
->>>>>>> e8a457b7
 					    &offs, tx_arvif->link_id);
 	if (!bcn) {
 		ath12k_warn(ab, "failed to get beacon template from mac80211\n");
@@ -4199,35 +4152,8 @@
 	struct ath12k *ar;
 	int i;
 
-<<<<<<< HEAD
-	lockdep_assert_wiphy(ah->hw->wiphy);
-
-	arvif = wiphy_dereference(ah->hw->wiphy, ahvif->link[link_id]);
-	if (arvif)
-		return arvif;
-
-	if (!vif->valid_links) {
-		/* Use deflink for Non-ML VIFs and mark the link id as 0
-		 */
-		link_id = 0;
-		arvif = &ahvif->deflink;
-	} else {
-		/* If this is the first link arvif being created for an ML VIF
-		 * use the preallocated deflink memory except for scan arvifs
-		 */
-		if (!ahvif->links_map && link_id != ATH12K_DEFAULT_SCAN_LINK) {
-			arvif = &ahvif->deflink;
-		} else {
-			arvif = (struct ath12k_link_vif *)
-			kzalloc(sizeof(struct ath12k_link_vif), GFP_KERNEL);
-			if (!arvif)
-				return NULL;
-		}
-	}
-=======
 	if (ah->num_radio == 1)
 		return ah->radio;
->>>>>>> e8a457b7
 
 	/* Currently mac80211 supports splitting scan requests into
 	 * multiple scan requests per band.
@@ -4785,12 +4711,6 @@
 			      struct ath12k_link_sta *arsta,
 			      struct ieee80211_key_conf *key)
 {
-<<<<<<< HEAD
-	struct ath12k_vif *ahvif = arvif->ahvif;
-	struct ieee80211_vif *vif = ath12k_ahvif_to_vif(ahvif);
-	struct ieee80211_bss_conf *link_conf;
-=======
->>>>>>> e8a457b7
 	struct ieee80211_sta *sta = NULL;
 	struct ath12k_base *ab = ar->ab;
 	struct ath12k_peer *peer;
@@ -4807,24 +4727,10 @@
 	if (test_bit(ATH12K_FLAG_HW_CRYPTO_DISABLED, &ab->dev_flags))
 		return 1;
 
-	link_conf = ath12k_mac_get_link_bss_conf(arvif);
-	if (!link_conf) {
-		ath12k_warn(ab, "unable to access bss link conf in set key for vif %pM link %u\n",
-			    vif->addr, arvif->link_id);
-		return -ENOLINK;
-	}
-
 	if (sta)
 		peer_addr = arsta->addr;
-<<<<<<< HEAD
-	else if (ahvif->vdev_type == WMI_VDEV_TYPE_STA)
-		peer_addr = link_conf->bssid;
-	else
-		peer_addr = link_conf->addr;
-=======
 	else
 		peer_addr = arvif->bssid;
->>>>>>> e8a457b7
 
 	key->hw_key_idx = key->keyidx;
 
@@ -5016,7 +4922,6 @@
 
 		return 0;
 	}
-<<<<<<< HEAD
 
 	if (key->link_id >= 0 && key->link_id < IEEE80211_MLD_MAX_NUM_LINKS) {
 		link_id = key->link_id;
@@ -5031,22 +4936,6 @@
 		if (!cache)
 			return -ENOSPC;
 
-=======
-
-	if (key->link_id >= 0 && key->link_id < IEEE80211_MLD_MAX_NUM_LINKS) {
-		link_id = key->link_id;
-		arvif = wiphy_dereference(hw->wiphy, ahvif->link[link_id]);
-	} else {
-		link_id = 0;
-		arvif = &ahvif->deflink;
-	}
-
-	if (!arvif || !arvif->is_created) {
-		cache = ath12k_ahvif_get_link_cache(ahvif, link_id);
-		if (!cache)
-			return -ENOSPC;
-
->>>>>>> e8a457b7
 		ret = ath12k_mac_update_key_cache(cache, cmd, sta, key);
 		if (ret)
 			return ret;
@@ -5185,14 +5074,11 @@
 		return -EINVAL;
 	}
 
-<<<<<<< HEAD
-=======
 	spin_lock_bh(&ar->data_lock);
 	arsta->bw = ath12k_mac_ieee80211_sta_bw_to_wmi(ar, link_sta);
 	arsta->bw_prev = link_sta->bandwidth;
 	spin_unlock_bh(&ar->data_lock);
 
->>>>>>> e8a457b7
 	if (link_sta->vht_cap.vht_supported && num_vht_rates == 1) {
 		ret = ath12k_mac_set_peer_vht_fixed_rate(arvif, arsta, mask,
 							 band);
@@ -5743,60 +5629,10 @@
 	return 0;
 }
 
-<<<<<<< HEAD
-static int ath12k_mac_assign_link_sta(struct ath12k_hw *ah,
-				      struct ath12k_sta *ahsta,
-				      struct ath12k_link_sta *arsta,
-				      struct ath12k_vif *ahvif,
-				      u8 link_id)
-{
-	struct ieee80211_sta *sta = ath12k_ahsta_to_sta(ahsta);
-	struct ieee80211_link_sta *link_sta;
-	struct ath12k_link_vif *arvif;
-
-	lockdep_assert_wiphy(ah->hw->wiphy);
-
-	if (!arsta || link_id >= IEEE80211_MLD_MAX_NUM_LINKS)
-		return -EINVAL;
-
-	arvif = wiphy_dereference(ah->hw->wiphy, ahvif->link[link_id]);
-	if (!arvif)
-		return -EINVAL;
-
-	memset(arsta, 0, sizeof(*arsta));
-
-	link_sta = wiphy_dereference(ah->hw->wiphy, sta->link[link_id]);
-	if (!link_sta)
-		return -EINVAL;
-
-	ether_addr_copy(arsta->addr, link_sta->addr);
-
-	/* logical index of the link sta in order of creation */
-	arsta->link_idx = ahsta->num_peer++;
-
-	arsta->link_id = link_id;
-	ahsta->links_map |= BIT(arsta->link_id);
-	arsta->arvif = arvif;
-	arsta->ahsta = ahsta;
-	ahsta->ahvif = ahvif;
-
-	wiphy_work_init(&arsta->update_wk, ath12k_sta_rc_update_wk);
-
-	rcu_assign_pointer(ahsta->link[link_id], arsta);
-
-	return 0;
-}
-
 static void ath12k_mac_ml_station_remove(struct ath12k_vif *ahvif,
 					 struct ath12k_sta *ahsta)
 {
 	struct ieee80211_sta *sta = ath12k_ahsta_to_sta(ahsta);
-=======
-static void ath12k_mac_ml_station_remove(struct ath12k_vif *ahvif,
-					 struct ath12k_sta *ahsta)
-{
-	struct ieee80211_sta *sta = ath12k_ahsta_to_sta(ahsta);
->>>>>>> e8a457b7
 	struct ath12k_hw *ah = ahvif->ah;
 	struct ath12k_link_vif *arvif;
 	struct ath12k_link_sta *arsta;
@@ -5833,10 +5669,6 @@
 					    enum ieee80211_sta_state new_state)
 {
 	struct ieee80211_vif *vif = ath12k_ahvif_to_vif(arvif->ahvif);
-<<<<<<< HEAD
-	struct ieee80211_sta *sta = ath12k_ahsta_to_sta(arsta->ahsta);
-=======
->>>>>>> e8a457b7
 	struct ath12k *ar = arvif->ar;
 	int ret = 0;
 
@@ -5878,8 +5710,6 @@
 		if (ret)
 			ath12k_warn(ar->ab, "Failed to associate station: %pM\n",
 				    arsta->addr);
-<<<<<<< HEAD
-=======
 
 	/* IEEE80211_STA_ASSOC -> IEEE80211_STA_AUTHORIZED: set peer status as
 	 * authorized
@@ -5911,158 +5741,6 @@
 			ath12k_warn(ar->ab, "Failed to disassociate station: %pM\n",
 				    arsta->addr);
 	}
-
-exit:
-	return ret;
-}
-
-static int ath12k_mac_op_sta_state(struct ieee80211_hw *hw,
-				   struct ieee80211_vif *vif,
-				   struct ieee80211_sta *sta,
-				   enum ieee80211_sta_state old_state,
-				   enum ieee80211_sta_state new_state)
-{
-	struct ath12k_vif *ahvif = ath12k_vif_to_ahvif(vif);
-	struct ath12k_sta *ahsta = ath12k_sta_to_ahsta(sta);
-	struct ath12k_hw *ah = ath12k_hw_to_ah(hw);
-	struct ath12k_link_vif *arvif;
-	struct ath12k_link_sta *arsta;
-	unsigned long valid_links;
-	u8 link_id = 0;
-	int ret;
-
-	lockdep_assert_wiphy(hw->wiphy);
-
-	if (ieee80211_vif_is_mld(vif) && sta->valid_links) {
-		WARN_ON(!sta->mlo && hweight16(sta->valid_links) != 1);
-		link_id = ffs(sta->valid_links) - 1;
-	}
-
-	/* IEEE80211_STA_NOTEXIST -> IEEE80211_STA_NONE:
-	 * New station add received. If this is a ML station then
-	 * ahsta->links_map will be zero and sta->valid_links will be 1.
-	 * Assign default link to the first link sta.
-	 */
-	if (old_state == IEEE80211_STA_NOTEXIST &&
-	    new_state == IEEE80211_STA_NONE) {
-		memset(ahsta, 0, sizeof(*ahsta));
-
-		arsta = &ahsta->deflink;
-
-		/* ML sta */
-		if (sta->mlo && !ahsta->links_map &&
-		    (hweight16(sta->valid_links) == 1)) {
-			ret = ath12k_peer_ml_create(ah, sta);
-			if (ret) {
-				ath12k_hw_warn(ah, "unable to create ML peer for sta %pM",
-					       sta->addr);
-				goto exit;
-			}
-		}
->>>>>>> e8a457b7
-
-		ret = ath12k_mac_assign_link_sta(ah, ahsta, arsta, ahvif,
-						 link_id);
-		if (ret) {
-			ath12k_hw_warn(ah, "unable assign link %d for sta %pM",
-				       link_id, sta->addr);
-			goto exit;
-		}
-
-		/* above arsta will get memset, hence do this after assign
-		 * link sta
-		 */
-		if (sta->mlo) {
-			arsta->is_assoc_link = true;
-			ahsta->assoc_link_id = link_id;
-		}
-	}
-
-<<<<<<< HEAD
-		spin_unlock_bh(&ar->data_lock);
-
-	/* IEEE80211_STA_ASSOC -> IEEE80211_STA_AUTHORIZED: set peer status as
-	 * authorized
-	 */
-	} else if (old_state == IEEE80211_STA_ASSOC &&
-		   new_state == IEEE80211_STA_AUTHORIZED) {
-		ret = ath12k_mac_station_authorize(ar, arvif, arsta);
-		if (ret)
-			ath12k_warn(ar->ab, "Failed to authorize station: %pM\n",
-				    arsta->addr);
-
-	/* IEEE80211_STA_AUTHORIZED -> IEEE80211_STA_ASSOC: station may be in removal,
-	 * deauthorize it.
-	 */
-	} else if (old_state == IEEE80211_STA_AUTHORIZED &&
-		   new_state == IEEE80211_STA_ASSOC) {
-		ath12k_mac_station_unauthorize(ar, arvif, arsta);
-
-	/* IEEE80211_STA_ASSOC -> IEEE80211_STA_AUTH: disassoc peer connected to
-	 * AP/mesh/ADHOC vif type.
-	 */
-	} else if (old_state == IEEE80211_STA_ASSOC &&
-		   new_state == IEEE80211_STA_AUTH &&
-		   (vif->type == NL80211_IFTYPE_AP ||
-		    vif->type == NL80211_IFTYPE_MESH_POINT ||
-		    vif->type == NL80211_IFTYPE_ADHOC)) {
-		ret = ath12k_mac_station_disassoc(ar, arvif, arsta);
-		if (ret)
-			ath12k_warn(ar->ab, "Failed to disassociate station: %pM\n",
-				    arsta->addr);
-	}
-=======
-	/* In the ML station scenario, activate all partner links once the
-	 * client is transitioning to the associated state.
-	 *
-	 * FIXME: Ideally, this activation should occur when the client
-	 * transitions to the authorized state. However, there are some
-	 * issues with handling this in the firmware. Until the firmware
-	 * can manage it properly, activate the links when the client is
-	 * about to move to the associated state.
-	 */
-	if (ieee80211_vif_is_mld(vif) && vif->type == NL80211_IFTYPE_STATION &&
-	    old_state == IEEE80211_STA_AUTH && new_state == IEEE80211_STA_ASSOC)
-		ieee80211_set_active_links(vif, ieee80211_vif_usable_links(vif));
-
-	/* Handle all the other state transitions in generic way */
-	valid_links = ahsta->links_map;
-	for_each_set_bit(link_id, &valid_links, IEEE80211_MLD_MAX_NUM_LINKS) {
-		arvif = wiphy_dereference(hw->wiphy, ahvif->link[link_id]);
-		arsta = wiphy_dereference(hw->wiphy, ahsta->link[link_id]);
-		/* some assumptions went wrong! */
-		if (WARN_ON(!arvif || !arsta))
-			continue;
-
-		/* vdev might be in deleted */
-		if (WARN_ON(!arvif->ar))
-			continue;
-
-		ret = ath12k_mac_handle_link_sta_state(hw, arvif, arsta,
-						       old_state, new_state);
-		if (ret) {
-			ath12k_hw_warn(ah, "unable to move link sta %d of sta %pM from state %d to %d",
-				       link_id, arsta->addr, old_state, new_state);
-			goto exit;
-		}
-	}
-
-	/* IEEE80211_STA_NONE -> IEEE80211_STA_NOTEXIST:
-	 * Remove the station from driver (handle ML sta here since that
-	 * needs special handling. Normal sta will be handled in generic
-	 * handler below
-	 */
-	if (old_state == IEEE80211_STA_NONE &&
-	    new_state == IEEE80211_STA_NOTEXIST && sta->mlo)
-		ath12k_mac_ml_station_remove(ahvif, ahsta);
-
-	ret = 0;
-
-exit:
-	/* update the state if everything went well */
-	if (!ret)
-		ahsta->state = new_state;
->>>>>>> e8a457b7
 
 exit:
 	return ret;
@@ -6339,110 +6017,6 @@
 	wiphy_work_queue(hw->wiphy, &arsta->update_wk);
 
 	rcu_read_unlock();
-}
-
-static struct ath12k_link_sta *ath12k_mac_alloc_assign_link_sta(struct ath12k_hw *ah,
-								struct ath12k_sta *ahsta,
-								struct ath12k_vif *ahvif,
-								u8 link_id)
-{
-	struct ath12k_link_sta *arsta;
-	int ret;
-
-	lockdep_assert_wiphy(ah->hw->wiphy);
-
-	if (link_id >= IEEE80211_MLD_MAX_NUM_LINKS)
-		return NULL;
-
-	arsta = wiphy_dereference(ah->hw->wiphy, ahsta->link[link_id]);
-	if (arsta)
-		return NULL;
-
-	arsta = kmalloc(sizeof(*arsta), GFP_KERNEL);
-	if (!arsta)
-		return NULL;
-
-	ret = ath12k_mac_assign_link_sta(ah, ahsta, arsta, ahvif, link_id);
-	if (ret) {
-		kfree(arsta);
-		return NULL;
-	}
-
-	return arsta;
-}
-
-static int ath12k_mac_op_change_sta_links(struct ieee80211_hw *hw,
-					  struct ieee80211_vif *vif,
-					  struct ieee80211_sta *sta,
-					  u16 old_links, u16 new_links)
-{
-	struct ath12k_vif *ahvif = ath12k_vif_to_ahvif(vif);
-	struct ath12k_sta *ahsta = ath12k_sta_to_ahsta(sta);
-	struct ath12k_hw *ah = hw->priv;
-	struct ath12k_link_vif *arvif;
-	struct ath12k_link_sta *arsta;
-	unsigned long valid_links;
-	struct ath12k *ar;
-	u8 link_id;
-	int ret;
-
-	lockdep_assert_wiphy(hw->wiphy);
-
-	if (!sta->valid_links)
-		return -EINVAL;
-
-	/* Firmware does not support removal of one of link stas. All sta
-	 * would be removed during ML STA delete in sta_state(), hence link
-	 * sta removal is not handled here.
-	 */
-	if (new_links < old_links)
-		return 0;
-
-	if (ahsta->ml_peer_id == ATH12K_MLO_PEER_ID_INVALID) {
-		ath12k_hw_warn(ah, "unable to add link for ml sta %pM", sta->addr);
-		return -EINVAL;
-	}
-
-	/* this op is expected only after initial sta insertion with default link */
-	if (WARN_ON(ahsta->links_map == 0))
-		return -EINVAL;
-
-	valid_links = new_links;
-	for_each_set_bit(link_id, &valid_links, IEEE80211_MLD_MAX_NUM_LINKS) {
-		if (ahsta->links_map & BIT(link_id))
-			continue;
-
-		arvif = wiphy_dereference(hw->wiphy, ahvif->link[link_id]);
-		arsta = ath12k_mac_alloc_assign_link_sta(ah, ahsta, ahvif, link_id);
-
-		if (!arvif || !arsta) {
-			ath12k_hw_warn(ah, "Failed to alloc/assign link sta");
-			continue;
-		}
-
-		ar = arvif->ar;
-		if (!ar)
-			continue;
-
-		ret = ath12k_mac_station_add(ar, arvif, arsta);
-		if (ret) {
-			ath12k_warn(ar->ab, "Failed to add station: %pM for VDEV: %d\n",
-				    arsta->addr, arvif->vdev_id);
-			ath12k_mac_free_unassign_link_sta(ah, ahsta, link_id);
-			return ret;
-		}
-	}
-
-	return 0;
-}
-
-static bool ath12k_mac_op_can_activate_links(struct ieee80211_hw *hw,
-					     struct ieee80211_vif *vif,
-					     u16 active_links)
-{
-	/* TODO: Handle recovery case */
-
-	return true;
 }
 
 static struct ath12k_link_sta *ath12k_mac_alloc_assign_link_sta(struct ath12k_hw *ah,
@@ -7630,8 +7204,6 @@
 }
 
 /* Note: called under rcu_read_lock() */
-<<<<<<< HEAD
-=======
 static void ath12k_mlo_mcast_update_tx_link_address(struct ieee80211_vif *vif,
 						    u8 link_id, struct sk_buff *skb,
 						    u32 info_flags)
@@ -7648,7 +7220,6 @@
 }
 
 /* Note: called under rcu_read_lock() */
->>>>>>> e8a457b7
 static u8 ath12k_mac_get_tx_link(struct ieee80211_sta *sta, struct ieee80211_vif *vif,
 				 u8 link, struct sk_buff *skb, u32 info_flags)
 {
@@ -7759,11 +7330,6 @@
 	struct ieee80211_hdr *hdr = (struct ieee80211_hdr *)skb->data;
 	struct ieee80211_key_conf *key = info->control.hw_key;
 	struct ieee80211_sta *sta = control->sta;
-<<<<<<< HEAD
-	u32 info_flags = info->flags;
-	struct ath12k *ar;
-	bool is_prb_rsp;
-=======
 	struct ath12k_link_vif *tmp_arvif;
 	u32 info_flags = info->flags;
 	struct sk_buff *msdu_copied;
@@ -7774,7 +7340,6 @@
 	struct ethhdr *eth;
 	bool is_prb_rsp;
 	u16 mcbc_gsn;
->>>>>>> e8a457b7
 	u8 link_id;
 	int ret;
 
@@ -8077,14 +7642,11 @@
 	struct ath12k *ar = ah->radio;
 	int i;
 
-<<<<<<< HEAD
-=======
 	if (ath12k_ftm_mode) {
 		ath12k_err(ar->ab, "fail to start mac operations in ftm mode\n");
 		return;
 	}
 
->>>>>>> e8a457b7
 	lockdep_assert_wiphy(ah->hw->wiphy);
 
 	for_each_ar(ah, ar, i)
@@ -8281,10 +7843,6 @@
 					       u32 *flags, u32 *tx_vdev_id)
 {
 	struct ath12k_vif *ahvif = arvif->ahvif;
-<<<<<<< HEAD
-	struct ieee80211_vif *tx_vif = ahvif->vif->mbssid_tx_vif;
-=======
->>>>>>> e8a457b7
 	struct ieee80211_bss_conf *link_conf;
 	struct ath12k *ar = arvif->ar;
 	struct ath12k_link_vif *tx_arvif;
@@ -8296,20 +7854,6 @@
 		return -ENOLINK;
 	}
 
-<<<<<<< HEAD
-	link_conf = ath12k_mac_get_link_bss_conf(arvif);
-	if (!link_conf) {
-		ath12k_warn(ar->ab, "unable to access bss link conf in set mbssid params for vif %pM link %u\n",
-			    ahvif->vif->addr, arvif->link_id);
-		return -ENOLINK;
-	}
-
-	tx_ahvif = ath12k_vif_to_ahvif(tx_vif);
-	tx_arvif = &tx_ahvif->deflink;
-
-	if (link_conf->nontransmitted) {
-		if (ar->ah->hw->wiphy != ieee80211_vif_to_wdev(tx_vif)->wiphy)
-=======
 	tx_arvif = ath12k_mac_get_tx_arvif(arvif);
 	if (!tx_arvif)
 		return 0;
@@ -8317,7 +7861,6 @@
 	if (link_conf->nontransmitted) {
 		if (ath12k_ar_to_hw(ar)->wiphy !=
 		    ath12k_ar_to_hw(tx_arvif->ar)->wiphy)
->>>>>>> e8a457b7
 			return -EINVAL;
 
 		*flags = WMI_VDEV_MBSSID_FLAGS_NON_TRANSMIT_AP;
@@ -9386,12 +8929,9 @@
 		if (arvif == arvif_p)
 			continue;
 
-<<<<<<< HEAD
-=======
 		if (!arvif_p->is_created)
 			continue;
 
->>>>>>> e8a457b7
 		link_conf = wiphy_dereference(ahvif->ah->hw->wiphy,
 					      ahvif->vif->link_conf[arvif_p->link_id]);
 
@@ -9589,17 +9129,10 @@
 					      vif->link_conf[link_id]);
 		if (WARN_ON(!link_conf))
 			continue;
-<<<<<<< HEAD
 
 		if (rcu_access_pointer(link_conf->chanctx_conf) != arg->ctx)
 			continue;
 
-=======
-
-		if (rcu_access_pointer(link_conf->chanctx_conf) != arg->ctx)
-			continue;
-
->>>>>>> e8a457b7
 		arg->n_vifs++;
 	}
 }
@@ -9704,10 +9237,7 @@
 			   int n_vifs)
 {
 	struct ath12k_wmi_vdev_up_params params = {};
-<<<<<<< HEAD
-=======
 	struct ath12k_link_vif *arvif, *tx_arvif;
->>>>>>> e8a457b7
 	struct ieee80211_bss_conf *link_conf;
 	struct ath12k_base *ab = ar->ab;
 	struct ieee80211_vif *vif;
@@ -9777,17 +9307,9 @@
 		params.vdev_id = arvif->vdev_id;
 		params.aid = ahvif->aid;
 		params.bssid = arvif->bssid;
-<<<<<<< HEAD
-		if (vif->mbssid_tx_vif) {
-			struct ath12k_vif *tx_ahvif =
-				ath12k_vif_to_ahvif(vif->mbssid_tx_vif);
-			struct ath12k_link_vif *tx_arvif = &tx_ahvif->deflink;
-
-=======
 
 		tx_arvif = ath12k_mac_get_tx_arvif(arvif);
 		if (tx_arvif) {
->>>>>>> e8a457b7
 			params.tx_bssid = tx_arvif->bssid;
 			params.nontx_profile_idx = link_conf->bssid_index;
 			params.nontx_profile_cnt = 1 << link_conf->bssid_indicator;
@@ -10963,25 +10485,6 @@
 	if (!arg)
 		return -ENOMEM;
 
-<<<<<<< HEAD
-	if (ret)
-		return ret;
-=======
-	ath12k_wmi_start_scan_init(ar, arg);
-	arg->num_chan = 1;
->>>>>>> e8a457b7
-
-	u32 *chan_list __free(kfree) = kcalloc(arg->num_chan, sizeof(*chan_list),
-					       GFP_KERNEL);
-	if (!chan_list)
-		return -ENOMEM;
-
-<<<<<<< HEAD
-	struct ath12k_wmi_scan_req_arg *arg __free(kfree) =
-					kzalloc(sizeof(*arg), GFP_KERNEL);
-	if (!arg)
-		return -ENOMEM;
-
 	ath12k_wmi_start_scan_init(ar, arg);
 	arg->num_chan = 1;
 
@@ -11000,18 +10503,6 @@
 	arg->scan_f_passive = 1;
 	arg->burst_duration = duration;
 
-=======
-	arg->chan_list = chan_list;
-	arg->vdev_id = arvif->vdev_id;
-	arg->scan_id = ATH12K_SCAN_ID;
-	arg->chan_list[0] = chan->center_freq;
-	arg->dwell_time_active = scan_time_msec;
-	arg->dwell_time_passive = scan_time_msec;
-	arg->max_scan_time = scan_time_msec;
-	arg->scan_f_passive = 1;
-	arg->burst_duration = duration;
-
->>>>>>> e8a457b7
 	ret = ath12k_start_scan(ar, arg);
 	if (ret) {
 		ath12k_warn(ar->ab, "failed to start roc scan: %d\n", ret);
@@ -11405,7 +10896,6 @@
 	comb->n_limits = n_limits;
 	comb->beacon_int_infra_match = true;
 	comb->beacon_int_min_gcd = 100;
-<<<<<<< HEAD
 
 	return 0;
 }
@@ -11495,97 +10985,6 @@
 		goto err_free_all_radios;
 	}
 
-=======
-
-	return 0;
-}
-
-static
-void ath12k_mac_cleanup_iface_comb(const struct ieee80211_iface_combination *iface_comb)
-{
-	kfree(iface_comb[0].limits);
-	kfree(iface_comb);
-}
-
-static void ath12k_mac_cleanup_iface_combinations(struct ath12k_hw *ah)
-{
-	struct wiphy *wiphy = ah->hw->wiphy;
-	const struct wiphy_radio *radio;
-	int i;
-
-	if (wiphy->n_radio > 0) {
-		radio = wiphy->radio;
-		for (i = 0; i < wiphy->n_radio; i++)
-			ath12k_mac_cleanup_iface_comb(radio[i].iface_combinations);
-
-		kfree(wiphy->radio);
-	}
-
-	ath12k_mac_cleanup_iface_comb(wiphy->iface_combinations);
-}
-
-static int ath12k_mac_setup_iface_combinations(struct ath12k_hw *ah)
-{
-	struct ieee80211_iface_combination *combinations, *comb;
-	struct wiphy *wiphy = ah->hw->wiphy;
-	struct wiphy_radio *radio;
-	struct ath12k *ar;
-	int i, ret;
-
-	combinations = kzalloc(sizeof(*combinations), GFP_KERNEL);
-	if (!combinations)
-		return -ENOMEM;
-
-	if (ah->num_radio == 1) {
-		ret = ath12k_mac_setup_radio_iface_comb(&ah->radio[0],
-							combinations);
-		if (ret) {
-			ath12k_hw_warn(ah, "failed to setup radio interface combinations for one radio: %d",
-				       ret);
-			goto err_free_combinations;
-		}
-
-		goto out;
-	}
-
-	/* there are multiple radios */
-
-	radio = kcalloc(ah->num_radio, sizeof(*radio), GFP_KERNEL);
-	if (!radio) {
-		ret = -ENOMEM;
-		goto err_free_combinations;
-	}
-
-	for_each_ar(ah, ar, i) {
-		comb = kzalloc(sizeof(*comb), GFP_KERNEL);
-		if (!comb) {
-			ret = -ENOMEM;
-			goto err_free_radios;
-		}
-
-		ret = ath12k_mac_setup_radio_iface_comb(ar, comb);
-		if (ret) {
-			ath12k_hw_warn(ah, "failed to setup radio interface combinations for radio %d: %d",
-				       i, ret);
-			kfree(comb);
-			goto err_free_radios;
-		}
-
-		radio[i].freq_range = &ar->freq_range;
-		radio[i].n_freq_range = 1;
-
-		radio[i].iface_combinations = comb;
-		radio[i].n_iface_combinations = 1;
-	}
-
-	ret = ath12k_mac_setup_global_iface_comb(ah, radio, ah->num_radio, combinations);
-	if (ret) {
-		ath12k_hw_warn(ah, "failed to setup global interface combinations: %d",
-			       ret);
-		goto err_free_all_radios;
-	}
-
->>>>>>> e8a457b7
 	wiphy->radio = radio;
 	wiphy->n_radio = ah->num_radio;
 
@@ -11866,11 +11265,8 @@
 		ath12k_iftypes_ext_capa[2].eml_capabilities = cap->eml_cap;
 		ath12k_iftypes_ext_capa[2].mld_capa_and_ops = cap->mld_cap;
 		wiphy->flags |= WIPHY_FLAG_SUPPORTS_MLO;
-<<<<<<< HEAD
-=======
 
 		ieee80211_hw_set(hw, MLO_MCAST_MULTI_LINK_TX);
->>>>>>> e8a457b7
 	}
 
 	hw->queues = ATH12K_HW_MAX_QUEUES;
@@ -12056,12 +11452,9 @@
 		}
 	}
 
-<<<<<<< HEAD
-=======
 	if (num_link == 0)
 		return 0;
 
->>>>>>> e8a457b7
 	mlo.group_id = cpu_to_le32(ag->id);
 	mlo.partner_link_id = partner_link_id;
 	mlo.num_partner_links = num_link;
@@ -12096,14 +11489,11 @@
 	if (test_bit(ATH12K_FLAG_RECOVERY, &ab->dev_flags))
 		return 0;
 
-<<<<<<< HEAD
-=======
 	num_link = ath12k_get_num_partner_link(ar);
 
 	if (num_link == 0)
 		return 0;
 
->>>>>>> e8a457b7
 	ret = ath12k_wmi_mlo_teardown(ar);
 	if (ret) {
 		ath12k_warn(ab, "failed to send MLO teardown WMI command for pdev %d: %d\n",
