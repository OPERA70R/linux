--- conflicted
+++ resolved
@@ -269,13 +269,8 @@
 	dev->irq = platform_get_irq(pdev, 0);
 	if (dev->irq < 0) {
 		dev_err(&pdev->dev, "failed to get irq resource, falling back to polling\n");
-<<<<<<< HEAD
-		hrtimer_init(&dev->hrtimer, CLOCK_MONOTONIC, HRTIMER_MODE_REL_PINNED);
-		dev->hrtimer.function = &wave5_vpu_timer_callback;
-=======
 		hrtimer_setup(&dev->hrtimer, &wave5_vpu_timer_callback, CLOCK_MONOTONIC,
 			      HRTIMER_MODE_REL_PINNED);
->>>>>>> e8a457b7
 		dev->worker = kthread_run_worker(0, "vpu_irq_thread");
 		if (IS_ERR(dev->worker)) {
 			dev_err(&pdev->dev, "failed to create vpu irq worker\n");
