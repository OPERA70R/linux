--- conflicted
+++ resolved
@@ -10475,7 +10475,6 @@
 	 */
 	spin_lock_init(&hba->clk_gating.lock);
 
-<<<<<<< HEAD
 	/*
 	 * Set the default power management level for runtime and system PM.
 	 * Host controller drivers can override them in their
@@ -10491,8 +10490,6 @@
 						UFS_SLEEP_PWR_MODE,
 						UIC_LINK_HIBERN8_STATE);
 
-=======
->>>>>>> ac0fb4a5
 	err = ufshcd_hba_init(hba);
 	if (err)
 		goto out_error;
