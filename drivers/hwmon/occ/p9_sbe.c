--- conflicted
+++ resolved
@@ -83,14 +83,9 @@
 static int p9_sbe_occ_send_cmd(struct occ *occ, u8 *cmd, size_t len,
 			       void *resp, size_t resp_len)
 {
-<<<<<<< HEAD
-	struct p9_sbe_occ *ctx = to_p9_sbe_occ(occ);
-	int rc;
-=======
 	size_t original_resp_len = resp_len;
 	struct p9_sbe_occ *ctx = to_p9_sbe_occ(occ);
 	int rc, i;
->>>>>>> 7365df19
 
 	for (i = 0; i < OCC_CHECKSUM_RETRIES; ++i) {
 		rc = fsi_occ_submit(ctx->sbe, cmd, len, resp, &resp_len);
