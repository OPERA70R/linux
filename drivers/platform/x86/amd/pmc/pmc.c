// SPDX-License-Identifier: GPL-2.0-or-later
/*
 * AMD SoC Power Management Controller Driver
 *
 * Copyright (c) 2020, Advanced Micro Devices, Inc.
 * All Rights Reserved.
 *
 * Author: Shyam Sundar S K <Shyam-sundar.S-k@amd.com>
 */

#define pr_fmt(fmt) KBUILD_MODNAME ": " fmt

#include <linux/acpi.h>
#include <linux/array_size.h>
#include <linux/bitfield.h>
#include <linux/bits.h>
#include <linux/debugfs.h>
#include <linux/delay.h>
#include <linux/io.h>
#include <linux/iopoll.h>
#include <linux/limits.h>
#include <linux/module.h>
#include <linux/pci.h>
#include <linux/platform_device.h>
#include <linux/rtc.h>
#include <linux/serio.h>
#include <linux/suspend.h>
#include <linux/seq_file.h>
#include <linux/uaccess.h>

#include <asm/amd_node.h>

#include "pmc.h"

<<<<<<< HEAD
/* SMU communication registers */
#define AMD_PMC_REGISTER_RESPONSE	0x980
#define AMD_PMC_REGISTER_ARGUMENT	0x9BC

/* PMC Scratch Registers */
#define AMD_PMC_SCRATCH_REG_CZN		0x94
#define AMD_PMC_SCRATCH_REG_YC		0xD14
#define AMD_PMC_SCRATCH_REG_1AH		0xF14

/* STB Registers */
#define AMD_PMC_STB_S2IDLE_PREPARE	0xC6000001
#define AMD_PMC_STB_S2IDLE_RESTORE	0xC6000002
#define AMD_PMC_STB_S2IDLE_CHECK	0xC6000003

/* Base address of SMU for mapping physical address to virtual address */
#define AMD_PMC_MAPPING_SIZE		0x01000
#define AMD_PMC_BASE_ADDR_OFFSET	0x10000
#define AMD_PMC_BASE_ADDR_LO		0x13B102E8
#define AMD_PMC_BASE_ADDR_HI		0x13B102EC
#define AMD_PMC_BASE_ADDR_LO_MASK	GENMASK(15, 0)
#define AMD_PMC_BASE_ADDR_HI_MASK	GENMASK(31, 20)

/* SMU Response Codes */
#define AMD_PMC_RESULT_OK                    0x01
#define AMD_PMC_RESULT_CMD_REJECT_BUSY       0xFC
#define AMD_PMC_RESULT_CMD_REJECT_PREREQ     0xFD
#define AMD_PMC_RESULT_CMD_UNKNOWN           0xFE
#define AMD_PMC_RESULT_FAILED                0xFF

/* FCH SSC Registers */
#define FCH_S0I3_ENTRY_TIME_L_OFFSET	0x30
#define FCH_S0I3_ENTRY_TIME_H_OFFSET	0x34
#define FCH_S0I3_EXIT_TIME_L_OFFSET	0x38
#define FCH_S0I3_EXIT_TIME_H_OFFSET	0x3C
#define FCH_SSC_MAPPING_SIZE		0x800
#define FCH_BASE_PHY_ADDR_LOW		0xFED81100
#define FCH_BASE_PHY_ADDR_HIGH		0x00000000

/* SMU Message Definations */
#define SMU_MSG_GETSMUVERSION		0x02
#define SMU_MSG_LOG_GETDRAM_ADDR_HI	0x04
#define SMU_MSG_LOG_GETDRAM_ADDR_LO	0x05
#define SMU_MSG_LOG_START		0x06
#define SMU_MSG_LOG_RESET		0x07
#define SMU_MSG_LOG_DUMP_DATA		0x08
#define SMU_MSG_GET_SUP_CONSTRAINTS	0x09

#define PMC_MSG_DELAY_MIN_US		50
#define RESPONSE_REGISTER_LOOP_MAX	20000

#define DELAY_MIN_US		2000
#define DELAY_MAX_US		3000

enum amd_pmc_def {
	MSG_TEST = 0x01,
	MSG_OS_HINT_PCO,
	MSG_OS_HINT_RN,
};

struct amd_pmc_bit_map {
	const char *name;
	u32 bit_mask;
=======
static const struct amd_pmc_bit_map soc15_ip_blk_v2[] = {
	{"DISPLAY",     BIT(0)},
	{"CPU",         BIT(1)},
	{"GFX",         BIT(2)},
	{"VDD",         BIT(3)},
	{"VDD_CCX",     BIT(4)},
	{"ACP",         BIT(5)},
	{"VCN_0",       BIT(6)},
	{"VCN_1",       BIT(7)},
	{"ISP",         BIT(8)},
	{"NBIO",        BIT(9)},
	{"DF",          BIT(10)},
	{"USB3_0",      BIT(11)},
	{"USB3_1",      BIT(12)},
	{"LAPIC",       BIT(13)},
	{"USB3_2",      BIT(14)},
	{"USB4_RT0",	BIT(15)},
	{"USB4_RT1",	BIT(16)},
	{"USB4_0",      BIT(17)},
	{"USB4_1",      BIT(18)},
	{"MPM",         BIT(19)},
	{"JPEG_0",      BIT(20)},
	{"JPEG_1",      BIT(21)},
	{"IPU",         BIT(22)},
	{"UMSCH",       BIT(23)},
	{"VPE",         BIT(24)},
>>>>>>> e8a457b7
};

static const struct amd_pmc_bit_map soc15_ip_blk_v2[] = {
	{"DISPLAY",     BIT(0)},
	{"CPU",         BIT(1)},
	{"GFX",         BIT(2)},
	{"VDD",         BIT(3)},
	{"VDD_CCX",     BIT(4)},
	{"ACP",         BIT(5)},
	{"VCN_0",       BIT(6)},
	{"VCN_1",       BIT(7)},
	{"ISP",         BIT(8)},
	{"NBIO",        BIT(9)},
	{"DF",          BIT(10)},
	{"USB3_0",      BIT(11)},
	{"USB3_1",      BIT(12)},
	{"LAPIC",       BIT(13)},
	{"USB3_2",      BIT(14)},
	{"USB4_RT0",	BIT(15)},
	{"USB4_RT1",	BIT(16)},
	{"USB4_0",      BIT(17)},
	{"USB4_1",      BIT(18)},
	{"MPM",         BIT(19)},
	{"JPEG_0",      BIT(20)},
	{"JPEG_1",      BIT(21)},
	{"IPU",         BIT(22)},
	{"UMSCH",       BIT(23)},
	{"VPE",         BIT(24)},
};

static const struct amd_pmc_bit_map soc15_ip_blk[] = {
	{"DISPLAY",	BIT(0)},
	{"CPU",		BIT(1)},
	{"GFX",		BIT(2)},
	{"VDD",		BIT(3)},
	{"ACP",		BIT(4)},
	{"VCN",		BIT(5)},
	{"ISP",		BIT(6)},
	{"NBIO",	BIT(7)},
	{"DF",		BIT(8)},
	{"USB3_0",	BIT(9)},
	{"USB3_1",	BIT(10)},
	{"LAPIC",	BIT(11)},
	{"USB3_2",	BIT(12)},
	{"USB3_3",	BIT(13)},
	{"USB3_4",	BIT(14)},
	{"USB4_0",	BIT(15)},
	{"USB4_1",	BIT(16)},
	{"MPM",		BIT(17)},
	{"JPEG",	BIT(18)},
	{"IPU",		BIT(19)},
	{"UMSCH",	BIT(20)},
	{"VPE",		BIT(21)},
};

static bool disable_workarounds;
module_param(disable_workarounds, bool, 0644);
MODULE_PARM_DESC(disable_workarounds, "Disable workarounds for platform bugs");

static struct amd_pmc_dev pmc;

static inline u32 amd_pmc_reg_read(struct amd_pmc_dev *dev, int reg_offset)
{
	return ioread32(dev->regbase + reg_offset);
}

static inline void amd_pmc_reg_write(struct amd_pmc_dev *dev, int reg_offset, u32 val)
{
	iowrite32(val, dev->regbase + reg_offset);
}

<<<<<<< HEAD
struct smu_metrics {
	u32 table_version;
	u32 hint_count;
	u32 s0i3_last_entry_status;
	u32 timein_s0i2;
	u64 timeentering_s0i3_lastcapture;
	u64 timeentering_s0i3_totaltime;
	u64 timeto_resume_to_os_lastcapture;
	u64 timeto_resume_to_os_totaltime;
	u64 timein_s0i3_lastcapture;
	u64 timein_s0i3_totaltime;
	u64 timein_swdrips_lastcapture;
	u64 timein_swdrips_totaltime;
	u64 timecondition_notmet_lastcapture[32];
	u64 timecondition_notmet_totaltime[32];
} __packed;

=======
>>>>>>> e8a457b7
static void amd_pmc_get_ip_info(struct amd_pmc_dev *dev)
{
	switch (dev->cpu_id) {
	case AMD_CPU_ID_PCO:
	case AMD_CPU_ID_RN:
	case AMD_CPU_ID_YC:
	case AMD_CPU_ID_CB:
		dev->num_ips = 12;
		dev->ips_ptr = soc15_ip_blk;
		dev->smu_msg = 0x538;
		break;
	case AMD_CPU_ID_PS:
		dev->num_ips = 21;
		dev->ips_ptr = soc15_ip_blk;
		dev->smu_msg = 0x538;
		break;
	case PCI_DEVICE_ID_AMD_1AH_M20H_ROOT:
	case PCI_DEVICE_ID_AMD_1AH_M60H_ROOT:
		if (boot_cpu_data.x86_model == 0x70) {
			dev->num_ips = ARRAY_SIZE(soc15_ip_blk_v2);
			dev->ips_ptr = soc15_ip_blk_v2;
		} else {
			dev->num_ips = ARRAY_SIZE(soc15_ip_blk);
			dev->ips_ptr = soc15_ip_blk;
		}
		dev->smu_msg = 0x938;
		break;
	}
}

static int amd_pmc_setup_smu_logging(struct amd_pmc_dev *dev)
{
	if (dev->cpu_id == AMD_CPU_ID_PCO) {
		dev_warn_once(dev->dev, "SMU debugging info not supported on this platform\n");
		return -EINVAL;
	}

	/* Get Active devices list from SMU */
	if (!dev->active_ips)
		amd_pmc_send_cmd(dev, 0, &dev->active_ips, SMU_MSG_GET_SUP_CONSTRAINTS, true);

	/* Get dram address */
	if (!dev->smu_virt_addr) {
		u32 phys_addr_low, phys_addr_hi;
		u64 smu_phys_addr;

		amd_pmc_send_cmd(dev, 0, &phys_addr_low, SMU_MSG_LOG_GETDRAM_ADDR_LO, true);
		amd_pmc_send_cmd(dev, 0, &phys_addr_hi, SMU_MSG_LOG_GETDRAM_ADDR_HI, true);
		smu_phys_addr = ((u64)phys_addr_hi << 32 | phys_addr_low);

		dev->smu_virt_addr = devm_ioremap(dev->dev, smu_phys_addr,
						  sizeof(struct smu_metrics));
		if (!dev->smu_virt_addr)
			return -ENOMEM;
	}

	/* Start the logging */
	amd_pmc_send_cmd(dev, 0, NULL, SMU_MSG_LOG_RESET, false);
	amd_pmc_send_cmd(dev, 0, NULL, SMU_MSG_LOG_START, false);

	return 0;
}

static int get_metrics_table(struct amd_pmc_dev *pdev, struct smu_metrics *table)
{
	int rc;

	if (!pdev->smu_virt_addr) {
		rc = amd_pmc_setup_smu_logging(pdev);
		if (rc)
			return rc;
	}

	if (pdev->cpu_id == AMD_CPU_ID_PCO)
		return -ENODEV;
	memcpy_fromio(table, pdev->smu_virt_addr, sizeof(struct smu_metrics));
	return 0;
}

static void amd_pmc_validate_deepest(struct amd_pmc_dev *pdev)
{
	struct smu_metrics table;

	if (get_metrics_table(pdev, &table))
		return;

	if (!table.s0i3_last_entry_status)
		dev_warn(pdev->dev, "Last suspend didn't reach deepest state\n");
	pm_report_hw_sleep_time(table.s0i3_last_entry_status ?
				table.timein_s0i3_lastcapture : 0);
}

static int amd_pmc_get_smu_version(struct amd_pmc_dev *dev)
{
	int rc;
	u32 val;

	if (dev->cpu_id == AMD_CPU_ID_PCO)
		return -ENODEV;

	rc = amd_pmc_send_cmd(dev, 0, &val, SMU_MSG_GETSMUVERSION, true);
	if (rc)
		return rc;

	dev->smu_program = (val >> 24) & GENMASK(7, 0);
	dev->major = (val >> 16) & GENMASK(7, 0);
	dev->minor = (val >> 8) & GENMASK(7, 0);
	dev->rev = (val >> 0) & GENMASK(7, 0);

	dev_dbg(dev->dev, "SMU program %u version is %u.%u.%u\n",
		dev->smu_program, dev->major, dev->minor, dev->rev);

	return 0;
}

static ssize_t smu_fw_version_show(struct device *d, struct device_attribute *attr,
				   char *buf)
{
	struct amd_pmc_dev *dev = dev_get_drvdata(d);
	int rc;

	if (!dev->major) {
		rc = amd_pmc_get_smu_version(dev);
		if (rc)
			return rc;
	}
	return sysfs_emit(buf, "%u.%u.%u\n", dev->major, dev->minor, dev->rev);
}

static ssize_t smu_program_show(struct device *d, struct device_attribute *attr,
				   char *buf)
{
	struct amd_pmc_dev *dev = dev_get_drvdata(d);
	int rc;

	if (!dev->major) {
		rc = amd_pmc_get_smu_version(dev);
		if (rc)
			return rc;
	}
	return sysfs_emit(buf, "%u\n", dev->smu_program);
}

static DEVICE_ATTR_RO(smu_fw_version);
static DEVICE_ATTR_RO(smu_program);

static umode_t pmc_attr_is_visible(struct kobject *kobj, struct attribute *attr, int idx)
{
	struct device *dev = kobj_to_dev(kobj);
	struct amd_pmc_dev *pdev = dev_get_drvdata(dev);

	if (pdev->cpu_id == AMD_CPU_ID_PCO)
		return 0;
	return 0444;
}

static struct attribute *pmc_attrs[] = {
	&dev_attr_smu_fw_version.attr,
	&dev_attr_smu_program.attr,
	NULL,
};

static struct attribute_group pmc_attr_group = {
	.attrs = pmc_attrs,
	.is_visible = pmc_attr_is_visible,
};

static const struct attribute_group *pmc_groups[] = {
	&pmc_attr_group,
	NULL,
};

static int smu_fw_info_show(struct seq_file *s, void *unused)
{
	struct amd_pmc_dev *dev = s->private;
	struct smu_metrics table;
	int idx;

	if (get_metrics_table(dev, &table))
		return -EINVAL;

	seq_puts(s, "\n=== SMU Statistics ===\n");
	seq_printf(s, "Table Version: %d\n", table.table_version);
	seq_printf(s, "Hint Count: %d\n", table.hint_count);
	seq_printf(s, "Last S0i3 Status: %s\n", table.s0i3_last_entry_status ? "Success" :
		   "Unknown/Fail");
	seq_printf(s, "Time (in us) to S0i3: %lld\n", table.timeentering_s0i3_lastcapture);
	seq_printf(s, "Time (in us) in S0i3: %lld\n", table.timein_s0i3_lastcapture);
	seq_printf(s, "Time (in us) to resume from S0i3: %lld\n",
		   table.timeto_resume_to_os_lastcapture);

	seq_puts(s, "\n=== Active time (in us) ===\n");
	for (idx = 0 ; idx < dev->num_ips ; idx++) {
		if (dev->ips_ptr[idx].bit_mask & dev->active_ips)
			seq_printf(s, "%-8s : %lld\n", dev->ips_ptr[idx].name,
				   table.timecondition_notmet_lastcapture[idx]);
	}

	return 0;
}
DEFINE_SHOW_ATTRIBUTE(smu_fw_info);

static int s0ix_stats_show(struct seq_file *s, void *unused)
{
	struct amd_pmc_dev *dev = s->private;
	u64 entry_time, exit_time, residency;

	/* Use FCH registers to get the S0ix stats */
	if (!dev->fch_virt_addr) {
		u32 base_addr_lo = FCH_BASE_PHY_ADDR_LOW;
		u32 base_addr_hi = FCH_BASE_PHY_ADDR_HIGH;
		u64 fch_phys_addr = ((u64)base_addr_hi << 32 | base_addr_lo);

		dev->fch_virt_addr = devm_ioremap(dev->dev, fch_phys_addr, FCH_SSC_MAPPING_SIZE);
		if (!dev->fch_virt_addr)
			return -ENOMEM;
	}

	entry_time = ioread32(dev->fch_virt_addr + FCH_S0I3_ENTRY_TIME_H_OFFSET);
	entry_time = entry_time << 32 | ioread32(dev->fch_virt_addr + FCH_S0I3_ENTRY_TIME_L_OFFSET);

	exit_time = ioread32(dev->fch_virt_addr + FCH_S0I3_EXIT_TIME_H_OFFSET);
	exit_time = exit_time << 32 | ioread32(dev->fch_virt_addr + FCH_S0I3_EXIT_TIME_L_OFFSET);

	/* It's in 48MHz. We need to convert it */
	residency = exit_time - entry_time;
	do_div(residency, 48);

	seq_puts(s, "=== S0ix statistics ===\n");
	seq_printf(s, "S0ix Entry Time: %lld\n", entry_time);
	seq_printf(s, "S0ix Exit Time: %lld\n", exit_time);
	seq_printf(s, "Residency Time: %lld\n", residency);

	return 0;
}
DEFINE_SHOW_ATTRIBUTE(s0ix_stats);

static int amd_pmc_idlemask_read(struct amd_pmc_dev *pdev, struct device *dev,
				 struct seq_file *s)
{
	u32 val;
	int rc;

	switch (pdev->cpu_id) {
	case AMD_CPU_ID_CZN:
		/* we haven't yet read SMU version */
		if (!pdev->major) {
			rc = amd_pmc_get_smu_version(pdev);
			if (rc)
				return rc;
		}
		if (pdev->major > 56 || (pdev->major >= 55 && pdev->minor >= 37))
			val = amd_pmc_reg_read(pdev, AMD_PMC_SCRATCH_REG_CZN);
		else
			return -EINVAL;
		break;
	case AMD_CPU_ID_YC:
	case AMD_CPU_ID_CB:
	case AMD_CPU_ID_PS:
		val = amd_pmc_reg_read(pdev, AMD_PMC_SCRATCH_REG_YC);
		break;
	case PCI_DEVICE_ID_AMD_1AH_M20H_ROOT:
	case PCI_DEVICE_ID_AMD_1AH_M60H_ROOT:
		val = amd_pmc_reg_read(pdev, AMD_PMC_SCRATCH_REG_1AH);
		break;
	default:
		return -EINVAL;
	}

	if (dev)
		pm_pr_dbg("SMU idlemask s0i3: 0x%x\n", val);

	if (s)
		seq_printf(s, "SMU idlemask : 0x%x\n", val);

	return 0;
}

static int amd_pmc_idlemask_show(struct seq_file *s, void *unused)
{
	return amd_pmc_idlemask_read(s->private, NULL, s);
}
DEFINE_SHOW_ATTRIBUTE(amd_pmc_idlemask);

static void amd_pmc_dbgfs_unregister(struct amd_pmc_dev *dev)
{
	debugfs_remove_recursive(dev->dbgfs_dir);
}

static void amd_pmc_dbgfs_register(struct amd_pmc_dev *dev)
{
	dev->dbgfs_dir = debugfs_create_dir("amd_pmc", NULL);
	debugfs_create_file("smu_fw_info", 0644, dev->dbgfs_dir, dev,
			    &smu_fw_info_fops);
	debugfs_create_file("s0ix_stats", 0644, dev->dbgfs_dir, dev,
			    &s0ix_stats_fops);
	debugfs_create_file("amd_pmc_idlemask", 0644, dev->dbgfs_dir, dev,
			    &amd_pmc_idlemask_fops);
}

static char *amd_pmc_get_msg_port(struct amd_pmc_dev *dev)
{
	switch (dev->msg_port) {
	case MSG_PORT_PMC:
		return "PMC";
	case MSG_PORT_S2D:
		return "S2D";
	default:
		return "Invalid message port";
	}
}

static void amd_pmc_dump_registers(struct amd_pmc_dev *dev)
{
	u32 value, message, argument, response;

	if (dev->msg_port == MSG_PORT_S2D) {
		message = dev->stb_arg.msg;
		argument = dev->stb_arg.arg;
		response = dev->stb_arg.resp;
	} else {
		message = dev->smu_msg;
		argument = AMD_PMC_REGISTER_ARGUMENT;
		response = AMD_PMC_REGISTER_RESPONSE;
	}

	value = amd_pmc_reg_read(dev, response);
	dev_dbg(dev->dev, "AMD_%s_REGISTER_RESPONSE:%x\n", amd_pmc_get_msg_port(dev), value);

	value = amd_pmc_reg_read(dev, argument);
	dev_dbg(dev->dev, "AMD_%s_REGISTER_ARGUMENT:%x\n", amd_pmc_get_msg_port(dev), value);

	value = amd_pmc_reg_read(dev, message);
	dev_dbg(dev->dev, "AMD_%s_REGISTER_MESSAGE:%x\n", amd_pmc_get_msg_port(dev), value);
}

int amd_pmc_send_cmd(struct amd_pmc_dev *dev, u32 arg, u32 *data, u8 msg, bool ret)
{
	int rc;
	u32 val, message, argument, response;

	guard(mutex)(&dev->lock);

	if (dev->msg_port == MSG_PORT_S2D) {
		message = dev->stb_arg.msg;
		argument = dev->stb_arg.arg;
		response = dev->stb_arg.resp;
	} else {
		message = dev->smu_msg;
		argument = AMD_PMC_REGISTER_ARGUMENT;
		response = AMD_PMC_REGISTER_RESPONSE;
	}

	/* Wait until we get a valid response */
	rc = readx_poll_timeout(ioread32, dev->regbase + response,
				val, val != 0, PMC_MSG_DELAY_MIN_US,
				PMC_MSG_DELAY_MIN_US * RESPONSE_REGISTER_LOOP_MAX);
	if (rc) {
		dev_err(dev->dev, "failed to talk to SMU\n");
		return rc;
	}

	/* Write zero to response register */
	amd_pmc_reg_write(dev, response, 0);

	/* Write argument into response register */
	amd_pmc_reg_write(dev, argument, arg);

	/* Write message ID to message ID register */
	amd_pmc_reg_write(dev, message, msg);

	/* Wait until we get a valid response */
	rc = readx_poll_timeout(ioread32, dev->regbase + response,
				val, val != 0, PMC_MSG_DELAY_MIN_US,
				PMC_MSG_DELAY_MIN_US * RESPONSE_REGISTER_LOOP_MAX);
	if (rc) {
		dev_err(dev->dev, "SMU response timed out\n");
		return rc;
	}

	switch (val) {
	case AMD_PMC_RESULT_OK:
		if (ret) {
			/* PMFW may take longer time to return back the data */
			usleep_range(DELAY_MIN_US, 10 * DELAY_MAX_US);
			*data = amd_pmc_reg_read(dev, argument);
		}
		break;
	case AMD_PMC_RESULT_CMD_REJECT_BUSY:
		dev_err(dev->dev, "SMU not ready. err: 0x%x\n", val);
		rc = -EBUSY;
		break;
	case AMD_PMC_RESULT_CMD_UNKNOWN:
		dev_err(dev->dev, "SMU cmd unknown. err: 0x%x\n", val);
		rc = -EINVAL;
		break;
	case AMD_PMC_RESULT_CMD_REJECT_PREREQ:
	case AMD_PMC_RESULT_FAILED:
	default:
		dev_err(dev->dev, "SMU cmd failed. err: 0x%x\n", val);
		rc = -EIO;
		break;
	}

	amd_pmc_dump_registers(dev);
	return rc;
}

static int amd_pmc_get_os_hint(struct amd_pmc_dev *dev)
{
	switch (dev->cpu_id) {
	case AMD_CPU_ID_PCO:
		return MSG_OS_HINT_PCO;
	case AMD_CPU_ID_RN:
	case AMD_CPU_ID_YC:
	case AMD_CPU_ID_CB:
	case AMD_CPU_ID_PS:
	case PCI_DEVICE_ID_AMD_1AH_M20H_ROOT:
	case PCI_DEVICE_ID_AMD_1AH_M60H_ROOT:
		return MSG_OS_HINT_RN;
	}
	return -EINVAL;
}

static int amd_pmc_wa_irq1(struct amd_pmc_dev *pdev)
{
	struct device *d;
	int rc;

	/* cezanne platform firmware has a fix in 64.66.0 */
	if (pdev->cpu_id == AMD_CPU_ID_CZN) {
		if (!pdev->major) {
			rc = amd_pmc_get_smu_version(pdev);
			if (rc)
				return rc;
		}

		if (pdev->major > 64 || (pdev->major == 64 && pdev->minor > 65))
			return 0;
	}

	d = bus_find_device_by_name(&serio_bus, NULL, "serio0");
	if (!d)
		return 0;
	if (device_may_wakeup(d)) {
		dev_info_once(d, "Disabling IRQ1 wakeup source to avoid platform firmware bug\n");
		disable_irq_wake(1);
		device_set_wakeup_enable(d, false);
	}
	put_device(d);

	return 0;
}

static int amd_pmc_verify_czn_rtc(struct amd_pmc_dev *pdev, u32 *arg)
{
	struct rtc_device *rtc_device;
	time64_t then, now, duration;
	struct rtc_wkalrm alarm;
	struct rtc_time tm;
	int rc;

	/* we haven't yet read SMU version */
	if (!pdev->major) {
		rc = amd_pmc_get_smu_version(pdev);
		if (rc)
			return rc;
	}

	if (pdev->major < 64 || (pdev->major == 64 && pdev->minor < 53))
		return 0;

	rtc_device = rtc_class_open("rtc0");
	if (!rtc_device)
		return 0;
	rc = rtc_read_alarm(rtc_device, &alarm);
	if (rc)
		return rc;
	if (!alarm.enabled) {
		dev_dbg(pdev->dev, "alarm not enabled\n");
		return 0;
	}
	rc = rtc_read_time(rtc_device, &tm);
	if (rc)
		return rc;
	then = rtc_tm_to_time64(&alarm.time);
	now = rtc_tm_to_time64(&tm);
	duration = then-now;

	/* in the past */
	if (then < now)
		return 0;

	/* will be stored in upper 16 bits of s0i3 hint argument,
	 * so timer wakeup from s0i3 is limited to ~18 hours or less
	 */
	if (duration <= 4 || duration > U16_MAX)
		return -EINVAL;

	*arg |= (duration << 16);
	rc = rtc_alarm_irq_enable(rtc_device, 0);
	pm_pr_dbg("wakeup timer programmed for %lld seconds\n", duration);

	return rc;
}

static void amd_pmc_s2idle_prepare(void)
{
	struct amd_pmc_dev *pdev = &pmc;
	int rc;
	u8 msg;
	u32 arg = 1;

	/* Reset and Start SMU logging - to monitor the s0i3 stats */
	amd_pmc_setup_smu_logging(pdev);

	/* Activate CZN specific platform bug workarounds */
	if (pdev->cpu_id == AMD_CPU_ID_CZN && !disable_workarounds) {
		rc = amd_pmc_verify_czn_rtc(pdev, &arg);
		if (rc) {
			dev_err(pdev->dev, "failed to set RTC: %d\n", rc);
			return;
		}
	}

	msg = amd_pmc_get_os_hint(pdev);
	rc = amd_pmc_send_cmd(pdev, arg, NULL, msg, false);
	if (rc) {
		dev_err(pdev->dev, "suspend failed: %d\n", rc);
		return;
	}

	rc = amd_stb_write(pdev, AMD_PMC_STB_S2IDLE_PREPARE);
	if (rc)
		dev_err(pdev->dev, "error writing to STB: %d\n", rc);
}

static void amd_pmc_s2idle_check(void)
{
	struct amd_pmc_dev *pdev = &pmc;
	struct smu_metrics table;
	int rc;

	/* CZN: Ensure that future s0i3 entry attempts at least 10ms passed */
	if (pdev->cpu_id == AMD_CPU_ID_CZN && !get_metrics_table(pdev, &table) &&
	    table.s0i3_last_entry_status)
		usleep_range(10000, 20000);

	/* Dump the IdleMask before we add to the STB */
	amd_pmc_idlemask_read(pdev, pdev->dev, NULL);

	rc = amd_stb_write(pdev, AMD_PMC_STB_S2IDLE_CHECK);
	if (rc)
		dev_err(pdev->dev, "error writing to STB: %d\n", rc);
}

static int amd_pmc_dump_data(struct amd_pmc_dev *pdev)
{
	if (pdev->cpu_id == AMD_CPU_ID_PCO)
		return -ENODEV;

	return amd_pmc_send_cmd(pdev, 0, NULL, SMU_MSG_LOG_DUMP_DATA, false);
}

static void amd_pmc_s2idle_restore(void)
{
	struct amd_pmc_dev *pdev = &pmc;
	int rc;
	u8 msg;

	msg = amd_pmc_get_os_hint(pdev);
	rc = amd_pmc_send_cmd(pdev, 0, NULL, msg, false);
	if (rc)
		dev_err(pdev->dev, "resume failed: %d\n", rc);

	/* Let SMU know that we are looking for stats */
	amd_pmc_dump_data(pdev);

	rc = amd_stb_write(pdev, AMD_PMC_STB_S2IDLE_RESTORE);
	if (rc)
		dev_err(pdev->dev, "error writing to STB: %d\n", rc);

	/* Notify on failed entry */
	amd_pmc_validate_deepest(pdev);

	amd_pmc_process_restore_quirks(pdev);
}

static struct acpi_s2idle_dev_ops amd_pmc_s2idle_dev_ops = {
	.prepare = amd_pmc_s2idle_prepare,
	.check = amd_pmc_s2idle_check,
	.restore = amd_pmc_s2idle_restore,
};

static int amd_pmc_suspend_handler(struct device *dev)
{
	struct amd_pmc_dev *pdev = dev_get_drvdata(dev);
	int rc;

	/*
	 * Must be called only from the same set of dev_pm_ops handlers
	 * as i8042_pm_suspend() is called: currently just from .suspend.
	 */
	if (pdev->disable_8042_wakeup && !disable_workarounds) {
		rc = amd_pmc_wa_irq1(pdev);
		if (rc) {
			dev_err(pdev->dev, "failed to adjust keyboard wakeup: %d\n", rc);
			return rc;
		}
	}

	return 0;
}

static const struct dev_pm_ops amd_pmc_pm = {
	.suspend = amd_pmc_suspend_handler,
};

static const struct pci_device_id pmc_pci_ids[] = {
	{ PCI_DEVICE(PCI_VENDOR_ID_AMD, AMD_CPU_ID_PS) },
	{ PCI_DEVICE(PCI_VENDOR_ID_AMD, AMD_CPU_ID_CB) },
	{ PCI_DEVICE(PCI_VENDOR_ID_AMD, AMD_CPU_ID_YC) },
	{ PCI_DEVICE(PCI_VENDOR_ID_AMD, AMD_CPU_ID_CZN) },
	{ PCI_DEVICE(PCI_VENDOR_ID_AMD, AMD_CPU_ID_RN) },
	{ PCI_DEVICE(PCI_VENDOR_ID_AMD, AMD_CPU_ID_PCO) },
	{ PCI_DEVICE(PCI_VENDOR_ID_AMD, AMD_CPU_ID_RV) },
	{ PCI_DEVICE(PCI_VENDOR_ID_AMD, AMD_CPU_ID_SP) },
	{ PCI_DEVICE(PCI_VENDOR_ID_AMD, AMD_CPU_ID_SHP) },
	{ PCI_DEVICE(PCI_VENDOR_ID_AMD, PCI_DEVICE_ID_AMD_1AH_M20H_ROOT) },
	{ PCI_DEVICE(PCI_VENDOR_ID_AMD, PCI_DEVICE_ID_AMD_1AH_M60H_ROOT) },
	{ }
};

static int amd_pmc_probe(struct platform_device *pdev)
{
	struct amd_pmc_dev *dev = &pmc;
	struct pci_dev *rdev;
	u32 base_addr_lo, base_addr_hi;
	u64 base_addr;
	int err;
	u32 val;

	dev->dev = &pdev->dev;
	rdev = pci_get_domain_bus_and_slot(0, 0, PCI_DEVFN(0, 0));
	if (!rdev || !pci_match_id(pmc_pci_ids, rdev)) {
		err = -ENODEV;
		goto err_pci_dev_put;
	}

	dev->cpu_id = rdev->device;
	if (dev->cpu_id == AMD_CPU_ID_SP || dev->cpu_id == AMD_CPU_ID_SHP) {
		dev_warn_once(dev->dev, "S0i3 is not supported on this hardware\n");
		err = -ENODEV;
		goto err_pci_dev_put;
	}

	dev->rdev = rdev;
	err = amd_smn_read(0, AMD_PMC_BASE_ADDR_LO, &val);
	if (err) {
		dev_err(dev->dev, "error reading 0x%x\n", AMD_PMC_BASE_ADDR_LO);
		err = pcibios_err_to_errno(err);
		goto err_pci_dev_put;
	}

	base_addr_lo = val & AMD_PMC_BASE_ADDR_HI_MASK;
	err = amd_smn_read(0, AMD_PMC_BASE_ADDR_HI, &val);
	if (err) {
		dev_err(dev->dev, "error reading 0x%x\n", AMD_PMC_BASE_ADDR_HI);
		err = pcibios_err_to_errno(err);
		goto err_pci_dev_put;
	}

	base_addr_hi = val & AMD_PMC_BASE_ADDR_LO_MASK;
	base_addr = ((u64)base_addr_hi << 32 | base_addr_lo);

	dev->regbase = devm_ioremap(dev->dev, base_addr + AMD_PMC_BASE_ADDR_OFFSET,
				    AMD_PMC_MAPPING_SIZE);
	if (!dev->regbase) {
		err = -ENOMEM;
		goto err_pci_dev_put;
	}

	err = devm_mutex_init(dev->dev, &dev->lock);
	if (err)
		goto err_pci_dev_put;

	/* Get num of IP blocks within the SoC */
	amd_pmc_get_ip_info(dev);

	platform_set_drvdata(pdev, dev);
	if (IS_ENABLED(CONFIG_SUSPEND)) {
		err = acpi_register_lps0_dev(&amd_pmc_s2idle_dev_ops);
		if (err)
			dev_warn(dev->dev, "failed to register LPS0 sleep handler, expect increased power consumption\n");
		if (!disable_workarounds)
			amd_pmc_quirks_init(dev);
	}

	amd_pmc_dbgfs_register(dev);
	err = amd_stb_s2d_init(dev);
	if (err)
		goto err_pci_dev_put;

	if (IS_ENABLED(CONFIG_AMD_MP2_STB))
		amd_mp2_stb_init(dev);
	pm_report_max_hw_sleep(U64_MAX);
	return 0;

err_pci_dev_put:
	pci_dev_put(rdev);
	return err;
}

static void amd_pmc_remove(struct platform_device *pdev)
{
	struct amd_pmc_dev *dev = platform_get_drvdata(pdev);

	if (IS_ENABLED(CONFIG_SUSPEND))
		acpi_unregister_lps0_dev(&amd_pmc_s2idle_dev_ops);
	amd_pmc_dbgfs_unregister(dev);
	pci_dev_put(dev->rdev);
	if (IS_ENABLED(CONFIG_AMD_MP2_STB))
		amd_mp2_stb_deinit(dev);
}

static const struct acpi_device_id amd_pmc_acpi_ids[] = {
	{"AMDI0005", 0},
	{"AMDI0006", 0},
	{"AMDI0007", 0},
	{"AMDI0008", 0},
	{"AMDI0009", 0},
	{"AMDI000A", 0},
	{"AMDI000B", 0},
	{"AMD0004", 0},
	{"AMD0005", 0},
	{ }
};
MODULE_DEVICE_TABLE(acpi, amd_pmc_acpi_ids);

static struct platform_driver amd_pmc_driver = {
	.driver = {
		.name = "amd_pmc",
		.acpi_match_table = amd_pmc_acpi_ids,
		.dev_groups = pmc_groups,
		.pm = pm_sleep_ptr(&amd_pmc_pm),
	},
	.probe = amd_pmc_probe,
	.remove = amd_pmc_remove,
};
module_platform_driver(amd_pmc_driver);

MODULE_LICENSE("GPL v2");
MODULE_DESCRIPTION("AMD PMC Driver");<|MERGE_RESOLUTION|>--- conflicted
+++ resolved
@@ -32,70 +32,6 @@
 
 #include "pmc.h"
 
-<<<<<<< HEAD
-/* SMU communication registers */
-#define AMD_PMC_REGISTER_RESPONSE	0x980
-#define AMD_PMC_REGISTER_ARGUMENT	0x9BC
-
-/* PMC Scratch Registers */
-#define AMD_PMC_SCRATCH_REG_CZN		0x94
-#define AMD_PMC_SCRATCH_REG_YC		0xD14
-#define AMD_PMC_SCRATCH_REG_1AH		0xF14
-
-/* STB Registers */
-#define AMD_PMC_STB_S2IDLE_PREPARE	0xC6000001
-#define AMD_PMC_STB_S2IDLE_RESTORE	0xC6000002
-#define AMD_PMC_STB_S2IDLE_CHECK	0xC6000003
-
-/* Base address of SMU for mapping physical address to virtual address */
-#define AMD_PMC_MAPPING_SIZE		0x01000
-#define AMD_PMC_BASE_ADDR_OFFSET	0x10000
-#define AMD_PMC_BASE_ADDR_LO		0x13B102E8
-#define AMD_PMC_BASE_ADDR_HI		0x13B102EC
-#define AMD_PMC_BASE_ADDR_LO_MASK	GENMASK(15, 0)
-#define AMD_PMC_BASE_ADDR_HI_MASK	GENMASK(31, 20)
-
-/* SMU Response Codes */
-#define AMD_PMC_RESULT_OK                    0x01
-#define AMD_PMC_RESULT_CMD_REJECT_BUSY       0xFC
-#define AMD_PMC_RESULT_CMD_REJECT_PREREQ     0xFD
-#define AMD_PMC_RESULT_CMD_UNKNOWN           0xFE
-#define AMD_PMC_RESULT_FAILED                0xFF
-
-/* FCH SSC Registers */
-#define FCH_S0I3_ENTRY_TIME_L_OFFSET	0x30
-#define FCH_S0I3_ENTRY_TIME_H_OFFSET	0x34
-#define FCH_S0I3_EXIT_TIME_L_OFFSET	0x38
-#define FCH_S0I3_EXIT_TIME_H_OFFSET	0x3C
-#define FCH_SSC_MAPPING_SIZE		0x800
-#define FCH_BASE_PHY_ADDR_LOW		0xFED81100
-#define FCH_BASE_PHY_ADDR_HIGH		0x00000000
-
-/* SMU Message Definations */
-#define SMU_MSG_GETSMUVERSION		0x02
-#define SMU_MSG_LOG_GETDRAM_ADDR_HI	0x04
-#define SMU_MSG_LOG_GETDRAM_ADDR_LO	0x05
-#define SMU_MSG_LOG_START		0x06
-#define SMU_MSG_LOG_RESET		0x07
-#define SMU_MSG_LOG_DUMP_DATA		0x08
-#define SMU_MSG_GET_SUP_CONSTRAINTS	0x09
-
-#define PMC_MSG_DELAY_MIN_US		50
-#define RESPONSE_REGISTER_LOOP_MAX	20000
-
-#define DELAY_MIN_US		2000
-#define DELAY_MAX_US		3000
-
-enum amd_pmc_def {
-	MSG_TEST = 0x01,
-	MSG_OS_HINT_PCO,
-	MSG_OS_HINT_RN,
-};
-
-struct amd_pmc_bit_map {
-	const char *name;
-	u32 bit_mask;
-=======
 static const struct amd_pmc_bit_map soc15_ip_blk_v2[] = {
 	{"DISPLAY",     BIT(0)},
 	{"CPU",         BIT(1)},
@@ -122,35 +58,6 @@
 	{"IPU",         BIT(22)},
 	{"UMSCH",       BIT(23)},
 	{"VPE",         BIT(24)},
->>>>>>> e8a457b7
-};
-
-static const struct amd_pmc_bit_map soc15_ip_blk_v2[] = {
-	{"DISPLAY",     BIT(0)},
-	{"CPU",         BIT(1)},
-	{"GFX",         BIT(2)},
-	{"VDD",         BIT(3)},
-	{"VDD_CCX",     BIT(4)},
-	{"ACP",         BIT(5)},
-	{"VCN_0",       BIT(6)},
-	{"VCN_1",       BIT(7)},
-	{"ISP",         BIT(8)},
-	{"NBIO",        BIT(9)},
-	{"DF",          BIT(10)},
-	{"USB3_0",      BIT(11)},
-	{"USB3_1",      BIT(12)},
-	{"LAPIC",       BIT(13)},
-	{"USB3_2",      BIT(14)},
-	{"USB4_RT0",	BIT(15)},
-	{"USB4_RT1",	BIT(16)},
-	{"USB4_0",      BIT(17)},
-	{"USB4_1",      BIT(18)},
-	{"MPM",         BIT(19)},
-	{"JPEG_0",      BIT(20)},
-	{"JPEG_1",      BIT(21)},
-	{"IPU",         BIT(22)},
-	{"UMSCH",       BIT(23)},
-	{"VPE",         BIT(24)},
 };
 
 static const struct amd_pmc_bit_map soc15_ip_blk[] = {
@@ -194,26 +101,6 @@
 	iowrite32(val, dev->regbase + reg_offset);
 }
 
-<<<<<<< HEAD
-struct smu_metrics {
-	u32 table_version;
-	u32 hint_count;
-	u32 s0i3_last_entry_status;
-	u32 timein_s0i2;
-	u64 timeentering_s0i3_lastcapture;
-	u64 timeentering_s0i3_totaltime;
-	u64 timeto_resume_to_os_lastcapture;
-	u64 timeto_resume_to_os_totaltime;
-	u64 timein_s0i3_lastcapture;
-	u64 timein_s0i3_totaltime;
-	u64 timein_swdrips_lastcapture;
-	u64 timein_swdrips_totaltime;
-	u64 timecondition_notmet_lastcapture[32];
-	u64 timecondition_notmet_totaltime[32];
-} __packed;
-
-=======
->>>>>>> e8a457b7
 static void amd_pmc_get_ip_info(struct amd_pmc_dev *dev)
 {
 	switch (dev->cpu_id) {
