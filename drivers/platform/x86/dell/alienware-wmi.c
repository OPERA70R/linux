--- conflicted
+++ resolved
@@ -190,11 +190,7 @@
 };
 
 static struct quirk_entry quirk_g_series = {
-<<<<<<< HEAD
-	.num_zones = 2,
-=======
 	.num_zones = 0,
->>>>>>> ae66f271
 	.hdmi_mux = 0,
 	.amplifier = 0,
 	.deepslp = 0,
@@ -203,11 +199,7 @@
 };
 
 static struct quirk_entry quirk_x_series = {
-<<<<<<< HEAD
-	.num_zones = 2,
-=======
 	.num_zones = 0,
->>>>>>> ae66f271
 	.hdmi_mux = 0,
 	.amplifier = 0,
 	.deepslp = 0,
@@ -251,8 +243,6 @@
 	},
 	{
 		.callback = dmi_matched,
-<<<<<<< HEAD
-=======
 		.ident = "Alienware m16 R1 AMD",
 		.matches = {
 			DMI_MATCH(DMI_SYS_VENDOR, "Alienware"),
@@ -262,7 +252,6 @@
 	},
 	{
 		.callback = dmi_matched,
->>>>>>> ae66f271
 		.ident = "Alienware m17 R5",
 		.matches = {
 			DMI_MATCH(DMI_SYS_VENDOR, "Alienware"),
@@ -315,7 +304,6 @@
 		},
 		.driver_data = &quirk_x51_r1_r2,
 	},
-<<<<<<< HEAD
 	{
 		.callback = dmi_matched,
 		.ident = "Alienware X51 R3",
@@ -331,22 +319,6 @@
 		.matches = {
 			DMI_MATCH(DMI_SYS_VENDOR, "Dell Inc."),
 			DMI_MATCH(DMI_PRODUCT_NAME, "Dell G15 5510"),
-=======
-	{
-		.callback = dmi_matched,
-		.ident = "Alienware X51 R3",
-		.matches = {
-			DMI_MATCH(DMI_SYS_VENDOR, "Alienware"),
-			DMI_MATCH(DMI_PRODUCT_NAME, "Alienware X51 R3"),
-		},
-		.driver_data = &quirk_x51_r3,
-	},
-	{
-		.callback = dmi_matched,
-		.ident = "Dell Inc. G15 5510",
-		.matches = {
-			DMI_MATCH(DMI_SYS_VENDOR, "Dell Inc."),
-			DMI_MATCH(DMI_PRODUCT_NAME, "Dell G15 5510"),
 		},
 		.driver_data = &quirk_g_series,
 	},
@@ -356,56 +328,29 @@
 		.matches = {
 			DMI_MATCH(DMI_SYS_VENDOR, "Dell Inc."),
 			DMI_MATCH(DMI_PRODUCT_NAME, "Dell G15 5511"),
->>>>>>> ae66f271
 		},
 		.driver_data = &quirk_g_series,
 	},
 	{
 		.callback = dmi_matched,
-<<<<<<< HEAD
-		.ident = "Dell Inc. G15 5511",
-		.matches = {
-			DMI_MATCH(DMI_SYS_VENDOR, "Dell Inc."),
-			DMI_MATCH(DMI_PRODUCT_NAME, "Dell G15 5511"),
-=======
 		.ident = "Dell Inc. G15 5515",
 		.matches = {
 			DMI_MATCH(DMI_SYS_VENDOR, "Dell Inc."),
 			DMI_MATCH(DMI_PRODUCT_NAME, "Dell G15 5515"),
->>>>>>> ae66f271
 		},
 		.driver_data = &quirk_g_series,
 	},
 	{
 		.callback = dmi_matched,
-<<<<<<< HEAD
-		.ident = "Dell Inc. G15 5515",
-		.matches = {
-			DMI_MATCH(DMI_SYS_VENDOR, "Dell Inc."),
-			DMI_MATCH(DMI_PRODUCT_NAME, "Dell G15 5515"),
-=======
 		.ident = "Dell Inc. G3 3500",
 		.matches = {
 			DMI_MATCH(DMI_SYS_VENDOR, "Dell Inc."),
 			DMI_MATCH(DMI_PRODUCT_NAME, "G3 3500"),
->>>>>>> ae66f271
 		},
 		.driver_data = &quirk_g_series,
 	},
 	{
 		.callback = dmi_matched,
-<<<<<<< HEAD
-		.ident = "Dell Inc. G3 3500",
-		.matches = {
-			DMI_MATCH(DMI_SYS_VENDOR, "Dell Inc."),
-			DMI_MATCH(DMI_PRODUCT_NAME, "G3 3500"),
-		},
-		.driver_data = &quirk_g_series,
-	},
-	{
-		.callback = dmi_matched,
-=======
->>>>>>> ae66f271
 		.ident = "Dell Inc. G3 3590",
 		.matches = {
 			DMI_MATCH(DMI_SYS_VENDOR, "Dell Inc."),
@@ -1296,17 +1241,11 @@
 			goto fail_prep_thermal_profile;
 	}
 
-<<<<<<< HEAD
-	ret = alienware_zone_init(platform_device);
-	if (ret)
-		goto fail_prep_zones;
-=======
 	if (quirks->num_zones > 0) {
 		ret = alienware_zone_init(platform_device);
 		if (ret)
 			goto fail_prep_zones;
 	}
->>>>>>> ae66f271
 
 	return 0;
 
