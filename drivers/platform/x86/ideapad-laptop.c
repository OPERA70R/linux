--- conflicted
+++ resolved
@@ -1122,11 +1122,7 @@
 
 	/* Create platform_profile structure and register */
 	priv->dytc->ppdev = devm_platform_profile_register(&priv->platform_device->dev,
-<<<<<<< HEAD
-							   "ideapad-laptop", &priv->dytc,
-=======
 							   "ideapad-laptop", priv->dytc,
->>>>>>> e8a457b7
 							   &dytc_profile_ops);
 	if (IS_ERR(priv->dytc->ppdev)) {
 		err = PTR_ERR(priv->dytc->ppdev);
