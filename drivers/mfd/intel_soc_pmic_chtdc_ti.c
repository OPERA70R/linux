--- conflicted
+++ resolved
@@ -82,10 +82,6 @@
 	.reg_bits = 8,
 	.val_bits = 8,
 	.max_register = 0xff,
-<<<<<<< HEAD
-	.cache_type = REGCACHE_NONE,
-=======
->>>>>>> e8a457b7
 };
 
 static const struct regmap_irq chtdc_ti_irqs[] = {
