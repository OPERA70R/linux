// SPDX-License-Identifier: GPL-2.0

/*
 * Architecture neutral utility routines for interacting with
 * Hyper-V. This file is specifically for code that must be
 * built-in to the kernel image when CONFIG_HYPERV is set
 * (vs. being in a module) because it is called from architecture
 * specific code under arch/.
 *
 * Copyright (C) 2021, Microsoft, Inc.
 *
 * Author : Michael Kelley <mikelley@microsoft.com>
 */

#include <linux/types.h>
#include <linux/acpi.h>
#include <linux/export.h>
#include <linux/bitfield.h>
#include <linux/cpumask.h>
#include <linux/sched/task_stack.h>
#include <linux/panic_notifier.h>
#include <linux/ptrace.h>
#include <linux/random.h>
#include <linux/efi.h>
#include <linux/kdebug.h>
#include <linux/kmsg_dump.h>
#include <linux/sizes.h>
#include <linux/slab.h>
#include <linux/dma-map-ops.h>
#include <linux/set_memory.h>
#include <hyperv/hvhdk.h>
#include <asm/mshyperv.h>

u64 hv_current_partition_id = HV_PARTITION_ID_SELF;
EXPORT_SYMBOL_GPL(hv_current_partition_id);

enum hv_partition_type hv_curr_partition_type;
EXPORT_SYMBOL_GPL(hv_curr_partition_type);

/*
 * ms_hyperv and hv_nested are defined here with other
 * Hyper-V specific globals so they are shared across all architectures and are
 * built only when CONFIG_HYPERV is defined.  But on x86,
 * ms_hyperv_init_platform() is built even when CONFIG_HYPERV is not
 * defined, and it uses these three variables.  So mark them as __weak
 * here, allowing for an overriding definition in the module containing
 * ms_hyperv_init_platform().
 */
bool __weak hv_nested;
EXPORT_SYMBOL_GPL(hv_nested);

struct ms_hyperv_info __weak ms_hyperv;
EXPORT_SYMBOL_GPL(ms_hyperv);

u32 *hv_vp_index;
EXPORT_SYMBOL_GPL(hv_vp_index);

u32 hv_max_vp_index;
EXPORT_SYMBOL_GPL(hv_max_vp_index);

void * __percpu *hyperv_pcpu_input_arg;
EXPORT_SYMBOL_GPL(hyperv_pcpu_input_arg);

void * __percpu *hyperv_pcpu_output_arg;
EXPORT_SYMBOL_GPL(hyperv_pcpu_output_arg);

static void hv_kmsg_dump_unregister(void);

static struct ctl_table_header *hv_ctl_table_hdr;

/*
 * Per-cpu array holding the tail pointer for the SynIC event ring buffer
 * for each SINT.
 *
 * We cannot maintain this in mshv driver because the tail pointer should
 * persist even if the mshv driver is unloaded.
 */
u8 * __percpu *hv_synic_eventring_tail;
EXPORT_SYMBOL_GPL(hv_synic_eventring_tail);

/*
 * Hyper-V specific initialization and shutdown code that is
 * common across all architectures.  Called from architecture
 * specific initialization functions.
 */

void __init hv_common_free(void)
{
	unregister_sysctl_table(hv_ctl_table_hdr);
	hv_ctl_table_hdr = NULL;

	if (ms_hyperv.misc_features & HV_FEATURE_GUEST_CRASH_MSR_AVAILABLE)
		hv_kmsg_dump_unregister();

	kfree(hv_vp_index);
	hv_vp_index = NULL;

	free_percpu(hyperv_pcpu_output_arg);
	hyperv_pcpu_output_arg = NULL;

	free_percpu(hyperv_pcpu_input_arg);
	hyperv_pcpu_input_arg = NULL;

	free_percpu(hv_synic_eventring_tail);
	hv_synic_eventring_tail = NULL;
}

/*
 * Functions for allocating and freeing memory with size and
 * alignment HV_HYP_PAGE_SIZE. These functions are needed because
 * the guest page size may not be the same as the Hyper-V page
 * size. We depend upon kmalloc() aligning power-of-two size
 * allocations to the allocation size boundary, so that the
 * allocated memory appears to Hyper-V as a page of the size
 * it expects.
 */

void *hv_alloc_hyperv_page(void)
{
	BUILD_BUG_ON(PAGE_SIZE <  HV_HYP_PAGE_SIZE);

	if (PAGE_SIZE == HV_HYP_PAGE_SIZE)
		return (void *)__get_free_page(GFP_KERNEL);
	else
		return kmalloc(HV_HYP_PAGE_SIZE, GFP_KERNEL);
}
EXPORT_SYMBOL_GPL(hv_alloc_hyperv_page);

void *hv_alloc_hyperv_zeroed_page(void)
{
	if (PAGE_SIZE == HV_HYP_PAGE_SIZE)
		return (void *)__get_free_page(GFP_KERNEL | __GFP_ZERO);
	else
		return kzalloc(HV_HYP_PAGE_SIZE, GFP_KERNEL);
}
EXPORT_SYMBOL_GPL(hv_alloc_hyperv_zeroed_page);

void hv_free_hyperv_page(void *addr)
{
	if (PAGE_SIZE == HV_HYP_PAGE_SIZE)
		free_page((unsigned long)addr);
	else
		kfree(addr);
}
EXPORT_SYMBOL_GPL(hv_free_hyperv_page);

static void *hv_panic_page;

/*
 * Boolean to control whether to report panic messages over Hyper-V.
 *
 * It can be set via /proc/sys/kernel/hyperv_record_panic_msg
 */
static int sysctl_record_panic_msg = 1;

/*
 * sysctl option to allow the user to control whether kmsg data should be
 * reported to Hyper-V on panic.
 */
static const struct ctl_table hv_ctl_table[] = {
	{
		.procname	= "hyperv_record_panic_msg",
		.data		= &sysctl_record_panic_msg,
		.maxlen		= sizeof(int),
		.mode		= 0644,
		.proc_handler	= proc_dointvec_minmax,
		.extra1		= SYSCTL_ZERO,
		.extra2		= SYSCTL_ONE
	},
};

static int hv_die_panic_notify_crash(struct notifier_block *self,
				     unsigned long val, void *args);

static struct notifier_block hyperv_die_report_block = {
	.notifier_call = hv_die_panic_notify_crash,
};

static struct notifier_block hyperv_panic_report_block = {
	.notifier_call = hv_die_panic_notify_crash,
};

/*
 * The following callback works both as die and panic notifier; its
 * goal is to provide panic information to the hypervisor unless the
 * kmsg dumper is used [see hv_kmsg_dump()], which provides more
 * information but isn't always available.
 *
 * Notice that both the panic/die report notifiers are registered only
 * if we have the capability HV_FEATURE_GUEST_CRASH_MSR_AVAILABLE set.
 */
static int hv_die_panic_notify_crash(struct notifier_block *self,
				     unsigned long val, void *args)
{
	struct pt_regs *regs;
	bool is_die;

	/* Don't notify Hyper-V unless we have a die oops event or panic. */
	if (self == &hyperv_panic_report_block) {
		is_die = false;
		regs = current_pt_regs();
	} else { /* die event */
		if (val != DIE_OOPS)
			return NOTIFY_DONE;

		is_die = true;
		regs = ((struct die_args *)args)->regs;
	}

	/*
	 * Hyper-V should be notified only once about a panic/die. If we will
	 * be calling hv_kmsg_dump() later with kmsg data, don't do the
	 * notification here.
	 */
	if (!sysctl_record_panic_msg || !hv_panic_page)
		hyperv_report_panic(regs, val, is_die);

	return NOTIFY_DONE;
}

/*
 * Callback from kmsg_dump. Grab as much as possible from the end of the kmsg
 * buffer and call into Hyper-V to transfer the data.
 */
static void hv_kmsg_dump(struct kmsg_dumper *dumper,
			 struct kmsg_dump_detail *detail)
{
	struct kmsg_dump_iter iter;
	size_t bytes_written;

	/* We are only interested in panics. */
	if (detail->reason != KMSG_DUMP_PANIC || !sysctl_record_panic_msg)
		return;

	/*
	 * Write dump contents to the page. No need to synchronize; panic should
	 * be single-threaded.
	 */
	kmsg_dump_rewind(&iter);
	kmsg_dump_get_buffer(&iter, false, hv_panic_page, HV_HYP_PAGE_SIZE,
			     &bytes_written);
	if (!bytes_written)
		return;
	/*
	 * P3 to contain the physical address of the panic page & P4 to
	 * contain the size of the panic data in that page. Rest of the
	 * registers are no-op when the NOTIFY_MSG flag is set.
	 */
	hv_set_msr(HV_MSR_CRASH_P0, 0);
	hv_set_msr(HV_MSR_CRASH_P1, 0);
	hv_set_msr(HV_MSR_CRASH_P2, 0);
	hv_set_msr(HV_MSR_CRASH_P3, virt_to_phys(hv_panic_page));
	hv_set_msr(HV_MSR_CRASH_P4, bytes_written);

	/*
	 * Let Hyper-V know there is crash data available along with
	 * the panic message.
	 */
	hv_set_msr(HV_MSR_CRASH_CTL,
		   (HV_CRASH_CTL_CRASH_NOTIFY |
		    HV_CRASH_CTL_CRASH_NOTIFY_MSG));
}

static struct kmsg_dumper hv_kmsg_dumper = {
	.dump = hv_kmsg_dump,
};

static void hv_kmsg_dump_unregister(void)
{
	kmsg_dump_unregister(&hv_kmsg_dumper);
	unregister_die_notifier(&hyperv_die_report_block);
	atomic_notifier_chain_unregister(&panic_notifier_list,
					 &hyperv_panic_report_block);

	hv_free_hyperv_page(hv_panic_page);
	hv_panic_page = NULL;
}

static void hv_kmsg_dump_register(void)
{
	int ret;

	hv_panic_page = hv_alloc_hyperv_zeroed_page();
	if (!hv_panic_page) {
		pr_err("Hyper-V: panic message page memory allocation failed\n");
		return;
	}

	ret = kmsg_dump_register(&hv_kmsg_dumper);
	if (ret) {
		pr_err("Hyper-V: kmsg dump register error 0x%x\n", ret);
		hv_free_hyperv_page(hv_panic_page);
		hv_panic_page = NULL;
	}
}

static inline bool hv_output_page_exists(void)
{
<<<<<<< HEAD
	return hv_root_partition || IS_ENABLED(CONFIG_HYPERV_VTL_MODE);
=======
	return hv_root_partition() || IS_ENABLED(CONFIG_HYPERV_VTL_MODE);
}

void __init hv_get_partition_id(void)
{
	struct hv_output_get_partition_id *output;
	unsigned long flags;
	u64 status, pt_id;

	local_irq_save(flags);
	output = *this_cpu_ptr(hyperv_pcpu_input_arg);
	status = hv_do_hypercall(HVCALL_GET_PARTITION_ID, NULL, &output);
	pt_id = output->partition_id;
	local_irq_restore(flags);

	if (hv_result_success(status))
		hv_current_partition_id = pt_id;
	else
		pr_err("Hyper-V: failed to get partition ID: %#x\n",
		       hv_result(status));
>>>>>>> e8a457b7
}

int __init hv_common_init(void)
{
	int i;
	union hv_hypervisor_version_info version;

	/* Get information about the Hyper-V host version */
	if (!hv_get_hypervisor_version(&version))
		pr_info("Hyper-V: Host Build %d.%d.%d.%d-%d-%d\n",
			version.major_version, version.minor_version,
			version.build_number, version.service_number,
			version.service_pack, version.service_branch);

	if (hv_is_isolation_supported())
		sysctl_record_panic_msg = 0;

	/*
	 * Hyper-V expects to get crash register data or kmsg when
	 * crash enlightment is available and system crashes. Set
	 * crash_kexec_post_notifiers to be true to make sure that
	 * calling crash enlightment interface before running kdump
	 * kernel.
	 */
	if (ms_hyperv.misc_features & HV_FEATURE_GUEST_CRASH_MSR_AVAILABLE) {
		u64 hyperv_crash_ctl;

		crash_kexec_post_notifiers = true;
		pr_info("Hyper-V: enabling crash_kexec_post_notifiers\n");

		/*
		 * Panic message recording (sysctl_record_panic_msg)
		 * is enabled by default in non-isolated guests and
		 * disabled by default in isolated guests; the panic
		 * message recording won't be available in isolated
		 * guests should the following registration fail.
		 */
		hv_ctl_table_hdr = register_sysctl("kernel", hv_ctl_table);
		if (!hv_ctl_table_hdr)
			pr_err("Hyper-V: sysctl table register error");

		/*
		 * Register for panic kmsg callback only if the right
		 * capability is supported by the hypervisor.
		 */
		hyperv_crash_ctl = hv_get_msr(HV_MSR_CRASH_CTL);
		if (hyperv_crash_ctl & HV_CRASH_CTL_CRASH_NOTIFY_MSG)
			hv_kmsg_dump_register();

		register_die_notifier(&hyperv_die_report_block);
		atomic_notifier_chain_register(&panic_notifier_list,
					       &hyperv_panic_report_block);
	}

	/*
	 * Allocate the per-CPU state for the hypercall input arg.
	 * If this allocation fails, we will not be able to setup
	 * (per-CPU) hypercall input page and thus this failure is
	 * fatal on Hyper-V.
	 */
	hyperv_pcpu_input_arg = alloc_percpu(void  *);
	BUG_ON(!hyperv_pcpu_input_arg);

	/* Allocate the per-CPU state for output arg for root */
	if (hv_output_page_exists()) {
		hyperv_pcpu_output_arg = alloc_percpu(void *);
		BUG_ON(!hyperv_pcpu_output_arg);
	}

<<<<<<< HEAD
=======
	if (hv_root_partition()) {
		hv_synic_eventring_tail = alloc_percpu(u8 *);
		BUG_ON(!hv_synic_eventring_tail);
	}

>>>>>>> e8a457b7
	hv_vp_index = kmalloc_array(nr_cpu_ids, sizeof(*hv_vp_index),
				    GFP_KERNEL);
	if (!hv_vp_index) {
		hv_common_free();
		return -ENOMEM;
	}

	for (i = 0; i < nr_cpu_ids; i++)
		hv_vp_index[i] = VP_INVAL;

	return 0;
}

void __init ms_hyperv_late_init(void)
{
	struct acpi_table_header *header;
	acpi_status status;
	u8 *randomdata;
	u32 length, i;

	/*
	 * Seed the Linux random number generator with entropy provided by
	 * the Hyper-V host in ACPI table OEM0.
	 */
	if (!IS_ENABLED(CONFIG_ACPI))
		return;

	status = acpi_get_table("OEM0", 0, &header);
	if (ACPI_FAILURE(status) || !header)
		return;

	/*
	 * Since the "OEM0" table name is for OEM specific usage, verify
	 * that what we're seeing purports to be from Microsoft.
	 */
	if (strncmp(header->oem_table_id, "MICROSFT", 8))
		goto error;

	/*
	 * Ensure the length is reasonable. Requiring at least 8 bytes and
	 * no more than 4K bytes is somewhat arbitrary and just protects
	 * against a malformed table. Hyper-V currently provides 64 bytes,
	 * but allow for a change in a later version.
	 */
	if (header->length < sizeof(*header) + 8 ||
	    header->length > sizeof(*header) + SZ_4K)
		goto error;

	length = header->length - sizeof(*header);
	randomdata = (u8 *)(header + 1);

	pr_debug("Hyper-V: Seeding rng with %d random bytes from ACPI table OEM0\n",
			length);

	add_bootloader_randomness(randomdata, length);

	/*
	 * To prevent the seed data from being visible in /sys/firmware/acpi,
	 * zero out the random data in the ACPI table and fixup the checksum.
	 * The zero'ing is done out of an abundance of caution in avoiding
	 * potential security risks to the rng. Similarly, reset the table
	 * length to just the header size so that a subsequent kexec doesn't
	 * try to use the zero'ed out random data.
	 */
	for (i = 0; i < length; i++) {
		header->checksum += randomdata[i];
		randomdata[i] = 0;
	}

	for (i = 0; i < sizeof(header->length); i++)
		header->checksum += ((u8 *)&header->length)[i];
	header->length = sizeof(*header);
	for (i = 0; i < sizeof(header->length); i++)
		header->checksum -= ((u8 *)&header->length)[i];

error:
	acpi_put_table(header);
}

/*
 * Hyper-V specific initialization and die code for
 * individual CPUs that is common across all architectures.
 * Called by the CPU hotplug mechanism.
 */

int hv_common_cpu_init(unsigned int cpu)
{
	void **inputarg, **outputarg;
	u8 **synic_eventring_tail;
	u64 msr_vp_index;
	gfp_t flags;
	const int pgcount = hv_output_page_exists() ? 2 : 1;
	void *mem;
	int ret = 0;

	/* hv_cpu_init() can be called with IRQs disabled from hv_resume() */
	flags = irqs_disabled() ? GFP_ATOMIC : GFP_KERNEL;

	inputarg = (void **)this_cpu_ptr(hyperv_pcpu_input_arg);

	/*
	 * The per-cpu memory is already allocated if this CPU was previously
	 * online and then taken offline
	 */
	if (!*inputarg) {
		mem = kmalloc(pgcount * HV_HYP_PAGE_SIZE, flags);
		if (!mem)
			return -ENOMEM;

		if (hv_output_page_exists()) {
			outputarg = (void **)this_cpu_ptr(hyperv_pcpu_output_arg);
			*outputarg = (char *)mem + HV_HYP_PAGE_SIZE;
		}

		if (!ms_hyperv.paravisor_present &&
		    (hv_isolation_type_snp() || hv_isolation_type_tdx())) {
			ret = set_memory_decrypted((unsigned long)mem, pgcount);
			if (ret) {
				/* It may be unsafe to free 'mem' */
				return ret;
			}

			memset(mem, 0x00, pgcount * HV_HYP_PAGE_SIZE);
		}

		/*
		 * In a fully enlightened TDX/SNP VM with more than 64 VPs, if
		 * hyperv_pcpu_input_arg is not NULL, set_memory_decrypted() ->
		 * ... -> cpa_flush()-> ... -> __send_ipi_mask_ex() tries to
		 * use hyperv_pcpu_input_arg as the hypercall input page, which
		 * must be a decrypted page in such a VM, but the page is still
		 * encrypted before set_memory_decrypted() returns. Fix this by
		 * setting *inputarg after the above set_memory_decrypted(): if
		 * hyperv_pcpu_input_arg is NULL, __send_ipi_mask_ex() returns
		 * HV_STATUS_INVALID_PARAMETER immediately, and the function
		 * hv_send_ipi_mask() falls back to orig_apic.send_IPI_mask(),
		 * which may be slightly slower than the hypercall, but still
		 * works correctly in such a VM.
		 */
		*inputarg = mem;
	}

	msr_vp_index = hv_get_msr(HV_MSR_VP_INDEX);

	hv_vp_index[cpu] = msr_vp_index;

	if (msr_vp_index > hv_max_vp_index)
		hv_max_vp_index = msr_vp_index;

	if (hv_root_partition()) {
		synic_eventring_tail = (u8 **)this_cpu_ptr(hv_synic_eventring_tail);
		*synic_eventring_tail = kcalloc(HV_SYNIC_SINT_COUNT,
						sizeof(u8), flags);
		/* No need to unwind any of the above on failure here */
		if (unlikely(!*synic_eventring_tail))
			ret = -ENOMEM;
	}

	return ret;
}

int hv_common_cpu_die(unsigned int cpu)
{
	u8 **synic_eventring_tail;
	/*
	 * The hyperv_pcpu_input_arg and hyperv_pcpu_output_arg memory
	 * is not freed when the CPU goes offline as the hyperv_pcpu_input_arg
	 * may be used by the Hyper-V vPCI driver in reassigning interrupts
	 * as part of the offlining process.  The interrupt reassignment
	 * happens *after* the CPUHP_AP_HYPERV_ONLINE state has run and
	 * called this function.
	 *
	 * If a previously offlined CPU is brought back online again, the
	 * originally allocated memory is reused in hv_common_cpu_init().
	 */

	synic_eventring_tail = this_cpu_ptr(hv_synic_eventring_tail);
	kfree(*synic_eventring_tail);
	*synic_eventring_tail = NULL;

	return 0;
}

/* Bit mask of the extended capability to query: see HV_EXT_CAPABILITY_xxx */
bool hv_query_ext_cap(u64 cap_query)
{
	/*
	 * The address of the 'hv_extended_cap' variable will be used as an
	 * output parameter to the hypercall below and so it should be
	 * compatible with 'virt_to_phys'. Which means, it's address should be
	 * directly mapped. Use 'static' to keep it compatible; stack variables
	 * can be virtually mapped, making them incompatible with
	 * 'virt_to_phys'.
	 * Hypercall input/output addresses should also be 8-byte aligned.
	 */
	static u64 hv_extended_cap __aligned(8);
	static bool hv_extended_cap_queried;
	u64 status;

	/*
	 * Querying extended capabilities is an extended hypercall. Check if the
	 * partition supports extended hypercall, first.
	 */
	if (!(ms_hyperv.priv_high & HV_ENABLE_EXTENDED_HYPERCALLS))
		return false;

	/* Extended capabilities do not change at runtime. */
	if (hv_extended_cap_queried)
		return hv_extended_cap & cap_query;

	status = hv_do_hypercall(HV_EXT_CALL_QUERY_CAPABILITIES, NULL,
				 &hv_extended_cap);

	/*
	 * The query extended capabilities hypercall should not fail under
	 * any normal circumstances. Avoid repeatedly making the hypercall, on
	 * error.
	 */
	hv_extended_cap_queried = true;
	if (!hv_result_success(status)) {
		pr_err("Hyper-V: Extended query capabilities hypercall failed 0x%llx\n",
		       status);
		return false;
	}

	return hv_extended_cap & cap_query;
}
EXPORT_SYMBOL_GPL(hv_query_ext_cap);

void hv_setup_dma_ops(struct device *dev, bool coherent)
{
	arch_setup_dma_ops(dev, coherent);
}
EXPORT_SYMBOL_GPL(hv_setup_dma_ops);

bool hv_is_hibernation_supported(void)
{
	return !hv_root_partition() && acpi_sleep_state_supported(ACPI_STATE_S4);
}
EXPORT_SYMBOL_GPL(hv_is_hibernation_supported);

/*
 * Default function to read the Hyper-V reference counter, independent
 * of whether Hyper-V enlightened clocks/timers are being used. But on
 * architectures where it is used, Hyper-V enlightenment code in
 * hyperv_timer.c may override this function.
 */
static u64 __hv_read_ref_counter(void)
{
	return hv_get_msr(HV_MSR_TIME_REF_COUNT);
}

u64 (*hv_read_reference_counter)(void) = __hv_read_ref_counter;
EXPORT_SYMBOL_GPL(hv_read_reference_counter);

/* These __weak functions provide default "no-op" behavior and
 * may be overridden by architecture specific versions. Architectures
 * for which the default "no-op" behavior is sufficient can leave
 * them unimplemented and not be cluttered with a bunch of stub
 * functions in arch-specific code.
 */

bool __weak hv_is_isolation_supported(void)
{
	return false;
}
EXPORT_SYMBOL_GPL(hv_is_isolation_supported);

bool __weak hv_isolation_type_snp(void)
{
	return false;
}
EXPORT_SYMBOL_GPL(hv_isolation_type_snp);

bool __weak hv_isolation_type_tdx(void)
{
	return false;
}
EXPORT_SYMBOL_GPL(hv_isolation_type_tdx);

void __weak hv_setup_vmbus_handler(void (*handler)(void))
{
}
EXPORT_SYMBOL_GPL(hv_setup_vmbus_handler);

void __weak hv_remove_vmbus_handler(void)
{
}
EXPORT_SYMBOL_GPL(hv_remove_vmbus_handler);

void __weak hv_setup_mshv_handler(void (*handler)(void))
{
}
EXPORT_SYMBOL_GPL(hv_setup_mshv_handler);

void __weak hv_setup_kexec_handler(void (*handler)(void))
{
}
EXPORT_SYMBOL_GPL(hv_setup_kexec_handler);

void __weak hv_remove_kexec_handler(void)
{
}
EXPORT_SYMBOL_GPL(hv_remove_kexec_handler);

void __weak hv_setup_crash_handler(void (*handler)(struct pt_regs *regs))
{
}
EXPORT_SYMBOL_GPL(hv_setup_crash_handler);

void __weak hv_remove_crash_handler(void)
{
}
EXPORT_SYMBOL_GPL(hv_remove_crash_handler);

void __weak hyperv_cleanup(void)
{
}
EXPORT_SYMBOL_GPL(hyperv_cleanup);

u64 __weak hv_ghcb_hypercall(u64 control, void *input, void *output, u32 input_size)
{
	return HV_STATUS_INVALID_PARAMETER;
}
EXPORT_SYMBOL_GPL(hv_ghcb_hypercall);

u64 __weak hv_tdx_hypercall(u64 control, u64 param1, u64 param2)
{
	return HV_STATUS_INVALID_PARAMETER;
}
EXPORT_SYMBOL_GPL(hv_tdx_hypercall);

void hv_identify_partition_type(void)
{
	/* Assume guest role */
	hv_curr_partition_type = HV_PARTITION_TYPE_GUEST;
	/*
	 * Check partition creation and cpu management privileges
	 *
	 * Hyper-V should never specify running as root and as a Confidential
	 * VM. But to protect against a compromised/malicious Hyper-V trying
	 * to exploit root behavior to expose Confidential VM memory, ignore
	 * the root partition setting if also a Confidential VM.
	 */
	if ((ms_hyperv.priv_high & HV_CREATE_PARTITIONS) &&
	    (ms_hyperv.priv_high & HV_CPU_MANAGEMENT) &&
	    !(ms_hyperv.priv_high & HV_ISOLATION)) {
		pr_info("Hyper-V: running as root partition\n");
		if (IS_ENABLED(CONFIG_MSHV_ROOT))
			hv_curr_partition_type = HV_PARTITION_TYPE_ROOT;
		else
			pr_crit("Hyper-V: CONFIG_MSHV_ROOT not enabled!\n");
	}
}

struct hv_status_info {
	char *string;
	int errno;
	u16 code;
};

/*
 * Note on the errno mappings:
 * A failed hypercall is usually only recoverable (or loggable) near
 * the call site where the HV_STATUS_* code is known. So the errno
 * it gets converted to is not too useful further up the stack.
 * Provide a few mappings that could be useful, and revert to -EIO
 * as a fallback.
 */
static const struct hv_status_info hv_status_infos[] = {
#define _STATUS_INFO(status, errno) { #status, (errno), (status) }
	_STATUS_INFO(HV_STATUS_SUCCESS,				0),
	_STATUS_INFO(HV_STATUS_INVALID_HYPERCALL_CODE,		-EINVAL),
	_STATUS_INFO(HV_STATUS_INVALID_HYPERCALL_INPUT,		-EINVAL),
	_STATUS_INFO(HV_STATUS_INVALID_ALIGNMENT,		-EIO),
	_STATUS_INFO(HV_STATUS_INVALID_PARAMETER,		-EINVAL),
	_STATUS_INFO(HV_STATUS_ACCESS_DENIED,			-EIO),
	_STATUS_INFO(HV_STATUS_INVALID_PARTITION_STATE,		-EIO),
	_STATUS_INFO(HV_STATUS_OPERATION_DENIED,		-EIO),
	_STATUS_INFO(HV_STATUS_UNKNOWN_PROPERTY,		-EIO),
	_STATUS_INFO(HV_STATUS_PROPERTY_VALUE_OUT_OF_RANGE,	-EIO),
	_STATUS_INFO(HV_STATUS_INSUFFICIENT_MEMORY,		-ENOMEM),
	_STATUS_INFO(HV_STATUS_INVALID_PARTITION_ID,		-EINVAL),
	_STATUS_INFO(HV_STATUS_INVALID_VP_INDEX,		-EINVAL),
	_STATUS_INFO(HV_STATUS_NOT_FOUND,			-EIO),
	_STATUS_INFO(HV_STATUS_INVALID_PORT_ID,			-EINVAL),
	_STATUS_INFO(HV_STATUS_INVALID_CONNECTION_ID,		-EINVAL),
	_STATUS_INFO(HV_STATUS_INSUFFICIENT_BUFFERS,		-EIO),
	_STATUS_INFO(HV_STATUS_NOT_ACKNOWLEDGED,		-EIO),
	_STATUS_INFO(HV_STATUS_INVALID_VP_STATE,		-EIO),
	_STATUS_INFO(HV_STATUS_NO_RESOURCES,			-EIO),
	_STATUS_INFO(HV_STATUS_PROCESSOR_FEATURE_NOT_SUPPORTED,	-EIO),
	_STATUS_INFO(HV_STATUS_INVALID_LP_INDEX,		-EINVAL),
	_STATUS_INFO(HV_STATUS_INVALID_REGISTER_VALUE,		-EINVAL),
	_STATUS_INFO(HV_STATUS_INVALID_LP_INDEX,		-EIO),
	_STATUS_INFO(HV_STATUS_INVALID_REGISTER_VALUE,		-EIO),
	_STATUS_INFO(HV_STATUS_OPERATION_FAILED,		-EIO),
	_STATUS_INFO(HV_STATUS_TIME_OUT,			-EIO),
	_STATUS_INFO(HV_STATUS_CALL_PENDING,			-EIO),
	_STATUS_INFO(HV_STATUS_VTL_ALREADY_ENABLED,		-EIO),
#undef _STATUS_INFO
};

static inline const struct hv_status_info *find_hv_status_info(u64 hv_status)
{
	int i;
	u16 code = hv_result(hv_status);

	for (i = 0; i < ARRAY_SIZE(hv_status_infos); ++i) {
		const struct hv_status_info *info = &hv_status_infos[i];

		if (info->code == code)
			return info;
	}

	return NULL;
}

/* Convert a hypercall result into a linux-friendly error code. */
int hv_result_to_errno(u64 status)
{
	const struct hv_status_info *info;

	/* hv_do_hypercall() may return U64_MAX, hypercalls aren't possible */
	if (unlikely(status == U64_MAX))
		return -EOPNOTSUPP;

	info = find_hv_status_info(status);
	if (info)
		return info->errno;

	return -EIO;
}
EXPORT_SYMBOL_GPL(hv_result_to_errno);

const char *hv_result_to_string(u64 status)
{
	const struct hv_status_info *info;

	if (unlikely(status == U64_MAX))
		return "Hypercall page missing!";

	info = find_hv_status_info(status);
	if (info)
		return info->string;

	return "Unknown";
}
EXPORT_SYMBOL_GPL(hv_result_to_string);<|MERGE_RESOLUTION|>--- conflicted
+++ resolved
@@ -296,9 +296,6 @@
 
 static inline bool hv_output_page_exists(void)
 {
-<<<<<<< HEAD
-	return hv_root_partition || IS_ENABLED(CONFIG_HYPERV_VTL_MODE);
-=======
 	return hv_root_partition() || IS_ENABLED(CONFIG_HYPERV_VTL_MODE);
 }
 
@@ -319,7 +316,6 @@
 	else
 		pr_err("Hyper-V: failed to get partition ID: %#x\n",
 		       hv_result(status));
->>>>>>> e8a457b7
 }
 
 int __init hv_common_init(void)
@@ -389,14 +385,11 @@
 		BUG_ON(!hyperv_pcpu_output_arg);
 	}
 
-<<<<<<< HEAD
-=======
 	if (hv_root_partition()) {
 		hv_synic_eventring_tail = alloc_percpu(u8 *);
 		BUG_ON(!hv_synic_eventring_tail);
 	}
 
->>>>>>> e8a457b7
 	hv_vp_index = kmalloc_array(nr_cpu_ids, sizeof(*hv_vp_index),
 				    GFP_KERNEL);
 	if (!hv_vp_index) {
