// SPDX-License-Identifier: GPL-2.0-only
/*
 * Copyright (c) 2016, The Linux Foundation. All rights reserved.
 */
#include <linux/bitops.h>
#include <linux/clk.h>
#include <linux/delay.h>
#include <linux/dmaengine.h>
#include <linux/dma-mapping.h>
#include <linux/dma/qcom_adm.h>
#include <linux/dma/qcom_bam_dma.h>
#include <linux/module.h>
#include <linux/mtd/partitions.h>
#include <linux/mtd/rawnand.h>
#include <linux/of.h>
#include <linux/platform_device.h>
#include <linux/slab.h>
#include <linux/mtd/nand-qpic-common.h>

/*
 * NAND special boot partitions
 *
 * @page_offset:		offset of the partition where spare data is not protected
 *				by ECC (value in pages)
 * @page_offset:		size of the partition where spare data is not protected
 *				by ECC (value in pages)
 */
struct qcom_nand_boot_partition {
	u32 page_offset;
	u32 page_size;
};

/*
 * Qcom op for each exec_op transfer
 *
 * @data_instr:			data instruction pointer
 * @data_instr_idx:		data instruction index
 * @rdy_timeout_ms:		wait ready timeout in ms
 * @rdy_delay_ns:		Additional delay in ns
 * @addr1_reg:			Address1 register value
 * @addr2_reg:			Address2 register value
 * @cmd_reg:			CMD register value
 * @flag:			flag for misc instruction
 */
struct qcom_op {
	const struct nand_op_instr *data_instr;
	unsigned int data_instr_idx;
	unsigned int rdy_timeout_ms;
	unsigned int rdy_delay_ns;
	__le32 addr1_reg;
	__le32 addr2_reg;
	__le32 cmd_reg;
	u8 flag;
};

/*
 * NAND chip structure
 *
 * @boot_partitions:		array of boot partitions where offset and size of the
 *				boot partitions are stored
 *
 * @chip:			base NAND chip structure
 * @node:			list node to add itself to host_list in
 *				qcom_nand_controller
 *
 * @nr_boot_partitions:		count of the boot partitions where spare data is not
 *				protected by ECC
 *
 * @cs:				chip select value for this chip
 * @cw_size:			the number of bytes in a single step/codeword
 *				of a page, consisting of all data, ecc, spare
 *				and reserved bytes
 * @cw_data:			the number of bytes within a codeword protected
 *				by ECC
 * @ecc_bytes_hw:		ECC bytes used by controller hardware for this
 *				chip
 *
 * @last_command:		keeps track of last command on this chip. used
 *				for reading correct status
 *
 * @cfg0, cfg1, cfg0_raw..:	NANDc register configurations needed for
 *				ecc/non-ecc mode for the current nand flash
 *				device
 *
 * @status:			value to be returned if NAND_CMD_STATUS command
 *				is executed
 * @codeword_fixup:		keep track of the current layout used by
 *				the driver for read/write operation.
 * @use_ecc:			request the controller to use ECC for the
 *				upcoming read/write
 * @bch_enabled:		flag to tell whether BCH ECC mode is used
 */
struct qcom_nand_host {
	struct qcom_nand_boot_partition *boot_partitions;

	struct nand_chip chip;
	struct list_head node;

	int nr_boot_partitions;

	int cs;
	int cw_size;
	int cw_data;
	int ecc_bytes_hw;
	int spare_bytes;
	int bbm_size;

	int last_command;

	u32 cfg0, cfg1;
	u32 cfg0_raw, cfg1_raw;
	u32 ecc_buf_cfg;
	u32 ecc_bch_cfg;
	u32 clrflashstatus;
	u32 clrreadstatus;

	u8 status;
	bool codeword_fixup;
	bool use_ecc;
	bool bch_enabled;
};

static struct qcom_nand_host *to_qcom_nand_host(struct nand_chip *chip)
{
	return container_of(chip, struct qcom_nand_host, chip);
}

static struct qcom_nand_controller *
get_qcom_nand_controller(struct nand_chip *chip)
{
	return (struct qcom_nand_controller *)
		((u8 *)chip->controller - sizeof(struct qcom_nand_controller));
}

static u32 nandc_read(struct qcom_nand_controller *nandc, int offset)
{
	return ioread32(nandc->base + offset);
}

static void nandc_write(struct qcom_nand_controller *nandc, int offset,
			u32 val)
{
	iowrite32(val, nandc->base + offset);
}

/* Helper to check whether this is the last CW or not */
static bool qcom_nandc_is_last_cw(struct nand_ecc_ctrl *ecc, int cw)
{
	return cw == (ecc->steps - 1);
}

/**
 * nandc_set_read_loc_first() - to set read location first register
 * @chip:		NAND Private Flash Chip Data
 * @reg_base:		location register base
 * @cw_offset:		code word offset
 * @read_size:		code word read length
 * @is_last_read_loc:	is this the last read location
 *
 * This function will set location register value
 */
static void nandc_set_read_loc_first(struct nand_chip *chip,
				     int reg_base, u32 cw_offset,
				     u32 read_size, u32 is_last_read_loc)
{
	struct qcom_nand_controller *nandc = get_qcom_nand_controller(chip);
	__le32 locreg_val;
<<<<<<< HEAD
	u32 val = (((cw_offset) << READ_LOCATION_OFFSET) |
		  ((read_size) << READ_LOCATION_SIZE) |
		  ((is_last_read_loc) << READ_LOCATION_LAST));
=======
	u32 val = FIELD_PREP(READ_LOCATION_OFFSET_MASK, cw_offset) |
		  FIELD_PREP(READ_LOCATION_SIZE_MASK, read_size) |
		  FIELD_PREP(READ_LOCATION_LAST_MASK, is_last_read_loc);
>>>>>>> e8a457b7

	locreg_val = cpu_to_le32(val);

	if (reg_base == NAND_READ_LOCATION_0)
		nandc->regs->read_location0 = locreg_val;
	else if (reg_base == NAND_READ_LOCATION_1)
		nandc->regs->read_location1 = locreg_val;
	else if (reg_base == NAND_READ_LOCATION_2)
		nandc->regs->read_location2 = locreg_val;
	else if (reg_base == NAND_READ_LOCATION_3)
		nandc->regs->read_location3 = locreg_val;
}

/**
 * nandc_set_read_loc_last - to set read location last register
 * @chip:		NAND Private Flash Chip Data
 * @reg_base:		location register base
 * @cw_offset:		code word offset
 * @read_size:		code word read length
 * @is_last_read_loc:	is this the last read location
 *
 * This function will set location last register value
 */
static void nandc_set_read_loc_last(struct nand_chip *chip,
				    int reg_base, u32 cw_offset,
				    u32 read_size, u32 is_last_read_loc)
{
	struct qcom_nand_controller *nandc = get_qcom_nand_controller(chip);
	__le32 locreg_val;
<<<<<<< HEAD
	u32 val = (((cw_offset) << READ_LOCATION_OFFSET) |
		  ((read_size) << READ_LOCATION_SIZE) |
		  ((is_last_read_loc) << READ_LOCATION_LAST));
=======
	u32 val = FIELD_PREP(READ_LOCATION_OFFSET_MASK, cw_offset) |
		  FIELD_PREP(READ_LOCATION_SIZE_MASK, read_size) |
		  FIELD_PREP(READ_LOCATION_LAST_MASK, is_last_read_loc);
>>>>>>> e8a457b7

	locreg_val = cpu_to_le32(val);

	if (reg_base == NAND_READ_LOCATION_LAST_CW_0)
		nandc->regs->read_location_last0 = locreg_val;
	else if (reg_base == NAND_READ_LOCATION_LAST_CW_1)
		nandc->regs->read_location_last1 = locreg_val;
	else if (reg_base == NAND_READ_LOCATION_LAST_CW_2)
		nandc->regs->read_location_last2 = locreg_val;
	else if (reg_base == NAND_READ_LOCATION_LAST_CW_3)
		nandc->regs->read_location_last3 = locreg_val;
}

/* helper to configure location register values */
static void nandc_set_read_loc(struct nand_chip *chip, int cw, int reg,
			       u32 cw_offset, u32 read_size, u32 is_last_read_loc)
{
	struct qcom_nand_controller *nandc = get_qcom_nand_controller(chip);
	struct nand_ecc_ctrl *ecc = &chip->ecc;
	int reg_base = NAND_READ_LOCATION_0;

	if (nandc->props->qpic_version2 && qcom_nandc_is_last_cw(ecc, cw))
		reg_base = NAND_READ_LOCATION_LAST_CW_0;

	reg_base += reg * 4;

	if (nandc->props->qpic_version2 && qcom_nandc_is_last_cw(ecc, cw))
		return nandc_set_read_loc_last(chip, reg_base, cw_offset,
				read_size, is_last_read_loc);
	else
		return nandc_set_read_loc_first(chip, reg_base, cw_offset,
				read_size, is_last_read_loc);
}

/* helper to configure address register values */
static void set_address(struct qcom_nand_host *host, u16 column, int page)
{
	struct nand_chip *chip = &host->chip;
	struct qcom_nand_controller *nandc = get_qcom_nand_controller(chip);

	if (chip->options & NAND_BUSWIDTH_16)
		column >>= 1;

	nandc->regs->addr0 = cpu_to_le32(page << 16 | column);
	nandc->regs->addr1 = cpu_to_le32(page >> 16 & 0xff);
}

/*
 * update_rw_regs:	set up read/write register values, these will be
 *			written to the NAND controller registers via DMA
 *
 * @num_cw:		number of steps for the read/write operation
 * @read:		read or write operation
 * @cw	:		which code word
 */
static void update_rw_regs(struct qcom_nand_host *host, int num_cw, bool read, int cw)
{
	struct nand_chip *chip = &host->chip;
	__le32 cmd, cfg0, cfg1, ecc_bch_cfg;
	struct qcom_nand_controller *nandc = get_qcom_nand_controller(chip);

	if (read) {
		if (host->use_ecc)
			cmd = cpu_to_le32(OP_PAGE_READ_WITH_ECC | PAGE_ACC | LAST_PAGE);
		else
			cmd = cpu_to_le32(OP_PAGE_READ | PAGE_ACC | LAST_PAGE);
	} else {
		cmd = cpu_to_le32(OP_PROGRAM_PAGE | PAGE_ACC | LAST_PAGE);
	}

	if (host->use_ecc) {
<<<<<<< HEAD
		cfg0 = cpu_to_le32((host->cfg0 & ~(7U << CW_PER_PAGE)) |
				(num_cw - 1) << CW_PER_PAGE);
=======
		cfg0 = cpu_to_le32((host->cfg0 & ~CW_PER_PAGE_MASK) |
				   FIELD_PREP(CW_PER_PAGE_MASK, (num_cw - 1)));
>>>>>>> e8a457b7

		cfg1 = cpu_to_le32(host->cfg1);
		ecc_bch_cfg = cpu_to_le32(host->ecc_bch_cfg);
	} else {
<<<<<<< HEAD
		cfg0 = cpu_to_le32((host->cfg0_raw & ~(7U << CW_PER_PAGE)) |
				(num_cw - 1) << CW_PER_PAGE);
=======
		cfg0 = cpu_to_le32((host->cfg0_raw & ~CW_PER_PAGE_MASK) |
				   FIELD_PREP(CW_PER_PAGE_MASK, (num_cw - 1)));
>>>>>>> e8a457b7

		cfg1 = cpu_to_le32(host->cfg1_raw);
		ecc_bch_cfg = cpu_to_le32(ECC_CFG_ECC_DISABLE);
	}

	nandc->regs->cmd = cmd;
	nandc->regs->cfg0 = cfg0;
	nandc->regs->cfg1 = cfg1;
	nandc->regs->ecc_bch_cfg = ecc_bch_cfg;

	if (!nandc->props->qpic_version2)
		nandc->regs->ecc_buf_cfg = cpu_to_le32(host->ecc_buf_cfg);

	nandc->regs->clrflashstatus = cpu_to_le32(host->clrflashstatus);
	nandc->regs->clrreadstatus = cpu_to_le32(host->clrreadstatus);
	nandc->regs->exec = cpu_to_le32(1);

	if (read)
		nandc_set_read_loc(chip, cw, 0, 0, host->use_ecc ?
				   host->cw_data : host->cw_size, 1);
}

/*
 * Helper to prepare DMA descriptors for configuring registers
 * before reading a NAND page.
 */
static void config_nand_page_read(struct nand_chip *chip)
{
	struct qcom_nand_controller *nandc = get_qcom_nand_controller(chip);

	qcom_write_reg_dma(nandc, &nandc->regs->addr0, NAND_ADDR0, 2, 0);
	qcom_write_reg_dma(nandc, &nandc->regs->cfg0, NAND_DEV0_CFG0, 3, 0);
	if (!nandc->props->qpic_version2)
		qcom_write_reg_dma(nandc, &nandc->regs->ecc_buf_cfg, NAND_EBI2_ECC_BUF_CFG, 1, 0);
	qcom_write_reg_dma(nandc, &nandc->regs->erased_cw_detect_cfg_clr,
			   NAND_ERASED_CW_DETECT_CFG, 1, 0);
	qcom_write_reg_dma(nandc, &nandc->regs->erased_cw_detect_cfg_set,
			   NAND_ERASED_CW_DETECT_CFG, 1, NAND_ERASED_CW_SET | NAND_BAM_NEXT_SGL);
}

/*
 * Helper to prepare DMA descriptors for configuring registers
 * before reading each codeword in NAND page.
 */
static void
config_nand_cw_read(struct nand_chip *chip, bool use_ecc, int cw)
{
	struct qcom_nand_controller *nandc = get_qcom_nand_controller(chip);
	struct nand_ecc_ctrl *ecc = &chip->ecc;

	__le32 *reg = &nandc->regs->read_location0;

	if (nandc->props->qpic_version2 && qcom_nandc_is_last_cw(ecc, cw))
		reg = &nandc->regs->read_location_last0;

	if (nandc->props->supports_bam)
		qcom_write_reg_dma(nandc, reg, NAND_READ_LOCATION_0, 4, NAND_BAM_NEXT_SGL);

	qcom_write_reg_dma(nandc, &nandc->regs->cmd, NAND_FLASH_CMD, 1, NAND_BAM_NEXT_SGL);
	qcom_write_reg_dma(nandc, &nandc->regs->exec, NAND_EXEC_CMD, 1, NAND_BAM_NEXT_SGL);

	if (use_ecc) {
		qcom_read_reg_dma(nandc, NAND_FLASH_STATUS, 2, 0);
		qcom_read_reg_dma(nandc, NAND_ERASED_CW_DETECT_STATUS, 1,
				  NAND_BAM_NEXT_SGL);
	} else {
		qcom_read_reg_dma(nandc, NAND_FLASH_STATUS, 1, NAND_BAM_NEXT_SGL);
	}
}

/*
 * Helper to prepare dma descriptors to configure registers needed for reading a
 * single codeword in page
 */
static void
config_nand_single_cw_page_read(struct nand_chip *chip,
				bool use_ecc, int cw)
{
	config_nand_page_read(chip);
	config_nand_cw_read(chip, use_ecc, cw);
}

/*
 * Helper to prepare DMA descriptors used to configure registers needed for
 * before writing a NAND page.
 */
static void config_nand_page_write(struct nand_chip *chip)
{
	struct qcom_nand_controller *nandc = get_qcom_nand_controller(chip);

	qcom_write_reg_dma(nandc, &nandc->regs->addr0, NAND_ADDR0, 2, 0);
	qcom_write_reg_dma(nandc, &nandc->regs->cfg0, NAND_DEV0_CFG0, 3, 0);
	if (!nandc->props->qpic_version2)
		qcom_write_reg_dma(nandc, &nandc->regs->ecc_buf_cfg, NAND_EBI2_ECC_BUF_CFG, 1,
				   NAND_BAM_NEXT_SGL);
}

/*
 * Helper to prepare DMA descriptors for configuring registers
 * before writing each codeword in NAND page.
 */
static void config_nand_cw_write(struct nand_chip *chip)
{
	struct qcom_nand_controller *nandc = get_qcom_nand_controller(chip);

	qcom_write_reg_dma(nandc, &nandc->regs->cmd, NAND_FLASH_CMD, 1, NAND_BAM_NEXT_SGL);
	qcom_write_reg_dma(nandc, &nandc->regs->exec, NAND_EXEC_CMD, 1, NAND_BAM_NEXT_SGL);

	qcom_read_reg_dma(nandc, NAND_FLASH_STATUS, 1, NAND_BAM_NEXT_SGL);

	qcom_write_reg_dma(nandc, &nandc->regs->clrflashstatus, NAND_FLASH_STATUS, 1, 0);
	qcom_write_reg_dma(nandc, &nandc->regs->clrreadstatus, NAND_READ_STATUS, 1,
			   NAND_BAM_NEXT_SGL);
}

/*
 * when using BCH ECC, the HW flags an error in NAND_FLASH_STATUS if it read
 * an erased CW, and reports an erased CW in NAND_ERASED_CW_DETECT_STATUS.
 *
 * when using RS ECC, the HW reports the same erros when reading an erased CW,
 * but it notifies that it is an erased CW by placing special characters at
 * certain offsets in the buffer.
 *
 * verify if the page is erased or not, and fix up the page for RS ECC by
 * replacing the special characters with 0xff.
 */
static bool erased_chunk_check_and_fixup(u8 *data_buf, int data_len)
{
	u8 empty1, empty2;

	/*
	 * an erased page flags an error in NAND_FLASH_STATUS, check if the page
	 * is erased by looking for 0x54s at offsets 3 and 175 from the
	 * beginning of each codeword
	 */

	empty1 = data_buf[3];
	empty2 = data_buf[175];

	/*
	 * if the erased codework markers, if they exist override them with
	 * 0xffs
	 */
	if ((empty1 == 0x54 && empty2 == 0xff) ||
	    (empty1 == 0xff && empty2 == 0x54)) {
		data_buf[3] = 0xff;
		data_buf[175] = 0xff;
	}

	/*
	 * check if the entire chunk contains 0xffs or not. if it doesn't, then
	 * restore the original values at the special offsets
	 */
	if (memchr_inv(data_buf, 0xff, data_len)) {
		data_buf[3] = empty1;
		data_buf[175] = empty2;

		return false;
	}

	return true;
}

struct read_stats {
	__le32 flash;
	__le32 buffer;
	__le32 erased_cw;
};

/* reads back FLASH_STATUS register set by the controller */
static int check_flash_errors(struct qcom_nand_host *host, int cw_cnt)
{
	struct nand_chip *chip = &host->chip;
	struct qcom_nand_controller *nandc = get_qcom_nand_controller(chip);
	int i;

	qcom_nandc_dev_to_mem(nandc, true);

	for (i = 0; i < cw_cnt; i++) {
		u32 flash = le32_to_cpu(nandc->reg_read_buf[i]);

		if (flash & (FS_OP_ERR | FS_MPU_ERR))
			return -EIO;
	}

	return 0;
}

/* performs raw read for one codeword */
static int
qcom_nandc_read_cw_raw(struct mtd_info *mtd, struct nand_chip *chip,
		       u8 *data_buf, u8 *oob_buf, int page, int cw)
{
	struct qcom_nand_host *host = to_qcom_nand_host(chip);
	struct qcom_nand_controller *nandc = get_qcom_nand_controller(chip);
	struct nand_ecc_ctrl *ecc = &chip->ecc;
	int data_size1, data_size2, oob_size1, oob_size2;
	int ret, reg_off = FLASH_BUF_ACC, read_loc = 0;
	int raw_cw = cw;

	nand_read_page_op(chip, page, 0, NULL, 0);
	nandc->buf_count = 0;
	nandc->buf_start = 0;
	qcom_clear_read_regs(nandc);
	host->use_ecc = false;

	if (nandc->props->qpic_version2)
		raw_cw = ecc->steps - 1;

	qcom_clear_bam_transaction(nandc);
	set_address(host, host->cw_size * cw, page);
	update_rw_regs(host, 1, true, raw_cw);
	config_nand_page_read(chip);

	data_size1 = mtd->writesize - host->cw_size * (ecc->steps - 1);
	oob_size1 = host->bbm_size;

	if (qcom_nandc_is_last_cw(ecc, cw) && !host->codeword_fixup) {
		data_size2 = ecc->size - data_size1 -
			     ((ecc->steps - 1) * 4);
		oob_size2 = (ecc->steps * 4) + host->ecc_bytes_hw +
			    host->spare_bytes;
	} else {
		data_size2 = host->cw_data - data_size1;
		oob_size2 = host->ecc_bytes_hw + host->spare_bytes;
	}

	if (nandc->props->supports_bam) {
		nandc_set_read_loc(chip, cw, 0, read_loc, data_size1, 0);
		read_loc += data_size1;

		nandc_set_read_loc(chip, cw, 1, read_loc, oob_size1, 0);
		read_loc += oob_size1;

		nandc_set_read_loc(chip, cw, 2, read_loc, data_size2, 0);
		read_loc += data_size2;

		nandc_set_read_loc(chip, cw, 3, read_loc, oob_size2, 1);
	}

	config_nand_cw_read(chip, false, raw_cw);

	qcom_read_data_dma(nandc, reg_off, data_buf, data_size1, 0);
	reg_off += data_size1;

	qcom_read_data_dma(nandc, reg_off, oob_buf, oob_size1, 0);
	reg_off += oob_size1;

	qcom_read_data_dma(nandc, reg_off, data_buf + data_size1, data_size2, 0);
	reg_off += data_size2;

	qcom_read_data_dma(nandc, reg_off, oob_buf + oob_size1, oob_size2, 0);

	ret = qcom_submit_descs(nandc);
	if (ret) {
		dev_err(nandc->dev, "failure to read raw cw %d\n", cw);
		return ret;
	}

	return check_flash_errors(host, 1);
}

/*
 * Bitflips can happen in erased codewords also so this function counts the
 * number of 0 in each CW for which ECC engine returns the uncorrectable
 * error. The page will be assumed as erased if this count is less than or
 * equal to the ecc->strength for each CW.
 *
 * 1. Both DATA and OOB need to be checked for number of 0. The
 *    top-level API can be called with only data buf or OOB buf so use
 *    chip->data_buf if data buf is null and chip->oob_poi if oob buf
 *    is null for copying the raw bytes.
 * 2. Perform raw read for all the CW which has uncorrectable errors.
 * 3. For each CW, check the number of 0 in cw_data and usable OOB bytes.
 *    The BBM and spare bytes bit flip won’t affect the ECC so don’t check
 *    the number of bitflips in this area.
 */
static int
check_for_erased_page(struct qcom_nand_host *host, u8 *data_buf,
		      u8 *oob_buf, unsigned long uncorrectable_cws,
		      int page, unsigned int max_bitflips)
{
	struct nand_chip *chip = &host->chip;
	struct mtd_info *mtd = nand_to_mtd(chip);
	struct nand_ecc_ctrl *ecc = &chip->ecc;
	u8 *cw_data_buf, *cw_oob_buf;
	int cw, data_size, oob_size, ret;

	if (!data_buf)
		data_buf = nand_get_data_buf(chip);

	if (!oob_buf) {
		nand_get_data_buf(chip);
		oob_buf = chip->oob_poi;
	}

	for_each_set_bit(cw, &uncorrectable_cws, ecc->steps) {
		if (qcom_nandc_is_last_cw(ecc, cw) && !host->codeword_fixup) {
			data_size = ecc->size - ((ecc->steps - 1) * 4);
			oob_size = (ecc->steps * 4) + host->ecc_bytes_hw;
		} else {
			data_size = host->cw_data;
			oob_size = host->ecc_bytes_hw;
		}

		/* determine starting buffer address for current CW */
		cw_data_buf = data_buf + (cw * host->cw_data);
		cw_oob_buf = oob_buf + (cw * ecc->bytes);

		ret = qcom_nandc_read_cw_raw(mtd, chip, cw_data_buf,
					     cw_oob_buf, page, cw);
		if (ret)
			return ret;

		/*
		 * make sure it isn't an erased page reported
		 * as not-erased by HW because of a few bitflips
		 */
		ret = nand_check_erased_ecc_chunk(cw_data_buf, data_size,
						  cw_oob_buf + host->bbm_size,
						  oob_size, NULL,
						  0, ecc->strength);
		if (ret < 0) {
			mtd->ecc_stats.failed++;
		} else {
			mtd->ecc_stats.corrected += ret;
			max_bitflips = max_t(unsigned int, max_bitflips, ret);
		}
	}

	return max_bitflips;
}

/*
 * reads back status registers set by the controller to notify page read
 * errors. this is equivalent to what 'ecc->correct()' would do.
 */
static int parse_read_errors(struct qcom_nand_host *host, u8 *data_buf,
			     u8 *oob_buf, int page)
{
	struct nand_chip *chip = &host->chip;
	struct qcom_nand_controller *nandc = get_qcom_nand_controller(chip);
	struct mtd_info *mtd = nand_to_mtd(chip);
	struct nand_ecc_ctrl *ecc = &chip->ecc;
	unsigned int max_bitflips = 0, uncorrectable_cws = 0;
	struct read_stats *buf;
	bool flash_op_err = false, erased;
	int i;
	u8 *data_buf_start = data_buf, *oob_buf_start = oob_buf;

	buf = (struct read_stats *)nandc->reg_read_buf;
	qcom_nandc_dev_to_mem(nandc, true);

	for (i = 0; i < ecc->steps; i++, buf++) {
		u32 flash, buffer, erased_cw;
		int data_len, oob_len;

		if (qcom_nandc_is_last_cw(ecc, i)) {
			data_len = ecc->size - ((ecc->steps - 1) << 2);
			oob_len = ecc->steps << 2;
		} else {
			data_len = host->cw_data;
			oob_len = 0;
		}

		flash = le32_to_cpu(buf->flash);
		buffer = le32_to_cpu(buf->buffer);
		erased_cw = le32_to_cpu(buf->erased_cw);

		/*
		 * Check ECC failure for each codeword. ECC failure can
		 * happen in either of the following conditions
		 * 1. If number of bitflips are greater than ECC engine
		 *    capability.
		 * 2. If this codeword contains all 0xff for which erased
		 *    codeword detection check will be done.
		 */
		if ((flash & FS_OP_ERR) && (buffer & BS_UNCORRECTABLE_BIT)) {
			/*
			 * For BCH ECC, ignore erased codeword errors, if
			 * ERASED_CW bits are set.
			 */
			if (host->bch_enabled) {
				erased = (erased_cw & ERASED_CW) == ERASED_CW;
			/*
			 * For RS ECC, HW reports the erased CW by placing
			 * special characters at certain offsets in the buffer.
			 * These special characters will be valid only if
			 * complete page is read i.e. data_buf is not NULL.
			 */
			} else if (data_buf) {
				erased = erased_chunk_check_and_fixup(data_buf,
								      data_len);
			} else {
				erased = false;
			}

			if (!erased)
				uncorrectable_cws |= BIT(i);
		/*
		 * Check if MPU or any other operational error (timeout,
		 * device failure, etc.) happened for this codeword and
		 * make flash_op_err true. If flash_op_err is set, then
		 * EIO will be returned for page read.
		 */
		} else if (flash & (FS_OP_ERR | FS_MPU_ERR)) {
			flash_op_err = true;
		/*
		 * No ECC or operational errors happened. Check the number of
		 * bits corrected and update the ecc_stats.corrected.
		 */
		} else {
			unsigned int stat;

			stat = buffer & BS_CORRECTABLE_ERR_MSK;
			mtd->ecc_stats.corrected += stat;
			max_bitflips = max(max_bitflips, stat);
		}

		if (data_buf)
			data_buf += data_len;
		if (oob_buf)
			oob_buf += oob_len + ecc->bytes;
	}

	if (flash_op_err)
		return -EIO;

	if (!uncorrectable_cws)
		return max_bitflips;

	return check_for_erased_page(host, data_buf_start, oob_buf_start,
				     uncorrectable_cws, page,
				     max_bitflips);
}

/*
 * helper to perform the actual page read operation, used by ecc->read_page(),
 * ecc->read_oob()
 */
static int read_page_ecc(struct qcom_nand_host *host, u8 *data_buf,
			 u8 *oob_buf, int page)
{
	struct nand_chip *chip = &host->chip;
	struct qcom_nand_controller *nandc = get_qcom_nand_controller(chip);
	struct nand_ecc_ctrl *ecc = &chip->ecc;
	u8 *data_buf_start = data_buf, *oob_buf_start = oob_buf;
	int i, ret;

	config_nand_page_read(chip);

	/* queue cmd descs for each codeword */
	for (i = 0; i < ecc->steps; i++) {
		int data_size, oob_size;

		if (qcom_nandc_is_last_cw(ecc, i) && !host->codeword_fixup) {
			data_size = ecc->size - ((ecc->steps - 1) << 2);
			oob_size = (ecc->steps << 2) + host->ecc_bytes_hw +
				   host->spare_bytes;
		} else {
			data_size = host->cw_data;
			oob_size = host->ecc_bytes_hw + host->spare_bytes;
		}

		if (nandc->props->supports_bam) {
			if (data_buf && oob_buf) {
				nandc_set_read_loc(chip, i, 0, 0, data_size, 0);
				nandc_set_read_loc(chip, i, 1, data_size,
						   oob_size, 1);
			} else if (data_buf) {
				nandc_set_read_loc(chip, i, 0, 0, data_size, 1);
			} else {
				nandc_set_read_loc(chip, i, 0, data_size,
						   oob_size, 1);
			}
		}

		config_nand_cw_read(chip, true, i);

		if (data_buf)
			qcom_read_data_dma(nandc, FLASH_BUF_ACC, data_buf,
					   data_size, 0);

		/*
		 * when ecc is enabled, the controller doesn't read the real
		 * or dummy bad block markers in each chunk. To maintain a
		 * consistent layout across RAW and ECC reads, we just
		 * leave the real/dummy BBM offsets empty (i.e, filled with
		 * 0xffs)
		 */
		if (oob_buf) {
			int j;

			for (j = 0; j < host->bbm_size; j++)
				*oob_buf++ = 0xff;

			qcom_read_data_dma(nandc, FLASH_BUF_ACC + data_size,
					   oob_buf, oob_size, 0);
		}

		if (data_buf)
			data_buf += data_size;
		if (oob_buf)
			oob_buf += oob_size;
	}

	ret = qcom_submit_descs(nandc);
	if (ret) {
		dev_err(nandc->dev, "failure to read page/oob\n");
		return ret;
	}

	return parse_read_errors(host, data_buf_start, oob_buf_start, page);
}

/*
 * a helper that copies the last step/codeword of a page (containing free oob)
 * into our local buffer
 */
static int copy_last_cw(struct qcom_nand_host *host, int page)
{
	struct nand_chip *chip = &host->chip;
	struct qcom_nand_controller *nandc = get_qcom_nand_controller(chip);
	struct nand_ecc_ctrl *ecc = &chip->ecc;
	int size;
	int ret;

	qcom_clear_read_regs(nandc);

	size = host->use_ecc ? host->cw_data : host->cw_size;

	/* prepare a clean read buffer */
	memset(nandc->data_buffer, 0xff, size);

	set_address(host, host->cw_size * (ecc->steps - 1), page);
	update_rw_regs(host, 1, true, ecc->steps - 1);

	config_nand_single_cw_page_read(chip, host->use_ecc, ecc->steps - 1);

	qcom_read_data_dma(nandc, FLASH_BUF_ACC, nandc->data_buffer, size, 0);

	ret = qcom_submit_descs(nandc);
	if (ret)
		dev_err(nandc->dev, "failed to copy last codeword\n");

	return ret;
}

static bool qcom_nandc_is_boot_partition(struct qcom_nand_host *host, int page)
{
	struct qcom_nand_boot_partition *boot_partition;
	u32 start, end;
	int i;

	/*
	 * Since the frequent access will be to the non-boot partitions like rootfs,
	 * optimize the page check by:
	 *
	 * 1. Checking if the page lies after the last boot partition.
	 * 2. Checking from the boot partition end.
	 */

	/* First check the last boot partition */
	boot_partition = &host->boot_partitions[host->nr_boot_partitions - 1];
	start = boot_partition->page_offset;
	end = start + boot_partition->page_size;

	/* Page is after the last boot partition end. This is NOT a boot partition */
	if (page > end)
		return false;

	/* Actually check if it's a boot partition */
	if (page < end && page >= start)
		return true;

	/* Check the other boot partitions starting from the second-last partition */
	for (i = host->nr_boot_partitions - 2; i >= 0; i--) {
		boot_partition = &host->boot_partitions[i];
		start = boot_partition->page_offset;
		end = start + boot_partition->page_size;

		if (page < end && page >= start)
			return true;
	}

	return false;
}

static void qcom_nandc_codeword_fixup(struct qcom_nand_host *host, int page)
{
	bool codeword_fixup = qcom_nandc_is_boot_partition(host, page);

	/* Skip conf write if we are already in the correct mode */
	if (codeword_fixup == host->codeword_fixup)
		return;

	host->codeword_fixup = codeword_fixup;

	host->cw_data = codeword_fixup ? 512 : 516;
	host->spare_bytes = host->cw_size - host->ecc_bytes_hw -
			    host->bbm_size - host->cw_data;

	host->cfg0 &= ~(SPARE_SIZE_BYTES_MASK | UD_SIZE_BYTES_MASK);
	host->cfg0 |= FIELD_PREP(SPARE_SIZE_BYTES_MASK, host->spare_bytes) |
		      FIELD_PREP(UD_SIZE_BYTES_MASK, host->cw_data);

	host->ecc_bch_cfg &= ~ECC_NUM_DATA_BYTES_MASK;
	host->ecc_bch_cfg |= FIELD_PREP(ECC_NUM_DATA_BYTES_MASK, host->cw_data);
	host->ecc_buf_cfg = FIELD_PREP(NUM_STEPS_MASK, host->cw_data - 1);
}

/* implements ecc->read_page() */
static int qcom_nandc_read_page(struct nand_chip *chip, u8 *buf,
				int oob_required, int page)
{
	struct qcom_nand_host *host = to_qcom_nand_host(chip);
	struct qcom_nand_controller *nandc = get_qcom_nand_controller(chip);
	struct nand_ecc_ctrl *ecc = &chip->ecc;
	u8 *data_buf, *oob_buf = NULL;

	if (host->nr_boot_partitions)
		qcom_nandc_codeword_fixup(host, page);

	nand_read_page_op(chip, page, 0, NULL, 0);
	nandc->buf_count = 0;
	nandc->buf_start = 0;
	host->use_ecc = true;
	qcom_clear_read_regs(nandc);
	set_address(host, 0, page);
	update_rw_regs(host, ecc->steps, true, 0);

	data_buf = buf;
	oob_buf = oob_required ? chip->oob_poi : NULL;

	qcom_clear_bam_transaction(nandc);

	return read_page_ecc(host, data_buf, oob_buf, page);
}

/* implements ecc->read_page_raw() */
static int qcom_nandc_read_page_raw(struct nand_chip *chip, u8 *buf,
				    int oob_required, int page)
{
	struct mtd_info *mtd = nand_to_mtd(chip);
	struct qcom_nand_host *host = to_qcom_nand_host(chip);
	struct nand_ecc_ctrl *ecc = &chip->ecc;
	int cw, ret;
	u8 *data_buf = buf, *oob_buf = chip->oob_poi;

	if (host->nr_boot_partitions)
		qcom_nandc_codeword_fixup(host, page);

	for (cw = 0; cw < ecc->steps; cw++) {
		ret = qcom_nandc_read_cw_raw(mtd, chip, data_buf, oob_buf,
					     page, cw);
		if (ret)
			return ret;

		data_buf += host->cw_data;
		oob_buf += ecc->bytes;
	}

	return 0;
}

/* implements ecc->read_oob() */
static int qcom_nandc_read_oob(struct nand_chip *chip, int page)
{
	struct qcom_nand_host *host = to_qcom_nand_host(chip);
	struct qcom_nand_controller *nandc = get_qcom_nand_controller(chip);
	struct nand_ecc_ctrl *ecc = &chip->ecc;

	if (host->nr_boot_partitions)
		qcom_nandc_codeword_fixup(host, page);

	qcom_clear_read_regs(nandc);
	qcom_clear_bam_transaction(nandc);

	host->use_ecc = true;
	set_address(host, 0, page);
	update_rw_regs(host, ecc->steps, true, 0);

	return read_page_ecc(host, NULL, chip->oob_poi, page);
}

/* implements ecc->write_page() */
static int qcom_nandc_write_page(struct nand_chip *chip, const u8 *buf,
				 int oob_required, int page)
{
	struct qcom_nand_host *host = to_qcom_nand_host(chip);
	struct qcom_nand_controller *nandc = get_qcom_nand_controller(chip);
	struct nand_ecc_ctrl *ecc = &chip->ecc;
	u8 *data_buf, *oob_buf;
	int i, ret;

	if (host->nr_boot_partitions)
		qcom_nandc_codeword_fixup(host, page);

	nand_prog_page_begin_op(chip, page, 0, NULL, 0);

	set_address(host, 0, page);
	nandc->buf_count = 0;
	nandc->buf_start = 0;
	qcom_clear_read_regs(nandc);
	qcom_clear_bam_transaction(nandc);

	data_buf = (u8 *)buf;
	oob_buf = chip->oob_poi;

	host->use_ecc = true;
	update_rw_regs(host, ecc->steps, false, 0);
	config_nand_page_write(chip);

	for (i = 0; i < ecc->steps; i++) {
		int data_size, oob_size;

		if (qcom_nandc_is_last_cw(ecc, i) && !host->codeword_fixup) {
			data_size = ecc->size - ((ecc->steps - 1) << 2);
			oob_size = (ecc->steps << 2) + host->ecc_bytes_hw +
				   host->spare_bytes;
		} else {
			data_size = host->cw_data;
			oob_size = ecc->bytes;
		}

		qcom_write_data_dma(nandc, FLASH_BUF_ACC, data_buf, data_size,
				    i == (ecc->steps - 1) ? NAND_BAM_NO_EOT : 0);

		/*
		 * when ECC is enabled, we don't really need to write anything
		 * to oob for the first n - 1 codewords since these oob regions
		 * just contain ECC bytes that's written by the controller
		 * itself. For the last codeword, we skip the bbm positions and
		 * write to the free oob area.
		 */
		if (qcom_nandc_is_last_cw(ecc, i)) {
			oob_buf += host->bbm_size;

			qcom_write_data_dma(nandc, FLASH_BUF_ACC + data_size,
					    oob_buf, oob_size, 0);
		}

		config_nand_cw_write(chip);

		data_buf += data_size;
		oob_buf += oob_size;
	}

	ret = qcom_submit_descs(nandc);
	if (ret) {
		dev_err(nandc->dev, "failure to write page\n");
		return ret;
	}

	return nand_prog_page_end_op(chip);
}

/* implements ecc->write_page_raw() */
static int qcom_nandc_write_page_raw(struct nand_chip *chip,
				     const u8 *buf, int oob_required,
				     int page)
{
	struct mtd_info *mtd = nand_to_mtd(chip);
	struct qcom_nand_host *host = to_qcom_nand_host(chip);
	struct qcom_nand_controller *nandc = get_qcom_nand_controller(chip);
	struct nand_ecc_ctrl *ecc = &chip->ecc;
	u8 *data_buf, *oob_buf;
	int i, ret;

	if (host->nr_boot_partitions)
		qcom_nandc_codeword_fixup(host, page);

	nand_prog_page_begin_op(chip, page, 0, NULL, 0);
	qcom_clear_read_regs(nandc);
	qcom_clear_bam_transaction(nandc);

	data_buf = (u8 *)buf;
	oob_buf = chip->oob_poi;

	host->use_ecc = false;
	update_rw_regs(host, ecc->steps, false, 0);
	config_nand_page_write(chip);

	for (i = 0; i < ecc->steps; i++) {
		int data_size1, data_size2, oob_size1, oob_size2;
		int reg_off = FLASH_BUF_ACC;

		data_size1 = mtd->writesize - host->cw_size * (ecc->steps - 1);
		oob_size1 = host->bbm_size;

		if (qcom_nandc_is_last_cw(ecc, i) && !host->codeword_fixup) {
			data_size2 = ecc->size - data_size1 -
				     ((ecc->steps - 1) << 2);
			oob_size2 = (ecc->steps << 2) + host->ecc_bytes_hw +
				    host->spare_bytes;
		} else {
			data_size2 = host->cw_data - data_size1;
			oob_size2 = host->ecc_bytes_hw + host->spare_bytes;
		}

		qcom_write_data_dma(nandc, reg_off, data_buf, data_size1,
				    NAND_BAM_NO_EOT);
		reg_off += data_size1;
		data_buf += data_size1;

		qcom_write_data_dma(nandc, reg_off, oob_buf, oob_size1,
				    NAND_BAM_NO_EOT);
		reg_off += oob_size1;
		oob_buf += oob_size1;

		qcom_write_data_dma(nandc, reg_off, data_buf, data_size2,
				    NAND_BAM_NO_EOT);
		reg_off += data_size2;
		data_buf += data_size2;

		qcom_write_data_dma(nandc, reg_off, oob_buf, oob_size2, 0);
		oob_buf += oob_size2;

		config_nand_cw_write(chip);
	}

	ret = qcom_submit_descs(nandc);
	if (ret) {
		dev_err(nandc->dev, "failure to write raw page\n");
		return ret;
	}

	return nand_prog_page_end_op(chip);
}

/*
 * implements ecc->write_oob()
 *
 * the NAND controller cannot write only data or only OOB within a codeword
 * since ECC is calculated for the combined codeword. So update the OOB from
 * chip->oob_poi, and pad the data area with OxFF before writing.
 */
static int qcom_nandc_write_oob(struct nand_chip *chip, int page)
{
	struct mtd_info *mtd = nand_to_mtd(chip);
	struct qcom_nand_host *host = to_qcom_nand_host(chip);
	struct qcom_nand_controller *nandc = get_qcom_nand_controller(chip);
	struct nand_ecc_ctrl *ecc = &chip->ecc;
	u8 *oob = chip->oob_poi;
	int data_size, oob_size;
	int ret;

	if (host->nr_boot_partitions)
		qcom_nandc_codeword_fixup(host, page);

	host->use_ecc = true;
	qcom_clear_bam_transaction(nandc);

	/* calculate the data and oob size for the last codeword/step */
	data_size = ecc->size - ((ecc->steps - 1) << 2);
	oob_size = mtd->oobavail;

	memset(nandc->data_buffer, 0xff, host->cw_data);
	/* override new oob content to last codeword */
	mtd_ooblayout_get_databytes(mtd, nandc->data_buffer + data_size, oob,
				    0, mtd->oobavail);

	set_address(host, host->cw_size * (ecc->steps - 1), page);
	update_rw_regs(host, 1, false, 0);

	config_nand_page_write(chip);
	qcom_write_data_dma(nandc, FLASH_BUF_ACC,
			    nandc->data_buffer, data_size + oob_size, 0);
	config_nand_cw_write(chip);

	ret = qcom_submit_descs(nandc);
	if (ret) {
		dev_err(nandc->dev, "failure to write oob\n");
		return ret;
	}

	return nand_prog_page_end_op(chip);
}

static int qcom_nandc_block_bad(struct nand_chip *chip, loff_t ofs)
{
	struct mtd_info *mtd = nand_to_mtd(chip);
	struct qcom_nand_host *host = to_qcom_nand_host(chip);
	struct qcom_nand_controller *nandc = get_qcom_nand_controller(chip);
	struct nand_ecc_ctrl *ecc = &chip->ecc;
	int page, ret, bbpos, bad = 0;

	page = (int)(ofs >> chip->page_shift) & chip->pagemask;

	/*
	 * configure registers for a raw sub page read, the address is set to
	 * the beginning of the last codeword, we don't care about reading ecc
	 * portion of oob. we just want the first few bytes from this codeword
	 * that contains the BBM
	 */
	host->use_ecc = false;

	qcom_clear_bam_transaction(nandc);
	ret = copy_last_cw(host, page);
	if (ret)
		goto err;

	if (check_flash_errors(host, 1)) {
		dev_warn(nandc->dev, "error when trying to read BBM\n");
		goto err;
	}

	bbpos = mtd->writesize - host->cw_size * (ecc->steps - 1);

	bad = nandc->data_buffer[bbpos] != 0xff;

	if (chip->options & NAND_BUSWIDTH_16)
		bad = bad || (nandc->data_buffer[bbpos + 1] != 0xff);
err:
	return bad;
}

static int qcom_nandc_block_markbad(struct nand_chip *chip, loff_t ofs)
{
	struct qcom_nand_host *host = to_qcom_nand_host(chip);
	struct qcom_nand_controller *nandc = get_qcom_nand_controller(chip);
	struct nand_ecc_ctrl *ecc = &chip->ecc;
	int page, ret;

	qcom_clear_read_regs(nandc);
	qcom_clear_bam_transaction(nandc);

	/*
	 * to mark the BBM as bad, we flash the entire last codeword with 0s.
	 * we don't care about the rest of the content in the codeword since
	 * we aren't going to use this block again
	 */
	memset(nandc->data_buffer, 0x00, host->cw_size);

	page = (int)(ofs >> chip->page_shift) & chip->pagemask;

	/* prepare write */
	host->use_ecc = false;
	set_address(host, host->cw_size * (ecc->steps - 1), page);
	update_rw_regs(host, 1, false, ecc->steps - 1);

	config_nand_page_write(chip);
	qcom_write_data_dma(nandc, FLASH_BUF_ACC,
			    nandc->data_buffer, host->cw_size, 0);
	config_nand_cw_write(chip);

	ret = qcom_submit_descs(nandc);
	if (ret) {
		dev_err(nandc->dev, "failure to update BBM\n");
		return ret;
	}

	return nand_prog_page_end_op(chip);
}

/*
 * NAND controller page layout info
 *
 * Layout with ECC enabled:
 *
 * |----------------------|  |---------------------------------|
 * |           xx.......yy|  |             *********xx.......yy|
 * |    DATA   xx..ECC..yy|  |    DATA     **SPARE**xx..ECC..yy|
 * |   (516)   xx.......yy|  |  (516-n*4)  **(n*4)**xx.......yy|
 * |           xx.......yy|  |             *********xx.......yy|
 * |----------------------|  |---------------------------------|
 *     codeword 1,2..n-1                  codeword n
 *  <---(528/532 Bytes)-->    <-------(528/532 Bytes)--------->
 *
 * n = Number of codewords in the page
 * . = ECC bytes
 * * = Spare/free bytes
 * x = Unused byte(s)
 * y = Reserved byte(s)
 *
 * 2K page: n = 4, spare = 16 bytes
 * 4K page: n = 8, spare = 32 bytes
 * 8K page: n = 16, spare = 64 bytes
 *
 * the qcom nand controller operates at a sub page/codeword level. each
 * codeword is 528 and 532 bytes for 4 bit and 8 bit ECC modes respectively.
 * the number of ECC bytes vary based on the ECC strength and the bus width.
 *
 * the first n - 1 codewords contains 516 bytes of user data, the remaining
 * 12/16 bytes consist of ECC and reserved data. The nth codeword contains
 * both user data and spare(oobavail) bytes that sum up to 516 bytes.
 *
 * When we access a page with ECC enabled, the reserved bytes(s) are not
 * accessible at all. When reading, we fill up these unreadable positions
 * with 0xffs. When writing, the controller skips writing the inaccessible
 * bytes.
 *
 * Layout with ECC disabled:
 *
 * |------------------------------|  |---------------------------------------|
 * |         yy          xx.......|  |         bb          *********xx.......|
 * |  DATA1  yy  DATA2   xx..ECC..|  |  DATA1  bb  DATA2   **SPARE**xx..ECC..|
 * | (size1) yy (size2)  xx.......|  | (size1) bb (size2)  **(n*4)**xx.......|
 * |         yy          xx.......|  |         bb          *********xx.......|
 * |------------------------------|  |---------------------------------------|
 *         codeword 1,2..n-1                        codeword n
 *  <-------(528/532 Bytes)------>    <-----------(528/532 Bytes)----------->
 *
 * n = Number of codewords in the page
 * . = ECC bytes
 * * = Spare/free bytes
 * x = Unused byte(s)
 * y = Dummy Bad Bock byte(s)
 * b = Real Bad Block byte(s)
 * size1/size2 = function of codeword size and 'n'
 *
 * when the ECC block is disabled, one reserved byte (or two for 16 bit bus
 * width) is now accessible. For the first n - 1 codewords, these are dummy Bad
 * Block Markers. In the last codeword, this position contains the real BBM
 *
 * In order to have a consistent layout between RAW and ECC modes, we assume
 * the following OOB layout arrangement:
 *
 * |-----------|  |--------------------|
 * |yyxx.......|  |bb*********xx.......|
 * |yyxx..ECC..|  |bb*FREEOOB*xx..ECC..|
 * |yyxx.......|  |bb*********xx.......|
 * |yyxx.......|  |bb*********xx.......|
 * |-----------|  |--------------------|
 *  first n - 1       nth OOB region
 *  OOB regions
 *
 * n = Number of codewords in the page
 * . = ECC bytes
 * * = FREE OOB bytes
 * y = Dummy bad block byte(s) (inaccessible when ECC enabled)
 * x = Unused byte(s)
 * b = Real bad block byte(s) (inaccessible when ECC enabled)
 *
 * This layout is read as is when ECC is disabled. When ECC is enabled, the
 * inaccessible Bad Block byte(s) are ignored when we write to a page/oob,
 * and assumed as 0xffs when we read a page/oob. The ECC, unused and
 * dummy/real bad block bytes are grouped as ecc bytes (i.e, ecc->bytes is
 * the sum of the three).
 */
static int qcom_nand_ooblayout_ecc(struct mtd_info *mtd, int section,
				   struct mtd_oob_region *oobregion)
{
	struct nand_chip *chip = mtd_to_nand(mtd);
	struct qcom_nand_host *host = to_qcom_nand_host(chip);
	struct nand_ecc_ctrl *ecc = &chip->ecc;

	if (section > 1)
		return -ERANGE;

	if (!section) {
		oobregion->length = (ecc->bytes * (ecc->steps - 1)) +
				    host->bbm_size;
		oobregion->offset = 0;
	} else {
		oobregion->length = host->ecc_bytes_hw + host->spare_bytes;
		oobregion->offset = mtd->oobsize - oobregion->length;
	}

	return 0;
}

static int qcom_nand_ooblayout_free(struct mtd_info *mtd, int section,
				    struct mtd_oob_region *oobregion)
{
	struct nand_chip *chip = mtd_to_nand(mtd);
	struct qcom_nand_host *host = to_qcom_nand_host(chip);
	struct nand_ecc_ctrl *ecc = &chip->ecc;

	if (section)
		return -ERANGE;

	oobregion->length = ecc->steps * 4;
	oobregion->offset = ((ecc->steps - 1) * ecc->bytes) + host->bbm_size;

	return 0;
}

static const struct mtd_ooblayout_ops qcom_nand_ooblayout_ops = {
	.ecc = qcom_nand_ooblayout_ecc,
	.free = qcom_nand_ooblayout_free,
};

static int
qcom_nandc_calc_ecc_bytes(int step_size, int strength)
{
	return strength == 4 ? 12 : 16;
}

NAND_ECC_CAPS_SINGLE(qcom_nandc_ecc_caps, qcom_nandc_calc_ecc_bytes,
		     NANDC_STEP_SIZE, 4, 8);

static int qcom_nand_attach_chip(struct nand_chip *chip)
{
	struct mtd_info *mtd = nand_to_mtd(chip);
	struct qcom_nand_host *host = to_qcom_nand_host(chip);
	struct nand_ecc_ctrl *ecc = &chip->ecc;
	struct qcom_nand_controller *nandc = get_qcom_nand_controller(chip);
	int cwperpage, bad_block_byte, ret;
	bool wide_bus;
	int ecc_mode = 1;

	/* controller only supports 512 bytes data steps */
	ecc->size = NANDC_STEP_SIZE;
	wide_bus = chip->options & NAND_BUSWIDTH_16 ? true : false;
	cwperpage = mtd->writesize / NANDC_STEP_SIZE;

	/*
	 * Each CW has 4 available OOB bytes which will be protected with ECC
	 * so remaining bytes can be used for ECC.
	 */
	ret = nand_ecc_choose_conf(chip, &qcom_nandc_ecc_caps,
				   mtd->oobsize - (cwperpage * 4));
	if (ret) {
		dev_err(nandc->dev, "No valid ECC settings possible\n");
		return ret;
	}

	if (ecc->strength >= 8) {
		/* 8 bit ECC defaults to BCH ECC on all platforms */
		host->bch_enabled = true;
		ecc_mode = 1;

		if (wide_bus) {
			host->ecc_bytes_hw = 14;
			host->spare_bytes = 0;
			host->bbm_size = 2;
		} else {
			host->ecc_bytes_hw = 13;
			host->spare_bytes = 2;
			host->bbm_size = 1;
		}
	} else {
		/*
		 * if the controller supports BCH for 4 bit ECC, the controller
		 * uses lesser bytes for ECC. If RS is used, the ECC bytes is
		 * always 10 bytes
		 */
		if (nandc->props->ecc_modes & ECC_BCH_4BIT) {
			/* BCH */
			host->bch_enabled = true;
			ecc_mode = 0;

			if (wide_bus) {
				host->ecc_bytes_hw = 8;
				host->spare_bytes = 2;
				host->bbm_size = 2;
			} else {
				host->ecc_bytes_hw = 7;
				host->spare_bytes = 4;
				host->bbm_size = 1;
			}
		} else {
			/* RS */
			host->ecc_bytes_hw = 10;

			if (wide_bus) {
				host->spare_bytes = 0;
				host->bbm_size = 2;
			} else {
				host->spare_bytes = 1;
				host->bbm_size = 1;
			}
		}
	}

	/*
	 * we consider ecc->bytes as the sum of all the non-data content in a
	 * step. It gives us a clean representation of the oob area (even if
	 * all the bytes aren't used for ECC).It is always 16 bytes for 8 bit
	 * ECC and 12 bytes for 4 bit ECC
	 */
	ecc->bytes = host->ecc_bytes_hw + host->spare_bytes + host->bbm_size;

	ecc->read_page		= qcom_nandc_read_page;
	ecc->read_page_raw	= qcom_nandc_read_page_raw;
	ecc->read_oob		= qcom_nandc_read_oob;
	ecc->write_page		= qcom_nandc_write_page;
	ecc->write_page_raw	= qcom_nandc_write_page_raw;
	ecc->write_oob		= qcom_nandc_write_oob;

	ecc->engine_type = NAND_ECC_ENGINE_TYPE_ON_HOST;

	mtd_set_ooblayout(mtd, &qcom_nand_ooblayout_ops);
	/* Free the initially allocated BAM transaction for reading the ONFI params */
	if (nandc->props->supports_bam)
		qcom_free_bam_transaction(nandc);

	nandc->max_cwperpage = max_t(unsigned int, nandc->max_cwperpage,
				     cwperpage);

	/* Now allocate the BAM transaction based on updated max_cwperpage */
	if (nandc->props->supports_bam) {
		nandc->bam_txn = qcom_alloc_bam_transaction(nandc);
		if (!nandc->bam_txn) {
			dev_err(nandc->dev,
				"failed to allocate bam transaction\n");
			return -ENOMEM;
		}
	}

	/*
	 * DATA_UD_BYTES varies based on whether the read/write command protects
	 * spare data with ECC too. We protect spare data by default, so we set
	 * it to main + spare data, which are 512 and 4 bytes respectively.
	 */
	host->cw_data = 516;

	/*
	 * total bytes in a step, either 528 bytes for 4 bit ECC, or 532 bytes
	 * for 8 bit ECC
	 */
	host->cw_size = host->cw_data + ecc->bytes;
	bad_block_byte = mtd->writesize - host->cw_size * (cwperpage - 1) + 1;

	host->cfg0 = FIELD_PREP(CW_PER_PAGE_MASK, (cwperpage - 1)) |
		     FIELD_PREP(UD_SIZE_BYTES_MASK, host->cw_data) |
		     FIELD_PREP(DISABLE_STATUS_AFTER_WRITE, 0) |
		     FIELD_PREP(NUM_ADDR_CYCLES_MASK, 5) |
		     FIELD_PREP(ECC_PARITY_SIZE_BYTES_RS, host->ecc_bytes_hw) |
		     FIELD_PREP(STATUS_BFR_READ, 0) |
		     FIELD_PREP(SET_RD_MODE_AFTER_STATUS, 1) |
		     FIELD_PREP(SPARE_SIZE_BYTES_MASK, host->spare_bytes);

	host->cfg1 = FIELD_PREP(NAND_RECOVERY_CYCLES_MASK, 7) |
		     FIELD_PREP(BAD_BLOCK_BYTE_NUM_MASK, bad_block_byte) |
		     FIELD_PREP(BAD_BLOCK_IN_SPARE_AREA, 0) |
		     FIELD_PREP(WR_RD_BSY_GAP_MASK, 2) |
		     FIELD_PREP(WIDE_FLASH, wide_bus) |
		     FIELD_PREP(ENABLE_BCH_ECC, host->bch_enabled);

	host->cfg0_raw = FIELD_PREP(CW_PER_PAGE_MASK, (cwperpage - 1)) |
			 FIELD_PREP(UD_SIZE_BYTES_MASK, host->cw_size) |
			 FIELD_PREP(NUM_ADDR_CYCLES_MASK, 5) |
			 FIELD_PREP(SPARE_SIZE_BYTES_MASK, 0);

	host->cfg1_raw = FIELD_PREP(NAND_RECOVERY_CYCLES_MASK, 7) |
			 FIELD_PREP(CS_ACTIVE_BSY, 0) |
			 FIELD_PREP(BAD_BLOCK_BYTE_NUM_MASK, 17) |
			 FIELD_PREP(BAD_BLOCK_IN_SPARE_AREA, 1) |
			 FIELD_PREP(WR_RD_BSY_GAP_MASK, 2) |
			 FIELD_PREP(WIDE_FLASH, wide_bus) |
			 FIELD_PREP(DEV0_CFG1_ECC_DISABLE, 1);

	host->ecc_bch_cfg = FIELD_PREP(ECC_CFG_ECC_DISABLE, !host->bch_enabled) |
			    FIELD_PREP(ECC_SW_RESET, 0) |
			    FIELD_PREP(ECC_NUM_DATA_BYTES_MASK, host->cw_data) |
			    FIELD_PREP(ECC_FORCE_CLK_OPEN, 1) |
			    FIELD_PREP(ECC_MODE_MASK, ecc_mode) |
			    FIELD_PREP(ECC_PARITY_SIZE_BYTES_BCH_MASK, host->ecc_bytes_hw);

	if (!nandc->props->qpic_version2)
<<<<<<< HEAD
		host->ecc_buf_cfg = 0x203 << NUM_STEPS;
=======
		host->ecc_buf_cfg = FIELD_PREP(NUM_STEPS_MASK, 0x203);
>>>>>>> e8a457b7

	host->clrflashstatus = FS_READY_BSY_N;
	host->clrreadstatus = 0xc0;
	nandc->regs->erased_cw_detect_cfg_clr =
		cpu_to_le32(CLR_ERASED_PAGE_DET);
	nandc->regs->erased_cw_detect_cfg_set =
		cpu_to_le32(SET_ERASED_PAGE_DET);

	dev_dbg(nandc->dev,
		"cfg0 %x cfg1 %x ecc_buf_cfg %x ecc_bch cfg %x cw_size %d cw_data %d strength %d parity_bytes %d steps %d\n",
		host->cfg0, host->cfg1, host->ecc_buf_cfg, host->ecc_bch_cfg,
		host->cw_size, host->cw_data, ecc->strength, ecc->bytes,
		cwperpage);

	return 0;
}

static int qcom_op_cmd_mapping(struct nand_chip *chip, u8 opcode,
			       struct qcom_op *q_op)
{
	struct qcom_nand_controller *nandc = get_qcom_nand_controller(chip);
	struct qcom_nand_host *host = to_qcom_nand_host(chip);
	int cmd;

	switch (opcode) {
	case NAND_CMD_RESET:
		cmd = OP_RESET_DEVICE;
		break;
	case NAND_CMD_READID:
		cmd = OP_FETCH_ID;
		break;
	case NAND_CMD_PARAM:
		if (nandc->props->qpic_version2)
			cmd = OP_PAGE_READ_ONFI_READ;
		else
			cmd = OP_PAGE_READ;
		break;
	case NAND_CMD_ERASE1:
	case NAND_CMD_ERASE2:
		cmd = OP_BLOCK_ERASE;
		break;
	case NAND_CMD_STATUS:
		cmd = OP_CHECK_STATUS;
		break;
	case NAND_CMD_PAGEPROG:
		cmd = OP_PROGRAM_PAGE;
		q_op->flag = OP_PROGRAM_PAGE;
		nandc->exec_opwrite = true;
		break;
	case NAND_CMD_READ0:
	case NAND_CMD_READSTART:
		if (host->use_ecc)
			cmd = OP_PAGE_READ_WITH_ECC;
		else
			cmd = OP_PAGE_READ;
		break;
	default:
		dev_err(nandc->dev, "Opcode not supported: %u\n", opcode);
		return -EOPNOTSUPP;
	}

	return cmd;
}

/* NAND framework ->exec_op() hooks and related helpers */
static int qcom_parse_instructions(struct nand_chip *chip,
				    const struct nand_subop *subop,
				    struct qcom_op *q_op)
{
	const struct nand_op_instr *instr = NULL;
	unsigned int op_id;
	int i, ret;

	for (op_id = 0; op_id < subop->ninstrs; op_id++) {
		unsigned int offset, naddrs;
		const u8 *addrs;

		instr = &subop->instrs[op_id];

		switch (instr->type) {
		case NAND_OP_CMD_INSTR:
			ret = qcom_op_cmd_mapping(chip, instr->ctx.cmd.opcode, q_op);
			if (ret < 0)
				return ret;

			q_op->cmd_reg = cpu_to_le32(ret);
			q_op->rdy_delay_ns = instr->delay_ns;
			break;

		case NAND_OP_ADDR_INSTR:
			offset = nand_subop_get_addr_start_off(subop, op_id);
			naddrs = nand_subop_get_num_addr_cyc(subop, op_id);
			addrs = &instr->ctx.addr.addrs[offset];

			for (i = 0; i < min_t(unsigned int, 4, naddrs); i++)
				q_op->addr1_reg |= cpu_to_le32(addrs[i] << (i * 8));

			if (naddrs > 4)
				q_op->addr2_reg |= cpu_to_le32(addrs[4]);

			q_op->rdy_delay_ns = instr->delay_ns;
			break;

		case NAND_OP_DATA_IN_INSTR:
			q_op->data_instr = instr;
			q_op->data_instr_idx = op_id;
			q_op->rdy_delay_ns = instr->delay_ns;
			fallthrough;
		case NAND_OP_DATA_OUT_INSTR:
			q_op->rdy_delay_ns = instr->delay_ns;
			break;

		case NAND_OP_WAITRDY_INSTR:
			q_op->rdy_timeout_ms = instr->ctx.waitrdy.timeout_ms;
			q_op->rdy_delay_ns = instr->delay_ns;
			break;
		}
	}

	return 0;
}

static void qcom_delay_ns(unsigned int ns)
{
	if (!ns)
		return;

	if (ns < 10000)
		ndelay(ns);
	else
		udelay(DIV_ROUND_UP(ns, 1000));
}

static int qcom_wait_rdy_poll(struct nand_chip *chip, unsigned int time_ms)
{
	struct qcom_nand_controller *nandc = get_qcom_nand_controller(chip);
	unsigned long start = jiffies + msecs_to_jiffies(time_ms);
	u32 flash;

	qcom_nandc_dev_to_mem(nandc, true);

	do {
		flash = le32_to_cpu(nandc->reg_read_buf[0]);
		if (flash & FS_READY_BSY_N)
			return 0;
		cpu_relax();
	} while (time_after(start, jiffies));

	dev_err(nandc->dev, "Timeout waiting for device to be ready:0x%08x\n", flash);

	return -ETIMEDOUT;
}

static int qcom_read_status_exec(struct nand_chip *chip,
				 const struct nand_subop *subop)
{
	struct qcom_nand_host *host = to_qcom_nand_host(chip);
	struct qcom_nand_controller *nandc = get_qcom_nand_controller(chip);
	struct nand_ecc_ctrl *ecc = &chip->ecc;
	struct qcom_op q_op = {};
	const struct nand_op_instr *instr = NULL;
	unsigned int op_id = 0;
	unsigned int len = 0;
	int ret, num_cw, i;
	u32 flash_status;

	host->status = NAND_STATUS_READY | NAND_STATUS_WP;

	ret = qcom_parse_instructions(chip, subop, &q_op);
	if (ret)
		return ret;

	num_cw = nandc->exec_opwrite ? ecc->steps : 1;
	nandc->exec_opwrite = false;

	nandc->buf_count = 0;
	nandc->buf_start = 0;
	host->use_ecc = false;

	qcom_clear_read_regs(nandc);
	qcom_clear_bam_transaction(nandc);

	nandc->regs->cmd = q_op.cmd_reg;
	nandc->regs->exec = cpu_to_le32(1);

	qcom_write_reg_dma(nandc, &nandc->regs->cmd, NAND_FLASH_CMD, 1, NAND_BAM_NEXT_SGL);
	qcom_write_reg_dma(nandc, &nandc->regs->exec, NAND_EXEC_CMD, 1, NAND_BAM_NEXT_SGL);
	qcom_read_reg_dma(nandc, NAND_FLASH_STATUS, 1, NAND_BAM_NEXT_SGL);

	ret = qcom_submit_descs(nandc);
	if (ret) {
		dev_err(nandc->dev, "failure in submitting status descriptor\n");
		goto err_out;
	}

	qcom_nandc_dev_to_mem(nandc, true);

	for (i = 0; i < num_cw; i++) {
		flash_status = le32_to_cpu(nandc->reg_read_buf[i]);

		if (flash_status & FS_MPU_ERR)
			host->status &= ~NAND_STATUS_WP;

		if (flash_status & FS_OP_ERR ||
		    (i == (num_cw - 1) && (flash_status & FS_DEVICE_STS_ERR)))
			host->status |= NAND_STATUS_FAIL;
	}

	flash_status = host->status;
	instr = q_op.data_instr;
	op_id = q_op.data_instr_idx;
	len = nand_subop_get_data_len(subop, op_id);
	memcpy(instr->ctx.data.buf.in, &flash_status, len);

err_out:
	return ret;
}

static int qcom_read_id_type_exec(struct nand_chip *chip, const struct nand_subop *subop)
{
	struct qcom_nand_controller *nandc = get_qcom_nand_controller(chip);
	struct qcom_nand_host *host = to_qcom_nand_host(chip);
	struct qcom_op q_op = {};
	const struct nand_op_instr *instr = NULL;
	unsigned int op_id = 0;
	unsigned int len = 0;
	int ret;

	ret = qcom_parse_instructions(chip, subop, &q_op);
	if (ret)
		return ret;

	nandc->buf_count = 0;
	nandc->buf_start = 0;
	host->use_ecc = false;

	qcom_clear_read_regs(nandc);
	qcom_clear_bam_transaction(nandc);

	nandc->regs->cmd = q_op.cmd_reg;
	nandc->regs->addr0 = q_op.addr1_reg;
	nandc->regs->addr1 = q_op.addr2_reg;
	nandc->regs->chip_sel = cpu_to_le32(nandc->props->supports_bam ? 0 : DM_EN);
	nandc->regs->exec = cpu_to_le32(1);

	qcom_write_reg_dma(nandc, &nandc->regs->cmd, NAND_FLASH_CMD, 4, NAND_BAM_NEXT_SGL);
	qcom_write_reg_dma(nandc, &nandc->regs->exec, NAND_EXEC_CMD, 1, NAND_BAM_NEXT_SGL);

	qcom_read_reg_dma(nandc, NAND_READ_ID, 1, NAND_BAM_NEXT_SGL);

	ret = qcom_submit_descs(nandc);
	if (ret) {
		dev_err(nandc->dev, "failure in submitting read id descriptor\n");
		goto err_out;
	}

	instr = q_op.data_instr;
	op_id = q_op.data_instr_idx;
	len = nand_subop_get_data_len(subop, op_id);

	qcom_nandc_dev_to_mem(nandc, true);
	memcpy(instr->ctx.data.buf.in, nandc->reg_read_buf, len);

err_out:
	return ret;
}

static int qcom_misc_cmd_type_exec(struct nand_chip *chip, const struct nand_subop *subop)
{
	struct qcom_nand_controller *nandc = get_qcom_nand_controller(chip);
	struct qcom_nand_host *host = to_qcom_nand_host(chip);
	struct qcom_op q_op = {};
	int ret;
	int instrs = 1;

	ret = qcom_parse_instructions(chip, subop, &q_op);
	if (ret)
		return ret;

	if (q_op.flag == OP_PROGRAM_PAGE) {
		goto wait_rdy;
	} else if (q_op.cmd_reg == cpu_to_le32(OP_BLOCK_ERASE)) {
		q_op.cmd_reg |= cpu_to_le32(PAGE_ACC | LAST_PAGE);
		nandc->regs->addr0 = q_op.addr1_reg;
		nandc->regs->addr1 = q_op.addr2_reg;
<<<<<<< HEAD
		nandc->regs->cfg0 = cpu_to_le32(host->cfg0_raw & ~(7 << CW_PER_PAGE));
=======
		nandc->regs->cfg0 = cpu_to_le32(host->cfg0_raw & ~CW_PER_PAGE_MASK);
>>>>>>> e8a457b7
		nandc->regs->cfg1 = cpu_to_le32(host->cfg1_raw);
		instrs = 3;
	} else if (q_op.cmd_reg != cpu_to_le32(OP_RESET_DEVICE)) {
		return 0;
	}

	nandc->buf_count = 0;
	nandc->buf_start = 0;
	host->use_ecc = false;

	qcom_clear_read_regs(nandc);
	qcom_clear_bam_transaction(nandc);

	nandc->regs->cmd = q_op.cmd_reg;
	nandc->regs->exec = cpu_to_le32(1);

	qcom_write_reg_dma(nandc, &nandc->regs->cmd, NAND_FLASH_CMD, instrs, NAND_BAM_NEXT_SGL);
	if (q_op.cmd_reg == cpu_to_le32(OP_BLOCK_ERASE))
		qcom_write_reg_dma(nandc, &nandc->regs->cfg0, NAND_DEV0_CFG0, 2, NAND_BAM_NEXT_SGL);

	qcom_write_reg_dma(nandc, &nandc->regs->exec, NAND_EXEC_CMD, 1, NAND_BAM_NEXT_SGL);
	qcom_read_reg_dma(nandc, NAND_FLASH_STATUS, 1, NAND_BAM_NEXT_SGL);

	ret = qcom_submit_descs(nandc);
	if (ret) {
		dev_err(nandc->dev, "failure in submitting misc descriptor\n");
		goto err_out;
	}

wait_rdy:
	qcom_delay_ns(q_op.rdy_delay_ns);
	ret = qcom_wait_rdy_poll(chip, q_op.rdy_timeout_ms);

err_out:
	return ret;
}

static int qcom_param_page_type_exec(struct nand_chip *chip,  const struct nand_subop *subop)
{
	struct qcom_nand_host *host = to_qcom_nand_host(chip);
	struct qcom_nand_controller *nandc = get_qcom_nand_controller(chip);
	struct qcom_op q_op = {};
	const struct nand_op_instr *instr = NULL;
	unsigned int op_id = 0;
	unsigned int len = 0;
	int ret;

	ret = qcom_parse_instructions(chip, subop, &q_op);
	if (ret)
		return ret;

	q_op.cmd_reg |= cpu_to_le32(PAGE_ACC | LAST_PAGE);

	nandc->buf_count = 0;
	nandc->buf_start = 0;
	host->use_ecc = false;
	qcom_clear_read_regs(nandc);
	qcom_clear_bam_transaction(nandc);

	nandc->regs->cmd = q_op.cmd_reg;
	nandc->regs->addr0 = 0;
	nandc->regs->addr1 = 0;

<<<<<<< HEAD
	host->cfg0 = FIELD_PREP(CW_PER_PAGE_MASK, 0) |
		     FIELD_PREP(UD_SIZE_BYTES_MASK, 512) |
		     FIELD_PREP(NUM_ADDR_CYCLES_MASK, 5) |
		     FIELD_PREP(SPARE_SIZE_BYTES_MASK, 0);

	host->cfg1 = FIELD_PREP(NAND_RECOVERY_CYCLES_MASK, 7) |
		     FIELD_PREP(BAD_BLOCK_BYTE_NUM_MASK, 17) |
		     FIELD_PREP(CS_ACTIVE_BSY, 0) |
		     FIELD_PREP(BAD_BLOCK_IN_SPARE_AREA, 1) |
		     FIELD_PREP(WR_RD_BSY_GAP_MASK, 2) |
		     FIELD_PREP(WIDE_FLASH, 0) |
		     FIELD_PREP(DEV0_CFG1_ECC_DISABLE, 1);
=======
	nandc->regs->cfg0 = cpu_to_le32(FIELD_PREP(CW_PER_PAGE_MASK, 0) |
					FIELD_PREP(UD_SIZE_BYTES_MASK, 512) |
					FIELD_PREP(NUM_ADDR_CYCLES_MASK, 5) |
					FIELD_PREP(SPARE_SIZE_BYTES_MASK, 0));

	nandc->regs->cfg1 = cpu_to_le32(FIELD_PREP(NAND_RECOVERY_CYCLES_MASK, 7) |
					FIELD_PREP(BAD_BLOCK_BYTE_NUM_MASK, 17) |
					FIELD_PREP(CS_ACTIVE_BSY, 0) |
					FIELD_PREP(BAD_BLOCK_IN_SPARE_AREA, 1) |
					FIELD_PREP(WR_RD_BSY_GAP_MASK, 2) |
					FIELD_PREP(WIDE_FLASH, 0) |
					FIELD_PREP(DEV0_CFG1_ECC_DISABLE, 1));
>>>>>>> e8a457b7

	if (!nandc->props->qpic_version2)
		nandc->regs->ecc_buf_cfg = cpu_to_le32(ECC_CFG_ECC_DISABLE);

	/* configure CMD1 and VLD for ONFI param probing in QPIC v1 */
	if (!nandc->props->qpic_version2) {
		nandc->regs->vld = cpu_to_le32((nandc->vld & ~READ_START_VLD));
<<<<<<< HEAD
		nandc->regs->cmd1 = cpu_to_le32((nandc->cmd1 & ~(0xFF << READ_ADDR))
				    | NAND_CMD_PARAM << READ_ADDR);
=======
		nandc->regs->cmd1 = cpu_to_le32((nandc->cmd1 & ~READ_ADDR_MASK) |
						FIELD_PREP(READ_ADDR_MASK, NAND_CMD_PARAM));
>>>>>>> e8a457b7
	}

	nandc->regs->exec = cpu_to_le32(1);

	if (!nandc->props->qpic_version2) {
		nandc->regs->orig_cmd1 = cpu_to_le32(nandc->cmd1);
		nandc->regs->orig_vld = cpu_to_le32(nandc->vld);
	}

	instr = q_op.data_instr;
	op_id = q_op.data_instr_idx;
	len = nand_subop_get_data_len(subop, op_id);

	nandc_set_read_loc(chip, 0, 0, 0, len, 1);

	if (!nandc->props->qpic_version2) {
		qcom_write_reg_dma(nandc, &nandc->regs->vld, NAND_DEV_CMD_VLD, 1, 0);
		qcom_write_reg_dma(nandc, &nandc->regs->cmd1, NAND_DEV_CMD1, 1, NAND_BAM_NEXT_SGL);
	}

	nandc->buf_count = len;
	memset(nandc->data_buffer, 0xff, nandc->buf_count);

	config_nand_single_cw_page_read(chip, false, 0);

	qcom_read_data_dma(nandc, FLASH_BUF_ACC, nandc->data_buffer,
			   nandc->buf_count, 0);

	/* restore CMD1 and VLD regs */
	if (!nandc->props->qpic_version2) {
		qcom_write_reg_dma(nandc, &nandc->regs->orig_cmd1, NAND_DEV_CMD1_RESTORE, 1, 0);
		qcom_write_reg_dma(nandc, &nandc->regs->orig_vld, NAND_DEV_CMD_VLD_RESTORE, 1,
				   NAND_BAM_NEXT_SGL);
	}

	ret = qcom_submit_descs(nandc);
	if (ret) {
		dev_err(nandc->dev, "failure in submitting param page descriptor\n");
		goto err_out;
	}

	ret = qcom_wait_rdy_poll(chip, q_op.rdy_timeout_ms);
	if (ret)
		goto err_out;

	memcpy(instr->ctx.data.buf.in, nandc->data_buffer, len);

err_out:
	return ret;
}

static const struct nand_op_parser qcom_op_parser = NAND_OP_PARSER(
		NAND_OP_PARSER_PATTERN(
			qcom_read_id_type_exec,
			NAND_OP_PARSER_PAT_CMD_ELEM(false),
			NAND_OP_PARSER_PAT_ADDR_ELEM(false, MAX_ADDRESS_CYCLE),
			NAND_OP_PARSER_PAT_DATA_IN_ELEM(false, 8)),
		NAND_OP_PARSER_PATTERN(
			qcom_read_status_exec,
			NAND_OP_PARSER_PAT_CMD_ELEM(false),
			NAND_OP_PARSER_PAT_DATA_IN_ELEM(false, 1)),
		NAND_OP_PARSER_PATTERN(
			qcom_param_page_type_exec,
			NAND_OP_PARSER_PAT_CMD_ELEM(false),
			NAND_OP_PARSER_PAT_ADDR_ELEM(false, MAX_ADDRESS_CYCLE),
			NAND_OP_PARSER_PAT_WAITRDY_ELEM(true),
			NAND_OP_PARSER_PAT_DATA_IN_ELEM(false, 512)),
		NAND_OP_PARSER_PATTERN(
			qcom_misc_cmd_type_exec,
			NAND_OP_PARSER_PAT_CMD_ELEM(false),
			NAND_OP_PARSER_PAT_ADDR_ELEM(true, MAX_ADDRESS_CYCLE),
			NAND_OP_PARSER_PAT_CMD_ELEM(true),
			NAND_OP_PARSER_PAT_WAITRDY_ELEM(false)),
		);

static int qcom_check_op(struct nand_chip *chip,
			 const struct nand_operation *op)
{
	const struct nand_op_instr *instr;
	int op_id;

	for (op_id = 0; op_id < op->ninstrs; op_id++) {
		instr = &op->instrs[op_id];

		switch (instr->type) {
		case NAND_OP_CMD_INSTR:
			if (instr->ctx.cmd.opcode != NAND_CMD_RESET  &&
			    instr->ctx.cmd.opcode != NAND_CMD_READID &&
			    instr->ctx.cmd.opcode != NAND_CMD_PARAM  &&
			    instr->ctx.cmd.opcode != NAND_CMD_ERASE1 &&
			    instr->ctx.cmd.opcode != NAND_CMD_ERASE2 &&
			    instr->ctx.cmd.opcode != NAND_CMD_STATUS &&
			    instr->ctx.cmd.opcode != NAND_CMD_PAGEPROG &&
			    instr->ctx.cmd.opcode != NAND_CMD_READ0 &&
			    instr->ctx.cmd.opcode != NAND_CMD_READSTART)
				return -EOPNOTSUPP;
			break;
		default:
			break;
		}
	}

	return 0;
}

static int qcom_nand_exec_op(struct nand_chip *chip,
			     const struct nand_operation *op, bool check_only)
{
	if (check_only)
		return qcom_check_op(chip, op);

	return nand_op_parser_exec_op(chip, &qcom_op_parser, op, check_only);
}

static const struct nand_controller_ops qcom_nandc_ops = {
	.attach_chip = qcom_nand_attach_chip,
	.exec_op = qcom_nand_exec_op,
};

/* one time setup of a few nand controller registers */
static int qcom_nandc_setup(struct qcom_nand_controller *nandc)
{
	u32 nand_ctrl;

	nand_controller_init(nandc->controller);
	nandc->controller->ops = &qcom_nandc_ops;

	/* kill onenand */
	if (!nandc->props->nandc_part_of_qpic)
		nandc_write(nandc, SFLASHC_BURST_CFG, 0);

	if (!nandc->props->qpic_version2)
		nandc_write(nandc, dev_cmd_reg_addr(nandc, NAND_DEV_CMD_VLD),
			    NAND_DEV_CMD_VLD_VAL);

	/* enable ADM or BAM DMA */
	if (nandc->props->supports_bam) {
		nand_ctrl = nandc_read(nandc, NAND_CTRL);

		/*
		 *NAND_CTRL is an operational registers, and CPU
		 * access to operational registers are read only
		 * in BAM mode. So update the NAND_CTRL register
		 * only if it is not in BAM mode. In most cases BAM
		 * mode will be enabled in bootloader
		 */
		if (!(nand_ctrl & BAM_MODE_EN))
			nandc_write(nandc, NAND_CTRL, nand_ctrl | BAM_MODE_EN);
	} else {
		nandc_write(nandc, NAND_FLASH_CHIP_SELECT, DM_EN);
	}

	/* save the original values of these registers */
	if (!nandc->props->qpic_version2) {
		nandc->cmd1 = nandc_read(nandc, dev_cmd_reg_addr(nandc, NAND_DEV_CMD1));
		nandc->vld = NAND_DEV_CMD_VLD_VAL;
	}

	return 0;
}

static const char * const probes[] = { "cmdlinepart", "ofpart", "qcomsmem", NULL };

static int qcom_nand_host_parse_boot_partitions(struct qcom_nand_controller *nandc,
						struct qcom_nand_host *host,
						struct device_node *dn)
{
	struct nand_chip *chip = &host->chip;
	struct mtd_info *mtd = nand_to_mtd(chip);
	struct qcom_nand_boot_partition *boot_partition;
	struct device *dev = nandc->dev;
	int partitions_count, i, j, ret;

	if (!of_property_present(dn, "qcom,boot-partitions"))
		return 0;

	partitions_count = of_property_count_u32_elems(dn, "qcom,boot-partitions");
	if (partitions_count <= 0) {
		dev_err(dev, "Error parsing boot partition\n");
		return partitions_count ? partitions_count : -EINVAL;
	}

	host->nr_boot_partitions = partitions_count / 2;
	host->boot_partitions = devm_kcalloc(dev, host->nr_boot_partitions,
					     sizeof(*host->boot_partitions), GFP_KERNEL);
	if (!host->boot_partitions) {
		host->nr_boot_partitions = 0;
		return -ENOMEM;
	}

	for (i = 0, j = 0; i < host->nr_boot_partitions; i++, j += 2) {
		boot_partition = &host->boot_partitions[i];

		ret = of_property_read_u32_index(dn, "qcom,boot-partitions", j,
						 &boot_partition->page_offset);
		if (ret) {
			dev_err(dev, "Error parsing boot partition offset at index %d\n", i);
			host->nr_boot_partitions = 0;
			return ret;
		}

		if (boot_partition->page_offset % mtd->writesize) {
			dev_err(dev, "Boot partition offset not multiple of writesize at index %i\n",
				i);
			host->nr_boot_partitions = 0;
			return -EINVAL;
		}
		/* Convert offset to nand pages */
		boot_partition->page_offset /= mtd->writesize;

		ret = of_property_read_u32_index(dn, "qcom,boot-partitions", j + 1,
						 &boot_partition->page_size);
		if (ret) {
			dev_err(dev, "Error parsing boot partition size at index %d\n", i);
			host->nr_boot_partitions = 0;
			return ret;
		}

		if (boot_partition->page_size % mtd->writesize) {
			dev_err(dev, "Boot partition size not multiple of writesize at index %i\n",
				i);
			host->nr_boot_partitions = 0;
			return -EINVAL;
		}
		/* Convert size to nand pages */
		boot_partition->page_size /= mtd->writesize;
	}

	return 0;
}

static int qcom_nand_host_init_and_register(struct qcom_nand_controller *nandc,
					    struct qcom_nand_host *host,
					    struct device_node *dn)
{
	struct nand_chip *chip = &host->chip;
	struct mtd_info *mtd = nand_to_mtd(chip);
	struct device *dev = nandc->dev;
	int ret;

	ret = of_property_read_u32(dn, "reg", &host->cs);
	if (ret) {
		dev_err(dev, "can't get chip-select\n");
		return -ENXIO;
	}

	nand_set_flash_node(chip, dn);
	mtd->name = devm_kasprintf(dev, GFP_KERNEL, "qcom_nand.%d", host->cs);
	if (!mtd->name)
		return -ENOMEM;

	mtd->owner = THIS_MODULE;
	mtd->dev.parent = dev;

	/*
	 * the bad block marker is readable only when we read the last codeword
	 * of a page with ECC disabled. currently, the nand_base and nand_bbt
	 * helpers don't allow us to read BB from a nand chip with ECC
	 * disabled (MTD_OPS_PLACE_OOB is set by default). use the block_bad
	 * and block_markbad helpers until we permanently switch to using
	 * MTD_OPS_RAW for all drivers (with the help of badblockbits)
	 */
	chip->legacy.block_bad		= qcom_nandc_block_bad;
	chip->legacy.block_markbad	= qcom_nandc_block_markbad;

	chip->controller = nandc->controller;
	chip->options |= NAND_NO_SUBPAGE_WRITE | NAND_USES_DMA |
			 NAND_SKIP_BBTSCAN;

	/* set up initial status value */
	host->status = NAND_STATUS_READY | NAND_STATUS_WP;

	ret = nand_scan(chip, 1);
	if (ret)
		return ret;

	ret = mtd_device_parse_register(mtd, probes, NULL, NULL, 0);
	if (ret)
		goto err;

	if (nandc->props->use_codeword_fixup) {
		ret = qcom_nand_host_parse_boot_partitions(nandc, host, dn);
		if (ret)
			goto err;
	}

	return 0;

err:
	nand_cleanup(chip);
	return ret;
}

static int qcom_probe_nand_devices(struct qcom_nand_controller *nandc)
{
	struct device *dev = nandc->dev;
	struct device_node *dn = dev->of_node, *child;
	struct qcom_nand_host *host;
	int ret = -ENODEV;

	for_each_available_child_of_node(dn, child) {
		host = devm_kzalloc(dev, sizeof(*host), GFP_KERNEL);
		if (!host) {
			of_node_put(child);
			return -ENOMEM;
		}

		ret = qcom_nand_host_init_and_register(nandc, host, child);
		if (ret) {
			devm_kfree(dev, host);
			continue;
		}

		list_add_tail(&host->node, &nandc->host_list);
	}

	return ret;
}

/* parse custom DT properties here */
static int qcom_nandc_parse_dt(struct platform_device *pdev)
{
	struct qcom_nand_controller *nandc = platform_get_drvdata(pdev);
	struct device_node *np = nandc->dev->of_node;
	int ret;

	if (!nandc->props->supports_bam) {
		ret = of_property_read_u32(np, "qcom,cmd-crci",
					   &nandc->cmd_crci);
		if (ret) {
			dev_err(nandc->dev, "command CRCI unspecified\n");
			return ret;
		}

		ret = of_property_read_u32(np, "qcom,data-crci",
					   &nandc->data_crci);
		if (ret) {
			dev_err(nandc->dev, "data CRCI unspecified\n");
			return ret;
		}
	}

	return 0;
}

static int qcom_nandc_probe(struct platform_device *pdev)
{
	struct qcom_nand_controller *nandc;
	struct nand_controller *controller;
	const void *dev_data;
	struct device *dev = &pdev->dev;
	struct resource *res;
	int ret;

	nandc = devm_kzalloc(&pdev->dev, sizeof(*nandc) + sizeof(*controller),
			     GFP_KERNEL);
	if (!nandc)
		return -ENOMEM;
	controller = (struct nand_controller *)&nandc[1];

	platform_set_drvdata(pdev, nandc);
	nandc->dev = dev;
	nandc->controller = controller;

	dev_data = of_device_get_match_data(dev);
	if (!dev_data) {
		dev_err(&pdev->dev, "failed to get device data\n");
		return -ENODEV;
	}

	nandc->props = dev_data;

	nandc->core_clk = devm_clk_get(dev, "core");
	if (IS_ERR(nandc->core_clk))
		return PTR_ERR(nandc->core_clk);

	nandc->aon_clk = devm_clk_get(dev, "aon");
	if (IS_ERR(nandc->aon_clk))
		return PTR_ERR(nandc->aon_clk);

	ret = qcom_nandc_parse_dt(pdev);
	if (ret)
		return ret;

	nandc->base = devm_platform_get_and_ioremap_resource(pdev, 0, &res);
	if (IS_ERR(nandc->base))
		return PTR_ERR(nandc->base);

	nandc->base_phys = res->start;
	nandc->base_dma = dma_map_resource(dev, res->start,
					   resource_size(res),
					   DMA_BIDIRECTIONAL, 0);
	if (dma_mapping_error(dev, nandc->base_dma))
		return -ENXIO;

	ret = clk_prepare_enable(nandc->core_clk);
	if (ret)
		goto err_core_clk;

	ret = clk_prepare_enable(nandc->aon_clk);
	if (ret)
		goto err_aon_clk;

	ret = qcom_nandc_alloc(nandc);
	if (ret)
		goto err_nandc_alloc;

	ret = qcom_nandc_setup(nandc);
	if (ret)
		goto err_setup;

	ret = qcom_probe_nand_devices(nandc);
	if (ret)
		goto err_setup;

	return 0;

err_setup:
	qcom_nandc_unalloc(nandc);
err_nandc_alloc:
	clk_disable_unprepare(nandc->aon_clk);
err_aon_clk:
	clk_disable_unprepare(nandc->core_clk);
err_core_clk:
	dma_unmap_resource(dev, nandc->base_dma, resource_size(res),
			   DMA_BIDIRECTIONAL, 0);
	return ret;
}

static void qcom_nandc_remove(struct platform_device *pdev)
{
	struct qcom_nand_controller *nandc = platform_get_drvdata(pdev);
	struct resource *res = platform_get_resource(pdev, IORESOURCE_MEM, 0);
	struct qcom_nand_host *host;
	struct nand_chip *chip;
	int ret;

	list_for_each_entry(host, &nandc->host_list, node) {
		chip = &host->chip;
		ret = mtd_device_unregister(nand_to_mtd(chip));
		WARN_ON(ret);
		nand_cleanup(chip);
	}

	qcom_nandc_unalloc(nandc);

	clk_disable_unprepare(nandc->aon_clk);
	clk_disable_unprepare(nandc->core_clk);

	dma_unmap_resource(&pdev->dev, nandc->base_dma, resource_size(res),
			   DMA_BIDIRECTIONAL, 0);
}

static const struct qcom_nandc_props ipq806x_nandc_props = {
	.ecc_modes = (ECC_RS_4BIT | ECC_BCH_8BIT),
	.supports_bam = false,
	.use_codeword_fixup = true,
	.dev_cmd_reg_start = 0x0,
};

static const struct qcom_nandc_props ipq4019_nandc_props = {
	.ecc_modes = (ECC_BCH_4BIT | ECC_BCH_8BIT),
	.supports_bam = true,
	.nandc_part_of_qpic = true,
	.dev_cmd_reg_start = 0x0,
};

static const struct qcom_nandc_props ipq8074_nandc_props = {
	.ecc_modes = (ECC_BCH_4BIT | ECC_BCH_8BIT),
	.supports_bam = true,
	.nandc_part_of_qpic = true,
	.dev_cmd_reg_start = 0x7000,
};

static const struct qcom_nandc_props sdx55_nandc_props = {
	.ecc_modes = (ECC_BCH_4BIT | ECC_BCH_8BIT),
	.supports_bam = true,
	.nandc_part_of_qpic = true,
	.qpic_version2 = true,
	.dev_cmd_reg_start = 0x7000,
};

/*
 * data will hold a struct pointer containing more differences once we support
 * more controller variants
 */
static const struct of_device_id qcom_nandc_of_match[] = {
	{
		.compatible = "qcom,ipq806x-nand",
		.data = &ipq806x_nandc_props,
	},
	{
		.compatible = "qcom,ipq4019-nand",
		.data = &ipq4019_nandc_props,
	},
	{
		.compatible = "qcom,ipq6018-nand",
		.data = &ipq8074_nandc_props,
	},
	{
		.compatible = "qcom,ipq8074-nand",
		.data = &ipq8074_nandc_props,
	},
	{
		.compatible = "qcom,sdx55-nand",
		.data = &sdx55_nandc_props,
	},
	{}
};
MODULE_DEVICE_TABLE(of, qcom_nandc_of_match);

static struct platform_driver qcom_nandc_driver = {
	.driver = {
		.name = "qcom-nandc",
		.of_match_table = qcom_nandc_of_match,
	},
	.probe = qcom_nandc_probe,
	.remove = qcom_nandc_remove,
};
module_platform_driver(qcom_nandc_driver);

MODULE_AUTHOR("Archit Taneja <architt@codeaurora.org>");
MODULE_DESCRIPTION("Qualcomm NAND Controller driver");
MODULE_LICENSE("GPL v2");<|MERGE_RESOLUTION|>--- conflicted
+++ resolved
@@ -165,15 +165,9 @@
 {
 	struct qcom_nand_controller *nandc = get_qcom_nand_controller(chip);
 	__le32 locreg_val;
-<<<<<<< HEAD
-	u32 val = (((cw_offset) << READ_LOCATION_OFFSET) |
-		  ((read_size) << READ_LOCATION_SIZE) |
-		  ((is_last_read_loc) << READ_LOCATION_LAST));
-=======
 	u32 val = FIELD_PREP(READ_LOCATION_OFFSET_MASK, cw_offset) |
 		  FIELD_PREP(READ_LOCATION_SIZE_MASK, read_size) |
 		  FIELD_PREP(READ_LOCATION_LAST_MASK, is_last_read_loc);
->>>>>>> e8a457b7
 
 	locreg_val = cpu_to_le32(val);
 
@@ -203,15 +197,9 @@
 {
 	struct qcom_nand_controller *nandc = get_qcom_nand_controller(chip);
 	__le32 locreg_val;
-<<<<<<< HEAD
-	u32 val = (((cw_offset) << READ_LOCATION_OFFSET) |
-		  ((read_size) << READ_LOCATION_SIZE) |
-		  ((is_last_read_loc) << READ_LOCATION_LAST));
-=======
 	u32 val = FIELD_PREP(READ_LOCATION_OFFSET_MASK, cw_offset) |
 		  FIELD_PREP(READ_LOCATION_SIZE_MASK, read_size) |
 		  FIELD_PREP(READ_LOCATION_LAST_MASK, is_last_read_loc);
->>>>>>> e8a457b7
 
 	locreg_val = cpu_to_le32(val);
 
@@ -283,24 +271,14 @@
 	}
 
 	if (host->use_ecc) {
-<<<<<<< HEAD
-		cfg0 = cpu_to_le32((host->cfg0 & ~(7U << CW_PER_PAGE)) |
-				(num_cw - 1) << CW_PER_PAGE);
-=======
 		cfg0 = cpu_to_le32((host->cfg0 & ~CW_PER_PAGE_MASK) |
 				   FIELD_PREP(CW_PER_PAGE_MASK, (num_cw - 1)));
->>>>>>> e8a457b7
 
 		cfg1 = cpu_to_le32(host->cfg1);
 		ecc_bch_cfg = cpu_to_le32(host->ecc_bch_cfg);
 	} else {
-<<<<<<< HEAD
-		cfg0 = cpu_to_le32((host->cfg0_raw & ~(7U << CW_PER_PAGE)) |
-				(num_cw - 1) << CW_PER_PAGE);
-=======
 		cfg0 = cpu_to_le32((host->cfg0_raw & ~CW_PER_PAGE_MASK) |
 				   FIELD_PREP(CW_PER_PAGE_MASK, (num_cw - 1)));
->>>>>>> e8a457b7
 
 		cfg1 = cpu_to_le32(host->cfg1_raw);
 		ecc_bch_cfg = cpu_to_le32(ECC_CFG_ECC_DISABLE);
@@ -1553,11 +1531,7 @@
 			    FIELD_PREP(ECC_PARITY_SIZE_BYTES_BCH_MASK, host->ecc_bytes_hw);
 
 	if (!nandc->props->qpic_version2)
-<<<<<<< HEAD
-		host->ecc_buf_cfg = 0x203 << NUM_STEPS;
-=======
 		host->ecc_buf_cfg = FIELD_PREP(NUM_STEPS_MASK, 0x203);
->>>>>>> e8a457b7
 
 	host->clrflashstatus = FS_READY_BSY_N;
 	host->clrreadstatus = 0xc0;
@@ -1843,11 +1817,7 @@
 		q_op.cmd_reg |= cpu_to_le32(PAGE_ACC | LAST_PAGE);
 		nandc->regs->addr0 = q_op.addr1_reg;
 		nandc->regs->addr1 = q_op.addr2_reg;
-<<<<<<< HEAD
-		nandc->regs->cfg0 = cpu_to_le32(host->cfg0_raw & ~(7 << CW_PER_PAGE));
-=======
 		nandc->regs->cfg0 = cpu_to_le32(host->cfg0_raw & ~CW_PER_PAGE_MASK);
->>>>>>> e8a457b7
 		nandc->regs->cfg1 = cpu_to_le32(host->cfg1_raw);
 		instrs = 3;
 	} else if (q_op.cmd_reg != cpu_to_le32(OP_RESET_DEVICE)) {
@@ -1911,20 +1881,6 @@
 	nandc->regs->addr0 = 0;
 	nandc->regs->addr1 = 0;
 
-<<<<<<< HEAD
-	host->cfg0 = FIELD_PREP(CW_PER_PAGE_MASK, 0) |
-		     FIELD_PREP(UD_SIZE_BYTES_MASK, 512) |
-		     FIELD_PREP(NUM_ADDR_CYCLES_MASK, 5) |
-		     FIELD_PREP(SPARE_SIZE_BYTES_MASK, 0);
-
-	host->cfg1 = FIELD_PREP(NAND_RECOVERY_CYCLES_MASK, 7) |
-		     FIELD_PREP(BAD_BLOCK_BYTE_NUM_MASK, 17) |
-		     FIELD_PREP(CS_ACTIVE_BSY, 0) |
-		     FIELD_PREP(BAD_BLOCK_IN_SPARE_AREA, 1) |
-		     FIELD_PREP(WR_RD_BSY_GAP_MASK, 2) |
-		     FIELD_PREP(WIDE_FLASH, 0) |
-		     FIELD_PREP(DEV0_CFG1_ECC_DISABLE, 1);
-=======
 	nandc->regs->cfg0 = cpu_to_le32(FIELD_PREP(CW_PER_PAGE_MASK, 0) |
 					FIELD_PREP(UD_SIZE_BYTES_MASK, 512) |
 					FIELD_PREP(NUM_ADDR_CYCLES_MASK, 5) |
@@ -1937,7 +1893,6 @@
 					FIELD_PREP(WR_RD_BSY_GAP_MASK, 2) |
 					FIELD_PREP(WIDE_FLASH, 0) |
 					FIELD_PREP(DEV0_CFG1_ECC_DISABLE, 1));
->>>>>>> e8a457b7
 
 	if (!nandc->props->qpic_version2)
 		nandc->regs->ecc_buf_cfg = cpu_to_le32(ECC_CFG_ECC_DISABLE);
@@ -1945,13 +1900,8 @@
 	/* configure CMD1 and VLD for ONFI param probing in QPIC v1 */
 	if (!nandc->props->qpic_version2) {
 		nandc->regs->vld = cpu_to_le32((nandc->vld & ~READ_START_VLD));
-<<<<<<< HEAD
-		nandc->regs->cmd1 = cpu_to_le32((nandc->cmd1 & ~(0xFF << READ_ADDR))
-				    | NAND_CMD_PARAM << READ_ADDR);
-=======
 		nandc->regs->cmd1 = cpu_to_le32((nandc->cmd1 & ~READ_ADDR_MASK) |
 						FIELD_PREP(READ_ADDR_MASK, NAND_CMD_PARAM));
->>>>>>> e8a457b7
 	}
 
 	nandc->regs->exec = cpu_to_le32(1);
