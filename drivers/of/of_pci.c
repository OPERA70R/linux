#include <linux/kernel.h>
#include <linux/export.h>
#include <linux/of.h>
#include <linux/of_address.h>
#include <linux/of_pci.h>
#include <linux/slab.h>

static inline int __of_pci_pci_compare(struct device_node *node,
				       unsigned int data)
{
	int devfn;

	devfn = of_pci_get_devfn(node);
	if (devfn < 0)
		return 0;

	return devfn == data;
}

struct device_node *of_pci_find_child_device(struct device_node *parent,
					     unsigned int devfn)
{
	struct device_node *node, *node2;

	for_each_child_of_node(parent, node) {
		if (__of_pci_pci_compare(node, devfn))
			return node;
		/*
		 * Some OFs create a parent node "multifunc-device" as
		 * a fake root for all functions of a multi-function
		 * device we go down them as well.
		 */
		if (!strcmp(node->name, "multifunc-device")) {
			for_each_child_of_node(node, node2) {
				if (__of_pci_pci_compare(node2, devfn)) {
					of_node_put(node);
					return node2;
				}
			}
		}
	}
	return NULL;
}
EXPORT_SYMBOL_GPL(of_pci_find_child_device);

/**
 * of_pci_get_devfn() - Get device and function numbers for a device node
 * @np: device node
 *
 * Parses a standard 5-cell PCI resource and returns an 8-bit value that can
 * be passed to the PCI_SLOT() and PCI_FUNC() macros to extract the device
 * and function numbers respectively. On error a negative error code is
 * returned.
 */
int of_pci_get_devfn(struct device_node *np)
{
	unsigned int size;
	const __be32 *reg;

	reg = of_get_property(np, "reg", &size);

	if (!reg || size < 5 * sizeof(__be32))
		return -EINVAL;

	return (be32_to_cpup(reg) >> 8) & 0xff;
}
EXPORT_SYMBOL_GPL(of_pci_get_devfn);

/**
 * of_pci_parse_bus_range() - parse the bus-range property of a PCI device
 * @node: device node
 * @res: address to a struct resource to return the bus-range
 *
 * Returns 0 on success or a negative error-code on failure.
 */
int of_pci_parse_bus_range(struct device_node *node, struct resource *res)
{
	const __be32 *values;
	int len;

	values = of_get_property(node, "bus-range", &len);
	if (!values || len < sizeof(*values) * 2)
		return -EINVAL;

	res->name = node->name;
	res->start = be32_to_cpup(values++);
	res->end = be32_to_cpup(values);
	res->flags = IORESOURCE_BUS;

	return 0;
}
EXPORT_SYMBOL_GPL(of_pci_parse_bus_range);

/**
 * This function will try to obtain the host bridge domain number by
 * finding a property called "linux,pci-domain" of the given device node.
 *
 * @node: device tree node with the domain information
 *
 * Returns the associated domain number from DT in the range [0-0xffff], or
 * a negative value if the required property is not found.
 */
int of_get_pci_domain_nr(struct device_node *node)
{
	const __be32 *value;
	int len;
	u16 domain;

	value = of_get_property(node, "linux,pci-domain", &len);
	if (!value || len < sizeof(*value))
		return -EINVAL;

	domain = (u16)be32_to_cpup(value);

	return domain;
}
EXPORT_SYMBOL_GPL(of_get_pci_domain_nr);

#if defined(CONFIG_OF_ADDRESS)
/**
 * of_pci_get_host_bridge_resources - Parse PCI host bridge resources from DT
 * @dev: device node of the host bridge having the range property
 * @busno: bus number associated with the bridge root bus
 * @bus_max: maximum number of buses for this bridge
 * @resources: list where the range of resources will be added after DT parsing
 * @io_base: pointer to a variable that will contain on return the physical
 * address for the start of the I/O range. Can be NULL if the caller doesn't
 * expect IO ranges to be present in the device tree.
 *
 * It is the caller's job to free the @resources list.
 *
 * This function will parse the "ranges" property of a PCI host bridge device
 * node and setup the resource mapping based on its content. It is expected
 * that the property conforms with the Power ePAPR document.
 *
 * It returns zero if the range parsing has been successful or a standard error
 * value if it failed.
 */
int of_pci_get_host_bridge_resources(struct device_node *dev,
			unsigned char busno, unsigned char bus_max,
			struct list_head *resources, resource_size_t *io_base)
{
<<<<<<< HEAD
	struct pci_host_bridge_window *window;
=======
	struct resource_entry *window;
>>>>>>> b5e82233
	struct resource *res;
	struct resource *bus_range;
	struct of_pci_range range;
	struct of_pci_range_parser parser;
	char range_type[4];
	int err;

	if (io_base)
		*io_base = (resource_size_t)OF_BAD_ADDR;

	bus_range = kzalloc(sizeof(*bus_range), GFP_KERNEL);
	if (!bus_range)
		return -ENOMEM;

	pr_info("PCI host bridge %s ranges:\n", dev->full_name);

	err = of_pci_parse_bus_range(dev, bus_range);
	if (err) {
		bus_range->start = busno;
		bus_range->end = bus_max;
		bus_range->flags = IORESOURCE_BUS;
		pr_info("  No bus range found for %s, using %pR\n",
			dev->full_name, bus_range);
	} else {
		if (bus_range->end > bus_range->start + bus_max)
			bus_range->end = bus_range->start + bus_max;
	}
	pci_add_resource(resources, bus_range);

	/* Check for ranges property */
	err = of_pci_range_parser_init(&parser, dev);
	if (err)
		goto parse_failed;

	pr_debug("Parsing ranges property...\n");
	for_each_of_pci_range(&parser, &range) {
		/* Read next ranges element */
		if ((range.flags & IORESOURCE_TYPE_BITS) == IORESOURCE_IO)
			snprintf(range_type, 4, " IO");
		else if ((range.flags & IORESOURCE_TYPE_BITS) == IORESOURCE_MEM)
			snprintf(range_type, 4, "MEM");
		else
			snprintf(range_type, 4, "err");
		pr_info("  %s %#010llx..%#010llx -> %#010llx\n", range_type,
			range.cpu_addr, range.cpu_addr + range.size - 1,
			range.pci_addr);

		/*
		 * If we failed translation or got a zero-sized region
		 * then skip this range
		 */
		if (range.cpu_addr == OF_BAD_ADDR || range.size == 0)
			continue;

		res = kzalloc(sizeof(struct resource), GFP_KERNEL);
		if (!res) {
			err = -ENOMEM;
			goto parse_failed;
		}

		err = of_pci_range_to_resource(&range, dev, res);
		if (err)
			goto conversion_failed;

		if (resource_type(res) == IORESOURCE_IO) {
			if (!io_base) {
				pr_err("I/O range found for %s. Please provide an io_base pointer to save CPU base address\n",
					dev->full_name);
				err = -EINVAL;
				goto conversion_failed;
			}
			if (*io_base != (resource_size_t)OF_BAD_ADDR)
				pr_warn("More than one I/O resource converted for %s. CPU base address for old range lost!\n",
					dev->full_name);
			*io_base = range.cpu_addr;
		}

		pci_add_resource_offset(resources, res,	res->start - range.pci_addr);
	}

	return 0;

conversion_failed:
	kfree(res);
parse_failed:
<<<<<<< HEAD
	list_for_each_entry(window, resources, list)
=======
	resource_list_for_each_entry(window, resources)
>>>>>>> b5e82233
		kfree(window->res);
	pci_free_resource_list(resources);
	kfree(bus_range);
	return err;
}
EXPORT_SYMBOL_GPL(of_pci_get_host_bridge_resources);
#endif /* CONFIG_OF_ADDRESS */

#ifdef CONFIG_PCI_MSI

static LIST_HEAD(of_pci_msi_chip_list);
static DEFINE_MUTEX(of_pci_msi_chip_mutex);

int of_pci_msi_chip_add(struct msi_controller *chip)
{
	if (!of_property_read_bool(chip->of_node, "msi-controller"))
		return -EINVAL;

	mutex_lock(&of_pci_msi_chip_mutex);
	list_add(&chip->list, &of_pci_msi_chip_list);
	mutex_unlock(&of_pci_msi_chip_mutex);

	return 0;
}
EXPORT_SYMBOL_GPL(of_pci_msi_chip_add);

void of_pci_msi_chip_remove(struct msi_controller *chip)
{
	mutex_lock(&of_pci_msi_chip_mutex);
	list_del(&chip->list);
	mutex_unlock(&of_pci_msi_chip_mutex);
}
EXPORT_SYMBOL_GPL(of_pci_msi_chip_remove);

struct msi_controller *of_pci_find_msi_chip_by_node(struct device_node *of_node)
{
	struct msi_controller *c;

	mutex_lock(&of_pci_msi_chip_mutex);
	list_for_each_entry(c, &of_pci_msi_chip_list, list) {
		if (c->of_node == of_node) {
			mutex_unlock(&of_pci_msi_chip_mutex);
			return c;
		}
	}
	mutex_unlock(&of_pci_msi_chip_mutex);

	return NULL;
}
EXPORT_SYMBOL_GPL(of_pci_find_msi_chip_by_node);

#endif /* CONFIG_PCI_MSI */<|MERGE_RESOLUTION|>--- conflicted
+++ resolved
@@ -140,11 +140,7 @@
 			unsigned char busno, unsigned char bus_max,
 			struct list_head *resources, resource_size_t *io_base)
 {
-<<<<<<< HEAD
-	struct pci_host_bridge_window *window;
-=======
 	struct resource_entry *window;
->>>>>>> b5e82233
 	struct resource *res;
 	struct resource *bus_range;
 	struct of_pci_range range;
@@ -230,11 +226,7 @@
 conversion_failed:
 	kfree(res);
 parse_failed:
-<<<<<<< HEAD
-	list_for_each_entry(window, resources, list)
-=======
 	resource_list_for_each_entry(window, resources)
->>>>>>> b5e82233
 		kfree(window->res);
 	pci_free_resource_list(resources);
 	kfree(bus_range);
