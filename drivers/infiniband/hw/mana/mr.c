// SPDX-License-Identifier: GPL-2.0-only
/*
 * Copyright (c) 2022, Microsoft Corporation. All rights reserved.
 */

#include "mana_ib.h"

#define VALID_MR_FLAGS                                                         \
	(IB_ACCESS_LOCAL_WRITE | IB_ACCESS_REMOTE_WRITE | IB_ACCESS_REMOTE_READ)

static enum gdma_mr_access_flags
mana_ib_verbs_to_gdma_access_flags(int access_flags)
{
	enum gdma_mr_access_flags flags = GDMA_ACCESS_FLAG_LOCAL_READ;

	if (access_flags & IB_ACCESS_LOCAL_WRITE)
		flags |= GDMA_ACCESS_FLAG_LOCAL_WRITE;

	if (access_flags & IB_ACCESS_REMOTE_WRITE)
		flags |= GDMA_ACCESS_FLAG_REMOTE_WRITE;

	if (access_flags & IB_ACCESS_REMOTE_READ)
		flags |= GDMA_ACCESS_FLAG_REMOTE_READ;

	return flags;
}

static int mana_ib_gd_create_mr(struct mana_ib_dev *dev, struct mana_ib_mr *mr,
				struct gdma_create_mr_params *mr_params)
{
	struct gdma_create_mr_response resp = {};
	struct gdma_create_mr_request req = {};
	struct gdma_context *gc = mdev_to_gc(dev);
	int err;

	mana_gd_init_req_hdr(&req.hdr, GDMA_CREATE_MR, sizeof(req),
			     sizeof(resp));
	req.pd_handle = mr_params->pd_handle;
	req.mr_type = mr_params->mr_type;

	switch (mr_params->mr_type) {
	case GDMA_MR_TYPE_GVA:
		req.gva.dma_region_handle = mr_params->gva.dma_region_handle;
		req.gva.virtual_address = mr_params->gva.virtual_address;
		req.gva.access_flags = mr_params->gva.access_flags;
		break;

	default:
		ibdev_dbg(&dev->ib_dev,
			  "invalid param (GDMA_MR_TYPE) passed, type %d\n",
			  req.mr_type);
		return -EINVAL;
	}

	err = mana_gd_send_request(gc, sizeof(req), &req, sizeof(resp), &resp);

	if (err || resp.hdr.status) {
		ibdev_dbg(&dev->ib_dev, "Failed to create mr %d, %u", err,
			  resp.hdr.status);
		if (!err)
			err = -EPROTO;

		return err;
	}

	mr->ibmr.lkey = resp.lkey;
	mr->ibmr.rkey = resp.rkey;
	mr->mr_handle = resp.mr_handle;

	return 0;
}

static int mana_ib_gd_destroy_mr(struct mana_ib_dev *dev, u64 mr_handle)
{
	struct gdma_destroy_mr_response resp = {};
	struct gdma_destroy_mr_request req = {};
	struct gdma_context *gc = mdev_to_gc(dev);
	int err;

	mana_gd_init_req_hdr(&req.hdr, GDMA_DESTROY_MR, sizeof(req),
			     sizeof(resp));

	req.mr_handle = mr_handle;

	err = mana_gd_send_request(gc, sizeof(req), &req, sizeof(resp), &resp);
	if (err || resp.hdr.status) {
		dev_err(gc->dev, "Failed to destroy MR: %d, 0x%x\n", err,
			resp.hdr.status);
		if (!err)
			err = -EPROTO;
		return err;
	}

	return 0;
}

struct ib_mr *mana_ib_reg_user_mr(struct ib_pd *ibpd, u64 start, u64 length,
				  u64 iova, int access_flags,
				  struct ib_udata *udata)
{
	struct mana_ib_pd *pd = container_of(ibpd, struct mana_ib_pd, ibpd);
	struct gdma_create_mr_params mr_params = {};
	struct ib_device *ibdev = ibpd->device;
	struct mana_ib_dev *dev;
	struct mana_ib_mr *mr;
	u64 dma_region_handle;
	int err;

	dev = container_of(ibdev, struct mana_ib_dev, ib_dev);

	ibdev_dbg(ibdev,
		  "start 0x%llx, iova 0x%llx length 0x%llx access_flags 0x%x",
		  start, iova, length, access_flags);

	access_flags &= ~IB_ACCESS_OPTIONAL;
	if (access_flags & ~VALID_MR_FLAGS)
		return ERR_PTR(-EINVAL);

	mr = kzalloc(sizeof(*mr), GFP_KERNEL);
	if (!mr)
		return ERR_PTR(-ENOMEM);

	mr->umem = ib_umem_get(ibdev, start, length, access_flags);
	if (IS_ERR(mr->umem)) {
		err = PTR_ERR(mr->umem);
		ibdev_dbg(ibdev,
			  "Failed to get umem for register user-mr, %d\n", err);
		goto err_free;
	}

	err = mana_ib_create_dma_region(dev, mr->umem, &dma_region_handle, iova);
	if (err) {
		ibdev_dbg(ibdev, "Failed create dma region for user-mr, %d\n",
			  err);
		goto err_umem;
	}

	ibdev_dbg(ibdev,
<<<<<<< HEAD
		  "create_dma_region ret %d gdma_region %llx\n", err,
=======
		  "created dma region for user-mr 0x%llx\n",
>>>>>>> 0c383648
		  dma_region_handle);

	mr_params.pd_handle = pd->pd_handle;
	mr_params.mr_type = GDMA_MR_TYPE_GVA;
	mr_params.gva.dma_region_handle = dma_region_handle;
	mr_params.gva.virtual_address = iova;
	mr_params.gva.access_flags =
		mana_ib_verbs_to_gdma_access_flags(access_flags);

	err = mana_ib_gd_create_mr(dev, mr, &mr_params);
	if (err)
		goto err_dma_region;

	/*
	 * There is no need to keep track of dma_region_handle after MR is
	 * successfully created. The dma_region_handle is tracked in the PF
	 * as part of the lifecycle of this MR.
	 */

	return &mr->ibmr;

err_dma_region:
	mana_gd_destroy_dma_region(mdev_to_gc(dev), dma_region_handle);

err_umem:
	ib_umem_release(mr->umem);

err_free:
	kfree(mr);
	return ERR_PTR(err);
}

int mana_ib_dereg_mr(struct ib_mr *ibmr, struct ib_udata *udata)
{
	struct mana_ib_mr *mr = container_of(ibmr, struct mana_ib_mr, ibmr);
	struct ib_device *ibdev = ibmr->device;
	struct mana_ib_dev *dev;
	int err;

	dev = container_of(ibdev, struct mana_ib_dev, ib_dev);

	err = mana_ib_gd_destroy_mr(dev, mr->mr_handle);
	if (err)
		return err;

	if (mr->umem)
		ib_umem_release(mr->umem);

	kfree(mr);

	return 0;
}<|MERGE_RESOLUTION|>--- conflicted
+++ resolved
@@ -136,11 +136,7 @@
 	}
 
 	ibdev_dbg(ibdev,
-<<<<<<< HEAD
-		  "create_dma_region ret %d gdma_region %llx\n", err,
-=======
 		  "created dma region for user-mr 0x%llx\n",
->>>>>>> 0c383648
 		  dma_region_handle);
 
 	mr_params.pd_handle = pd->pd_handle;
