--- conflicted
+++ resolved
@@ -1292,12 +1292,8 @@
 	}
 }
 
-<<<<<<< HEAD
-static void bnxt_set_mandatory_attributes(struct bnxt_qplib_qp *qp,
-=======
 static void bnxt_set_mandatory_attributes(struct bnxt_qplib_res *res,
 					  struct bnxt_qplib_qp *qp,
->>>>>>> f7da8f3a
 					  struct cmdq_modify_qp *req)
 {
 	u32 mandatory_flags = 0;
@@ -1312,8 +1308,6 @@
 		mandatory_flags |= CMDQ_MODIFY_QP_MODIFY_MASK_PKEY;
 	}
 
-<<<<<<< HEAD
-=======
 	if (_is_min_rnr_in_rtr_rts_mandatory(res->dattr->dev_cap_flags2) &&
 	    (qp->cur_qp_state == CMDQ_MODIFY_QP_NEW_STATE_RTR &&
 	     qp->state == CMDQ_MODIFY_QP_NEW_STATE_RTS)) {
@@ -1322,7 +1316,6 @@
 				CMDQ_MODIFY_QP_MODIFY_MASK_MIN_RNR_TIMER;
 	}
 
->>>>>>> f7da8f3a
 	if (qp->type == CMDQ_MODIFY_QP_QP_TYPE_UD ||
 	    qp->type == CMDQ_MODIFY_QP_QP_TYPE_GSI)
 		mandatory_flags |= CMDQ_MODIFY_QP_MODIFY_MASK_QKEY;
@@ -1363,11 +1356,7 @@
 		/* Set mandatory attributes for INIT -> RTR and RTR -> RTS transition */
 		if (_is_optimize_modify_qp_supported(res->dattr->dev_cap_flags2) &&
 		    is_optimized_state_transition(qp))
-<<<<<<< HEAD
-			bnxt_set_mandatory_attributes(qp, &req);
-=======
 			bnxt_set_mandatory_attributes(res, qp, &req);
->>>>>>> f7da8f3a
 	}
 	bmask = qp->modify_flags;
 	req.modify_mask = cpu_to_le32(qp->modify_flags);
