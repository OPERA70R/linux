--- conflicted
+++ resolved
@@ -3386,10 +3386,7 @@
 	struct iommu_group *group = dev->iommu_group;
 	struct group_device *device;
 	const struct iommu_ops *ops;
-<<<<<<< HEAD
-=======
 	void *entry;
->>>>>>> e8a457b7
 	int ret;
 
 	if (!group)
