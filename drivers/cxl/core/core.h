--- conflicted
+++ resolved
@@ -117,7 +117,6 @@
 int cxl_port_get_switch_dport_bandwidth(struct cxl_port *port,
 					struct access_coordinate *c);
 
-<<<<<<< HEAD
 int cxl_gpf_port_setup(struct device *dport_dev, struct cxl_port *port);
 
 #ifdef CONFIG_CXL_FEATURES
@@ -130,9 +129,8 @@
 		    size_t feat_data_size, u32 feat_flag, u16 offset,
 		    u16 *return_code);
 #endif
-=======
+
 int cxl_acpi_get_extended_linear_cache_size(struct resource *backing_res,
 					    int nid, resource_size_t *size);
->>>>>>> 516e5bd0
 
 #endif /* __CXL_CORE_H__ */