--- conflicted
+++ resolved
@@ -1036,21 +1036,12 @@
 		nvme_submit_cmds(nvmeq, &submit_list);
 	*rqlist = requeue_list;
 }
-<<<<<<< HEAD
 
 static __always_inline void nvme_unmap_metadata(struct nvme_dev *dev,
 						struct request *req)
 {
 	struct nvme_iod *iod = blk_mq_rq_to_pdu(req);
 
-=======
-
-static __always_inline void nvme_unmap_metadata(struct nvme_dev *dev,
-						struct request *req)
-{
-	struct nvme_iod *iod = blk_mq_rq_to_pdu(req);
-
->>>>>>> ac449007
 	if (!iod->meta_sgt.nents) {
 		dma_unmap_page(dev->dev, iod->meta_dma,
 			       rq_integrity_vec(req).bv_len,
@@ -2190,11 +2181,7 @@
 	 * If there is an IOMMU that can merge pages, try a virtually
 	 * non-contiguous allocation for a single segment first.
 	 */
-<<<<<<< HEAD
-	if (!(PAGE_SIZE & dma_get_merge_boundary(dev->dev))) {
-=======
 	if (dma_merge_boundary && (PAGE_SIZE & dma_merge_boundary) == 0) {
->>>>>>> ac449007
 		if (!nvme_alloc_host_mem_single(dev, preferred))
 			return 0;
 	}
