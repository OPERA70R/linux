--- conflicted
+++ resolved
@@ -1025,7 +1025,6 @@
 		if (nvmeq && nvmeq != req->mq_hctx->driver_data)
 			nvme_submit_cmds(nvmeq, &submit_list);
 		nvmeq = req->mq_hctx->driver_data;
-<<<<<<< HEAD
 
 		if (nvme_prep_rq_batch(nvmeq, req))
 			rq_list_add_tail(&submit_list, req);
@@ -1038,20 +1037,6 @@
 	*rqlist = requeue_list;
 }
 
-=======
-
-		if (nvme_prep_rq_batch(nvmeq, req))
-			rq_list_add_tail(&submit_list, req);
-		else
-			rq_list_add_tail(&requeue_list, req);
-	}
-
-	if (nvmeq)
-		nvme_submit_cmds(nvmeq, &submit_list);
-	*rqlist = requeue_list;
-}
-
->>>>>>> f7da8f3a
 static __always_inline void nvme_unmap_metadata(struct nvme_dev *dev,
 						struct request *req)
 {
