// SPDX-License-Identifier: GPL-2.0
/*
 * When connected to the machine, the Thrustmaster wheels appear as
 * a «generic» hid gamepad called "Thrustmaster FFB Wheel".
 *
 * When in this mode not every functionality of the wheel, like the force feedback,
 * are available. To enable all functionalities of a Thrustmaster wheel we have to send
 * to it a specific USB CONTROL request with a code different for each wheel.
 *
 * This driver tries to understand which model of Thrustmaster wheel the generic
 * "Thrustmaster FFB Wheel" really is and then sends the appropriate control code.
 *
 * Copyright (c) 2020-2021 Dario Pagani <dario.pagani.146+linuxk@gmail.com>
 * Copyright (c) 2020-2021 Kim Kuparinen <kimi.h.kuparinen@gmail.com>
 */
#include <linux/hid.h>
#include <linux/usb.h>
#include <linux/input.h>
#include <linux/slab.h>
#include <linux/module.h>

/*
 * These interrupts are used to prevent a nasty crash when initializing the
 * T300RS. Used in thrustmaster_interrupts().
 */
static const u8 setup_0[] = { 0x42, 0x01, 0x00, 0x00, 0x00, 0x00, 0x00, 0x00, 0x00 };
static const u8 setup_1[] = { 0x0a, 0x04, 0x90, 0x03, 0x00, 0x00, 0x00, 0x00 };
static const u8 setup_2[] = { 0x0a, 0x04, 0x00, 0x0c, 0x00, 0x00, 0x00, 0x00 };
static const u8 setup_3[] = { 0x0a, 0x04, 0x12, 0x10, 0x00, 0x00, 0x00, 0x00 };
static const u8 setup_4[] = { 0x0a, 0x04, 0x00, 0x06, 0x00, 0x00, 0x00, 0x00 };
static const u8 *const setup_arr[] = { setup_0, setup_1, setup_2, setup_3, setup_4 };
static const unsigned int setup_arr_sizes[] = {
	ARRAY_SIZE(setup_0),
	ARRAY_SIZE(setup_1),
	ARRAY_SIZE(setup_2),
	ARRAY_SIZE(setup_3),
	ARRAY_SIZE(setup_4)
};
/*
 * This struct contains for each type of
 * Thrustmaster wheel
 *
 * Note: The values are stored in the CPU
 * endianness, the USB protocols always use
 * little endian; the macro cpu_to_le[BIT]()
 * must be used when preparing USB packets
 * and vice-versa
 */
struct tm_wheel_info {
	uint16_t wheel_type;

	/*
	 * See when the USB control out packet is prepared...
	 * @TODO The TMX seems to require multiple control codes to switch.
	 */
	uint16_t switch_value;

	char const *const wheel_name;
};

/*
 * Known wheels.
 * Note: TMX does not work as it requires 2 control packets
 */
static const struct tm_wheel_info tm_wheels_infos[] = {
	{0x0306, 0x0006, "Thrustmaster T150RS"},
	{0x0200, 0x0005, "Thrustmaster T300RS (Missing Attachment)"},
	{0x0206, 0x0005, "Thrustmaster T300RS"},
	{0x0209, 0x0005, "Thrustmaster T300RS (Open Wheel Attachment)"},
	{0x020a, 0x0005, "Thrustmaster T300RS (Sparco R383 Mod)"},
	{0x0204, 0x0005, "Thrustmaster T300 Ferrari Alcantara Edition"},
	{0x0002, 0x0002, "Thrustmaster T500RS"}
	//{0x0407, 0x0001, "Thrustmaster TMX"}
};

static const uint8_t tm_wheels_infos_length = 7;

/*
 * This structs contains (in little endian) the response data
 * of the wheel to the request 73
 *
 * A sufficient research to understand what each field does is not
 * beign conducted yet. The position and meaning of fields are a
 * just a very optimistic guess based on instinct....
 */
struct __packed tm_wheel_response
{
	/*
	 * Seems to be the type of packet
	 * - 0x0049 if is data.a (15 bytes)
	 * - 0x0047 if is data.b (7 bytes)
	 */
	uint16_t type;

	union {
		struct __packed {
			uint16_t field0;
			uint16_t field1;
			/*
			 * Seems to be the model code of the wheel
			 * Read table thrustmaster_wheels to values
			 */
			uint16_t model;

			uint16_t field2;
			uint16_t field3;
			uint16_t field4;
			uint16_t field5;
		} a;
		struct __packed {
			uint16_t field0;
			uint16_t field1;
			uint16_t model;
		} b;
	} data;
};

struct tm_wheel {
	struct usb_device *usb_dev;
	struct urb *urb;

	struct usb_ctrlrequest *model_request;
	struct tm_wheel_response *response;

	struct usb_ctrlrequest *change_request;
};

/* The control packet to send to wheel */
static const struct usb_ctrlrequest model_request = {
	.bRequestType = 0xc1,
	.bRequest = 73,
	.wValue = 0,
	.wIndex = 0,
	.wLength = cpu_to_le16(0x0010)
};

static const struct usb_ctrlrequest change_request = {
	.bRequestType = 0x41,
	.bRequest = 83,
	.wValue = 0, // Will be filled by the driver
	.wIndex = 0,
	.wLength = 0
};

/*
 * On some setups initializing the T300RS crashes the kernel,
 * these interrupts fix that particular issue. So far they haven't caused any
 * adverse effects in other wheels.
 */
static void thrustmaster_interrupts(struct hid_device *hdev)
{
	int ret, trans, i, b_ep;
	u8 *send_buf = kmalloc(256, GFP_KERNEL);
	struct usb_host_endpoint *ep;
	struct device *dev = &hdev->dev;
	struct usb_interface *usbif = to_usb_interface(dev->parent);
	struct usb_device *usbdev = interface_to_usbdev(usbif);

	if (!send_buf) {
		hid_err(hdev, "failed allocating send buffer\n");
		return;
	}

	if (usbif->cur_altsetting->desc.bNumEndpoints < 2) {
		kfree(send_buf);
		hid_err(hdev, "Wrong number of endpoints?\n");
		return;
	}

	ep = &usbif->cur_altsetting->endpoint[1];
	b_ep = ep->desc.bEndpointAddress;

	/* Are the expected endpoints present? */
<<<<<<< HEAD
	u8 ep_addr[1] = {b_ep};
=======
	u8 ep_addr[2] = {b_ep, 0};
>>>>>>> e8a457b7

	if (!usb_check_int_endpoints(usbif, ep_addr)) {
		hid_err(hdev, "Unexpected non-int endpoint\n");
		return;
	}

	for (i = 0; i < ARRAY_SIZE(setup_arr); ++i) {
		memcpy(send_buf, setup_arr[i], setup_arr_sizes[i]);

		ret = usb_interrupt_msg(usbdev,
			usb_sndintpipe(usbdev, b_ep),
			send_buf,
			setup_arr_sizes[i],
			&trans,
			USB_CTRL_SET_TIMEOUT);

		if (ret) {
			hid_err(hdev, "setup data couldn't be sent\n");
			kfree(send_buf);
			return;
		}
	}

	kfree(send_buf);
}

static void thrustmaster_change_handler(struct urb *urb)
{
	struct hid_device *hdev = urb->context;

	// The wheel seems to kill himself before answering the host and therefore is violating the USB protocol...
	if (urb->status == 0 || urb->status == -EPROTO || urb->status == -EPIPE)
		hid_info(hdev, "Success?! The wheel should have been initialized!\n");
	else
		hid_warn(hdev, "URB to change wheel mode seems to have failed with error %d\n", urb->status);
}

/*
 * Called by the USB subsystem when the wheel responses to our request
 * to get [what it seems to be] the wheel's model.
 *
 * If the model id is recognized then we send an opportune USB CONTROL REQUEST
 * to switch the wheel to its full capabilities
 */
static void thrustmaster_model_handler(struct urb *urb)
{
	struct hid_device *hdev = urb->context;
	struct tm_wheel *tm_wheel = hid_get_drvdata(hdev);
	uint16_t model = 0;
	int i, ret;
	const struct tm_wheel_info *twi = NULL;

	if (urb->status) {
		hid_err(hdev, "URB to get model id failed with error %d\n", urb->status);
		return;
	}

	if (tm_wheel->response->type == cpu_to_le16(0x49))
		model = le16_to_cpu(tm_wheel->response->data.a.model);
	else if (tm_wheel->response->type == cpu_to_le16(0x47))
		model = le16_to_cpu(tm_wheel->response->data.b.model);
	else {
		hid_err(hdev, "Unknown packet type 0x%x, unable to proceed further with wheel init\n", tm_wheel->response->type);
		return;
	}

	for (i = 0; i < tm_wheels_infos_length && !twi; i++)
		if (tm_wheels_infos[i].wheel_type == model)
			twi = tm_wheels_infos + i;

	if (twi)
		hid_info(hdev, "Wheel with model id 0x%x is a %s\n", model, twi->wheel_name);
	else {
		hid_err(hdev, "Unknown wheel's model id 0x%x, unable to proceed further with wheel init\n", model);
		return;
	}

	tm_wheel->change_request->wValue = cpu_to_le16(twi->switch_value);
	usb_fill_control_urb(
		tm_wheel->urb,
		tm_wheel->usb_dev,
		usb_sndctrlpipe(tm_wheel->usb_dev, 0),
		(char *)tm_wheel->change_request,
		NULL, 0, // We do not expect any response from the wheel
		thrustmaster_change_handler,
		hdev
	);

	ret = usb_submit_urb(tm_wheel->urb, GFP_ATOMIC);
	if (ret)
		hid_err(hdev, "Error %d while submitting the change URB. I am unable to initialize this wheel...\n", ret);
}

static void thrustmaster_remove(struct hid_device *hdev)
{
	struct tm_wheel *tm_wheel = hid_get_drvdata(hdev);

	usb_kill_urb(tm_wheel->urb);

	kfree(tm_wheel->change_request);
	kfree(tm_wheel->response);
	kfree(tm_wheel->model_request);
	usb_free_urb(tm_wheel->urb);
	kfree(tm_wheel);

	hid_hw_stop(hdev);
}

/*
 * Function called by HID when a hid Thrustmaster FFB wheel is connected to the host.
 * This function starts the hid dev, tries to allocate the tm_wheel data structure and
 * finally send an USB CONTROL REQUEST to the wheel to get [what it seems to be] its
 * model type.
 */
static int thrustmaster_probe(struct hid_device *hdev, const struct hid_device_id *id)
{
	int ret = 0;
	struct tm_wheel *tm_wheel = NULL;

	if (!hid_is_usb(hdev))
		return -EINVAL;

	ret = hid_parse(hdev);
	if (ret) {
		hid_err(hdev, "parse failed with error %d\n", ret);
		goto error0;
	}

	ret = hid_hw_start(hdev, HID_CONNECT_DEFAULT & ~HID_CONNECT_FF);
	if (ret) {
		hid_err(hdev, "hw start failed with error %d\n", ret);
		goto error0;
	}

	// Now we allocate the tm_wheel
	tm_wheel = kzalloc(sizeof(struct tm_wheel), GFP_KERNEL);
	if (!tm_wheel) {
		ret = -ENOMEM;
		goto error1;
	}

	tm_wheel->urb = usb_alloc_urb(0, GFP_ATOMIC);
	if (!tm_wheel->urb) {
		ret = -ENOMEM;
		goto error2;
	}

	tm_wheel->model_request = kmemdup(&model_request,
					  sizeof(struct usb_ctrlrequest),
					  GFP_KERNEL);
	if (!tm_wheel->model_request) {
		ret = -ENOMEM;
		goto error3;
	}

	tm_wheel->response = kzalloc(sizeof(struct tm_wheel_response), GFP_KERNEL);
	if (!tm_wheel->response) {
		ret = -ENOMEM;
		goto error4;
	}

	tm_wheel->change_request = kmemdup(&change_request,
					   sizeof(struct usb_ctrlrequest),
					   GFP_KERNEL);
	if (!tm_wheel->change_request) {
		ret = -ENOMEM;
		goto error5;
	}

	tm_wheel->usb_dev = interface_to_usbdev(to_usb_interface(hdev->dev.parent));
	hid_set_drvdata(hdev, tm_wheel);

	thrustmaster_interrupts(hdev);

	usb_fill_control_urb(
		tm_wheel->urb,
		tm_wheel->usb_dev,
		usb_rcvctrlpipe(tm_wheel->usb_dev, 0),
		(char *)tm_wheel->model_request,
		tm_wheel->response,
		sizeof(struct tm_wheel_response),
		thrustmaster_model_handler,
		hdev
	);

	ret = usb_submit_urb(tm_wheel->urb, GFP_ATOMIC);
	if (ret) {
		hid_err(hdev, "Error %d while submitting the URB. I am unable to initialize this wheel...\n", ret);
		goto error6;
	}

	return ret;

error6: kfree(tm_wheel->change_request);
error5: kfree(tm_wheel->response);
error4: kfree(tm_wheel->model_request);
error3: usb_free_urb(tm_wheel->urb);
error2: kfree(tm_wheel);
error1: hid_hw_stop(hdev);
error0:
	return ret;
}

static const struct hid_device_id thrustmaster_devices[] = {
	{ HID_USB_DEVICE(0x044f, 0xb65d)},
	{}
};

MODULE_DEVICE_TABLE(hid, thrustmaster_devices);

static struct hid_driver thrustmaster_driver = {
	.name = "hid-thrustmaster",
	.id_table = thrustmaster_devices,
	.probe = thrustmaster_probe,
	.remove = thrustmaster_remove,
};

module_hid_driver(thrustmaster_driver);

MODULE_AUTHOR("Dario Pagani <dario.pagani.146+linuxk@gmail.com>");
MODULE_LICENSE("GPL");
MODULE_DESCRIPTION("Driver to initialize some steering wheel joysticks from Thrustmaster");
<|MERGE_RESOLUTION|>--- conflicted
+++ resolved
@@ -171,11 +171,7 @@
 	b_ep = ep->desc.bEndpointAddress;
 
 	/* Are the expected endpoints present? */
-<<<<<<< HEAD
-	u8 ep_addr[1] = {b_ep};
-=======
 	u8 ep_addr[2] = {b_ep, 0};
->>>>>>> e8a457b7
 
 	if (!usb_check_int_endpoints(usbif, ep_addr)) {
 		hid_err(hdev, "Unexpected non-int endpoint\n");
