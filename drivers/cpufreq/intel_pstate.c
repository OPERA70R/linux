--- conflicted
+++ resolved
@@ -2156,26 +2156,19 @@
 	}
 }
 
-<<<<<<< HEAD
-static int intel_pstate_verify_policy(struct cpufreq_policy_data *policy)
-=======
 static void intel_pstate_verify_cpu_policy(struct cpudata *cpu,
 					   struct cpufreq_policy_data *policy)
->>>>>>> 04d5ce62
 {
 	update_turbo_state();
 	cpufreq_verify_within_limits(policy, policy->cpuinfo.min_freq,
 				     intel_pstate_get_max_freq(cpu));
 
 	intel_pstate_adjust_policy_max(cpu, policy);
-<<<<<<< HEAD
-=======
 }
 
 static int intel_pstate_verify_policy(struct cpufreq_policy_data *policy)
 {
 	intel_pstate_verify_cpu_policy(all_cpu_data[policy->cpu], policy);
->>>>>>> 04d5ce62
 
 	return 0;
 }
@@ -2281,16 +2274,7 @@
 {
 	struct cpudata *cpu = all_cpu_data[policy->cpu];
 
-<<<<<<< HEAD
-	update_turbo_state();
-	cpufreq_verify_within_limits(policy, policy->cpuinfo.min_freq,
-				     intel_pstate_get_max_freq(cpu));
-
-	intel_pstate_adjust_policy_max(cpu, policy);
-
-=======
 	intel_pstate_verify_cpu_policy(cpu, policy);
->>>>>>> 04d5ce62
 	intel_pstate_update_perf_limits(cpu, policy->min, policy->max);
 
 	return 0;
