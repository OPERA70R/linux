--- conflicted
+++ resolved
@@ -2003,8 +2003,6 @@
 	return 0;
 }
 
-<<<<<<< HEAD
-=======
 #define RK3528_DRV_BITS_PER_PIN		8
 #define RK3528_DRV_PINS_PER_REG		2
 #define RK3528_DRV_GPIO0_OFFSET		0x100
@@ -2114,7 +2112,6 @@
 	return 0;
 }
 
->>>>>>> e8a457b7
 #define RK3562_DRV_BITS_PER_PIN		8
 #define RK3562_DRV_PINS_PER_REG		2
 #define RK3562_DRV_GPIO0_OFFSET		0x20070
@@ -2752,12 +2749,8 @@
 		rmask_bits = RK3588_DRV_BITS_PER_PIN;
 		ret = strength;
 		goto config;
-<<<<<<< HEAD
-	} else if (ctrl->type == RK3562 ||
-=======
 	} else if (ctrl->type == RK3528 ||
 		   ctrl->type == RK3562 ||
->>>>>>> e8a457b7
 		   ctrl->type == RK3568) {
 		rmask_bits = RK3568_DRV_BITS_PER_PIN;
 		ret = (1 << (strength + 1)) - 1;
@@ -2902,10 +2895,7 @@
 	case RK3328:
 	case RK3368:
 	case RK3399:
-<<<<<<< HEAD
-=======
 	case RK3528:
->>>>>>> e8a457b7
 	case RK3562:
 	case RK3568:
 	case RK3576:
@@ -2967,10 +2957,7 @@
 	case RK3328:
 	case RK3368:
 	case RK3399:
-<<<<<<< HEAD
-=======
 	case RK3528:
->>>>>>> e8a457b7
 	case RK3562:
 	case RK3568:
 	case RK3576:
@@ -3240,10 +3227,7 @@
 	case RK3328:
 	case RK3368:
 	case RK3399:
-<<<<<<< HEAD
-=======
 	case RK3528:
->>>>>>> e8a457b7
 	case RK3562:
 	case RK3568:
 	case RK3576:
@@ -4366,8 +4350,6 @@
 		.drv_calc_reg		= rk3399_calc_drv_reg_and_bit,
 };
 
-<<<<<<< HEAD
-=======
 static struct rockchip_pin_bank rk3528_pin_banks[] = {
 	PIN_BANK_IOMUX_FLAGS_OFFSET(0, 32, "gpio0",
 				    IOMUX_WIDTH_4BIT,
@@ -4411,7 +4393,6 @@
 	.schmitt_calc_reg	= rk3528_calc_schmitt_reg_and_bit,
 };
 
->>>>>>> e8a457b7
 static struct rockchip_pin_bank rk3562_pin_banks[] = {
 	PIN_BANK_IOMUX_FLAGS_OFFSET(0, 32, "gpio0",
 				    IOMUX_WIDTH_4BIT,
@@ -4579,11 +4560,8 @@
 		.data = &rk3368_pin_ctrl },
 	{ .compatible = "rockchip,rk3399-pinctrl",
 		.data = &rk3399_pin_ctrl },
-<<<<<<< HEAD
-=======
 	{ .compatible = "rockchip,rk3528-pinctrl",
 		.data = &rk3528_pin_ctrl },
->>>>>>> e8a457b7
 	{ .compatible = "rockchip,rk3562-pinctrl",
 		.data = &rk3562_pin_ctrl },
 	{ .compatible = "rockchip,rk3568-pinctrl",
