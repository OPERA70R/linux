/*
 * R8A7795 ES2.0+ processor support - PFC hardware block.
 *
 * Copyright (C) 2015-2016 Renesas Electronics Corporation
 *
 * This program is free software; you can redistribute it and/or modify
 * it under the terms of the GNU General Public License as published by
 * the Free Software Foundation; version 2 of the License.
 */

#include <linux/kernel.h>
#include <linux/sys_soc.h>

#include "core.h"
#include "sh_pfc.h"

#define CFG_FLAGS (SH_PFC_PIN_CFG_DRIVE_STRENGTH | \
		   SH_PFC_PIN_CFG_PULL_UP | \
		   SH_PFC_PIN_CFG_PULL_DOWN)

#define CPU_ALL_PORT(fn, sfx)						\
	PORT_GP_CFG_16(0, fn, sfx, CFG_FLAGS),	\
	PORT_GP_CFG_29(1, fn, sfx, CFG_FLAGS),	\
	PORT_GP_CFG_15(2, fn, sfx, CFG_FLAGS),	\
	PORT_GP_CFG_12(3, fn, sfx, CFG_FLAGS | SH_PFC_PIN_CFG_IO_VOLTAGE),	\
	PORT_GP_CFG_1(3, 12, fn, sfx, CFG_FLAGS),	\
	PORT_GP_CFG_1(3, 13, fn, sfx, CFG_FLAGS),	\
	PORT_GP_CFG_1(3, 14, fn, sfx, CFG_FLAGS),	\
	PORT_GP_CFG_1(3, 15, fn, sfx, CFG_FLAGS),	\
	PORT_GP_CFG_18(4, fn, sfx, CFG_FLAGS | SH_PFC_PIN_CFG_IO_VOLTAGE),	\
	PORT_GP_CFG_26(5, fn, sfx, CFG_FLAGS),	\
	PORT_GP_CFG_32(6, fn, sfx, CFG_FLAGS),	\
	PORT_GP_CFG_4(7, fn, sfx, CFG_FLAGS)
/*
 * F_() : just information
 * FM() : macro for FN_xxx / xxx_MARK
 */

/* GPSR0 */
#define GPSR0_15	F_(D15,			IP7_11_8)
#define GPSR0_14	F_(D14,			IP7_7_4)
#define GPSR0_13	F_(D13,			IP7_3_0)
#define GPSR0_12	F_(D12,			IP6_31_28)
#define GPSR0_11	F_(D11,			IP6_27_24)
#define GPSR0_10	F_(D10,			IP6_23_20)
#define GPSR0_9		F_(D9,			IP6_19_16)
#define GPSR0_8		F_(D8,			IP6_15_12)
#define GPSR0_7		F_(D7,			IP6_11_8)
#define GPSR0_6		F_(D6,			IP6_7_4)
#define GPSR0_5		F_(D5,			IP6_3_0)
#define GPSR0_4		F_(D4,			IP5_31_28)
#define GPSR0_3		F_(D3,			IP5_27_24)
#define GPSR0_2		F_(D2,			IP5_23_20)
#define GPSR0_1		F_(D1,			IP5_19_16)
#define GPSR0_0		F_(D0,			IP5_15_12)

/* GPSR1 */
#define GPSR1_28	FM(CLKOUT)
#define GPSR1_27	F_(EX_WAIT0_A,		IP5_11_8)
#define GPSR1_26	F_(WE1_N,		IP5_7_4)
#define GPSR1_25	F_(WE0_N,		IP5_3_0)
#define GPSR1_24	F_(RD_WR_N,		IP4_31_28)
#define GPSR1_23	F_(RD_N,		IP4_27_24)
#define GPSR1_22	F_(BS_N,		IP4_23_20)
#define GPSR1_21	F_(CS1_N,		IP4_19_16)
#define GPSR1_20	F_(CS0_N,		IP4_15_12)
#define GPSR1_19	F_(A19,			IP4_11_8)
#define GPSR1_18	F_(A18,			IP4_7_4)
#define GPSR1_17	F_(A17,			IP4_3_0)
#define GPSR1_16	F_(A16,			IP3_31_28)
#define GPSR1_15	F_(A15,			IP3_27_24)
#define GPSR1_14	F_(A14,			IP3_23_20)
#define GPSR1_13	F_(A13,			IP3_19_16)
#define GPSR1_12	F_(A12,			IP3_15_12)
#define GPSR1_11	F_(A11,			IP3_11_8)
#define GPSR1_10	F_(A10,			IP3_7_4)
#define GPSR1_9		F_(A9,			IP3_3_0)
#define GPSR1_8		F_(A8,			IP2_31_28)
#define GPSR1_7		F_(A7,			IP2_27_24)
#define GPSR1_6		F_(A6,			IP2_23_20)
#define GPSR1_5		F_(A5,			IP2_19_16)
#define GPSR1_4		F_(A4,			IP2_15_12)
#define GPSR1_3		F_(A3,			IP2_11_8)
#define GPSR1_2		F_(A2,			IP2_7_4)
#define GPSR1_1		F_(A1,			IP2_3_0)
#define GPSR1_0		F_(A0,			IP1_31_28)

/* GPSR2 */
#define GPSR2_14	F_(AVB_AVTP_CAPTURE_A,	IP0_23_20)
#define GPSR2_13	F_(AVB_AVTP_MATCH_A,	IP0_19_16)
#define GPSR2_12	F_(AVB_LINK,		IP0_15_12)
#define GPSR2_11	F_(AVB_PHY_INT,		IP0_11_8)
#define GPSR2_10	F_(AVB_MAGIC,		IP0_7_4)
#define GPSR2_9		F_(AVB_MDC,		IP0_3_0)
#define GPSR2_8		F_(PWM2_A,		IP1_27_24)
#define GPSR2_7		F_(PWM1_A,		IP1_23_20)
#define GPSR2_6		F_(PWM0,		IP1_19_16)
#define GPSR2_5		F_(IRQ5,		IP1_15_12)
#define GPSR2_4		F_(IRQ4,		IP1_11_8)
#define GPSR2_3		F_(IRQ3,		IP1_7_4)
#define GPSR2_2		F_(IRQ2,		IP1_3_0)
#define GPSR2_1		F_(IRQ1,		IP0_31_28)
#define GPSR2_0		F_(IRQ0,		IP0_27_24)

/* GPSR3 */
#define GPSR3_15	F_(SD1_WP,		IP11_23_20)
#define GPSR3_14	F_(SD1_CD,		IP11_19_16)
#define GPSR3_13	F_(SD0_WP,		IP11_15_12)
#define GPSR3_12	F_(SD0_CD,		IP11_11_8)
#define GPSR3_11	F_(SD1_DAT3,		IP8_31_28)
#define GPSR3_10	F_(SD1_DAT2,		IP8_27_24)
#define GPSR3_9		F_(SD1_DAT1,		IP8_23_20)
#define GPSR3_8		F_(SD1_DAT0,		IP8_19_16)
#define GPSR3_7		F_(SD1_CMD,		IP8_15_12)
#define GPSR3_6		F_(SD1_CLK,		IP8_11_8)
#define GPSR3_5		F_(SD0_DAT3,		IP8_7_4)
#define GPSR3_4		F_(SD0_DAT2,		IP8_3_0)
#define GPSR3_3		F_(SD0_DAT1,		IP7_31_28)
#define GPSR3_2		F_(SD0_DAT0,		IP7_27_24)
#define GPSR3_1		F_(SD0_CMD,		IP7_23_20)
#define GPSR3_0		F_(SD0_CLK,		IP7_19_16)

/* GPSR4 */
#define GPSR4_17	F_(SD3_DS,		IP11_7_4)
#define GPSR4_16	F_(SD3_DAT7,		IP11_3_0)
#define GPSR4_15	F_(SD3_DAT6,		IP10_31_28)
#define GPSR4_14	F_(SD3_DAT5,		IP10_27_24)
#define GPSR4_13	F_(SD3_DAT4,		IP10_23_20)
#define GPSR4_12	F_(SD3_DAT3,		IP10_19_16)
#define GPSR4_11	F_(SD3_DAT2,		IP10_15_12)
#define GPSR4_10	F_(SD3_DAT1,		IP10_11_8)
#define GPSR4_9		F_(SD3_DAT0,		IP10_7_4)
#define GPSR4_8		F_(SD3_CMD,		IP10_3_0)
#define GPSR4_7		F_(SD3_CLK,		IP9_31_28)
#define GPSR4_6		F_(SD2_DS,		IP9_27_24)
#define GPSR4_5		F_(SD2_DAT3,		IP9_23_20)
#define GPSR4_4		F_(SD2_DAT2,		IP9_19_16)
#define GPSR4_3		F_(SD2_DAT1,		IP9_15_12)
#define GPSR4_2		F_(SD2_DAT0,		IP9_11_8)
#define GPSR4_1		F_(SD2_CMD,		IP9_7_4)
#define GPSR4_0		F_(SD2_CLK,		IP9_3_0)

/* GPSR5 */
#define GPSR5_25	F_(MLB_DAT,		IP14_19_16)
#define GPSR5_24	F_(MLB_SIG,		IP14_15_12)
#define GPSR5_23	F_(MLB_CLK,		IP14_11_8)
#define GPSR5_22	FM(MSIOF0_RXD)
#define GPSR5_21	F_(MSIOF0_SS2,		IP14_7_4)
#define GPSR5_20	FM(MSIOF0_TXD)
#define GPSR5_19	F_(MSIOF0_SS1,		IP14_3_0)
#define GPSR5_18	F_(MSIOF0_SYNC,		IP13_31_28)
#define GPSR5_17	FM(MSIOF0_SCK)
#define GPSR5_16	F_(HRTS0_N,		IP13_27_24)
#define GPSR5_15	F_(HCTS0_N,		IP13_23_20)
#define GPSR5_14	F_(HTX0,		IP13_19_16)
#define GPSR5_13	F_(HRX0,		IP13_15_12)
#define GPSR5_12	F_(HSCK0,		IP13_11_8)
#define GPSR5_11	F_(RX2_A,		IP13_7_4)
#define GPSR5_10	F_(TX2_A,		IP13_3_0)
#define GPSR5_9		F_(SCK2,		IP12_31_28)
#define GPSR5_8		F_(RTS1_N,		IP12_27_24)
#define GPSR5_7		F_(CTS1_N,		IP12_23_20)
#define GPSR5_6		F_(TX1_A,		IP12_19_16)
#define GPSR5_5		F_(RX1_A,		IP12_15_12)
#define GPSR5_4		F_(RTS0_N,		IP12_11_8)
#define GPSR5_3		F_(CTS0_N,		IP12_7_4)
#define GPSR5_2		F_(TX0,			IP12_3_0)
#define GPSR5_1		F_(RX0,			IP11_31_28)
#define GPSR5_0		F_(SCK0,		IP11_27_24)

/* GPSR6 */
#define GPSR6_31	F_(USB2_CH3_OVC,	IP18_7_4)
#define GPSR6_30	F_(USB2_CH3_PWEN,	IP18_3_0)
#define GPSR6_29	F_(USB30_OVC,		IP17_31_28)
#define GPSR6_28	F_(USB30_PWEN,		IP17_27_24)
#define GPSR6_27	F_(USB1_OVC,		IP17_23_20)
#define GPSR6_26	F_(USB1_PWEN,		IP17_19_16)
#define GPSR6_25	F_(USB0_OVC,		IP17_15_12)
#define GPSR6_24	F_(USB0_PWEN,		IP17_11_8)
#define GPSR6_23	F_(AUDIO_CLKB_B,	IP17_7_4)
#define GPSR6_22	F_(AUDIO_CLKA_A,	IP17_3_0)
#define GPSR6_21	F_(SSI_SDATA9_A,	IP16_31_28)
#define GPSR6_20	F_(SSI_SDATA8,		IP16_27_24)
#define GPSR6_19	F_(SSI_SDATA7,		IP16_23_20)
#define GPSR6_18	F_(SSI_WS78,		IP16_19_16)
#define GPSR6_17	F_(SSI_SCK78,		IP16_15_12)
#define GPSR6_16	F_(SSI_SDATA6,		IP16_11_8)
#define GPSR6_15	F_(SSI_WS6,		IP16_7_4)
#define GPSR6_14	F_(SSI_SCK6,		IP16_3_0)
#define GPSR6_13	FM(SSI_SDATA5)
#define GPSR6_12	FM(SSI_WS5)
#define GPSR6_11	FM(SSI_SCK5)
#define GPSR6_10	F_(SSI_SDATA4,		IP15_31_28)
#define GPSR6_9		F_(SSI_WS4,		IP15_27_24)
#define GPSR6_8		F_(SSI_SCK4,		IP15_23_20)
#define GPSR6_7		F_(SSI_SDATA3,		IP15_19_16)
#define GPSR6_6		F_(SSI_WS349,		IP15_15_12)
#define GPSR6_5		F_(SSI_SCK349,		IP15_11_8)
#define GPSR6_4		F_(SSI_SDATA2_A,	IP15_7_4)
#define GPSR6_3		F_(SSI_SDATA1_A,	IP15_3_0)
#define GPSR6_2		F_(SSI_SDATA0,		IP14_31_28)
#define GPSR6_1		F_(SSI_WS01239,		IP14_27_24)
#define GPSR6_0		F_(SSI_SCK01239,		IP14_23_20)

/* GPSR7 */
#define GPSR7_3		FM(HDMI1_CEC)
#define GPSR7_2		FM(HDMI0_CEC)
#define GPSR7_1		FM(AVS2)
#define GPSR7_0		FM(AVS1)


/* IPSRx */		/* 0 */			/* 1 */		/* 2 */			/* 3 */				/* 4 */		/* 5 */		/* 6 */			/* 7 */		/* 8 */			/* 9 */		/* A */		/* B */		/* C - F */
#define IP0_3_0		FM(AVB_MDC)		F_(0, 0)	FM(MSIOF2_SS2_C)	F_(0, 0)			F_(0, 0)	F_(0, 0)	F_(0, 0)		F_(0, 0)	F_(0, 0)		F_(0, 0)	F_(0, 0)	F_(0, 0)	F_(0, 0) F_(0, 0) F_(0, 0) F_(0, 0)
#define IP0_7_4		FM(AVB_MAGIC)		F_(0, 0)	FM(MSIOF2_SS1_C)	FM(SCK4_A)			F_(0, 0)	F_(0, 0)	F_(0, 0)		F_(0, 0)	F_(0, 0)		F_(0, 0)	F_(0, 0)	F_(0, 0)	F_(0, 0) F_(0, 0) F_(0, 0) F_(0, 0)
#define IP0_11_8	FM(AVB_PHY_INT)		F_(0, 0)	FM(MSIOF2_SYNC_C)	FM(RX4_A)			F_(0, 0)	F_(0, 0)	F_(0, 0)		F_(0, 0)	F_(0, 0)		F_(0, 0)	F_(0, 0)	F_(0, 0)	F_(0, 0) F_(0, 0) F_(0, 0) F_(0, 0)
#define IP0_15_12	FM(AVB_LINK)		F_(0, 0)	FM(MSIOF2_SCK_C)	FM(TX4_A)			F_(0, 0)	F_(0, 0)	F_(0, 0)		F_(0, 0)	F_(0, 0)		F_(0, 0)	F_(0, 0)	F_(0, 0)	F_(0, 0) F_(0, 0) F_(0, 0) F_(0, 0)
#define IP0_19_16	FM(AVB_AVTP_MATCH_A)	F_(0, 0)	FM(MSIOF2_RXD_C)	FM(CTS4_N_A)			F_(0, 0)	FM(FSCLKST2_N_A) F_(0, 0)		F_(0, 0)	F_(0, 0)		F_(0, 0)	F_(0, 0)	F_(0, 0)	F_(0, 0) F_(0, 0) F_(0, 0) F_(0, 0)
#define IP0_23_20	FM(AVB_AVTP_CAPTURE_A)	F_(0, 0)	FM(MSIOF2_TXD_C)	FM(RTS4_N_A)			F_(0, 0)	F_(0, 0)	F_(0, 0)		F_(0, 0)	F_(0, 0)		F_(0, 0)	F_(0, 0)	F_(0, 0)	F_(0, 0) F_(0, 0) F_(0, 0) F_(0, 0)
#define IP0_27_24	FM(IRQ0)		FM(QPOLB)	F_(0, 0)		FM(DU_CDE)			FM(VI4_DATA0_B) FM(CAN0_TX_B)	FM(CANFD0_TX_B)		FM(MSIOF3_SS2_E) F_(0, 0)		F_(0, 0)	F_(0, 0)	F_(0, 0)	F_(0, 0) F_(0, 0) F_(0, 0) F_(0, 0)
#define IP0_31_28	FM(IRQ1)		FM(QPOLA)	F_(0, 0)		FM(DU_DISP)			FM(VI4_DATA1_B) FM(CAN0_RX_B)	FM(CANFD0_RX_B)		FM(MSIOF3_SS1_E) F_(0, 0)		F_(0, 0)	F_(0, 0)	F_(0, 0)	F_(0, 0) F_(0, 0) F_(0, 0) F_(0, 0)
#define IP1_3_0		FM(IRQ2)		FM(QCPV_QDE)	F_(0, 0)		FM(DU_EXODDF_DU_ODDF_DISP_CDE)	FM(VI4_DATA2_B) F_(0, 0)	F_(0, 0)		FM(MSIOF3_SYNC_E) F_(0, 0)		FM(PWM3_B)	F_(0, 0)	F_(0, 0)	F_(0, 0) F_(0, 0) F_(0, 0) F_(0, 0)
#define IP1_7_4		FM(IRQ3)		FM(QSTVB_QVE)	F_(0, 0)		FM(DU_DOTCLKOUT1)		FM(VI4_DATA3_B) F_(0, 0)	F_(0, 0)		FM(MSIOF3_SCK_E) F_(0, 0)		FM(PWM4_B)	F_(0, 0)	F_(0, 0)	F_(0, 0) F_(0, 0) F_(0, 0) F_(0, 0)
#define IP1_11_8	FM(IRQ4)		FM(QSTH_QHS)	F_(0, 0)		FM(DU_EXHSYNC_DU_HSYNC)		FM(VI4_DATA4_B) F_(0, 0)	F_(0, 0)		FM(MSIOF3_RXD_E) F_(0, 0)		FM(PWM5_B)	F_(0, 0)	F_(0, 0)	F_(0, 0) F_(0, 0) F_(0, 0) F_(0, 0)
#define IP1_15_12	FM(IRQ5)		FM(QSTB_QHE)	F_(0, 0)		FM(DU_EXVSYNC_DU_VSYNC)		FM(VI4_DATA5_B) FM(FSCLKST2_N_B) F_(0, 0)		FM(MSIOF3_TXD_E) F_(0, 0)		FM(PWM6_B)	F_(0, 0)	F_(0, 0)	F_(0, 0) F_(0, 0) F_(0, 0) F_(0, 0)
#define IP1_19_16	FM(PWM0)		FM(AVB_AVTP_PPS)F_(0, 0)		F_(0, 0)			FM(VI4_DATA6_B)	F_(0, 0)	F_(0, 0)		F_(0, 0)	F_(0, 0)		FM(IECLK_B)	F_(0, 0)	F_(0, 0)	F_(0, 0) F_(0, 0) F_(0, 0) F_(0, 0)
#define IP1_23_20	FM(PWM1_A)		F_(0, 0)	F_(0, 0)		FM(HRX3_D)			FM(VI4_DATA7_B)	F_(0, 0)	F_(0, 0)		F_(0, 0)	F_(0, 0)		FM(IERX_B)	F_(0, 0)	F_(0, 0)	F_(0, 0) F_(0, 0) F_(0, 0) F_(0, 0)
#define IP1_27_24	FM(PWM2_A)		F_(0, 0)	F_(0, 0)		FM(HTX3_D)			F_(0, 0)	F_(0, 0)	F_(0, 0)		F_(0, 0)	F_(0, 0)		FM(IETX_B)	F_(0, 0)	F_(0, 0)	F_(0, 0) F_(0, 0) F_(0, 0) F_(0, 0)
#define IP1_31_28	FM(A0)			FM(LCDOUT16)	FM(MSIOF3_SYNC_B)	F_(0, 0)			FM(VI4_DATA8)	F_(0, 0)	FM(DU_DB0)		F_(0, 0)	F_(0, 0)		FM(PWM3_A)	F_(0, 0)	F_(0, 0)	F_(0, 0) F_(0, 0) F_(0, 0) F_(0, 0)
#define IP2_3_0		FM(A1)			FM(LCDOUT17)	FM(MSIOF3_TXD_B)	F_(0, 0)			FM(VI4_DATA9)	F_(0, 0)	FM(DU_DB1)		F_(0, 0)	F_(0, 0)		FM(PWM4_A)	F_(0, 0)	F_(0, 0)	F_(0, 0) F_(0, 0) F_(0, 0) F_(0, 0)
#define IP2_7_4		FM(A2)			FM(LCDOUT18)	FM(MSIOF3_SCK_B)	F_(0, 0)			FM(VI4_DATA10)	F_(0, 0)	FM(DU_DB2)		F_(0, 0)	F_(0, 0)		FM(PWM5_A)	F_(0, 0)	F_(0, 0)	F_(0, 0) F_(0, 0) F_(0, 0) F_(0, 0)
#define IP2_11_8	FM(A3)			FM(LCDOUT19)	FM(MSIOF3_RXD_B)	F_(0, 0)			FM(VI4_DATA11)	F_(0, 0)	FM(DU_DB3)		F_(0, 0)	F_(0, 0)		FM(PWM6_A)	F_(0, 0)	F_(0, 0)	F_(0, 0) F_(0, 0) F_(0, 0) F_(0, 0)

/* IPSRx */		/* 0 */			/* 1 */		/* 2 */			/* 3 */				/* 4 */		/* 5 */		/* 6 */			/* 7 */		/* 8 */			/* 9 */		/* A */		/* B */		/* C - F */
#define IP2_15_12	FM(A4)			FM(LCDOUT20)	FM(MSIOF3_SS1_B)	F_(0, 0)			FM(VI4_DATA12)	FM(VI5_DATA12)	FM(DU_DB4)		F_(0, 0)	F_(0, 0)		F_(0, 0)	F_(0, 0)	F_(0, 0)	F_(0, 0) F_(0, 0) F_(0, 0) F_(0, 0)
#define IP2_19_16	FM(A5)			FM(LCDOUT21)	FM(MSIOF3_SS2_B)	FM(SCK4_B)			FM(VI4_DATA13)	FM(VI5_DATA13)	FM(DU_DB5)		F_(0, 0)	F_(0, 0)		F_(0, 0)	F_(0, 0)	F_(0, 0)	F_(0, 0) F_(0, 0) F_(0, 0) F_(0, 0)
#define IP2_23_20	FM(A6)			FM(LCDOUT22)	FM(MSIOF2_SS1_A)	FM(RX4_B)			FM(VI4_DATA14)	FM(VI5_DATA14)	FM(DU_DB6)		F_(0, 0)	F_(0, 0)		F_(0, 0)	F_(0, 0)	F_(0, 0)	F_(0, 0) F_(0, 0) F_(0, 0) F_(0, 0)
#define IP2_27_24	FM(A7)			FM(LCDOUT23)	FM(MSIOF2_SS2_A)	FM(TX4_B)			FM(VI4_DATA15)	FM(VI5_DATA15)	FM(DU_DB7)		F_(0, 0)	F_(0, 0)		F_(0, 0)	F_(0, 0)	F_(0, 0)	F_(0, 0) F_(0, 0) F_(0, 0) F_(0, 0)
#define IP2_31_28	FM(A8)			FM(RX3_B)	FM(MSIOF2_SYNC_A)	FM(HRX4_B)			F_(0, 0)	F_(0, 0)	F_(0, 0)		FM(SDA6_A)	FM(AVB_AVTP_MATCH_B)	FM(PWM1_B)	F_(0, 0)	F_(0, 0)	F_(0, 0) F_(0, 0) F_(0, 0) F_(0, 0)
#define IP3_3_0		FM(A9)			F_(0, 0)	FM(MSIOF2_SCK_A)	FM(CTS4_N_B)			F_(0, 0)	FM(VI5_VSYNC_N)	F_(0, 0)		F_(0, 0)	F_(0, 0)		F_(0, 0)	F_(0, 0)	F_(0, 0)	F_(0, 0) F_(0, 0) F_(0, 0) F_(0, 0)
#define IP3_7_4		FM(A10)			F_(0, 0)	FM(MSIOF2_RXD_A)	FM(RTS4_N_B)			F_(0, 0)	FM(VI5_HSYNC_N)	F_(0, 0)		F_(0, 0)	F_(0, 0)		F_(0, 0)	F_(0, 0)	F_(0, 0)	F_(0, 0) F_(0, 0) F_(0, 0) F_(0, 0)
#define IP3_11_8	FM(A11)			FM(TX3_B)	FM(MSIOF2_TXD_A)	FM(HTX4_B)			FM(HSCK4)	FM(VI5_FIELD)	F_(0, 0)		FM(SCL6_A)	FM(AVB_AVTP_CAPTURE_B)	FM(PWM2_B)	F_(0, 0)	F_(0, 0)	F_(0, 0) F_(0, 0) F_(0, 0) F_(0, 0)
#define IP3_15_12	FM(A12)			FM(LCDOUT12)	FM(MSIOF3_SCK_C)	F_(0, 0)			FM(HRX4_A)	FM(VI5_DATA8)	FM(DU_DG4)		F_(0, 0)	F_(0, 0)		F_(0, 0)	F_(0, 0)	F_(0, 0)	F_(0, 0) F_(0, 0) F_(0, 0) F_(0, 0)
#define IP3_19_16	FM(A13)			FM(LCDOUT13)	FM(MSIOF3_SYNC_C)	F_(0, 0)			FM(HTX4_A)	FM(VI5_DATA9)	FM(DU_DG5)		F_(0, 0)	F_(0, 0)		F_(0, 0)	F_(0, 0)	F_(0, 0)	F_(0, 0) F_(0, 0) F_(0, 0) F_(0, 0)
#define IP3_23_20	FM(A14)			FM(LCDOUT14)	FM(MSIOF3_RXD_C)	F_(0, 0)			FM(HCTS4_N)	FM(VI5_DATA10)	FM(DU_DG6)		F_(0, 0)	F_(0, 0)		F_(0, 0)	F_(0, 0)	F_(0, 0)	F_(0, 0) F_(0, 0) F_(0, 0) F_(0, 0)
#define IP3_27_24	FM(A15)			FM(LCDOUT15)	FM(MSIOF3_TXD_C)	F_(0, 0)			FM(HRTS4_N)	FM(VI5_DATA11)	FM(DU_DG7)		F_(0, 0)	F_(0, 0)		F_(0, 0)	F_(0, 0)	F_(0, 0)	F_(0, 0) F_(0, 0) F_(0, 0) F_(0, 0)
#define IP3_31_28	FM(A16)			FM(LCDOUT8)	F_(0, 0)		F_(0, 0)			FM(VI4_FIELD)	F_(0, 0)	FM(DU_DG0)		F_(0, 0)	F_(0, 0)		F_(0, 0)	F_(0, 0)	F_(0, 0)	F_(0, 0) F_(0, 0) F_(0, 0) F_(0, 0)
#define IP4_3_0		FM(A17)			FM(LCDOUT9)	F_(0, 0)		F_(0, 0)			FM(VI4_VSYNC_N)	F_(0, 0)	FM(DU_DG1)		F_(0, 0)	F_(0, 0)		F_(0, 0)	F_(0, 0)	F_(0, 0)	F_(0, 0) F_(0, 0) F_(0, 0) F_(0, 0)
#define IP4_7_4		FM(A18)			FM(LCDOUT10)	F_(0, 0)		F_(0, 0)			FM(VI4_HSYNC_N)	F_(0, 0)	FM(DU_DG2)		F_(0, 0)	F_(0, 0)		F_(0, 0)	F_(0, 0)	F_(0, 0)	F_(0, 0) F_(0, 0) F_(0, 0) F_(0, 0)
#define IP4_11_8	FM(A19)			FM(LCDOUT11)	F_(0, 0)		F_(0, 0)			FM(VI4_CLKENB)	F_(0, 0)	FM(DU_DG3)		F_(0, 0)	F_(0, 0)		F_(0, 0)	F_(0, 0)	F_(0, 0)	F_(0, 0) F_(0, 0) F_(0, 0) F_(0, 0)
#define IP4_15_12	FM(CS0_N)		F_(0, 0)	F_(0, 0)		F_(0, 0)			F_(0, 0)	FM(VI5_CLKENB)	F_(0, 0)		F_(0, 0)	F_(0, 0)		F_(0, 0)	F_(0, 0)	F_(0, 0)	F_(0, 0) F_(0, 0) F_(0, 0) F_(0, 0)
#define IP4_19_16	FM(CS1_N)		F_(0, 0)	F_(0, 0)		F_(0, 0)			F_(0, 0)	FM(VI5_CLK)	F_(0, 0)		FM(EX_WAIT0_B)	F_(0, 0)		F_(0, 0)	F_(0, 0)	F_(0, 0)	F_(0, 0) F_(0, 0) F_(0, 0) F_(0, 0)
#define IP4_23_20	FM(BS_N)		FM(QSTVA_QVS)	FM(MSIOF3_SCK_D)	FM(SCK3)			FM(HSCK3)	F_(0, 0)	F_(0, 0)		F_(0, 0)	FM(CAN1_TX)		FM(CANFD1_TX)	FM(IETX_A)	F_(0, 0)	F_(0, 0) F_(0, 0) F_(0, 0) F_(0, 0)
#define IP4_27_24	FM(RD_N)		F_(0, 0)	FM(MSIOF3_SYNC_D)	FM(RX3_A)			FM(HRX3_A)	F_(0, 0)	F_(0, 0)		F_(0, 0)	FM(CAN0_TX_A)		FM(CANFD0_TX_A)	F_(0, 0)	F_(0, 0)	F_(0, 0) F_(0, 0) F_(0, 0) F_(0, 0)
#define IP4_31_28	FM(RD_WR_N)		F_(0, 0)	FM(MSIOF3_RXD_D)	FM(TX3_A)			FM(HTX3_A)	F_(0, 0)	F_(0, 0)		F_(0, 0)	FM(CAN0_RX_A)		FM(CANFD0_RX_A)	F_(0, 0)	F_(0, 0)	F_(0, 0) F_(0, 0) F_(0, 0) F_(0, 0)
#define IP5_3_0		FM(WE0_N)		F_(0, 0)	FM(MSIOF3_TXD_D)	FM(CTS3_N)			FM(HCTS3_N)	F_(0, 0)	F_(0, 0)		FM(SCL6_B)	FM(CAN_CLK)		F_(0, 0)	FM(IECLK_A)	F_(0, 0)	F_(0, 0) F_(0, 0) F_(0, 0) F_(0, 0)
#define IP5_7_4		FM(WE1_N)		F_(0, 0)	FM(MSIOF3_SS1_D)	FM(RTS3_N)			FM(HRTS3_N)	F_(0, 0)	F_(0, 0)		FM(SDA6_B)	FM(CAN1_RX)		FM(CANFD1_RX)	FM(IERX_A)	F_(0, 0)	F_(0, 0) F_(0, 0) F_(0, 0) F_(0, 0)
#define IP5_11_8	FM(EX_WAIT0_A)		FM(QCLK)	F_(0, 0)		F_(0, 0)			FM(VI4_CLK)	F_(0, 0)	FM(DU_DOTCLKOUT0)	F_(0, 0)	F_(0, 0)		F_(0, 0)	F_(0, 0)	F_(0, 0)	F_(0, 0) F_(0, 0) F_(0, 0) F_(0, 0)
#define IP5_15_12	FM(D0)			FM(MSIOF2_SS1_B)FM(MSIOF3_SCK_A)	F_(0, 0)			FM(VI4_DATA16)	FM(VI5_DATA0)	F_(0, 0)		F_(0, 0)	F_(0, 0)		F_(0, 0)	F_(0, 0)	F_(0, 0)	F_(0, 0) F_(0, 0) F_(0, 0) F_(0, 0)
#define IP5_19_16	FM(D1)			FM(MSIOF2_SS2_B)FM(MSIOF3_SYNC_A)	F_(0, 0)			FM(VI4_DATA17)	FM(VI5_DATA1)	F_(0, 0)		F_(0, 0)	F_(0, 0)		F_(0, 0)	F_(0, 0)	F_(0, 0)	F_(0, 0) F_(0, 0) F_(0, 0) F_(0, 0)
#define IP5_23_20	FM(D2)			F_(0, 0)	FM(MSIOF3_RXD_A)	F_(0, 0)			FM(VI4_DATA18)	FM(VI5_DATA2)	F_(0, 0)		F_(0, 0)	F_(0, 0)		F_(0, 0)	F_(0, 0)	F_(0, 0)	F_(0, 0) F_(0, 0) F_(0, 0) F_(0, 0)
#define IP5_27_24	FM(D3)			F_(0, 0)	FM(MSIOF3_TXD_A)	F_(0, 0)			FM(VI4_DATA19)	FM(VI5_DATA3)	F_(0, 0)		F_(0, 0)	F_(0, 0)		F_(0, 0)	F_(0, 0)	F_(0, 0)	F_(0, 0) F_(0, 0) F_(0, 0) F_(0, 0)
#define IP5_31_28	FM(D4)			FM(MSIOF2_SCK_B)F_(0, 0)		F_(0, 0)			FM(VI4_DATA20)	FM(VI5_DATA4)	F_(0, 0)		F_(0, 0)	F_(0, 0)		F_(0, 0)	F_(0, 0)	F_(0, 0)	F_(0, 0) F_(0, 0) F_(0, 0) F_(0, 0)
#define IP6_3_0		FM(D5)			FM(MSIOF2_SYNC_B)F_(0, 0)		F_(0, 0)			FM(VI4_DATA21)	FM(VI5_DATA5)	F_(0, 0)		F_(0, 0)	F_(0, 0)		F_(0, 0)	F_(0, 0)	F_(0, 0)	F_(0, 0) F_(0, 0) F_(0, 0) F_(0, 0)
#define IP6_7_4		FM(D6)			FM(MSIOF2_RXD_B)F_(0, 0)		F_(0, 0)			FM(VI4_DATA22)	FM(VI5_DATA6)	F_(0, 0)		F_(0, 0)	F_(0, 0)		F_(0, 0)	F_(0, 0)	F_(0, 0)	F_(0, 0) F_(0, 0) F_(0, 0) F_(0, 0)
#define IP6_11_8	FM(D7)			FM(MSIOF2_TXD_B)F_(0, 0)		F_(0, 0)			FM(VI4_DATA23)	FM(VI5_DATA7)	F_(0, 0)		F_(0, 0)	F_(0, 0)		F_(0, 0)	F_(0, 0)	F_(0, 0)	F_(0, 0) F_(0, 0) F_(0, 0) F_(0, 0)
#define IP6_15_12	FM(D8)			FM(LCDOUT0)	FM(MSIOF2_SCK_D)	FM(SCK4_C)			FM(VI4_DATA0_A)	F_(0, 0)	FM(DU_DR0)		F_(0, 0)	F_(0, 0)		F_(0, 0)	F_(0, 0)	F_(0, 0)	F_(0, 0) F_(0, 0) F_(0, 0) F_(0, 0)
#define IP6_19_16	FM(D9)			FM(LCDOUT1)	FM(MSIOF2_SYNC_D)	F_(0, 0)			FM(VI4_DATA1_A)	F_(0, 0)	FM(DU_DR1)		F_(0, 0)	F_(0, 0)		F_(0, 0)	F_(0, 0)	F_(0, 0)	F_(0, 0) F_(0, 0) F_(0, 0) F_(0, 0)
#define IP6_23_20	FM(D10)			FM(LCDOUT2)	FM(MSIOF2_RXD_D)	FM(HRX3_B)			FM(VI4_DATA2_A)	FM(CTS4_N_C)	FM(DU_DR2)		F_(0, 0)	F_(0, 0)		F_(0, 0)	F_(0, 0)	F_(0, 0)	F_(0, 0) F_(0, 0) F_(0, 0) F_(0, 0)
#define IP6_27_24	FM(D11)			FM(LCDOUT3)	FM(MSIOF2_TXD_D)	FM(HTX3_B)			FM(VI4_DATA3_A)	FM(RTS4_N_C)	FM(DU_DR3)		F_(0, 0)	F_(0, 0)		F_(0, 0)	F_(0, 0)	F_(0, 0)	F_(0, 0) F_(0, 0) F_(0, 0) F_(0, 0)
#define IP6_31_28	FM(D12)			FM(LCDOUT4)	FM(MSIOF2_SS1_D)	FM(RX4_C)			FM(VI4_DATA4_A)	F_(0, 0)	FM(DU_DR4)		F_(0, 0)	F_(0, 0)		F_(0, 0)	F_(0, 0)	F_(0, 0)	F_(0, 0) F_(0, 0) F_(0, 0) F_(0, 0)
#define IP7_3_0		FM(D13)			FM(LCDOUT5)	FM(MSIOF2_SS2_D)	FM(TX4_C)			FM(VI4_DATA5_A)	F_(0, 0)	FM(DU_DR5)		F_(0, 0)	F_(0, 0)		F_(0, 0)	F_(0, 0)	F_(0, 0)	F_(0, 0) F_(0, 0) F_(0, 0) F_(0, 0)
#define IP7_7_4		FM(D14)			FM(LCDOUT6)	FM(MSIOF3_SS1_A)	FM(HRX3_C)			FM(VI4_DATA6_A)	F_(0, 0)	FM(DU_DR6)		FM(SCL6_C)	F_(0, 0)		F_(0, 0)	F_(0, 0)	F_(0, 0)	F_(0, 0) F_(0, 0) F_(0, 0) F_(0, 0)
#define IP7_11_8	FM(D15)			FM(LCDOUT7)	FM(MSIOF3_SS2_A)	FM(HTX3_C)			FM(VI4_DATA7_A)	F_(0, 0)	FM(DU_DR7)		FM(SDA6_C)	F_(0, 0)		F_(0, 0)	F_(0, 0)	F_(0, 0)	F_(0, 0) F_(0, 0) F_(0, 0) F_(0, 0)
#define IP7_19_16	FM(SD0_CLK)		F_(0, 0)	FM(MSIOF1_SCK_E)	F_(0, 0)			F_(0, 0)	F_(0, 0)	FM(STP_OPWM_0_B)	F_(0, 0)	F_(0, 0)		F_(0, 0)	F_(0, 0)	F_(0, 0)	F_(0, 0) F_(0, 0) F_(0, 0) F_(0, 0)

/* IPSRx */		/* 0 */			/* 1 */		/* 2 */			/* 3 */				/* 4 */		/* 5 */		/* 6 */			/* 7 */		/* 8 */			/* 9 */		/* A */		/* B */		/* C - F */
#define IP7_23_20	FM(SD0_CMD)		F_(0, 0)	FM(MSIOF1_SYNC_E)	F_(0, 0)			F_(0, 0)	F_(0, 0)	FM(STP_IVCXO27_0_B)	F_(0, 0)	F_(0, 0)		F_(0, 0)	F_(0, 0)	F_(0, 0)	F_(0, 0) F_(0, 0) F_(0, 0) F_(0, 0)
#define IP7_27_24	FM(SD0_DAT0)		F_(0, 0)	FM(MSIOF1_RXD_E)	F_(0, 0)			F_(0, 0)	FM(TS_SCK0_B)	FM(STP_ISCLK_0_B)	F_(0, 0)	F_(0, 0)		F_(0, 0)	F_(0, 0)	F_(0, 0)	F_(0, 0) F_(0, 0) F_(0, 0) F_(0, 0)
#define IP7_31_28	FM(SD0_DAT1)		F_(0, 0)	FM(MSIOF1_TXD_E)	F_(0, 0)			F_(0, 0)	FM(TS_SPSYNC0_B)FM(STP_ISSYNC_0_B)	F_(0, 0)	F_(0, 0)		F_(0, 0)	F_(0, 0)	F_(0, 0)	F_(0, 0) F_(0, 0) F_(0, 0) F_(0, 0)
#define IP8_3_0		FM(SD0_DAT2)		F_(0, 0)	FM(MSIOF1_SS1_E)	F_(0, 0)			F_(0, 0)	FM(TS_SDAT0_B)	FM(STP_ISD_0_B)		F_(0, 0)	F_(0, 0)		F_(0, 0)	F_(0, 0)	F_(0, 0)	F_(0, 0) F_(0, 0) F_(0, 0) F_(0, 0)
#define IP8_7_4		FM(SD0_DAT3)		F_(0, 0)	FM(MSIOF1_SS2_E)	F_(0, 0)			F_(0, 0)	FM(TS_SDEN0_B)	FM(STP_ISEN_0_B)	F_(0, 0)	F_(0, 0)		F_(0, 0)	F_(0, 0)	F_(0, 0)	F_(0, 0) F_(0, 0) F_(0, 0) F_(0, 0)
#define IP8_11_8	FM(SD1_CLK)		F_(0, 0)	FM(MSIOF1_SCK_G)	F_(0, 0)			F_(0, 0)	FM(SIM0_CLK_A)	F_(0, 0)		F_(0, 0)	F_(0, 0)		F_(0, 0)	F_(0, 0)	F_(0, 0)	F_(0, 0) F_(0, 0) F_(0, 0) F_(0, 0)
#define IP8_15_12	FM(SD1_CMD)		F_(0, 0)	FM(MSIOF1_SYNC_G)	FM(NFCE_N_B)			F_(0, 0)	FM(SIM0_D_A)	FM(STP_IVCXO27_1_B)	F_(0, 0)	F_(0, 0)		F_(0, 0)	F_(0, 0)	F_(0, 0)	F_(0, 0) F_(0, 0) F_(0, 0) F_(0, 0)
#define IP8_19_16	FM(SD1_DAT0)		FM(SD2_DAT4)	FM(MSIOF1_RXD_G)	FM(NFWP_N_B)			F_(0, 0)	FM(TS_SCK1_B)	FM(STP_ISCLK_1_B)	F_(0, 0)	F_(0, 0)		F_(0, 0)	F_(0, 0)	F_(0, 0)	F_(0, 0) F_(0, 0) F_(0, 0) F_(0, 0)
#define IP8_23_20	FM(SD1_DAT1)		FM(SD2_DAT5)	FM(MSIOF1_TXD_G)	FM(NFDATA14_B)			F_(0, 0)	FM(TS_SPSYNC1_B)FM(STP_ISSYNC_1_B)	F_(0, 0)	F_(0, 0)		F_(0, 0)	F_(0, 0)	F_(0, 0)	F_(0, 0) F_(0, 0) F_(0, 0) F_(0, 0)
#define IP8_27_24	FM(SD1_DAT2)		FM(SD2_DAT6)	FM(MSIOF1_SS1_G)	FM(NFDATA15_B)			F_(0, 0)	FM(TS_SDAT1_B)	FM(STP_ISD_1_B)		F_(0, 0)	F_(0, 0)		F_(0, 0)	F_(0, 0)	F_(0, 0)	F_(0, 0) F_(0, 0) F_(0, 0) F_(0, 0)
#define IP8_31_28	FM(SD1_DAT3)		FM(SD2_DAT7)	FM(MSIOF1_SS2_G)	FM(NFRB_N_B)			F_(0, 0)	FM(TS_SDEN1_B)	FM(STP_ISEN_1_B)	F_(0, 0)	F_(0, 0)		F_(0, 0)	F_(0, 0)	F_(0, 0)	F_(0, 0) F_(0, 0) F_(0, 0) F_(0, 0)
#define IP9_3_0		FM(SD2_CLK)		F_(0, 0)	FM(NFDATA8)		F_(0, 0)			F_(0, 0)	F_(0, 0)	F_(0, 0)		F_(0, 0)	F_(0, 0)		F_(0, 0)	F_(0, 0)	F_(0, 0)	F_(0, 0) F_(0, 0) F_(0, 0) F_(0, 0)
#define IP9_7_4		FM(SD2_CMD)		F_(0, 0)	FM(NFDATA9)		F_(0, 0)			F_(0, 0)	F_(0, 0)	F_(0, 0)		F_(0, 0)	F_(0, 0)		F_(0, 0)	F_(0, 0)	F_(0, 0)	F_(0, 0) F_(0, 0) F_(0, 0) F_(0, 0)
#define IP9_11_8	FM(SD2_DAT0)		F_(0, 0)	FM(NFDATA10)		F_(0, 0)			F_(0, 0)	F_(0, 0)	F_(0, 0)		F_(0, 0)	F_(0, 0)		F_(0, 0)	F_(0, 0)	F_(0, 0)	F_(0, 0) F_(0, 0) F_(0, 0) F_(0, 0)
#define IP9_15_12	FM(SD2_DAT1)		F_(0, 0)	FM(NFDATA11)		F_(0, 0)			F_(0, 0)	F_(0, 0)	F_(0, 0)		F_(0, 0)	F_(0, 0)		F_(0, 0)	F_(0, 0)	F_(0, 0)	F_(0, 0) F_(0, 0) F_(0, 0) F_(0, 0)
#define IP9_19_16	FM(SD2_DAT2)		F_(0, 0)	FM(NFDATA12)		F_(0, 0)			F_(0, 0)	F_(0, 0)	F_(0, 0)		F_(0, 0)	F_(0, 0)		F_(0, 0)	F_(0, 0)	F_(0, 0)	F_(0, 0) F_(0, 0) F_(0, 0) F_(0, 0)
#define IP9_23_20	FM(SD2_DAT3)		F_(0, 0)	FM(NFDATA13)		F_(0, 0)			F_(0, 0)	F_(0, 0)	F_(0, 0)		F_(0, 0)	F_(0, 0)		F_(0, 0)	F_(0, 0)	F_(0, 0)	F_(0, 0) F_(0, 0) F_(0, 0) F_(0, 0)
#define IP9_27_24	FM(SD2_DS)		F_(0, 0)	FM(NFALE)		F_(0, 0)			F_(0, 0)	F_(0, 0)	F_(0, 0)		F_(0, 0)	FM(SATA_DEVSLP_B)	F_(0, 0)	F_(0, 0)	F_(0, 0)	F_(0, 0) F_(0, 0) F_(0, 0) F_(0, 0)
#define IP9_31_28	FM(SD3_CLK)		F_(0, 0)	FM(NFWE_N)		F_(0, 0)			F_(0, 0)	F_(0, 0)	F_(0, 0)		F_(0, 0)	F_(0, 0)		F_(0, 0)	F_(0, 0)	F_(0, 0)	F_(0, 0) F_(0, 0) F_(0, 0) F_(0, 0)
#define IP10_3_0	FM(SD3_CMD)		F_(0, 0)	FM(NFRE_N)		F_(0, 0)			F_(0, 0)	F_(0, 0)	F_(0, 0)		F_(0, 0)	F_(0, 0)		F_(0, 0)	F_(0, 0)	F_(0, 0)	F_(0, 0) F_(0, 0) F_(0, 0) F_(0, 0)
#define IP10_7_4	FM(SD3_DAT0)		F_(0, 0)	FM(NFDATA0)		F_(0, 0)			F_(0, 0)	F_(0, 0)	F_(0, 0)		F_(0, 0)	F_(0, 0)		F_(0, 0)	F_(0, 0)	F_(0, 0)	F_(0, 0) F_(0, 0) F_(0, 0) F_(0, 0)
#define IP10_11_8	FM(SD3_DAT1)		F_(0, 0)	FM(NFDATA1)		F_(0, 0)			F_(0, 0)	F_(0, 0)	F_(0, 0)		F_(0, 0)	F_(0, 0)		F_(0, 0)	F_(0, 0)	F_(0, 0)	F_(0, 0) F_(0, 0) F_(0, 0) F_(0, 0)
#define IP10_15_12	FM(SD3_DAT2)		F_(0, 0)	FM(NFDATA2)		F_(0, 0)			F_(0, 0)	F_(0, 0)	F_(0, 0)		F_(0, 0)	F_(0, 0)		F_(0, 0)	F_(0, 0)	F_(0, 0)	F_(0, 0) F_(0, 0) F_(0, 0) F_(0, 0)
#define IP10_19_16	FM(SD3_DAT3)		F_(0, 0)	FM(NFDATA3)		F_(0, 0)			F_(0, 0)	F_(0, 0)	F_(0, 0)		F_(0, 0)	F_(0, 0)		F_(0, 0)	F_(0, 0)	F_(0, 0)	F_(0, 0) F_(0, 0) F_(0, 0) F_(0, 0)
#define IP10_23_20	FM(SD3_DAT4)		FM(SD2_CD_A)	FM(NFDATA4)		F_(0, 0)			F_(0, 0)	F_(0, 0)	F_(0, 0)		F_(0, 0)	F_(0, 0)		F_(0, 0)	F_(0, 0)	F_(0, 0)	F_(0, 0) F_(0, 0) F_(0, 0) F_(0, 0)
#define IP10_27_24	FM(SD3_DAT5)		FM(SD2_WP_A)	FM(NFDATA5)		F_(0, 0)			F_(0, 0)	F_(0, 0)	F_(0, 0)		F_(0, 0)	F_(0, 0)		F_(0, 0)	F_(0, 0)	F_(0, 0)	F_(0, 0) F_(0, 0) F_(0, 0) F_(0, 0)
#define IP10_31_28	FM(SD3_DAT6)		FM(SD3_CD)	FM(NFDATA6)		F_(0, 0)			F_(0, 0)	F_(0, 0)	F_(0, 0)		F_(0, 0)	F_(0, 0)		F_(0, 0)	F_(0, 0)	F_(0, 0)	F_(0, 0) F_(0, 0) F_(0, 0) F_(0, 0)
#define IP11_3_0	FM(SD3_DAT7)		FM(SD3_WP)	FM(NFDATA7)		F_(0, 0)			F_(0, 0)	F_(0, 0)	F_(0, 0)		F_(0, 0)	F_(0, 0)		F_(0, 0)	F_(0, 0)	F_(0, 0)	F_(0, 0) F_(0, 0) F_(0, 0) F_(0, 0)
#define IP11_7_4	FM(SD3_DS)		F_(0, 0)	FM(NFCLE)		F_(0, 0)			F_(0, 0)	F_(0, 0)	F_(0, 0)		F_(0, 0)	F_(0, 0)		F_(0, 0)	F_(0, 0)	F_(0, 0)	F_(0, 0) F_(0, 0) F_(0, 0) F_(0, 0)
#define IP11_11_8	FM(SD0_CD)		F_(0, 0)	FM(NFDATA14_A)		F_(0, 0)			FM(SCL2_B)	FM(SIM0_RST_A)	F_(0, 0)		F_(0, 0)	F_(0, 0)		F_(0, 0)	F_(0, 0)	F_(0, 0)	F_(0, 0) F_(0, 0) F_(0, 0) F_(0, 0)

/* IPSRx */		/* 0 */			/* 1 */		/* 2 */			/* 3 */				/* 4 */		/* 5 */		/* 6 */			/* 7 */		/* 8 */			/* 9 */		/* A */		/* B */		/* C - F */
#define IP11_15_12	FM(SD0_WP)		F_(0, 0)	FM(NFDATA15_A)		F_(0, 0)			FM(SDA2_B)	F_(0, 0)	F_(0, 0)		F_(0, 0)	F_(0, 0)		F_(0, 0)	F_(0, 0)	F_(0, 0)	F_(0, 0) F_(0, 0) F_(0, 0) F_(0, 0)
#define IP11_19_16	FM(SD1_CD)		F_(0, 0)	FM(NFRB_N_A)		F_(0, 0)			F_(0, 0)	FM(SIM0_CLK_B)	F_(0, 0)		F_(0, 0)	F_(0, 0)		F_(0, 0)	F_(0, 0)	F_(0, 0)	F_(0, 0) F_(0, 0) F_(0, 0) F_(0, 0)
#define IP11_23_20	FM(SD1_WP)		F_(0, 0)	FM(NFCE_N_A)		F_(0, 0)			F_(0, 0)	FM(SIM0_D_B)	F_(0, 0)		F_(0, 0)	F_(0, 0)		F_(0, 0)	F_(0, 0)	F_(0, 0)	F_(0, 0) F_(0, 0) F_(0, 0) F_(0, 0)
#define IP11_27_24	FM(SCK0)		FM(HSCK1_B)	FM(MSIOF1_SS2_B)	FM(AUDIO_CLKC_B)		FM(SDA2_A)	FM(SIM0_RST_B)	FM(STP_OPWM_0_C)	FM(RIF0_CLK_B)	F_(0, 0)		FM(ADICHS2)	FM(SCK5_B)	F_(0, 0)	F_(0, 0) F_(0, 0) F_(0, 0) F_(0, 0)
#define IP11_31_28	FM(RX0)			FM(HRX1_B)	F_(0, 0)		F_(0, 0)			F_(0, 0)	FM(TS_SCK0_C)	FM(STP_ISCLK_0_C)	FM(RIF0_D0_B)	F_(0, 0)		F_(0, 0)	F_(0, 0)	F_(0, 0)	F_(0, 0) F_(0, 0) F_(0, 0) F_(0, 0)
#define IP12_3_0	FM(TX0)			FM(HTX1_B)	F_(0, 0)		F_(0, 0)			F_(0, 0)	FM(TS_SPSYNC0_C)FM(STP_ISSYNC_0_C)	FM(RIF0_D1_B)	F_(0, 0)		F_(0, 0)	F_(0, 0)	F_(0, 0)	F_(0, 0) F_(0, 0) F_(0, 0) F_(0, 0)
#define IP12_7_4	FM(CTS0_N)		FM(HCTS1_N_B)	FM(MSIOF1_SYNC_B)	F_(0, 0)			F_(0, 0)	FM(TS_SPSYNC1_C)FM(STP_ISSYNC_1_C)	FM(RIF1_SYNC_B)	FM(AUDIO_CLKOUT_C)	FM(ADICS_SAMP)	F_(0, 0)	F_(0, 0)	F_(0, 0) F_(0, 0) F_(0, 0) F_(0, 0)
#define IP12_11_8	FM(RTS0_N)		FM(HRTS1_N_B)	FM(MSIOF1_SS1_B)	FM(AUDIO_CLKA_B)		FM(SCL2_A)	F_(0, 0)	FM(STP_IVCXO27_1_C)	FM(RIF0_SYNC_B)	F_(0, 0)		FM(ADICHS1)	F_(0, 0)	F_(0, 0)	F_(0, 0) F_(0, 0) F_(0, 0) F_(0, 0)
#define IP12_15_12	FM(RX1_A)		FM(HRX1_A)	F_(0, 0)		F_(0, 0)			F_(0, 0)	FM(TS_SDAT0_C)	FM(STP_ISD_0_C)		FM(RIF1_CLK_C)	F_(0, 0)		F_(0, 0)	F_(0, 0)	F_(0, 0)	F_(0, 0) F_(0, 0) F_(0, 0) F_(0, 0)
#define IP12_19_16	FM(TX1_A)		FM(HTX1_A)	F_(0, 0)		F_(0, 0)			F_(0, 0)	FM(TS_SDEN0_C)	FM(STP_ISEN_0_C)	FM(RIF1_D0_C)	F_(0, 0)		F_(0, 0)	F_(0, 0)	F_(0, 0)	F_(0, 0) F_(0, 0) F_(0, 0) F_(0, 0)
#define IP12_23_20	FM(CTS1_N)		FM(HCTS1_N_A)	FM(MSIOF1_RXD_B)	F_(0, 0)			F_(0, 0)	FM(TS_SDEN1_C)	FM(STP_ISEN_1_C)	FM(RIF1_D0_B)	F_(0, 0)		FM(ADIDATA)	F_(0, 0)	F_(0, 0)	F_(0, 0) F_(0, 0) F_(0, 0) F_(0, 0)
#define IP12_27_24	FM(RTS1_N)		FM(HRTS1_N_A)	FM(MSIOF1_TXD_B)	F_(0, 0)			F_(0, 0)	FM(TS_SDAT1_C)	FM(STP_ISD_1_C)		FM(RIF1_D1_B)	F_(0, 0)		FM(ADICHS0)	F_(0, 0)	F_(0, 0)	F_(0, 0) F_(0, 0) F_(0, 0) F_(0, 0)
#define IP12_31_28	FM(SCK2)		FM(SCIF_CLK_B)	FM(MSIOF1_SCK_B)	F_(0, 0)			F_(0, 0)	FM(TS_SCK1_C)	FM(STP_ISCLK_1_C)	FM(RIF1_CLK_B)	F_(0, 0)		FM(ADICLK)	F_(0, 0)	F_(0, 0)	F_(0, 0) F_(0, 0) F_(0, 0) F_(0, 0)
#define IP13_3_0	FM(TX2_A)		F_(0, 0)	F_(0, 0)		FM(SD2_CD_B)			FM(SCL1_A)	F_(0, 0)	FM(FMCLK_A)		FM(RIF1_D1_C)	F_(0, 0)		FM(FSO_CFE_0_N)	F_(0, 0)	F_(0, 0)	F_(0, 0) F_(0, 0) F_(0, 0) F_(0, 0)
#define IP13_7_4	FM(RX2_A)		F_(0, 0)	F_(0, 0)		FM(SD2_WP_B)			FM(SDA1_A)	F_(0, 0)	FM(FMIN_A)		FM(RIF1_SYNC_C)	F_(0, 0)		FM(FSO_CFE_1_N)	F_(0, 0)	F_(0, 0)	F_(0, 0) F_(0, 0) F_(0, 0) F_(0, 0)
#define IP13_11_8	FM(HSCK0)		F_(0, 0)	FM(MSIOF1_SCK_D)	FM(AUDIO_CLKB_A)		FM(SSI_SDATA1_B)FM(TS_SCK0_D)	FM(STP_ISCLK_0_D)	FM(RIF0_CLK_C)	F_(0, 0)		F_(0, 0)	FM(RX5_B)	F_(0, 0)	F_(0, 0) F_(0, 0) F_(0, 0) F_(0, 0)
#define IP13_15_12	FM(HRX0)		F_(0, 0)	FM(MSIOF1_RXD_D)	F_(0, 0)			FM(SSI_SDATA2_B)FM(TS_SDEN0_D)	FM(STP_ISEN_0_D)	FM(RIF0_D0_C)	F_(0, 0)		F_(0, 0)	F_(0, 0)	F_(0, 0)	F_(0, 0) F_(0, 0) F_(0, 0) F_(0, 0)
#define IP13_19_16	FM(HTX0)		F_(0, 0)	FM(MSIOF1_TXD_D)	F_(0, 0)			FM(SSI_SDATA9_B)FM(TS_SDAT0_D)	FM(STP_ISD_0_D)		FM(RIF0_D1_C)	F_(0, 0)		F_(0, 0)	F_(0, 0)	F_(0, 0)	F_(0, 0) F_(0, 0) F_(0, 0) F_(0, 0)
#define IP13_23_20	FM(HCTS0_N)		FM(RX2_B)	FM(MSIOF1_SYNC_D)	F_(0, 0)			FM(SSI_SCK9_A)	FM(TS_SPSYNC0_D)FM(STP_ISSYNC_0_D)	FM(RIF0_SYNC_C)	FM(AUDIO_CLKOUT1_A)	F_(0, 0)	F_(0, 0)	F_(0, 0)	F_(0, 0) F_(0, 0) F_(0, 0) F_(0, 0)
#define IP13_27_24	FM(HRTS0_N)		FM(TX2_B)	FM(MSIOF1_SS1_D)	F_(0, 0)			FM(SSI_WS9_A)	F_(0, 0)	FM(STP_IVCXO27_0_D)	FM(BPFCLK_A)	FM(AUDIO_CLKOUT2_A)	F_(0, 0)	F_(0, 0)	F_(0, 0)	F_(0, 0) F_(0, 0) F_(0, 0) F_(0, 0)
#define IP13_31_28	FM(MSIOF0_SYNC)		F_(0, 0)	F_(0, 0)		F_(0, 0)			F_(0, 0)	F_(0, 0)	F_(0, 0)		F_(0, 0)	FM(AUDIO_CLKOUT_A)	F_(0, 0)	FM(TX5_B)	F_(0, 0)	F_(0, 0) FM(BPFCLK_D) F_(0, 0) F_(0, 0)
#define IP14_3_0	FM(MSIOF0_SS1)		FM(RX5_A)	FM(NFWP_N_A)		FM(AUDIO_CLKA_C)		FM(SSI_SCK2_A)	F_(0, 0)	FM(STP_IVCXO27_0_C)	F_(0, 0)	FM(AUDIO_CLKOUT3_A)	F_(0, 0)	FM(TCLK1_B)	F_(0, 0)	F_(0, 0) F_(0, 0) F_(0, 0) F_(0, 0)
#define IP14_7_4	FM(MSIOF0_SS2)		FM(TX5_A)	FM(MSIOF1_SS2_D)	FM(AUDIO_CLKC_A)		FM(SSI_WS2_A)	F_(0, 0)	FM(STP_OPWM_0_D)	F_(0, 0)	FM(AUDIO_CLKOUT_D)	F_(0, 0)	FM(SPEEDIN_B)	F_(0, 0)	F_(0, 0) F_(0, 0) F_(0, 0) F_(0, 0)
#define IP14_11_8	FM(MLB_CLK)		F_(0, 0)	FM(MSIOF1_SCK_F)	F_(0, 0)			FM(SCL1_B)	F_(0, 0)	F_(0, 0)		F_(0, 0)	F_(0, 0)		F_(0, 0)	F_(0, 0)	F_(0, 0)	F_(0, 0) F_(0, 0) F_(0, 0) F_(0, 0)
#define IP14_15_12	FM(MLB_SIG)		FM(RX1_B)	FM(MSIOF1_SYNC_F)	F_(0, 0)			FM(SDA1_B)	F_(0, 0)	F_(0, 0)		F_(0, 0)	F_(0, 0)		F_(0, 0)	F_(0, 0)	F_(0, 0)	F_(0, 0) F_(0, 0) F_(0, 0) F_(0, 0)
#define IP14_19_16	FM(MLB_DAT)		FM(TX1_B)	FM(MSIOF1_RXD_F)	F_(0, 0)			F_(0, 0)	F_(0, 0)	F_(0, 0)		F_(0, 0)	F_(0, 0)		F_(0, 0)	F_(0, 0)	F_(0, 0)	F_(0, 0) F_(0, 0) F_(0, 0) F_(0, 0)
#define IP14_23_20	FM(SSI_SCK01239)	F_(0, 0)	FM(MSIOF1_TXD_F)	F_(0, 0)			F_(0, 0)	F_(0, 0)	F_(0, 0)		F_(0, 0)	F_(0, 0)		F_(0, 0)	F_(0, 0)	F_(0, 0)	F_(0, 0) F_(0, 0) F_(0, 0) F_(0, 0)
#define IP14_27_24	FM(SSI_WS01239)		F_(0, 0)	FM(MSIOF1_SS1_F)	F_(0, 0)			F_(0, 0)	F_(0, 0)	F_(0, 0)		F_(0, 0)	F_(0, 0)		F_(0, 0)	F_(0, 0)	F_(0, 0)	F_(0, 0) F_(0, 0) F_(0, 0) F_(0, 0)

/* IPSRx */		/* 0 */			/* 1 */		/* 2 */			/* 3 */				/* 4 */		/* 5 */		/* 6 */			/* 7 */		/* 8 */			/* 9 */		/* A */		/* B */		/* C - F */
#define IP14_31_28	FM(SSI_SDATA0)		F_(0, 0)	FM(MSIOF1_SS2_F)	F_(0, 0)			F_(0, 0)	F_(0, 0)	F_(0, 0)		F_(0, 0)	F_(0, 0)		F_(0, 0)	F_(0, 0)	F_(0, 0)	F_(0, 0) F_(0, 0) F_(0, 0) F_(0, 0)
#define IP15_3_0	FM(SSI_SDATA1_A)	F_(0, 0)	F_(0, 0)		F_(0, 0)			F_(0, 0)	F_(0, 0)	F_(0, 0)		F_(0, 0)	F_(0, 0)		F_(0, 0)	F_(0, 0)	F_(0, 0)	F_(0, 0) F_(0, 0) F_(0, 0) F_(0, 0)
#define IP15_7_4	FM(SSI_SDATA2_A)	F_(0, 0)	F_(0, 0)		F_(0, 0)			FM(SSI_SCK1_B)	F_(0, 0)	F_(0, 0)		F_(0, 0)	F_(0, 0)		F_(0, 0)	F_(0, 0)	F_(0, 0)	F_(0, 0) F_(0, 0) F_(0, 0) F_(0, 0)
#define IP15_11_8	FM(SSI_SCK349)		F_(0, 0)	FM(MSIOF1_SS1_A)	F_(0, 0)			F_(0, 0)	F_(0, 0)	FM(STP_OPWM_0_A)	F_(0, 0)	F_(0, 0)		F_(0, 0)	F_(0, 0)	F_(0, 0)	F_(0, 0) F_(0, 0) F_(0, 0) F_(0, 0)
#define IP15_15_12	FM(SSI_WS349)		FM(HCTS2_N_A)	FM(MSIOF1_SS2_A)	F_(0, 0)			F_(0, 0)	F_(0, 0)	FM(STP_IVCXO27_0_A)	F_(0, 0)	F_(0, 0)		F_(0, 0)	F_(0, 0)	F_(0, 0)	F_(0, 0) F_(0, 0) F_(0, 0) F_(0, 0)
#define IP15_19_16	FM(SSI_SDATA3)		FM(HRTS2_N_A)	FM(MSIOF1_TXD_A)	F_(0, 0)			F_(0, 0)	FM(TS_SCK0_A)	FM(STP_ISCLK_0_A)	FM(RIF0_D1_A)	FM(RIF2_D0_A)		F_(0, 0)	F_(0, 0)	F_(0, 0)	F_(0, 0) F_(0, 0) F_(0, 0) F_(0, 0)
#define IP15_23_20	FM(SSI_SCK4)		FM(HRX2_A)	FM(MSIOF1_SCK_A)	F_(0, 0)			F_(0, 0)	FM(TS_SDAT0_A)	FM(STP_ISD_0_A)		FM(RIF0_CLK_A)	FM(RIF2_CLK_A)		F_(0, 0)	F_(0, 0)	F_(0, 0)	F_(0, 0) F_(0, 0) F_(0, 0) F_(0, 0)
#define IP15_27_24	FM(SSI_WS4)		FM(HTX2_A)	FM(MSIOF1_SYNC_A)	F_(0, 0)			F_(0, 0)	FM(TS_SDEN0_A)	FM(STP_ISEN_0_A)	FM(RIF0_SYNC_A)	FM(RIF2_SYNC_A)		F_(0, 0)	F_(0, 0)	F_(0, 0)	F_(0, 0) F_(0, 0) F_(0, 0) F_(0, 0)
#define IP15_31_28	FM(SSI_SDATA4)		FM(HSCK2_A)	FM(MSIOF1_RXD_A)	F_(0, 0)			F_(0, 0)	FM(TS_SPSYNC0_A)FM(STP_ISSYNC_0_A)	FM(RIF0_D0_A)	FM(RIF2_D1_A)		F_(0, 0)	F_(0, 0)	F_(0, 0)	F_(0, 0) F_(0, 0) F_(0, 0) F_(0, 0)
#define IP16_3_0	FM(SSI_SCK6)		FM(USB2_PWEN)	F_(0, 0)		FM(SIM0_RST_D)			F_(0, 0)	F_(0, 0)	F_(0, 0)		F_(0, 0)	F_(0, 0)		F_(0, 0)	F_(0, 0)	F_(0, 0)	F_(0, 0) F_(0, 0) F_(0, 0) F_(0, 0)
#define IP16_7_4	FM(SSI_WS6)		FM(USB2_OVC)	F_(0, 0)		FM(SIM0_D_D)			F_(0, 0)	F_(0, 0)	F_(0, 0)		F_(0, 0)	F_(0, 0)		F_(0, 0)	F_(0, 0)	F_(0, 0)	F_(0, 0) F_(0, 0) F_(0, 0) F_(0, 0)
#define IP16_11_8	FM(SSI_SDATA6)		F_(0, 0)	F_(0, 0)		FM(SIM0_CLK_D)			F_(0, 0)	F_(0, 0)	F_(0, 0)		F_(0, 0)	FM(SATA_DEVSLP_A)	F_(0, 0)	F_(0, 0)	F_(0, 0)	F_(0, 0) F_(0, 0) F_(0, 0) F_(0, 0)
#define IP16_15_12	FM(SSI_SCK78)		FM(HRX2_B)	FM(MSIOF1_SCK_C)	F_(0, 0)			F_(0, 0)	FM(TS_SCK1_A)	FM(STP_ISCLK_1_A)	FM(RIF1_CLK_A)	FM(RIF3_CLK_A)		F_(0, 0)	F_(0, 0)	F_(0, 0)	F_(0, 0) F_(0, 0) F_(0, 0) F_(0, 0)
#define IP16_19_16	FM(SSI_WS78)		FM(HTX2_B)	FM(MSIOF1_SYNC_C)	F_(0, 0)			F_(0, 0)	FM(TS_SDAT1_A)	FM(STP_ISD_1_A)		FM(RIF1_SYNC_A)	FM(RIF3_SYNC_A)		F_(0, 0)	F_(0, 0)	F_(0, 0)	F_(0, 0) F_(0, 0) F_(0, 0) F_(0, 0)
#define IP16_23_20	FM(SSI_SDATA7)		FM(HCTS2_N_B)	FM(MSIOF1_RXD_C)	F_(0, 0)			F_(0, 0)	FM(TS_SDEN1_A)	FM(STP_ISEN_1_A)	FM(RIF1_D0_A)	FM(RIF3_D0_A)		F_(0, 0)	FM(TCLK2_A)	F_(0, 0)	F_(0, 0) F_(0, 0) F_(0, 0) F_(0, 0)
#define IP16_27_24	FM(SSI_SDATA8)		FM(HRTS2_N_B)	FM(MSIOF1_TXD_C)	F_(0, 0)			F_(0, 0)	FM(TS_SPSYNC1_A)FM(STP_ISSYNC_1_A)	FM(RIF1_D1_A)	FM(RIF3_D1_A)		F_(0, 0)	F_(0, 0)	F_(0, 0)	F_(0, 0) F_(0, 0) F_(0, 0) F_(0, 0)
#define IP16_31_28	FM(SSI_SDATA9_A)	FM(HSCK2_B)	FM(MSIOF1_SS1_C)	FM(HSCK1_A)			FM(SSI_WS1_B)	FM(SCK1)	FM(STP_IVCXO27_1_A)	FM(SCK5_A)	F_(0, 0)		F_(0, 0)	F_(0, 0)	F_(0, 0)	F_(0, 0) F_(0, 0) F_(0, 0) F_(0, 0)
#define IP17_3_0	FM(AUDIO_CLKA_A)	F_(0, 0)	F_(0, 0)		F_(0, 0)			F_(0, 0)	F_(0, 0)	F_(0, 0)		F_(0, 0)	F_(0, 0)		F_(0, 0)	F_(0, 0)	FM(CC5_OSCOUT)	F_(0, 0) F_(0, 0) F_(0, 0) F_(0, 0)
#define IP17_7_4	FM(AUDIO_CLKB_B)	FM(SCIF_CLK_A)	F_(0, 0)		F_(0, 0)			F_(0, 0)	F_(0, 0)	FM(STP_IVCXO27_1_D)	FM(REMOCON_A)	F_(0, 0)		F_(0, 0)	FM(TCLK1_A)	F_(0, 0)	F_(0, 0) F_(0, 0) F_(0, 0) F_(0, 0)
#define IP17_11_8	FM(USB0_PWEN)		F_(0, 0)	F_(0, 0)		FM(SIM0_RST_C)			F_(0, 0)	FM(TS_SCK1_D)	FM(STP_ISCLK_1_D)	FM(BPFCLK_B)	FM(RIF3_CLK_B)		F_(0, 0)	F_(0, 0)	F_(0, 0)	F_(0, 0) FM(HSCK2_C) F_(0, 0) F_(0, 0)
#define IP17_15_12	FM(USB0_OVC)		F_(0, 0)	F_(0, 0)		FM(SIM0_D_C)			F_(0, 0)	FM(TS_SDAT1_D)	FM(STP_ISD_1_D)		F_(0, 0)	FM(RIF3_SYNC_B)		F_(0, 0)	F_(0, 0)	F_(0, 0)	F_(0, 0) FM(HRX2_C) F_(0, 0) F_(0, 0)
#define IP17_19_16	FM(USB1_PWEN)		F_(0, 0)	F_(0, 0)		FM(SIM0_CLK_C)			FM(SSI_SCK1_A)	FM(TS_SCK0_E)	FM(STP_ISCLK_0_E)	FM(FMCLK_B)	FM(RIF2_CLK_B)		F_(0, 0)	FM(SPEEDIN_A)	F_(0, 0)	F_(0, 0) FM(HTX2_C) F_(0, 0) F_(0, 0)
#define IP17_23_20	FM(USB1_OVC)		F_(0, 0)	FM(MSIOF1_SS2_C)	F_(0, 0)			FM(SSI_WS1_A)	FM(TS_SDAT0_E)	FM(STP_ISD_0_E)		FM(FMIN_B)	FM(RIF2_SYNC_B)		F_(0, 0)	FM(REMOCON_B)	F_(0, 0)	F_(0, 0) FM(HCTS2_N_C) F_(0, 0) F_(0, 0)
#define IP17_27_24	FM(USB30_PWEN)		F_(0, 0)	F_(0, 0)		FM(AUDIO_CLKOUT_B)		FM(SSI_SCK2_B)	FM(TS_SDEN1_D)	FM(STP_ISEN_1_D)	FM(STP_OPWM_0_E)FM(RIF3_D0_B)		F_(0, 0)	FM(TCLK2_B)	FM(TPU0TO0)	FM(BPFCLK_C) FM(HRTS2_N_C) F_(0, 0) F_(0, 0)
#define IP17_31_28	FM(USB30_OVC)		F_(0, 0)	F_(0, 0)		FM(AUDIO_CLKOUT1_B)		FM(SSI_WS2_B)	FM(TS_SPSYNC1_D)FM(STP_ISSYNC_1_D)	FM(STP_IVCXO27_0_E)FM(RIF3_D1_B)	F_(0, 0)	FM(FSO_TOE_N)	FM(TPU0TO1)	F_(0, 0) F_(0, 0) F_(0, 0) F_(0, 0)
#define IP18_3_0	FM(USB2_CH3_PWEN)	F_(0, 0)	F_(0, 0)		FM(AUDIO_CLKOUT2_B)		FM(SSI_SCK9_B)	FM(TS_SDEN0_E)	FM(STP_ISEN_0_E)	F_(0, 0)	FM(RIF2_D0_B)		F_(0, 0)	F_(0, 0)	FM(TPU0TO2)	FM(FMCLK_C) FM(FMCLK_D) F_(0, 0) F_(0, 0)
#define IP18_7_4	FM(USB2_CH3_OVC)	F_(0, 0)	F_(0, 0)		FM(AUDIO_CLKOUT3_B)		FM(SSI_WS9_B)	FM(TS_SPSYNC0_E)FM(STP_ISSYNC_0_E)	F_(0, 0)	FM(RIF2_D1_B)		F_(0, 0)	F_(0, 0)	FM(TPU0TO3)	FM(FMIN_C) FM(FMIN_D) F_(0, 0) F_(0, 0)

#define PINMUX_GPSR	\
\
												GPSR6_31 \
												GPSR6_30 \
												GPSR6_29 \
		GPSR1_28									GPSR6_28 \
		GPSR1_27									GPSR6_27 \
		GPSR1_26									GPSR6_26 \
		GPSR1_25							GPSR5_25	GPSR6_25 \
		GPSR1_24							GPSR5_24	GPSR6_24 \
		GPSR1_23							GPSR5_23	GPSR6_23 \
		GPSR1_22							GPSR5_22	GPSR6_22 \
		GPSR1_21							GPSR5_21	GPSR6_21 \
		GPSR1_20							GPSR5_20	GPSR6_20 \
		GPSR1_19							GPSR5_19	GPSR6_19 \
		GPSR1_18							GPSR5_18	GPSR6_18 \
		GPSR1_17					GPSR4_17	GPSR5_17	GPSR6_17 \
		GPSR1_16					GPSR4_16	GPSR5_16	GPSR6_16 \
GPSR0_15	GPSR1_15			GPSR3_15	GPSR4_15	GPSR5_15	GPSR6_15 \
GPSR0_14	GPSR1_14	GPSR2_14	GPSR3_14	GPSR4_14	GPSR5_14	GPSR6_14 \
GPSR0_13	GPSR1_13	GPSR2_13	GPSR3_13	GPSR4_13	GPSR5_13	GPSR6_13 \
GPSR0_12	GPSR1_12	GPSR2_12	GPSR3_12	GPSR4_12	GPSR5_12	GPSR6_12 \
GPSR0_11	GPSR1_11	GPSR2_11	GPSR3_11	GPSR4_11	GPSR5_11	GPSR6_11 \
GPSR0_10	GPSR1_10	GPSR2_10	GPSR3_10	GPSR4_10	GPSR5_10	GPSR6_10 \
GPSR0_9		GPSR1_9		GPSR2_9		GPSR3_9		GPSR4_9		GPSR5_9		GPSR6_9 \
GPSR0_8		GPSR1_8		GPSR2_8		GPSR3_8		GPSR4_8		GPSR5_8		GPSR6_8 \
GPSR0_7		GPSR1_7		GPSR2_7		GPSR3_7		GPSR4_7		GPSR5_7		GPSR6_7 \
GPSR0_6		GPSR1_6		GPSR2_6		GPSR3_6		GPSR4_6		GPSR5_6		GPSR6_6 \
GPSR0_5		GPSR1_5		GPSR2_5		GPSR3_5		GPSR4_5		GPSR5_5		GPSR6_5 \
GPSR0_4		GPSR1_4		GPSR2_4		GPSR3_4		GPSR4_4		GPSR5_4		GPSR6_4 \
GPSR0_3		GPSR1_3		GPSR2_3		GPSR3_3		GPSR4_3		GPSR5_3		GPSR6_3		GPSR7_3 \
GPSR0_2		GPSR1_2		GPSR2_2		GPSR3_2		GPSR4_2		GPSR5_2		GPSR6_2		GPSR7_2 \
GPSR0_1		GPSR1_1		GPSR2_1		GPSR3_1		GPSR4_1		GPSR5_1		GPSR6_1		GPSR7_1 \
GPSR0_0		GPSR1_0		GPSR2_0		GPSR3_0		GPSR4_0		GPSR5_0		GPSR6_0		GPSR7_0

#define PINMUX_IPSR				\
\
FM(IP0_3_0)	IP0_3_0		FM(IP1_3_0)	IP1_3_0		FM(IP2_3_0)	IP2_3_0		FM(IP3_3_0)	IP3_3_0 \
FM(IP0_7_4)	IP0_7_4		FM(IP1_7_4)	IP1_7_4		FM(IP2_7_4)	IP2_7_4		FM(IP3_7_4)	IP3_7_4 \
FM(IP0_11_8)	IP0_11_8	FM(IP1_11_8)	IP1_11_8	FM(IP2_11_8)	IP2_11_8	FM(IP3_11_8)	IP3_11_8 \
FM(IP0_15_12)	IP0_15_12	FM(IP1_15_12)	IP1_15_12	FM(IP2_15_12)	IP2_15_12	FM(IP3_15_12)	IP3_15_12 \
FM(IP0_19_16)	IP0_19_16	FM(IP1_19_16)	IP1_19_16	FM(IP2_19_16)	IP2_19_16	FM(IP3_19_16)	IP3_19_16 \
FM(IP0_23_20)	IP0_23_20	FM(IP1_23_20)	IP1_23_20	FM(IP2_23_20)	IP2_23_20	FM(IP3_23_20)	IP3_23_20 \
FM(IP0_27_24)	IP0_27_24	FM(IP1_27_24)	IP1_27_24	FM(IP2_27_24)	IP2_27_24	FM(IP3_27_24)	IP3_27_24 \
FM(IP0_31_28)	IP0_31_28	FM(IP1_31_28)	IP1_31_28	FM(IP2_31_28)	IP2_31_28	FM(IP3_31_28)	IP3_31_28 \
\
FM(IP4_3_0)	IP4_3_0		FM(IP5_3_0)	IP5_3_0		FM(IP6_3_0)	IP6_3_0		FM(IP7_3_0)	IP7_3_0 \
FM(IP4_7_4)	IP4_7_4		FM(IP5_7_4)	IP5_7_4		FM(IP6_7_4)	IP6_7_4		FM(IP7_7_4)	IP7_7_4 \
FM(IP4_11_8)	IP4_11_8	FM(IP5_11_8)	IP5_11_8	FM(IP6_11_8)	IP6_11_8	FM(IP7_11_8)	IP7_11_8 \
FM(IP4_15_12)	IP4_15_12	FM(IP5_15_12)	IP5_15_12	FM(IP6_15_12)	IP6_15_12 \
FM(IP4_19_16)	IP4_19_16	FM(IP5_19_16)	IP5_19_16	FM(IP6_19_16)	IP6_19_16	FM(IP7_19_16)	IP7_19_16 \
FM(IP4_23_20)	IP4_23_20	FM(IP5_23_20)	IP5_23_20	FM(IP6_23_20)	IP6_23_20	FM(IP7_23_20)	IP7_23_20 \
FM(IP4_27_24)	IP4_27_24	FM(IP5_27_24)	IP5_27_24	FM(IP6_27_24)	IP6_27_24	FM(IP7_27_24)	IP7_27_24 \
FM(IP4_31_28)	IP4_31_28	FM(IP5_31_28)	IP5_31_28	FM(IP6_31_28)	IP6_31_28	FM(IP7_31_28)	IP7_31_28 \
\
FM(IP8_3_0)	IP8_3_0		FM(IP9_3_0)	IP9_3_0		FM(IP10_3_0)	IP10_3_0	FM(IP11_3_0)	IP11_3_0 \
FM(IP8_7_4)	IP8_7_4		FM(IP9_7_4)	IP9_7_4		FM(IP10_7_4)	IP10_7_4	FM(IP11_7_4)	IP11_7_4 \
FM(IP8_11_8)	IP8_11_8	FM(IP9_11_8)	IP9_11_8	FM(IP10_11_8)	IP10_11_8	FM(IP11_11_8)	IP11_11_8 \
FM(IP8_15_12)	IP8_15_12	FM(IP9_15_12)	IP9_15_12	FM(IP10_15_12)	IP10_15_12	FM(IP11_15_12)	IP11_15_12 \
FM(IP8_19_16)	IP8_19_16	FM(IP9_19_16)	IP9_19_16	FM(IP10_19_16)	IP10_19_16	FM(IP11_19_16)	IP11_19_16 \
FM(IP8_23_20)	IP8_23_20	FM(IP9_23_20)	IP9_23_20	FM(IP10_23_20)	IP10_23_20	FM(IP11_23_20)	IP11_23_20 \
FM(IP8_27_24)	IP8_27_24	FM(IP9_27_24)	IP9_27_24	FM(IP10_27_24)	IP10_27_24	FM(IP11_27_24)	IP11_27_24 \
FM(IP8_31_28)	IP8_31_28	FM(IP9_31_28)	IP9_31_28	FM(IP10_31_28)	IP10_31_28	FM(IP11_31_28)	IP11_31_28 \
\
FM(IP12_3_0)	IP12_3_0	FM(IP13_3_0)	IP13_3_0	FM(IP14_3_0)	IP14_3_0	FM(IP15_3_0)	IP15_3_0 \
FM(IP12_7_4)	IP12_7_4	FM(IP13_7_4)	IP13_7_4	FM(IP14_7_4)	IP14_7_4	FM(IP15_7_4)	IP15_7_4 \
FM(IP12_11_8)	IP12_11_8	FM(IP13_11_8)	IP13_11_8	FM(IP14_11_8)	IP14_11_8	FM(IP15_11_8)	IP15_11_8 \
FM(IP12_15_12)	IP12_15_12	FM(IP13_15_12)	IP13_15_12	FM(IP14_15_12)	IP14_15_12	FM(IP15_15_12)	IP15_15_12 \
FM(IP12_19_16)	IP12_19_16	FM(IP13_19_16)	IP13_19_16	FM(IP14_19_16)	IP14_19_16	FM(IP15_19_16)	IP15_19_16 \
FM(IP12_23_20)	IP12_23_20	FM(IP13_23_20)	IP13_23_20	FM(IP14_23_20)	IP14_23_20	FM(IP15_23_20)	IP15_23_20 \
FM(IP12_27_24)	IP12_27_24	FM(IP13_27_24)	IP13_27_24	FM(IP14_27_24)	IP14_27_24	FM(IP15_27_24)	IP15_27_24 \
FM(IP12_31_28)	IP12_31_28	FM(IP13_31_28)	IP13_31_28	FM(IP14_31_28)	IP14_31_28	FM(IP15_31_28)	IP15_31_28 \
\
FM(IP16_3_0)	IP16_3_0	FM(IP17_3_0)	IP17_3_0	FM(IP18_3_0)	IP18_3_0 \
FM(IP16_7_4)	IP16_7_4	FM(IP17_7_4)	IP17_7_4	FM(IP18_7_4)	IP18_7_4 \
FM(IP16_11_8)	IP16_11_8	FM(IP17_11_8)	IP17_11_8 \
FM(IP16_15_12)	IP16_15_12	FM(IP17_15_12)	IP17_15_12 \
FM(IP16_19_16)	IP16_19_16	FM(IP17_19_16)	IP17_19_16 \
FM(IP16_23_20)	IP16_23_20	FM(IP17_23_20)	IP17_23_20 \
FM(IP16_27_24)	IP16_27_24	FM(IP17_27_24)	IP17_27_24 \
FM(IP16_31_28)	IP16_31_28	FM(IP17_31_28)	IP17_31_28

/* MOD_SEL0 */			/* 0 */			/* 1 */			/* 2 */			/* 3 */			/* 4 */			/* 5 */			/* 6 */			/* 7 */
#define MOD_SEL0_31_30_29	FM(SEL_MSIOF3_0)	FM(SEL_MSIOF3_1)	FM(SEL_MSIOF3_2)	FM(SEL_MSIOF3_3)	FM(SEL_MSIOF3_4)	F_(0, 0)		F_(0, 0)		F_(0, 0)
#define MOD_SEL0_28_27		FM(SEL_MSIOF2_0)	FM(SEL_MSIOF2_1)	FM(SEL_MSIOF2_2)	FM(SEL_MSIOF2_3)
#define MOD_SEL0_26_25_24	FM(SEL_MSIOF1_0)	FM(SEL_MSIOF1_1)	FM(SEL_MSIOF1_2)	FM(SEL_MSIOF1_3)	FM(SEL_MSIOF1_4)	FM(SEL_MSIOF1_5)	FM(SEL_MSIOF1_6)	F_(0, 0)
#define MOD_SEL0_23		FM(SEL_LBSC_0)		FM(SEL_LBSC_1)
#define MOD_SEL0_22		FM(SEL_IEBUS_0)		FM(SEL_IEBUS_1)
#define MOD_SEL0_21		FM(SEL_I2C2_0)		FM(SEL_I2C2_1)
#define MOD_SEL0_20		FM(SEL_I2C1_0)		FM(SEL_I2C1_1)
#define MOD_SEL0_19		FM(SEL_HSCIF4_0)	FM(SEL_HSCIF4_1)
#define MOD_SEL0_18_17		FM(SEL_HSCIF3_0)	FM(SEL_HSCIF3_1)	FM(SEL_HSCIF3_2)	FM(SEL_HSCIF3_3)
#define MOD_SEL0_16		FM(SEL_HSCIF1_0)	FM(SEL_HSCIF1_1)
#define MOD_SEL0_14_13		FM(SEL_HSCIF2_0)	FM(SEL_HSCIF2_1)	FM(SEL_HSCIF2_2)	F_(0, 0)
#define MOD_SEL0_12		FM(SEL_ETHERAVB_0)	FM(SEL_ETHERAVB_1)
#define MOD_SEL0_11		FM(SEL_DRIF3_0)		FM(SEL_DRIF3_1)
#define MOD_SEL0_10		FM(SEL_DRIF2_0)		FM(SEL_DRIF2_1)
#define MOD_SEL0_9_8		FM(SEL_DRIF1_0)		FM(SEL_DRIF1_1)		FM(SEL_DRIF1_2)		F_(0, 0)
#define MOD_SEL0_7_6		FM(SEL_DRIF0_0)		FM(SEL_DRIF0_1)		FM(SEL_DRIF0_2)		F_(0, 0)
#define MOD_SEL0_5		FM(SEL_CANFD0_0)	FM(SEL_CANFD0_1)
#define MOD_SEL0_4_3		FM(SEL_ADG_A_0)		FM(SEL_ADG_A_1)		FM(SEL_ADG_A_2)		FM(SEL_ADG_A_3)

/* MOD_SEL1 */			/* 0 */			/* 1 */			/* 2 */			/* 3 */			/* 4 */			/* 5 */			/* 6 */			/* 7 */
#define MOD_SEL1_31_30		FM(SEL_TSIF1_0)		FM(SEL_TSIF1_1)		FM(SEL_TSIF1_2)		FM(SEL_TSIF1_3)
#define MOD_SEL1_29_28_27	FM(SEL_TSIF0_0)		FM(SEL_TSIF0_1)		FM(SEL_TSIF0_2)		FM(SEL_TSIF0_3)		FM(SEL_TSIF0_4)		F_(0, 0)		F_(0, 0)		F_(0, 0)
#define MOD_SEL1_26		FM(SEL_TIMER_TMU1_0)	FM(SEL_TIMER_TMU1_1)
#define MOD_SEL1_25_24		FM(SEL_SSP1_1_0)	FM(SEL_SSP1_1_1)	FM(SEL_SSP1_1_2)	FM(SEL_SSP1_1_3)
#define MOD_SEL1_23_22_21	FM(SEL_SSP1_0_0)	FM(SEL_SSP1_0_1)	FM(SEL_SSP1_0_2)	FM(SEL_SSP1_0_3)	FM(SEL_SSP1_0_4)	F_(0, 0)		F_(0, 0)		F_(0, 0)
#define MOD_SEL1_20		FM(SEL_SSI_0)		FM(SEL_SSI_1)
#define MOD_SEL1_19		FM(SEL_SPEED_PULSE_0)	FM(SEL_SPEED_PULSE_1)
#define MOD_SEL1_18_17		FM(SEL_SIMCARD_0)	FM(SEL_SIMCARD_1)	FM(SEL_SIMCARD_2)	FM(SEL_SIMCARD_3)
#define MOD_SEL1_16		FM(SEL_SDHI2_0)		FM(SEL_SDHI2_1)
#define MOD_SEL1_15_14		FM(SEL_SCIF4_0)		FM(SEL_SCIF4_1)		FM(SEL_SCIF4_2)		F_(0, 0)
#define MOD_SEL1_13		FM(SEL_SCIF3_0)		FM(SEL_SCIF3_1)
#define MOD_SEL1_12		FM(SEL_SCIF2_0)		FM(SEL_SCIF2_1)
#define MOD_SEL1_11		FM(SEL_SCIF1_0)		FM(SEL_SCIF1_1)
#define MOD_SEL1_10		FM(SEL_SCIF_0)		FM(SEL_SCIF_1)
#define MOD_SEL1_9		FM(SEL_REMOCON_0)	FM(SEL_REMOCON_1)
#define MOD_SEL1_6		FM(SEL_RCAN0_0)		FM(SEL_RCAN0_1)
#define MOD_SEL1_5		FM(SEL_PWM6_0)		FM(SEL_PWM6_1)
#define MOD_SEL1_4		FM(SEL_PWM5_0)		FM(SEL_PWM5_1)
#define MOD_SEL1_3		FM(SEL_PWM4_0)		FM(SEL_PWM4_1)
#define MOD_SEL1_2		FM(SEL_PWM3_0)		FM(SEL_PWM3_1)
#define MOD_SEL1_1		FM(SEL_PWM2_0)		FM(SEL_PWM2_1)
#define MOD_SEL1_0		FM(SEL_PWM1_0)		FM(SEL_PWM1_1)

/* MOD_SEL2 */			/* 0 */			/* 1 */			/* 2 */			/* 3 */
#define MOD_SEL2_31		FM(I2C_SEL_5_0)		FM(I2C_SEL_5_1)
#define MOD_SEL2_30		FM(I2C_SEL_3_0)		FM(I2C_SEL_3_1)
#define MOD_SEL2_29		FM(I2C_SEL_0_0)		FM(I2C_SEL_0_1)
#define MOD_SEL2_28_27		FM(SEL_FM_0)		FM(SEL_FM_1)		FM(SEL_FM_2)		FM(SEL_FM_3)
#define MOD_SEL2_26		FM(SEL_SCIF5_0)		FM(SEL_SCIF5_1)
#define MOD_SEL2_25_24_23	FM(SEL_I2C6_0)		FM(SEL_I2C6_1)		FM(SEL_I2C6_2)		F_(0, 0)		F_(0, 0)		F_(0, 0)		F_(0, 0)		F_(0, 0)
#define MOD_SEL2_21		FM(SEL_SSI2_0)		FM(SEL_SSI2_1)
#define MOD_SEL2_20		FM(SEL_SSI9_0)		FM(SEL_SSI9_1)
#define MOD_SEL2_19		FM(SEL_TIMER_TMU2_0)	FM(SEL_TIMER_TMU2_1)
#define MOD_SEL2_18		FM(SEL_ADG_B_0)		FM(SEL_ADG_B_1)
#define MOD_SEL2_17		FM(SEL_ADG_C_0)		FM(SEL_ADG_C_1)
#define MOD_SEL2_0		FM(SEL_VIN4_0)		FM(SEL_VIN4_1)

#define PINMUX_MOD_SELS	\
\
MOD_SEL0_31_30_29	MOD_SEL1_31_30		MOD_SEL2_31 \
						MOD_SEL2_30 \
			MOD_SEL1_29_28_27	MOD_SEL2_29 \
MOD_SEL0_28_27					MOD_SEL2_28_27 \
MOD_SEL0_26_25_24	MOD_SEL1_26		MOD_SEL2_26 \
			MOD_SEL1_25_24		MOD_SEL2_25_24_23 \
MOD_SEL0_23		MOD_SEL1_23_22_21 \
MOD_SEL0_22 \
MOD_SEL0_21					MOD_SEL2_21 \
MOD_SEL0_20		MOD_SEL1_20		MOD_SEL2_20 \
MOD_SEL0_19		MOD_SEL1_19		MOD_SEL2_19 \
MOD_SEL0_18_17		MOD_SEL1_18_17		MOD_SEL2_18 \
						MOD_SEL2_17 \
MOD_SEL0_16		MOD_SEL1_16 \
			MOD_SEL1_15_14 \
MOD_SEL0_14_13 \
			MOD_SEL1_13 \
MOD_SEL0_12		MOD_SEL1_12 \
MOD_SEL0_11		MOD_SEL1_11 \
MOD_SEL0_10		MOD_SEL1_10 \
MOD_SEL0_9_8		MOD_SEL1_9 \
MOD_SEL0_7_6 \
			MOD_SEL1_6 \
MOD_SEL0_5		MOD_SEL1_5 \
MOD_SEL0_4_3		MOD_SEL1_4 \
			MOD_SEL1_3 \
			MOD_SEL1_2 \
			MOD_SEL1_1 \
			MOD_SEL1_0		MOD_SEL2_0

/*
 * These pins are not able to be muxed but have other properties
 * that can be set, such as drive-strength or pull-up/pull-down enable.
 */
#define PINMUX_STATIC \
	FM(QSPI0_SPCLK) FM(QSPI0_SSL) FM(QSPI0_MOSI_IO0) FM(QSPI0_MISO_IO1) \
	FM(QSPI0_IO2) FM(QSPI0_IO3) \
	FM(QSPI1_SPCLK) FM(QSPI1_SSL) FM(QSPI1_MOSI_IO0) FM(QSPI1_MISO_IO1) \
	FM(QSPI1_IO2) FM(QSPI1_IO3) \
	FM(RPC_INT) FM(RPC_WP) FM(RPC_RESET) \
	FM(AVB_TX_CTL) FM(AVB_TXC) FM(AVB_TD0) FM(AVB_TD1) FM(AVB_TD2) FM(AVB_TD3) \
	FM(AVB_RX_CTL) FM(AVB_RXC) FM(AVB_RD0) FM(AVB_RD1) FM(AVB_RD2) FM(AVB_RD3) \
	FM(AVB_TXCREFCLK) FM(AVB_MDIO) \
	FM(PRESETOUT) \
	FM(DU_DOTCLKIN0) FM(DU_DOTCLKIN1) FM(DU_DOTCLKIN2) FM(DU_DOTCLKIN3) \
	FM(TMS) FM(TDO) FM(ASEBRK) FM(MLB_REF) FM(TDI) FM(TCK) FM(TRST) FM(EXTALR)

enum {
	PINMUX_RESERVED = 0,

	PINMUX_DATA_BEGIN,
	GP_ALL(DATA),
	PINMUX_DATA_END,

#define F_(x, y)
#define FM(x)	FN_##x,
	PINMUX_FUNCTION_BEGIN,
	GP_ALL(FN),
	PINMUX_GPSR
	PINMUX_IPSR
	PINMUX_MOD_SELS
	PINMUX_FUNCTION_END,
#undef F_
#undef FM

#define F_(x, y)
#define FM(x)	x##_MARK,
	PINMUX_MARK_BEGIN,
	PINMUX_GPSR
	PINMUX_IPSR
	PINMUX_MOD_SELS
	PINMUX_STATIC
	PINMUX_MARK_END,
#undef F_
#undef FM
};

static const u16 pinmux_data[] = {
	PINMUX_DATA_GP_ALL(),

	PINMUX_SINGLE(AVS1),
	PINMUX_SINGLE(AVS2),
	PINMUX_SINGLE(CLKOUT),
	PINMUX_SINGLE(HDMI0_CEC),
	PINMUX_SINGLE(HDMI1_CEC),
	PINMUX_SINGLE(I2C_SEL_0_1),
	PINMUX_SINGLE(I2C_SEL_3_1),
	PINMUX_SINGLE(I2C_SEL_5_1),
	PINMUX_SINGLE(MSIOF0_RXD),
	PINMUX_SINGLE(MSIOF0_SCK),
	PINMUX_SINGLE(MSIOF0_TXD),
	PINMUX_SINGLE(SSI_SCK5),
	PINMUX_SINGLE(SSI_SDATA5),
	PINMUX_SINGLE(SSI_WS5),

	/* IPSR0 */
	PINMUX_IPSR_GPSR(IP0_3_0,	AVB_MDC),
	PINMUX_IPSR_MSEL(IP0_3_0,	MSIOF2_SS2_C,		SEL_MSIOF2_2),

	PINMUX_IPSR_GPSR(IP0_7_4,	AVB_MAGIC),
	PINMUX_IPSR_MSEL(IP0_7_4,	MSIOF2_SS1_C,		SEL_MSIOF2_2),
	PINMUX_IPSR_MSEL(IP0_7_4,	SCK4_A,			SEL_SCIF4_0),

	PINMUX_IPSR_GPSR(IP0_11_8,	AVB_PHY_INT),
	PINMUX_IPSR_MSEL(IP0_11_8,	MSIOF2_SYNC_C,		SEL_MSIOF2_2),
	PINMUX_IPSR_MSEL(IP0_11_8,	RX4_A,			SEL_SCIF4_0),

	PINMUX_IPSR_GPSR(IP0_15_12,	AVB_LINK),
	PINMUX_IPSR_MSEL(IP0_15_12,	MSIOF2_SCK_C,		SEL_MSIOF2_2),
	PINMUX_IPSR_MSEL(IP0_15_12,	TX4_A,			SEL_SCIF4_0),

	PINMUX_IPSR_MSEL(IP0_19_16,	AVB_AVTP_MATCH_A,	SEL_ETHERAVB_0),
	PINMUX_IPSR_MSEL(IP0_19_16,	MSIOF2_RXD_C,		SEL_MSIOF2_2),
	PINMUX_IPSR_MSEL(IP0_19_16,	CTS4_N_A,		SEL_SCIF4_0),
	PINMUX_IPSR_GPSR(IP0_19_16,	FSCLKST2_N_A),

	PINMUX_IPSR_MSEL(IP0_23_20,	AVB_AVTP_CAPTURE_A,	SEL_ETHERAVB_0),
	PINMUX_IPSR_MSEL(IP0_23_20,	MSIOF2_TXD_C,		SEL_MSIOF2_2),
	PINMUX_IPSR_MSEL(IP0_23_20,	RTS4_N_A,		SEL_SCIF4_0),

	PINMUX_IPSR_GPSR(IP0_27_24,	IRQ0),
	PINMUX_IPSR_GPSR(IP0_27_24,	QPOLB),
	PINMUX_IPSR_GPSR(IP0_27_24,	DU_CDE),
	PINMUX_IPSR_MSEL(IP0_27_24,	VI4_DATA0_B,		SEL_VIN4_1),
	PINMUX_IPSR_MSEL(IP0_27_24,	CAN0_TX_B,		SEL_RCAN0_1),
	PINMUX_IPSR_MSEL(IP0_27_24,	CANFD0_TX_B,		SEL_CANFD0_1),
	PINMUX_IPSR_MSEL(IP0_27_24,	MSIOF3_SS2_E,		SEL_MSIOF3_4),

	PINMUX_IPSR_GPSR(IP0_31_28,	IRQ1),
	PINMUX_IPSR_GPSR(IP0_31_28,	QPOLA),
	PINMUX_IPSR_GPSR(IP0_31_28,	DU_DISP),
	PINMUX_IPSR_MSEL(IP0_31_28,	VI4_DATA1_B,		SEL_VIN4_1),
	PINMUX_IPSR_MSEL(IP0_31_28,	CAN0_RX_B,		SEL_RCAN0_1),
	PINMUX_IPSR_MSEL(IP0_31_28,	CANFD0_RX_B,		SEL_CANFD0_1),
	PINMUX_IPSR_MSEL(IP0_31_28,	MSIOF3_SS1_E,		SEL_MSIOF3_4),

	/* IPSR1 */
	PINMUX_IPSR_GPSR(IP1_3_0,	IRQ2),
	PINMUX_IPSR_GPSR(IP1_3_0,	QCPV_QDE),
	PINMUX_IPSR_GPSR(IP1_3_0,	DU_EXODDF_DU_ODDF_DISP_CDE),
	PINMUX_IPSR_MSEL(IP1_3_0,	VI4_DATA2_B,		SEL_VIN4_1),
	PINMUX_IPSR_MSEL(IP1_3_0,	PWM3_B,			SEL_PWM3_1),
	PINMUX_IPSR_MSEL(IP1_3_0,	MSIOF3_SYNC_E,		SEL_MSIOF3_4),

	PINMUX_IPSR_GPSR(IP1_7_4,	IRQ3),
	PINMUX_IPSR_GPSR(IP1_7_4,	QSTVB_QVE),
	PINMUX_IPSR_GPSR(IP1_7_4,	DU_DOTCLKOUT1),
	PINMUX_IPSR_MSEL(IP1_7_4,	VI4_DATA3_B,		SEL_VIN4_1),
	PINMUX_IPSR_MSEL(IP1_7_4,	PWM4_B,			SEL_PWM4_1),
	PINMUX_IPSR_MSEL(IP1_7_4,	MSIOF3_SCK_E,		SEL_MSIOF3_4),

	PINMUX_IPSR_GPSR(IP1_11_8,	IRQ4),
	PINMUX_IPSR_GPSR(IP1_11_8,	QSTH_QHS),
	PINMUX_IPSR_GPSR(IP1_11_8,	DU_EXHSYNC_DU_HSYNC),
	PINMUX_IPSR_MSEL(IP1_11_8,	VI4_DATA4_B,		SEL_VIN4_1),
	PINMUX_IPSR_MSEL(IP1_11_8,	PWM5_B,			SEL_PWM5_1),
	PINMUX_IPSR_MSEL(IP1_11_8,	MSIOF3_RXD_E,		SEL_MSIOF3_4),

	PINMUX_IPSR_GPSR(IP1_15_12,	IRQ5),
	PINMUX_IPSR_GPSR(IP1_15_12,	QSTB_QHE),
	PINMUX_IPSR_GPSR(IP1_15_12,	DU_EXVSYNC_DU_VSYNC),
	PINMUX_IPSR_MSEL(IP1_15_12,	VI4_DATA5_B,		SEL_VIN4_1),
	PINMUX_IPSR_MSEL(IP1_15_12,	PWM6_B,			SEL_PWM6_1),
	PINMUX_IPSR_GPSR(IP1_15_12,	FSCLKST2_N_B),
	PINMUX_IPSR_MSEL(IP1_15_12,	MSIOF3_TXD_E,		SEL_MSIOF3_4),

	PINMUX_IPSR_GPSR(IP1_19_16,	PWM0),
	PINMUX_IPSR_GPSR(IP1_19_16,	AVB_AVTP_PPS),
	PINMUX_IPSR_MSEL(IP1_19_16,	VI4_DATA6_B,		SEL_VIN4_1),
	PINMUX_IPSR_MSEL(IP1_19_16,	IECLK_B,		SEL_IEBUS_1),

	PINMUX_IPSR_MSEL(IP1_23_20,	PWM1_A,			SEL_PWM1_0),
	PINMUX_IPSR_MSEL(IP1_23_20,	HRX3_D,			SEL_HSCIF3_3),
	PINMUX_IPSR_MSEL(IP1_23_20,	VI4_DATA7_B,		SEL_VIN4_1),
	PINMUX_IPSR_MSEL(IP1_23_20,	IERX_B,			SEL_IEBUS_1),

	PINMUX_IPSR_MSEL(IP1_27_24,	PWM2_A,			SEL_PWM2_0),
	PINMUX_IPSR_MSEL(IP1_27_24,	HTX3_D,			SEL_HSCIF3_3),
	PINMUX_IPSR_MSEL(IP1_27_24,	IETX_B,			SEL_IEBUS_1),

	PINMUX_IPSR_GPSR(IP1_31_28,	A0),
	PINMUX_IPSR_GPSR(IP1_31_28,	LCDOUT16),
	PINMUX_IPSR_MSEL(IP1_31_28,	MSIOF3_SYNC_B,		SEL_MSIOF3_1),
	PINMUX_IPSR_GPSR(IP1_31_28,	VI4_DATA8),
	PINMUX_IPSR_GPSR(IP1_31_28,	DU_DB0),
	PINMUX_IPSR_MSEL(IP1_31_28,	PWM3_A,			SEL_PWM3_0),

	/* IPSR2 */
	PINMUX_IPSR_GPSR(IP2_3_0,	A1),
	PINMUX_IPSR_GPSR(IP2_3_0,	LCDOUT17),
	PINMUX_IPSR_MSEL(IP2_3_0,	MSIOF3_TXD_B,		SEL_MSIOF3_1),
	PINMUX_IPSR_GPSR(IP2_3_0,	VI4_DATA9),
	PINMUX_IPSR_GPSR(IP2_3_0,	DU_DB1),
	PINMUX_IPSR_MSEL(IP2_3_0,	PWM4_A,			SEL_PWM4_0),

	PINMUX_IPSR_GPSR(IP2_7_4,	A2),
	PINMUX_IPSR_GPSR(IP2_7_4,	LCDOUT18),
	PINMUX_IPSR_MSEL(IP2_7_4,	MSIOF3_SCK_B,		SEL_MSIOF3_1),
	PINMUX_IPSR_GPSR(IP2_7_4,	VI4_DATA10),
	PINMUX_IPSR_GPSR(IP2_7_4,	DU_DB2),
	PINMUX_IPSR_MSEL(IP2_7_4,	PWM5_A,			SEL_PWM5_0),

	PINMUX_IPSR_GPSR(IP2_11_8,	A3),
	PINMUX_IPSR_GPSR(IP2_11_8,	LCDOUT19),
	PINMUX_IPSR_MSEL(IP2_11_8,	MSIOF3_RXD_B,		SEL_MSIOF3_1),
	PINMUX_IPSR_GPSR(IP2_11_8,	VI4_DATA11),
	PINMUX_IPSR_GPSR(IP2_11_8,	DU_DB3),
	PINMUX_IPSR_MSEL(IP2_11_8,	PWM6_A,			SEL_PWM6_0),

	PINMUX_IPSR_GPSR(IP2_15_12,	A4),
	PINMUX_IPSR_GPSR(IP2_15_12,	LCDOUT20),
	PINMUX_IPSR_MSEL(IP2_15_12,	MSIOF3_SS1_B,		SEL_MSIOF3_1),
	PINMUX_IPSR_GPSR(IP2_15_12,	VI4_DATA12),
	PINMUX_IPSR_GPSR(IP2_15_12,	VI5_DATA12),
	PINMUX_IPSR_GPSR(IP2_15_12,	DU_DB4),

	PINMUX_IPSR_GPSR(IP2_19_16,	A5),
	PINMUX_IPSR_GPSR(IP2_19_16,	LCDOUT21),
	PINMUX_IPSR_MSEL(IP2_19_16,	MSIOF3_SS2_B,		SEL_MSIOF3_1),
	PINMUX_IPSR_MSEL(IP2_19_16,	SCK4_B,			SEL_SCIF4_1),
	PINMUX_IPSR_GPSR(IP2_19_16,	VI4_DATA13),
	PINMUX_IPSR_GPSR(IP2_19_16,	VI5_DATA13),
	PINMUX_IPSR_GPSR(IP2_19_16,	DU_DB5),

	PINMUX_IPSR_GPSR(IP2_23_20,	A6),
	PINMUX_IPSR_GPSR(IP2_23_20,	LCDOUT22),
	PINMUX_IPSR_MSEL(IP2_23_20,	MSIOF2_SS1_A,		SEL_MSIOF2_0),
	PINMUX_IPSR_MSEL(IP2_23_20,	RX4_B,			SEL_SCIF4_1),
	PINMUX_IPSR_GPSR(IP2_23_20,	VI4_DATA14),
	PINMUX_IPSR_GPSR(IP2_23_20,	VI5_DATA14),
	PINMUX_IPSR_GPSR(IP2_23_20,	DU_DB6),

	PINMUX_IPSR_GPSR(IP2_27_24,	A7),
	PINMUX_IPSR_GPSR(IP2_27_24,	LCDOUT23),
	PINMUX_IPSR_MSEL(IP2_27_24,	MSIOF2_SS2_A,		SEL_MSIOF2_0),
	PINMUX_IPSR_MSEL(IP2_27_24,	TX4_B,			SEL_SCIF4_1),
	PINMUX_IPSR_GPSR(IP2_27_24,	VI4_DATA15),
	PINMUX_IPSR_GPSR(IP2_27_24,	VI5_DATA15),
	PINMUX_IPSR_GPSR(IP2_27_24,	DU_DB7),

	PINMUX_IPSR_GPSR(IP2_31_28,	A8),
	PINMUX_IPSR_MSEL(IP2_31_28,	RX3_B,			SEL_SCIF3_1),
	PINMUX_IPSR_MSEL(IP2_31_28,	MSIOF2_SYNC_A,		SEL_MSIOF2_0),
	PINMUX_IPSR_MSEL(IP2_31_28,	HRX4_B,			SEL_HSCIF4_1),
	PINMUX_IPSR_MSEL(IP2_31_28,	SDA6_A,			SEL_I2C6_0),
	PINMUX_IPSR_MSEL(IP2_31_28,	AVB_AVTP_MATCH_B,	SEL_ETHERAVB_1),
	PINMUX_IPSR_MSEL(IP2_31_28,	PWM1_B,			SEL_PWM1_1),

	/* IPSR3 */
	PINMUX_IPSR_GPSR(IP3_3_0,	A9),
	PINMUX_IPSR_MSEL(IP3_3_0,	MSIOF2_SCK_A,		SEL_MSIOF2_0),
	PINMUX_IPSR_MSEL(IP3_3_0,	CTS4_N_B,		SEL_SCIF4_1),
	PINMUX_IPSR_GPSR(IP3_3_0,	VI5_VSYNC_N),

	PINMUX_IPSR_GPSR(IP3_7_4,	A10),
	PINMUX_IPSR_MSEL(IP3_7_4,	MSIOF2_RXD_A,		SEL_MSIOF2_0),
	PINMUX_IPSR_MSEL(IP3_7_4,	RTS4_N_B,		SEL_SCIF4_1),
	PINMUX_IPSR_GPSR(IP3_7_4,	VI5_HSYNC_N),

	PINMUX_IPSR_GPSR(IP3_11_8,	A11),
	PINMUX_IPSR_MSEL(IP3_11_8,	TX3_B,			SEL_SCIF3_1),
	PINMUX_IPSR_MSEL(IP3_11_8,	MSIOF2_TXD_A,		SEL_MSIOF2_0),
	PINMUX_IPSR_MSEL(IP3_11_8,	HTX4_B,			SEL_HSCIF4_1),
	PINMUX_IPSR_GPSR(IP3_11_8,	HSCK4),
	PINMUX_IPSR_GPSR(IP3_11_8,	VI5_FIELD),
	PINMUX_IPSR_MSEL(IP3_11_8,	SCL6_A,			SEL_I2C6_0),
	PINMUX_IPSR_MSEL(IP3_11_8,	AVB_AVTP_CAPTURE_B,	SEL_ETHERAVB_1),
	PINMUX_IPSR_MSEL(IP3_11_8,	PWM2_B,			SEL_PWM2_1),

	PINMUX_IPSR_GPSR(IP3_15_12,	A12),
	PINMUX_IPSR_GPSR(IP3_15_12,	LCDOUT12),
	PINMUX_IPSR_MSEL(IP3_15_12,	MSIOF3_SCK_C,		SEL_MSIOF3_2),
	PINMUX_IPSR_MSEL(IP3_15_12,	HRX4_A,			SEL_HSCIF4_0),
	PINMUX_IPSR_GPSR(IP3_15_12,	VI5_DATA8),
	PINMUX_IPSR_GPSR(IP3_15_12,	DU_DG4),

	PINMUX_IPSR_GPSR(IP3_19_16,	A13),
	PINMUX_IPSR_GPSR(IP3_19_16,	LCDOUT13),
	PINMUX_IPSR_MSEL(IP3_19_16,	MSIOF3_SYNC_C,		SEL_MSIOF3_2),
	PINMUX_IPSR_MSEL(IP3_19_16,	HTX4_A,			SEL_HSCIF4_0),
	PINMUX_IPSR_GPSR(IP3_19_16,	VI5_DATA9),
	PINMUX_IPSR_GPSR(IP3_19_16,	DU_DG5),

	PINMUX_IPSR_GPSR(IP3_23_20,	A14),
	PINMUX_IPSR_GPSR(IP3_23_20,	LCDOUT14),
	PINMUX_IPSR_MSEL(IP3_23_20,	MSIOF3_RXD_C,		SEL_MSIOF3_2),
	PINMUX_IPSR_GPSR(IP3_23_20,	HCTS4_N),
	PINMUX_IPSR_GPSR(IP3_23_20,	VI5_DATA10),
	PINMUX_IPSR_GPSR(IP3_23_20,	DU_DG6),

	PINMUX_IPSR_GPSR(IP3_27_24,	A15),
	PINMUX_IPSR_GPSR(IP3_27_24,	LCDOUT15),
	PINMUX_IPSR_MSEL(IP3_27_24,	MSIOF3_TXD_C,		SEL_MSIOF3_2),
	PINMUX_IPSR_GPSR(IP3_27_24,	HRTS4_N),
	PINMUX_IPSR_GPSR(IP3_27_24,	VI5_DATA11),
	PINMUX_IPSR_GPSR(IP3_27_24,	DU_DG7),

	PINMUX_IPSR_GPSR(IP3_31_28,	A16),
	PINMUX_IPSR_GPSR(IP3_31_28,	LCDOUT8),
	PINMUX_IPSR_GPSR(IP3_31_28,	VI4_FIELD),
	PINMUX_IPSR_GPSR(IP3_31_28,	DU_DG0),

	/* IPSR4 */
	PINMUX_IPSR_GPSR(IP4_3_0,	A17),
	PINMUX_IPSR_GPSR(IP4_3_0,	LCDOUT9),
	PINMUX_IPSR_GPSR(IP4_3_0,	VI4_VSYNC_N),
	PINMUX_IPSR_GPSR(IP4_3_0,	DU_DG1),

	PINMUX_IPSR_GPSR(IP4_7_4,	A18),
	PINMUX_IPSR_GPSR(IP4_7_4,	LCDOUT10),
	PINMUX_IPSR_GPSR(IP4_7_4,	VI4_HSYNC_N),
	PINMUX_IPSR_GPSR(IP4_7_4,	DU_DG2),

	PINMUX_IPSR_GPSR(IP4_11_8,	A19),
	PINMUX_IPSR_GPSR(IP4_11_8,	LCDOUT11),
	PINMUX_IPSR_GPSR(IP4_11_8,	VI4_CLKENB),
	PINMUX_IPSR_GPSR(IP4_11_8,	DU_DG3),

	PINMUX_IPSR_GPSR(IP4_15_12,	CS0_N),
	PINMUX_IPSR_GPSR(IP4_15_12,	VI5_CLKENB),

	PINMUX_IPSR_GPSR(IP4_19_16,	CS1_N),
	PINMUX_IPSR_GPSR(IP4_19_16,	VI5_CLK),
	PINMUX_IPSR_MSEL(IP4_19_16,	EX_WAIT0_B,		SEL_LBSC_1),

	PINMUX_IPSR_GPSR(IP4_23_20,	BS_N),
	PINMUX_IPSR_GPSR(IP4_23_20,	QSTVA_QVS),
	PINMUX_IPSR_MSEL(IP4_23_20,	MSIOF3_SCK_D,		SEL_MSIOF3_3),
	PINMUX_IPSR_GPSR(IP4_23_20,	SCK3),
	PINMUX_IPSR_GPSR(IP4_23_20,	HSCK3),
	PINMUX_IPSR_GPSR(IP4_23_20,	CAN1_TX),
	PINMUX_IPSR_GPSR(IP4_23_20,	CANFD1_TX),
	PINMUX_IPSR_MSEL(IP4_23_20,	IETX_A,			SEL_IEBUS_0),

	PINMUX_IPSR_GPSR(IP4_27_24,	RD_N),
	PINMUX_IPSR_MSEL(IP4_27_24,	MSIOF3_SYNC_D,		SEL_MSIOF3_3),
	PINMUX_IPSR_MSEL(IP4_27_24,	RX3_A,			SEL_SCIF3_0),
	PINMUX_IPSR_MSEL(IP4_27_24,	HRX3_A,			SEL_HSCIF3_0),
	PINMUX_IPSR_MSEL(IP4_27_24,	CAN0_TX_A,		SEL_RCAN0_0),
	PINMUX_IPSR_MSEL(IP4_27_24,	CANFD0_TX_A,		SEL_CANFD0_0),

	PINMUX_IPSR_GPSR(IP4_31_28,	RD_WR_N),
	PINMUX_IPSR_MSEL(IP4_31_28,	MSIOF3_RXD_D,		SEL_MSIOF3_3),
	PINMUX_IPSR_MSEL(IP4_31_28,	TX3_A,			SEL_SCIF3_0),
	PINMUX_IPSR_MSEL(IP4_31_28,	HTX3_A,			SEL_HSCIF3_0),
	PINMUX_IPSR_MSEL(IP4_31_28,	CAN0_RX_A,		SEL_RCAN0_0),
	PINMUX_IPSR_MSEL(IP4_31_28,	CANFD0_RX_A,		SEL_CANFD0_0),

	/* IPSR5 */
	PINMUX_IPSR_GPSR(IP5_3_0,	WE0_N),
	PINMUX_IPSR_MSEL(IP5_3_0,	MSIOF3_TXD_D,		SEL_MSIOF3_3),
	PINMUX_IPSR_GPSR(IP5_3_0,	CTS3_N),
	PINMUX_IPSR_GPSR(IP5_3_0,	HCTS3_N),
	PINMUX_IPSR_MSEL(IP5_3_0,	SCL6_B,			SEL_I2C6_1),
	PINMUX_IPSR_GPSR(IP5_3_0,	CAN_CLK),
	PINMUX_IPSR_MSEL(IP5_3_0,	IECLK_A,		SEL_IEBUS_0),

	PINMUX_IPSR_GPSR(IP5_7_4,	WE1_N),
	PINMUX_IPSR_MSEL(IP5_7_4,	MSIOF3_SS1_D,		SEL_MSIOF3_3),
	PINMUX_IPSR_GPSR(IP5_7_4,	RTS3_N),
	PINMUX_IPSR_GPSR(IP5_7_4,	HRTS3_N),
	PINMUX_IPSR_MSEL(IP5_7_4,	SDA6_B,			SEL_I2C6_1),
	PINMUX_IPSR_GPSR(IP5_7_4,	CAN1_RX),
	PINMUX_IPSR_GPSR(IP5_7_4,	CANFD1_RX),
	PINMUX_IPSR_MSEL(IP5_7_4,	IERX_A,			SEL_IEBUS_0),

	PINMUX_IPSR_MSEL(IP5_11_8,	EX_WAIT0_A,		SEL_LBSC_0),
	PINMUX_IPSR_GPSR(IP5_11_8,	QCLK),
	PINMUX_IPSR_GPSR(IP5_11_8,	VI4_CLK),
	PINMUX_IPSR_GPSR(IP5_11_8,	DU_DOTCLKOUT0),

	PINMUX_IPSR_GPSR(IP5_15_12,	D0),
	PINMUX_IPSR_MSEL(IP5_15_12,	MSIOF2_SS1_B,		SEL_MSIOF2_1),
	PINMUX_IPSR_MSEL(IP5_15_12,	MSIOF3_SCK_A,		SEL_MSIOF3_0),
	PINMUX_IPSR_GPSR(IP5_15_12,	VI4_DATA16),
	PINMUX_IPSR_GPSR(IP5_15_12,	VI5_DATA0),

	PINMUX_IPSR_GPSR(IP5_19_16,	D1),
	PINMUX_IPSR_MSEL(IP5_19_16,	MSIOF2_SS2_B,		SEL_MSIOF2_1),
	PINMUX_IPSR_MSEL(IP5_19_16,	MSIOF3_SYNC_A,		SEL_MSIOF3_0),
	PINMUX_IPSR_GPSR(IP5_19_16,	VI4_DATA17),
	PINMUX_IPSR_GPSR(IP5_19_16,	VI5_DATA1),

	PINMUX_IPSR_GPSR(IP5_23_20,	D2),
	PINMUX_IPSR_MSEL(IP5_23_20,	MSIOF3_RXD_A,		SEL_MSIOF3_0),
	PINMUX_IPSR_GPSR(IP5_23_20,	VI4_DATA18),
	PINMUX_IPSR_GPSR(IP5_23_20,	VI5_DATA2),

	PINMUX_IPSR_GPSR(IP5_27_24,	D3),
	PINMUX_IPSR_MSEL(IP5_27_24,	MSIOF3_TXD_A,		SEL_MSIOF3_0),
	PINMUX_IPSR_GPSR(IP5_27_24,	VI4_DATA19),
	PINMUX_IPSR_GPSR(IP5_27_24,	VI5_DATA3),

	PINMUX_IPSR_GPSR(IP5_31_28,	D4),
	PINMUX_IPSR_MSEL(IP5_31_28,	MSIOF2_SCK_B,		SEL_MSIOF2_1),
	PINMUX_IPSR_GPSR(IP5_31_28,	VI4_DATA20),
	PINMUX_IPSR_GPSR(IP5_31_28,	VI5_DATA4),

	/* IPSR6 */
	PINMUX_IPSR_GPSR(IP6_3_0,	D5),
	PINMUX_IPSR_MSEL(IP6_3_0,	MSIOF2_SYNC_B,		SEL_MSIOF2_1),
	PINMUX_IPSR_GPSR(IP6_3_0,	VI4_DATA21),
	PINMUX_IPSR_GPSR(IP6_3_0,	VI5_DATA5),

	PINMUX_IPSR_GPSR(IP6_7_4,	D6),
	PINMUX_IPSR_MSEL(IP6_7_4,	MSIOF2_RXD_B,		SEL_MSIOF2_1),
	PINMUX_IPSR_GPSR(IP6_7_4,	VI4_DATA22),
	PINMUX_IPSR_GPSR(IP6_7_4,	VI5_DATA6),

	PINMUX_IPSR_GPSR(IP6_11_8,	D7),
	PINMUX_IPSR_MSEL(IP6_11_8,	MSIOF2_TXD_B,		SEL_MSIOF2_1),
	PINMUX_IPSR_GPSR(IP6_11_8,	VI4_DATA23),
	PINMUX_IPSR_GPSR(IP6_11_8,	VI5_DATA7),

	PINMUX_IPSR_GPSR(IP6_15_12,	D8),
	PINMUX_IPSR_GPSR(IP6_15_12,	LCDOUT0),
	PINMUX_IPSR_MSEL(IP6_15_12,	MSIOF2_SCK_D,		SEL_MSIOF2_3),
	PINMUX_IPSR_MSEL(IP6_15_12,	SCK4_C,			SEL_SCIF4_2),
	PINMUX_IPSR_MSEL(IP6_15_12,	VI4_DATA0_A,		SEL_VIN4_0),
	PINMUX_IPSR_GPSR(IP6_15_12,	DU_DR0),

	PINMUX_IPSR_GPSR(IP6_19_16,	D9),
	PINMUX_IPSR_GPSR(IP6_19_16,	LCDOUT1),
	PINMUX_IPSR_MSEL(IP6_19_16,	MSIOF2_SYNC_D,		SEL_MSIOF2_3),
	PINMUX_IPSR_MSEL(IP6_19_16,	VI4_DATA1_A,		SEL_VIN4_0),
	PINMUX_IPSR_GPSR(IP6_19_16,	DU_DR1),

	PINMUX_IPSR_GPSR(IP6_23_20,	D10),
	PINMUX_IPSR_GPSR(IP6_23_20,	LCDOUT2),
	PINMUX_IPSR_MSEL(IP6_23_20,	MSIOF2_RXD_D,		SEL_MSIOF2_3),
	PINMUX_IPSR_MSEL(IP6_23_20,	HRX3_B,			SEL_HSCIF3_1),
	PINMUX_IPSR_MSEL(IP6_23_20,	VI4_DATA2_A,		SEL_VIN4_0),
	PINMUX_IPSR_MSEL(IP6_23_20,	CTS4_N_C,		SEL_SCIF4_2),
	PINMUX_IPSR_GPSR(IP6_23_20,	DU_DR2),

	PINMUX_IPSR_GPSR(IP6_27_24,	D11),
	PINMUX_IPSR_GPSR(IP6_27_24,	LCDOUT3),
	PINMUX_IPSR_MSEL(IP6_27_24,	MSIOF2_TXD_D,		SEL_MSIOF2_3),
	PINMUX_IPSR_MSEL(IP6_27_24,	HTX3_B,			SEL_HSCIF3_1),
	PINMUX_IPSR_MSEL(IP6_27_24,	VI4_DATA3_A,		SEL_VIN4_0),
	PINMUX_IPSR_MSEL(IP6_27_24,	RTS4_N_C,		SEL_SCIF4_2),
	PINMUX_IPSR_GPSR(IP6_27_24,	DU_DR3),

	PINMUX_IPSR_GPSR(IP6_31_28,	D12),
	PINMUX_IPSR_GPSR(IP6_31_28,	LCDOUT4),
	PINMUX_IPSR_MSEL(IP6_31_28,	MSIOF2_SS1_D,		SEL_MSIOF2_3),
	PINMUX_IPSR_MSEL(IP6_31_28,	RX4_C,			SEL_SCIF4_2),
	PINMUX_IPSR_MSEL(IP6_31_28,	VI4_DATA4_A,		SEL_VIN4_0),
	PINMUX_IPSR_GPSR(IP6_31_28,	DU_DR4),

	/* IPSR7 */
	PINMUX_IPSR_GPSR(IP7_3_0,	D13),
	PINMUX_IPSR_GPSR(IP7_3_0,	LCDOUT5),
	PINMUX_IPSR_MSEL(IP7_3_0,	MSIOF2_SS2_D,		SEL_MSIOF2_3),
	PINMUX_IPSR_MSEL(IP7_3_0,	TX4_C,			SEL_SCIF4_2),
	PINMUX_IPSR_MSEL(IP7_3_0,	VI4_DATA5_A,		SEL_VIN4_0),
	PINMUX_IPSR_GPSR(IP7_3_0,	DU_DR5),

	PINMUX_IPSR_GPSR(IP7_7_4,	D14),
	PINMUX_IPSR_GPSR(IP7_7_4,	LCDOUT6),
	PINMUX_IPSR_MSEL(IP7_7_4,	MSIOF3_SS1_A,		SEL_MSIOF3_0),
	PINMUX_IPSR_MSEL(IP7_7_4,	HRX3_C,			SEL_HSCIF3_2),
	PINMUX_IPSR_MSEL(IP7_7_4,	VI4_DATA6_A,		SEL_VIN4_0),
	PINMUX_IPSR_GPSR(IP7_7_4,	DU_DR6),
	PINMUX_IPSR_MSEL(IP7_7_4,	SCL6_C,			SEL_I2C6_2),

	PINMUX_IPSR_GPSR(IP7_11_8,	D15),
	PINMUX_IPSR_GPSR(IP7_11_8,	LCDOUT7),
	PINMUX_IPSR_MSEL(IP7_11_8,	MSIOF3_SS2_A,		SEL_MSIOF3_0),
	PINMUX_IPSR_MSEL(IP7_11_8,	HTX3_C,			SEL_HSCIF3_2),
	PINMUX_IPSR_MSEL(IP7_11_8,	VI4_DATA7_A,		SEL_VIN4_0),
	PINMUX_IPSR_GPSR(IP7_11_8,	DU_DR7),
	PINMUX_IPSR_MSEL(IP7_11_8,	SDA6_C,			SEL_I2C6_2),

	PINMUX_IPSR_GPSR(IP7_19_16,	SD0_CLK),
	PINMUX_IPSR_MSEL(IP7_19_16,	MSIOF1_SCK_E,		SEL_MSIOF1_4),
	PINMUX_IPSR_MSEL(IP7_19_16,	STP_OPWM_0_B,		SEL_SSP1_0_1),

	PINMUX_IPSR_GPSR(IP7_23_20,	SD0_CMD),
	PINMUX_IPSR_MSEL(IP7_23_20,	MSIOF1_SYNC_E,		SEL_MSIOF1_4),
	PINMUX_IPSR_MSEL(IP7_23_20,	STP_IVCXO27_0_B,	SEL_SSP1_0_1),

	PINMUX_IPSR_GPSR(IP7_27_24,	SD0_DAT0),
	PINMUX_IPSR_MSEL(IP7_27_24,	MSIOF1_RXD_E,		SEL_MSIOF1_4),
	PINMUX_IPSR_MSEL(IP7_27_24,	TS_SCK0_B,		SEL_TSIF0_1),
	PINMUX_IPSR_MSEL(IP7_27_24,	STP_ISCLK_0_B,		SEL_SSP1_0_1),

	PINMUX_IPSR_GPSR(IP7_31_28,	SD0_DAT1),
	PINMUX_IPSR_MSEL(IP7_31_28,	MSIOF1_TXD_E,		SEL_MSIOF1_4),
	PINMUX_IPSR_MSEL(IP7_31_28,	TS_SPSYNC0_B,		SEL_TSIF0_1),
	PINMUX_IPSR_MSEL(IP7_31_28,	STP_ISSYNC_0_B,		SEL_SSP1_0_1),

	/* IPSR8 */
	PINMUX_IPSR_GPSR(IP8_3_0,	SD0_DAT2),
	PINMUX_IPSR_MSEL(IP8_3_0,	MSIOF1_SS1_E,		SEL_MSIOF1_4),
	PINMUX_IPSR_MSEL(IP8_3_0,	TS_SDAT0_B,		SEL_TSIF0_1),
	PINMUX_IPSR_MSEL(IP8_3_0,	STP_ISD_0_B,		SEL_SSP1_0_1),

	PINMUX_IPSR_GPSR(IP8_7_4,	SD0_DAT3),
	PINMUX_IPSR_MSEL(IP8_7_4,	MSIOF1_SS2_E,		SEL_MSIOF1_4),
	PINMUX_IPSR_MSEL(IP8_7_4,	TS_SDEN0_B,		SEL_TSIF0_1),
	PINMUX_IPSR_MSEL(IP8_7_4,	STP_ISEN_0_B,		SEL_SSP1_0_1),

	PINMUX_IPSR_GPSR(IP8_11_8,	SD1_CLK),
	PINMUX_IPSR_MSEL(IP8_11_8,	MSIOF1_SCK_G,		SEL_MSIOF1_6),
	PINMUX_IPSR_MSEL(IP8_11_8,	SIM0_CLK_A,		SEL_SIMCARD_0),

	PINMUX_IPSR_GPSR(IP8_15_12,	SD1_CMD),
	PINMUX_IPSR_MSEL(IP8_15_12,	MSIOF1_SYNC_G,		SEL_MSIOF1_6),
	PINMUX_IPSR_GPSR(IP8_15_12,	NFCE_N_B),
	PINMUX_IPSR_MSEL(IP8_15_12,	SIM0_D_A,		SEL_SIMCARD_0),
	PINMUX_IPSR_MSEL(IP8_15_12,	STP_IVCXO27_1_B,	SEL_SSP1_1_1),

	PINMUX_IPSR_GPSR(IP8_19_16,	SD1_DAT0),
	PINMUX_IPSR_GPSR(IP8_19_16,	SD2_DAT4),
	PINMUX_IPSR_MSEL(IP8_19_16,	MSIOF1_RXD_G,		SEL_MSIOF1_6),
	PINMUX_IPSR_GPSR(IP8_19_16,	NFWP_N_B),
	PINMUX_IPSR_MSEL(IP8_19_16,	TS_SCK1_B,		SEL_TSIF1_1),
	PINMUX_IPSR_MSEL(IP8_19_16,	STP_ISCLK_1_B,		SEL_SSP1_1_1),

	PINMUX_IPSR_GPSR(IP8_23_20,	SD1_DAT1),
	PINMUX_IPSR_GPSR(IP8_23_20,	SD2_DAT5),
	PINMUX_IPSR_MSEL(IP8_23_20,	MSIOF1_TXD_G,		SEL_MSIOF1_6),
	PINMUX_IPSR_GPSR(IP8_23_20,	NFDATA14_B),
	PINMUX_IPSR_MSEL(IP8_23_20,	TS_SPSYNC1_B,		SEL_TSIF1_1),
	PINMUX_IPSR_MSEL(IP8_23_20,	STP_ISSYNC_1_B,		SEL_SSP1_1_1),

	PINMUX_IPSR_GPSR(IP8_27_24,	SD1_DAT2),
	PINMUX_IPSR_GPSR(IP8_27_24,	SD2_DAT6),
	PINMUX_IPSR_MSEL(IP8_27_24,	MSIOF1_SS1_G,		SEL_MSIOF1_6),
	PINMUX_IPSR_GPSR(IP8_27_24,	NFDATA15_B),
	PINMUX_IPSR_MSEL(IP8_27_24,	TS_SDAT1_B,		SEL_TSIF1_1),
	PINMUX_IPSR_MSEL(IP8_27_24,	STP_ISD_1_B,		SEL_SSP1_1_1),

	PINMUX_IPSR_GPSR(IP8_31_28,	SD1_DAT3),
	PINMUX_IPSR_GPSR(IP8_31_28,	SD2_DAT7),
	PINMUX_IPSR_MSEL(IP8_31_28,	MSIOF1_SS2_G,		SEL_MSIOF1_6),
	PINMUX_IPSR_GPSR(IP8_31_28,	NFRB_N_B),
	PINMUX_IPSR_MSEL(IP8_31_28,	TS_SDEN1_B,		SEL_TSIF1_1),
	PINMUX_IPSR_MSEL(IP8_31_28,	STP_ISEN_1_B,		SEL_SSP1_1_1),

	/* IPSR9 */
	PINMUX_IPSR_GPSR(IP9_3_0,	SD2_CLK),
	PINMUX_IPSR_GPSR(IP9_3_0,	NFDATA8),

	PINMUX_IPSR_GPSR(IP9_7_4,	SD2_CMD),
	PINMUX_IPSR_GPSR(IP9_7_4,	NFDATA9),

	PINMUX_IPSR_GPSR(IP9_11_8,	SD2_DAT0),
	PINMUX_IPSR_GPSR(IP9_11_8,	NFDATA10),

	PINMUX_IPSR_GPSR(IP9_15_12,	SD2_DAT1),
	PINMUX_IPSR_GPSR(IP9_15_12,	NFDATA11),

	PINMUX_IPSR_GPSR(IP9_19_16,	SD2_DAT2),
	PINMUX_IPSR_GPSR(IP9_19_16,	NFDATA12),

	PINMUX_IPSR_GPSR(IP9_23_20,	SD2_DAT3),
	PINMUX_IPSR_GPSR(IP9_23_20,	NFDATA13),

	PINMUX_IPSR_GPSR(IP9_27_24,	SD2_DS),
	PINMUX_IPSR_GPSR(IP9_27_24,	NFALE),
	PINMUX_IPSR_GPSR(IP9_27_24,	SATA_DEVSLP_B),

	PINMUX_IPSR_GPSR(IP9_31_28,	SD3_CLK),
	PINMUX_IPSR_GPSR(IP9_31_28,	NFWE_N),

	/* IPSR10 */
	PINMUX_IPSR_GPSR(IP10_3_0,	SD3_CMD),
	PINMUX_IPSR_GPSR(IP10_3_0,	NFRE_N),

	PINMUX_IPSR_GPSR(IP10_7_4,	SD3_DAT0),
	PINMUX_IPSR_GPSR(IP10_7_4,	NFDATA0),

	PINMUX_IPSR_GPSR(IP10_11_8,	SD3_DAT1),
	PINMUX_IPSR_GPSR(IP10_11_8,	NFDATA1),

	PINMUX_IPSR_GPSR(IP10_15_12,	SD3_DAT2),
	PINMUX_IPSR_GPSR(IP10_15_12,	NFDATA2),

	PINMUX_IPSR_GPSR(IP10_19_16,	SD3_DAT3),
	PINMUX_IPSR_GPSR(IP10_19_16,	NFDATA3),

	PINMUX_IPSR_GPSR(IP10_23_20,	SD3_DAT4),
	PINMUX_IPSR_MSEL(IP10_23_20,	SD2_CD_A,		SEL_SDHI2_0),
	PINMUX_IPSR_GPSR(IP10_23_20,	NFDATA4),

	PINMUX_IPSR_GPSR(IP10_27_24,	SD3_DAT5),
	PINMUX_IPSR_MSEL(IP10_27_24,	SD2_WP_A,		SEL_SDHI2_0),
	PINMUX_IPSR_GPSR(IP10_27_24,	NFDATA5),

	PINMUX_IPSR_GPSR(IP10_31_28,	SD3_DAT6),
	PINMUX_IPSR_GPSR(IP10_31_28,	SD3_CD),
	PINMUX_IPSR_GPSR(IP10_31_28,	NFDATA6),

	/* IPSR11 */
	PINMUX_IPSR_GPSR(IP11_3_0,	SD3_DAT7),
	PINMUX_IPSR_GPSR(IP11_3_0,	SD3_WP),
	PINMUX_IPSR_GPSR(IP11_3_0,	NFDATA7),

	PINMUX_IPSR_GPSR(IP11_7_4,	SD3_DS),
	PINMUX_IPSR_GPSR(IP11_7_4,	NFCLE),

	PINMUX_IPSR_GPSR(IP11_11_8,	SD0_CD),
	PINMUX_IPSR_MSEL(IP11_11_8,	SCL2_B,			SEL_I2C2_1),
	PINMUX_IPSR_MSEL(IP11_11_8,	SIM0_RST_A,		SEL_SIMCARD_0),

	PINMUX_IPSR_GPSR(IP11_15_12,	SD0_WP),
	PINMUX_IPSR_MSEL(IP11_15_12,	SDA2_B,			SEL_I2C2_1),

	PINMUX_IPSR_GPSR(IP11_19_16,	SD1_CD),
	PINMUX_IPSR_MSEL(IP11_19_16,	SIM0_CLK_B,		SEL_SIMCARD_1),

	PINMUX_IPSR_GPSR(IP11_23_20,	SD1_WP),
	PINMUX_IPSR_MSEL(IP11_23_20,	SIM0_D_B,		SEL_SIMCARD_1),

	PINMUX_IPSR_GPSR(IP11_27_24,	SCK0),
	PINMUX_IPSR_MSEL(IP11_27_24,	HSCK1_B,		SEL_HSCIF1_1),
	PINMUX_IPSR_MSEL(IP11_27_24,	MSIOF1_SS2_B,		SEL_MSIOF1_1),
	PINMUX_IPSR_MSEL(IP11_27_24,	AUDIO_CLKC_B,		SEL_ADG_C_1),
	PINMUX_IPSR_MSEL(IP11_27_24,	SDA2_A,			SEL_I2C2_0),
	PINMUX_IPSR_MSEL(IP11_27_24,	SIM0_RST_B,		SEL_SIMCARD_1),
	PINMUX_IPSR_MSEL(IP11_27_24,	STP_OPWM_0_C,		SEL_SSP1_0_2),
	PINMUX_IPSR_MSEL(IP11_27_24,	RIF0_CLK_B,		SEL_DRIF0_1),
	PINMUX_IPSR_GPSR(IP11_27_24,	ADICHS2),
	PINMUX_IPSR_MSEL(IP11_27_24,	SCK5_B,			SEL_SCIF5_1),

	PINMUX_IPSR_GPSR(IP11_31_28,	RX0),
	PINMUX_IPSR_MSEL(IP11_31_28,	HRX1_B,			SEL_HSCIF1_1),
	PINMUX_IPSR_MSEL(IP11_31_28,	TS_SCK0_C,		SEL_TSIF0_2),
	PINMUX_IPSR_MSEL(IP11_31_28,	STP_ISCLK_0_C,		SEL_SSP1_0_2),
	PINMUX_IPSR_MSEL(IP11_31_28,	RIF0_D0_B,		SEL_DRIF0_1),

	/* IPSR12 */
	PINMUX_IPSR_GPSR(IP12_3_0,	TX0),
	PINMUX_IPSR_MSEL(IP12_3_0,	HTX1_B,			SEL_HSCIF1_1),
	PINMUX_IPSR_MSEL(IP12_3_0,	TS_SPSYNC0_C,		SEL_TSIF0_2),
	PINMUX_IPSR_MSEL(IP12_3_0,	STP_ISSYNC_0_C,		SEL_SSP1_0_2),
	PINMUX_IPSR_MSEL(IP12_3_0,	RIF0_D1_B,		SEL_DRIF0_1),

	PINMUX_IPSR_GPSR(IP12_7_4,	CTS0_N),
	PINMUX_IPSR_MSEL(IP12_7_4,	HCTS1_N_B,		SEL_HSCIF1_1),
	PINMUX_IPSR_MSEL(IP12_7_4,	MSIOF1_SYNC_B,		SEL_MSIOF1_1),
	PINMUX_IPSR_MSEL(IP12_7_4,	TS_SPSYNC1_C,		SEL_TSIF1_2),
	PINMUX_IPSR_MSEL(IP12_7_4,	STP_ISSYNC_1_C,		SEL_SSP1_1_2),
	PINMUX_IPSR_MSEL(IP12_7_4,	RIF1_SYNC_B,		SEL_DRIF1_1),
	PINMUX_IPSR_GPSR(IP12_7_4,	AUDIO_CLKOUT_C),
	PINMUX_IPSR_GPSR(IP12_7_4,	ADICS_SAMP),

	PINMUX_IPSR_GPSR(IP12_11_8,	RTS0_N),
	PINMUX_IPSR_MSEL(IP12_11_8,	HRTS1_N_B,		SEL_HSCIF1_1),
	PINMUX_IPSR_MSEL(IP12_11_8,	MSIOF1_SS1_B,		SEL_MSIOF1_1),
	PINMUX_IPSR_MSEL(IP12_11_8,	AUDIO_CLKA_B,		SEL_ADG_A_1),
	PINMUX_IPSR_MSEL(IP12_11_8,	SCL2_A,			SEL_I2C2_0),
	PINMUX_IPSR_MSEL(IP12_11_8,	STP_IVCXO27_1_C,	SEL_SSP1_1_2),
	PINMUX_IPSR_MSEL(IP12_11_8,	RIF0_SYNC_B,		SEL_DRIF0_1),
	PINMUX_IPSR_GPSR(IP12_11_8,	ADICHS1),

	PINMUX_IPSR_MSEL(IP12_15_12,	RX1_A,			SEL_SCIF1_0),
	PINMUX_IPSR_MSEL(IP12_15_12,	HRX1_A,			SEL_HSCIF1_0),
	PINMUX_IPSR_MSEL(IP12_15_12,	TS_SDAT0_C,		SEL_TSIF0_2),
	PINMUX_IPSR_MSEL(IP12_15_12,	STP_ISD_0_C,		SEL_SSP1_0_2),
	PINMUX_IPSR_MSEL(IP12_15_12,	RIF1_CLK_C,		SEL_DRIF1_2),

	PINMUX_IPSR_MSEL(IP12_19_16,	TX1_A,			SEL_SCIF1_0),
	PINMUX_IPSR_MSEL(IP12_19_16,	HTX1_A,			SEL_HSCIF1_0),
	PINMUX_IPSR_MSEL(IP12_19_16,	TS_SDEN0_C,		SEL_TSIF0_2),
	PINMUX_IPSR_MSEL(IP12_19_16,	STP_ISEN_0_C,		SEL_SSP1_0_2),
	PINMUX_IPSR_MSEL(IP12_19_16,	RIF1_D0_C,		SEL_DRIF1_2),

	PINMUX_IPSR_GPSR(IP12_23_20,	CTS1_N),
	PINMUX_IPSR_MSEL(IP12_23_20,	HCTS1_N_A,		SEL_HSCIF1_0),
	PINMUX_IPSR_MSEL(IP12_23_20,	MSIOF1_RXD_B,		SEL_MSIOF1_1),
	PINMUX_IPSR_MSEL(IP12_23_20,	TS_SDEN1_C,		SEL_TSIF1_2),
	PINMUX_IPSR_MSEL(IP12_23_20,	STP_ISEN_1_C,		SEL_SSP1_1_2),
	PINMUX_IPSR_MSEL(IP12_23_20,	RIF1_D0_B,		SEL_DRIF1_1),
	PINMUX_IPSR_GPSR(IP12_23_20,	ADIDATA),

	PINMUX_IPSR_GPSR(IP12_27_24,	RTS1_N),
	PINMUX_IPSR_MSEL(IP12_27_24,	HRTS1_N_A,		SEL_HSCIF1_0),
	PINMUX_IPSR_MSEL(IP12_27_24,	MSIOF1_TXD_B,		SEL_MSIOF1_1),
	PINMUX_IPSR_MSEL(IP12_27_24,	TS_SDAT1_C,		SEL_TSIF1_2),
	PINMUX_IPSR_MSEL(IP12_27_24,	STP_ISD_1_C,		SEL_SSP1_1_2),
	PINMUX_IPSR_MSEL(IP12_27_24,	RIF1_D1_B,		SEL_DRIF1_1),
	PINMUX_IPSR_GPSR(IP12_27_24,	ADICHS0),

	PINMUX_IPSR_GPSR(IP12_31_28,	SCK2),
	PINMUX_IPSR_MSEL(IP12_31_28,	SCIF_CLK_B,		SEL_SCIF_1),
	PINMUX_IPSR_MSEL(IP12_31_28,	MSIOF1_SCK_B,		SEL_MSIOF1_1),
	PINMUX_IPSR_MSEL(IP12_31_28,	TS_SCK1_C,		SEL_TSIF1_2),
	PINMUX_IPSR_MSEL(IP12_31_28,	STP_ISCLK_1_C,		SEL_SSP1_1_2),
	PINMUX_IPSR_MSEL(IP12_31_28,	RIF1_CLK_B,		SEL_DRIF1_1),
	PINMUX_IPSR_GPSR(IP12_31_28,	ADICLK),

	/* IPSR13 */
	PINMUX_IPSR_MSEL(IP13_3_0,	TX2_A,			SEL_SCIF2_0),
	PINMUX_IPSR_MSEL(IP13_3_0,	SD2_CD_B,		SEL_SDHI2_1),
	PINMUX_IPSR_MSEL(IP13_3_0,	SCL1_A,			SEL_I2C1_0),
	PINMUX_IPSR_MSEL(IP13_3_0,	FMCLK_A,		SEL_FM_0),
	PINMUX_IPSR_MSEL(IP13_3_0,	RIF1_D1_C,		SEL_DRIF1_2),
	PINMUX_IPSR_GPSR(IP13_3_0,	FSO_CFE_0_N),

	PINMUX_IPSR_MSEL(IP13_7_4,	RX2_A,			SEL_SCIF2_0),
	PINMUX_IPSR_MSEL(IP13_7_4,	SD2_WP_B,		SEL_SDHI2_1),
	PINMUX_IPSR_MSEL(IP13_7_4,	SDA1_A,			SEL_I2C1_0),
	PINMUX_IPSR_MSEL(IP13_7_4,	FMIN_A,			SEL_FM_0),
	PINMUX_IPSR_MSEL(IP13_7_4,	RIF1_SYNC_C,		SEL_DRIF1_2),
	PINMUX_IPSR_GPSR(IP13_7_4,	FSO_CFE_1_N),

	PINMUX_IPSR_GPSR(IP13_11_8,	HSCK0),
	PINMUX_IPSR_MSEL(IP13_11_8,	MSIOF1_SCK_D,		SEL_MSIOF1_3),
	PINMUX_IPSR_MSEL(IP13_11_8,	AUDIO_CLKB_A,		SEL_ADG_B_0),
	PINMUX_IPSR_MSEL(IP13_11_8,	SSI_SDATA1_B,		SEL_SSI_1),
	PINMUX_IPSR_MSEL(IP13_11_8,	TS_SCK0_D,		SEL_TSIF0_3),
	PINMUX_IPSR_MSEL(IP13_11_8,	STP_ISCLK_0_D,		SEL_SSP1_0_3),
	PINMUX_IPSR_MSEL(IP13_11_8,	RIF0_CLK_C,		SEL_DRIF0_2),
	PINMUX_IPSR_MSEL(IP13_11_8,	RX5_B,			SEL_SCIF5_1),

	PINMUX_IPSR_GPSR(IP13_15_12,	HRX0),
	PINMUX_IPSR_MSEL(IP13_15_12,	MSIOF1_RXD_D,		SEL_MSIOF1_3),
	PINMUX_IPSR_MSEL(IP13_15_12,	SSI_SDATA2_B,		SEL_SSI_1),
	PINMUX_IPSR_MSEL(IP13_15_12,	TS_SDEN0_D,		SEL_TSIF0_3),
	PINMUX_IPSR_MSEL(IP13_15_12,	STP_ISEN_0_D,		SEL_SSP1_0_3),
	PINMUX_IPSR_MSEL(IP13_15_12,	RIF0_D0_C,		SEL_DRIF0_2),

	PINMUX_IPSR_GPSR(IP13_19_16,	HTX0),
	PINMUX_IPSR_MSEL(IP13_19_16,	MSIOF1_TXD_D,		SEL_MSIOF1_3),
	PINMUX_IPSR_MSEL(IP13_19_16,	SSI_SDATA9_B,		SEL_SSI_1),
	PINMUX_IPSR_MSEL(IP13_19_16,	TS_SDAT0_D,		SEL_TSIF0_3),
	PINMUX_IPSR_MSEL(IP13_19_16,	STP_ISD_0_D,		SEL_SSP1_0_3),
	PINMUX_IPSR_MSEL(IP13_19_16,	RIF0_D1_C,		SEL_DRIF0_2),

	PINMUX_IPSR_GPSR(IP13_23_20,	HCTS0_N),
	PINMUX_IPSR_MSEL(IP13_23_20,	RX2_B,			SEL_SCIF2_1),
	PINMUX_IPSR_MSEL(IP13_23_20,	MSIOF1_SYNC_D,		SEL_MSIOF1_3),
	PINMUX_IPSR_MSEL(IP13_23_20,	SSI_SCK9_A,		SEL_SSI_0),
	PINMUX_IPSR_MSEL(IP13_23_20,	TS_SPSYNC0_D,		SEL_TSIF0_3),
	PINMUX_IPSR_MSEL(IP13_23_20,	STP_ISSYNC_0_D,		SEL_SSP1_0_3),
	PINMUX_IPSR_MSEL(IP13_23_20,	RIF0_SYNC_C,		SEL_DRIF0_2),
	PINMUX_IPSR_GPSR(IP13_23_20,	AUDIO_CLKOUT1_A),

	PINMUX_IPSR_GPSR(IP13_27_24,	HRTS0_N),
	PINMUX_IPSR_MSEL(IP13_27_24,	TX2_B,			SEL_SCIF2_1),
	PINMUX_IPSR_MSEL(IP13_27_24,	MSIOF1_SS1_D,		SEL_MSIOF1_3),
	PINMUX_IPSR_MSEL(IP13_27_24,	SSI_WS9_A,		SEL_SSI_0),
	PINMUX_IPSR_MSEL(IP13_27_24,	STP_IVCXO27_0_D,	SEL_SSP1_0_3),
	PINMUX_IPSR_MSEL(IP13_27_24,	BPFCLK_A,		SEL_FM_0),
	PINMUX_IPSR_GPSR(IP13_27_24,	AUDIO_CLKOUT2_A),

	PINMUX_IPSR_GPSR(IP13_31_28,	MSIOF0_SYNC),
	PINMUX_IPSR_GPSR(IP13_31_28,	AUDIO_CLKOUT_A),
	PINMUX_IPSR_MSEL(IP13_31_28,	TX5_B,			SEL_SCIF5_1),
	PINMUX_IPSR_MSEL(IP13_31_28,	BPFCLK_D,		SEL_FM_3),

	/* IPSR14 */
	PINMUX_IPSR_GPSR(IP14_3_0,	MSIOF0_SS1),
	PINMUX_IPSR_MSEL(IP14_3_0,	RX5_A,			SEL_SCIF5_0),
	PINMUX_IPSR_GPSR(IP14_3_0,	NFWP_N_A),
	PINMUX_IPSR_MSEL(IP14_3_0,	AUDIO_CLKA_C,		SEL_ADG_A_2),
	PINMUX_IPSR_MSEL(IP14_3_0,	SSI_SCK2_A,		SEL_SSI_0),
	PINMUX_IPSR_MSEL(IP14_3_0,	STP_IVCXO27_0_C,	SEL_SSP1_0_2),
	PINMUX_IPSR_GPSR(IP14_3_0,	AUDIO_CLKOUT3_A),
	PINMUX_IPSR_MSEL(IP14_3_0,	TCLK1_B,		SEL_TIMER_TMU1_1),

	PINMUX_IPSR_GPSR(IP14_7_4,	MSIOF0_SS2),
	PINMUX_IPSR_MSEL(IP14_7_4,	TX5_A,			SEL_SCIF5_0),
	PINMUX_IPSR_MSEL(IP14_7_4,	MSIOF1_SS2_D,		SEL_MSIOF1_3),
	PINMUX_IPSR_MSEL(IP14_7_4,	AUDIO_CLKC_A,		SEL_ADG_C_0),
	PINMUX_IPSR_MSEL(IP14_7_4,	SSI_WS2_A,		SEL_SSI_0),
	PINMUX_IPSR_MSEL(IP14_7_4,	STP_OPWM_0_D,		SEL_SSP1_0_3),
	PINMUX_IPSR_GPSR(IP14_7_4,	AUDIO_CLKOUT_D),
	PINMUX_IPSR_MSEL(IP14_7_4,	SPEEDIN_B,		SEL_SPEED_PULSE_1),

	PINMUX_IPSR_GPSR(IP14_11_8,	MLB_CLK),
	PINMUX_IPSR_MSEL(IP14_11_8,	MSIOF1_SCK_F,		SEL_MSIOF1_5),
	PINMUX_IPSR_MSEL(IP14_11_8,	SCL1_B,			SEL_I2C1_1),

	PINMUX_IPSR_GPSR(IP14_15_12,	MLB_SIG),
	PINMUX_IPSR_MSEL(IP14_15_12,	RX1_B,			SEL_SCIF1_1),
	PINMUX_IPSR_MSEL(IP14_15_12,	MSIOF1_SYNC_F,		SEL_MSIOF1_5),
	PINMUX_IPSR_MSEL(IP14_15_12,	SDA1_B,			SEL_I2C1_1),

	PINMUX_IPSR_GPSR(IP14_19_16,	MLB_DAT),
	PINMUX_IPSR_MSEL(IP14_19_16,	TX1_B,			SEL_SCIF1_1),
	PINMUX_IPSR_MSEL(IP14_19_16,	MSIOF1_RXD_F,		SEL_MSIOF1_5),

	PINMUX_IPSR_GPSR(IP14_23_20,	SSI_SCK01239),
	PINMUX_IPSR_MSEL(IP14_23_20,	MSIOF1_TXD_F,		SEL_MSIOF1_5),

	PINMUX_IPSR_GPSR(IP14_27_24,	SSI_WS01239),
	PINMUX_IPSR_MSEL(IP14_27_24,	MSIOF1_SS1_F,		SEL_MSIOF1_5),

	PINMUX_IPSR_GPSR(IP14_31_28,	SSI_SDATA0),
	PINMUX_IPSR_MSEL(IP14_31_28,	MSIOF1_SS2_F,		SEL_MSIOF1_5),

	/* IPSR15 */
	PINMUX_IPSR_MSEL(IP15_3_0,	SSI_SDATA1_A,		SEL_SSI_0),

	PINMUX_IPSR_MSEL(IP15_7_4,	SSI_SDATA2_A,		SEL_SSI_0),
	PINMUX_IPSR_MSEL(IP15_7_4,	SSI_SCK1_B,		SEL_SSI_1),

	PINMUX_IPSR_GPSR(IP15_11_8,	SSI_SCK349),
	PINMUX_IPSR_MSEL(IP15_11_8,	MSIOF1_SS1_A,		SEL_MSIOF1_0),
	PINMUX_IPSR_MSEL(IP15_11_8,	STP_OPWM_0_A,		SEL_SSP1_0_0),

	PINMUX_IPSR_GPSR(IP15_15_12,	SSI_WS349),
	PINMUX_IPSR_MSEL(IP15_15_12,	HCTS2_N_A,		SEL_HSCIF2_0),
	PINMUX_IPSR_MSEL(IP15_15_12,	MSIOF1_SS2_A,		SEL_MSIOF1_0),
	PINMUX_IPSR_MSEL(IP15_15_12,	STP_IVCXO27_0_A,	SEL_SSP1_0_0),

	PINMUX_IPSR_GPSR(IP15_19_16,	SSI_SDATA3),
	PINMUX_IPSR_MSEL(IP15_19_16,	HRTS2_N_A,		SEL_HSCIF2_0),
	PINMUX_IPSR_MSEL(IP15_19_16,	MSIOF1_TXD_A,		SEL_MSIOF1_0),
	PINMUX_IPSR_MSEL(IP15_19_16,	TS_SCK0_A,		SEL_TSIF0_0),
	PINMUX_IPSR_MSEL(IP15_19_16,	STP_ISCLK_0_A,		SEL_SSP1_0_0),
	PINMUX_IPSR_MSEL(IP15_19_16,	RIF0_D1_A,		SEL_DRIF0_0),
	PINMUX_IPSR_MSEL(IP15_19_16,	RIF2_D0_A,		SEL_DRIF2_0),

	PINMUX_IPSR_GPSR(IP15_23_20,	SSI_SCK4),
	PINMUX_IPSR_MSEL(IP15_23_20,	HRX2_A,			SEL_HSCIF2_0),
	PINMUX_IPSR_MSEL(IP15_23_20,	MSIOF1_SCK_A,		SEL_MSIOF1_0),
	PINMUX_IPSR_MSEL(IP15_23_20,	TS_SDAT0_A,		SEL_TSIF0_0),
	PINMUX_IPSR_MSEL(IP15_23_20,	STP_ISD_0_A,		SEL_SSP1_0_0),
	PINMUX_IPSR_MSEL(IP15_23_20,	RIF0_CLK_A,		SEL_DRIF0_0),
	PINMUX_IPSR_MSEL(IP15_23_20,	RIF2_CLK_A,		SEL_DRIF2_0),

	PINMUX_IPSR_GPSR(IP15_27_24,	SSI_WS4),
	PINMUX_IPSR_MSEL(IP15_27_24,	HTX2_A,			SEL_HSCIF2_0),
	PINMUX_IPSR_MSEL(IP15_27_24,	MSIOF1_SYNC_A,		SEL_MSIOF1_0),
	PINMUX_IPSR_MSEL(IP15_27_24,	TS_SDEN0_A,		SEL_TSIF0_0),
	PINMUX_IPSR_MSEL(IP15_27_24,	STP_ISEN_0_A,		SEL_SSP1_0_0),
	PINMUX_IPSR_MSEL(IP15_27_24,	RIF0_SYNC_A,		SEL_DRIF0_0),
	PINMUX_IPSR_MSEL(IP15_27_24,	RIF2_SYNC_A,		SEL_DRIF2_0),

	PINMUX_IPSR_GPSR(IP15_31_28,	SSI_SDATA4),
	PINMUX_IPSR_MSEL(IP15_31_28,	HSCK2_A,		SEL_HSCIF2_0),
	PINMUX_IPSR_MSEL(IP15_31_28,	MSIOF1_RXD_A,		SEL_MSIOF1_0),
	PINMUX_IPSR_MSEL(IP15_31_28,	TS_SPSYNC0_A,		SEL_TSIF0_0),
	PINMUX_IPSR_MSEL(IP15_31_28,	STP_ISSYNC_0_A,		SEL_SSP1_0_0),
	PINMUX_IPSR_MSEL(IP15_31_28,	RIF0_D0_A,		SEL_DRIF0_0),
	PINMUX_IPSR_MSEL(IP15_31_28,	RIF2_D1_A,		SEL_DRIF2_0),

	/* IPSR16 */
	PINMUX_IPSR_GPSR(IP16_3_0,	SSI_SCK6),
	PINMUX_IPSR_GPSR(IP16_3_0,	USB2_PWEN),
	PINMUX_IPSR_MSEL(IP16_3_0,	SIM0_RST_D,		SEL_SIMCARD_3),

	PINMUX_IPSR_GPSR(IP16_7_4,	SSI_WS6),
	PINMUX_IPSR_GPSR(IP16_7_4,	USB2_OVC),
	PINMUX_IPSR_MSEL(IP16_7_4,	SIM0_D_D,		SEL_SIMCARD_3),

	PINMUX_IPSR_GPSR(IP16_11_8,	SSI_SDATA6),
	PINMUX_IPSR_MSEL(IP16_11_8,	SIM0_CLK_D,		SEL_SIMCARD_3),
	PINMUX_IPSR_GPSR(IP16_11_8,	SATA_DEVSLP_A),

	PINMUX_IPSR_GPSR(IP16_15_12,	SSI_SCK78),
	PINMUX_IPSR_MSEL(IP16_15_12,	HRX2_B,			SEL_HSCIF2_1),
	PINMUX_IPSR_MSEL(IP16_15_12,	MSIOF1_SCK_C,		SEL_MSIOF1_2),
	PINMUX_IPSR_MSEL(IP16_15_12,	TS_SCK1_A,		SEL_TSIF1_0),
	PINMUX_IPSR_MSEL(IP16_15_12,	STP_ISCLK_1_A,		SEL_SSP1_1_0),
	PINMUX_IPSR_MSEL(IP16_15_12,	RIF1_CLK_A,		SEL_DRIF1_0),
	PINMUX_IPSR_MSEL(IP16_15_12,	RIF3_CLK_A,		SEL_DRIF3_0),

	PINMUX_IPSR_GPSR(IP16_19_16,	SSI_WS78),
	PINMUX_IPSR_MSEL(IP16_19_16,	HTX2_B,			SEL_HSCIF2_1),
	PINMUX_IPSR_MSEL(IP16_19_16,	MSIOF1_SYNC_C,		SEL_MSIOF1_2),
	PINMUX_IPSR_MSEL(IP16_19_16,	TS_SDAT1_A,		SEL_TSIF1_0),
	PINMUX_IPSR_MSEL(IP16_19_16,	STP_ISD_1_A,		SEL_SSP1_1_0),
	PINMUX_IPSR_MSEL(IP16_19_16,	RIF1_SYNC_A,		SEL_DRIF1_0),
	PINMUX_IPSR_MSEL(IP16_19_16,	RIF3_SYNC_A,		SEL_DRIF3_0),

	PINMUX_IPSR_GPSR(IP16_23_20,	SSI_SDATA7),
	PINMUX_IPSR_MSEL(IP16_23_20,	HCTS2_N_B,		SEL_HSCIF2_1),
	PINMUX_IPSR_MSEL(IP16_23_20,	MSIOF1_RXD_C,		SEL_MSIOF1_2),
	PINMUX_IPSR_MSEL(IP16_23_20,	TS_SDEN1_A,		SEL_TSIF1_0),
	PINMUX_IPSR_MSEL(IP16_23_20,	STP_ISEN_1_A,		SEL_SSP1_1_0),
	PINMUX_IPSR_MSEL(IP16_23_20,	RIF1_D0_A,		SEL_DRIF1_0),
	PINMUX_IPSR_MSEL(IP16_23_20,	RIF3_D0_A,		SEL_DRIF3_0),
	PINMUX_IPSR_MSEL(IP16_23_20,	TCLK2_A,		SEL_TIMER_TMU2_0),

	PINMUX_IPSR_GPSR(IP16_27_24,	SSI_SDATA8),
	PINMUX_IPSR_MSEL(IP16_27_24,	HRTS2_N_B,		SEL_HSCIF2_1),
	PINMUX_IPSR_MSEL(IP16_27_24,	MSIOF1_TXD_C,		SEL_MSIOF1_2),
	PINMUX_IPSR_MSEL(IP16_27_24,	TS_SPSYNC1_A,		SEL_TSIF1_0),
	PINMUX_IPSR_MSEL(IP16_27_24,	STP_ISSYNC_1_A,		SEL_SSP1_1_0),
	PINMUX_IPSR_MSEL(IP16_27_24,	RIF1_D1_A,		SEL_DRIF1_0),
	PINMUX_IPSR_MSEL(IP16_27_24,	RIF3_D1_A,		SEL_DRIF3_0),

	PINMUX_IPSR_MSEL(IP16_31_28,	SSI_SDATA9_A,		SEL_SSI_0),
	PINMUX_IPSR_MSEL(IP16_31_28,	HSCK2_B,		SEL_HSCIF2_1),
	PINMUX_IPSR_MSEL(IP16_31_28,	MSIOF1_SS1_C,		SEL_MSIOF1_2),
	PINMUX_IPSR_MSEL(IP16_31_28,	HSCK1_A,		SEL_HSCIF1_0),
	PINMUX_IPSR_MSEL(IP16_31_28,	SSI_WS1_B,		SEL_SSI_1),
	PINMUX_IPSR_GPSR(IP16_31_28,	SCK1),
	PINMUX_IPSR_MSEL(IP16_31_28,	STP_IVCXO27_1_A,	SEL_SSP1_1_0),
	PINMUX_IPSR_MSEL(IP16_31_28,	SCK5_A,			SEL_SCIF5_0),

	/* IPSR17 */
	PINMUX_IPSR_MSEL(IP17_3_0,	AUDIO_CLKA_A,		SEL_ADG_A_0),
	PINMUX_IPSR_GPSR(IP17_3_0,	CC5_OSCOUT),

	PINMUX_IPSR_MSEL(IP17_7_4,	AUDIO_CLKB_B,		SEL_ADG_B_1),
	PINMUX_IPSR_MSEL(IP17_7_4,	SCIF_CLK_A,		SEL_SCIF_0),
	PINMUX_IPSR_MSEL(IP17_7_4,	STP_IVCXO27_1_D,	SEL_SSP1_1_3),
	PINMUX_IPSR_MSEL(IP17_7_4,	REMOCON_A,		SEL_REMOCON_0),
	PINMUX_IPSR_MSEL(IP17_7_4,	TCLK1_A,		SEL_TIMER_TMU1_0),

	PINMUX_IPSR_GPSR(IP17_11_8,	USB0_PWEN),
	PINMUX_IPSR_MSEL(IP17_11_8,	SIM0_RST_C,		SEL_SIMCARD_2),
	PINMUX_IPSR_MSEL(IP17_11_8,	TS_SCK1_D,		SEL_TSIF1_3),
	PINMUX_IPSR_MSEL(IP17_11_8,	STP_ISCLK_1_D,		SEL_SSP1_1_3),
	PINMUX_IPSR_MSEL(IP17_11_8,	BPFCLK_B,		SEL_FM_1),
	PINMUX_IPSR_MSEL(IP17_11_8,	RIF3_CLK_B,		SEL_DRIF3_1),
	PINMUX_IPSR_MSEL(IP17_11_8,	HSCK2_C,		SEL_HSCIF2_2),

	PINMUX_IPSR_GPSR(IP17_15_12,	USB0_OVC),
	PINMUX_IPSR_MSEL(IP17_15_12,	SIM0_D_C,		SEL_SIMCARD_2),
	PINMUX_IPSR_MSEL(IP17_15_12,	TS_SDAT1_D,		SEL_TSIF1_3),
	PINMUX_IPSR_MSEL(IP17_15_12,	STP_ISD_1_D,		SEL_SSP1_1_3),
	PINMUX_IPSR_MSEL(IP17_15_12,	RIF3_SYNC_B,		SEL_DRIF3_1),
	PINMUX_IPSR_MSEL(IP17_15_12,	HRX2_C,			SEL_HSCIF2_2),

	PINMUX_IPSR_GPSR(IP17_19_16,	USB1_PWEN),
	PINMUX_IPSR_MSEL(IP17_19_16,	SIM0_CLK_C,		SEL_SIMCARD_2),
	PINMUX_IPSR_MSEL(IP17_19_16,	SSI_SCK1_A,		SEL_SSI_0),
	PINMUX_IPSR_MSEL(IP17_19_16,	TS_SCK0_E,		SEL_TSIF0_4),
	PINMUX_IPSR_MSEL(IP17_19_16,	STP_ISCLK_0_E,		SEL_SSP1_0_4),
	PINMUX_IPSR_MSEL(IP17_19_16,	FMCLK_B,		SEL_FM_1),
	PINMUX_IPSR_MSEL(IP17_19_16,	RIF2_CLK_B,		SEL_DRIF2_1),
	PINMUX_IPSR_MSEL(IP17_19_16,	SPEEDIN_A,		SEL_SPEED_PULSE_0),
	PINMUX_IPSR_MSEL(IP17_19_16,	HTX2_C,			SEL_HSCIF2_2),

	PINMUX_IPSR_GPSR(IP17_23_20,	USB1_OVC),
	PINMUX_IPSR_MSEL(IP17_23_20,	MSIOF1_SS2_C,		SEL_MSIOF1_2),
	PINMUX_IPSR_MSEL(IP17_23_20,	SSI_WS1_A,		SEL_SSI_0),
	PINMUX_IPSR_MSEL(IP17_23_20,	TS_SDAT0_E,		SEL_TSIF0_4),
	PINMUX_IPSR_MSEL(IP17_23_20,	STP_ISD_0_E,		SEL_SSP1_0_4),
	PINMUX_IPSR_MSEL(IP17_23_20,	FMIN_B,			SEL_FM_1),
	PINMUX_IPSR_MSEL(IP17_23_20,	RIF2_SYNC_B,		SEL_DRIF2_1),
	PINMUX_IPSR_MSEL(IP17_23_20,	REMOCON_B,		SEL_REMOCON_1),
	PINMUX_IPSR_MSEL(IP17_23_20,	HCTS2_N_C,		SEL_HSCIF2_2),

	PINMUX_IPSR_GPSR(IP17_27_24,	USB30_PWEN),
	PINMUX_IPSR_GPSR(IP17_27_24,	AUDIO_CLKOUT_B),
	PINMUX_IPSR_MSEL(IP17_27_24,	SSI_SCK2_B,		SEL_SSI_1),
	PINMUX_IPSR_MSEL(IP17_27_24,	TS_SDEN1_D,		SEL_TSIF1_3),
	PINMUX_IPSR_MSEL(IP17_27_24,	STP_ISEN_1_D,		SEL_SSP1_1_3),
	PINMUX_IPSR_MSEL(IP17_27_24,	STP_OPWM_0_E,		SEL_SSP1_0_4),
	PINMUX_IPSR_MSEL(IP17_27_24,	RIF3_D0_B,		SEL_DRIF3_1),
	PINMUX_IPSR_MSEL(IP17_27_24,	TCLK2_B,		SEL_TIMER_TMU2_1),
	PINMUX_IPSR_GPSR(IP17_27_24,	TPU0TO0),
	PINMUX_IPSR_MSEL(IP17_27_24,	BPFCLK_C,		SEL_FM_2),
	PINMUX_IPSR_MSEL(IP17_27_24,	HRTS2_N_C,		SEL_HSCIF2_2),

	PINMUX_IPSR_GPSR(IP17_31_28,	USB30_OVC),
	PINMUX_IPSR_GPSR(IP17_31_28,	AUDIO_CLKOUT1_B),
	PINMUX_IPSR_MSEL(IP17_31_28,	SSI_WS2_B,		SEL_SSI_1),
	PINMUX_IPSR_MSEL(IP17_31_28,	TS_SPSYNC1_D,		SEL_TSIF1_3),
	PINMUX_IPSR_MSEL(IP17_31_28,	STP_ISSYNC_1_D,		SEL_SSP1_1_3),
	PINMUX_IPSR_MSEL(IP17_31_28,	STP_IVCXO27_0_E,	SEL_SSP1_0_4),
	PINMUX_IPSR_MSEL(IP17_31_28,	RIF3_D1_B,		SEL_DRIF3_1),
	PINMUX_IPSR_GPSR(IP17_31_28,	FSO_TOE_N),
	PINMUX_IPSR_GPSR(IP17_31_28,	TPU0TO1),

	/* IPSR18 */
	PINMUX_IPSR_GPSR(IP18_3_0,	USB2_CH3_PWEN),
	PINMUX_IPSR_GPSR(IP18_3_0,	AUDIO_CLKOUT2_B),
	PINMUX_IPSR_MSEL(IP18_3_0,	SSI_SCK9_B,		SEL_SSI_1),
	PINMUX_IPSR_MSEL(IP18_3_0,	TS_SDEN0_E,		SEL_TSIF0_4),
	PINMUX_IPSR_MSEL(IP18_3_0,	STP_ISEN_0_E,		SEL_SSP1_0_4),
	PINMUX_IPSR_MSEL(IP18_3_0,	RIF2_D0_B,		SEL_DRIF2_1),
	PINMUX_IPSR_GPSR(IP18_3_0,	TPU0TO2),
	PINMUX_IPSR_MSEL(IP18_3_0,	FMCLK_C,		SEL_FM_2),
	PINMUX_IPSR_MSEL(IP18_3_0,	FMCLK_D,		SEL_FM_3),

	PINMUX_IPSR_GPSR(IP18_7_4,	USB2_CH3_OVC),
	PINMUX_IPSR_GPSR(IP18_7_4,	AUDIO_CLKOUT3_B),
	PINMUX_IPSR_MSEL(IP18_7_4,	SSI_WS9_B,		SEL_SSI_1),
	PINMUX_IPSR_MSEL(IP18_7_4,	TS_SPSYNC0_E,		SEL_TSIF0_4),
	PINMUX_IPSR_MSEL(IP18_7_4,	STP_ISSYNC_0_E,		SEL_SSP1_0_4),
	PINMUX_IPSR_MSEL(IP18_7_4,	RIF2_D1_B,		SEL_DRIF2_1),
	PINMUX_IPSR_GPSR(IP18_7_4,	TPU0TO3),
	PINMUX_IPSR_MSEL(IP18_7_4,	FMIN_C,			SEL_FM_2),
	PINMUX_IPSR_MSEL(IP18_7_4,	FMIN_D,			SEL_FM_3),

/*
 * Static pins can not be muxed between different functions but
 * still needs a mark entry in the pinmux list. Add each static
 * pin to the list without an associated function. The sh-pfc
 * core will do the right thing and skip trying to mux then pin
 * while still applying configuration to it
 */
#define FM(x)	PINMUX_DATA(x##_MARK, 0),
	PINMUX_STATIC
#undef FM
};

/*
 * R8A7795 has 8 banks with 32 GPIOs in each => 256 GPIOs.
 * Physical layout rows: A - AW, cols: 1 - 39.
 */
#define ROW_GROUP_A(r) ('Z' - 'A' + 1 + (r))
#define PIN_NUMBER(r, c) (((r) - 'A') * 39 + (c) + 300)
#define PIN_A_NUMBER(r, c) PIN_NUMBER(ROW_GROUP_A(r), c)
#define PIN_NONE U16_MAX

static const struct sh_pfc_pin pinmux_pins[] = {
	PINMUX_GPIO_GP_ALL(),

	/*
	 * Pins not associated with a GPIO port.
	 *
	 * The pin positions are different between different r8a7795
	 * packages, all that is needed for the pfc driver is a unique
	 * number for each pin. To this end use the pin layout from
	 * R-Car H3SiP to calculate a unique number for each pin.
	 */
	SH_PFC_PIN_NAMED_CFG('A',  8, AVB_TX_CTL, CFG_FLAGS),
	SH_PFC_PIN_NAMED_CFG('A',  9, AVB_MDIO, CFG_FLAGS),
	SH_PFC_PIN_NAMED_CFG('A', 12, AVB_TXCREFCLK, CFG_FLAGS),
	SH_PFC_PIN_NAMED_CFG('A', 13, AVB_RD0, CFG_FLAGS),
	SH_PFC_PIN_NAMED_CFG('A', 14, AVB_RD2, CFG_FLAGS),
	SH_PFC_PIN_NAMED_CFG('A', 16, AVB_RX_CTL, CFG_FLAGS),
	SH_PFC_PIN_NAMED_CFG('A', 17, AVB_TD2, CFG_FLAGS),
	SH_PFC_PIN_NAMED_CFG('A', 18, AVB_TD0, CFG_FLAGS),
	SH_PFC_PIN_NAMED_CFG('A', 19, AVB_TXC, CFG_FLAGS),
	SH_PFC_PIN_NAMED_CFG('B', 13, AVB_RD1, CFG_FLAGS),
	SH_PFC_PIN_NAMED_CFG('B', 14, AVB_RD3, CFG_FLAGS),
	SH_PFC_PIN_NAMED_CFG('B', 17, AVB_TD3, CFG_FLAGS),
	SH_PFC_PIN_NAMED_CFG('B', 18, AVB_TD1, CFG_FLAGS),
	SH_PFC_PIN_NAMED_CFG('B', 19, AVB_RXC, CFG_FLAGS),
	SH_PFC_PIN_NAMED_CFG('C',  1, PRESETOUT#, CFG_FLAGS),
	SH_PFC_PIN_NAMED_CFG('F',  1, CLKOUT, CFG_FLAGS),
	SH_PFC_PIN_NAMED_CFG('H', 37, MLB_REF, CFG_FLAGS),
	SH_PFC_PIN_NAMED_CFG('V',  3, QSPI1_SPCLK, CFG_FLAGS),
	SH_PFC_PIN_NAMED_CFG('V',  5, QSPI1_SSL, CFG_FLAGS),
	SH_PFC_PIN_NAMED_CFG('V',  6, RPC_WP#, CFG_FLAGS),
	SH_PFC_PIN_NAMED_CFG('V',  7, RPC_RESET#, CFG_FLAGS),
	SH_PFC_PIN_NAMED_CFG('W',  3, QSPI0_SPCLK, CFG_FLAGS),
	SH_PFC_PIN_NAMED_CFG('Y',  3, QSPI0_SSL, CFG_FLAGS),
	SH_PFC_PIN_NAMED_CFG('Y',  6, QSPI0_IO2, CFG_FLAGS),
	SH_PFC_PIN_NAMED_CFG('Y',  7, RPC_INT#, CFG_FLAGS),
	SH_PFC_PIN_NAMED_CFG(ROW_GROUP_A('B'),  4, QSPI0_MISO_IO1, CFG_FLAGS),
	SH_PFC_PIN_NAMED_CFG(ROW_GROUP_A('B'),  6, QSPI0_IO3, CFG_FLAGS),
	SH_PFC_PIN_NAMED_CFG(ROW_GROUP_A('C'),  3, QSPI1_IO3, CFG_FLAGS),
	SH_PFC_PIN_NAMED_CFG(ROW_GROUP_A('C'),  5, QSPI0_MOSI_IO0, CFG_FLAGS),
	SH_PFC_PIN_NAMED_CFG(ROW_GROUP_A('C'),  7, QSPI1_MOSI_IO0, CFG_FLAGS),
	SH_PFC_PIN_NAMED_CFG(ROW_GROUP_A('D'), 38, FSCLKST#, CFG_FLAGS),
	SH_PFC_PIN_NAMED_CFG(ROW_GROUP_A('D'), 39, EXTALR, SH_PFC_PIN_CFG_PULL_UP | SH_PFC_PIN_CFG_PULL_DOWN),
	SH_PFC_PIN_NAMED_CFG(ROW_GROUP_A('E'),  4, QSPI1_IO2, CFG_FLAGS),
	SH_PFC_PIN_NAMED_CFG(ROW_GROUP_A('E'),  5, QSPI1_MISO_IO1, CFG_FLAGS),
	SH_PFC_PIN_NAMED_CFG(ROW_GROUP_A('P'),  7, DU_DOTCLKIN0, CFG_FLAGS),
	SH_PFC_PIN_NAMED_CFG(ROW_GROUP_A('P'),  8, DU_DOTCLKIN1, CFG_FLAGS),
	SH_PFC_PIN_NAMED_CFG(ROW_GROUP_A('R'),  7, DU_DOTCLKIN2, CFG_FLAGS),
	SH_PFC_PIN_NAMED_CFG(ROW_GROUP_A('R'),  8, DU_DOTCLKIN3, CFG_FLAGS),
	SH_PFC_PIN_NAMED_CFG(ROW_GROUP_A('R'), 26, TRST#, SH_PFC_PIN_CFG_PULL_UP | SH_PFC_PIN_CFG_PULL_DOWN),
	SH_PFC_PIN_NAMED_CFG(ROW_GROUP_A('R'), 29, TDI, SH_PFC_PIN_CFG_PULL_UP | SH_PFC_PIN_CFG_PULL_DOWN),
	SH_PFC_PIN_NAMED_CFG(ROW_GROUP_A('R'), 30, TMS, CFG_FLAGS),
	SH_PFC_PIN_NAMED_CFG(ROW_GROUP_A('T'), 27, TCK, SH_PFC_PIN_CFG_PULL_UP | SH_PFC_PIN_CFG_PULL_DOWN),
	SH_PFC_PIN_NAMED_CFG(ROW_GROUP_A('T'), 28, TDO, SH_PFC_PIN_CFG_DRIVE_STRENGTH),
	SH_PFC_PIN_NAMED_CFG(ROW_GROUP_A('T'), 30, ASEBRK, CFG_FLAGS),
};

/* - AUDIO CLOCK ------------------------------------------------------------ */
static const unsigned int audio_clk_a_a_pins[] = {
	/* CLK A */
	RCAR_GP_PIN(6, 22),
};
static const unsigned int audio_clk_a_a_mux[] = {
	AUDIO_CLKA_A_MARK,
};
static const unsigned int audio_clk_a_b_pins[] = {
	/* CLK A */
	RCAR_GP_PIN(5, 4),
};
static const unsigned int audio_clk_a_b_mux[] = {
	AUDIO_CLKA_B_MARK,
};
static const unsigned int audio_clk_a_c_pins[] = {
	/* CLK A */
	RCAR_GP_PIN(5, 19),
};
static const unsigned int audio_clk_a_c_mux[] = {
	AUDIO_CLKA_C_MARK,
};
static const unsigned int audio_clk_b_a_pins[] = {
	/* CLK B */
	RCAR_GP_PIN(5, 12),
};
static const unsigned int audio_clk_b_a_mux[] = {
	AUDIO_CLKB_A_MARK,
};
static const unsigned int audio_clk_b_b_pins[] = {
	/* CLK B */
	RCAR_GP_PIN(6, 23),
};
static const unsigned int audio_clk_b_b_mux[] = {
	AUDIO_CLKB_B_MARK,
};
static const unsigned int audio_clk_c_a_pins[] = {
	/* CLK C */
	RCAR_GP_PIN(5, 21),
};
static const unsigned int audio_clk_c_a_mux[] = {
	AUDIO_CLKC_A_MARK,
};
static const unsigned int audio_clk_c_b_pins[] = {
	/* CLK C */
	RCAR_GP_PIN(5, 0),
};
static const unsigned int audio_clk_c_b_mux[] = {
	AUDIO_CLKC_B_MARK,
};
static const unsigned int audio_clkout_a_pins[] = {
	/* CLKOUT */
	RCAR_GP_PIN(5, 18),
};
static const unsigned int audio_clkout_a_mux[] = {
	AUDIO_CLKOUT_A_MARK,
};
static const unsigned int audio_clkout_b_pins[] = {
	/* CLKOUT */
	RCAR_GP_PIN(6, 28),
};
static const unsigned int audio_clkout_b_mux[] = {
	AUDIO_CLKOUT_B_MARK,
};
static const unsigned int audio_clkout_c_pins[] = {
	/* CLKOUT */
	RCAR_GP_PIN(5, 3),
};
static const unsigned int audio_clkout_c_mux[] = {
	AUDIO_CLKOUT_C_MARK,
};
static const unsigned int audio_clkout_d_pins[] = {
	/* CLKOUT */
	RCAR_GP_PIN(5, 21),
};
static const unsigned int audio_clkout_d_mux[] = {
	AUDIO_CLKOUT_D_MARK,
};
static const unsigned int audio_clkout1_a_pins[] = {
	/* CLKOUT1 */
	RCAR_GP_PIN(5, 15),
};
static const unsigned int audio_clkout1_a_mux[] = {
	AUDIO_CLKOUT1_A_MARK,
};
static const unsigned int audio_clkout1_b_pins[] = {
	/* CLKOUT1 */
	RCAR_GP_PIN(6, 29),
};
static const unsigned int audio_clkout1_b_mux[] = {
	AUDIO_CLKOUT1_B_MARK,
};
static const unsigned int audio_clkout2_a_pins[] = {
	/* CLKOUT2 */
	RCAR_GP_PIN(5, 16),
};
static const unsigned int audio_clkout2_a_mux[] = {
	AUDIO_CLKOUT2_A_MARK,
};
static const unsigned int audio_clkout2_b_pins[] = {
	/* CLKOUT2 */
	RCAR_GP_PIN(6, 30),
};
static const unsigned int audio_clkout2_b_mux[] = {
	AUDIO_CLKOUT2_B_MARK,
};
static const unsigned int audio_clkout3_a_pins[] = {
	/* CLKOUT3 */
	RCAR_GP_PIN(5, 19),
};
static const unsigned int audio_clkout3_a_mux[] = {
	AUDIO_CLKOUT3_A_MARK,
};
static const unsigned int audio_clkout3_b_pins[] = {
	/* CLKOUT3 */
	RCAR_GP_PIN(6, 31),
};
static const unsigned int audio_clkout3_b_mux[] = {
	AUDIO_CLKOUT3_B_MARK,
};

/* - EtherAVB --------------------------------------------------------------- */
static const unsigned int avb_link_pins[] = {
	/* AVB_LINK */
	RCAR_GP_PIN(2, 12),
};
static const unsigned int avb_link_mux[] = {
	AVB_LINK_MARK,
};
static const unsigned int avb_magic_pins[] = {
	/* AVB_MAGIC_ */
	RCAR_GP_PIN(2, 10),
};
static const unsigned int avb_magic_mux[] = {
	AVB_MAGIC_MARK,
};
static const unsigned int avb_phy_int_pins[] = {
	/* AVB_PHY_INT */
	RCAR_GP_PIN(2, 11),
};
static const unsigned int avb_phy_int_mux[] = {
	AVB_PHY_INT_MARK,
};
static const unsigned int avb_mdc_pins[] = {
	/* AVB_MDC, AVB_MDIO */
	RCAR_GP_PIN(2, 9), PIN_NUMBER('A', 9),
};
static const unsigned int avb_mdc_mux[] = {
	AVB_MDC_MARK, AVB_MDIO_MARK,
};
static const unsigned int avb_mii_pins[] = {
	/*
	 * AVB_TX_CTL, AVB_TXC, AVB_TD0,
	 * AVB_TD1, AVB_TD2, AVB_TD3,
	 * AVB_RX_CTL, AVB_RXC, AVB_RD0,
	 * AVB_RD1, AVB_RD2, AVB_RD3,
	 * AVB_TXCREFCLK
	 */
	PIN_NUMBER('A', 8), PIN_NUMBER('A', 19), PIN_NUMBER('A', 18),
	PIN_NUMBER('B', 18), PIN_NUMBER('A', 17), PIN_NUMBER('B', 17),
	PIN_NUMBER('A', 16), PIN_NUMBER('B', 19), PIN_NUMBER('A', 13),
	PIN_NUMBER('B', 13), PIN_NUMBER('A', 14), PIN_NUMBER('B', 14),
	PIN_NUMBER('A', 12),

};
static const unsigned int avb_mii_mux[] = {
	AVB_TX_CTL_MARK, AVB_TXC_MARK, AVB_TD0_MARK,
	AVB_TD1_MARK, AVB_TD2_MARK, AVB_TD3_MARK,
	AVB_RX_CTL_MARK, AVB_RXC_MARK, AVB_RD0_MARK,
	AVB_RD1_MARK, AVB_RD2_MARK, AVB_RD3_MARK,
	AVB_TXCREFCLK_MARK,
};
static const unsigned int avb_avtp_pps_pins[] = {
	/* AVB_AVTP_PPS */
	RCAR_GP_PIN(2, 6),
};
static const unsigned int avb_avtp_pps_mux[] = {
	AVB_AVTP_PPS_MARK,
};
static const unsigned int avb_avtp_match_a_pins[] = {
	/* AVB_AVTP_MATCH_A */
	RCAR_GP_PIN(2, 13),
};
static const unsigned int avb_avtp_match_a_mux[] = {
	AVB_AVTP_MATCH_A_MARK,
};
static const unsigned int avb_avtp_capture_a_pins[] = {
	/* AVB_AVTP_CAPTURE_A */
	RCAR_GP_PIN(2, 14),
};
static const unsigned int avb_avtp_capture_a_mux[] = {
	AVB_AVTP_CAPTURE_A_MARK,
};
static const unsigned int avb_avtp_match_b_pins[] = {
	/*  AVB_AVTP_MATCH_B */
	RCAR_GP_PIN(1, 8),
};
static const unsigned int avb_avtp_match_b_mux[] = {
	AVB_AVTP_MATCH_B_MARK,
};
static const unsigned int avb_avtp_capture_b_pins[] = {
	/* AVB_AVTP_CAPTURE_B */
	RCAR_GP_PIN(1, 11),
};
static const unsigned int avb_avtp_capture_b_mux[] = {
	AVB_AVTP_CAPTURE_B_MARK,
};

<<<<<<< HEAD
=======
/* - CAN ------------------------------------------------------------------ */
static const unsigned int can0_data_a_pins[] = {
	/* TX, RX */
	RCAR_GP_PIN(1, 23),	RCAR_GP_PIN(1, 24),
};
static const unsigned int can0_data_a_mux[] = {
	CAN0_TX_A_MARK,		CAN0_RX_A_MARK,
};
static const unsigned int can0_data_b_pins[] = {
	/* TX, RX */
	RCAR_GP_PIN(2, 0),	RCAR_GP_PIN(2, 1),
};
static const unsigned int can0_data_b_mux[] = {
	CAN0_TX_B_MARK,		CAN0_RX_B_MARK,
};
static const unsigned int can1_data_pins[] = {
	/* TX, RX */
	RCAR_GP_PIN(1, 22),	RCAR_GP_PIN(1, 26),
};
static const unsigned int can1_data_mux[] = {
	CAN1_TX_MARK,		CAN1_RX_MARK,
};

/* - CAN Clock -------------------------------------------------------------- */
static const unsigned int can_clk_pins[] = {
	/* CLK */
	RCAR_GP_PIN(1, 25),
};
static const unsigned int can_clk_mux[] = {
	CAN_CLK_MARK,
};

/* - CAN FD --------------------------------------------------------------- */
static const unsigned int canfd0_data_a_pins[] = {
	/* TX, RX */
	RCAR_GP_PIN(1, 23),     RCAR_GP_PIN(1, 24),
};
static const unsigned int canfd0_data_a_mux[] = {
	CANFD0_TX_A_MARK,       CANFD0_RX_A_MARK,
};
static const unsigned int canfd0_data_b_pins[] = {
	/* TX, RX */
	RCAR_GP_PIN(2, 0),      RCAR_GP_PIN(2, 1),
};
static const unsigned int canfd0_data_b_mux[] = {
	CANFD0_TX_B_MARK,       CANFD0_RX_B_MARK,
};
static const unsigned int canfd1_data_pins[] = {
	/* TX, RX */
	RCAR_GP_PIN(1, 22),     RCAR_GP_PIN(1, 26),
};
static const unsigned int canfd1_data_mux[] = {
	CANFD1_TX_MARK,         CANFD1_RX_MARK,
};

>>>>>>> 661e50bc
/* - DRIF0 --------------------------------------------------------------- */
static const unsigned int drif0_ctrl_a_pins[] = {
	/* CLK, SYNC */
	RCAR_GP_PIN(6, 8), RCAR_GP_PIN(6, 9),
};
static const unsigned int drif0_ctrl_a_mux[] = {
	RIF0_CLK_A_MARK, RIF0_SYNC_A_MARK,
};
static const unsigned int drif0_data0_a_pins[] = {
	/* D0 */
	RCAR_GP_PIN(6, 10),
};
static const unsigned int drif0_data0_a_mux[] = {
	RIF0_D0_A_MARK,
};
static const unsigned int drif0_data1_a_pins[] = {
	/* D1 */
	RCAR_GP_PIN(6, 7),
};
static const unsigned int drif0_data1_a_mux[] = {
	RIF0_D1_A_MARK,
};
static const unsigned int drif0_ctrl_b_pins[] = {
	/* CLK, SYNC */
	RCAR_GP_PIN(5, 0), RCAR_GP_PIN(5, 4),
};
static const unsigned int drif0_ctrl_b_mux[] = {
	RIF0_CLK_B_MARK, RIF0_SYNC_B_MARK,
};
static const unsigned int drif0_data0_b_pins[] = {
	/* D0 */
	RCAR_GP_PIN(5, 1),
};
static const unsigned int drif0_data0_b_mux[] = {
	RIF0_D0_B_MARK,
};
static const unsigned int drif0_data1_b_pins[] = {
	/* D1 */
	RCAR_GP_PIN(5, 2),
};
static const unsigned int drif0_data1_b_mux[] = {
	RIF0_D1_B_MARK,
};
static const unsigned int drif0_ctrl_c_pins[] = {
	/* CLK, SYNC */
	RCAR_GP_PIN(5, 12), RCAR_GP_PIN(5, 15),
};
static const unsigned int drif0_ctrl_c_mux[] = {
	RIF0_CLK_C_MARK, RIF0_SYNC_C_MARK,
};
static const unsigned int drif0_data0_c_pins[] = {
	/* D0 */
	RCAR_GP_PIN(5, 13),
};
static const unsigned int drif0_data0_c_mux[] = {
	RIF0_D0_C_MARK,
};
static const unsigned int drif0_data1_c_pins[] = {
	/* D1 */
	RCAR_GP_PIN(5, 14),
};
static const unsigned int drif0_data1_c_mux[] = {
	RIF0_D1_C_MARK,
};
/* - DRIF1 --------------------------------------------------------------- */
static const unsigned int drif1_ctrl_a_pins[] = {
	/* CLK, SYNC */
	RCAR_GP_PIN(6, 17), RCAR_GP_PIN(6, 18),
};
static const unsigned int drif1_ctrl_a_mux[] = {
	RIF1_CLK_A_MARK, RIF1_SYNC_A_MARK,
};
static const unsigned int drif1_data0_a_pins[] = {
	/* D0 */
	RCAR_GP_PIN(6, 19),
};
static const unsigned int drif1_data0_a_mux[] = {
	RIF1_D0_A_MARK,
};
static const unsigned int drif1_data1_a_pins[] = {
	/* D1 */
	RCAR_GP_PIN(6, 20),
};
static const unsigned int drif1_data1_a_mux[] = {
	RIF1_D1_A_MARK,
};
static const unsigned int drif1_ctrl_b_pins[] = {
	/* CLK, SYNC */
	RCAR_GP_PIN(5, 9), RCAR_GP_PIN(5, 3),
};
static const unsigned int drif1_ctrl_b_mux[] = {
	RIF1_CLK_B_MARK, RIF1_SYNC_B_MARK,
};
static const unsigned int drif1_data0_b_pins[] = {
	/* D0 */
	RCAR_GP_PIN(5, 7),
};
static const unsigned int drif1_data0_b_mux[] = {
	RIF1_D0_B_MARK,
};
static const unsigned int drif1_data1_b_pins[] = {
	/* D1 */
	RCAR_GP_PIN(5, 8),
};
static const unsigned int drif1_data1_b_mux[] = {
	RIF1_D1_B_MARK,
};
static const unsigned int drif1_ctrl_c_pins[] = {
	/* CLK, SYNC */
	RCAR_GP_PIN(5, 5), RCAR_GP_PIN(5, 11),
};
static const unsigned int drif1_ctrl_c_mux[] = {
	RIF1_CLK_C_MARK, RIF1_SYNC_C_MARK,
};
static const unsigned int drif1_data0_c_pins[] = {
	/* D0 */
	RCAR_GP_PIN(5, 6),
};
static const unsigned int drif1_data0_c_mux[] = {
	RIF1_D0_C_MARK,
};
static const unsigned int drif1_data1_c_pins[] = {
	/* D1 */
	RCAR_GP_PIN(5, 10),
};
static const unsigned int drif1_data1_c_mux[] = {
	RIF1_D1_C_MARK,
};
/* - DRIF2 --------------------------------------------------------------- */
static const unsigned int drif2_ctrl_a_pins[] = {
	/* CLK, SYNC */
	RCAR_GP_PIN(6, 8), RCAR_GP_PIN(6, 9),
};
static const unsigned int drif2_ctrl_a_mux[] = {
	RIF2_CLK_A_MARK, RIF2_SYNC_A_MARK,
};
static const unsigned int drif2_data0_a_pins[] = {
	/* D0 */
	RCAR_GP_PIN(6, 7),
};
static const unsigned int drif2_data0_a_mux[] = {
	RIF2_D0_A_MARK,
};
static const unsigned int drif2_data1_a_pins[] = {
	/* D1 */
	RCAR_GP_PIN(6, 10),
};
static const unsigned int drif2_data1_a_mux[] = {
	RIF2_D1_A_MARK,
};
static const unsigned int drif2_ctrl_b_pins[] = {
	/* CLK, SYNC */
	RCAR_GP_PIN(6, 26), RCAR_GP_PIN(6, 27),
};
static const unsigned int drif2_ctrl_b_mux[] = {
	RIF2_CLK_B_MARK, RIF2_SYNC_B_MARK,
};
static const unsigned int drif2_data0_b_pins[] = {
	/* D0 */
	RCAR_GP_PIN(6, 30),
};
static const unsigned int drif2_data0_b_mux[] = {
	RIF2_D0_B_MARK,
};
static const unsigned int drif2_data1_b_pins[] = {
	/* D1 */
	RCAR_GP_PIN(6, 31),
};
static const unsigned int drif2_data1_b_mux[] = {
	RIF2_D1_B_MARK,
};
/* - DRIF3 --------------------------------------------------------------- */
static const unsigned int drif3_ctrl_a_pins[] = {
	/* CLK, SYNC */
	RCAR_GP_PIN(6, 17), RCAR_GP_PIN(6, 18),
};
static const unsigned int drif3_ctrl_a_mux[] = {
	RIF3_CLK_A_MARK, RIF3_SYNC_A_MARK,
};
static const unsigned int drif3_data0_a_pins[] = {
	/* D0 */
	RCAR_GP_PIN(6, 19),
};
static const unsigned int drif3_data0_a_mux[] = {
	RIF3_D0_A_MARK,
};
static const unsigned int drif3_data1_a_pins[] = {
	/* D1 */
	RCAR_GP_PIN(6, 20),
};
static const unsigned int drif3_data1_a_mux[] = {
	RIF3_D1_A_MARK,
};
static const unsigned int drif3_ctrl_b_pins[] = {
	/* CLK, SYNC */
	RCAR_GP_PIN(6, 24), RCAR_GP_PIN(6, 25),
};
static const unsigned int drif3_ctrl_b_mux[] = {
	RIF3_CLK_B_MARK, RIF3_SYNC_B_MARK,
};
static const unsigned int drif3_data0_b_pins[] = {
	/* D0 */
	RCAR_GP_PIN(6, 28),
};
static const unsigned int drif3_data0_b_mux[] = {
	RIF3_D0_B_MARK,
};
static const unsigned int drif3_data1_b_pins[] = {
	/* D1 */
	RCAR_GP_PIN(6, 29),
};
static const unsigned int drif3_data1_b_mux[] = {
	RIF3_D1_B_MARK,
};

/* - DU --------------------------------------------------------------------- */
static const unsigned int du_rgb666_pins[] = {
	/* R[7:2], G[7:2], B[7:2] */
	RCAR_GP_PIN(0, 15), RCAR_GP_PIN(0, 14), RCAR_GP_PIN(0, 13),
	RCAR_GP_PIN(0, 12), RCAR_GP_PIN(0, 11), RCAR_GP_PIN(0, 10),
	RCAR_GP_PIN(1, 15), RCAR_GP_PIN(1, 14), RCAR_GP_PIN(1, 13),
	RCAR_GP_PIN(1, 12), RCAR_GP_PIN(1, 19), RCAR_GP_PIN(1, 18),
	RCAR_GP_PIN(1, 7),  RCAR_GP_PIN(1, 6),  RCAR_GP_PIN(1, 5),
	RCAR_GP_PIN(1, 4),  RCAR_GP_PIN(1, 3),  RCAR_GP_PIN(1, 2),
};
static const unsigned int du_rgb666_mux[] = {
	DU_DR7_MARK, DU_DR6_MARK, DU_DR5_MARK, DU_DR4_MARK,
	DU_DR3_MARK, DU_DR2_MARK,
	DU_DG7_MARK, DU_DG6_MARK, DU_DG5_MARK, DU_DG4_MARK,
	DU_DG3_MARK, DU_DG2_MARK,
	DU_DB7_MARK, DU_DB6_MARK, DU_DB5_MARK, DU_DB4_MARK,
	DU_DB3_MARK, DU_DB2_MARK,
};
static const unsigned int du_rgb888_pins[] = {
	/* R[7:0], G[7:0], B[7:0] */
	RCAR_GP_PIN(0, 15), RCAR_GP_PIN(0, 14), RCAR_GP_PIN(0, 13),
	RCAR_GP_PIN(0, 12), RCAR_GP_PIN(0, 11), RCAR_GP_PIN(0, 10),
	RCAR_GP_PIN(0, 9),  RCAR_GP_PIN(0, 8),
	RCAR_GP_PIN(1, 15), RCAR_GP_PIN(1, 14), RCAR_GP_PIN(1, 13),
	RCAR_GP_PIN(1, 12), RCAR_GP_PIN(1, 19), RCAR_GP_PIN(1, 18),
	RCAR_GP_PIN(1, 17), RCAR_GP_PIN(1, 16),
	RCAR_GP_PIN(1, 7),  RCAR_GP_PIN(1, 6),  RCAR_GP_PIN(1, 5),
	RCAR_GP_PIN(1, 4),  RCAR_GP_PIN(1, 3),  RCAR_GP_PIN(1, 2),
	RCAR_GP_PIN(1, 1),  RCAR_GP_PIN(1, 0),
};
static const unsigned int du_rgb888_mux[] = {
	DU_DR7_MARK, DU_DR6_MARK, DU_DR5_MARK, DU_DR4_MARK,
	DU_DR3_MARK, DU_DR2_MARK, DU_DR1_MARK, DU_DR0_MARK,
	DU_DG7_MARK, DU_DG6_MARK, DU_DG5_MARK, DU_DG4_MARK,
	DU_DG3_MARK, DU_DG2_MARK, DU_DG1_MARK, DU_DG0_MARK,
	DU_DB7_MARK, DU_DB6_MARK, DU_DB5_MARK, DU_DB4_MARK,
	DU_DB3_MARK, DU_DB2_MARK, DU_DB1_MARK, DU_DB0_MARK,
};
static const unsigned int du_clk_out_0_pins[] = {
	/* CLKOUT */
	RCAR_GP_PIN(1, 27),
};
static const unsigned int du_clk_out_0_mux[] = {
	DU_DOTCLKOUT0_MARK
};
static const unsigned int du_clk_out_1_pins[] = {
	/* CLKOUT */
	RCAR_GP_PIN(2, 3),
};
static const unsigned int du_clk_out_1_mux[] = {
	DU_DOTCLKOUT1_MARK
};
static const unsigned int du_sync_pins[] = {
	/* EXVSYNC/VSYNC, EXHSYNC/HSYNC */
	RCAR_GP_PIN(2, 5), RCAR_GP_PIN(2, 4),
};
static const unsigned int du_sync_mux[] = {
	DU_EXVSYNC_DU_VSYNC_MARK, DU_EXHSYNC_DU_HSYNC_MARK
};
static const unsigned int du_oddf_pins[] = {
	/* EXDISP/EXODDF/EXCDE */
	RCAR_GP_PIN(2, 2),
};
static const unsigned int du_oddf_mux[] = {
	DU_EXODDF_DU_ODDF_DISP_CDE_MARK,
};
static const unsigned int du_cde_pins[] = {
	/* CDE */
	RCAR_GP_PIN(2, 0),
};
static const unsigned int du_cde_mux[] = {
	DU_CDE_MARK,
};
static const unsigned int du_disp_pins[] = {
	/* DISP */
	RCAR_GP_PIN(2, 1),
};
static const unsigned int du_disp_mux[] = {
	DU_DISP_MARK,
};

/* - HSCIF0 ----------------------------------------------------------------- */
static const unsigned int hscif0_data_pins[] = {
	/* RX, TX */
	RCAR_GP_PIN(5, 13), RCAR_GP_PIN(5, 14),
};
static const unsigned int hscif0_data_mux[] = {
	HRX0_MARK, HTX0_MARK,
};
static const unsigned int hscif0_clk_pins[] = {
	/* SCK */
	RCAR_GP_PIN(5, 12),
};
static const unsigned int hscif0_clk_mux[] = {
	HSCK0_MARK,
};
static const unsigned int hscif0_ctrl_pins[] = {
	/* RTS, CTS */
	RCAR_GP_PIN(5, 16), RCAR_GP_PIN(5, 15),
};
static const unsigned int hscif0_ctrl_mux[] = {
	HRTS0_N_MARK, HCTS0_N_MARK,
};
/* - HSCIF1 ----------------------------------------------------------------- */
static const unsigned int hscif1_data_a_pins[] = {
	/* RX, TX */
	RCAR_GP_PIN(5, 5), RCAR_GP_PIN(5, 6),
};
static const unsigned int hscif1_data_a_mux[] = {
	HRX1_A_MARK, HTX1_A_MARK,
};
static const unsigned int hscif1_clk_a_pins[] = {
	/* SCK */
	RCAR_GP_PIN(6, 21),
};
static const unsigned int hscif1_clk_a_mux[] = {
	HSCK1_A_MARK,
};
static const unsigned int hscif1_ctrl_a_pins[] = {
	/* RTS, CTS */
	RCAR_GP_PIN(5, 8), RCAR_GP_PIN(5, 7),
};
static const unsigned int hscif1_ctrl_a_mux[] = {
	HRTS1_N_A_MARK, HCTS1_N_A_MARK,
};

static const unsigned int hscif1_data_b_pins[] = {
	/* RX, TX */
	RCAR_GP_PIN(5, 1), RCAR_GP_PIN(5, 2),
};
static const unsigned int hscif1_data_b_mux[] = {
	HRX1_B_MARK, HTX1_B_MARK,
};
static const unsigned int hscif1_clk_b_pins[] = {
	/* SCK */
	RCAR_GP_PIN(5, 0),
};
static const unsigned int hscif1_clk_b_mux[] = {
	HSCK1_B_MARK,
};
static const unsigned int hscif1_ctrl_b_pins[] = {
	/* RTS, CTS */
	RCAR_GP_PIN(5, 4), RCAR_GP_PIN(5, 3),
};
static const unsigned int hscif1_ctrl_b_mux[] = {
	HRTS1_N_B_MARK, HCTS1_N_B_MARK,
};
/* - HSCIF2 ----------------------------------------------------------------- */
static const unsigned int hscif2_data_a_pins[] = {
	/* RX, TX */
	RCAR_GP_PIN(6, 8), RCAR_GP_PIN(6, 9),
};
static const unsigned int hscif2_data_a_mux[] = {
	HRX2_A_MARK, HTX2_A_MARK,
};
static const unsigned int hscif2_clk_a_pins[] = {
	/* SCK */
	RCAR_GP_PIN(6, 10),
};
static const unsigned int hscif2_clk_a_mux[] = {
	HSCK2_A_MARK,
};
static const unsigned int hscif2_ctrl_a_pins[] = {
	/* RTS, CTS */
	RCAR_GP_PIN(6, 7), RCAR_GP_PIN(6, 6),
};
static const unsigned int hscif2_ctrl_a_mux[] = {
	HRTS2_N_A_MARK, HCTS2_N_A_MARK,
};

static const unsigned int hscif2_data_b_pins[] = {
	/* RX, TX */
	RCAR_GP_PIN(6, 17), RCAR_GP_PIN(6, 18),
};
static const unsigned int hscif2_data_b_mux[] = {
	HRX2_B_MARK, HTX2_B_MARK,
};
static const unsigned int hscif2_clk_b_pins[] = {
	/* SCK */
	RCAR_GP_PIN(6, 21),
};
static const unsigned int hscif2_clk_b_mux[] = {
	HSCK2_B_MARK,
};
static const unsigned int hscif2_ctrl_b_pins[] = {
	/* RTS, CTS */
	RCAR_GP_PIN(6, 20), RCAR_GP_PIN(6, 19),
};
static const unsigned int hscif2_ctrl_b_mux[] = {
	HRTS2_N_B_MARK, HCTS2_N_B_MARK,
};

static const unsigned int hscif2_data_c_pins[] = {
	/* RX, TX */
	RCAR_GP_PIN(6, 25), RCAR_GP_PIN(6, 26),
};
static const unsigned int hscif2_data_c_mux[] = {
	HRX2_C_MARK, HTX2_C_MARK,
};
static const unsigned int hscif2_clk_c_pins[] = {
	/* SCK */
	RCAR_GP_PIN(6, 24),
};
static const unsigned int hscif2_clk_c_mux[] = {
	HSCK2_C_MARK,
};
static const unsigned int hscif2_ctrl_c_pins[] = {
	/* RTS, CTS */
	RCAR_GP_PIN(6, 28), RCAR_GP_PIN(6, 27),
};
static const unsigned int hscif2_ctrl_c_mux[] = {
	HRTS2_N_C_MARK, HCTS2_N_C_MARK,
};
/* - HSCIF3 ----------------------------------------------------------------- */
static const unsigned int hscif3_data_a_pins[] = {
	/* RX, TX */
	RCAR_GP_PIN(1, 23), RCAR_GP_PIN(1, 24),
};
static const unsigned int hscif3_data_a_mux[] = {
	HRX3_A_MARK, HTX3_A_MARK,
};
static const unsigned int hscif3_clk_pins[] = {
	/* SCK */
	RCAR_GP_PIN(1, 22),
};
static const unsigned int hscif3_clk_mux[] = {
	HSCK3_MARK,
};
static const unsigned int hscif3_ctrl_pins[] = {
	/* RTS, CTS */
	RCAR_GP_PIN(1, 26), RCAR_GP_PIN(1, 25),
};
static const unsigned int hscif3_ctrl_mux[] = {
	HRTS3_N_MARK, HCTS3_N_MARK,
};

static const unsigned int hscif3_data_b_pins[] = {
	/* RX, TX */
	RCAR_GP_PIN(0, 10), RCAR_GP_PIN(0, 11),
};
static const unsigned int hscif3_data_b_mux[] = {
	HRX3_B_MARK, HTX3_B_MARK,
};
static const unsigned int hscif3_data_c_pins[] = {
	/* RX, TX */
	RCAR_GP_PIN(0, 14), RCAR_GP_PIN(0, 15),
};
static const unsigned int hscif3_data_c_mux[] = {
	HRX3_C_MARK, HTX3_C_MARK,
};
static const unsigned int hscif3_data_d_pins[] = {
	/* RX, TX */
	RCAR_GP_PIN(2, 7), RCAR_GP_PIN(2, 8),
};
static const unsigned int hscif3_data_d_mux[] = {
	HRX3_D_MARK, HTX3_D_MARK,
};
/* - HSCIF4 ----------------------------------------------------------------- */
static const unsigned int hscif4_data_a_pins[] = {
	/* RX, TX */
	RCAR_GP_PIN(1, 12), RCAR_GP_PIN(1, 13),
};
static const unsigned int hscif4_data_a_mux[] = {
	HRX4_A_MARK, HTX4_A_MARK,
};
static const unsigned int hscif4_clk_pins[] = {
	/* SCK */
	RCAR_GP_PIN(1, 11),
};
static const unsigned int hscif4_clk_mux[] = {
	HSCK4_MARK,
};
static const unsigned int hscif4_ctrl_pins[] = {
	/* RTS, CTS */
	RCAR_GP_PIN(1, 15), RCAR_GP_PIN(1, 14),
};
static const unsigned int hscif4_ctrl_mux[] = {
	HRTS4_N_MARK, HCTS4_N_MARK,
};

static const unsigned int hscif4_data_b_pins[] = {
	/* RX, TX */
	RCAR_GP_PIN(1, 8), RCAR_GP_PIN(1, 11),
};
static const unsigned int hscif4_data_b_mux[] = {
	HRX4_B_MARK, HTX4_B_MARK,
};

/* - I2C -------------------------------------------------------------------- */
static const unsigned int i2c1_a_pins[] = {
	/* SDA, SCL */
	RCAR_GP_PIN(5, 11), RCAR_GP_PIN(5, 10),
};
static const unsigned int i2c1_a_mux[] = {
	SDA1_A_MARK, SCL1_A_MARK,
};
static const unsigned int i2c1_b_pins[] = {
	/* SDA, SCL */
	RCAR_GP_PIN(5, 24), RCAR_GP_PIN(5, 23),
};
static const unsigned int i2c1_b_mux[] = {
	SDA1_B_MARK, SCL1_B_MARK,
};
static const unsigned int i2c2_a_pins[] = {
	/* SDA, SCL */
	RCAR_GP_PIN(5, 0), RCAR_GP_PIN(5, 4),
};
static const unsigned int i2c2_a_mux[] = {
	SDA2_A_MARK, SCL2_A_MARK,
};
static const unsigned int i2c2_b_pins[] = {
	/* SDA, SCL */
	RCAR_GP_PIN(3, 13), RCAR_GP_PIN(3, 12),
};
static const unsigned int i2c2_b_mux[] = {
	SDA2_B_MARK, SCL2_B_MARK,
};
static const unsigned int i2c6_a_pins[] = {
	/* SDA, SCL */
	RCAR_GP_PIN(1, 8), RCAR_GP_PIN(1, 11),
};
static const unsigned int i2c6_a_mux[] = {
	SDA6_A_MARK, SCL6_A_MARK,
};
static const unsigned int i2c6_b_pins[] = {
	/* SDA, SCL */
	RCAR_GP_PIN(1, 26), RCAR_GP_PIN(1, 25),
};
static const unsigned int i2c6_b_mux[] = {
	SDA6_B_MARK, SCL6_B_MARK,
};
static const unsigned int i2c6_c_pins[] = {
	/* SDA, SCL */
	RCAR_GP_PIN(0, 15), RCAR_GP_PIN(0, 14),
};
static const unsigned int i2c6_c_mux[] = {
	SDA6_C_MARK, SCL6_C_MARK,
};

/* - INTC-EX ---------------------------------------------------------------- */
static const unsigned int intc_ex_irq0_pins[] = {
	/* IRQ0 */
	RCAR_GP_PIN(2, 0),
};
static const unsigned int intc_ex_irq0_mux[] = {
	IRQ0_MARK,
};
static const unsigned int intc_ex_irq1_pins[] = {
	/* IRQ1 */
	RCAR_GP_PIN(2, 1),
};
static const unsigned int intc_ex_irq1_mux[] = {
	IRQ1_MARK,
};
static const unsigned int intc_ex_irq2_pins[] = {
	/* IRQ2 */
	RCAR_GP_PIN(2, 2),
};
static const unsigned int intc_ex_irq2_mux[] = {
	IRQ2_MARK,
};
static const unsigned int intc_ex_irq3_pins[] = {
	/* IRQ3 */
	RCAR_GP_PIN(2, 3),
};
static const unsigned int intc_ex_irq3_mux[] = {
	IRQ3_MARK,
};
static const unsigned int intc_ex_irq4_pins[] = {
	/* IRQ4 */
	RCAR_GP_PIN(2, 4),
};
static const unsigned int intc_ex_irq4_mux[] = {
	IRQ4_MARK,
};
static const unsigned int intc_ex_irq5_pins[] = {
	/* IRQ5 */
	RCAR_GP_PIN(2, 5),
};
static const unsigned int intc_ex_irq5_mux[] = {
	IRQ5_MARK,
};

/* - MSIOF0 ----------------------------------------------------------------- */
static const unsigned int msiof0_clk_pins[] = {
	/* SCK */
	RCAR_GP_PIN(5, 17),
};
static const unsigned int msiof0_clk_mux[] = {
	MSIOF0_SCK_MARK,
};
static const unsigned int msiof0_sync_pins[] = {
	/* SYNC */
	RCAR_GP_PIN(5, 18),
};
static const unsigned int msiof0_sync_mux[] = {
	MSIOF0_SYNC_MARK,
};
static const unsigned int msiof0_ss1_pins[] = {
	/* SS1 */
	RCAR_GP_PIN(5, 19),
};
static const unsigned int msiof0_ss1_mux[] = {
	MSIOF0_SS1_MARK,
};
static const unsigned int msiof0_ss2_pins[] = {
	/* SS2 */
	RCAR_GP_PIN(5, 21),
};
static const unsigned int msiof0_ss2_mux[] = {
	MSIOF0_SS2_MARK,
};
static const unsigned int msiof0_txd_pins[] = {
	/* TXD */
	RCAR_GP_PIN(5, 20),
};
static const unsigned int msiof0_txd_mux[] = {
	MSIOF0_TXD_MARK,
};
static const unsigned int msiof0_rxd_pins[] = {
	/* RXD */
	RCAR_GP_PIN(5, 22),
};
static const unsigned int msiof0_rxd_mux[] = {
	MSIOF0_RXD_MARK,
};
/* - MSIOF1 ----------------------------------------------------------------- */
static const unsigned int msiof1_clk_a_pins[] = {
	/* SCK */
	RCAR_GP_PIN(6, 8),
};
static const unsigned int msiof1_clk_a_mux[] = {
	MSIOF1_SCK_A_MARK,
};
static const unsigned int msiof1_sync_a_pins[] = {
	/* SYNC */
	RCAR_GP_PIN(6, 9),
};
static const unsigned int msiof1_sync_a_mux[] = {
	MSIOF1_SYNC_A_MARK,
};
static const unsigned int msiof1_ss1_a_pins[] = {
	/* SS1 */
	RCAR_GP_PIN(6, 5),
};
static const unsigned int msiof1_ss1_a_mux[] = {
	MSIOF1_SS1_A_MARK,
};
static const unsigned int msiof1_ss2_a_pins[] = {
	/* SS2 */
	RCAR_GP_PIN(6, 6),
};
static const unsigned int msiof1_ss2_a_mux[] = {
	MSIOF1_SS2_A_MARK,
};
static const unsigned int msiof1_txd_a_pins[] = {
	/* TXD */
	RCAR_GP_PIN(6, 7),
};
static const unsigned int msiof1_txd_a_mux[] = {
	MSIOF1_TXD_A_MARK,
};
static const unsigned int msiof1_rxd_a_pins[] = {
	/* RXD */
	RCAR_GP_PIN(6, 10),
};
static const unsigned int msiof1_rxd_a_mux[] = {
	MSIOF1_RXD_A_MARK,
};
static const unsigned int msiof1_clk_b_pins[] = {
	/* SCK */
	RCAR_GP_PIN(5, 9),
};
static const unsigned int msiof1_clk_b_mux[] = {
	MSIOF1_SCK_B_MARK,
};
static const unsigned int msiof1_sync_b_pins[] = {
	/* SYNC */
	RCAR_GP_PIN(5, 3),
};
static const unsigned int msiof1_sync_b_mux[] = {
	MSIOF1_SYNC_B_MARK,
};
static const unsigned int msiof1_ss1_b_pins[] = {
	/* SS1 */
	RCAR_GP_PIN(5, 4),
};
static const unsigned int msiof1_ss1_b_mux[] = {
	MSIOF1_SS1_B_MARK,
};
static const unsigned int msiof1_ss2_b_pins[] = {
	/* SS2 */
	RCAR_GP_PIN(5, 0),
};
static const unsigned int msiof1_ss2_b_mux[] = {
	MSIOF1_SS2_B_MARK,
};
static const unsigned int msiof1_txd_b_pins[] = {
	/* TXD */
	RCAR_GP_PIN(5, 8),
};
static const unsigned int msiof1_txd_b_mux[] = {
	MSIOF1_TXD_B_MARK,
};
static const unsigned int msiof1_rxd_b_pins[] = {
	/* RXD */
	RCAR_GP_PIN(5, 7),
};
static const unsigned int msiof1_rxd_b_mux[] = {
	MSIOF1_RXD_B_MARK,
};
static const unsigned int msiof1_clk_c_pins[] = {
	/* SCK */
	RCAR_GP_PIN(6, 17),
};
static const unsigned int msiof1_clk_c_mux[] = {
	MSIOF1_SCK_C_MARK,
};
static const unsigned int msiof1_sync_c_pins[] = {
	/* SYNC */
	RCAR_GP_PIN(6, 18),
};
static const unsigned int msiof1_sync_c_mux[] = {
	MSIOF1_SYNC_C_MARK,
};
static const unsigned int msiof1_ss1_c_pins[] = {
	/* SS1 */
	RCAR_GP_PIN(6, 21),
};
static const unsigned int msiof1_ss1_c_mux[] = {
	MSIOF1_SS1_C_MARK,
};
static const unsigned int msiof1_ss2_c_pins[] = {
	/* SS2 */
	RCAR_GP_PIN(6, 27),
};
static const unsigned int msiof1_ss2_c_mux[] = {
	MSIOF1_SS2_C_MARK,
};
static const unsigned int msiof1_txd_c_pins[] = {
	/* TXD */
	RCAR_GP_PIN(6, 20),
};
static const unsigned int msiof1_txd_c_mux[] = {
	MSIOF1_TXD_C_MARK,
};
static const unsigned int msiof1_rxd_c_pins[] = {
	/* RXD */
	RCAR_GP_PIN(6, 19),
};
static const unsigned int msiof1_rxd_c_mux[] = {
	MSIOF1_RXD_C_MARK,
};
static const unsigned int msiof1_clk_d_pins[] = {
	/* SCK */
	RCAR_GP_PIN(5, 12),
};
static const unsigned int msiof1_clk_d_mux[] = {
	MSIOF1_SCK_D_MARK,
};
static const unsigned int msiof1_sync_d_pins[] = {
	/* SYNC */
	RCAR_GP_PIN(5, 15),
};
static const unsigned int msiof1_sync_d_mux[] = {
	MSIOF1_SYNC_D_MARK,
};
static const unsigned int msiof1_ss1_d_pins[] = {
	/* SS1 */
	RCAR_GP_PIN(5, 16),
};
static const unsigned int msiof1_ss1_d_mux[] = {
	MSIOF1_SS1_D_MARK,
};
static const unsigned int msiof1_ss2_d_pins[] = {
	/* SS2 */
	RCAR_GP_PIN(5, 21),
};
static const unsigned int msiof1_ss2_d_mux[] = {
	MSIOF1_SS2_D_MARK,
};
static const unsigned int msiof1_txd_d_pins[] = {
	/* TXD */
	RCAR_GP_PIN(5, 14),
};
static const unsigned int msiof1_txd_d_mux[] = {
	MSIOF1_TXD_D_MARK,
};
static const unsigned int msiof1_rxd_d_pins[] = {
	/* RXD */
	RCAR_GP_PIN(5, 13),
};
static const unsigned int msiof1_rxd_d_mux[] = {
	MSIOF1_RXD_D_MARK,
};
static const unsigned int msiof1_clk_e_pins[] = {
	/* SCK */
	RCAR_GP_PIN(3, 0),
};
static const unsigned int msiof1_clk_e_mux[] = {
	MSIOF1_SCK_E_MARK,
};
static const unsigned int msiof1_sync_e_pins[] = {
	/* SYNC */
	RCAR_GP_PIN(3, 1),
};
static const unsigned int msiof1_sync_e_mux[] = {
	MSIOF1_SYNC_E_MARK,
};
static const unsigned int msiof1_ss1_e_pins[] = {
	/* SS1 */
	RCAR_GP_PIN(3, 4),
};
static const unsigned int msiof1_ss1_e_mux[] = {
	MSIOF1_SS1_E_MARK,
};
static const unsigned int msiof1_ss2_e_pins[] = {
	/* SS2 */
	RCAR_GP_PIN(3, 5),
};
static const unsigned int msiof1_ss2_e_mux[] = {
	MSIOF1_SS2_E_MARK,
};
static const unsigned int msiof1_txd_e_pins[] = {
	/* TXD */
	RCAR_GP_PIN(3, 3),
};
static const unsigned int msiof1_txd_e_mux[] = {
	MSIOF1_TXD_E_MARK,
};
static const unsigned int msiof1_rxd_e_pins[] = {
	/* RXD */
	RCAR_GP_PIN(3, 2),
};
static const unsigned int msiof1_rxd_e_mux[] = {
	MSIOF1_RXD_E_MARK,
};
static const unsigned int msiof1_clk_f_pins[] = {
	/* SCK */
	RCAR_GP_PIN(5, 23),
};
static const unsigned int msiof1_clk_f_mux[] = {
	MSIOF1_SCK_F_MARK,
};
static const unsigned int msiof1_sync_f_pins[] = {
	/* SYNC */
	RCAR_GP_PIN(5, 24),
};
static const unsigned int msiof1_sync_f_mux[] = {
	MSIOF1_SYNC_F_MARK,
};
static const unsigned int msiof1_ss1_f_pins[] = {
	/* SS1 */
	RCAR_GP_PIN(6, 1),
};
static const unsigned int msiof1_ss1_f_mux[] = {
	MSIOF1_SS1_F_MARK,
};
static const unsigned int msiof1_ss2_f_pins[] = {
	/* SS2 */
	RCAR_GP_PIN(6, 2),
};
static const unsigned int msiof1_ss2_f_mux[] = {
	MSIOF1_SS2_F_MARK,
};
static const unsigned int msiof1_txd_f_pins[] = {
	/* TXD */
	RCAR_GP_PIN(6, 0),
};
static const unsigned int msiof1_txd_f_mux[] = {
	MSIOF1_TXD_F_MARK,
};
static const unsigned int msiof1_rxd_f_pins[] = {
	/* RXD */
	RCAR_GP_PIN(5, 25),
};
static const unsigned int msiof1_rxd_f_mux[] = {
	MSIOF1_RXD_F_MARK,
};
static const unsigned int msiof1_clk_g_pins[] = {
	/* SCK */
	RCAR_GP_PIN(3, 6),
};
static const unsigned int msiof1_clk_g_mux[] = {
	MSIOF1_SCK_G_MARK,
};
static const unsigned int msiof1_sync_g_pins[] = {
	/* SYNC */
	RCAR_GP_PIN(3, 7),
};
static const unsigned int msiof1_sync_g_mux[] = {
	MSIOF1_SYNC_G_MARK,
};
static const unsigned int msiof1_ss1_g_pins[] = {
	/* SS1 */
	RCAR_GP_PIN(3, 10),
};
static const unsigned int msiof1_ss1_g_mux[] = {
	MSIOF1_SS1_G_MARK,
};
static const unsigned int msiof1_ss2_g_pins[] = {
	/* SS2 */
	RCAR_GP_PIN(3, 11),
};
static const unsigned int msiof1_ss2_g_mux[] = {
	MSIOF1_SS2_G_MARK,
};
static const unsigned int msiof1_txd_g_pins[] = {
	/* TXD */
	RCAR_GP_PIN(3, 9),
};
static const unsigned int msiof1_txd_g_mux[] = {
	MSIOF1_TXD_G_MARK,
};
static const unsigned int msiof1_rxd_g_pins[] = {
	/* RXD */
	RCAR_GP_PIN(3, 8),
};
static const unsigned int msiof1_rxd_g_mux[] = {
	MSIOF1_RXD_G_MARK,
};
/* - MSIOF2 ----------------------------------------------------------------- */
static const unsigned int msiof2_clk_a_pins[] = {
	/* SCK */
	RCAR_GP_PIN(1, 9),
};
static const unsigned int msiof2_clk_a_mux[] = {
	MSIOF2_SCK_A_MARK,
};
static const unsigned int msiof2_sync_a_pins[] = {
	/* SYNC */
	RCAR_GP_PIN(1, 8),
};
static const unsigned int msiof2_sync_a_mux[] = {
	MSIOF2_SYNC_A_MARK,
};
static const unsigned int msiof2_ss1_a_pins[] = {
	/* SS1 */
	RCAR_GP_PIN(1, 6),
};
static const unsigned int msiof2_ss1_a_mux[] = {
	MSIOF2_SS1_A_MARK,
};
static const unsigned int msiof2_ss2_a_pins[] = {
	/* SS2 */
	RCAR_GP_PIN(1, 7),
};
static const unsigned int msiof2_ss2_a_mux[] = {
	MSIOF2_SS2_A_MARK,
};
static const unsigned int msiof2_txd_a_pins[] = {
	/* TXD */
	RCAR_GP_PIN(1, 11),
};
static const unsigned int msiof2_txd_a_mux[] = {
	MSIOF2_TXD_A_MARK,
};
static const unsigned int msiof2_rxd_a_pins[] = {
	/* RXD */
	RCAR_GP_PIN(1, 10),
};
static const unsigned int msiof2_rxd_a_mux[] = {
	MSIOF2_RXD_A_MARK,
};
static const unsigned int msiof2_clk_b_pins[] = {
	/* SCK */
	RCAR_GP_PIN(0, 4),
};
static const unsigned int msiof2_clk_b_mux[] = {
	MSIOF2_SCK_B_MARK,
};
static const unsigned int msiof2_sync_b_pins[] = {
	/* SYNC */
	RCAR_GP_PIN(0, 5),
};
static const unsigned int msiof2_sync_b_mux[] = {
	MSIOF2_SYNC_B_MARK,
};
static const unsigned int msiof2_ss1_b_pins[] = {
	/* SS1 */
	RCAR_GP_PIN(0, 0),
};
static const unsigned int msiof2_ss1_b_mux[] = {
	MSIOF2_SS1_B_MARK,
};
static const unsigned int msiof2_ss2_b_pins[] = {
	/* SS2 */
	RCAR_GP_PIN(0, 1),
};
static const unsigned int msiof2_ss2_b_mux[] = {
	MSIOF2_SS2_B_MARK,
};
static const unsigned int msiof2_txd_b_pins[] = {
	/* TXD */
	RCAR_GP_PIN(0, 7),
};
static const unsigned int msiof2_txd_b_mux[] = {
	MSIOF2_TXD_B_MARK,
};
static const unsigned int msiof2_rxd_b_pins[] = {
	/* RXD */
	RCAR_GP_PIN(0, 6),
};
static const unsigned int msiof2_rxd_b_mux[] = {
	MSIOF2_RXD_B_MARK,
};
static const unsigned int msiof2_clk_c_pins[] = {
	/* SCK */
	RCAR_GP_PIN(2, 12),
};
static const unsigned int msiof2_clk_c_mux[] = {
	MSIOF2_SCK_C_MARK,
};
static const unsigned int msiof2_sync_c_pins[] = {
	/* SYNC */
	RCAR_GP_PIN(2, 11),
};
static const unsigned int msiof2_sync_c_mux[] = {
	MSIOF2_SYNC_C_MARK,
};
static const unsigned int msiof2_ss1_c_pins[] = {
	/* SS1 */
	RCAR_GP_PIN(2, 10),
};
static const unsigned int msiof2_ss1_c_mux[] = {
	MSIOF2_SS1_C_MARK,
};
static const unsigned int msiof2_ss2_c_pins[] = {
	/* SS2 */
	RCAR_GP_PIN(2, 9),
};
static const unsigned int msiof2_ss2_c_mux[] = {
	MSIOF2_SS2_C_MARK,
};
static const unsigned int msiof2_txd_c_pins[] = {
	/* TXD */
	RCAR_GP_PIN(2, 14),
};
static const unsigned int msiof2_txd_c_mux[] = {
	MSIOF2_TXD_C_MARK,
};
static const unsigned int msiof2_rxd_c_pins[] = {
	/* RXD */
	RCAR_GP_PIN(2, 13),
};
static const unsigned int msiof2_rxd_c_mux[] = {
	MSIOF2_RXD_C_MARK,
};
static const unsigned int msiof2_clk_d_pins[] = {
	/* SCK */
	RCAR_GP_PIN(0, 8),
};
static const unsigned int msiof2_clk_d_mux[] = {
	MSIOF2_SCK_D_MARK,
};
static const unsigned int msiof2_sync_d_pins[] = {
	/* SYNC */
	RCAR_GP_PIN(0, 9),
};
static const unsigned int msiof2_sync_d_mux[] = {
	MSIOF2_SYNC_D_MARK,
};
static const unsigned int msiof2_ss1_d_pins[] = {
	/* SS1 */
	RCAR_GP_PIN(0, 12),
};
static const unsigned int msiof2_ss1_d_mux[] = {
	MSIOF2_SS1_D_MARK,
};
static const unsigned int msiof2_ss2_d_pins[] = {
	/* SS2 */
	RCAR_GP_PIN(0, 13),
};
static const unsigned int msiof2_ss2_d_mux[] = {
	MSIOF2_SS2_D_MARK,
};
static const unsigned int msiof2_txd_d_pins[] = {
	/* TXD */
	RCAR_GP_PIN(0, 11),
};
static const unsigned int msiof2_txd_d_mux[] = {
	MSIOF2_TXD_D_MARK,
};
static const unsigned int msiof2_rxd_d_pins[] = {
	/* RXD */
	RCAR_GP_PIN(0, 10),
};
static const unsigned int msiof2_rxd_d_mux[] = {
	MSIOF2_RXD_D_MARK,
};
/* - MSIOF3 ----------------------------------------------------------------- */
static const unsigned int msiof3_clk_a_pins[] = {
	/* SCK */
	RCAR_GP_PIN(0, 0),
};
static const unsigned int msiof3_clk_a_mux[] = {
	MSIOF3_SCK_A_MARK,
};
static const unsigned int msiof3_sync_a_pins[] = {
	/* SYNC */
	RCAR_GP_PIN(0, 1),
};
static const unsigned int msiof3_sync_a_mux[] = {
	MSIOF3_SYNC_A_MARK,
};
static const unsigned int msiof3_ss1_a_pins[] = {
	/* SS1 */
	RCAR_GP_PIN(0, 14),
};
static const unsigned int msiof3_ss1_a_mux[] = {
	MSIOF3_SS1_A_MARK,
};
static const unsigned int msiof3_ss2_a_pins[] = {
	/* SS2 */
	RCAR_GP_PIN(0, 15),
};
static const unsigned int msiof3_ss2_a_mux[] = {
	MSIOF3_SS2_A_MARK,
};
static const unsigned int msiof3_txd_a_pins[] = {
	/* TXD */
	RCAR_GP_PIN(0, 3),
};
static const unsigned int msiof3_txd_a_mux[] = {
	MSIOF3_TXD_A_MARK,
};
static const unsigned int msiof3_rxd_a_pins[] = {
	/* RXD */
	RCAR_GP_PIN(0, 2),
};
static const unsigned int msiof3_rxd_a_mux[] = {
	MSIOF3_RXD_A_MARK,
};
static const unsigned int msiof3_clk_b_pins[] = {
	/* SCK */
	RCAR_GP_PIN(1, 2),
};
static const unsigned int msiof3_clk_b_mux[] = {
	MSIOF3_SCK_B_MARK,
};
static const unsigned int msiof3_sync_b_pins[] = {
	/* SYNC */
	RCAR_GP_PIN(1, 0),
};
static const unsigned int msiof3_sync_b_mux[] = {
	MSIOF3_SYNC_B_MARK,
};
static const unsigned int msiof3_ss1_b_pins[] = {
	/* SS1 */
	RCAR_GP_PIN(1, 4),
};
static const unsigned int msiof3_ss1_b_mux[] = {
	MSIOF3_SS1_B_MARK,
};
static const unsigned int msiof3_ss2_b_pins[] = {
	/* SS2 */
	RCAR_GP_PIN(1, 5),
};
static const unsigned int msiof3_ss2_b_mux[] = {
	MSIOF3_SS2_B_MARK,
};
static const unsigned int msiof3_txd_b_pins[] = {
	/* TXD */
	RCAR_GP_PIN(1, 1),
};
static const unsigned int msiof3_txd_b_mux[] = {
	MSIOF3_TXD_B_MARK,
};
static const unsigned int msiof3_rxd_b_pins[] = {
	/* RXD */
	RCAR_GP_PIN(1, 3),
};
static const unsigned int msiof3_rxd_b_mux[] = {
	MSIOF3_RXD_B_MARK,
};
static const unsigned int msiof3_clk_c_pins[] = {
	/* SCK */
	RCAR_GP_PIN(1, 12),
};
static const unsigned int msiof3_clk_c_mux[] = {
	MSIOF3_SCK_C_MARK,
};
static const unsigned int msiof3_sync_c_pins[] = {
	/* SYNC */
	RCAR_GP_PIN(1, 13),
};
static const unsigned int msiof3_sync_c_mux[] = {
	MSIOF3_SYNC_C_MARK,
};
static const unsigned int msiof3_txd_c_pins[] = {
	/* TXD */
	RCAR_GP_PIN(1, 15),
};
static const unsigned int msiof3_txd_c_mux[] = {
	MSIOF3_TXD_C_MARK,
};
static const unsigned int msiof3_rxd_c_pins[] = {
	/* RXD */
	RCAR_GP_PIN(1, 14),
};
static const unsigned int msiof3_rxd_c_mux[] = {
	MSIOF3_RXD_C_MARK,
};
static const unsigned int msiof3_clk_d_pins[] = {
	/* SCK */
	RCAR_GP_PIN(1, 22),
};
static const unsigned int msiof3_clk_d_mux[] = {
	MSIOF3_SCK_D_MARK,
};
static const unsigned int msiof3_sync_d_pins[] = {
	/* SYNC */
	RCAR_GP_PIN(1, 23),
};
static const unsigned int msiof3_sync_d_mux[] = {
	MSIOF3_SYNC_D_MARK,
};
static const unsigned int msiof3_ss1_d_pins[] = {
	/* SS1 */
	RCAR_GP_PIN(1, 26),
};
static const unsigned int msiof3_ss1_d_mux[] = {
	MSIOF3_SS1_D_MARK,
};
static const unsigned int msiof3_txd_d_pins[] = {
	/* TXD */
	RCAR_GP_PIN(1, 25),
};
static const unsigned int msiof3_txd_d_mux[] = {
	MSIOF3_TXD_D_MARK,
};
static const unsigned int msiof3_rxd_d_pins[] = {
	/* RXD */
	RCAR_GP_PIN(1, 24),
};
static const unsigned int msiof3_rxd_d_mux[] = {
	MSIOF3_RXD_D_MARK,
};
static const unsigned int msiof3_clk_e_pins[] = {
	/* SCK */
	RCAR_GP_PIN(2, 3),
};
static const unsigned int msiof3_clk_e_mux[] = {
	MSIOF3_SCK_E_MARK,
};
static const unsigned int msiof3_sync_e_pins[] = {
	/* SYNC */
	RCAR_GP_PIN(2, 2),
};
static const unsigned int msiof3_sync_e_mux[] = {
	MSIOF3_SYNC_E_MARK,
};
static const unsigned int msiof3_ss1_e_pins[] = {
	/* SS1 */
	RCAR_GP_PIN(2, 1),
};
static const unsigned int msiof3_ss1_e_mux[] = {
	MSIOF3_SS1_E_MARK,
};
static const unsigned int msiof3_ss2_e_pins[] = {
	/* SS1 */
	RCAR_GP_PIN(2, 0),
};
static const unsigned int msiof3_ss2_e_mux[] = {
	MSIOF3_SS2_E_MARK,
};
static const unsigned int msiof3_txd_e_pins[] = {
	/* TXD */
	RCAR_GP_PIN(2, 5),
};
static const unsigned int msiof3_txd_e_mux[] = {
	MSIOF3_TXD_E_MARK,
};
static const unsigned int msiof3_rxd_e_pins[] = {
	/* RXD */
	RCAR_GP_PIN(2, 4),
};
static const unsigned int msiof3_rxd_e_mux[] = {
	MSIOF3_RXD_E_MARK,
};

/* - PWM0 --------------------------------------------------------------------*/
static const unsigned int pwm0_pins[] = {
	/* PWM */
	RCAR_GP_PIN(2, 6),
};
static const unsigned int pwm0_mux[] = {
	PWM0_MARK,
};
/* - PWM1 --------------------------------------------------------------------*/
static const unsigned int pwm1_a_pins[] = {
	/* PWM */
	RCAR_GP_PIN(2, 7),
};
static const unsigned int pwm1_a_mux[] = {
	PWM1_A_MARK,
};
static const unsigned int pwm1_b_pins[] = {
	/* PWM */
	RCAR_GP_PIN(1, 8),
};
static const unsigned int pwm1_b_mux[] = {
	PWM1_B_MARK,
};
/* - PWM2 --------------------------------------------------------------------*/
static const unsigned int pwm2_a_pins[] = {
	/* PWM */
	RCAR_GP_PIN(2, 8),
};
static const unsigned int pwm2_a_mux[] = {
	PWM2_A_MARK,
};
static const unsigned int pwm2_b_pins[] = {
	/* PWM */
	RCAR_GP_PIN(1, 11),
};
static const unsigned int pwm2_b_mux[] = {
	PWM2_B_MARK,
};
/* - PWM3 --------------------------------------------------------------------*/
static const unsigned int pwm3_a_pins[] = {
	/* PWM */
	RCAR_GP_PIN(1, 0),
};
static const unsigned int pwm3_a_mux[] = {
	PWM3_A_MARK,
};
static const unsigned int pwm3_b_pins[] = {
	/* PWM */
	RCAR_GP_PIN(2, 2),
};
static const unsigned int pwm3_b_mux[] = {
	PWM3_B_MARK,
};
/* - PWM4 --------------------------------------------------------------------*/
static const unsigned int pwm4_a_pins[] = {
	/* PWM */
	RCAR_GP_PIN(1, 1),
};
static const unsigned int pwm4_a_mux[] = {
	PWM4_A_MARK,
};
static const unsigned int pwm4_b_pins[] = {
	/* PWM */
	RCAR_GP_PIN(2, 3),
};
static const unsigned int pwm4_b_mux[] = {
	PWM4_B_MARK,
};
/* - PWM5 --------------------------------------------------------------------*/
static const unsigned int pwm5_a_pins[] = {
	/* PWM */
	RCAR_GP_PIN(1, 2),
};
static const unsigned int pwm5_a_mux[] = {
	PWM5_A_MARK,
};
static const unsigned int pwm5_b_pins[] = {
	/* PWM */
	RCAR_GP_PIN(2, 4),
};
static const unsigned int pwm5_b_mux[] = {
	PWM5_B_MARK,
};
/* - PWM6 --------------------------------------------------------------------*/
static const unsigned int pwm6_a_pins[] = {
	/* PWM */
	RCAR_GP_PIN(1, 3),
};
static const unsigned int pwm6_a_mux[] = {
	PWM6_A_MARK,
};
static const unsigned int pwm6_b_pins[] = {
	/* PWM */
	RCAR_GP_PIN(2, 5),
};
static const unsigned int pwm6_b_mux[] = {
	PWM6_B_MARK,
};

/* - SATA --------------------------------------------------------------------*/
static const unsigned int sata0_devslp_a_pins[] = {
	/* DEVSLP */
	RCAR_GP_PIN(6, 16),
};
static const unsigned int sata0_devslp_a_mux[] = {
	SATA_DEVSLP_A_MARK,
};
static const unsigned int sata0_devslp_b_pins[] = {
	/* DEVSLP */
	RCAR_GP_PIN(4, 6),
};
static const unsigned int sata0_devslp_b_mux[] = {
	SATA_DEVSLP_B_MARK,
};

/* - SCIF0 ------------------------------------------------------------------ */
static const unsigned int scif0_data_pins[] = {
	/* RX, TX */
	RCAR_GP_PIN(5, 1), RCAR_GP_PIN(5, 2),
};
static const unsigned int scif0_data_mux[] = {
	RX0_MARK, TX0_MARK,
};
static const unsigned int scif0_clk_pins[] = {
	/* SCK */
	RCAR_GP_PIN(5, 0),
};
static const unsigned int scif0_clk_mux[] = {
	SCK0_MARK,
};
static const unsigned int scif0_ctrl_pins[] = {
	/* RTS, CTS */
	RCAR_GP_PIN(5, 4), RCAR_GP_PIN(5, 3),
};
static const unsigned int scif0_ctrl_mux[] = {
	RTS0_N_MARK, CTS0_N_MARK,
};
/* - SCIF1 ------------------------------------------------------------------ */
static const unsigned int scif1_data_a_pins[] = {
	/* RX, TX */
	RCAR_GP_PIN(5, 5), RCAR_GP_PIN(5, 6),
};
static const unsigned int scif1_data_a_mux[] = {
	RX1_A_MARK, TX1_A_MARK,
};
static const unsigned int scif1_clk_pins[] = {
	/* SCK */
	RCAR_GP_PIN(6, 21),
};
static const unsigned int scif1_clk_mux[] = {
	SCK1_MARK,
};
static const unsigned int scif1_ctrl_pins[] = {
	/* RTS, CTS */
	RCAR_GP_PIN(5, 8), RCAR_GP_PIN(5, 7),
};
static const unsigned int scif1_ctrl_mux[] = {
	RTS1_N_MARK, CTS1_N_MARK,
};

static const unsigned int scif1_data_b_pins[] = {
	/* RX, TX */
	RCAR_GP_PIN(5, 24), RCAR_GP_PIN(5, 25),
};
static const unsigned int scif1_data_b_mux[] = {
	RX1_B_MARK, TX1_B_MARK,
};
/* - SCIF2 ------------------------------------------------------------------ */
static const unsigned int scif2_data_a_pins[] = {
	/* RX, TX */
	RCAR_GP_PIN(5, 11), RCAR_GP_PIN(5, 10),
};
static const unsigned int scif2_data_a_mux[] = {
	RX2_A_MARK, TX2_A_MARK,
};
static const unsigned int scif2_clk_pins[] = {
	/* SCK */
	RCAR_GP_PIN(5, 9),
};
static const unsigned int scif2_clk_mux[] = {
	SCK2_MARK,
};
static const unsigned int scif2_data_b_pins[] = {
	/* RX, TX */
	RCAR_GP_PIN(5, 15), RCAR_GP_PIN(5, 16),
};
static const unsigned int scif2_data_b_mux[] = {
	RX2_B_MARK, TX2_B_MARK,
};
/* - SCIF3 ------------------------------------------------------------------ */
static const unsigned int scif3_data_a_pins[] = {
	/* RX, TX */
	RCAR_GP_PIN(1, 23), RCAR_GP_PIN(1, 24),
};
static const unsigned int scif3_data_a_mux[] = {
	RX3_A_MARK, TX3_A_MARK,
};
static const unsigned int scif3_clk_pins[] = {
	/* SCK */
	RCAR_GP_PIN(1, 22),
};
static const unsigned int scif3_clk_mux[] = {
	SCK3_MARK,
};
static const unsigned int scif3_ctrl_pins[] = {
	/* RTS, CTS */
	RCAR_GP_PIN(1, 26), RCAR_GP_PIN(1, 25),
};
static const unsigned int scif3_ctrl_mux[] = {
	RTS3_N_MARK, CTS3_N_MARK,
};
static const unsigned int scif3_data_b_pins[] = {
	/* RX, TX */
	RCAR_GP_PIN(1, 8), RCAR_GP_PIN(1, 11),
};
static const unsigned int scif3_data_b_mux[] = {
	RX3_B_MARK, TX3_B_MARK,
};
/* - SCIF4 ------------------------------------------------------------------ */
static const unsigned int scif4_data_a_pins[] = {
	/* RX, TX */
	RCAR_GP_PIN(2, 11), RCAR_GP_PIN(2, 12),
};
static const unsigned int scif4_data_a_mux[] = {
	RX4_A_MARK, TX4_A_MARK,
};
static const unsigned int scif4_clk_a_pins[] = {
	/* SCK */
	RCAR_GP_PIN(2, 10),
};
static const unsigned int scif4_clk_a_mux[] = {
	SCK4_A_MARK,
};
static const unsigned int scif4_ctrl_a_pins[] = {
	/* RTS, CTS */
	RCAR_GP_PIN(2, 14), RCAR_GP_PIN(2, 13),
};
static const unsigned int scif4_ctrl_a_mux[] = {
	RTS4_N_A_MARK, CTS4_N_A_MARK,
};
static const unsigned int scif4_data_b_pins[] = {
	/* RX, TX */
	RCAR_GP_PIN(1, 6), RCAR_GP_PIN(1, 7),
};
static const unsigned int scif4_data_b_mux[] = {
	RX4_B_MARK, TX4_B_MARK,
};
static const unsigned int scif4_clk_b_pins[] = {
	/* SCK */
	RCAR_GP_PIN(1, 5),
};
static const unsigned int scif4_clk_b_mux[] = {
	SCK4_B_MARK,
};
static const unsigned int scif4_ctrl_b_pins[] = {
	/* RTS, CTS */
	RCAR_GP_PIN(1, 10), RCAR_GP_PIN(1, 9),
};
static const unsigned int scif4_ctrl_b_mux[] = {
	RTS4_N_B_MARK, CTS4_N_B_MARK,
};
static const unsigned int scif4_data_c_pins[] = {
	/* RX, TX */
	RCAR_GP_PIN(0, 12), RCAR_GP_PIN(0, 13),
};
static const unsigned int scif4_data_c_mux[] = {
	RX4_C_MARK, TX4_C_MARK,
};
static const unsigned int scif4_clk_c_pins[] = {
	/* SCK */
	RCAR_GP_PIN(0, 8),
};
static const unsigned int scif4_clk_c_mux[] = {
	SCK4_C_MARK,
};
static const unsigned int scif4_ctrl_c_pins[] = {
	/* RTS, CTS */
	RCAR_GP_PIN(0, 11), RCAR_GP_PIN(0, 10),
};
static const unsigned int scif4_ctrl_c_mux[] = {
	RTS4_N_C_MARK, CTS4_N_C_MARK,
};
/* - SCIF5 ------------------------------------------------------------------ */
static const unsigned int scif5_data_a_pins[] = {
	/* RX, TX */
	RCAR_GP_PIN(5, 19), RCAR_GP_PIN(5, 21),
};
static const unsigned int scif5_data_a_mux[] = {
	RX5_A_MARK, TX5_A_MARK,
};
static const unsigned int scif5_clk_a_pins[] = {
	/* SCK */
	RCAR_GP_PIN(6, 21),
};
static const unsigned int scif5_clk_a_mux[] = {
	SCK5_A_MARK,
};
static const unsigned int scif5_data_b_pins[] = {
	/* RX, TX */
	RCAR_GP_PIN(5, 12), RCAR_GP_PIN(5, 18),
};
static const unsigned int scif5_data_b_mux[] = {
	RX5_B_MARK, TX5_B_MARK,
};
static const unsigned int scif5_clk_b_pins[] = {
	/* SCK */
	RCAR_GP_PIN(5, 0),
};
static const unsigned int scif5_clk_b_mux[] = {
	SCK5_B_MARK,
};

/* - SCIF Clock ------------------------------------------------------------- */
static const unsigned int scif_clk_a_pins[] = {
	/* SCIF_CLK */
	RCAR_GP_PIN(6, 23),
};
static const unsigned int scif_clk_a_mux[] = {
	SCIF_CLK_A_MARK,
};
static const unsigned int scif_clk_b_pins[] = {
	/* SCIF_CLK */
	RCAR_GP_PIN(5, 9),
};
static const unsigned int scif_clk_b_mux[] = {
	SCIF_CLK_B_MARK,
};

/* - SDHI0 ------------------------------------------------------------------ */
static const unsigned int sdhi0_data1_pins[] = {
	/* D0 */
	RCAR_GP_PIN(3, 2),
};
static const unsigned int sdhi0_data1_mux[] = {
	SD0_DAT0_MARK,
};
static const unsigned int sdhi0_data4_pins[] = {
	/* D[0:3] */
	RCAR_GP_PIN(3, 2), RCAR_GP_PIN(3, 3),
	RCAR_GP_PIN(3, 4), RCAR_GP_PIN(3, 5),
};
static const unsigned int sdhi0_data4_mux[] = {
	SD0_DAT0_MARK, SD0_DAT1_MARK,
	SD0_DAT2_MARK, SD0_DAT3_MARK,
};
static const unsigned int sdhi0_ctrl_pins[] = {
	/* CLK, CMD */
	RCAR_GP_PIN(3, 0), RCAR_GP_PIN(3, 1),
};
static const unsigned int sdhi0_ctrl_mux[] = {
	SD0_CLK_MARK, SD0_CMD_MARK,
};
static const unsigned int sdhi0_cd_pins[] = {
	/* CD */
	RCAR_GP_PIN(3, 12),
};
static const unsigned int sdhi0_cd_mux[] = {
	SD0_CD_MARK,
};
static const unsigned int sdhi0_wp_pins[] = {
	/* WP */
	RCAR_GP_PIN(3, 13),
};
static const unsigned int sdhi0_wp_mux[] = {
	SD0_WP_MARK,
};
/* - SDHI1 ------------------------------------------------------------------ */
static const unsigned int sdhi1_data1_pins[] = {
	/* D0 */
	RCAR_GP_PIN(3, 8),
};
static const unsigned int sdhi1_data1_mux[] = {
	SD1_DAT0_MARK,
};
static const unsigned int sdhi1_data4_pins[] = {
	/* D[0:3] */
	RCAR_GP_PIN(3, 8),  RCAR_GP_PIN(3, 9),
	RCAR_GP_PIN(3, 10), RCAR_GP_PIN(3, 11),
};
static const unsigned int sdhi1_data4_mux[] = {
	SD1_DAT0_MARK, SD1_DAT1_MARK,
	SD1_DAT2_MARK, SD1_DAT3_MARK,
};
static const unsigned int sdhi1_ctrl_pins[] = {
	/* CLK, CMD */
	RCAR_GP_PIN(3, 6), RCAR_GP_PIN(3, 7),
};
static const unsigned int sdhi1_ctrl_mux[] = {
	SD1_CLK_MARK, SD1_CMD_MARK,
};
static const unsigned int sdhi1_cd_pins[] = {
	/* CD */
	RCAR_GP_PIN(3, 14),
};
static const unsigned int sdhi1_cd_mux[] = {
	SD1_CD_MARK,
};
static const unsigned int sdhi1_wp_pins[] = {
	/* WP */
	RCAR_GP_PIN(3, 15),
};
static const unsigned int sdhi1_wp_mux[] = {
	SD1_WP_MARK,
};
/* - SDHI2 ------------------------------------------------------------------ */
static const unsigned int sdhi2_data1_pins[] = {
	/* D0 */
	RCAR_GP_PIN(4, 2),
};
static const unsigned int sdhi2_data1_mux[] = {
	SD2_DAT0_MARK,
};
static const unsigned int sdhi2_data4_pins[] = {
	/* D[0:3] */
	RCAR_GP_PIN(4, 2), RCAR_GP_PIN(4, 3),
	RCAR_GP_PIN(4, 4), RCAR_GP_PIN(4, 5),
};
static const unsigned int sdhi2_data4_mux[] = {
	SD2_DAT0_MARK, SD2_DAT1_MARK,
	SD2_DAT2_MARK, SD2_DAT3_MARK,
};
static const unsigned int sdhi2_data8_pins[] = {
	/* D[0:7] */
	RCAR_GP_PIN(4, 2),  RCAR_GP_PIN(4, 3),
	RCAR_GP_PIN(4, 4),  RCAR_GP_PIN(4, 5),
	RCAR_GP_PIN(3, 8),  RCAR_GP_PIN(3, 9),
	RCAR_GP_PIN(3, 10), RCAR_GP_PIN(3, 11),
};
static const unsigned int sdhi2_data8_mux[] = {
	SD2_DAT0_MARK, SD2_DAT1_MARK,
	SD2_DAT2_MARK, SD2_DAT3_MARK,
	SD2_DAT4_MARK, SD2_DAT5_MARK,
	SD2_DAT6_MARK, SD2_DAT7_MARK,
};
static const unsigned int sdhi2_ctrl_pins[] = {
	/* CLK, CMD */
	RCAR_GP_PIN(4, 0), RCAR_GP_PIN(4, 1),
};
static const unsigned int sdhi2_ctrl_mux[] = {
	SD2_CLK_MARK, SD2_CMD_MARK,
};
static const unsigned int sdhi2_cd_a_pins[] = {
	/* CD */
	RCAR_GP_PIN(4, 13),
};
static const unsigned int sdhi2_cd_a_mux[] = {
	SD2_CD_A_MARK,
};
static const unsigned int sdhi2_cd_b_pins[] = {
	/* CD */
	RCAR_GP_PIN(5, 10),
};
static const unsigned int sdhi2_cd_b_mux[] = {
	SD2_CD_B_MARK,
};
static const unsigned int sdhi2_wp_a_pins[] = {
	/* WP */
	RCAR_GP_PIN(4, 14),
};
static const unsigned int sdhi2_wp_a_mux[] = {
	SD2_WP_A_MARK,
};
static const unsigned int sdhi2_wp_b_pins[] = {
	/* WP */
	RCAR_GP_PIN(5, 11),
};
static const unsigned int sdhi2_wp_b_mux[] = {
	SD2_WP_B_MARK,
};
static const unsigned int sdhi2_ds_pins[] = {
	/* DS */
	RCAR_GP_PIN(4, 6),
};
static const unsigned int sdhi2_ds_mux[] = {
	SD2_DS_MARK,
};
/* - SDHI3 ------------------------------------------------------------------ */
static const unsigned int sdhi3_data1_pins[] = {
	/* D0 */
	RCAR_GP_PIN(4, 9),
};
static const unsigned int sdhi3_data1_mux[] = {
	SD3_DAT0_MARK,
};
static const unsigned int sdhi3_data4_pins[] = {
	/* D[0:3] */
	RCAR_GP_PIN(4, 9),  RCAR_GP_PIN(4, 10),
	RCAR_GP_PIN(4, 11), RCAR_GP_PIN(4, 12),
};
static const unsigned int sdhi3_data4_mux[] = {
	SD3_DAT0_MARK, SD3_DAT1_MARK,
	SD3_DAT2_MARK, SD3_DAT3_MARK,
};
static const unsigned int sdhi3_data8_pins[] = {
	/* D[0:7] */
	RCAR_GP_PIN(4, 9),  RCAR_GP_PIN(4, 10),
	RCAR_GP_PIN(4, 11), RCAR_GP_PIN(4, 12),
	RCAR_GP_PIN(4, 13), RCAR_GP_PIN(4, 14),
	RCAR_GP_PIN(4, 15), RCAR_GP_PIN(4, 16),
};
static const unsigned int sdhi3_data8_mux[] = {
	SD3_DAT0_MARK, SD3_DAT1_MARK,
	SD3_DAT2_MARK, SD3_DAT3_MARK,
	SD3_DAT4_MARK, SD3_DAT5_MARK,
	SD3_DAT6_MARK, SD3_DAT7_MARK,
};
static const unsigned int sdhi3_ctrl_pins[] = {
	/* CLK, CMD */
	RCAR_GP_PIN(4, 7), RCAR_GP_PIN(4, 8),
};
static const unsigned int sdhi3_ctrl_mux[] = {
	SD3_CLK_MARK, SD3_CMD_MARK,
};
static const unsigned int sdhi3_cd_pins[] = {
	/* CD */
	RCAR_GP_PIN(4, 15),
};
static const unsigned int sdhi3_cd_mux[] = {
	SD3_CD_MARK,
};
static const unsigned int sdhi3_wp_pins[] = {
	/* WP */
	RCAR_GP_PIN(4, 16),
};
static const unsigned int sdhi3_wp_mux[] = {
	SD3_WP_MARK,
};
static const unsigned int sdhi3_ds_pins[] = {
	/* DS */
	RCAR_GP_PIN(4, 17),
};
static const unsigned int sdhi3_ds_mux[] = {
	SD3_DS_MARK,
};

/* - SSI -------------------------------------------------------------------- */
static const unsigned int ssi0_data_pins[] = {
	/* SDATA */
	RCAR_GP_PIN(6, 2),
};
static const unsigned int ssi0_data_mux[] = {
	SSI_SDATA0_MARK,
};
static const unsigned int ssi01239_ctrl_pins[] = {
	/* SCK, WS */
	RCAR_GP_PIN(6, 0), RCAR_GP_PIN(6, 1),
};
static const unsigned int ssi01239_ctrl_mux[] = {
	SSI_SCK01239_MARK, SSI_WS01239_MARK,
};
static const unsigned int ssi1_data_a_pins[] = {
	/* SDATA */
	RCAR_GP_PIN(6, 3),
};
static const unsigned int ssi1_data_a_mux[] = {
	SSI_SDATA1_A_MARK,
};
static const unsigned int ssi1_data_b_pins[] = {
	/* SDATA */
	RCAR_GP_PIN(5, 12),
};
static const unsigned int ssi1_data_b_mux[] = {
	SSI_SDATA1_B_MARK,
};
static const unsigned int ssi1_ctrl_a_pins[] = {
	/* SCK, WS */
	RCAR_GP_PIN(6, 26), RCAR_GP_PIN(6, 27),
};
static const unsigned int ssi1_ctrl_a_mux[] = {
	SSI_SCK1_A_MARK, SSI_WS1_A_MARK,
};
static const unsigned int ssi1_ctrl_b_pins[] = {
	/* SCK, WS */
	RCAR_GP_PIN(6, 4), RCAR_GP_PIN(6, 21),
};
static const unsigned int ssi1_ctrl_b_mux[] = {
	SSI_SCK1_B_MARK, SSI_WS1_B_MARK,
};
static const unsigned int ssi2_data_a_pins[] = {
	/* SDATA */
	RCAR_GP_PIN(6, 4),
};
static const unsigned int ssi2_data_a_mux[] = {
	SSI_SDATA2_A_MARK,
};
static const unsigned int ssi2_data_b_pins[] = {
	/* SDATA */
	RCAR_GP_PIN(5, 13),
};
static const unsigned int ssi2_data_b_mux[] = {
	SSI_SDATA2_B_MARK,
};
static const unsigned int ssi2_ctrl_a_pins[] = {
	/* SCK, WS */
	RCAR_GP_PIN(5, 19), RCAR_GP_PIN(5, 21),
};
static const unsigned int ssi2_ctrl_a_mux[] = {
	SSI_SCK2_A_MARK, SSI_WS2_A_MARK,
};
static const unsigned int ssi2_ctrl_b_pins[] = {
	/* SCK, WS */
	RCAR_GP_PIN(6, 28), RCAR_GP_PIN(6, 29),
};
static const unsigned int ssi2_ctrl_b_mux[] = {
	SSI_SCK2_B_MARK, SSI_WS2_B_MARK,
};
static const unsigned int ssi3_data_pins[] = {
	/* SDATA */
	RCAR_GP_PIN(6, 7),
};
static const unsigned int ssi3_data_mux[] = {
	SSI_SDATA3_MARK,
};
static const unsigned int ssi349_ctrl_pins[] = {
	/* SCK, WS */
	RCAR_GP_PIN(6, 5), RCAR_GP_PIN(6, 6),
};
static const unsigned int ssi349_ctrl_mux[] = {
	SSI_SCK349_MARK, SSI_WS349_MARK,
};
static const unsigned int ssi4_data_pins[] = {
	/* SDATA */
	RCAR_GP_PIN(6, 10),
};
static const unsigned int ssi4_data_mux[] = {
	SSI_SDATA4_MARK,
};
static const unsigned int ssi4_ctrl_pins[] = {
	/* SCK, WS */
	RCAR_GP_PIN(6, 8), RCAR_GP_PIN(6, 9),
};
static const unsigned int ssi4_ctrl_mux[] = {
	SSI_SCK4_MARK, SSI_WS4_MARK,
};
static const unsigned int ssi5_data_pins[] = {
	/* SDATA */
	RCAR_GP_PIN(6, 13),
};
static const unsigned int ssi5_data_mux[] = {
	SSI_SDATA5_MARK,
};
static const unsigned int ssi5_ctrl_pins[] = {
	/* SCK, WS */
	RCAR_GP_PIN(6, 11), RCAR_GP_PIN(6, 12),
};
static const unsigned int ssi5_ctrl_mux[] = {
	SSI_SCK5_MARK, SSI_WS5_MARK,
};
static const unsigned int ssi6_data_pins[] = {
	/* SDATA */
	RCAR_GP_PIN(6, 16),
};
static const unsigned int ssi6_data_mux[] = {
	SSI_SDATA6_MARK,
};
static const unsigned int ssi6_ctrl_pins[] = {
	/* SCK, WS */
	RCAR_GP_PIN(6, 14), RCAR_GP_PIN(6, 15),
};
static const unsigned int ssi6_ctrl_mux[] = {
	SSI_SCK6_MARK, SSI_WS6_MARK,
};
static const unsigned int ssi7_data_pins[] = {
	/* SDATA */
	RCAR_GP_PIN(6, 19),
};
static const unsigned int ssi7_data_mux[] = {
	SSI_SDATA7_MARK,
};
static const unsigned int ssi78_ctrl_pins[] = {
	/* SCK, WS */
	RCAR_GP_PIN(6, 17), RCAR_GP_PIN(6, 18),
};
static const unsigned int ssi78_ctrl_mux[] = {
	SSI_SCK78_MARK, SSI_WS78_MARK,
};
static const unsigned int ssi8_data_pins[] = {
	/* SDATA */
	RCAR_GP_PIN(6, 20),
};
static const unsigned int ssi8_data_mux[] = {
	SSI_SDATA8_MARK,
};
static const unsigned int ssi9_data_a_pins[] = {
	/* SDATA */
	RCAR_GP_PIN(6, 21),
};
static const unsigned int ssi9_data_a_mux[] = {
	SSI_SDATA9_A_MARK,
};
static const unsigned int ssi9_data_b_pins[] = {
	/* SDATA */
	RCAR_GP_PIN(5, 14),
};
static const unsigned int ssi9_data_b_mux[] = {
	SSI_SDATA9_B_MARK,
};
static const unsigned int ssi9_ctrl_a_pins[] = {
	/* SCK, WS */
	RCAR_GP_PIN(5, 15), RCAR_GP_PIN(5, 16),
};
static const unsigned int ssi9_ctrl_a_mux[] = {
	SSI_SCK9_A_MARK, SSI_WS9_A_MARK,
};
static const unsigned int ssi9_ctrl_b_pins[] = {
	/* SCK, WS */
	RCAR_GP_PIN(6, 30), RCAR_GP_PIN(6, 31),
};
static const unsigned int ssi9_ctrl_b_mux[] = {
	SSI_SCK9_B_MARK, SSI_WS9_B_MARK,
};

/* - USB0 ------------------------------------------------------------------- */
static const unsigned int usb0_pins[] = {
	/* PWEN, OVC */
	RCAR_GP_PIN(6, 24), RCAR_GP_PIN(6, 25),
};
static const unsigned int usb0_mux[] = {
	USB0_PWEN_MARK, USB0_OVC_MARK,
};
/* - USB1 ------------------------------------------------------------------- */
static const unsigned int usb1_pins[] = {
	/* PWEN, OVC */
	RCAR_GP_PIN(6, 26), RCAR_GP_PIN(6, 27),
};
static const unsigned int usb1_mux[] = {
	USB1_PWEN_MARK, USB1_OVC_MARK,
};
/* - USB2 ------------------------------------------------------------------- */
static const unsigned int usb2_pins[] = {
	/* PWEN, OVC */
	RCAR_GP_PIN(6, 14), RCAR_GP_PIN(6, 15),
};
static const unsigned int usb2_mux[] = {
	USB2_PWEN_MARK, USB2_OVC_MARK,
};
/* - USB2_CH3 --------------------------------------------------------------- */
static const unsigned int usb2_ch3_pins[] = {
	/* PWEN, OVC */
	RCAR_GP_PIN(6, 30), RCAR_GP_PIN(6, 31),
};
static const unsigned int usb2_ch3_mux[] = {
	USB2_CH3_PWEN_MARK, USB2_CH3_OVC_MARK,
};

/* - USB30 ------------------------------------------------------------------ */
static const unsigned int usb30_pins[] = {
	/* PWEN, OVC */
	RCAR_GP_PIN(6, 28), RCAR_GP_PIN(6, 29),
};
static const unsigned int usb30_mux[] = {
	USB30_PWEN_MARK, USB30_OVC_MARK,
};

static const struct sh_pfc_pin_group pinmux_groups[] = {
	SH_PFC_PIN_GROUP(audio_clk_a_a),
	SH_PFC_PIN_GROUP(audio_clk_a_b),
	SH_PFC_PIN_GROUP(audio_clk_a_c),
	SH_PFC_PIN_GROUP(audio_clk_b_a),
	SH_PFC_PIN_GROUP(audio_clk_b_b),
	SH_PFC_PIN_GROUP(audio_clk_c_a),
	SH_PFC_PIN_GROUP(audio_clk_c_b),
	SH_PFC_PIN_GROUP(audio_clkout_a),
	SH_PFC_PIN_GROUP(audio_clkout_b),
	SH_PFC_PIN_GROUP(audio_clkout_c),
	SH_PFC_PIN_GROUP(audio_clkout_d),
	SH_PFC_PIN_GROUP(audio_clkout1_a),
	SH_PFC_PIN_GROUP(audio_clkout1_b),
	SH_PFC_PIN_GROUP(audio_clkout2_a),
	SH_PFC_PIN_GROUP(audio_clkout2_b),
	SH_PFC_PIN_GROUP(audio_clkout3_a),
	SH_PFC_PIN_GROUP(audio_clkout3_b),
	SH_PFC_PIN_GROUP(avb_link),
	SH_PFC_PIN_GROUP(avb_magic),
	SH_PFC_PIN_GROUP(avb_phy_int),
	SH_PFC_PIN_GROUP(avb_mdc),
	SH_PFC_PIN_GROUP(avb_mii),
	SH_PFC_PIN_GROUP(avb_avtp_pps),
	SH_PFC_PIN_GROUP(avb_avtp_match_a),
	SH_PFC_PIN_GROUP(avb_avtp_capture_a),
	SH_PFC_PIN_GROUP(avb_avtp_match_b),
	SH_PFC_PIN_GROUP(avb_avtp_capture_b),
<<<<<<< HEAD
=======
	SH_PFC_PIN_GROUP(can0_data_a),
	SH_PFC_PIN_GROUP(can0_data_b),
	SH_PFC_PIN_GROUP(can1_data),
	SH_PFC_PIN_GROUP(can_clk),
	SH_PFC_PIN_GROUP(canfd0_data_a),
	SH_PFC_PIN_GROUP(canfd0_data_b),
	SH_PFC_PIN_GROUP(canfd1_data),
>>>>>>> 661e50bc
	SH_PFC_PIN_GROUP(drif0_ctrl_a),
	SH_PFC_PIN_GROUP(drif0_data0_a),
	SH_PFC_PIN_GROUP(drif0_data1_a),
	SH_PFC_PIN_GROUP(drif0_ctrl_b),
	SH_PFC_PIN_GROUP(drif0_data0_b),
	SH_PFC_PIN_GROUP(drif0_data1_b),
	SH_PFC_PIN_GROUP(drif0_ctrl_c),
	SH_PFC_PIN_GROUP(drif0_data0_c),
	SH_PFC_PIN_GROUP(drif0_data1_c),
	SH_PFC_PIN_GROUP(drif1_ctrl_a),
	SH_PFC_PIN_GROUP(drif1_data0_a),
	SH_PFC_PIN_GROUP(drif1_data1_a),
	SH_PFC_PIN_GROUP(drif1_ctrl_b),
	SH_PFC_PIN_GROUP(drif1_data0_b),
	SH_PFC_PIN_GROUP(drif1_data1_b),
	SH_PFC_PIN_GROUP(drif1_ctrl_c),
	SH_PFC_PIN_GROUP(drif1_data0_c),
	SH_PFC_PIN_GROUP(drif1_data1_c),
	SH_PFC_PIN_GROUP(drif2_ctrl_a),
	SH_PFC_PIN_GROUP(drif2_data0_a),
	SH_PFC_PIN_GROUP(drif2_data1_a),
	SH_PFC_PIN_GROUP(drif2_ctrl_b),
	SH_PFC_PIN_GROUP(drif2_data0_b),
	SH_PFC_PIN_GROUP(drif2_data1_b),
	SH_PFC_PIN_GROUP(drif3_ctrl_a),
	SH_PFC_PIN_GROUP(drif3_data0_a),
	SH_PFC_PIN_GROUP(drif3_data1_a),
	SH_PFC_PIN_GROUP(drif3_ctrl_b),
	SH_PFC_PIN_GROUP(drif3_data0_b),
	SH_PFC_PIN_GROUP(drif3_data1_b),
	SH_PFC_PIN_GROUP(du_rgb666),
	SH_PFC_PIN_GROUP(du_rgb888),
	SH_PFC_PIN_GROUP(du_clk_out_0),
	SH_PFC_PIN_GROUP(du_clk_out_1),
	SH_PFC_PIN_GROUP(du_sync),
	SH_PFC_PIN_GROUP(du_oddf),
	SH_PFC_PIN_GROUP(du_cde),
	SH_PFC_PIN_GROUP(du_disp),
	SH_PFC_PIN_GROUP(hscif0_data),
	SH_PFC_PIN_GROUP(hscif0_clk),
	SH_PFC_PIN_GROUP(hscif0_ctrl),
	SH_PFC_PIN_GROUP(hscif1_data_a),
	SH_PFC_PIN_GROUP(hscif1_clk_a),
	SH_PFC_PIN_GROUP(hscif1_ctrl_a),
	SH_PFC_PIN_GROUP(hscif1_data_b),
	SH_PFC_PIN_GROUP(hscif1_clk_b),
	SH_PFC_PIN_GROUP(hscif1_ctrl_b),
	SH_PFC_PIN_GROUP(hscif2_data_a),
	SH_PFC_PIN_GROUP(hscif2_clk_a),
	SH_PFC_PIN_GROUP(hscif2_ctrl_a),
	SH_PFC_PIN_GROUP(hscif2_data_b),
	SH_PFC_PIN_GROUP(hscif2_clk_b),
	SH_PFC_PIN_GROUP(hscif2_ctrl_b),
	SH_PFC_PIN_GROUP(hscif2_data_c),
	SH_PFC_PIN_GROUP(hscif2_clk_c),
	SH_PFC_PIN_GROUP(hscif2_ctrl_c),
	SH_PFC_PIN_GROUP(hscif3_data_a),
	SH_PFC_PIN_GROUP(hscif3_clk),
	SH_PFC_PIN_GROUP(hscif3_ctrl),
	SH_PFC_PIN_GROUP(hscif3_data_b),
	SH_PFC_PIN_GROUP(hscif3_data_c),
	SH_PFC_PIN_GROUP(hscif3_data_d),
	SH_PFC_PIN_GROUP(hscif4_data_a),
	SH_PFC_PIN_GROUP(hscif4_clk),
	SH_PFC_PIN_GROUP(hscif4_ctrl),
	SH_PFC_PIN_GROUP(hscif4_data_b),
	SH_PFC_PIN_GROUP(i2c1_a),
	SH_PFC_PIN_GROUP(i2c1_b),
	SH_PFC_PIN_GROUP(i2c2_a),
	SH_PFC_PIN_GROUP(i2c2_b),
	SH_PFC_PIN_GROUP(i2c6_a),
	SH_PFC_PIN_GROUP(i2c6_b),
	SH_PFC_PIN_GROUP(i2c6_c),
	SH_PFC_PIN_GROUP(intc_ex_irq0),
	SH_PFC_PIN_GROUP(intc_ex_irq1),
	SH_PFC_PIN_GROUP(intc_ex_irq2),
	SH_PFC_PIN_GROUP(intc_ex_irq3),
	SH_PFC_PIN_GROUP(intc_ex_irq4),
	SH_PFC_PIN_GROUP(intc_ex_irq5),
	SH_PFC_PIN_GROUP(msiof0_clk),
	SH_PFC_PIN_GROUP(msiof0_sync),
	SH_PFC_PIN_GROUP(msiof0_ss1),
	SH_PFC_PIN_GROUP(msiof0_ss2),
	SH_PFC_PIN_GROUP(msiof0_txd),
	SH_PFC_PIN_GROUP(msiof0_rxd),
	SH_PFC_PIN_GROUP(msiof1_clk_a),
	SH_PFC_PIN_GROUP(msiof1_sync_a),
	SH_PFC_PIN_GROUP(msiof1_ss1_a),
	SH_PFC_PIN_GROUP(msiof1_ss2_a),
	SH_PFC_PIN_GROUP(msiof1_txd_a),
	SH_PFC_PIN_GROUP(msiof1_rxd_a),
	SH_PFC_PIN_GROUP(msiof1_clk_b),
	SH_PFC_PIN_GROUP(msiof1_sync_b),
	SH_PFC_PIN_GROUP(msiof1_ss1_b),
	SH_PFC_PIN_GROUP(msiof1_ss2_b),
	SH_PFC_PIN_GROUP(msiof1_txd_b),
	SH_PFC_PIN_GROUP(msiof1_rxd_b),
	SH_PFC_PIN_GROUP(msiof1_clk_c),
	SH_PFC_PIN_GROUP(msiof1_sync_c),
	SH_PFC_PIN_GROUP(msiof1_ss1_c),
	SH_PFC_PIN_GROUP(msiof1_ss2_c),
	SH_PFC_PIN_GROUP(msiof1_txd_c),
	SH_PFC_PIN_GROUP(msiof1_rxd_c),
	SH_PFC_PIN_GROUP(msiof1_clk_d),
	SH_PFC_PIN_GROUP(msiof1_sync_d),
	SH_PFC_PIN_GROUP(msiof1_ss1_d),
	SH_PFC_PIN_GROUP(msiof1_ss2_d),
	SH_PFC_PIN_GROUP(msiof1_txd_d),
	SH_PFC_PIN_GROUP(msiof1_rxd_d),
	SH_PFC_PIN_GROUP(msiof1_clk_e),
	SH_PFC_PIN_GROUP(msiof1_sync_e),
	SH_PFC_PIN_GROUP(msiof1_ss1_e),
	SH_PFC_PIN_GROUP(msiof1_ss2_e),
	SH_PFC_PIN_GROUP(msiof1_txd_e),
	SH_PFC_PIN_GROUP(msiof1_rxd_e),
	SH_PFC_PIN_GROUP(msiof1_clk_f),
	SH_PFC_PIN_GROUP(msiof1_sync_f),
	SH_PFC_PIN_GROUP(msiof1_ss1_f),
	SH_PFC_PIN_GROUP(msiof1_ss2_f),
	SH_PFC_PIN_GROUP(msiof1_txd_f),
	SH_PFC_PIN_GROUP(msiof1_rxd_f),
	SH_PFC_PIN_GROUP(msiof1_clk_g),
	SH_PFC_PIN_GROUP(msiof1_sync_g),
	SH_PFC_PIN_GROUP(msiof1_ss1_g),
	SH_PFC_PIN_GROUP(msiof1_ss2_g),
	SH_PFC_PIN_GROUP(msiof1_txd_g),
	SH_PFC_PIN_GROUP(msiof1_rxd_g),
	SH_PFC_PIN_GROUP(msiof2_clk_a),
	SH_PFC_PIN_GROUP(msiof2_sync_a),
	SH_PFC_PIN_GROUP(msiof2_ss1_a),
	SH_PFC_PIN_GROUP(msiof2_ss2_a),
	SH_PFC_PIN_GROUP(msiof2_txd_a),
	SH_PFC_PIN_GROUP(msiof2_rxd_a),
	SH_PFC_PIN_GROUP(msiof2_clk_b),
	SH_PFC_PIN_GROUP(msiof2_sync_b),
	SH_PFC_PIN_GROUP(msiof2_ss1_b),
	SH_PFC_PIN_GROUP(msiof2_ss2_b),
	SH_PFC_PIN_GROUP(msiof2_txd_b),
	SH_PFC_PIN_GROUP(msiof2_rxd_b),
	SH_PFC_PIN_GROUP(msiof2_clk_c),
	SH_PFC_PIN_GROUP(msiof2_sync_c),
	SH_PFC_PIN_GROUP(msiof2_ss1_c),
	SH_PFC_PIN_GROUP(msiof2_ss2_c),
	SH_PFC_PIN_GROUP(msiof2_txd_c),
	SH_PFC_PIN_GROUP(msiof2_rxd_c),
	SH_PFC_PIN_GROUP(msiof2_clk_d),
	SH_PFC_PIN_GROUP(msiof2_sync_d),
	SH_PFC_PIN_GROUP(msiof2_ss1_d),
	SH_PFC_PIN_GROUP(msiof2_ss2_d),
	SH_PFC_PIN_GROUP(msiof2_txd_d),
	SH_PFC_PIN_GROUP(msiof2_rxd_d),
	SH_PFC_PIN_GROUP(msiof3_clk_a),
	SH_PFC_PIN_GROUP(msiof3_sync_a),
	SH_PFC_PIN_GROUP(msiof3_ss1_a),
	SH_PFC_PIN_GROUP(msiof3_ss2_a),
	SH_PFC_PIN_GROUP(msiof3_txd_a),
	SH_PFC_PIN_GROUP(msiof3_rxd_a),
	SH_PFC_PIN_GROUP(msiof3_clk_b),
	SH_PFC_PIN_GROUP(msiof3_sync_b),
	SH_PFC_PIN_GROUP(msiof3_ss1_b),
	SH_PFC_PIN_GROUP(msiof3_ss2_b),
	SH_PFC_PIN_GROUP(msiof3_txd_b),
	SH_PFC_PIN_GROUP(msiof3_rxd_b),
	SH_PFC_PIN_GROUP(msiof3_clk_c),
	SH_PFC_PIN_GROUP(msiof3_sync_c),
	SH_PFC_PIN_GROUP(msiof3_txd_c),
	SH_PFC_PIN_GROUP(msiof3_rxd_c),
	SH_PFC_PIN_GROUP(msiof3_clk_d),
	SH_PFC_PIN_GROUP(msiof3_sync_d),
	SH_PFC_PIN_GROUP(msiof3_ss1_d),
	SH_PFC_PIN_GROUP(msiof3_txd_d),
	SH_PFC_PIN_GROUP(msiof3_rxd_d),
	SH_PFC_PIN_GROUP(msiof3_clk_e),
	SH_PFC_PIN_GROUP(msiof3_sync_e),
	SH_PFC_PIN_GROUP(msiof3_ss1_e),
	SH_PFC_PIN_GROUP(msiof3_ss2_e),
	SH_PFC_PIN_GROUP(msiof3_txd_e),
	SH_PFC_PIN_GROUP(msiof3_rxd_e),
	SH_PFC_PIN_GROUP(pwm0),
	SH_PFC_PIN_GROUP(pwm1_a),
	SH_PFC_PIN_GROUP(pwm1_b),
	SH_PFC_PIN_GROUP(pwm2_a),
	SH_PFC_PIN_GROUP(pwm2_b),
	SH_PFC_PIN_GROUP(pwm3_a),
	SH_PFC_PIN_GROUP(pwm3_b),
	SH_PFC_PIN_GROUP(pwm4_a),
	SH_PFC_PIN_GROUP(pwm4_b),
	SH_PFC_PIN_GROUP(pwm5_a),
	SH_PFC_PIN_GROUP(pwm5_b),
	SH_PFC_PIN_GROUP(pwm6_a),
	SH_PFC_PIN_GROUP(pwm6_b),
	SH_PFC_PIN_GROUP(sata0_devslp_a),
	SH_PFC_PIN_GROUP(sata0_devslp_b),
	SH_PFC_PIN_GROUP(scif0_data),
	SH_PFC_PIN_GROUP(scif0_clk),
	SH_PFC_PIN_GROUP(scif0_ctrl),
	SH_PFC_PIN_GROUP(scif1_data_a),
	SH_PFC_PIN_GROUP(scif1_clk),
	SH_PFC_PIN_GROUP(scif1_ctrl),
	SH_PFC_PIN_GROUP(scif1_data_b),
	SH_PFC_PIN_GROUP(scif2_data_a),
	SH_PFC_PIN_GROUP(scif2_clk),
	SH_PFC_PIN_GROUP(scif2_data_b),
	SH_PFC_PIN_GROUP(scif3_data_a),
	SH_PFC_PIN_GROUP(scif3_clk),
	SH_PFC_PIN_GROUP(scif3_ctrl),
	SH_PFC_PIN_GROUP(scif3_data_b),
	SH_PFC_PIN_GROUP(scif4_data_a),
	SH_PFC_PIN_GROUP(scif4_clk_a),
	SH_PFC_PIN_GROUP(scif4_ctrl_a),
	SH_PFC_PIN_GROUP(scif4_data_b),
	SH_PFC_PIN_GROUP(scif4_clk_b),
	SH_PFC_PIN_GROUP(scif4_ctrl_b),
	SH_PFC_PIN_GROUP(scif4_data_c),
	SH_PFC_PIN_GROUP(scif4_clk_c),
	SH_PFC_PIN_GROUP(scif4_ctrl_c),
	SH_PFC_PIN_GROUP(scif5_data_a),
	SH_PFC_PIN_GROUP(scif5_clk_a),
	SH_PFC_PIN_GROUP(scif5_data_b),
	SH_PFC_PIN_GROUP(scif5_clk_b),
	SH_PFC_PIN_GROUP(scif_clk_a),
	SH_PFC_PIN_GROUP(scif_clk_b),
	SH_PFC_PIN_GROUP(sdhi0_data1),
	SH_PFC_PIN_GROUP(sdhi0_data4),
	SH_PFC_PIN_GROUP(sdhi0_ctrl),
	SH_PFC_PIN_GROUP(sdhi0_cd),
	SH_PFC_PIN_GROUP(sdhi0_wp),
	SH_PFC_PIN_GROUP(sdhi1_data1),
	SH_PFC_PIN_GROUP(sdhi1_data4),
	SH_PFC_PIN_GROUP(sdhi1_ctrl),
	SH_PFC_PIN_GROUP(sdhi1_cd),
	SH_PFC_PIN_GROUP(sdhi1_wp),
	SH_PFC_PIN_GROUP(sdhi2_data1),
	SH_PFC_PIN_GROUP(sdhi2_data4),
	SH_PFC_PIN_GROUP(sdhi2_data8),
	SH_PFC_PIN_GROUP(sdhi2_ctrl),
	SH_PFC_PIN_GROUP(sdhi2_cd_a),
	SH_PFC_PIN_GROUP(sdhi2_wp_a),
	SH_PFC_PIN_GROUP(sdhi2_cd_b),
	SH_PFC_PIN_GROUP(sdhi2_wp_b),
	SH_PFC_PIN_GROUP(sdhi2_ds),
	SH_PFC_PIN_GROUP(sdhi3_data1),
	SH_PFC_PIN_GROUP(sdhi3_data4),
	SH_PFC_PIN_GROUP(sdhi3_data8),
	SH_PFC_PIN_GROUP(sdhi3_ctrl),
	SH_PFC_PIN_GROUP(sdhi3_cd),
	SH_PFC_PIN_GROUP(sdhi3_wp),
	SH_PFC_PIN_GROUP(sdhi3_ds),
	SH_PFC_PIN_GROUP(ssi0_data),
	SH_PFC_PIN_GROUP(ssi01239_ctrl),
	SH_PFC_PIN_GROUP(ssi1_data_a),
	SH_PFC_PIN_GROUP(ssi1_data_b),
	SH_PFC_PIN_GROUP(ssi1_ctrl_a),
	SH_PFC_PIN_GROUP(ssi1_ctrl_b),
	SH_PFC_PIN_GROUP(ssi2_data_a),
	SH_PFC_PIN_GROUP(ssi2_data_b),
	SH_PFC_PIN_GROUP(ssi2_ctrl_a),
	SH_PFC_PIN_GROUP(ssi2_ctrl_b),
	SH_PFC_PIN_GROUP(ssi3_data),
	SH_PFC_PIN_GROUP(ssi349_ctrl),
	SH_PFC_PIN_GROUP(ssi4_data),
	SH_PFC_PIN_GROUP(ssi4_ctrl),
	SH_PFC_PIN_GROUP(ssi5_data),
	SH_PFC_PIN_GROUP(ssi5_ctrl),
	SH_PFC_PIN_GROUP(ssi6_data),
	SH_PFC_PIN_GROUP(ssi6_ctrl),
	SH_PFC_PIN_GROUP(ssi7_data),
	SH_PFC_PIN_GROUP(ssi78_ctrl),
	SH_PFC_PIN_GROUP(ssi8_data),
	SH_PFC_PIN_GROUP(ssi9_data_a),
	SH_PFC_PIN_GROUP(ssi9_data_b),
	SH_PFC_PIN_GROUP(ssi9_ctrl_a),
	SH_PFC_PIN_GROUP(ssi9_ctrl_b),
	SH_PFC_PIN_GROUP(usb0),
	SH_PFC_PIN_GROUP(usb1),
	SH_PFC_PIN_GROUP(usb2),
	SH_PFC_PIN_GROUP(usb2_ch3),
	SH_PFC_PIN_GROUP(usb30),
};

static const char * const audio_clk_groups[] = {
	"audio_clk_a_a",
	"audio_clk_a_b",
	"audio_clk_a_c",
	"audio_clk_b_a",
	"audio_clk_b_b",
	"audio_clk_c_a",
	"audio_clk_c_b",
	"audio_clkout_a",
	"audio_clkout_b",
	"audio_clkout_c",
	"audio_clkout_d",
	"audio_clkout1_a",
	"audio_clkout1_b",
	"audio_clkout2_a",
	"audio_clkout2_b",
	"audio_clkout3_a",
	"audio_clkout3_b",
};

static const char * const avb_groups[] = {
	"avb_link",
	"avb_magic",
	"avb_phy_int",
	"avb_mdc",
	"avb_mii",
	"avb_avtp_pps",
	"avb_avtp_match_a",
	"avb_avtp_capture_a",
	"avb_avtp_match_b",
	"avb_avtp_capture_b",
};

<<<<<<< HEAD
=======
static const char * const can0_groups[] = {
	"can0_data_a",
	"can0_data_b",
};

static const char * const can1_groups[] = {
	"can1_data",
};

static const char * const can_clk_groups[] = {
	"can_clk",
};

static const char * const canfd0_groups[] = {
	"canfd0_data_a",
	"canfd0_data_b",
};

static const char * const canfd1_groups[] = {
	"canfd1_data",
};

>>>>>>> 661e50bc
static const char * const drif0_groups[] = {
	"drif0_ctrl_a",
	"drif0_data0_a",
	"drif0_data1_a",
	"drif0_ctrl_b",
	"drif0_data0_b",
	"drif0_data1_b",
	"drif0_ctrl_c",
	"drif0_data0_c",
	"drif0_data1_c",
};

static const char * const drif1_groups[] = {
	"drif1_ctrl_a",
	"drif1_data0_a",
	"drif1_data1_a",
	"drif1_ctrl_b",
	"drif1_data0_b",
	"drif1_data1_b",
	"drif1_ctrl_c",
	"drif1_data0_c",
	"drif1_data1_c",
};

static const char * const drif2_groups[] = {
	"drif2_ctrl_a",
	"drif2_data0_a",
	"drif2_data1_a",
	"drif2_ctrl_b",
	"drif2_data0_b",
	"drif2_data1_b",
};

static const char * const drif3_groups[] = {
	"drif3_ctrl_a",
	"drif3_data0_a",
	"drif3_data1_a",
	"drif3_ctrl_b",
	"drif3_data0_b",
	"drif3_data1_b",
};

static const char * const du_groups[] = {
	"du_rgb666",
	"du_rgb888",
	"du_clk_out_0",
	"du_clk_out_1",
	"du_sync",
	"du_oddf",
	"du_cde",
	"du_disp",
};

static const char * const hscif0_groups[] = {
	"hscif0_data",
	"hscif0_clk",
	"hscif0_ctrl",
};

static const char * const hscif1_groups[] = {
	"hscif1_data_a",
	"hscif1_clk_a",
	"hscif1_ctrl_a",
	"hscif1_data_b",
	"hscif1_clk_b",
	"hscif1_ctrl_b",
};

static const char * const hscif2_groups[] = {
	"hscif2_data_a",
	"hscif2_clk_a",
	"hscif2_ctrl_a",
	"hscif2_data_b",
	"hscif2_clk_b",
	"hscif2_ctrl_b",
	"hscif2_data_c",
	"hscif2_clk_c",
	"hscif2_ctrl_c",
};

static const char * const hscif3_groups[] = {
	"hscif3_data_a",
	"hscif3_clk",
	"hscif3_ctrl",
	"hscif3_data_b",
	"hscif3_data_c",
	"hscif3_data_d",
};

static const char * const hscif4_groups[] = {
	"hscif4_data_a",
	"hscif4_clk",
	"hscif4_ctrl",
	"hscif4_data_b",
};

static const char * const i2c1_groups[] = {
	"i2c1_a",
	"i2c1_b",
};

static const char * const i2c2_groups[] = {
	"i2c2_a",
	"i2c2_b",
};

static const char * const i2c6_groups[] = {
	"i2c6_a",
	"i2c6_b",
	"i2c6_c",
};

static const char * const intc_ex_groups[] = {
	"intc_ex_irq0",
	"intc_ex_irq1",
	"intc_ex_irq2",
	"intc_ex_irq3",
	"intc_ex_irq4",
	"intc_ex_irq5",
};

static const char * const msiof0_groups[] = {
	"msiof0_clk",
	"msiof0_sync",
	"msiof0_ss1",
	"msiof0_ss2",
	"msiof0_txd",
	"msiof0_rxd",
};

static const char * const msiof1_groups[] = {
	"msiof1_clk_a",
	"msiof1_sync_a",
	"msiof1_ss1_a",
	"msiof1_ss2_a",
	"msiof1_txd_a",
	"msiof1_rxd_a",
	"msiof1_clk_b",
	"msiof1_sync_b",
	"msiof1_ss1_b",
	"msiof1_ss2_b",
	"msiof1_txd_b",
	"msiof1_rxd_b",
	"msiof1_clk_c",
	"msiof1_sync_c",
	"msiof1_ss1_c",
	"msiof1_ss2_c",
	"msiof1_txd_c",
	"msiof1_rxd_c",
	"msiof1_clk_d",
	"msiof1_sync_d",
	"msiof1_ss1_d",
	"msiof1_ss2_d",
	"msiof1_txd_d",
	"msiof1_rxd_d",
	"msiof1_clk_e",
	"msiof1_sync_e",
	"msiof1_ss1_e",
	"msiof1_ss2_e",
	"msiof1_txd_e",
	"msiof1_rxd_e",
	"msiof1_clk_f",
	"msiof1_sync_f",
	"msiof1_ss1_f",
	"msiof1_ss2_f",
	"msiof1_txd_f",
	"msiof1_rxd_f",
	"msiof1_clk_g",
	"msiof1_sync_g",
	"msiof1_ss1_g",
	"msiof1_ss2_g",
	"msiof1_txd_g",
	"msiof1_rxd_g",
};

static const char * const msiof2_groups[] = {
	"msiof2_clk_a",
	"msiof2_sync_a",
	"msiof2_ss1_a",
	"msiof2_ss2_a",
	"msiof2_txd_a",
	"msiof2_rxd_a",
	"msiof2_clk_b",
	"msiof2_sync_b",
	"msiof2_ss1_b",
	"msiof2_ss2_b",
	"msiof2_txd_b",
	"msiof2_rxd_b",
	"msiof2_clk_c",
	"msiof2_sync_c",
	"msiof2_ss1_c",
	"msiof2_ss2_c",
	"msiof2_txd_c",
	"msiof2_rxd_c",
	"msiof2_clk_d",
	"msiof2_sync_d",
	"msiof2_ss1_d",
	"msiof2_ss2_d",
	"msiof2_txd_d",
	"msiof2_rxd_d",
};

static const char * const msiof3_groups[] = {
	"msiof3_clk_a",
	"msiof3_sync_a",
	"msiof3_ss1_a",
	"msiof3_ss2_a",
	"msiof3_txd_a",
	"msiof3_rxd_a",
	"msiof3_clk_b",
	"msiof3_sync_b",
	"msiof3_ss1_b",
	"msiof3_ss2_b",
	"msiof3_txd_b",
	"msiof3_rxd_b",
	"msiof3_clk_c",
	"msiof3_sync_c",
	"msiof3_txd_c",
	"msiof3_rxd_c",
	"msiof3_clk_d",
	"msiof3_sync_d",
	"msiof3_ss1_d",
	"msiof3_txd_d",
	"msiof3_rxd_d",
	"msiof3_clk_e",
	"msiof3_sync_e",
	"msiof3_ss1_e",
	"msiof3_ss2_e",
	"msiof3_txd_e",
	"msiof3_rxd_e",
};

static const char * const pwm0_groups[] = {
	"pwm0",
};

static const char * const pwm1_groups[] = {
	"pwm1_a",
	"pwm1_b",
};

static const char * const pwm2_groups[] = {
	"pwm2_a",
	"pwm2_b",
};

static const char * const pwm3_groups[] = {
	"pwm3_a",
	"pwm3_b",
};

static const char * const pwm4_groups[] = {
	"pwm4_a",
	"pwm4_b",
};

static const char * const pwm5_groups[] = {
	"pwm5_a",
	"pwm5_b",
};

static const char * const pwm6_groups[] = {
	"pwm6_a",
	"pwm6_b",
};

static const char * const sata0_groups[] = {
	"sata0_devslp_a",
	"sata0_devslp_b",
};

static const char * const scif0_groups[] = {
	"scif0_data",
	"scif0_clk",
	"scif0_ctrl",
};

static const char * const scif1_groups[] = {
	"scif1_data_a",
	"scif1_clk",
	"scif1_ctrl",
	"scif1_data_b",
};

static const char * const scif2_groups[] = {
	"scif2_data_a",
	"scif2_clk",
	"scif2_data_b",
};

static const char * const scif3_groups[] = {
	"scif3_data_a",
	"scif3_clk",
	"scif3_ctrl",
	"scif3_data_b",
};

static const char * const scif4_groups[] = {
	"scif4_data_a",
	"scif4_clk_a",
	"scif4_ctrl_a",
	"scif4_data_b",
	"scif4_clk_b",
	"scif4_ctrl_b",
	"scif4_data_c",
	"scif4_clk_c",
	"scif4_ctrl_c",
};

static const char * const scif5_groups[] = {
	"scif5_data_a",
	"scif5_clk_a",
	"scif5_data_b",
	"scif5_clk_b",
};

static const char * const scif_clk_groups[] = {
	"scif_clk_a",
	"scif_clk_b",
};

static const char * const sdhi0_groups[] = {
	"sdhi0_data1",
	"sdhi0_data4",
	"sdhi0_ctrl",
	"sdhi0_cd",
	"sdhi0_wp",
};

static const char * const sdhi1_groups[] = {
	"sdhi1_data1",
	"sdhi1_data4",
	"sdhi1_ctrl",
	"sdhi1_cd",
	"sdhi1_wp",
};

static const char * const sdhi2_groups[] = {
	"sdhi2_data1",
	"sdhi2_data4",
	"sdhi2_data8",
	"sdhi2_ctrl",
	"sdhi2_cd_a",
	"sdhi2_wp_a",
	"sdhi2_cd_b",
	"sdhi2_wp_b",
	"sdhi2_ds",
};

static const char * const sdhi3_groups[] = {
	"sdhi3_data1",
	"sdhi3_data4",
	"sdhi3_data8",
	"sdhi3_ctrl",
	"sdhi3_cd",
	"sdhi3_wp",
	"sdhi3_ds",
};

static const char * const ssi_groups[] = {
	"ssi0_data",
	"ssi01239_ctrl",
	"ssi1_data_a",
	"ssi1_data_b",
	"ssi1_ctrl_a",
	"ssi1_ctrl_b",
	"ssi2_data_a",
	"ssi2_data_b",
	"ssi2_ctrl_a",
	"ssi2_ctrl_b",
	"ssi3_data",
	"ssi349_ctrl",
	"ssi4_data",
	"ssi4_ctrl",
	"ssi5_data",
	"ssi5_ctrl",
	"ssi6_data",
	"ssi6_ctrl",
	"ssi7_data",
	"ssi78_ctrl",
	"ssi8_data",
	"ssi9_data_a",
	"ssi9_data_b",
	"ssi9_ctrl_a",
	"ssi9_ctrl_b",
};

static const char * const usb0_groups[] = {
	"usb0",
};

static const char * const usb1_groups[] = {
	"usb1",
};

static const char * const usb2_groups[] = {
	"usb2",
};

static const char * const usb2_ch3_groups[] = {
	"usb2_ch3",
};

static const char * const usb30_groups[] = {
	"usb30",
};

static const struct sh_pfc_function pinmux_functions[] = {
	SH_PFC_FUNCTION(audio_clk),
	SH_PFC_FUNCTION(avb),
<<<<<<< HEAD
=======
	SH_PFC_FUNCTION(can0),
	SH_PFC_FUNCTION(can1),
	SH_PFC_FUNCTION(can_clk),
	SH_PFC_FUNCTION(canfd0),
	SH_PFC_FUNCTION(canfd1),
>>>>>>> 661e50bc
	SH_PFC_FUNCTION(drif0),
	SH_PFC_FUNCTION(drif1),
	SH_PFC_FUNCTION(drif2),
	SH_PFC_FUNCTION(drif3),
	SH_PFC_FUNCTION(du),
	SH_PFC_FUNCTION(hscif0),
	SH_PFC_FUNCTION(hscif1),
	SH_PFC_FUNCTION(hscif2),
	SH_PFC_FUNCTION(hscif3),
	SH_PFC_FUNCTION(hscif4),
	SH_PFC_FUNCTION(i2c1),
	SH_PFC_FUNCTION(i2c2),
	SH_PFC_FUNCTION(i2c6),
	SH_PFC_FUNCTION(intc_ex),
	SH_PFC_FUNCTION(msiof0),
	SH_PFC_FUNCTION(msiof1),
	SH_PFC_FUNCTION(msiof2),
	SH_PFC_FUNCTION(msiof3),
	SH_PFC_FUNCTION(pwm0),
	SH_PFC_FUNCTION(pwm1),
	SH_PFC_FUNCTION(pwm2),
	SH_PFC_FUNCTION(pwm3),
	SH_PFC_FUNCTION(pwm4),
	SH_PFC_FUNCTION(pwm5),
	SH_PFC_FUNCTION(pwm6),
	SH_PFC_FUNCTION(sata0),
	SH_PFC_FUNCTION(scif0),
	SH_PFC_FUNCTION(scif1),
	SH_PFC_FUNCTION(scif2),
	SH_PFC_FUNCTION(scif3),
	SH_PFC_FUNCTION(scif4),
	SH_PFC_FUNCTION(scif5),
	SH_PFC_FUNCTION(scif_clk),
	SH_PFC_FUNCTION(sdhi0),
	SH_PFC_FUNCTION(sdhi1),
	SH_PFC_FUNCTION(sdhi2),
	SH_PFC_FUNCTION(sdhi3),
	SH_PFC_FUNCTION(ssi),
	SH_PFC_FUNCTION(usb0),
	SH_PFC_FUNCTION(usb1),
	SH_PFC_FUNCTION(usb2),
	SH_PFC_FUNCTION(usb2_ch3),
	SH_PFC_FUNCTION(usb30),
};

static const struct pinmux_cfg_reg pinmux_config_regs[] = {
#define F_(x, y)	FN_##y
#define FM(x)		FN_##x
	{ PINMUX_CFG_REG("GPSR0", 0xe6060100, 32, 1) {
		0, 0,
		0, 0,
		0, 0,
		0, 0,
		0, 0,
		0, 0,
		0, 0,
		0, 0,
		0, 0,
		0, 0,
		0, 0,
		0, 0,
		0, 0,
		0, 0,
		0, 0,
		0, 0,
		GP_0_15_FN,	GPSR0_15,
		GP_0_14_FN,	GPSR0_14,
		GP_0_13_FN,	GPSR0_13,
		GP_0_12_FN,	GPSR0_12,
		GP_0_11_FN,	GPSR0_11,
		GP_0_10_FN,	GPSR0_10,
		GP_0_9_FN,	GPSR0_9,
		GP_0_8_FN,	GPSR0_8,
		GP_0_7_FN,	GPSR0_7,
		GP_0_6_FN,	GPSR0_6,
		GP_0_5_FN,	GPSR0_5,
		GP_0_4_FN,	GPSR0_4,
		GP_0_3_FN,	GPSR0_3,
		GP_0_2_FN,	GPSR0_2,
		GP_0_1_FN,	GPSR0_1,
		GP_0_0_FN,	GPSR0_0, }
	},
	{ PINMUX_CFG_REG("GPSR1", 0xe6060104, 32, 1) {
		0, 0,
		0, 0,
		0, 0,
		GP_1_28_FN,	GPSR1_28,
		GP_1_27_FN,	GPSR1_27,
		GP_1_26_FN,	GPSR1_26,
		GP_1_25_FN,	GPSR1_25,
		GP_1_24_FN,	GPSR1_24,
		GP_1_23_FN,	GPSR1_23,
		GP_1_22_FN,	GPSR1_22,
		GP_1_21_FN,	GPSR1_21,
		GP_1_20_FN,	GPSR1_20,
		GP_1_19_FN,	GPSR1_19,
		GP_1_18_FN,	GPSR1_18,
		GP_1_17_FN,	GPSR1_17,
		GP_1_16_FN,	GPSR1_16,
		GP_1_15_FN,	GPSR1_15,
		GP_1_14_FN,	GPSR1_14,
		GP_1_13_FN,	GPSR1_13,
		GP_1_12_FN,	GPSR1_12,
		GP_1_11_FN,	GPSR1_11,
		GP_1_10_FN,	GPSR1_10,
		GP_1_9_FN,	GPSR1_9,
		GP_1_8_FN,	GPSR1_8,
		GP_1_7_FN,	GPSR1_7,
		GP_1_6_FN,	GPSR1_6,
		GP_1_5_FN,	GPSR1_5,
		GP_1_4_FN,	GPSR1_4,
		GP_1_3_FN,	GPSR1_3,
		GP_1_2_FN,	GPSR1_2,
		GP_1_1_FN,	GPSR1_1,
		GP_1_0_FN,	GPSR1_0, }
	},
	{ PINMUX_CFG_REG("GPSR2", 0xe6060108, 32, 1) {
		0, 0,
		0, 0,
		0, 0,
		0, 0,
		0, 0,
		0, 0,
		0, 0,
		0, 0,
		0, 0,
		0, 0,
		0, 0,
		0, 0,
		0, 0,
		0, 0,
		0, 0,
		0, 0,
		0, 0,
		GP_2_14_FN,	GPSR2_14,
		GP_2_13_FN,	GPSR2_13,
		GP_2_12_FN,	GPSR2_12,
		GP_2_11_FN,	GPSR2_11,
		GP_2_10_FN,	GPSR2_10,
		GP_2_9_FN,	GPSR2_9,
		GP_2_8_FN,	GPSR2_8,
		GP_2_7_FN,	GPSR2_7,
		GP_2_6_FN,	GPSR2_6,
		GP_2_5_FN,	GPSR2_5,
		GP_2_4_FN,	GPSR2_4,
		GP_2_3_FN,	GPSR2_3,
		GP_2_2_FN,	GPSR2_2,
		GP_2_1_FN,	GPSR2_1,
		GP_2_0_FN,	GPSR2_0, }
	},
	{ PINMUX_CFG_REG("GPSR3", 0xe606010c, 32, 1) {
		0, 0,
		0, 0,
		0, 0,
		0, 0,
		0, 0,
		0, 0,
		0, 0,
		0, 0,
		0, 0,
		0, 0,
		0, 0,
		0, 0,
		0, 0,
		0, 0,
		0, 0,
		0, 0,
		GP_3_15_FN,	GPSR3_15,
		GP_3_14_FN,	GPSR3_14,
		GP_3_13_FN,	GPSR3_13,
		GP_3_12_FN,	GPSR3_12,
		GP_3_11_FN,	GPSR3_11,
		GP_3_10_FN,	GPSR3_10,
		GP_3_9_FN,	GPSR3_9,
		GP_3_8_FN,	GPSR3_8,
		GP_3_7_FN,	GPSR3_7,
		GP_3_6_FN,	GPSR3_6,
		GP_3_5_FN,	GPSR3_5,
		GP_3_4_FN,	GPSR3_4,
		GP_3_3_FN,	GPSR3_3,
		GP_3_2_FN,	GPSR3_2,
		GP_3_1_FN,	GPSR3_1,
		GP_3_0_FN,	GPSR3_0, }
	},
	{ PINMUX_CFG_REG("GPSR4", 0xe6060110, 32, 1) {
		0, 0,
		0, 0,
		0, 0,
		0, 0,
		0, 0,
		0, 0,
		0, 0,
		0, 0,
		0, 0,
		0, 0,
		0, 0,
		0, 0,
		0, 0,
		0, 0,
		GP_4_17_FN,	GPSR4_17,
		GP_4_16_FN,	GPSR4_16,
		GP_4_15_FN,	GPSR4_15,
		GP_4_14_FN,	GPSR4_14,
		GP_4_13_FN,	GPSR4_13,
		GP_4_12_FN,	GPSR4_12,
		GP_4_11_FN,	GPSR4_11,
		GP_4_10_FN,	GPSR4_10,
		GP_4_9_FN,	GPSR4_9,
		GP_4_8_FN,	GPSR4_8,
		GP_4_7_FN,	GPSR4_7,
		GP_4_6_FN,	GPSR4_6,
		GP_4_5_FN,	GPSR4_5,
		GP_4_4_FN,	GPSR4_4,
		GP_4_3_FN,	GPSR4_3,
		GP_4_2_FN,	GPSR4_2,
		GP_4_1_FN,	GPSR4_1,
		GP_4_0_FN,	GPSR4_0, }
	},
	{ PINMUX_CFG_REG("GPSR5", 0xe6060114, 32, 1) {
		0, 0,
		0, 0,
		0, 0,
		0, 0,
		0, 0,
		0, 0,
		GP_5_25_FN,	GPSR5_25,
		GP_5_24_FN,	GPSR5_24,
		GP_5_23_FN,	GPSR5_23,
		GP_5_22_FN,	GPSR5_22,
		GP_5_21_FN,	GPSR5_21,
		GP_5_20_FN,	GPSR5_20,
		GP_5_19_FN,	GPSR5_19,
		GP_5_18_FN,	GPSR5_18,
		GP_5_17_FN,	GPSR5_17,
		GP_5_16_FN,	GPSR5_16,
		GP_5_15_FN,	GPSR5_15,
		GP_5_14_FN,	GPSR5_14,
		GP_5_13_FN,	GPSR5_13,
		GP_5_12_FN,	GPSR5_12,
		GP_5_11_FN,	GPSR5_11,
		GP_5_10_FN,	GPSR5_10,
		GP_5_9_FN,	GPSR5_9,
		GP_5_8_FN,	GPSR5_8,
		GP_5_7_FN,	GPSR5_7,
		GP_5_6_FN,	GPSR5_6,
		GP_5_5_FN,	GPSR5_5,
		GP_5_4_FN,	GPSR5_4,
		GP_5_3_FN,	GPSR5_3,
		GP_5_2_FN,	GPSR5_2,
		GP_5_1_FN,	GPSR5_1,
		GP_5_0_FN,	GPSR5_0, }
	},
	{ PINMUX_CFG_REG("GPSR6", 0xe6060118, 32, 1) {
		GP_6_31_FN,	GPSR6_31,
		GP_6_30_FN,	GPSR6_30,
		GP_6_29_FN,	GPSR6_29,
		GP_6_28_FN,	GPSR6_28,
		GP_6_27_FN,	GPSR6_27,
		GP_6_26_FN,	GPSR6_26,
		GP_6_25_FN,	GPSR6_25,
		GP_6_24_FN,	GPSR6_24,
		GP_6_23_FN,	GPSR6_23,
		GP_6_22_FN,	GPSR6_22,
		GP_6_21_FN,	GPSR6_21,
		GP_6_20_FN,	GPSR6_20,
		GP_6_19_FN,	GPSR6_19,
		GP_6_18_FN,	GPSR6_18,
		GP_6_17_FN,	GPSR6_17,
		GP_6_16_FN,	GPSR6_16,
		GP_6_15_FN,	GPSR6_15,
		GP_6_14_FN,	GPSR6_14,
		GP_6_13_FN,	GPSR6_13,
		GP_6_12_FN,	GPSR6_12,
		GP_6_11_FN,	GPSR6_11,
		GP_6_10_FN,	GPSR6_10,
		GP_6_9_FN,	GPSR6_9,
		GP_6_8_FN,	GPSR6_8,
		GP_6_7_FN,	GPSR6_7,
		GP_6_6_FN,	GPSR6_6,
		GP_6_5_FN,	GPSR6_5,
		GP_6_4_FN,	GPSR6_4,
		GP_6_3_FN,	GPSR6_3,
		GP_6_2_FN,	GPSR6_2,
		GP_6_1_FN,	GPSR6_1,
		GP_6_0_FN,	GPSR6_0, }
	},
	{ PINMUX_CFG_REG("GPSR7", 0xe606011c, 32, 1) {
		0, 0,
		0, 0,
		0, 0,
		0, 0,
		0, 0,
		0, 0,
		0, 0,
		0, 0,
		0, 0,
		0, 0,
		0, 0,
		0, 0,
		0, 0,
		0, 0,
		0, 0,
		0, 0,
		0, 0,
		0, 0,
		0, 0,
		0, 0,
		0, 0,
		0, 0,
		0, 0,
		0, 0,
		0, 0,
		0, 0,
		0, 0,
		0, 0,
		GP_7_3_FN, GPSR7_3,
		GP_7_2_FN, GPSR7_2,
		GP_7_1_FN, GPSR7_1,
		GP_7_0_FN, GPSR7_0, }
	},
#undef F_
#undef FM

#define F_(x, y)	x,
#define FM(x)		FN_##x,
	{ PINMUX_CFG_REG("IPSR0", 0xe6060200, 32, 4) {
		IP0_31_28
		IP0_27_24
		IP0_23_20
		IP0_19_16
		IP0_15_12
		IP0_11_8
		IP0_7_4
		IP0_3_0 }
	},
	{ PINMUX_CFG_REG("IPSR1", 0xe6060204, 32, 4) {
		IP1_31_28
		IP1_27_24
		IP1_23_20
		IP1_19_16
		IP1_15_12
		IP1_11_8
		IP1_7_4
		IP1_3_0 }
	},
	{ PINMUX_CFG_REG("IPSR2", 0xe6060208, 32, 4) {
		IP2_31_28
		IP2_27_24
		IP2_23_20
		IP2_19_16
		IP2_15_12
		IP2_11_8
		IP2_7_4
		IP2_3_0 }
	},
	{ PINMUX_CFG_REG("IPSR3", 0xe606020c, 32, 4) {
		IP3_31_28
		IP3_27_24
		IP3_23_20
		IP3_19_16
		IP3_15_12
		IP3_11_8
		IP3_7_4
		IP3_3_0 }
	},
	{ PINMUX_CFG_REG("IPSR4", 0xe6060210, 32, 4) {
		IP4_31_28
		IP4_27_24
		IP4_23_20
		IP4_19_16
		IP4_15_12
		IP4_11_8
		IP4_7_4
		IP4_3_0 }
	},
	{ PINMUX_CFG_REG("IPSR5", 0xe6060214, 32, 4) {
		IP5_31_28
		IP5_27_24
		IP5_23_20
		IP5_19_16
		IP5_15_12
		IP5_11_8
		IP5_7_4
		IP5_3_0 }
	},
	{ PINMUX_CFG_REG("IPSR6", 0xe6060218, 32, 4) {
		IP6_31_28
		IP6_27_24
		IP6_23_20
		IP6_19_16
		IP6_15_12
		IP6_11_8
		IP6_7_4
		IP6_3_0 }
	},
	{ PINMUX_CFG_REG("IPSR7", 0xe606021c, 32, 4) {
		IP7_31_28
		IP7_27_24
		IP7_23_20
		IP7_19_16
		/* IP7_15_12 */ 0, 0, 0, 0, 0, 0, 0, 0, 0, 0, 0, 0, 0, 0, 0, 0,
		IP7_11_8
		IP7_7_4
		IP7_3_0 }
	},
	{ PINMUX_CFG_REG("IPSR8", 0xe6060220, 32, 4) {
		IP8_31_28
		IP8_27_24
		IP8_23_20
		IP8_19_16
		IP8_15_12
		IP8_11_8
		IP8_7_4
		IP8_3_0 }
	},
	{ PINMUX_CFG_REG("IPSR9", 0xe6060224, 32, 4) {
		IP9_31_28
		IP9_27_24
		IP9_23_20
		IP9_19_16
		IP9_15_12
		IP9_11_8
		IP9_7_4
		IP9_3_0 }
	},
	{ PINMUX_CFG_REG("IPSR10", 0xe6060228, 32, 4) {
		IP10_31_28
		IP10_27_24
		IP10_23_20
		IP10_19_16
		IP10_15_12
		IP10_11_8
		IP10_7_4
		IP10_3_0 }
	},
	{ PINMUX_CFG_REG("IPSR11", 0xe606022c, 32, 4) {
		IP11_31_28
		IP11_27_24
		IP11_23_20
		IP11_19_16
		IP11_15_12
		IP11_11_8
		IP11_7_4
		IP11_3_0 }
	},
	{ PINMUX_CFG_REG("IPSR12", 0xe6060230, 32, 4) {
		IP12_31_28
		IP12_27_24
		IP12_23_20
		IP12_19_16
		IP12_15_12
		IP12_11_8
		IP12_7_4
		IP12_3_0 }
	},
	{ PINMUX_CFG_REG("IPSR13", 0xe6060234, 32, 4) {
		IP13_31_28
		IP13_27_24
		IP13_23_20
		IP13_19_16
		IP13_15_12
		IP13_11_8
		IP13_7_4
		IP13_3_0 }
	},
	{ PINMUX_CFG_REG("IPSR14", 0xe6060238, 32, 4) {
		IP14_31_28
		IP14_27_24
		IP14_23_20
		IP14_19_16
		IP14_15_12
		IP14_11_8
		IP14_7_4
		IP14_3_0 }
	},
	{ PINMUX_CFG_REG("IPSR15", 0xe606023c, 32, 4) {
		IP15_31_28
		IP15_27_24
		IP15_23_20
		IP15_19_16
		IP15_15_12
		IP15_11_8
		IP15_7_4
		IP15_3_0 }
	},
	{ PINMUX_CFG_REG("IPSR16", 0xe6060240, 32, 4) {
		IP16_31_28
		IP16_27_24
		IP16_23_20
		IP16_19_16
		IP16_15_12
		IP16_11_8
		IP16_7_4
		IP16_3_0 }
	},
	{ PINMUX_CFG_REG("IPSR17", 0xe6060244, 32, 4) {
		IP17_31_28
		IP17_27_24
		IP17_23_20
		IP17_19_16
		IP17_15_12
		IP17_11_8
		IP17_7_4
		IP17_3_0 }
	},
	{ PINMUX_CFG_REG("IPSR18", 0xe6060248, 32, 4) {
		/* IP18_31_28 */ 0, 0, 0, 0, 0, 0, 0, 0, 0, 0, 0, 0, 0, 0, 0, 0,
		/* IP18_27_24 */ 0, 0, 0, 0, 0, 0, 0, 0, 0, 0, 0, 0, 0, 0, 0, 0,
		/* IP18_23_20 */ 0, 0, 0, 0, 0, 0, 0, 0, 0, 0, 0, 0, 0, 0, 0, 0,
		/* IP18_19_16 */ 0, 0, 0, 0, 0, 0, 0, 0, 0, 0, 0, 0, 0, 0, 0, 0,
		/* IP18_15_12 */ 0, 0, 0, 0, 0, 0, 0, 0, 0, 0, 0, 0, 0, 0, 0, 0,
		/* IP18_11_8  */ 0, 0, 0, 0, 0, 0, 0, 0, 0, 0, 0, 0, 0, 0, 0, 0,
		IP18_7_4
		IP18_3_0 }
	},
#undef F_
#undef FM

#define F_(x, y)	x,
#define FM(x)		FN_##x,
	{ PINMUX_CFG_REG_VAR("MOD_SEL0", 0xe6060500, 32,
			     3, 2, 3, 1, 1, 1, 1, 1, 2, 1,
			     1, 2, 1, 1, 1, 2, 2, 1, 2, 3) {
		MOD_SEL0_31_30_29
		MOD_SEL0_28_27
		MOD_SEL0_26_25_24
		MOD_SEL0_23
		MOD_SEL0_22
		MOD_SEL0_21
		MOD_SEL0_20
		MOD_SEL0_19
		MOD_SEL0_18_17
		MOD_SEL0_16
		0, 0, /* RESERVED 15 */
		MOD_SEL0_14_13
		MOD_SEL0_12
		MOD_SEL0_11
		MOD_SEL0_10
		MOD_SEL0_9_8
		MOD_SEL0_7_6
		MOD_SEL0_5
		MOD_SEL0_4_3
		/* RESERVED 2, 1, 0 */
		0, 0, 0, 0, 0, 0, 0, 0 }
	},
	{ PINMUX_CFG_REG_VAR("MOD_SEL1", 0xe6060504, 32,
			     2, 3, 1, 2, 3, 1, 1, 2, 1,
			     2, 1, 1, 1, 1, 1, 2, 1, 1, 1, 1, 1, 1, 1) {
		MOD_SEL1_31_30
		MOD_SEL1_29_28_27
		MOD_SEL1_26
		MOD_SEL1_25_24
		MOD_SEL1_23_22_21
		MOD_SEL1_20
		MOD_SEL1_19
		MOD_SEL1_18_17
		MOD_SEL1_16
		MOD_SEL1_15_14
		MOD_SEL1_13
		MOD_SEL1_12
		MOD_SEL1_11
		MOD_SEL1_10
		MOD_SEL1_9
		0, 0, 0, 0, /* RESERVED 8, 7 */
		MOD_SEL1_6
		MOD_SEL1_5
		MOD_SEL1_4
		MOD_SEL1_3
		MOD_SEL1_2
		MOD_SEL1_1
		MOD_SEL1_0 }
	},
	{ PINMUX_CFG_REG_VAR("MOD_SEL2", 0xe6060508, 32,
			     1, 1, 1, 2, 1, 3, 1, 1, 1, 1, 1, 1, 1,
			     4, 4, 4, 3, 1) {
		MOD_SEL2_31
		MOD_SEL2_30
		MOD_SEL2_29
		MOD_SEL2_28_27
		MOD_SEL2_26
		MOD_SEL2_25_24_23
		/* RESERVED 22 */
		0, 0,
		MOD_SEL2_21
		MOD_SEL2_20
		MOD_SEL2_19
		MOD_SEL2_18
		MOD_SEL2_17
		/* RESERVED 16 */
		0, 0,
		/* RESERVED 15, 14, 13, 12 */
		0, 0, 0, 0, 0, 0, 0, 0,
		0, 0, 0, 0, 0, 0, 0, 0,
		/* RESERVED 11, 10, 9, 8 */
		0, 0, 0, 0, 0, 0, 0, 0,
		0, 0, 0, 0, 0, 0, 0, 0,
		/* RESERVED 7, 6, 5, 4 */
		0, 0, 0, 0, 0, 0, 0, 0,
		0, 0, 0, 0, 0, 0, 0, 0,
		/* RESERVED 3, 2, 1 */
		0, 0, 0, 0, 0, 0, 0, 0,
		MOD_SEL2_0 }
	},
	{ },
};

static const struct pinmux_drive_reg pinmux_drive_regs[] = {
	{ PINMUX_DRIVE_REG("DRVCTRL0", 0xe6060300) {
		{ PIN_NUMBER('W', 3),   28, 2 },	/* QSPI0_SPCLK */
		{ PIN_A_NUMBER('C', 5), 24, 2 },	/* QSPI0_MOSI_IO0 */
		{ PIN_A_NUMBER('B', 4), 20, 2 },	/* QSPI0_MISO_IO1 */
		{ PIN_NUMBER('Y', 6),   16, 2 },	/* QSPI0_IO2 */
		{ PIN_A_NUMBER('B', 6), 12, 2 },	/* QSPI0_IO3 */
		{ PIN_NUMBER('Y', 3),    8, 2 },	/* QSPI0_SSL */
		{ PIN_NUMBER('V', 3),    4, 2 },	/* QSPI1_SPCLK */
		{ PIN_A_NUMBER('C', 7),  0, 2 },	/* QSPI1_MOSI_IO0 */
	} },
	{ PINMUX_DRIVE_REG("DRVCTRL1", 0xe6060304) {
		{ PIN_A_NUMBER('E', 5), 28, 2 },	/* QSPI1_MISO_IO1 */
		{ PIN_A_NUMBER('E', 4), 24, 2 },	/* QSPI1_IO2 */
		{ PIN_A_NUMBER('C', 3), 20, 2 },	/* QSPI1_IO3 */
		{ PIN_NUMBER('V', 5),   16, 2 },	/* QSPI1_SSL */
		{ PIN_NUMBER('Y', 7),   12, 2 },	/* RPC_INT# */
		{ PIN_NUMBER('V', 6),    8, 2 },	/* RPC_WP# */
		{ PIN_NUMBER('V', 7),    4, 2 },	/* RPC_RESET# */
		{ PIN_NUMBER('A', 16),   0, 3 },	/* AVB_RX_CTL */
	} },
	{ PINMUX_DRIVE_REG("DRVCTRL2", 0xe6060308) {
		{ PIN_NUMBER('B', 19),  28, 3 },	/* AVB_RXC */
		{ PIN_NUMBER('A', 13),  24, 3 },	/* AVB_RD0 */
		{ PIN_NUMBER('B', 13),  20, 3 },	/* AVB_RD1 */
		{ PIN_NUMBER('A', 14),  16, 3 },	/* AVB_RD2 */
		{ PIN_NUMBER('B', 14),  12, 3 },	/* AVB_RD3 */
		{ PIN_NUMBER('A', 8),    8, 3 },	/* AVB_TX_CTL */
		{ PIN_NUMBER('A', 19),   4, 3 },	/* AVB_TXC */
		{ PIN_NUMBER('A', 18),   0, 3 },	/* AVB_TD0 */
	} },
	{ PINMUX_DRIVE_REG("DRVCTRL3", 0xe606030c) {
		{ PIN_NUMBER('B', 18),  28, 3 },	/* AVB_TD1 */
		{ PIN_NUMBER('A', 17),  24, 3 },	/* AVB_TD2 */
		{ PIN_NUMBER('B', 17),  20, 3 },	/* AVB_TD3 */
		{ PIN_NUMBER('A', 12),  16, 3 },	/* AVB_TXCREFCLK */
		{ PIN_NUMBER('A', 9),   12, 3 },	/* AVB_MDIO */
		{ RCAR_GP_PIN(2,  9),    8, 3 },	/* AVB_MDC */
		{ RCAR_GP_PIN(2, 10),    4, 3 },	/* AVB_MAGIC */
		{ RCAR_GP_PIN(2, 11),    0, 3 },	/* AVB_PHY_INT */
	} },
	{ PINMUX_DRIVE_REG("DRVCTRL4", 0xe6060310) {
		{ RCAR_GP_PIN(2, 12), 28, 3 },	/* AVB_LINK */
		{ RCAR_GP_PIN(2, 13), 24, 3 },	/* AVB_AVTP_MATCH */
		{ RCAR_GP_PIN(2, 14), 20, 3 },	/* AVB_AVTP_CAPTURE */
		{ RCAR_GP_PIN(2,  0), 16, 3 },	/* IRQ0 */
		{ RCAR_GP_PIN(2,  1), 12, 3 },	/* IRQ1 */
		{ RCAR_GP_PIN(2,  2),  8, 3 },	/* IRQ2 */
		{ RCAR_GP_PIN(2,  3),  4, 3 },	/* IRQ3 */
		{ RCAR_GP_PIN(2,  4),  0, 3 },	/* IRQ4 */
	} },
	{ PINMUX_DRIVE_REG("DRVCTRL5", 0xe6060314) {
		{ RCAR_GP_PIN(2,  5), 28, 3 },	/* IRQ5 */
		{ RCAR_GP_PIN(2,  6), 24, 3 },	/* PWM0 */
		{ RCAR_GP_PIN(2,  7), 20, 3 },	/* PWM1 */
		{ RCAR_GP_PIN(2,  8), 16, 3 },	/* PWM2 */
		{ RCAR_GP_PIN(1,  0), 12, 3 },	/* A0 */
		{ RCAR_GP_PIN(1,  1),  8, 3 },	/* A1 */
		{ RCAR_GP_PIN(1,  2),  4, 3 },	/* A2 */
		{ RCAR_GP_PIN(1,  3),  0, 3 },	/* A3 */
	} },
	{ PINMUX_DRIVE_REG("DRVCTRL6", 0xe6060318) {
		{ RCAR_GP_PIN(1,  4), 28, 3 },	/* A4 */
		{ RCAR_GP_PIN(1,  5), 24, 3 },	/* A5 */
		{ RCAR_GP_PIN(1,  6), 20, 3 },	/* A6 */
		{ RCAR_GP_PIN(1,  7), 16, 3 },	/* A7 */
		{ RCAR_GP_PIN(1,  8), 12, 3 },	/* A8 */
		{ RCAR_GP_PIN(1,  9),  8, 3 },	/* A9 */
		{ RCAR_GP_PIN(1, 10),  4, 3 },	/* A10 */
		{ RCAR_GP_PIN(1, 11),  0, 3 },	/* A11 */
	} },
	{ PINMUX_DRIVE_REG("DRVCTRL7", 0xe606031c) {
		{ RCAR_GP_PIN(1, 12), 28, 3 },	/* A12 */
		{ RCAR_GP_PIN(1, 13), 24, 3 },	/* A13 */
		{ RCAR_GP_PIN(1, 14), 20, 3 },	/* A14 */
		{ RCAR_GP_PIN(1, 15), 16, 3 },	/* A15 */
		{ RCAR_GP_PIN(1, 16), 12, 3 },	/* A16 */
		{ RCAR_GP_PIN(1, 17),  8, 3 },	/* A17 */
		{ RCAR_GP_PIN(1, 18),  4, 3 },	/* A18 */
		{ RCAR_GP_PIN(1, 19),  0, 3 },	/* A19 */
	} },
	{ PINMUX_DRIVE_REG("DRVCTRL8", 0xe6060320) {
		{ RCAR_GP_PIN(1, 28), 28, 3 },	/* CLKOUT */
		{ RCAR_GP_PIN(1, 20), 24, 3 },	/* CS0 */
		{ RCAR_GP_PIN(1, 21), 20, 3 },	/* CS1_A26 */
		{ RCAR_GP_PIN(1, 22), 16, 3 },	/* BS */
		{ RCAR_GP_PIN(1, 23), 12, 3 },	/* RD */
		{ RCAR_GP_PIN(1, 24),  8, 3 },	/* RD_WR */
		{ RCAR_GP_PIN(1, 25),  4, 3 },	/* WE0 */
		{ RCAR_GP_PIN(1, 26),  0, 3 },	/* WE1 */
	} },
	{ PINMUX_DRIVE_REG("DRVCTRL9", 0xe6060324) {
		{ RCAR_GP_PIN(1, 27), 28, 3 },	/* EX_WAIT0 */
		{ PIN_NUMBER('C', 1), 24, 3 },	/* PRESETOUT# */
		{ RCAR_GP_PIN(0,  0), 20, 3 },	/* D0 */
		{ RCAR_GP_PIN(0,  1), 16, 3 },	/* D1 */
		{ RCAR_GP_PIN(0,  2), 12, 3 },	/* D2 */
		{ RCAR_GP_PIN(0,  3),  8, 3 },	/* D3 */
		{ RCAR_GP_PIN(0,  4),  4, 3 },	/* D4 */
		{ RCAR_GP_PIN(0,  5),  0, 3 },	/* D5 */
	} },
	{ PINMUX_DRIVE_REG("DRVCTRL10", 0xe6060328) {
		{ RCAR_GP_PIN(0,  6), 28, 3 },	/* D6 */
		{ RCAR_GP_PIN(0,  7), 24, 3 },	/* D7 */
		{ RCAR_GP_PIN(0,  8), 20, 3 },	/* D8 */
		{ RCAR_GP_PIN(0,  9), 16, 3 },	/* D9 */
		{ RCAR_GP_PIN(0, 10), 12, 3 },	/* D10 */
		{ RCAR_GP_PIN(0, 11),  8, 3 },	/* D11 */
		{ RCAR_GP_PIN(0, 12),  4, 3 },	/* D12 */
		{ RCAR_GP_PIN(0, 13),  0, 3 },	/* D13 */
	} },
	{ PINMUX_DRIVE_REG("DRVCTRL11", 0xe606032c) {
		{ RCAR_GP_PIN(0, 14),   28, 3 },	/* D14 */
		{ RCAR_GP_PIN(0, 15),   24, 3 },	/* D15 */
		{ RCAR_GP_PIN(7,  0),   20, 3 },	/* AVS1 */
		{ RCAR_GP_PIN(7,  1),   16, 3 },	/* AVS2 */
		{ RCAR_GP_PIN(7,  2),   12, 3 },	/* HDMI0_CEC */
		{ RCAR_GP_PIN(7,  3),    8, 3 },	/* HDMI1_CEC */
		{ PIN_A_NUMBER('P', 7),  4, 2 },	/* DU_DOTCLKIN0 */
		{ PIN_A_NUMBER('P', 8),  0, 2 },	/* DU_DOTCLKIN1 */
	} },
	{ PINMUX_DRIVE_REG("DRVCTRL12", 0xe6060330) {
		{ PIN_A_NUMBER('R', 7),  28, 2 },	/* DU_DOTCLKIN2 */
		{ PIN_A_NUMBER('R', 8),  24, 2 },	/* DU_DOTCLKIN3 */
		{ PIN_A_NUMBER('D', 38), 20, 2 },	/* FSCLKST# */
		{ PIN_A_NUMBER('R', 30),  4, 2 },	/* TMS */
	} },
	{ PINMUX_DRIVE_REG("DRVCTRL13", 0xe6060334) {
		{ PIN_A_NUMBER('T', 28), 28, 2 },	/* TDO */
		{ PIN_A_NUMBER('T', 30), 24, 2 },	/* ASEBRK */
		{ RCAR_GP_PIN(3,  0),    20, 3 },	/* SD0_CLK */
		{ RCAR_GP_PIN(3,  1),    16, 3 },	/* SD0_CMD */
		{ RCAR_GP_PIN(3,  2),    12, 3 },	/* SD0_DAT0 */
		{ RCAR_GP_PIN(3,  3),     8, 3 },	/* SD0_DAT1 */
		{ RCAR_GP_PIN(3,  4),     4, 3 },	/* SD0_DAT2 */
		{ RCAR_GP_PIN(3,  5),     0, 3 },	/* SD0_DAT3 */
	} },
	{ PINMUX_DRIVE_REG("DRVCTRL14", 0xe6060338) {
		{ RCAR_GP_PIN(3,  6), 28, 3 },	/* SD1_CLK */
		{ RCAR_GP_PIN(3,  7), 24, 3 },	/* SD1_CMD */
		{ RCAR_GP_PIN(3,  8), 20, 3 },	/* SD1_DAT0 */
		{ RCAR_GP_PIN(3,  9), 16, 3 },	/* SD1_DAT1 */
		{ RCAR_GP_PIN(3, 10), 12, 3 },	/* SD1_DAT2 */
		{ RCAR_GP_PIN(3, 11),  8, 3 },	/* SD1_DAT3 */
		{ RCAR_GP_PIN(4,  0),  4, 3 },	/* SD2_CLK */
		{ RCAR_GP_PIN(4,  1),  0, 3 },	/* SD2_CMD */
	} },
	{ PINMUX_DRIVE_REG("DRVCTRL15", 0xe606033c) {
		{ RCAR_GP_PIN(4,  2), 28, 3 },	/* SD2_DAT0 */
		{ RCAR_GP_PIN(4,  3), 24, 3 },	/* SD2_DAT1 */
		{ RCAR_GP_PIN(4,  4), 20, 3 },	/* SD2_DAT2 */
		{ RCAR_GP_PIN(4,  5), 16, 3 },	/* SD2_DAT3 */
		{ RCAR_GP_PIN(4,  6), 12, 3 },	/* SD2_DS */
		{ RCAR_GP_PIN(4,  7),  8, 3 },	/* SD3_CLK */
		{ RCAR_GP_PIN(4,  8),  4, 3 },	/* SD3_CMD */
		{ RCAR_GP_PIN(4,  9),  0, 3 },	/* SD3_DAT0 */
	} },
	{ PINMUX_DRIVE_REG("DRVCTRL16", 0xe6060340) {
		{ RCAR_GP_PIN(4, 10), 28, 3 },	/* SD3_DAT1 */
		{ RCAR_GP_PIN(4, 11), 24, 3 },	/* SD3_DAT2 */
		{ RCAR_GP_PIN(4, 12), 20, 3 },	/* SD3_DAT3 */
		{ RCAR_GP_PIN(4, 13), 16, 3 },	/* SD3_DAT4 */
		{ RCAR_GP_PIN(4, 14), 12, 3 },	/* SD3_DAT5 */
		{ RCAR_GP_PIN(4, 15),  8, 3 },	/* SD3_DAT6 */
		{ RCAR_GP_PIN(4, 16),  4, 3 },	/* SD3_DAT7 */
		{ RCAR_GP_PIN(4, 17),  0, 3 },	/* SD3_DS */
	} },
	{ PINMUX_DRIVE_REG("DRVCTRL17", 0xe6060344) {
		{ RCAR_GP_PIN(3, 12), 28, 3 },	/* SD0_CD */
		{ RCAR_GP_PIN(3, 13), 24, 3 },	/* SD0_WP */
		{ RCAR_GP_PIN(3, 14), 20, 3 },	/* SD1_CD */
		{ RCAR_GP_PIN(3, 15), 16, 3 },	/* SD1_WP */
		{ RCAR_GP_PIN(5,  0), 12, 3 },	/* SCK0 */
		{ RCAR_GP_PIN(5,  1),  8, 3 },	/* RX0 */
		{ RCAR_GP_PIN(5,  2),  4, 3 },	/* TX0 */
		{ RCAR_GP_PIN(5,  3),  0, 3 },	/* CTS0 */
	} },
	{ PINMUX_DRIVE_REG("DRVCTRL18", 0xe6060348) {
		{ RCAR_GP_PIN(5,  4), 28, 3 },	/* RTS0 */
		{ RCAR_GP_PIN(5,  5), 24, 3 },	/* RX1 */
		{ RCAR_GP_PIN(5,  6), 20, 3 },	/* TX1 */
		{ RCAR_GP_PIN(5,  7), 16, 3 },	/* CTS1 */
		{ RCAR_GP_PIN(5,  8), 12, 3 },	/* RTS1 */
		{ RCAR_GP_PIN(5,  9),  8, 3 },	/* SCK2 */
		{ RCAR_GP_PIN(5, 10),  4, 3 },	/* TX2 */
		{ RCAR_GP_PIN(5, 11),  0, 3 },	/* RX2 */
	} },
	{ PINMUX_DRIVE_REG("DRVCTRL19", 0xe606034c) {
		{ RCAR_GP_PIN(5, 12), 28, 3 },	/* HSCK0 */
		{ RCAR_GP_PIN(5, 13), 24, 3 },	/* HRX0 */
		{ RCAR_GP_PIN(5, 14), 20, 3 },	/* HTX0 */
		{ RCAR_GP_PIN(5, 15), 16, 3 },	/* HCTS0 */
		{ RCAR_GP_PIN(5, 16), 12, 3 },	/* HRTS0 */
		{ RCAR_GP_PIN(5, 17),  8, 3 },	/* MSIOF0_SCK */
		{ RCAR_GP_PIN(5, 18),  4, 3 },	/* MSIOF0_SYNC */
		{ RCAR_GP_PIN(5, 19),  0, 3 },	/* MSIOF0_SS1 */
	} },
	{ PINMUX_DRIVE_REG("DRVCTRL20", 0xe6060350) {
		{ RCAR_GP_PIN(5, 20), 28, 3 },	/* MSIOF0_TXD */
		{ RCAR_GP_PIN(5, 21), 24, 3 },	/* MSIOF0_SS2 */
		{ RCAR_GP_PIN(5, 22), 20, 3 },	/* MSIOF0_RXD */
		{ RCAR_GP_PIN(5, 23), 16, 3 },	/* MLB_CLK */
		{ RCAR_GP_PIN(5, 24), 12, 3 },	/* MLB_SIG */
		{ RCAR_GP_PIN(5, 25),  8, 3 },	/* MLB_DAT */
		{ PIN_NUMBER('H', 37),  4, 3 },	/* MLB_REF */
		{ RCAR_GP_PIN(6,  0),  0, 3 },	/* SSI_SCK01239 */
	} },
	{ PINMUX_DRIVE_REG("DRVCTRL21", 0xe6060354) {
		{ RCAR_GP_PIN(6,  1), 28, 3 },	/* SSI_WS01239 */
		{ RCAR_GP_PIN(6,  2), 24, 3 },	/* SSI_SDATA0 */
		{ RCAR_GP_PIN(6,  3), 20, 3 },	/* SSI_SDATA1 */
		{ RCAR_GP_PIN(6,  4), 16, 3 },	/* SSI_SDATA2 */
		{ RCAR_GP_PIN(6,  5), 12, 3 },	/* SSI_SCK349 */
		{ RCAR_GP_PIN(6,  6),  8, 3 },	/* SSI_WS349 */
		{ RCAR_GP_PIN(6,  7),  4, 3 },	/* SSI_SDATA3 */
		{ RCAR_GP_PIN(6,  8),  0, 3 },	/* SSI_SCK4 */
	} },
	{ PINMUX_DRIVE_REG("DRVCTRL22", 0xe6060358) {
		{ RCAR_GP_PIN(6,  9), 28, 3 },	/* SSI_WS4 */
		{ RCAR_GP_PIN(6, 10), 24, 3 },	/* SSI_SDATA4 */
		{ RCAR_GP_PIN(6, 11), 20, 3 },	/* SSI_SCK5 */
		{ RCAR_GP_PIN(6, 12), 16, 3 },	/* SSI_WS5 */
		{ RCAR_GP_PIN(6, 13), 12, 3 },	/* SSI_SDATA5 */
		{ RCAR_GP_PIN(6, 14),  8, 3 },	/* SSI_SCK6 */
		{ RCAR_GP_PIN(6, 15),  4, 3 },	/* SSI_WS6 */
		{ RCAR_GP_PIN(6, 16),  0, 3 },	/* SSI_SDATA6 */
	} },
	{ PINMUX_DRIVE_REG("DRVCTRL23", 0xe606035c) {
		{ RCAR_GP_PIN(6, 17), 28, 3 },	/* SSI_SCK78 */
		{ RCAR_GP_PIN(6, 18), 24, 3 },	/* SSI_WS78 */
		{ RCAR_GP_PIN(6, 19), 20, 3 },	/* SSI_SDATA7 */
		{ RCAR_GP_PIN(6, 20), 16, 3 },	/* SSI_SDATA8 */
		{ RCAR_GP_PIN(6, 21), 12, 3 },	/* SSI_SDATA9 */
		{ RCAR_GP_PIN(6, 22),  8, 3 },	/* AUDIO_CLKA */
		{ RCAR_GP_PIN(6, 23),  4, 3 },	/* AUDIO_CLKB */
		{ RCAR_GP_PIN(6, 24),  0, 3 },	/* USB0_PWEN */
	} },
	{ PINMUX_DRIVE_REG("DRVCTRL24", 0xe6060360) {
		{ RCAR_GP_PIN(6, 25), 28, 3 },	/* USB0_OVC */
		{ RCAR_GP_PIN(6, 26), 24, 3 },	/* USB1_PWEN */
		{ RCAR_GP_PIN(6, 27), 20, 3 },	/* USB1_OVC */
		{ RCAR_GP_PIN(6, 28), 16, 3 },	/* USB30_PWEN */
		{ RCAR_GP_PIN(6, 29), 12, 3 },	/* USB30_OVC */
		{ RCAR_GP_PIN(6, 30),  8, 3 },	/* USB2_CH3_PWEN */
		{ RCAR_GP_PIN(6, 31),  4, 3 },	/* USB2_CH3_OVC */
	} },
	{ },
};

enum ioctrl_regs {
	POCCTRL,
};

static const struct pinmux_ioctrl_reg pinmux_ioctrl_regs[] = {
	[POCCTRL] = { 0xe6060380, },
	{ /* sentinel */ },
};

static int r8a7795_pin_to_pocctrl(struct sh_pfc *pfc, unsigned int pin, u32 *pocctrl)
{
	int bit = -EINVAL;

	*pocctrl = pinmux_ioctrl_regs[POCCTRL].reg;

	if (pin >= RCAR_GP_PIN(3, 0) && pin <= RCAR_GP_PIN(3, 11))
		bit = pin & 0x1f;

	if (pin >= RCAR_GP_PIN(4, 0) && pin <= RCAR_GP_PIN(4, 17))
		bit = (pin & 0x1f) + 12;

	return bit;
}

static const struct pinmux_bias_reg pinmux_bias_regs[] = {
	{ PINMUX_BIAS_REG("PUEN0", 0xe6060400, "PUD0", 0xe6060440) {
		[ 0] = PIN_NUMBER('W', 3),	/* QSPI0_SPCLK */
		[ 1] = PIN_A_NUMBER('C', 5),	/* QSPI0_MOSI_IO0 */
		[ 2] = PIN_A_NUMBER('B', 4),	/* QSPI0_MISO_IO1 */
		[ 3] = PIN_NUMBER('Y', 6),	/* QSPI0_IO2 */
		[ 4] = PIN_A_NUMBER('B', 6),	/* QSPI0_IO3 */
		[ 5] = PIN_NUMBER('Y', 3),	/* QSPI0_SSL */
		[ 6] = PIN_NUMBER('V', 3),	/* QSPI1_SPCLK */
		[ 7] = PIN_A_NUMBER('C', 7),	/* QSPI1_MOSI_IO0 */
		[ 8] = PIN_A_NUMBER('E', 5),	/* QSPI1_MISO_IO1 */
		[ 9] = PIN_A_NUMBER('E', 4),	/* QSPI1_IO2 */
		[10] = PIN_A_NUMBER('C', 3),	/* QSPI1_IO3 */
		[11] = PIN_NUMBER('V', 5),	/* QSPI1_SSL */
		[12] = PIN_NUMBER('Y', 7),	/* RPC_INT# */
		[13] = PIN_NUMBER('V', 6),	/* RPC_WP# */
		[14] = PIN_NUMBER('V', 7),	/* RPC_RESET# */
		[15] = PIN_NUMBER('A', 16),	/* AVB_RX_CTL */
		[16] = PIN_NUMBER('B', 19),	/* AVB_RXC */
		[17] = PIN_NUMBER('A', 13),	/* AVB_RD0 */
		[18] = PIN_NUMBER('B', 13),	/* AVB_RD1 */
		[19] = PIN_NUMBER('A', 14),	/* AVB_RD2 */
		[20] = PIN_NUMBER('B', 14),	/* AVB_RD3 */
		[21] = PIN_NUMBER('A', 8),	/* AVB_TX_CTL */
		[22] = PIN_NUMBER('A', 19),	/* AVB_TXC */
		[23] = PIN_NUMBER('A', 18),	/* AVB_TD0 */
		[24] = PIN_NUMBER('B', 18),	/* AVB_TD1 */
		[25] = PIN_NUMBER('A', 17),	/* AVB_TD2 */
		[26] = PIN_NUMBER('B', 17),	/* AVB_TD3 */
		[27] = PIN_NUMBER('A', 12),	/* AVB_TXCREFCLK */
		[28] = PIN_NUMBER('A', 9),	/* AVB_MDIO */
		[29] = RCAR_GP_PIN(2,  9),	/* AVB_MDC */
		[30] = RCAR_GP_PIN(2, 10),	/* AVB_MAGIC */
		[31] = RCAR_GP_PIN(2, 11),	/* AVB_PHY_INT */
	} },
	{ PINMUX_BIAS_REG("PUEN1", 0xe6060404, "PUD1", 0xe6060444) {
		[ 0] = RCAR_GP_PIN(2, 12),	/* AVB_LINK */
		[ 1] = RCAR_GP_PIN(2, 13),	/* AVB_AVTP_MATCH_A */
		[ 2] = RCAR_GP_PIN(2, 14),	/* AVB_AVTP_CAPTURE_A */
		[ 3] = RCAR_GP_PIN(2,  0),	/* IRQ0 */
		[ 4] = RCAR_GP_PIN(2,  1),	/* IRQ1 */
		[ 5] = RCAR_GP_PIN(2,  2),	/* IRQ2 */
		[ 6] = RCAR_GP_PIN(2,  3),	/* IRQ3 */
		[ 7] = RCAR_GP_PIN(2,  4),	/* IRQ4 */
		[ 8] = RCAR_GP_PIN(2,  5),	/* IRQ5 */
		[ 9] = RCAR_GP_PIN(2,  6),	/* PWM0 */
		[10] = RCAR_GP_PIN(2,  7),	/* PWM1_A */
		[11] = RCAR_GP_PIN(2,  8),	/* PWM2_A */
		[12] = RCAR_GP_PIN(1,  0),	/* A0 */
		[13] = RCAR_GP_PIN(1,  1),	/* A1 */
		[14] = RCAR_GP_PIN(1,  2),	/* A2 */
		[15] = RCAR_GP_PIN(1,  3),	/* A3 */
		[16] = RCAR_GP_PIN(1,  4),	/* A4 */
		[17] = RCAR_GP_PIN(1,  5),	/* A5 */
		[18] = RCAR_GP_PIN(1,  6),	/* A6 */
		[19] = RCAR_GP_PIN(1,  7),	/* A7 */
		[20] = RCAR_GP_PIN(1,  8),	/* A8 */
		[21] = RCAR_GP_PIN(1,  9),	/* A9 */
		[22] = RCAR_GP_PIN(1, 10),	/* A10 */
		[23] = RCAR_GP_PIN(1, 11),	/* A11 */
		[24] = RCAR_GP_PIN(1, 12),	/* A12 */
		[25] = RCAR_GP_PIN(1, 13),	/* A13 */
		[26] = RCAR_GP_PIN(1, 14),	/* A14 */
		[27] = RCAR_GP_PIN(1, 15),	/* A15 */
		[28] = RCAR_GP_PIN(1, 16),	/* A16 */
		[29] = RCAR_GP_PIN(1, 17),	/* A17 */
		[30] = RCAR_GP_PIN(1, 18),	/* A18 */
		[31] = RCAR_GP_PIN(1, 19),	/* A19 */
	} },
	{ PINMUX_BIAS_REG("PUEN2", 0xe6060408, "PUD2", 0xe6060448) {
<<<<<<< HEAD
		[ 0] = PIN_NUMBER('F', 1),	/* CLKOUT */
=======
		[ 0] = RCAR_GP_PIN(1, 28),	/* CLKOUT */
>>>>>>> 661e50bc
		[ 1] = RCAR_GP_PIN(1, 20),	/* CS0_N */
		[ 2] = RCAR_GP_PIN(1, 21),	/* CS1_N */
		[ 3] = RCAR_GP_PIN(1, 22),	/* BS_N */
		[ 4] = RCAR_GP_PIN(1, 23),	/* RD_N */
		[ 5] = RCAR_GP_PIN(1, 24),	/* RD_WR_N */
		[ 6] = RCAR_GP_PIN(1, 25),	/* WE0_N */
		[ 7] = RCAR_GP_PIN(1, 26),	/* WE1_N */
		[ 8] = RCAR_GP_PIN(1, 27),	/* EX_WAIT0_A */
		[ 9] = PIN_NUMBER('C', 1),	/* PRESETOUT# */
		[10] = RCAR_GP_PIN(0,  0),	/* D0 */
		[11] = RCAR_GP_PIN(0,  1),	/* D1 */
		[12] = RCAR_GP_PIN(0,  2),	/* D2 */
		[13] = RCAR_GP_PIN(0,  3),	/* D3 */
		[14] = RCAR_GP_PIN(0,  4),	/* D4 */
		[15] = RCAR_GP_PIN(0,  5),	/* D5 */
		[16] = RCAR_GP_PIN(0,  6),	/* D6 */
		[17] = RCAR_GP_PIN(0,  7),	/* D7 */
		[18] = RCAR_GP_PIN(0,  8),	/* D8 */
		[19] = RCAR_GP_PIN(0,  9),	/* D9 */
		[20] = RCAR_GP_PIN(0, 10),	/* D10 */
		[21] = RCAR_GP_PIN(0, 11),	/* D11 */
		[22] = RCAR_GP_PIN(0, 12),	/* D12 */
		[23] = RCAR_GP_PIN(0, 13),	/* D13 */
		[24] = RCAR_GP_PIN(0, 14),	/* D14 */
		[25] = RCAR_GP_PIN(0, 15),	/* D15 */
		[26] = RCAR_GP_PIN(7,  0),	/* AVS1 */
		[27] = RCAR_GP_PIN(7,  1),	/* AVS2 */
		[28] = RCAR_GP_PIN(7,  2),	/* HDMI0_CEC */
		[29] = RCAR_GP_PIN(7,  3),	/* HDMI1_CEC */
		[30] = PIN_A_NUMBER('P', 7),	/* DU_DOTCLKIN0 */
		[31] = PIN_A_NUMBER('P', 8),	/* DU_DOTCLKIN1 */
	} },
	{ PINMUX_BIAS_REG("PUEN3", 0xe606040c, "PUD3", 0xe606044c) {
		[ 0] = PIN_A_NUMBER('R', 7),	/* DU_DOTCLKIN2 */
		[ 1] = PIN_A_NUMBER('R', 8),	/* DU_DOTCLKIN3 */
		[ 2] = PIN_A_NUMBER('D', 38),	/* FSCLKST# */
		[ 3] = PIN_A_NUMBER('D', 39),	/* EXTALR*/
		[ 4] = PIN_A_NUMBER('R', 26),	/* TRST# */
		[ 5] = PIN_A_NUMBER('T', 27),	/* TCK */
		[ 6] = PIN_A_NUMBER('R', 30),	/* TMS */
		[ 7] = PIN_A_NUMBER('R', 29),	/* TDI */
		[ 8] = PIN_NONE,
		[ 9] = PIN_A_NUMBER('T', 30),	/* ASEBRK */
		[10] = RCAR_GP_PIN(3,  0),	/* SD0_CLK */
		[11] = RCAR_GP_PIN(3,  1),	/* SD0_CMD */
		[12] = RCAR_GP_PIN(3,  2),	/* SD0_DAT0 */
		[13] = RCAR_GP_PIN(3,  3),	/* SD0_DAT1 */
		[14] = RCAR_GP_PIN(3,  4),	/* SD0_DAT2 */
		[15] = RCAR_GP_PIN(3,  5),	/* SD0_DAT3 */
		[16] = RCAR_GP_PIN(3,  6),	/* SD1_CLK */
		[17] = RCAR_GP_PIN(3,  7),	/* SD1_CMD */
		[18] = RCAR_GP_PIN(3,  8),	/* SD1_DAT0 */
		[19] = RCAR_GP_PIN(3,  9),	/* SD1_DAT1 */
		[20] = RCAR_GP_PIN(3, 10),	/* SD1_DAT2 */
		[21] = RCAR_GP_PIN(3, 11),	/* SD1_DAT3 */
		[22] = RCAR_GP_PIN(4,  0),	/* SD2_CLK */
		[23] = RCAR_GP_PIN(4,  1),	/* SD2_CMD */
		[24] = RCAR_GP_PIN(4,  2),	/* SD2_DAT0 */
		[25] = RCAR_GP_PIN(4,  3),	/* SD2_DAT1 */
		[26] = RCAR_GP_PIN(4,  4),	/* SD2_DAT2 */
		[27] = RCAR_GP_PIN(4,  5),	/* SD2_DAT3 */
		[28] = RCAR_GP_PIN(4,  6),	/* SD2_DS */
		[29] = RCAR_GP_PIN(4,  7),	/* SD3_CLK */
		[30] = RCAR_GP_PIN(4,  8),	/* SD3_CMD */
		[31] = RCAR_GP_PIN(4,  9),	/* SD3_DAT0 */
	} },
	{ PINMUX_BIAS_REG("PUEN4", 0xe6060410, "PUD4", 0xe6060450) {
		[ 0] = RCAR_GP_PIN(4, 10),	/* SD3_DAT1 */
		[ 1] = RCAR_GP_PIN(4, 11),	/* SD3_DAT2 */
		[ 2] = RCAR_GP_PIN(4, 12),	/* SD3_DAT3 */
		[ 3] = RCAR_GP_PIN(4, 13),	/* SD3_DAT4 */
		[ 4] = RCAR_GP_PIN(4, 14),	/* SD3_DAT5 */
		[ 5] = RCAR_GP_PIN(4, 15),	/* SD3_DAT6 */
		[ 6] = RCAR_GP_PIN(4, 16),	/* SD3_DAT7 */
		[ 7] = RCAR_GP_PIN(4, 17),	/* SD3_DS */
		[ 8] = RCAR_GP_PIN(3, 12),	/* SD0_CD */
		[ 9] = RCAR_GP_PIN(3, 13),	/* SD0_WP */
		[10] = RCAR_GP_PIN(3, 14),	/* SD1_CD */
		[11] = RCAR_GP_PIN(3, 15),	/* SD1_WP */
		[12] = RCAR_GP_PIN(5,  0),	/* SCK0 */
		[13] = RCAR_GP_PIN(5,  1),	/* RX0 */
		[14] = RCAR_GP_PIN(5,  2),	/* TX0 */
		[15] = RCAR_GP_PIN(5,  3),	/* CTS0_N */
<<<<<<< HEAD
		[16] = RCAR_GP_PIN(5,  4),	/* RTS0_N_TANS */
		[17] = RCAR_GP_PIN(5,  5),	/* RX1_A */
		[18] = RCAR_GP_PIN(5,  6),	/* TX1_A */
		[19] = RCAR_GP_PIN(5,  7),	/* CTS1_N */
		[20] = RCAR_GP_PIN(5,  8),	/* RTS1_N_TANS */
=======
		[16] = RCAR_GP_PIN(5,  4),	/* RTS0_N */
		[17] = RCAR_GP_PIN(5,  5),	/* RX1_A */
		[18] = RCAR_GP_PIN(5,  6),	/* TX1_A */
		[19] = RCAR_GP_PIN(5,  7),	/* CTS1_N */
		[20] = RCAR_GP_PIN(5,  8),	/* RTS1_N */
>>>>>>> 661e50bc
		[21] = RCAR_GP_PIN(5,  9),	/* SCK2 */
		[22] = RCAR_GP_PIN(5, 10),	/* TX2_A */
		[23] = RCAR_GP_PIN(5, 11),	/* RX2_A */
		[24] = RCAR_GP_PIN(5, 12),	/* HSCK0 */
		[25] = RCAR_GP_PIN(5, 13),	/* HRX0 */
		[26] = RCAR_GP_PIN(5, 14),	/* HTX0 */
		[27] = RCAR_GP_PIN(5, 15),	/* HCTS0_N */
		[28] = RCAR_GP_PIN(5, 16),	/* HRTS0_N */
		[29] = RCAR_GP_PIN(5, 17),	/* MSIOF0_SCK */
		[30] = RCAR_GP_PIN(5, 18),	/* MSIOF0_SYNC */
		[31] = RCAR_GP_PIN(5, 19),	/* MSIOF0_SS1 */
	} },
	{ PINMUX_BIAS_REG("PUEN5", 0xe6060414, "PUD5", 0xe6060454) {
		[ 0] = RCAR_GP_PIN(5, 20),	/* MSIOF0_TXD */
		[ 1] = RCAR_GP_PIN(5, 21),	/* MSIOF0_SS2 */
		[ 2] = RCAR_GP_PIN(5, 22),	/* MSIOF0_RXD */
		[ 3] = RCAR_GP_PIN(5, 23),	/* MLB_CLK */
		[ 4] = RCAR_GP_PIN(5, 24),	/* MLB_SIG */
		[ 5] = RCAR_GP_PIN(5, 25),	/* MLB_DAT */
		[ 6] = PIN_NUMBER('H', 37),	/* MLB_REF */
		[ 7] = RCAR_GP_PIN(6,  0),	/* SSI_SCK01239 */
		[ 8] = RCAR_GP_PIN(6,  1),	/* SSI_WS01239 */
		[ 9] = RCAR_GP_PIN(6,  2),	/* SSI_SDATA0 */
		[10] = RCAR_GP_PIN(6,  3),	/* SSI_SDATA1_A */
		[11] = RCAR_GP_PIN(6,  4),	/* SSI_SDATA2_A */
		[12] = RCAR_GP_PIN(6,  5),	/* SSI_SCK349 */
		[13] = RCAR_GP_PIN(6,  6),	/* SSI_WS349 */
		[14] = RCAR_GP_PIN(6,  7),	/* SSI_SDATA3 */
		[15] = RCAR_GP_PIN(6,  8),	/* SSI_SCK4 */
		[16] = RCAR_GP_PIN(6,  9),	/* SSI_WS4 */
		[17] = RCAR_GP_PIN(6, 10),	/* SSI_SDATA4 */
		[18] = RCAR_GP_PIN(6, 11),	/* SSI_SCK5 */
		[19] = RCAR_GP_PIN(6, 12),	/* SSI_WS5 */
		[20] = RCAR_GP_PIN(6, 13),	/* SSI_SDATA5 */
		[21] = RCAR_GP_PIN(6, 14),	/* SSI_SCK6 */
		[22] = RCAR_GP_PIN(6, 15),	/* SSI_WS6 */
		[23] = RCAR_GP_PIN(6, 16),	/* SSI_SDATA6 */
		[24] = RCAR_GP_PIN(6, 17),	/* SSI_SCK78 */
		[25] = RCAR_GP_PIN(6, 18),	/* SSI_WS78 */
		[26] = RCAR_GP_PIN(6, 19),	/* SSI_SDATA7 */
		[27] = RCAR_GP_PIN(6, 20),	/* SSI_SDATA8 */
		[28] = RCAR_GP_PIN(6, 21),	/* SSI_SDATA9_A */
		[29] = RCAR_GP_PIN(6, 22),	/* AUDIO_CLKA_A */
		[30] = RCAR_GP_PIN(6, 23),	/* AUDIO_CLKB_B */
		[31] = RCAR_GP_PIN(6, 24),	/* USB0_PWEN */
	} },
	{ PINMUX_BIAS_REG("PUEN6", 0xe6060418, "PUD6", 0xe6060458) {
		[ 0] = RCAR_GP_PIN(6, 25),	/* USB0_OVC */
		[ 1] = RCAR_GP_PIN(6, 26),	/* USB1_PWEN */
		[ 2] = RCAR_GP_PIN(6, 27),	/* USB1_OVC */
		[ 3] = RCAR_GP_PIN(6, 28),	/* USB30_PWEN */
		[ 4] = RCAR_GP_PIN(6, 29),	/* USB30_OVC */
		[ 5] = RCAR_GP_PIN(6, 30),	/* USB2_CH3_PWEN */
		[ 6] = RCAR_GP_PIN(6, 31),	/* USB2_CH3_OVC */
		[ 7] = PIN_NONE,
		[ 8] = PIN_NONE,
		[ 9] = PIN_NONE,
		[10] = PIN_NONE,
		[11] = PIN_NONE,
		[12] = PIN_NONE,
		[13] = PIN_NONE,
		[14] = PIN_NONE,
		[15] = PIN_NONE,
		[16] = PIN_NONE,
		[17] = PIN_NONE,
		[18] = PIN_NONE,
		[19] = PIN_NONE,
		[20] = PIN_NONE,
		[21] = PIN_NONE,
		[22] = PIN_NONE,
		[23] = PIN_NONE,
		[24] = PIN_NONE,
		[25] = PIN_NONE,
		[26] = PIN_NONE,
		[27] = PIN_NONE,
		[28] = PIN_NONE,
		[29] = PIN_NONE,
		[30] = PIN_NONE,
		[31] = PIN_NONE,
	} },
	{ /* sentinel */ },
};

static unsigned int r8a7795_pinmux_get_bias(struct sh_pfc *pfc,
					    unsigned int pin)
{
	const struct pinmux_bias_reg *reg;
	unsigned int bit;

	reg = sh_pfc_pin_to_bias_reg(pfc, pin, &bit);
	if (!reg)
		return PIN_CONFIG_BIAS_DISABLE;

	if (!(sh_pfc_read(pfc, reg->puen) & BIT(bit)))
		return PIN_CONFIG_BIAS_DISABLE;
	else if (sh_pfc_read(pfc, reg->pud) & BIT(bit))
		return PIN_CONFIG_BIAS_PULL_UP;
	else
		return PIN_CONFIG_BIAS_PULL_DOWN;
}

static void r8a7795_pinmux_set_bias(struct sh_pfc *pfc, unsigned int pin,
				   unsigned int bias)
{
	const struct pinmux_bias_reg *reg;
	u32 enable, updown;
	unsigned int bit;

	reg = sh_pfc_pin_to_bias_reg(pfc, pin, &bit);
	if (!reg)
		return;

	enable = sh_pfc_read(pfc, reg->puen) & ~BIT(bit);
	if (bias != PIN_CONFIG_BIAS_DISABLE)
		enable |= BIT(bit);

	updown = sh_pfc_read(pfc, reg->pud) & ~BIT(bit);
	if (bias == PIN_CONFIG_BIAS_PULL_UP)
		updown |= BIT(bit);

	sh_pfc_write(pfc, reg->pud, updown);
	sh_pfc_write(pfc, reg->puen, enable);
}

static const struct soc_device_attribute r8a7795es1[] = {
	{ .soc_id = "r8a7795", .revision = "ES1.*" },
	{ /* sentinel */ }
};

static int r8a7795_pinmux_init(struct sh_pfc *pfc)
{
	if (soc_device_match(r8a7795es1))
		pfc->info = &r8a7795es1_pinmux_info;

	return 0;
}

static const struct sh_pfc_soc_operations r8a7795_pinmux_ops = {
	.init = r8a7795_pinmux_init,
	.pin_to_pocctrl = r8a7795_pin_to_pocctrl,
	.get_bias = r8a7795_pinmux_get_bias,
	.set_bias = r8a7795_pinmux_set_bias,
};

const struct sh_pfc_soc_info r8a7795_pinmux_info = {
	.name = "r8a77951_pfc",
	.ops = &r8a7795_pinmux_ops,
	.unlock_reg = 0xe6060000, /* PMMR */

	.function = { PINMUX_FUNCTION_BEGIN, PINMUX_FUNCTION_END },

	.pins = pinmux_pins,
	.nr_pins = ARRAY_SIZE(pinmux_pins),
	.groups = pinmux_groups,
	.nr_groups = ARRAY_SIZE(pinmux_groups),
	.functions = pinmux_functions,
	.nr_functions = ARRAY_SIZE(pinmux_functions),

	.cfg_regs = pinmux_config_regs,
	.drive_regs = pinmux_drive_regs,
	.bias_regs = pinmux_bias_regs,
	.ioctrl_regs = pinmux_ioctrl_regs,

	.pinmux_data = pinmux_data,
	.pinmux_data_size = ARRAY_SIZE(pinmux_data),
};<|MERGE_RESOLUTION|>--- conflicted
+++ resolved
@@ -1777,8 +1777,6 @@
 	AVB_AVTP_CAPTURE_B_MARK,
 };
 
-<<<<<<< HEAD
-=======
 /* - CAN ------------------------------------------------------------------ */
 static const unsigned int can0_data_a_pins[] = {
 	/* TX, RX */
@@ -1834,7 +1832,6 @@
 	CANFD1_TX_MARK,         CANFD1_RX_MARK,
 };
 
->>>>>>> 661e50bc
 /* - DRIF0 --------------------------------------------------------------- */
 static const unsigned int drif0_ctrl_a_pins[] = {
 	/* CLK, SYNC */
@@ -3913,8 +3910,6 @@
 	SH_PFC_PIN_GROUP(avb_avtp_capture_a),
 	SH_PFC_PIN_GROUP(avb_avtp_match_b),
 	SH_PFC_PIN_GROUP(avb_avtp_capture_b),
-<<<<<<< HEAD
-=======
 	SH_PFC_PIN_GROUP(can0_data_a),
 	SH_PFC_PIN_GROUP(can0_data_b),
 	SH_PFC_PIN_GROUP(can1_data),
@@ -3922,7 +3917,6 @@
 	SH_PFC_PIN_GROUP(canfd0_data_a),
 	SH_PFC_PIN_GROUP(canfd0_data_b),
 	SH_PFC_PIN_GROUP(canfd1_data),
->>>>>>> 661e50bc
 	SH_PFC_PIN_GROUP(drif0_ctrl_a),
 	SH_PFC_PIN_GROUP(drif0_data0_a),
 	SH_PFC_PIN_GROUP(drif0_data1_a),
@@ -4236,8 +4230,6 @@
 	"avb_avtp_capture_b",
 };
 
-<<<<<<< HEAD
-=======
 static const char * const can0_groups[] = {
 	"can0_data_a",
 	"can0_data_b",
@@ -4260,7 +4252,6 @@
 	"canfd1_data",
 };
 
->>>>>>> 661e50bc
 static const char * const drif0_groups[] = {
 	"drif0_ctrl_a",
 	"drif0_data0_a",
@@ -4671,14 +4662,11 @@
 static const struct sh_pfc_function pinmux_functions[] = {
 	SH_PFC_FUNCTION(audio_clk),
 	SH_PFC_FUNCTION(avb),
-<<<<<<< HEAD
-=======
 	SH_PFC_FUNCTION(can0),
 	SH_PFC_FUNCTION(can1),
 	SH_PFC_FUNCTION(can_clk),
 	SH_PFC_FUNCTION(canfd0),
 	SH_PFC_FUNCTION(canfd1),
->>>>>>> 661e50bc
 	SH_PFC_FUNCTION(drif0),
 	SH_PFC_FUNCTION(drif1),
 	SH_PFC_FUNCTION(drif2),
@@ -5628,11 +5616,7 @@
 		[31] = RCAR_GP_PIN(1, 19),	/* A19 */
 	} },
 	{ PINMUX_BIAS_REG("PUEN2", 0xe6060408, "PUD2", 0xe6060448) {
-<<<<<<< HEAD
-		[ 0] = PIN_NUMBER('F', 1),	/* CLKOUT */
-=======
 		[ 0] = RCAR_GP_PIN(1, 28),	/* CLKOUT */
->>>>>>> 661e50bc
 		[ 1] = RCAR_GP_PIN(1, 20),	/* CS0_N */
 		[ 2] = RCAR_GP_PIN(1, 21),	/* CS1_N */
 		[ 3] = RCAR_GP_PIN(1, 22),	/* BS_N */
@@ -5716,19 +5700,11 @@
 		[13] = RCAR_GP_PIN(5,  1),	/* RX0 */
 		[14] = RCAR_GP_PIN(5,  2),	/* TX0 */
 		[15] = RCAR_GP_PIN(5,  3),	/* CTS0_N */
-<<<<<<< HEAD
-		[16] = RCAR_GP_PIN(5,  4),	/* RTS0_N_TANS */
-		[17] = RCAR_GP_PIN(5,  5),	/* RX1_A */
-		[18] = RCAR_GP_PIN(5,  6),	/* TX1_A */
-		[19] = RCAR_GP_PIN(5,  7),	/* CTS1_N */
-		[20] = RCAR_GP_PIN(5,  8),	/* RTS1_N_TANS */
-=======
 		[16] = RCAR_GP_PIN(5,  4),	/* RTS0_N */
 		[17] = RCAR_GP_PIN(5,  5),	/* RX1_A */
 		[18] = RCAR_GP_PIN(5,  6),	/* TX1_A */
 		[19] = RCAR_GP_PIN(5,  7),	/* CTS1_N */
 		[20] = RCAR_GP_PIN(5,  8),	/* RTS1_N */
->>>>>>> 661e50bc
 		[21] = RCAR_GP_PIN(5,  9),	/* SCK2 */
 		[22] = RCAR_GP_PIN(5, 10),	/* TX2_A */
 		[23] = RCAR_GP_PIN(5, 11),	/* RX2_A */
