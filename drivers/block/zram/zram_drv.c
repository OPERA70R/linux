/*
 * Compressed RAM block device
 *
 * Copyright (C) 2008, 2009, 2010  Nitin Gupta
 *               2012, 2013 Minchan Kim
 *
 * This code is released using a dual license strategy: BSD/GPL
 * You can choose the licence that better fits your requirements.
 *
 * Released under the terms of 3-clause BSD License
 * Released under the terms of GNU General Public License Version 2.0
 *
 */

#define KMSG_COMPONENT "zram"
#define pr_fmt(fmt) KMSG_COMPONENT ": " fmt

#include <linux/module.h>
#include <linux/kernel.h>
#include <linux/bio.h>
#include <linux/bitops.h>
#include <linux/blkdev.h>
#include <linux/buffer_head.h>
#include <linux/device.h>
#include <linux/highmem.h>
#include <linux/slab.h>
#include <linux/backing-dev.h>
#include <linux/string.h>
#include <linux/vmalloc.h>
#include <linux/err.h>
#include <linux/idr.h>
#include <linux/sysfs.h>
#include <linux/debugfs.h>
#include <linux/cpuhotplug.h>
#include <linux/part_stat.h>
#include <linux/kernel_read_file.h>

#include "zram_drv.h"

static DEFINE_IDR(zram_index_idr);
/* idr index must be protected */
static DEFINE_MUTEX(zram_index_mutex);

static int zram_major;
static const char *default_compressor = CONFIG_ZRAM_DEF_COMP;

/* Module params (documentation at end) */
static unsigned int num_devices = 1;
/*
 * Pages that compress to sizes equals or greater than this are stored
 * uncompressed in memory.
 */
static size_t huge_class_size;

static const struct block_device_operations zram_devops;

static void zram_free_page(struct zram *zram, size_t index);
static int zram_read_from_zspool(struct zram *zram, struct page *page,
				 u32 index);

static int zram_slot_trylock(struct zram *zram, u32 index)
{
	return spin_trylock(&zram->table[index].lock);
}

static void zram_slot_lock(struct zram *zram, u32 index)
{
	spin_lock(&zram->table[index].lock);
}

static void zram_slot_unlock(struct zram *zram, u32 index)
{
	spin_unlock(&zram->table[index].lock);
}

static inline bool init_done(struct zram *zram)
{
	return zram->disksize;
}

static inline struct zram *dev_to_zram(struct device *dev)
{
	return (struct zram *)dev_to_disk(dev)->private_data;
}

static unsigned long zram_get_handle(struct zram *zram, u32 index)
{
	return zram->table[index].handle;
}

static void zram_set_handle(struct zram *zram, u32 index, unsigned long handle)
{
	zram->table[index].handle = handle;
}

/* flag operations require table entry bit_spin_lock() being held */
static bool zram_test_flag(struct zram *zram, u32 index,
			enum zram_pageflags flag)
{
	return zram->table[index].flags & BIT(flag);
}

static void zram_set_flag(struct zram *zram, u32 index,
			enum zram_pageflags flag)
{
	zram->table[index].flags |= BIT(flag);
}

static void zram_clear_flag(struct zram *zram, u32 index,
			enum zram_pageflags flag)
{
	zram->table[index].flags &= ~BIT(flag);
}

static size_t zram_get_obj_size(struct zram *zram, u32 index)
{
	return zram->table[index].flags & (BIT(ZRAM_FLAG_SHIFT) - 1);
}

static void zram_set_obj_size(struct zram *zram,
					u32 index, size_t size)
{
	unsigned long flags = zram->table[index].flags >> ZRAM_FLAG_SHIFT;

	zram->table[index].flags = (flags << ZRAM_FLAG_SHIFT) | size;
}

static inline bool zram_allocated(struct zram *zram, u32 index)
{
	return zram_get_obj_size(zram, index) ||
			zram_test_flag(zram, index, ZRAM_SAME) ||
			zram_test_flag(zram, index, ZRAM_WB);
}

static inline void update_used_max(struct zram *zram, const unsigned long pages)
{
	unsigned long cur_max = atomic_long_read(&zram->stats.max_used_pages);

	do {
		if (cur_max >= pages)
			return;
	} while (!atomic_long_try_cmpxchg(&zram->stats.max_used_pages,
					  &cur_max, pages));
}

static bool zram_can_store_page(struct zram *zram)
{
	unsigned long alloced_pages;

	alloced_pages = zs_get_total_pages(zram->mem_pool);
	update_used_max(zram, alloced_pages);

	return !zram->limit_pages || alloced_pages <= zram->limit_pages;
}

#if PAGE_SIZE != 4096
static inline bool is_partial_io(struct bio_vec *bvec)
{
	return bvec->bv_len != PAGE_SIZE;
}
#define ZRAM_PARTIAL_IO		1
#else
static inline bool is_partial_io(struct bio_vec *bvec)
{
	return false;
}
#endif

static inline void zram_set_priority(struct zram *zram, u32 index, u32 prio)
{
	prio &= ZRAM_COMP_PRIORITY_MASK;
	/*
	 * Clear previous priority value first, in case if we recompress
	 * further an already recompressed page
	 */
	zram->table[index].flags &= ~(ZRAM_COMP_PRIORITY_MASK <<
				      ZRAM_COMP_PRIORITY_BIT1);
	zram->table[index].flags |= (prio << ZRAM_COMP_PRIORITY_BIT1);
}

static inline u32 zram_get_priority(struct zram *zram, u32 index)
{
	u32 prio = zram->table[index].flags >> ZRAM_COMP_PRIORITY_BIT1;

	return prio & ZRAM_COMP_PRIORITY_MASK;
}

static void zram_accessed(struct zram *zram, u32 index)
{
	zram_clear_flag(zram, index, ZRAM_IDLE);
	zram_clear_flag(zram, index, ZRAM_PP_SLOT);
#ifdef CONFIG_ZRAM_TRACK_ENTRY_ACTIME
	zram->table[index].ac_time = ktime_get_boottime();
#endif
}

#if defined CONFIG_ZRAM_WRITEBACK || defined CONFIG_ZRAM_MULTI_COMP
struct zram_pp_slot {
	unsigned long		index;
	struct list_head	entry;
};

/*
 * A post-processing bucket is, essentially, a size class, this defines
 * the range (in bytes) of pp-slots sizes in particular bucket.
 */
#define PP_BUCKET_SIZE_RANGE	64
#define NUM_PP_BUCKETS		((PAGE_SIZE / PP_BUCKET_SIZE_RANGE) + 1)

struct zram_pp_ctl {
	struct list_head	pp_buckets[NUM_PP_BUCKETS];
};

static struct zram_pp_ctl *init_pp_ctl(void)
{
	struct zram_pp_ctl *ctl;
	u32 idx;

	ctl = kmalloc(sizeof(*ctl), GFP_KERNEL);
	if (!ctl)
		return NULL;

	for (idx = 0; idx < NUM_PP_BUCKETS; idx++)
		INIT_LIST_HEAD(&ctl->pp_buckets[idx]);
	return ctl;
}

static void release_pp_slot(struct zram *zram, struct zram_pp_slot *pps)
{
	list_del_init(&pps->entry);

	zram_slot_lock(zram, pps->index);
	zram_clear_flag(zram, pps->index, ZRAM_PP_SLOT);
	zram_slot_unlock(zram, pps->index);

	kfree(pps);
}

static void release_pp_ctl(struct zram *zram, struct zram_pp_ctl *ctl)
{
	u32 idx;

	if (!ctl)
		return;

	for (idx = 0; idx < NUM_PP_BUCKETS; idx++) {
		while (!list_empty(&ctl->pp_buckets[idx])) {
			struct zram_pp_slot *pps;

			pps = list_first_entry(&ctl->pp_buckets[idx],
					       struct zram_pp_slot,
					       entry);
			release_pp_slot(zram, pps);
		}
	}

	kfree(ctl);
}

static void place_pp_slot(struct zram *zram, struct zram_pp_ctl *ctl,
			  struct zram_pp_slot *pps)
{
	u32 idx;

	idx = zram_get_obj_size(zram, pps->index) / PP_BUCKET_SIZE_RANGE;
	list_add(&pps->entry, &ctl->pp_buckets[idx]);

	zram_set_flag(zram, pps->index, ZRAM_PP_SLOT);
}

static struct zram_pp_slot *select_pp_slot(struct zram_pp_ctl *ctl)
{
	struct zram_pp_slot *pps = NULL;
	s32 idx = NUM_PP_BUCKETS - 1;

	/* The higher the bucket id the more optimal slot post-processing is */
	while (idx >= 0) {
		pps = list_first_entry_or_null(&ctl->pp_buckets[idx],
					       struct zram_pp_slot,
					       entry);
		if (pps)
			break;

		idx--;
	}
	return pps;
}
#endif

static inline void zram_fill_page(void *ptr, unsigned long len,
					unsigned long value)
{
	WARN_ON_ONCE(!IS_ALIGNED(len, sizeof(unsigned long)));
	memset_l(ptr, value, len / sizeof(unsigned long));
}

static bool page_same_filled(void *ptr, unsigned long *element)
{
	unsigned long *page;
	unsigned long val;
	unsigned int pos, last_pos = PAGE_SIZE / sizeof(*page) - 1;

	page = (unsigned long *)ptr;
	val = page[0];

	if (val != page[last_pos])
		return false;

	for (pos = 1; pos < last_pos; pos++) {
		if (val != page[pos])
			return false;
	}

	*element = val;

	return true;
}

static ssize_t initstate_show(struct device *dev,
		struct device_attribute *attr, char *buf)
{
	u32 val;
	struct zram *zram = dev_to_zram(dev);

	down_read(&zram->init_lock);
	val = init_done(zram);
	up_read(&zram->init_lock);

	return scnprintf(buf, PAGE_SIZE, "%u\n", val);
}

static ssize_t disksize_show(struct device *dev,
		struct device_attribute *attr, char *buf)
{
	struct zram *zram = dev_to_zram(dev);

	return scnprintf(buf, PAGE_SIZE, "%llu\n", zram->disksize);
}

static ssize_t mem_limit_store(struct device *dev,
		struct device_attribute *attr, const char *buf, size_t len)
{
	u64 limit;
	char *tmp;
	struct zram *zram = dev_to_zram(dev);

	limit = memparse(buf, &tmp);
	if (buf == tmp) /* no chars parsed, invalid input */
		return -EINVAL;

	down_write(&zram->init_lock);
	zram->limit_pages = PAGE_ALIGN(limit) >> PAGE_SHIFT;
	up_write(&zram->init_lock);

	return len;
}

static ssize_t mem_used_max_store(struct device *dev,
		struct device_attribute *attr, const char *buf, size_t len)
{
	int err;
	unsigned long val;
	struct zram *zram = dev_to_zram(dev);

	err = kstrtoul(buf, 10, &val);
	if (err || val != 0)
		return -EINVAL;

	down_read(&zram->init_lock);
	if (init_done(zram)) {
		atomic_long_set(&zram->stats.max_used_pages,
				zs_get_total_pages(zram->mem_pool));
	}
	up_read(&zram->init_lock);

	return len;
}

/*
 * Mark all pages which are older than or equal to cutoff as IDLE.
 * Callers should hold the zram init lock in read mode
 */
static void mark_idle(struct zram *zram, ktime_t cutoff)
{
	int is_idle = 1;
	unsigned long nr_pages = zram->disksize >> PAGE_SHIFT;
	int index;

	for (index = 0; index < nr_pages; index++) {
		/*
		 * Do not mark ZRAM_SAME slots as ZRAM_IDLE, because no
		 * post-processing (recompress, writeback) happens to the
		 * ZRAM_SAME slot.
		 *
		 * And ZRAM_WB slots simply cannot be ZRAM_IDLE.
		 */
		zram_slot_lock(zram, index);
		if (!zram_allocated(zram, index) ||
		    zram_test_flag(zram, index, ZRAM_WB) ||
		    zram_test_flag(zram, index, ZRAM_SAME)) {
			zram_slot_unlock(zram, index);
			continue;
		}

#ifdef CONFIG_ZRAM_TRACK_ENTRY_ACTIME
		is_idle = !cutoff ||
			ktime_after(cutoff, zram->table[index].ac_time);
#endif
		if (is_idle)
			zram_set_flag(zram, index, ZRAM_IDLE);
		else
			zram_clear_flag(zram, index, ZRAM_IDLE);
		zram_slot_unlock(zram, index);
	}
}

static ssize_t idle_store(struct device *dev,
		struct device_attribute *attr, const char *buf, size_t len)
{
	struct zram *zram = dev_to_zram(dev);
	ktime_t cutoff_time = 0;
	ssize_t rv = -EINVAL;

	if (!sysfs_streq(buf, "all")) {
		/*
		 * If it did not parse as 'all' try to treat it as an integer
		 * when we have memory tracking enabled.
		 */
		u64 age_sec;

		if (IS_ENABLED(CONFIG_ZRAM_TRACK_ENTRY_ACTIME) && !kstrtoull(buf, 0, &age_sec))
			cutoff_time = ktime_sub(ktime_get_boottime(),
					ns_to_ktime(age_sec * NSEC_PER_SEC));
		else
			goto out;
	}

	down_read(&zram->init_lock);
	if (!init_done(zram))
		goto out_unlock;

	/*
	 * A cutoff_time of 0 marks everything as idle, this is the
	 * "all" behavior.
	 */
	mark_idle(zram, cutoff_time);
	rv = len;

out_unlock:
	up_read(&zram->init_lock);
out:
	return rv;
}

#ifdef CONFIG_ZRAM_WRITEBACK
static ssize_t writeback_limit_enable_store(struct device *dev,
		struct device_attribute *attr, const char *buf, size_t len)
{
	struct zram *zram = dev_to_zram(dev);
	u64 val;
	ssize_t ret = -EINVAL;

	if (kstrtoull(buf, 10, &val))
		return ret;

	down_read(&zram->init_lock);
	spin_lock(&zram->wb_limit_lock);
	zram->wb_limit_enable = val;
	spin_unlock(&zram->wb_limit_lock);
	up_read(&zram->init_lock);
	ret = len;

	return ret;
}

static ssize_t writeback_limit_enable_show(struct device *dev,
		struct device_attribute *attr, char *buf)
{
	bool val;
	struct zram *zram = dev_to_zram(dev);

	down_read(&zram->init_lock);
	spin_lock(&zram->wb_limit_lock);
	val = zram->wb_limit_enable;
	spin_unlock(&zram->wb_limit_lock);
	up_read(&zram->init_lock);

	return scnprintf(buf, PAGE_SIZE, "%d\n", val);
}

static ssize_t writeback_limit_store(struct device *dev,
		struct device_attribute *attr, const char *buf, size_t len)
{
	struct zram *zram = dev_to_zram(dev);
	u64 val;
	ssize_t ret = -EINVAL;

	if (kstrtoull(buf, 10, &val))
		return ret;

	down_read(&zram->init_lock);
	spin_lock(&zram->wb_limit_lock);
	zram->bd_wb_limit = val;
	spin_unlock(&zram->wb_limit_lock);
	up_read(&zram->init_lock);
	ret = len;

	return ret;
}

static ssize_t writeback_limit_show(struct device *dev,
		struct device_attribute *attr, char *buf)
{
	u64 val;
	struct zram *zram = dev_to_zram(dev);

	down_read(&zram->init_lock);
	spin_lock(&zram->wb_limit_lock);
	val = zram->bd_wb_limit;
	spin_unlock(&zram->wb_limit_lock);
	up_read(&zram->init_lock);

	return scnprintf(buf, PAGE_SIZE, "%llu\n", val);
}

static void reset_bdev(struct zram *zram)
{
	if (!zram->backing_dev)
		return;

	/* hope filp_close flush all of IO */
	filp_close(zram->backing_dev, NULL);
	zram->backing_dev = NULL;
	zram->bdev = NULL;
	zram->disk->fops = &zram_devops;
	kvfree(zram->bitmap);
	zram->bitmap = NULL;
}

static ssize_t backing_dev_show(struct device *dev,
		struct device_attribute *attr, char *buf)
{
	struct file *file;
	struct zram *zram = dev_to_zram(dev);
	char *p;
	ssize_t ret;

	down_read(&zram->init_lock);
	file = zram->backing_dev;
	if (!file) {
		memcpy(buf, "none\n", 5);
		up_read(&zram->init_lock);
		return 5;
	}

	p = file_path(file, buf, PAGE_SIZE - 1);
	if (IS_ERR(p)) {
		ret = PTR_ERR(p);
		goto out;
	}

	ret = strlen(p);
	memmove(buf, p, ret);
	buf[ret++] = '\n';
out:
	up_read(&zram->init_lock);
	return ret;
}

static ssize_t backing_dev_store(struct device *dev,
		struct device_attribute *attr, const char *buf, size_t len)
{
	char *file_name;
	size_t sz;
	struct file *backing_dev = NULL;
	struct inode *inode;
	unsigned int bitmap_sz;
	unsigned long nr_pages, *bitmap = NULL;
	int err;
	struct zram *zram = dev_to_zram(dev);

	file_name = kmalloc(PATH_MAX, GFP_KERNEL);
	if (!file_name)
		return -ENOMEM;

	down_write(&zram->init_lock);
	if (init_done(zram)) {
		pr_info("Can't setup backing device for initialized device\n");
		err = -EBUSY;
		goto out;
	}

	strscpy(file_name, buf, PATH_MAX);
	/* ignore trailing newline */
	sz = strlen(file_name);
	if (sz > 0 && file_name[sz - 1] == '\n')
		file_name[sz - 1] = 0x00;

	backing_dev = filp_open(file_name, O_RDWR | O_LARGEFILE | O_EXCL, 0);
	if (IS_ERR(backing_dev)) {
		err = PTR_ERR(backing_dev);
		backing_dev = NULL;
		goto out;
	}

	inode = backing_dev->f_mapping->host;

	/* Support only block device in this moment */
	if (!S_ISBLK(inode->i_mode)) {
		err = -ENOTBLK;
		goto out;
	}

	nr_pages = i_size_read(inode) >> PAGE_SHIFT;
	/* Refuse to use zero sized device (also prevents self reference) */
	if (!nr_pages) {
		err = -EINVAL;
		goto out;
	}

	bitmap_sz = BITS_TO_LONGS(nr_pages) * sizeof(long);
	bitmap = kvzalloc(bitmap_sz, GFP_KERNEL);
	if (!bitmap) {
		err = -ENOMEM;
		goto out;
	}

	reset_bdev(zram);

	zram->bdev = I_BDEV(inode);
	zram->backing_dev = backing_dev;
	zram->bitmap = bitmap;
	zram->nr_pages = nr_pages;
	up_write(&zram->init_lock);

	pr_info("setup backing device %s\n", file_name);
	kfree(file_name);

	return len;
out:
	kvfree(bitmap);

	if (backing_dev)
		filp_close(backing_dev, NULL);

	up_write(&zram->init_lock);

	kfree(file_name);

	return err;
}

static unsigned long alloc_block_bdev(struct zram *zram)
{
	unsigned long blk_idx = 1;
retry:
	/* skip 0 bit to confuse zram.handle = 0 */
	blk_idx = find_next_zero_bit(zram->bitmap, zram->nr_pages, blk_idx);
	if (blk_idx == zram->nr_pages)
		return 0;

	if (test_and_set_bit(blk_idx, zram->bitmap))
		goto retry;

	atomic64_inc(&zram->stats.bd_count);
	return blk_idx;
}

static void free_block_bdev(struct zram *zram, unsigned long blk_idx)
{
	int was_set;

	was_set = test_and_clear_bit(blk_idx, zram->bitmap);
	WARN_ON_ONCE(!was_set);
	atomic64_dec(&zram->stats.bd_count);
}

static void read_from_bdev_async(struct zram *zram, struct page *page,
			unsigned long entry, struct bio *parent)
{
	struct bio *bio;

	bio = bio_alloc(zram->bdev, 1, parent->bi_opf, GFP_NOIO);
	bio->bi_iter.bi_sector = entry * (PAGE_SIZE >> 9);
	__bio_add_page(bio, page, PAGE_SIZE, 0);
	bio_chain(bio, parent);
	submit_bio(bio);
}

#define PAGE_WB_SIG "page_index="

#define PAGE_WRITEBACK			0
#define HUGE_WRITEBACK			(1<<0)
#define IDLE_WRITEBACK			(1<<1)
#define INCOMPRESSIBLE_WRITEBACK	(1<<2)

static int scan_slots_for_writeback(struct zram *zram, u32 mode,
				    unsigned long nr_pages,
				    unsigned long index,
				    struct zram_pp_ctl *ctl)
{
	struct zram_pp_slot *pps = NULL;

	for (; nr_pages != 0; index++, nr_pages--) {
		if (!pps)
			pps = kmalloc(sizeof(*pps), GFP_KERNEL);
		if (!pps)
			return -ENOMEM;

		INIT_LIST_HEAD(&pps->entry);

		zram_slot_lock(zram, index);
		if (!zram_allocated(zram, index))
			goto next;

		if (zram_test_flag(zram, index, ZRAM_WB) ||
		    zram_test_flag(zram, index, ZRAM_SAME))
			goto next;

		if (mode & IDLE_WRITEBACK &&
		    !zram_test_flag(zram, index, ZRAM_IDLE))
			goto next;
		if (mode & HUGE_WRITEBACK &&
		    !zram_test_flag(zram, index, ZRAM_HUGE))
			goto next;
		if (mode & INCOMPRESSIBLE_WRITEBACK &&
		    !zram_test_flag(zram, index, ZRAM_INCOMPRESSIBLE))
			goto next;

		pps->index = index;
		place_pp_slot(zram, ctl, pps);
		pps = NULL;
next:
		zram_slot_unlock(zram, index);
	}

	kfree(pps);
	return 0;
}

static ssize_t writeback_store(struct device *dev,
		struct device_attribute *attr, const char *buf, size_t len)
{
	struct zram *zram = dev_to_zram(dev);
	unsigned long nr_pages = zram->disksize >> PAGE_SHIFT;
	struct zram_pp_ctl *ctl = NULL;
	struct zram_pp_slot *pps;
	unsigned long index = 0;
	struct bio bio;
	struct bio_vec bio_vec;
	struct page *page;
	ssize_t ret = len;
	int mode, err;
	unsigned long blk_idx = 0;

	if (sysfs_streq(buf, "idle"))
		mode = IDLE_WRITEBACK;
	else if (sysfs_streq(buf, "huge"))
		mode = HUGE_WRITEBACK;
	else if (sysfs_streq(buf, "huge_idle"))
		mode = IDLE_WRITEBACK | HUGE_WRITEBACK;
	else if (sysfs_streq(buf, "incompressible"))
		mode = INCOMPRESSIBLE_WRITEBACK;
	else {
		if (strncmp(buf, PAGE_WB_SIG, sizeof(PAGE_WB_SIG) - 1))
			return -EINVAL;

		if (kstrtol(buf + sizeof(PAGE_WB_SIG) - 1, 10, &index) ||
				index >= nr_pages)
			return -EINVAL;

		nr_pages = 1;
		mode = PAGE_WRITEBACK;
	}

	down_read(&zram->init_lock);
	if (!init_done(zram)) {
		ret = -EINVAL;
		goto release_init_lock;
	}

	/* Do not permit concurrent post-processing actions. */
	if (atomic_xchg(&zram->pp_in_progress, 1)) {
		up_read(&zram->init_lock);
		return -EAGAIN;
	}

	if (!zram->backing_dev) {
		ret = -ENODEV;
		goto release_init_lock;
	}

	page = alloc_page(GFP_KERNEL);
	if (!page) {
		ret = -ENOMEM;
		goto release_init_lock;
	}

	ctl = init_pp_ctl();
	if (!ctl) {
		ret = -ENOMEM;
		goto release_init_lock;
	}

	scan_slots_for_writeback(zram, mode, nr_pages, index, ctl);

	while ((pps = select_pp_slot(ctl))) {
		spin_lock(&zram->wb_limit_lock);
		if (zram->wb_limit_enable && !zram->bd_wb_limit) {
			spin_unlock(&zram->wb_limit_lock);
			ret = -EIO;
			break;
		}
		spin_unlock(&zram->wb_limit_lock);

		if (!blk_idx) {
			blk_idx = alloc_block_bdev(zram);
			if (!blk_idx) {
				ret = -ENOSPC;
				break;
			}
		}

		index = pps->index;
		zram_slot_lock(zram, index);
		/*
		 * scan_slots() sets ZRAM_PP_SLOT and relases slot lock, so
		 * slots can change in the meantime. If slots are accessed or
		 * freed they lose ZRAM_PP_SLOT flag and hence we don't
		 * post-process them.
		 */
		if (!zram_test_flag(zram, index, ZRAM_PP_SLOT))
			goto next;
		if (zram_read_from_zspool(zram, page, index))
			goto next;
		zram_slot_unlock(zram, index);

		bio_init(&bio, zram->bdev, &bio_vec, 1,
			 REQ_OP_WRITE | REQ_SYNC);
		bio.bi_iter.bi_sector = blk_idx * (PAGE_SIZE >> 9);
		__bio_add_page(&bio, page, PAGE_SIZE, 0);

		/*
		 * XXX: A single page IO would be inefficient for write
		 * but it would be not bad as starter.
		 */
		err = submit_bio_wait(&bio);
		if (err) {
			release_pp_slot(zram, pps);
			/*
			 * BIO errors are not fatal, we continue and simply
			 * attempt to writeback the remaining objects (pages).
			 * At the same time we need to signal user-space that
			 * some writes (at least one, but also could be all of
			 * them) were not successful and we do so by returning
			 * the most recent BIO error.
			 */
			ret = err;
			continue;
		}

		atomic64_inc(&zram->stats.bd_writes);
		zram_slot_lock(zram, index);
		/*
		 * Same as above, we release slot lock during writeback so
		 * slot can change under us: slot_free() or slot_free() and
		 * reallocation (zram_write_page()). In both cases slot loses
		 * ZRAM_PP_SLOT flag. No concurrent post-processing can set
		 * ZRAM_PP_SLOT on such slots until current post-processing
		 * finishes.
		 */
		if (!zram_test_flag(zram, index, ZRAM_PP_SLOT))
			goto next;

		zram_free_page(zram, index);
		zram_set_flag(zram, index, ZRAM_WB);
		zram_set_handle(zram, index, blk_idx);
		blk_idx = 0;
		atomic64_inc(&zram->stats.pages_stored);
		spin_lock(&zram->wb_limit_lock);
		if (zram->wb_limit_enable && zram->bd_wb_limit > 0)
			zram->bd_wb_limit -=  1UL << (PAGE_SHIFT - 12);
		spin_unlock(&zram->wb_limit_lock);
next:
		zram_slot_unlock(zram, index);
		release_pp_slot(zram, pps);

		cond_resched();
	}

	if (blk_idx)
		free_block_bdev(zram, blk_idx);
	__free_page(page);
release_init_lock:
	release_pp_ctl(zram, ctl);
	atomic_set(&zram->pp_in_progress, 0);
	up_read(&zram->init_lock);

	return ret;
}

struct zram_work {
	struct work_struct work;
	struct zram *zram;
	unsigned long entry;
	struct page *page;
	int error;
};

static void zram_sync_read(struct work_struct *work)
{
	struct zram_work *zw = container_of(work, struct zram_work, work);
	struct bio_vec bv;
	struct bio bio;

	bio_init(&bio, zw->zram->bdev, &bv, 1, REQ_OP_READ);
	bio.bi_iter.bi_sector = zw->entry * (PAGE_SIZE >> 9);
	__bio_add_page(&bio, zw->page, PAGE_SIZE, 0);
	zw->error = submit_bio_wait(&bio);
}

/*
 * Block layer want one ->submit_bio to be active at a time, so if we use
 * chained IO with parent IO in same context, it's a deadlock. To avoid that,
 * use a worker thread context.
 */
static int read_from_bdev_sync(struct zram *zram, struct page *page,
				unsigned long entry)
{
	struct zram_work work;

	work.page = page;
	work.zram = zram;
	work.entry = entry;

	INIT_WORK_ONSTACK(&work.work, zram_sync_read);
	queue_work(system_unbound_wq, &work.work);
	flush_work(&work.work);
	destroy_work_on_stack(&work.work);

	return work.error;
}

static int read_from_bdev(struct zram *zram, struct page *page,
			unsigned long entry, struct bio *parent)
{
	atomic64_inc(&zram->stats.bd_reads);
	if (!parent) {
		if (WARN_ON_ONCE(!IS_ENABLED(ZRAM_PARTIAL_IO)))
			return -EIO;
		return read_from_bdev_sync(zram, page, entry);
	}
	read_from_bdev_async(zram, page, entry, parent);
	return 0;
}
#else
static inline void reset_bdev(struct zram *zram) {};
static int read_from_bdev(struct zram *zram, struct page *page,
			unsigned long entry, struct bio *parent)
{
	return -EIO;
}

static void free_block_bdev(struct zram *zram, unsigned long blk_idx) {};
#endif

#ifdef CONFIG_ZRAM_MEMORY_TRACKING

static struct dentry *zram_debugfs_root;

static void zram_debugfs_create(void)
{
	zram_debugfs_root = debugfs_create_dir("zram", NULL);
}

static void zram_debugfs_destroy(void)
{
	debugfs_remove_recursive(zram_debugfs_root);
}

static ssize_t read_block_state(struct file *file, char __user *buf,
				size_t count, loff_t *ppos)
{
	char *kbuf;
	ssize_t index, written = 0;
	struct zram *zram = file->private_data;
	unsigned long nr_pages = zram->disksize >> PAGE_SHIFT;
	struct timespec64 ts;

	kbuf = kvmalloc(count, GFP_KERNEL);
	if (!kbuf)
		return -ENOMEM;

	down_read(&zram->init_lock);
	if (!init_done(zram)) {
		up_read(&zram->init_lock);
		kvfree(kbuf);
		return -EINVAL;
	}

	for (index = *ppos; index < nr_pages; index++) {
		int copied;

		zram_slot_lock(zram, index);
		if (!zram_allocated(zram, index))
			goto next;

		ts = ktime_to_timespec64(zram->table[index].ac_time);
		copied = snprintf(kbuf + written, count,
			"%12zd %12lld.%06lu %c%c%c%c%c%c\n",
			index, (s64)ts.tv_sec,
			ts.tv_nsec / NSEC_PER_USEC,
			zram_test_flag(zram, index, ZRAM_SAME) ? 's' : '.',
			zram_test_flag(zram, index, ZRAM_WB) ? 'w' : '.',
			zram_test_flag(zram, index, ZRAM_HUGE) ? 'h' : '.',
			zram_test_flag(zram, index, ZRAM_IDLE) ? 'i' : '.',
			zram_get_priority(zram, index) ? 'r' : '.',
			zram_test_flag(zram, index,
				       ZRAM_INCOMPRESSIBLE) ? 'n' : '.');

		if (count <= copied) {
			zram_slot_unlock(zram, index);
			break;
		}
		written += copied;
		count -= copied;
next:
		zram_slot_unlock(zram, index);
		*ppos += 1;
	}

	up_read(&zram->init_lock);
	if (copy_to_user(buf, kbuf, written))
		written = -EFAULT;
	kvfree(kbuf);

	return written;
}

static const struct file_operations proc_zram_block_state_op = {
	.open = simple_open,
	.read = read_block_state,
	.llseek = default_llseek,
};

static void zram_debugfs_register(struct zram *zram)
{
	if (!zram_debugfs_root)
		return;

	zram->debugfs_dir = debugfs_create_dir(zram->disk->disk_name,
						zram_debugfs_root);
	debugfs_create_file("block_state", 0400, zram->debugfs_dir,
				zram, &proc_zram_block_state_op);
}

static void zram_debugfs_unregister(struct zram *zram)
{
	debugfs_remove_recursive(zram->debugfs_dir);
}
#else
static void zram_debugfs_create(void) {};
static void zram_debugfs_destroy(void) {};
static void zram_debugfs_register(struct zram *zram) {};
static void zram_debugfs_unregister(struct zram *zram) {};
#endif

/*
 * We switched to per-cpu streams and this attr is not needed anymore.
 * However, we will keep it around for some time, because:
 * a) we may revert per-cpu streams in the future
 * b) it's visible to user space and we need to follow our 2 years
 *    retirement rule; but we already have a number of 'soon to be
 *    altered' attrs, so max_comp_streams need to wait for the next
 *    layoff cycle.
 */
static ssize_t max_comp_streams_show(struct device *dev,
		struct device_attribute *attr, char *buf)
{
	return scnprintf(buf, PAGE_SIZE, "%d\n", num_online_cpus());
}

static ssize_t max_comp_streams_store(struct device *dev,
		struct device_attribute *attr, const char *buf, size_t len)
{
	return len;
}

static void comp_algorithm_set(struct zram *zram, u32 prio, const char *alg)
{
	/* Do not free statically defined compression algorithms */
	if (zram->comp_algs[prio] != default_compressor)
		kfree(zram->comp_algs[prio]);

	zram->comp_algs[prio] = alg;
}

static ssize_t __comp_algorithm_show(struct zram *zram, u32 prio, char *buf)
{
	ssize_t sz;

	down_read(&zram->init_lock);
	sz = zcomp_available_show(zram->comp_algs[prio], buf);
	up_read(&zram->init_lock);

	return sz;
}

static int __comp_algorithm_store(struct zram *zram, u32 prio, const char *buf)
{
	char *compressor;
	size_t sz;

	sz = strlen(buf);
	if (sz >= CRYPTO_MAX_ALG_NAME)
		return -E2BIG;

	compressor = kstrdup(buf, GFP_KERNEL);
	if (!compressor)
		return -ENOMEM;

	/* ignore trailing newline */
	if (sz > 0 && compressor[sz - 1] == '\n')
		compressor[sz - 1] = 0x00;

	if (!zcomp_available_algorithm(compressor)) {
		kfree(compressor);
		return -EINVAL;
	}

	down_write(&zram->init_lock);
	if (init_done(zram)) {
		up_write(&zram->init_lock);
		kfree(compressor);
		pr_info("Can't change algorithm for initialized device\n");
		return -EBUSY;
	}

	comp_algorithm_set(zram, prio, compressor);
	up_write(&zram->init_lock);
	return 0;
}

static void comp_params_reset(struct zram *zram, u32 prio)
{
	struct zcomp_params *params = &zram->params[prio];

	vfree(params->dict);
	params->level = ZCOMP_PARAM_NO_LEVEL;
	params->dict_sz = 0;
	params->dict = NULL;
}

static int comp_params_store(struct zram *zram, u32 prio, s32 level,
			     const char *dict_path)
{
	ssize_t sz = 0;

	comp_params_reset(zram, prio);

	if (dict_path) {
		sz = kernel_read_file_from_path(dict_path, 0,
						&zram->params[prio].dict,
						INT_MAX,
						NULL,
						READING_POLICY);
		if (sz < 0)
			return -EINVAL;
	}

	zram->params[prio].dict_sz = sz;
	zram->params[prio].level = level;
	return 0;
}

static ssize_t algorithm_params_store(struct device *dev,
				      struct device_attribute *attr,
				      const char *buf,
				      size_t len)
{
	s32 prio = ZRAM_PRIMARY_COMP, level = ZCOMP_PARAM_NO_LEVEL;
	char *args, *param, *val, *algo = NULL, *dict_path = NULL;
	struct zram *zram = dev_to_zram(dev);
	int ret;

	args = skip_spaces(buf);
	while (*args) {
		args = next_arg(args, &param, &val);

		if (!val || !*val)
			return -EINVAL;

		if (!strcmp(param, "priority")) {
			ret = kstrtoint(val, 10, &prio);
			if (ret)
				return ret;
			continue;
		}

		if (!strcmp(param, "level")) {
			ret = kstrtoint(val, 10, &level);
			if (ret)
				return ret;
			continue;
		}

		if (!strcmp(param, "algo")) {
			algo = val;
			continue;
		}

		if (!strcmp(param, "dict")) {
			dict_path = val;
			continue;
		}
	}

	/* Lookup priority by algorithm name */
	if (algo) {
		s32 p;

		prio = -EINVAL;
		for (p = ZRAM_PRIMARY_COMP; p < ZRAM_MAX_COMPS; p++) {
			if (!zram->comp_algs[p])
				continue;

			if (!strcmp(zram->comp_algs[p], algo)) {
				prio = p;
				break;
			}
		}
	}

	if (prio < ZRAM_PRIMARY_COMP || prio >= ZRAM_MAX_COMPS)
		return -EINVAL;

	ret = comp_params_store(zram, prio, level, dict_path);
	return ret ? ret : len;
}

static ssize_t comp_algorithm_show(struct device *dev,
				   struct device_attribute *attr,
				   char *buf)
{
	struct zram *zram = dev_to_zram(dev);

	return __comp_algorithm_show(zram, ZRAM_PRIMARY_COMP, buf);
}

static ssize_t comp_algorithm_store(struct device *dev,
				    struct device_attribute *attr,
				    const char *buf,
				    size_t len)
{
	struct zram *zram = dev_to_zram(dev);
	int ret;

	ret = __comp_algorithm_store(zram, ZRAM_PRIMARY_COMP, buf);
	return ret ? ret : len;
}

#ifdef CONFIG_ZRAM_MULTI_COMP
static ssize_t recomp_algorithm_show(struct device *dev,
				     struct device_attribute *attr,
				     char *buf)
{
	struct zram *zram = dev_to_zram(dev);
	ssize_t sz = 0;
	u32 prio;

	for (prio = ZRAM_SECONDARY_COMP; prio < ZRAM_MAX_COMPS; prio++) {
		if (!zram->comp_algs[prio])
			continue;

		sz += scnprintf(buf + sz, PAGE_SIZE - sz - 2, "#%d: ", prio);
		sz += __comp_algorithm_show(zram, prio, buf + sz);
	}

	return sz;
}

static ssize_t recomp_algorithm_store(struct device *dev,
				      struct device_attribute *attr,
				      const char *buf,
				      size_t len)
{
	struct zram *zram = dev_to_zram(dev);
	int prio = ZRAM_SECONDARY_COMP;
	char *args, *param, *val;
	char *alg = NULL;
	int ret;

	args = skip_spaces(buf);
	while (*args) {
		args = next_arg(args, &param, &val);

		if (!val || !*val)
			return -EINVAL;

		if (!strcmp(param, "algo")) {
			alg = val;
			continue;
		}

		if (!strcmp(param, "priority")) {
			ret = kstrtoint(val, 10, &prio);
			if (ret)
				return ret;
			continue;
		}
	}

	if (!alg)
		return -EINVAL;

	if (prio < ZRAM_SECONDARY_COMP || prio >= ZRAM_MAX_COMPS)
		return -EINVAL;

	ret = __comp_algorithm_store(zram, prio, alg);
	return ret ? ret : len;
}
#endif

static ssize_t compact_store(struct device *dev,
		struct device_attribute *attr, const char *buf, size_t len)
{
	struct zram *zram = dev_to_zram(dev);

	down_read(&zram->init_lock);
	if (!init_done(zram)) {
		up_read(&zram->init_lock);
		return -EINVAL;
	}

	zs_compact(zram->mem_pool);
	up_read(&zram->init_lock);

	return len;
}

static ssize_t io_stat_show(struct device *dev,
		struct device_attribute *attr, char *buf)
{
	struct zram *zram = dev_to_zram(dev);
	ssize_t ret;

	down_read(&zram->init_lock);
	ret = scnprintf(buf, PAGE_SIZE,
			"%8llu %8llu 0 %8llu\n",
			(u64)atomic64_read(&zram->stats.failed_reads),
			(u64)atomic64_read(&zram->stats.failed_writes),
			(u64)atomic64_read(&zram->stats.notify_free));
	up_read(&zram->init_lock);

	return ret;
}

static ssize_t mm_stat_show(struct device *dev,
		struct device_attribute *attr, char *buf)
{
	struct zram *zram = dev_to_zram(dev);
	struct zs_pool_stats pool_stats;
	u64 orig_size, mem_used = 0;
	long max_used;
	ssize_t ret;

	memset(&pool_stats, 0x00, sizeof(struct zs_pool_stats));

	down_read(&zram->init_lock);
	if (init_done(zram)) {
		mem_used = zs_get_total_pages(zram->mem_pool);
		zs_pool_stats(zram->mem_pool, &pool_stats);
	}

	orig_size = atomic64_read(&zram->stats.pages_stored);
	max_used = atomic_long_read(&zram->stats.max_used_pages);

	ret = scnprintf(buf, PAGE_SIZE,
			"%8llu %8llu %8llu %8lu %8ld %8llu %8lu %8llu %8llu\n",
			orig_size << PAGE_SHIFT,
			(u64)atomic64_read(&zram->stats.compr_data_size),
			mem_used << PAGE_SHIFT,
			zram->limit_pages << PAGE_SHIFT,
			max_used << PAGE_SHIFT,
			(u64)atomic64_read(&zram->stats.same_pages),
			atomic_long_read(&pool_stats.pages_compacted),
			(u64)atomic64_read(&zram->stats.huge_pages),
			(u64)atomic64_read(&zram->stats.huge_pages_since));
	up_read(&zram->init_lock);

	return ret;
}

#ifdef CONFIG_ZRAM_WRITEBACK
#define FOUR_K(x) ((x) * (1 << (PAGE_SHIFT - 12)))
static ssize_t bd_stat_show(struct device *dev,
		struct device_attribute *attr, char *buf)
{
	struct zram *zram = dev_to_zram(dev);
	ssize_t ret;

	down_read(&zram->init_lock);
	ret = scnprintf(buf, PAGE_SIZE,
		"%8llu %8llu %8llu\n",
			FOUR_K((u64)atomic64_read(&zram->stats.bd_count)),
			FOUR_K((u64)atomic64_read(&zram->stats.bd_reads)),
			FOUR_K((u64)atomic64_read(&zram->stats.bd_writes)));
	up_read(&zram->init_lock);

	return ret;
}
#endif

static ssize_t debug_stat_show(struct device *dev,
		struct device_attribute *attr, char *buf)
{
	int version = 1;
	struct zram *zram = dev_to_zram(dev);
	ssize_t ret;

	down_read(&zram->init_lock);
	ret = scnprintf(buf, PAGE_SIZE,
			"version: %d\n%8llu %8llu\n",
			version,
			(u64)atomic64_read(&zram->stats.writestall),
			(u64)atomic64_read(&zram->stats.miss_free));
	up_read(&zram->init_lock);

	return ret;
}

static DEVICE_ATTR_RO(io_stat);
static DEVICE_ATTR_RO(mm_stat);
#ifdef CONFIG_ZRAM_WRITEBACK
static DEVICE_ATTR_RO(bd_stat);
#endif
static DEVICE_ATTR_RO(debug_stat);

static void zram_meta_free(struct zram *zram, u64 disksize)
{
	size_t num_pages = disksize >> PAGE_SHIFT;
	size_t index;

	if (!zram->table)
		return;

	/* Free all pages that are still in this zram device */
	for (index = 0; index < num_pages; index++)
		zram_free_page(zram, index);

	zs_destroy_pool(zram->mem_pool);
	vfree(zram->table);
	zram->table = NULL;
}

static bool zram_meta_alloc(struct zram *zram, u64 disksize)
{
	size_t num_pages, index;

	num_pages = disksize >> PAGE_SHIFT;
	zram->table = vzalloc(array_size(num_pages, sizeof(*zram->table)));
	if (!zram->table)
		return false;

	zram->mem_pool = zs_create_pool(zram->disk->disk_name);
	if (!zram->mem_pool) {
		vfree(zram->table);
		zram->table = NULL;
		return false;
	}

	if (!huge_class_size)
		huge_class_size = zs_huge_class_size(zram->mem_pool);

	for (index = 0; index < num_pages; index++)
		spin_lock_init(&zram->table[index].lock);
	return true;
}

/*
 * To protect concurrent access to the same index entry,
 * caller should hold this table index entry's bit_spinlock to
 * indicate this index entry is accessing.
 */
static void zram_free_page(struct zram *zram, size_t index)
{
	unsigned long handle;

#ifdef CONFIG_ZRAM_TRACK_ENTRY_ACTIME
	zram->table[index].ac_time = 0;
#endif

	zram_clear_flag(zram, index, ZRAM_IDLE);
	zram_clear_flag(zram, index, ZRAM_INCOMPRESSIBLE);
	zram_clear_flag(zram, index, ZRAM_PP_SLOT);
	zram_set_priority(zram, index, 0);

	if (zram_test_flag(zram, index, ZRAM_HUGE)) {
		zram_clear_flag(zram, index, ZRAM_HUGE);
		atomic64_dec(&zram->stats.huge_pages);
	}

	if (zram_test_flag(zram, index, ZRAM_WB)) {
		zram_clear_flag(zram, index, ZRAM_WB);
		free_block_bdev(zram, zram_get_handle(zram, index));
		goto out;
	}

	/*
	 * No memory is allocated for same element filled pages.
	 * Simply clear same page flag.
	 */
	if (zram_test_flag(zram, index, ZRAM_SAME)) {
		zram_clear_flag(zram, index, ZRAM_SAME);
		atomic64_dec(&zram->stats.same_pages);
		goto out;
	}

	handle = zram_get_handle(zram, index);
	if (!handle)
		return;

	zs_free(zram->mem_pool, handle);

	atomic64_sub(zram_get_obj_size(zram, index),
		     &zram->stats.compr_data_size);
out:
	atomic64_dec(&zram->stats.pages_stored);
	zram_set_handle(zram, index, 0);
	zram_set_obj_size(zram, index, 0);
}

static int read_same_filled_page(struct zram *zram, struct page *page,
				 u32 index)
{
	void *mem;

	mem = kmap_local_page(page);
	zram_fill_page(mem, PAGE_SIZE, zram_get_handle(zram, index));
	kunmap_local(mem);
	return 0;
}

static int read_incompressible_page(struct zram *zram, struct page *page,
				    u32 index)
{
	unsigned long handle;
	void *src, *dst;

	handle = zram_get_handle(zram, index);
	src = zs_map_object(zram->mem_pool, handle, ZS_MM_RO);
	dst = kmap_local_page(page);
	copy_page(dst, src);
	kunmap_local(dst);
	zs_unmap_object(zram->mem_pool, handle);

	return 0;
}

static int read_compressed_page(struct zram *zram, struct page *page, u32 index)
{
	struct zcomp_strm *zstrm;
	unsigned long handle;
	unsigned int size;
	void *src, *dst;
	int ret, prio;

	handle = zram_get_handle(zram, index);
	size = zram_get_obj_size(zram, index);
	prio = zram_get_priority(zram, index);

	zstrm = zcomp_stream_get(zram->comps[prio]);
	src = zs_map_object(zram->mem_pool, handle, ZS_MM_RO);
	dst = kmap_local_page(page);
	ret = zcomp_decompress(zram->comps[prio], zstrm, src, size, dst);
	kunmap_local(dst);
	zs_unmap_object(zram->mem_pool, handle);
	zcomp_stream_put(zram->comps[prio]);

	return ret;
}

/*
 * Reads (decompresses if needed) a page from zspool (zsmalloc).
 * Corresponding ZRAM slot should be locked.
 */
static int zram_read_from_zspool(struct zram *zram, struct page *page,
				 u32 index)
{
	if (zram_test_flag(zram, index, ZRAM_SAME) ||
	    !zram_get_handle(zram, index))
		return read_same_filled_page(zram, page, index);

	if (!zram_test_flag(zram, index, ZRAM_HUGE))
		return read_compressed_page(zram, page, index);
	else
		return read_incompressible_page(zram, page, index);
}

static int zram_read_page(struct zram *zram, struct page *page, u32 index,
			  struct bio *parent)
{
	int ret;

	zram_slot_lock(zram, index);
	if (!zram_test_flag(zram, index, ZRAM_WB)) {
		/* Slot should be locked through out the function call */
		ret = zram_read_from_zspool(zram, page, index);
		zram_slot_unlock(zram, index);
	} else {
		/*
		 * The slot should be unlocked before reading from the backing
		 * device.
		 */
		zram_slot_unlock(zram, index);

		ret = read_from_bdev(zram, page, zram_get_handle(zram, index),
				     parent);
	}

	/* Should NEVER happen. Return bio error if it does. */
	if (WARN_ON(ret < 0))
		pr_err("Decompression failed! err=%d, page=%u\n", ret, index);

	return ret;
}

/*
 * Use a temporary buffer to decompress the page, as the decompressor
 * always expects a full page for the output.
 */
static int zram_bvec_read_partial(struct zram *zram, struct bio_vec *bvec,
				  u32 index, int offset)
{
	struct page *page = alloc_page(GFP_NOIO);
	int ret;

	if (!page)
		return -ENOMEM;
	ret = zram_read_page(zram, page, index, NULL);
	if (likely(!ret))
		memcpy_to_bvec(bvec, page_address(page) + offset);
	__free_page(page);
	return ret;
}

static int zram_bvec_read(struct zram *zram, struct bio_vec *bvec,
			  u32 index, int offset, struct bio *bio)
{
	if (is_partial_io(bvec))
		return zram_bvec_read_partial(zram, bvec, index, offset);
	return zram_read_page(zram, bvec->bv_page, index, bio);
}

static int write_same_filled_page(struct zram *zram, unsigned long fill,
				  u32 index)
{
	zram_slot_lock(zram, index);
	zram_set_flag(zram, index, ZRAM_SAME);
	zram_set_handle(zram, index, fill);
	zram_slot_unlock(zram, index);

	atomic64_inc(&zram->stats.same_pages);
	atomic64_inc(&zram->stats.pages_stored);

	return 0;
}

static int write_incompressible_page(struct zram *zram, struct page *page,
				     u32 index)
{
	unsigned long handle;
	void *src, *dst;

	/*
	 * This function is called from preemptible context so we don't need
	 * to do optimistic and fallback to pessimistic handle allocation,
	 * like we do for compressible pages.
	 */
	handle = zs_malloc(zram->mem_pool, PAGE_SIZE,
			   GFP_NOIO | __GFP_HIGHMEM | __GFP_MOVABLE);
	if (IS_ERR_VALUE(handle))
		return PTR_ERR((void *)handle);

	if (!zram_can_store_page(zram)) {
<<<<<<< HEAD
		zcomp_stream_put(zram->comps[ZRAM_PRIMARY_COMP]);
=======
>>>>>>> 7acb844a
		zs_free(zram->mem_pool, handle);
		return -ENOMEM;
	}

	dst = zs_map_object(zram->mem_pool, handle, ZS_MM_WO);
	src = kmap_local_page(page);
	memcpy(dst, src, PAGE_SIZE);
	kunmap_local(src);
	zs_unmap_object(zram->mem_pool, handle);

	zram_slot_lock(zram, index);
	zram_set_flag(zram, index, ZRAM_HUGE);
	zram_set_handle(zram, index, handle);
	zram_set_obj_size(zram, index, PAGE_SIZE);
	zram_slot_unlock(zram, index);

	atomic64_add(PAGE_SIZE, &zram->stats.compr_data_size);
	atomic64_inc(&zram->stats.huge_pages);
	atomic64_inc(&zram->stats.huge_pages_since);
	atomic64_inc(&zram->stats.pages_stored);

	return 0;
}

static int zram_write_page(struct zram *zram, struct page *page, u32 index)
{
	int ret = 0;
	unsigned long handle = -ENOMEM;
	unsigned int comp_len = 0;
	void *dst, *mem;
	struct zcomp_strm *zstrm;
	unsigned long element = 0;
	bool same_filled;

	/* First, free memory allocated to this slot (if any) */
	zram_slot_lock(zram, index);
	zram_free_page(zram, index);
	zram_slot_unlock(zram, index);

	mem = kmap_local_page(page);
	same_filled = page_same_filled(mem, &element);
	kunmap_local(mem);
	if (same_filled)
		return write_same_filled_page(zram, element, index);

compress_again:
	zstrm = zcomp_stream_get(zram->comps[ZRAM_PRIMARY_COMP]);
	mem = kmap_local_page(page);
	ret = zcomp_compress(zram->comps[ZRAM_PRIMARY_COMP], zstrm,
			     mem, &comp_len);
	kunmap_local(mem);

	if (unlikely(ret)) {
		zcomp_stream_put(zram->comps[ZRAM_PRIMARY_COMP]);
		pr_err("Compression failed! err=%d\n", ret);
		zs_free(zram->mem_pool, handle);
		return ret;
	}

	if (comp_len >= huge_class_size) {
		zcomp_stream_put(zram->comps[ZRAM_PRIMARY_COMP]);
		return write_incompressible_page(zram, page, index);
	}

	/*
	 * handle allocation has 2 paths:
	 * a) fast path is executed with preemption disabled (for
	 *  per-cpu streams) and has __GFP_DIRECT_RECLAIM bit clear,
	 *  since we can't sleep;
	 * b) slow path enables preemption and attempts to allocate
	 *  the page with __GFP_DIRECT_RECLAIM bit set. we have to
	 *  put per-cpu compression stream and, thus, to re-do
	 *  the compression once handle is allocated.
	 *
	 * if we have a 'non-null' handle here then we are coming
	 * from the slow path and handle has already been allocated.
	 */
	if (IS_ERR_VALUE(handle))
		handle = zs_malloc(zram->mem_pool, comp_len,
				   __GFP_KSWAPD_RECLAIM |
				   __GFP_NOWARN |
				   __GFP_HIGHMEM |
				   __GFP_MOVABLE);
	if (IS_ERR_VALUE(handle)) {
		zcomp_stream_put(zram->comps[ZRAM_PRIMARY_COMP]);
		atomic64_inc(&zram->stats.writestall);
		handle = zs_malloc(zram->mem_pool, comp_len,
				   GFP_NOIO | __GFP_HIGHMEM |
				   __GFP_MOVABLE);
		if (IS_ERR_VALUE(handle))
			return PTR_ERR((void *)handle);

		goto compress_again;
	}

	if (!zram_can_store_page(zram)) {
		zcomp_stream_put(zram->comps[ZRAM_PRIMARY_COMP]);
		zs_free(zram->mem_pool, handle);
		return -ENOMEM;
	}

	dst = zs_map_object(zram->mem_pool, handle, ZS_MM_WO);

	memcpy(dst, zstrm->buffer, comp_len);
	zcomp_stream_put(zram->comps[ZRAM_PRIMARY_COMP]);
	zs_unmap_object(zram->mem_pool, handle);

	zram_slot_lock(zram, index);
	zram_set_handle(zram, index, handle);
	zram_set_obj_size(zram, index, comp_len);
	zram_slot_unlock(zram, index);

	/* Update stats */
	atomic64_inc(&zram->stats.pages_stored);
	atomic64_add(comp_len, &zram->stats.compr_data_size);

	return ret;
}

/*
 * This is a partial IO. Read the full page before writing the changes.
 */
static int zram_bvec_write_partial(struct zram *zram, struct bio_vec *bvec,
				   u32 index, int offset, struct bio *bio)
{
	struct page *page = alloc_page(GFP_NOIO);
	int ret;

	if (!page)
		return -ENOMEM;

	ret = zram_read_page(zram, page, index, bio);
	if (!ret) {
		memcpy_from_bvec(page_address(page) + offset, bvec);
		ret = zram_write_page(zram, page, index);
	}
	__free_page(page);
	return ret;
}

static int zram_bvec_write(struct zram *zram, struct bio_vec *bvec,
			   u32 index, int offset, struct bio *bio)
{
	if (is_partial_io(bvec))
		return zram_bvec_write_partial(zram, bvec, index, offset, bio);
	return zram_write_page(zram, bvec->bv_page, index);
}

#ifdef CONFIG_ZRAM_MULTI_COMP
#define RECOMPRESS_IDLE		(1 << 0)
#define RECOMPRESS_HUGE		(1 << 1)

static int scan_slots_for_recompress(struct zram *zram, u32 mode,
				     struct zram_pp_ctl *ctl)
{
	unsigned long nr_pages = zram->disksize >> PAGE_SHIFT;
	struct zram_pp_slot *pps = NULL;
	unsigned long index;

	for (index = 0; index < nr_pages; index++) {
		if (!pps)
			pps = kmalloc(sizeof(*pps), GFP_KERNEL);
		if (!pps)
			return -ENOMEM;

		INIT_LIST_HEAD(&pps->entry);

		zram_slot_lock(zram, index);
		if (!zram_allocated(zram, index))
			goto next;

		if (mode & RECOMPRESS_IDLE &&
		    !zram_test_flag(zram, index, ZRAM_IDLE))
			goto next;

		if (mode & RECOMPRESS_HUGE &&
		    !zram_test_flag(zram, index, ZRAM_HUGE))
			goto next;

		if (zram_test_flag(zram, index, ZRAM_WB) ||
		    zram_test_flag(zram, index, ZRAM_SAME) ||
		    zram_test_flag(zram, index, ZRAM_INCOMPRESSIBLE))
			goto next;

		pps->index = index;
		place_pp_slot(zram, ctl, pps);
		pps = NULL;
next:
		zram_slot_unlock(zram, index);
	}

	kfree(pps);
	return 0;
}

/*
 * This function will decompress (unless it's ZRAM_HUGE) the page and then
 * attempt to compress it using provided compression algorithm priority
 * (which is potentially more effective).
 *
 * Corresponding ZRAM slot should be locked.
 */
static int recompress_slot(struct zram *zram, u32 index, struct page *page,
			   u64 *num_recomp_pages, u32 threshold, u32 prio,
			   u32 prio_max)
{
	struct zcomp_strm *zstrm = NULL;
	unsigned long handle_old;
	unsigned long handle_new;
	unsigned int comp_len_old;
	unsigned int comp_len_new;
	unsigned int class_index_old;
	unsigned int class_index_new;
	u32 num_recomps = 0;
	void *src, *dst;
	int ret;

	handle_old = zram_get_handle(zram, index);
	if (!handle_old)
		return -EINVAL;

	comp_len_old = zram_get_obj_size(zram, index);
	/*
	 * Do not recompress objects that are already "small enough".
	 */
	if (comp_len_old < threshold)
		return 0;

	ret = zram_read_from_zspool(zram, page, index);
	if (ret)
		return ret;

	/*
	 * We touched this entry so mark it as non-IDLE. This makes sure that
	 * we don't preserve IDLE flag and don't incorrectly pick this entry
	 * for different post-processing type (e.g. writeback).
	 */
	zram_clear_flag(zram, index, ZRAM_IDLE);

	class_index_old = zs_lookup_class_index(zram->mem_pool, comp_len_old);
	/*
	 * Iterate the secondary comp algorithms list (in order of priority)
	 * and try to recompress the page.
	 */
	for (; prio < prio_max; prio++) {
		if (!zram->comps[prio])
			continue;

		/*
		 * Skip if the object is already re-compressed with a higher
		 * priority algorithm (or same algorithm).
		 */
		if (prio <= zram_get_priority(zram, index))
			continue;

		num_recomps++;
		zstrm = zcomp_stream_get(zram->comps[prio]);
		src = kmap_local_page(page);
		ret = zcomp_compress(zram->comps[prio], zstrm,
				     src, &comp_len_new);
		kunmap_local(src);

		if (ret) {
			zcomp_stream_put(zram->comps[prio]);
			return ret;
		}

		class_index_new = zs_lookup_class_index(zram->mem_pool,
							comp_len_new);

		/* Continue until we make progress */
		if (class_index_new >= class_index_old ||
		    (threshold && comp_len_new >= threshold)) {
			zcomp_stream_put(zram->comps[prio]);
			continue;
		}

		/* Recompression was successful so break out */
		break;
	}

	/*
	 * We did not try to recompress, e.g. when we have only one
	 * secondary algorithm and the page is already recompressed
	 * using that algorithm
	 */
	if (!zstrm)
		return 0;

	/*
	 * Decrement the limit (if set) on pages we can recompress, even
	 * when current recompression was unsuccessful or did not compress
	 * the page below the threshold, because we still spent resources
	 * on it.
	 */
	if (*num_recomp_pages)
		*num_recomp_pages -= 1;

	if (class_index_new >= class_index_old) {
		/*
		 * Secondary algorithms failed to re-compress the page
		 * in a way that would save memory, mark the object as
		 * incompressible so that we will not try to compress
		 * it again.
		 *
		 * We need to make sure that all secondary algorithms have
		 * failed, so we test if the number of recompressions matches
		 * the number of active secondary algorithms.
		 */
		if (num_recomps == zram->num_active_comps - 1)
			zram_set_flag(zram, index, ZRAM_INCOMPRESSIBLE);
		return 0;
	}

	/* Successful recompression but above threshold */
	if (threshold && comp_len_new >= threshold)
		return 0;

	/*
	 * No direct reclaim (slow path) for handle allocation and no
	 * re-compression attempt (unlike in zram_write_bvec()) since
	 * we already have stored that object in zsmalloc. If we cannot
	 * alloc memory for recompressed object then we bail out and
	 * simply keep the old (existing) object in zsmalloc.
	 */
	handle_new = zs_malloc(zram->mem_pool, comp_len_new,
			       __GFP_KSWAPD_RECLAIM |
			       __GFP_NOWARN |
			       __GFP_HIGHMEM |
			       __GFP_MOVABLE);
	if (IS_ERR_VALUE(handle_new)) {
		zcomp_stream_put(zram->comps[prio]);
		return PTR_ERR((void *)handle_new);
	}

	dst = zs_map_object(zram->mem_pool, handle_new, ZS_MM_WO);
	memcpy(dst, zstrm->buffer, comp_len_new);
	zcomp_stream_put(zram->comps[prio]);

	zs_unmap_object(zram->mem_pool, handle_new);

	zram_free_page(zram, index);
	zram_set_handle(zram, index, handle_new);
	zram_set_obj_size(zram, index, comp_len_new);
	zram_set_priority(zram, index, prio);

	atomic64_add(comp_len_new, &zram->stats.compr_data_size);
	atomic64_inc(&zram->stats.pages_stored);

	return 0;
}

static ssize_t recompress_store(struct device *dev,
				struct device_attribute *attr,
				const char *buf, size_t len)
{
	u32 prio = ZRAM_SECONDARY_COMP, prio_max = ZRAM_MAX_COMPS;
	struct zram *zram = dev_to_zram(dev);
	char *args, *param, *val, *algo = NULL;
	u64 num_recomp_pages = ULLONG_MAX;
	struct zram_pp_ctl *ctl = NULL;
	struct zram_pp_slot *pps;
	u32 mode = 0, threshold = 0;
	struct page *page;
	ssize_t ret;

	args = skip_spaces(buf);
	while (*args) {
		args = next_arg(args, &param, &val);

		if (!val || !*val)
			return -EINVAL;

		if (!strcmp(param, "type")) {
			if (!strcmp(val, "idle"))
				mode = RECOMPRESS_IDLE;
			if (!strcmp(val, "huge"))
				mode = RECOMPRESS_HUGE;
			if (!strcmp(val, "huge_idle"))
				mode = RECOMPRESS_IDLE | RECOMPRESS_HUGE;
			continue;
		}

		if (!strcmp(param, "max_pages")) {
			/*
			 * Limit the number of entries (pages) we attempt to
			 * recompress.
			 */
			ret = kstrtoull(val, 10, &num_recomp_pages);
			if (ret)
				return ret;
			continue;
		}

		if (!strcmp(param, "threshold")) {
			/*
			 * We will re-compress only idle objects equal or
			 * greater in size than watermark.
			 */
			ret = kstrtouint(val, 10, &threshold);
			if (ret)
				return ret;
			continue;
		}

		if (!strcmp(param, "algo")) {
			algo = val;
			continue;
		}

		if (!strcmp(param, "priority")) {
			ret = kstrtouint(val, 10, &prio);
			if (ret)
				return ret;

			if (prio == ZRAM_PRIMARY_COMP)
				prio = ZRAM_SECONDARY_COMP;

			prio_max = min(prio + 1, ZRAM_MAX_COMPS);
			continue;
		}
	}

	if (threshold >= huge_class_size)
		return -EINVAL;

	down_read(&zram->init_lock);
	if (!init_done(zram)) {
		ret = -EINVAL;
		goto release_init_lock;
	}

	/* Do not permit concurrent post-processing actions. */
	if (atomic_xchg(&zram->pp_in_progress, 1)) {
		up_read(&zram->init_lock);
		return -EAGAIN;
	}

	if (algo) {
		bool found = false;

		for (; prio < ZRAM_MAX_COMPS; prio++) {
			if (!zram->comp_algs[prio])
				continue;

			if (!strcmp(zram->comp_algs[prio], algo)) {
				prio_max = min(prio + 1, ZRAM_MAX_COMPS);
				found = true;
				break;
			}
		}

		if (!found) {
			ret = -EINVAL;
			goto release_init_lock;
		}
	}

	page = alloc_page(GFP_KERNEL);
	if (!page) {
		ret = -ENOMEM;
		goto release_init_lock;
	}

	ctl = init_pp_ctl();
	if (!ctl) {
		ret = -ENOMEM;
		goto release_init_lock;
	}

	scan_slots_for_recompress(zram, mode, ctl);

	ret = len;
	while ((pps = select_pp_slot(ctl))) {
		int err = 0;

		if (!num_recomp_pages)
			break;

		zram_slot_lock(zram, pps->index);
		if (!zram_test_flag(zram, pps->index, ZRAM_PP_SLOT))
			goto next;

		err = recompress_slot(zram, pps->index, page,
				      &num_recomp_pages, threshold,
				      prio, prio_max);
next:
		zram_slot_unlock(zram, pps->index);
		release_pp_slot(zram, pps);

		if (err) {
			ret = err;
			break;
		}

		cond_resched();
	}

	__free_page(page);

release_init_lock:
	release_pp_ctl(zram, ctl);
	atomic_set(&zram->pp_in_progress, 0);
	up_read(&zram->init_lock);
	return ret;
}
#endif

static void zram_bio_discard(struct zram *zram, struct bio *bio)
{
	size_t n = bio->bi_iter.bi_size;
	u32 index = bio->bi_iter.bi_sector >> SECTORS_PER_PAGE_SHIFT;
	u32 offset = (bio->bi_iter.bi_sector & (SECTORS_PER_PAGE - 1)) <<
			SECTOR_SHIFT;

	/*
	 * zram manages data in physical block size units. Because logical block
	 * size isn't identical with physical block size on some arch, we
	 * could get a discard request pointing to a specific offset within a
	 * certain physical block.  Although we can handle this request by
	 * reading that physiclal block and decompressing and partially zeroing
	 * and re-compressing and then re-storing it, this isn't reasonable
	 * because our intent with a discard request is to save memory.  So
	 * skipping this logical block is appropriate here.
	 */
	if (offset) {
		if (n <= (PAGE_SIZE - offset))
			return;

		n -= (PAGE_SIZE - offset);
		index++;
	}

	while (n >= PAGE_SIZE) {
		zram_slot_lock(zram, index);
		zram_free_page(zram, index);
		zram_slot_unlock(zram, index);
		atomic64_inc(&zram->stats.notify_free);
		index++;
		n -= PAGE_SIZE;
	}

	bio_endio(bio);
}

static void zram_bio_read(struct zram *zram, struct bio *bio)
{
	unsigned long start_time = bio_start_io_acct(bio);
	struct bvec_iter iter = bio->bi_iter;

	do {
		u32 index = iter.bi_sector >> SECTORS_PER_PAGE_SHIFT;
		u32 offset = (iter.bi_sector & (SECTORS_PER_PAGE - 1)) <<
				SECTOR_SHIFT;
		struct bio_vec bv = bio_iter_iovec(bio, iter);

		bv.bv_len = min_t(u32, bv.bv_len, PAGE_SIZE - offset);

		if (zram_bvec_read(zram, &bv, index, offset, bio) < 0) {
			atomic64_inc(&zram->stats.failed_reads);
			bio->bi_status = BLK_STS_IOERR;
			break;
		}
		flush_dcache_page(bv.bv_page);

		zram_slot_lock(zram, index);
		zram_accessed(zram, index);
		zram_slot_unlock(zram, index);

		bio_advance_iter_single(bio, &iter, bv.bv_len);
	} while (iter.bi_size);

	bio_end_io_acct(bio, start_time);
	bio_endio(bio);
}

static void zram_bio_write(struct zram *zram, struct bio *bio)
{
	unsigned long start_time = bio_start_io_acct(bio);
	struct bvec_iter iter = bio->bi_iter;

	do {
		u32 index = iter.bi_sector >> SECTORS_PER_PAGE_SHIFT;
		u32 offset = (iter.bi_sector & (SECTORS_PER_PAGE - 1)) <<
				SECTOR_SHIFT;
		struct bio_vec bv = bio_iter_iovec(bio, iter);

		bv.bv_len = min_t(u32, bv.bv_len, PAGE_SIZE - offset);

		if (zram_bvec_write(zram, &bv, index, offset, bio) < 0) {
			atomic64_inc(&zram->stats.failed_writes);
			bio->bi_status = BLK_STS_IOERR;
			break;
		}

		zram_slot_lock(zram, index);
		zram_accessed(zram, index);
		zram_slot_unlock(zram, index);

		bio_advance_iter_single(bio, &iter, bv.bv_len);
	} while (iter.bi_size);

	bio_end_io_acct(bio, start_time);
	bio_endio(bio);
}

/*
 * Handler function for all zram I/O requests.
 */
static void zram_submit_bio(struct bio *bio)
{
	struct zram *zram = bio->bi_bdev->bd_disk->private_data;

	switch (bio_op(bio)) {
	case REQ_OP_READ:
		zram_bio_read(zram, bio);
		break;
	case REQ_OP_WRITE:
		zram_bio_write(zram, bio);
		break;
	case REQ_OP_DISCARD:
	case REQ_OP_WRITE_ZEROES:
		zram_bio_discard(zram, bio);
		break;
	default:
		WARN_ON_ONCE(1);
		bio_endio(bio);
	}
}

static void zram_slot_free_notify(struct block_device *bdev,
				unsigned long index)
{
	struct zram *zram;

	zram = bdev->bd_disk->private_data;

	atomic64_inc(&zram->stats.notify_free);
	if (!zram_slot_trylock(zram, index)) {
		atomic64_inc(&zram->stats.miss_free);
		return;
	}

	zram_free_page(zram, index);
	zram_slot_unlock(zram, index);
}

static void zram_comp_params_reset(struct zram *zram)
{
	u32 prio;

	for (prio = ZRAM_PRIMARY_COMP; prio < ZRAM_MAX_COMPS; prio++) {
		comp_params_reset(zram, prio);
	}
}

static void zram_destroy_comps(struct zram *zram)
{
	u32 prio;

	for (prio = ZRAM_PRIMARY_COMP; prio < ZRAM_MAX_COMPS; prio++) {
		struct zcomp *comp = zram->comps[prio];

		zram->comps[prio] = NULL;
		if (!comp)
			continue;
		zcomp_destroy(comp);
		zram->num_active_comps--;
	}

	for (prio = ZRAM_PRIMARY_COMP; prio < ZRAM_MAX_COMPS; prio++) {
		/* Do not free statically defined compression algorithms */
		if (zram->comp_algs[prio] != default_compressor)
			kfree(zram->comp_algs[prio]);
		zram->comp_algs[prio] = NULL;
	}

	zram_comp_params_reset(zram);
}

static void zram_reset_device(struct zram *zram)
{
	down_write(&zram->init_lock);

	zram->limit_pages = 0;

	set_capacity_and_notify(zram->disk, 0);
	part_stat_set_all(zram->disk->part0, 0);

	/* I/O operation under all of CPU are done so let's free */
	zram_meta_free(zram, zram->disksize);
	zram->disksize = 0;
	zram_destroy_comps(zram);
	memset(&zram->stats, 0, sizeof(zram->stats));
	atomic_set(&zram->pp_in_progress, 0);
	reset_bdev(zram);

	comp_algorithm_set(zram, ZRAM_PRIMARY_COMP, default_compressor);
	up_write(&zram->init_lock);
}

static ssize_t disksize_store(struct device *dev,
		struct device_attribute *attr, const char *buf, size_t len)
{
	u64 disksize;
	struct zcomp *comp;
	struct zram *zram = dev_to_zram(dev);
	int err;
	u32 prio;

	disksize = memparse(buf, NULL);
	if (!disksize)
		return -EINVAL;

	down_write(&zram->init_lock);
	if (init_done(zram)) {
		pr_info("Cannot change disksize for initialized device\n");
		err = -EBUSY;
		goto out_unlock;
	}

	disksize = PAGE_ALIGN(disksize);
	if (!zram_meta_alloc(zram, disksize)) {
		err = -ENOMEM;
		goto out_unlock;
	}

	for (prio = ZRAM_PRIMARY_COMP; prio < ZRAM_MAX_COMPS; prio++) {
		if (!zram->comp_algs[prio])
			continue;

		comp = zcomp_create(zram->comp_algs[prio],
				    &zram->params[prio]);
		if (IS_ERR(comp)) {
			pr_err("Cannot initialise %s compressing backend\n",
			       zram->comp_algs[prio]);
			err = PTR_ERR(comp);
			goto out_free_comps;
		}

		zram->comps[prio] = comp;
		zram->num_active_comps++;
	}
	zram->disksize = disksize;
	set_capacity_and_notify(zram->disk, zram->disksize >> SECTOR_SHIFT);
	up_write(&zram->init_lock);

	return len;

out_free_comps:
	zram_destroy_comps(zram);
	zram_meta_free(zram, disksize);
out_unlock:
	up_write(&zram->init_lock);
	return err;
}

static ssize_t reset_store(struct device *dev,
		struct device_attribute *attr, const char *buf, size_t len)
{
	int ret;
	unsigned short do_reset;
	struct zram *zram;
	struct gendisk *disk;

	ret = kstrtou16(buf, 10, &do_reset);
	if (ret)
		return ret;

	if (!do_reset)
		return -EINVAL;

	zram = dev_to_zram(dev);
	disk = zram->disk;

	mutex_lock(&disk->open_mutex);
	/* Do not reset an active device or claimed device */
	if (disk_openers(disk) || zram->claim) {
		mutex_unlock(&disk->open_mutex);
		return -EBUSY;
	}

	/* From now on, anyone can't open /dev/zram[0-9] */
	zram->claim = true;
	mutex_unlock(&disk->open_mutex);

	/* Make sure all the pending I/O are finished */
	sync_blockdev(disk->part0);
	zram_reset_device(zram);

	mutex_lock(&disk->open_mutex);
	zram->claim = false;
	mutex_unlock(&disk->open_mutex);

	return len;
}

static int zram_open(struct gendisk *disk, blk_mode_t mode)
{
	struct zram *zram = disk->private_data;

	WARN_ON(!mutex_is_locked(&disk->open_mutex));

	/* zram was claimed to reset so open request fails */
	if (zram->claim)
		return -EBUSY;
	return 0;
}

static const struct block_device_operations zram_devops = {
	.open = zram_open,
	.submit_bio = zram_submit_bio,
	.swap_slot_free_notify = zram_slot_free_notify,
	.owner = THIS_MODULE
};

static DEVICE_ATTR_WO(compact);
static DEVICE_ATTR_RW(disksize);
static DEVICE_ATTR_RO(initstate);
static DEVICE_ATTR_WO(reset);
static DEVICE_ATTR_WO(mem_limit);
static DEVICE_ATTR_WO(mem_used_max);
static DEVICE_ATTR_WO(idle);
static DEVICE_ATTR_RW(max_comp_streams);
static DEVICE_ATTR_RW(comp_algorithm);
#ifdef CONFIG_ZRAM_WRITEBACK
static DEVICE_ATTR_RW(backing_dev);
static DEVICE_ATTR_WO(writeback);
static DEVICE_ATTR_RW(writeback_limit);
static DEVICE_ATTR_RW(writeback_limit_enable);
#endif
#ifdef CONFIG_ZRAM_MULTI_COMP
static DEVICE_ATTR_RW(recomp_algorithm);
static DEVICE_ATTR_WO(recompress);
#endif
static DEVICE_ATTR_WO(algorithm_params);

static struct attribute *zram_disk_attrs[] = {
	&dev_attr_disksize.attr,
	&dev_attr_initstate.attr,
	&dev_attr_reset.attr,
	&dev_attr_compact.attr,
	&dev_attr_mem_limit.attr,
	&dev_attr_mem_used_max.attr,
	&dev_attr_idle.attr,
	&dev_attr_max_comp_streams.attr,
	&dev_attr_comp_algorithm.attr,
#ifdef CONFIG_ZRAM_WRITEBACK
	&dev_attr_backing_dev.attr,
	&dev_attr_writeback.attr,
	&dev_attr_writeback_limit.attr,
	&dev_attr_writeback_limit_enable.attr,
#endif
	&dev_attr_io_stat.attr,
	&dev_attr_mm_stat.attr,
#ifdef CONFIG_ZRAM_WRITEBACK
	&dev_attr_bd_stat.attr,
#endif
	&dev_attr_debug_stat.attr,
#ifdef CONFIG_ZRAM_MULTI_COMP
	&dev_attr_recomp_algorithm.attr,
	&dev_attr_recompress.attr,
#endif
	&dev_attr_algorithm_params.attr,
	NULL,
};

ATTRIBUTE_GROUPS(zram_disk);

/*
 * Allocate and initialize new zram device. the function returns
 * '>= 0' device_id upon success, and negative value otherwise.
 */
static int zram_add(void)
{
	struct queue_limits lim = {
		.logical_block_size		= ZRAM_LOGICAL_BLOCK_SIZE,
		/*
		 * To ensure that we always get PAGE_SIZE aligned and
		 * n*PAGE_SIZED sized I/O requests.
		 */
		.physical_block_size		= PAGE_SIZE,
		.io_min				= PAGE_SIZE,
		.io_opt				= PAGE_SIZE,
		.max_hw_discard_sectors		= UINT_MAX,
		/*
		 * zram_bio_discard() will clear all logical blocks if logical
		 * block size is identical with physical block size(PAGE_SIZE).
		 * But if it is different, we will skip discarding some parts of
		 * logical blocks in the part of the request range which isn't
		 * aligned to physical block size.  So we can't ensure that all
		 * discarded logical blocks are zeroed.
		 */
#if ZRAM_LOGICAL_BLOCK_SIZE == PAGE_SIZE
		.max_write_zeroes_sectors	= UINT_MAX,
#endif
		.features			= BLK_FEAT_STABLE_WRITES |
						  BLK_FEAT_SYNCHRONOUS,
	};
	struct zram *zram;
	int ret, device_id;

	zram = kzalloc(sizeof(struct zram), GFP_KERNEL);
	if (!zram)
		return -ENOMEM;

	ret = idr_alloc(&zram_index_idr, zram, 0, 0, GFP_KERNEL);
	if (ret < 0)
		goto out_free_dev;
	device_id = ret;

	init_rwsem(&zram->init_lock);
#ifdef CONFIG_ZRAM_WRITEBACK
	spin_lock_init(&zram->wb_limit_lock);
#endif

	/* gendisk structure */
	zram->disk = blk_alloc_disk(&lim, NUMA_NO_NODE);
	if (IS_ERR(zram->disk)) {
		pr_err("Error allocating disk structure for device %d\n",
			device_id);
		ret = PTR_ERR(zram->disk);
		goto out_free_idr;
	}

	zram->disk->major = zram_major;
	zram->disk->first_minor = device_id;
	zram->disk->minors = 1;
	zram->disk->flags |= GENHD_FL_NO_PART;
	zram->disk->fops = &zram_devops;
	zram->disk->private_data = zram;
	snprintf(zram->disk->disk_name, 16, "zram%d", device_id);
	atomic_set(&zram->pp_in_progress, 0);
	zram_comp_params_reset(zram);
	comp_algorithm_set(zram, ZRAM_PRIMARY_COMP, default_compressor);

	/* Actual capacity set using sysfs (/sys/block/zram<id>/disksize */
	set_capacity(zram->disk, 0);
	ret = device_add_disk(NULL, zram->disk, zram_disk_groups);
	if (ret)
		goto out_cleanup_disk;

	zram_debugfs_register(zram);
	pr_info("Added device: %s\n", zram->disk->disk_name);
	return device_id;

out_cleanup_disk:
	put_disk(zram->disk);
out_free_idr:
	idr_remove(&zram_index_idr, device_id);
out_free_dev:
	kfree(zram);
	return ret;
}

static int zram_remove(struct zram *zram)
{
	bool claimed;

	mutex_lock(&zram->disk->open_mutex);
	if (disk_openers(zram->disk)) {
		mutex_unlock(&zram->disk->open_mutex);
		return -EBUSY;
	}

	claimed = zram->claim;
	if (!claimed)
		zram->claim = true;
	mutex_unlock(&zram->disk->open_mutex);

	zram_debugfs_unregister(zram);

	if (claimed) {
		/*
		 * If we were claimed by reset_store(), del_gendisk() will
		 * wait until reset_store() is done, so nothing need to do.
		 */
		;
	} else {
		/* Make sure all the pending I/O are finished */
		sync_blockdev(zram->disk->part0);
		zram_reset_device(zram);
	}

	pr_info("Removed device: %s\n", zram->disk->disk_name);

	del_gendisk(zram->disk);

	/* del_gendisk drains pending reset_store */
	WARN_ON_ONCE(claimed && zram->claim);

	/*
	 * disksize_store() may be called in between zram_reset_device()
	 * and del_gendisk(), so run the last reset to avoid leaking
	 * anything allocated with disksize_store()
	 */
	zram_reset_device(zram);

	put_disk(zram->disk);
	kfree(zram);
	return 0;
}

/* zram-control sysfs attributes */

/*
 * NOTE: hot_add attribute is not the usual read-only sysfs attribute. In a
 * sense that reading from this file does alter the state of your system -- it
 * creates a new un-initialized zram device and returns back this device's
 * device_id (or an error code if it fails to create a new device).
 */
static ssize_t hot_add_show(const struct class *class,
			const struct class_attribute *attr,
			char *buf)
{
	int ret;

	mutex_lock(&zram_index_mutex);
	ret = zram_add();
	mutex_unlock(&zram_index_mutex);

	if (ret < 0)
		return ret;
	return scnprintf(buf, PAGE_SIZE, "%d\n", ret);
}
/* This attribute must be set to 0400, so CLASS_ATTR_RO() can not be used */
static struct class_attribute class_attr_hot_add =
	__ATTR(hot_add, 0400, hot_add_show, NULL);

static ssize_t hot_remove_store(const struct class *class,
			const struct class_attribute *attr,
			const char *buf,
			size_t count)
{
	struct zram *zram;
	int ret, dev_id;

	/* dev_id is gendisk->first_minor, which is `int' */
	ret = kstrtoint(buf, 10, &dev_id);
	if (ret)
		return ret;
	if (dev_id < 0)
		return -EINVAL;

	mutex_lock(&zram_index_mutex);

	zram = idr_find(&zram_index_idr, dev_id);
	if (zram) {
		ret = zram_remove(zram);
		if (!ret)
			idr_remove(&zram_index_idr, dev_id);
	} else {
		ret = -ENODEV;
	}

	mutex_unlock(&zram_index_mutex);
	return ret ? ret : count;
}
static CLASS_ATTR_WO(hot_remove);

static struct attribute *zram_control_class_attrs[] = {
	&class_attr_hot_add.attr,
	&class_attr_hot_remove.attr,
	NULL,
};
ATTRIBUTE_GROUPS(zram_control_class);

static struct class zram_control_class = {
	.name		= "zram-control",
	.class_groups	= zram_control_class_groups,
};

static int zram_remove_cb(int id, void *ptr, void *data)
{
	WARN_ON_ONCE(zram_remove(ptr));
	return 0;
}

static void destroy_devices(void)
{
	class_unregister(&zram_control_class);
	idr_for_each(&zram_index_idr, &zram_remove_cb, NULL);
	zram_debugfs_destroy();
	idr_destroy(&zram_index_idr);
	unregister_blkdev(zram_major, "zram");
	cpuhp_remove_multi_state(CPUHP_ZCOMP_PREPARE);
}

static int __init zram_init(void)
{
	struct zram_table_entry zram_te;
	int ret;

	BUILD_BUG_ON(__NR_ZRAM_PAGEFLAGS > sizeof(zram_te.flags) * 8);

	ret = cpuhp_setup_state_multi(CPUHP_ZCOMP_PREPARE, "block/zram:prepare",
				      zcomp_cpu_up_prepare, zcomp_cpu_dead);
	if (ret < 0)
		return ret;

	ret = class_register(&zram_control_class);
	if (ret) {
		pr_err("Unable to register zram-control class\n");
		cpuhp_remove_multi_state(CPUHP_ZCOMP_PREPARE);
		return ret;
	}

	zram_debugfs_create();
	zram_major = register_blkdev(0, "zram");
	if (zram_major <= 0) {
		pr_err("Unable to get major number\n");
		class_unregister(&zram_control_class);
		cpuhp_remove_multi_state(CPUHP_ZCOMP_PREPARE);
		return -EBUSY;
	}

	while (num_devices != 0) {
		mutex_lock(&zram_index_mutex);
		ret = zram_add();
		mutex_unlock(&zram_index_mutex);
		if (ret < 0)
			goto out_error;
		num_devices--;
	}

	return 0;

out_error:
	destroy_devices();
	return ret;
}

static void __exit zram_exit(void)
{
	destroy_devices();
}

module_init(zram_init);
module_exit(zram_exit);

module_param(num_devices, uint, 0);
MODULE_PARM_DESC(num_devices, "Number of pre-created zram devices");

MODULE_LICENSE("Dual BSD/GPL");
MODULE_AUTHOR("Nitin Gupta <ngupta@vflare.org>");
MODULE_DESCRIPTION("Compressed RAM Block Device");<|MERGE_RESOLUTION|>--- conflicted
+++ resolved
@@ -1683,10 +1683,6 @@
 		return PTR_ERR((void *)handle);
 
 	if (!zram_can_store_page(zram)) {
-<<<<<<< HEAD
-		zcomp_stream_put(zram->comps[ZRAM_PRIMARY_COMP]);
-=======
->>>>>>> 7acb844a
 		zs_free(zram->mem_pool, handle);
 		return -ENOMEM;
 	}
