# SPDX-License-Identifier: GPL-2.0
menuconfig GREYBUS
	tristate "Greybus support"
	depends on SYSFS
	help
	  This option enables the Greybus driver core.  Greybus is a
	  hardware protocol that was designed to provide Unipro with a
	  sane application layer.  It was originally designed for the
	  ARA project, a module phone system, but has shown up in other
	  phones, and can be tunneled over other busses in order to
	  control hardware devices.

	  Say Y here to enable support for these types of drivers.

	  To compile this code as a module, choose M here: the module
	  will be called greybus.ko

if GREYBUS

config GREYBUS_BEAGLEPLAY
	tristate "Greybus BeaglePlay driver"
	depends on SERIAL_DEV_BUS
<<<<<<< HEAD
=======
	select CRC_CCITT
>>>>>>> 8e2f79f4
	help
	  Select this option if you have a BeaglePlay where CC1352
	  co-processor acts as Greybus SVC.

	  To compile this code as a module, chose M here: the module
	  will be called gb-beagleplay.ko

config GREYBUS_ES2
	tristate "Greybus ES3 USB host controller"
	depends on USB
	help
	  Select this option if you have a Toshiba ES3 USB device that
	  acts as a Greybus "host controller".  This device is a bridge
	  from a USB device to a Unipro network.

	  To compile this code as a module, choose M here: the module
	  will be called gb-es2.ko

endif	# GREYBUS
<|MERGE_RESOLUTION|>--- conflicted
+++ resolved
@@ -20,10 +20,7 @@
 config GREYBUS_BEAGLEPLAY
 	tristate "Greybus BeaglePlay driver"
 	depends on SERIAL_DEV_BUS
-<<<<<<< HEAD
-=======
 	select CRC_CCITT
->>>>>>> 8e2f79f4
 	help
 	  Select this option if you have a BeaglePlay where CC1352
 	  co-processor acts as Greybus SVC.
