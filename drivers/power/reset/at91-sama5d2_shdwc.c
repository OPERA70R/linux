/*
 * Atmel SAMA5D2-Compatible Shutdown Controller (SHDWC) driver.
 * Found on some SoCs as the sama5d2 (obviously).
 *
 * Copyright (C) 2015 Atmel Corporation,
 *                    Nicolas Ferre <nicolas.ferre@atmel.com>
 *
 * Evolved from driver at91-poweroff.c.
 *
 * This file is licensed under the terms of the GNU General Public
 * License version 2.  This program is licensed "as is" without any
 * warranty of any kind, whether express or implied.
 *
 * TODO:
 * - addition to status of other wake-up inputs [1 - 15]
 * - Analog Comparator wake-up alarm
 * - Serial RX wake-up alarm
 * - low power debouncer
 */

#include <linux/clk.h>
#include <linux/clk/at91_pmc.h>
#include <linux/io.h>
#include <linux/module.h>
#include <linux/of.h>
#include <linux/of_address.h>
#include <linux/platform_device.h>
#include <linux/printk.h>

#include <soc/at91/at91sam9_ddrsdr.h>

#define SLOW_CLOCK_FREQ	32768

#define AT91_SHDW_CR	0x00		/* Shut Down Control Register */
#define AT91_SHDW_SHDW		BIT(0)			/* Shut Down command */
#define AT91_SHDW_KEY		(0xa5UL << 24)		/* KEY Password */

#define AT91_SHDW_MR	0x04		/* Shut Down Mode Register */
#define AT91_SHDW_WKUPDBC_SHIFT	24
#define AT91_SHDW_WKUPDBC_MASK	GENMASK(26, 24)
#define AT91_SHDW_WKUPDBC(x)	(((x) << AT91_SHDW_WKUPDBC_SHIFT) \
						& AT91_SHDW_WKUPDBC_MASK)

#define AT91_SHDW_SR	0x08		/* Shut Down Status Register */
#define AT91_SHDW_WKUPIS_SHIFT	16
#define AT91_SHDW_WKUPIS_MASK	GENMASK(31, 16)
#define AT91_SHDW_WKUPIS(x)	((1 << (x)) << AT91_SHDW_WKUPIS_SHIFT \
						& AT91_SHDW_WKUPIS_MASK)

#define AT91_SHDW_WUIR	0x0c		/* Shutdown Wake-up Inputs Register */
#define AT91_SHDW_WKUPEN_MASK	GENMASK(15, 0)
#define AT91_SHDW_WKUPEN(x)	((1 << (x)) & AT91_SHDW_WKUPEN_MASK)
#define AT91_SHDW_WKUPT_SHIFT	16
#define AT91_SHDW_WKUPT_MASK	GENMASK(31, 16)
#define AT91_SHDW_WKUPT(x)	((1 << (x)) << AT91_SHDW_WKUPT_SHIFT \
						& AT91_SHDW_WKUPT_MASK)

#define SHDW_WK_PIN(reg, cfg)	((reg) & AT91_SHDW_WKUPIS((cfg)->wkup_pin_input))
#define SHDW_RTCWK(reg, cfg)	(((reg) >> ((cfg)->sr_rtcwk_shift)) & 0x1)
#define SHDW_RTTWK(reg, cfg)	(((reg) >> ((cfg)->sr_rttwk_shift)) & 0x1)
#define SHDW_RTCWKEN(cfg)	(1 << ((cfg)->mr_rtcwk_shift))
#define SHDW_RTTWKEN(cfg)	(1 << ((cfg)->mr_rttwk_shift))

#define DBC_PERIOD_US(x)	DIV_ROUND_UP_ULL((1000000 * (x)), \
							SLOW_CLOCK_FREQ)

#define SHDW_CFG_NOT_USED	(32)

struct shdwc_reg_config {
	u8 wkup_pin_input;
	u8 mr_rtcwk_shift;
	u8 mr_rttwk_shift;
	u8 sr_rtcwk_shift;
	u8 sr_rttwk_shift;
};

struct pmc_reg_config {
	u8 mckr;
};

struct ddrc_reg_config {
	u32 type_offset;
	u32 type_mask;
};

struct reg_config {
	struct shdwc_reg_config shdwc;
	struct pmc_reg_config pmc;
	struct ddrc_reg_config ddrc;
};

struct shdwc {
	const struct reg_config *rcfg;
	struct clk *sclk;
	void __iomem *shdwc_base;
	void __iomem *mpddrc_base;
	void __iomem *pmc_base;
};

/*
 * Hold configuration here, cannot be more than one instance of the driver
 * since pm_power_off itself is global.
 */
static struct shdwc *at91_shdwc;

static const unsigned long long sdwc_dbc_period[] = {
	0, 3, 32, 512, 4096, 32768,
};

static void at91_wakeup_status(struct platform_device *pdev)
{
	struct shdwc *shdw = platform_get_drvdata(pdev);
	const struct reg_config *rcfg = shdw->rcfg;
	u32 reg;
	char *reason = "unknown";

	reg = readl(shdw->shdwc_base + AT91_SHDW_SR);

	dev_dbg(&pdev->dev, "%s: status = %#x\n", __func__, reg);

	/* Simple power-on, just bail out */
	if (!reg)
		return;

	if (SHDW_WK_PIN(reg, &rcfg->shdwc))
		reason = "WKUP pin";
	else if (SHDW_RTCWK(reg, &rcfg->shdwc))
		reason = "RTC";
	else if (SHDW_RTTWK(reg, &rcfg->shdwc))
		reason = "RTT";

	pr_info("AT91: Wake-Up source: %s\n", reason);
}

static void at91_poweroff(void)
{
	asm volatile(
		/* Align to cache lines */
		".balign 32\n\t"

		/* Ensure AT91_SHDW_CR is in the TLB by reading it */
		"	ldr	r6, [%2, #" __stringify(AT91_SHDW_CR) "]\n\t"

		/* Power down SDRAM0 */
		"	tst	%0, #0\n\t"
		"	beq	1f\n\t"
		"	str	%1, [%0, #" __stringify(AT91_DDRSDRC_LPR) "]\n\t"

		/* Switch the master clock source to slow clock. */
		"1:	ldr	r6, [%4, %5]\n\t"
		"	bic	r6, r6,  #" __stringify(AT91_PMC_CSS) "\n\t"
		"	str	r6, [%4, %5]\n\t"
		/* Wait for clock switch. */
		"2:	ldr	r6, [%4, #" __stringify(AT91_PMC_SR) "]\n\t"
		"	tst	r6, #"	    __stringify(AT91_PMC_MCKRDY) "\n\t"
		"	beq	2b\n\t"

		/* Shutdown CPU */
		"	str	%3, [%2, #" __stringify(AT91_SHDW_CR) "]\n\t"

		"	b	.\n\t"
		:
		: "r" (at91_shdwc->mpddrc_base),
		  "r" cpu_to_le32(AT91_DDRSDRC_LPDDR2_PWOFF),
		  "r" (at91_shdwc->shdwc_base),
		  "r" cpu_to_le32(AT91_SHDW_KEY | AT91_SHDW_SHDW),
		  "r" (at91_shdwc->pmc_base),
		  "r" (at91_shdwc->rcfg->pmc.mckr)
		: "r6");
}

static u32 at91_shdwc_debouncer_value(struct platform_device *pdev,
				      u32 in_period_us)
{
	int i;
	int max_idx = ARRAY_SIZE(sdwc_dbc_period) - 1;
	unsigned long long period_us;
	unsigned long long max_period_us = DBC_PERIOD_US(sdwc_dbc_period[max_idx]);

	if (in_period_us > max_period_us) {
		dev_warn(&pdev->dev,
			 "debouncer period %u too big, reduced to %llu us\n",
			 in_period_us, max_period_us);
		return max_idx;
	}

	for (i = max_idx - 1; i > 0; i--) {
		period_us = DBC_PERIOD_US(sdwc_dbc_period[i]);
		dev_dbg(&pdev->dev, "%s: ref[%d] = %llu\n",
						__func__, i, period_us);
		if (in_period_us > period_us)
			break;
	}

	return i + 1;
}

static u32 at91_shdwc_get_wakeup_input(struct platform_device *pdev,
				       struct device_node *np)
{
	struct device_node *cnp;
	u32 wk_input_mask;
	u32 wuir = 0;
	u32 wk_input;

	for_each_child_of_node(np, cnp) {
		if (of_property_read_u32(cnp, "reg", &wk_input)) {
			dev_warn(&pdev->dev, "reg property is missing for %pOF\n",
				 cnp);
			continue;
		}

		wk_input_mask = 1 << wk_input;
		if (!(wk_input_mask & AT91_SHDW_WKUPEN_MASK)) {
			dev_warn(&pdev->dev,
				 "wake-up input %d out of bounds ignore\n",
				 wk_input);
			continue;
		}
		wuir |= wk_input_mask;

		if (of_property_read_bool(cnp, "atmel,wakeup-active-high"))
			wuir |= AT91_SHDW_WKUPT(wk_input);

		dev_dbg(&pdev->dev, "%s: (child %d) wuir = %#x\n",
						__func__, wk_input, wuir);
	}

	return wuir;
}

static void at91_shdwc_dt_configure(struct platform_device *pdev)
{
	struct shdwc *shdw = platform_get_drvdata(pdev);
	const struct reg_config *rcfg = shdw->rcfg;
	struct device_node *np = pdev->dev.of_node;
	u32 mode = 0, tmp, input;

	if (!np) {
		dev_err(&pdev->dev, "device node not found\n");
		return;
	}

	if (!of_property_read_u32(np, "debounce-delay-us", &tmp))
		mode |= AT91_SHDW_WKUPDBC(at91_shdwc_debouncer_value(pdev, tmp));

	if (of_property_read_bool(np, "atmel,wakeup-rtc-timer"))
		mode |= SHDW_RTCWKEN(&rcfg->shdwc);

	if (of_property_read_bool(np, "atmel,wakeup-rtt-timer"))
		mode |= SHDW_RTTWKEN(&rcfg->shdwc);

	dev_dbg(&pdev->dev, "%s: mode = %#x\n", __func__, mode);
	writel(mode, shdw->shdwc_base + AT91_SHDW_MR);

	input = at91_shdwc_get_wakeup_input(pdev, np);
	writel(input, shdw->shdwc_base + AT91_SHDW_WUIR);
}

static const struct reg_config sama5d2_reg_config = {
	.shdwc = {
		.wkup_pin_input = 0,
		.mr_rtcwk_shift = 17,
		.mr_rttwk_shift	= SHDW_CFG_NOT_USED,
		.sr_rtcwk_shift = 5,
		.sr_rttwk_shift = SHDW_CFG_NOT_USED,
	},
	.pmc = {
		.mckr		= 0x30,
	},
	.ddrc = {
		.type_offset	= AT91_DDRSDRC_MDR,
		.type_mask	= AT91_DDRSDRC_MD
	},
};

static const struct reg_config sam9x60_reg_config = {
	.shdwc = {
		.wkup_pin_input = 0,
		.mr_rtcwk_shift = 17,
		.mr_rttwk_shift = 16,
		.sr_rtcwk_shift = 5,
		.sr_rttwk_shift = 4,
	},
	.pmc = {
		.mckr		= 0x28,
	},
	.ddrc = {
		.type_offset	= AT91_DDRSDRC_MDR,
		.type_mask	= AT91_DDRSDRC_MD
	},
};

static const struct reg_config sama7g5_reg_config = {
	.shdwc = {
		.wkup_pin_input = 0,
		.mr_rtcwk_shift = 17,
		.mr_rttwk_shift = 16,
		.sr_rtcwk_shift = 5,
		.sr_rttwk_shift = 4,
	},
	.pmc = {
		.mckr		= 0x28,
	},
};

static const struct of_device_id at91_shdwc_of_match[] = {
	{
		.compatible = "atmel,sama5d2-shdwc",
		.data = &sama5d2_reg_config,
	},
	{
		.compatible = "microchip,sam9x60-shdwc",
		.data = &sam9x60_reg_config,
	},
	{
		.compatible = "microchip,sama7g5-shdwc",
		.data = &sama7g5_reg_config,
	}, {
		/*sentinel*/
	}
};
MODULE_DEVICE_TABLE(of, at91_shdwc_of_match);

static const struct of_device_id at91_pmc_ids[] = {
	{ .compatible = "atmel,sama5d2-pmc" },
	{ .compatible = "microchip,sam9x60-pmc" },
	{ .compatible = "microchip,sama7g5-pmc" },
	{ .compatible = "microchip,sam9x7-pmc" },
<<<<<<< HEAD
=======
	{ .compatible = "microchip,sama7d65-pmc" },
>>>>>>> e8a457b7
	{ /* Sentinel. */ }
};

static int at91_shdwc_probe(struct platform_device *pdev)
{
	const struct of_device_id *match;
	struct device_node *np;
	u32 ddr_type;
	int ret;

	if (!pdev->dev.of_node)
		return -ENODEV;

	if (at91_shdwc)
		return -EBUSY;

	at91_shdwc = devm_kzalloc(&pdev->dev, sizeof(*at91_shdwc), GFP_KERNEL);
	if (!at91_shdwc)
		return -ENOMEM;

	platform_set_drvdata(pdev, at91_shdwc);

	at91_shdwc->shdwc_base = devm_platform_ioremap_resource(pdev, 0);
	if (IS_ERR(at91_shdwc->shdwc_base))
		return PTR_ERR(at91_shdwc->shdwc_base);

	match = of_match_node(at91_shdwc_of_match, pdev->dev.of_node);
	at91_shdwc->rcfg = match->data;

	at91_shdwc->sclk = devm_clk_get(&pdev->dev, NULL);
	if (IS_ERR(at91_shdwc->sclk))
		return PTR_ERR(at91_shdwc->sclk);

	ret = clk_prepare_enable(at91_shdwc->sclk);
	if (ret) {
		dev_err(&pdev->dev, "Could not enable slow clock\n");
		return ret;
	}

	at91_wakeup_status(pdev);

	at91_shdwc_dt_configure(pdev);

	np = of_find_matching_node(NULL, at91_pmc_ids);
	if (!np) {
		ret = -ENODEV;
		goto clk_disable;
	}

	at91_shdwc->pmc_base = of_iomap(np, 0);
	of_node_put(np);

	if (!at91_shdwc->pmc_base) {
		ret = -ENOMEM;
		goto clk_disable;
	}

	if (at91_shdwc->rcfg->ddrc.type_mask) {
		np = of_find_compatible_node(NULL, NULL,
					     "atmel,sama5d3-ddramc");
		if (!np) {
			ret = -ENODEV;
			goto unmap;
		}

		at91_shdwc->mpddrc_base = of_iomap(np, 0);
		of_node_put(np);

		if (!at91_shdwc->mpddrc_base) {
			ret = -ENOMEM;
			goto unmap;
		}

		ddr_type = readl(at91_shdwc->mpddrc_base +
				 at91_shdwc->rcfg->ddrc.type_offset) &
				 at91_shdwc->rcfg->ddrc.type_mask;
		if (ddr_type != AT91_DDRSDRC_MD_LPDDR2 &&
		    ddr_type != AT91_DDRSDRC_MD_LPDDR3) {
			iounmap(at91_shdwc->mpddrc_base);
			at91_shdwc->mpddrc_base = NULL;
		}
	}

	pm_power_off = at91_poweroff;

	return 0;

unmap:
	iounmap(at91_shdwc->pmc_base);
clk_disable:
	clk_disable_unprepare(at91_shdwc->sclk);

	return ret;
}

static void at91_shdwc_remove(struct platform_device *pdev)
{
	struct shdwc *shdw = platform_get_drvdata(pdev);

	if (pm_power_off == at91_poweroff)
		pm_power_off = NULL;

	/* Reset values to disable wake-up features  */
	writel(0, shdw->shdwc_base + AT91_SHDW_MR);
	writel(0, shdw->shdwc_base + AT91_SHDW_WUIR);

	if (shdw->mpddrc_base)
		iounmap(shdw->mpddrc_base);
	iounmap(shdw->pmc_base);

	clk_disable_unprepare(shdw->sclk);
}

static struct platform_driver at91_shdwc_driver = {
	.probe = at91_shdwc_probe,
	.remove = at91_shdwc_remove,
	.driver = {
		.name = "at91-shdwc",
		.of_match_table = at91_shdwc_of_match,
	},
};
module_platform_driver(at91_shdwc_driver);

MODULE_AUTHOR("Nicolas Ferre <nicolas.ferre@atmel.com>");
MODULE_DESCRIPTION("Atmel shutdown controller driver");
MODULE_LICENSE("GPL v2");<|MERGE_RESOLUTION|>--- conflicted
+++ resolved
@@ -327,10 +327,7 @@
 	{ .compatible = "microchip,sam9x60-pmc" },
 	{ .compatible = "microchip,sama7g5-pmc" },
 	{ .compatible = "microchip,sam9x7-pmc" },
-<<<<<<< HEAD
-=======
 	{ .compatible = "microchip,sama7d65-pmc" },
->>>>>>> e8a457b7
 	{ /* Sentinel. */ }
 };
 
