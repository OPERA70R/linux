--- conflicted
+++ resolved
@@ -946,16 +946,6 @@
 	/*
 	 * The controller may have been left out of reset by the bootloader
 	 * so make sure that we get a clean start by asserting resets here.
-<<<<<<< HEAD
-	 */
-	reset_control_bulk_assert(pcie->soc->phy_resets.num_resets,
-				  pcie->phy_resets);
-	reset_control_assert(pcie->mac_reset);
-
-	/* Wait for the time needed to complete the reset lines assert. */
-	msleep(PCIE_EN7581_RESET_TIME_MS);
-
-=======
 	 */
 	reset_control_bulk_assert(pcie->soc->phy_resets.num_resets,
 				  pcie->phy_resets);
@@ -983,7 +973,6 @@
 	size = lower_32_bits(resource_size(entry->res));
 	regmap_write(pbus_regmap, args[1], GENMASK(31, __fls(size)));
 
->>>>>>> e8a457b7
 	/*
 	 * Unlike the other MediaTek Gen3 controllers, the Airoha EN7581
 	 * requires PHY initialization and power-on before PHY reset deassert.
@@ -1156,12 +1145,8 @@
 	 * Deassert the line in order to avoid unbalance in deassert_count
 	 * counter since the bulk is shared.
 	 */
-<<<<<<< HEAD
-	reset_control_bulk_deassert(pcie->soc->phy_resets.num_resets, pcie->phy_resets);
-=======
 	reset_control_bulk_deassert(pcie->soc->phy_resets.num_resets,
 				    pcie->phy_resets);
->>>>>>> e8a457b7
 
 	/* Don't touch the hardware registers before power up */
 	err = pcie->soc->power_up(pcie);
