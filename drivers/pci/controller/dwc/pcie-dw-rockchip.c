--- conflicted
+++ resolved
@@ -510,7 +510,6 @@
 	pp = &rockchip->pci.pp;
 	pp->ops = &rockchip_pcie_host_ops;
 	pp->use_linkup_irq = true;
-<<<<<<< HEAD
 
 	ret = dw_pcie_host_init(pp);
 	if (ret) {
@@ -522,19 +521,6 @@
 	val = HIWORD_UPDATE(PCIE_RDLH_LINK_UP_CHGED, 0);
 	rockchip_pcie_writel_apb(rockchip, val, PCIE_CLIENT_INTR_MASK_MISC);
 
-=======
-
-	ret = dw_pcie_host_init(pp);
-	if (ret) {
-		dev_err(dev, "failed to initialize host\n");
-		return ret;
-	}
-
-	/* unmask DLL up/down indicator */
-	val = HIWORD_UPDATE(PCIE_RDLH_LINK_UP_CHGED, 0);
-	rockchip_pcie_writel_apb(rockchip, val, PCIE_CLIENT_INTR_MASK_MISC);
-
->>>>>>> e8a457b7
 	return ret;
 }
 
