--- conflicted
+++ resolved
@@ -53,19 +53,11 @@
 	int ret = -EINVAL;
 	struct pci_epc *epc;
 	struct device *dev;
-<<<<<<< HEAD
 
 	dev = class_find_device_by_name(&pci_epc_class, epc_name);
 	if (!dev)
 		goto err;
 
-=======
-
-	dev = class_find_device_by_name(&pci_epc_class, epc_name);
-	if (!dev)
-		goto err;
-
->>>>>>> e8a457b7
 	epc = to_pci_epc(dev);
 	if (try_module_get(epc->ops->owner))
 		return epc;
@@ -610,13 +602,10 @@
 	if (!epc_features)
 		return -EINVAL;
 
-<<<<<<< HEAD
-=======
 	if (epc_features->bar[bar].type == BAR_RESIZABLE &&
 	    (epf_bar->size < SZ_1M || (u64)epf_bar->size > (SZ_128G * 1024)))
 		return -EINVAL;
 
->>>>>>> e8a457b7
 	if (epc_features->bar[bar].type == BAR_FIXED &&
 	    (epc_features->bar[bar].fixed_size != epf_bar->size))
 		return -EINVAL;
@@ -966,27 +955,6 @@
 }
 EXPORT_SYMBOL_GPL(pci_epc_destroy);
 
-<<<<<<< HEAD
-/**
- * devm_pci_epc_destroy() - destroy the EPC device
- * @dev: device that wants to destroy the EPC
- * @epc: the EPC device that has to be destroyed
- *
- * Invoke to destroy the devres associated with this
- * pci_epc and destroy the EPC device.
- */
-void devm_pci_epc_destroy(struct device *dev, struct pci_epc *epc)
-{
-	int r;
-
-	r = devres_release(dev, devm_pci_epc_release, devm_pci_epc_match,
-			   epc);
-	dev_WARN_ONCE(dev, r, "couldn't find PCI EPC resource\n");
-}
-EXPORT_SYMBOL_GPL(devm_pci_epc_destroy);
-
-=======
->>>>>>> e8a457b7
 static void pci_epc_release(struct device *dev)
 {
 	kfree(to_pci_epc(dev));
