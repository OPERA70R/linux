// SPDX-License-Identifier: GPL-2.0
/*
 * PCI Bus Services, see include/linux/pci.h for further explanation.
 *
 * Copyright 1993 -- 1997 Drew Eckhardt, Frederic Potter,
 * David Mosberger-Tang
 *
 * Copyright 1997 -- 2000 Martin Mares <mj@ucw.cz>
 */

#include <linux/acpi.h>
#include <linux/kernel.h>
#include <linux/delay.h>
#include <linux/dmi.h>
#include <linux/init.h>
#include <linux/msi.h>
#include <linux/of.h>
#include <linux/pci.h>
#include <linux/pm.h>
#include <linux/slab.h>
#include <linux/module.h>
#include <linux/spinlock.h>
#include <linux/string.h>
#include <linux/log2.h>
#include <linux/logic_pio.h>
#include <linux/pm_wakeup.h>
#include <linux/device.h>
#include <linux/pm_runtime.h>
#include <linux/pci_hotplug.h>
#include <linux/vmalloc.h>
#include <asm/dma.h>
#include <linux/aer.h>
#include <linux/bitfield.h>
#include "pci.h"

DEFINE_MUTEX(pci_slot_mutex);

const char *pci_power_names[] = {
	"error", "D0", "D1", "D2", "D3hot", "D3cold", "unknown",
};
EXPORT_SYMBOL_GPL(pci_power_names);

#ifdef CONFIG_X86_32
int isa_dma_bridge_buggy;
EXPORT_SYMBOL(isa_dma_bridge_buggy);
#endif

int pci_pci_problems;
EXPORT_SYMBOL(pci_pci_problems);

unsigned int pci_pm_d3hot_delay;

static void pci_pme_list_scan(struct work_struct *work);

static LIST_HEAD(pci_pme_list);
static DEFINE_MUTEX(pci_pme_list_mutex);
static DECLARE_DELAYED_WORK(pci_pme_work, pci_pme_list_scan);

struct pci_pme_device {
	struct list_head list;
	struct pci_dev *dev;
};

#define PME_TIMEOUT 1000 /* How long between PME checks */

/*
 * Following exit from Conventional Reset, devices must be ready within 1 sec
 * (PCIe r6.0 sec 6.6.1).  A D3cold to D0 transition implies a Conventional
 * Reset (PCIe r6.0 sec 5.8).
 */
#define PCI_RESET_WAIT 1000 /* msec */

/*
 * Devices may extend the 1 sec period through Request Retry Status
 * completions (PCIe r6.0 sec 2.3.1).  The spec does not provide an upper
 * limit, but 60 sec ought to be enough for any device to become
 * responsive.
 */
#define PCIE_RESET_READY_POLL_MS 60000 /* msec */

static void pci_dev_d3_sleep(struct pci_dev *dev)
{
	unsigned int delay_ms = max(dev->d3hot_delay, pci_pm_d3hot_delay);
	unsigned int upper;

	if (delay_ms) {
		/* Use a 20% upper bound, 1ms minimum */
		upper = max(DIV_ROUND_CLOSEST(delay_ms, 5), 1U);
		usleep_range(delay_ms * USEC_PER_MSEC,
			     (delay_ms + upper) * USEC_PER_MSEC);
	}
}

bool pci_reset_supported(struct pci_dev *dev)
{
	return dev->reset_methods[0] != 0;
}

#ifdef CONFIG_PCI_DOMAINS
int pci_domains_supported = 1;
#endif

#define DEFAULT_CARDBUS_IO_SIZE		(256)
#define DEFAULT_CARDBUS_MEM_SIZE	(64*1024*1024)
/* pci=cbmemsize=nnM,cbiosize=nn can override this */
unsigned long pci_cardbus_io_size = DEFAULT_CARDBUS_IO_SIZE;
unsigned long pci_cardbus_mem_size = DEFAULT_CARDBUS_MEM_SIZE;

#define DEFAULT_HOTPLUG_IO_SIZE		(256)
#define DEFAULT_HOTPLUG_MMIO_SIZE	(2*1024*1024)
#define DEFAULT_HOTPLUG_MMIO_PREF_SIZE	(2*1024*1024)
/* hpiosize=nn can override this */
unsigned long pci_hotplug_io_size  = DEFAULT_HOTPLUG_IO_SIZE;
/*
 * pci=hpmmiosize=nnM overrides non-prefetchable MMIO size,
 * pci=hpmmioprefsize=nnM overrides prefetchable MMIO size;
 * pci=hpmemsize=nnM overrides both
 */
unsigned long pci_hotplug_mmio_size = DEFAULT_HOTPLUG_MMIO_SIZE;
unsigned long pci_hotplug_mmio_pref_size = DEFAULT_HOTPLUG_MMIO_PREF_SIZE;

#define DEFAULT_HOTPLUG_BUS_SIZE	1
unsigned long pci_hotplug_bus_size = DEFAULT_HOTPLUG_BUS_SIZE;


/* PCIe MPS/MRRS strategy; can be overridden by kernel command-line param */
#ifdef CONFIG_PCIE_BUS_TUNE_OFF
enum pcie_bus_config_types pcie_bus_config = PCIE_BUS_TUNE_OFF;
#elif defined CONFIG_PCIE_BUS_SAFE
enum pcie_bus_config_types pcie_bus_config = PCIE_BUS_SAFE;
#elif defined CONFIG_PCIE_BUS_PERFORMANCE
enum pcie_bus_config_types pcie_bus_config = PCIE_BUS_PERFORMANCE;
#elif defined CONFIG_PCIE_BUS_PEER2PEER
enum pcie_bus_config_types pcie_bus_config = PCIE_BUS_PEER2PEER;
#else
enum pcie_bus_config_types pcie_bus_config = PCIE_BUS_DEFAULT;
#endif

/*
 * The default CLS is used if arch didn't set CLS explicitly and not
 * all pci devices agree on the same value.  Arch can override either
 * the dfl or actual value as it sees fit.  Don't forget this is
 * measured in 32-bit words, not bytes.
 */
u8 pci_dfl_cache_line_size __ro_after_init = L1_CACHE_BYTES >> 2;
u8 pci_cache_line_size __ro_after_init ;

/*
 * If we set up a device for bus mastering, we need to check the latency
 * timer as certain BIOSes forget to set it properly.
 */
unsigned int pcibios_max_latency = 255;

/* If set, the PCIe ARI capability will not be used. */
static bool pcie_ari_disabled;

/* If set, the PCIe ATS capability will not be used. */
static bool pcie_ats_disabled;

/* If set, the PCI config space of each device is printed during boot. */
bool pci_early_dump;

bool pci_ats_disabled(void)
{
	return pcie_ats_disabled;
}
EXPORT_SYMBOL_GPL(pci_ats_disabled);

/* Disable bridge_d3 for all PCIe ports */
static bool pci_bridge_d3_disable;
/* Force bridge_d3 for all PCIe ports */
static bool pci_bridge_d3_force;

static int __init pcie_port_pm_setup(char *str)
{
	if (!strcmp(str, "off"))
		pci_bridge_d3_disable = true;
	else if (!strcmp(str, "force"))
		pci_bridge_d3_force = true;
	return 1;
}
__setup("pcie_port_pm=", pcie_port_pm_setup);

/**
 * pci_bus_max_busnr - returns maximum PCI bus number of given bus' children
 * @bus: pointer to PCI bus structure to search
 *
 * Given a PCI bus, returns the highest PCI bus number present in the set
 * including the given PCI bus and its list of child PCI buses.
 */
unsigned char pci_bus_max_busnr(struct pci_bus *bus)
{
	struct pci_bus *tmp;
	unsigned char max, n;

	max = bus->busn_res.end;
	list_for_each_entry(tmp, &bus->children, node) {
		n = pci_bus_max_busnr(tmp);
		if (n > max)
			max = n;
	}
	return max;
}
EXPORT_SYMBOL_GPL(pci_bus_max_busnr);

/**
 * pci_status_get_and_clear_errors - return and clear error bits in PCI_STATUS
 * @pdev: the PCI device
 *
 * Returns error bits set in PCI_STATUS and clears them.
 */
int pci_status_get_and_clear_errors(struct pci_dev *pdev)
{
	u16 status;
	int ret;

	ret = pci_read_config_word(pdev, PCI_STATUS, &status);
	if (ret != PCIBIOS_SUCCESSFUL)
		return -EIO;

	status &= PCI_STATUS_ERROR_BITS;
	if (status)
		pci_write_config_word(pdev, PCI_STATUS, status);

	return status;
}
EXPORT_SYMBOL_GPL(pci_status_get_and_clear_errors);

#ifdef CONFIG_HAS_IOMEM
static void __iomem *__pci_ioremap_resource(struct pci_dev *pdev, int bar,
					    bool write_combine)
{
	struct resource *res = &pdev->resource[bar];
	resource_size_t start = res->start;
	resource_size_t size = resource_size(res);

	/*
	 * Make sure the BAR is actually a memory resource, not an IO resource
	 */
	if (res->flags & IORESOURCE_UNSET || !(res->flags & IORESOURCE_MEM)) {
		pci_err(pdev, "can't ioremap BAR %d: %pR\n", bar, res);
		return NULL;
	}

	if (write_combine)
		return ioremap_wc(start, size);

	return ioremap(start, size);
}

void __iomem *pci_ioremap_bar(struct pci_dev *pdev, int bar)
{
	return __pci_ioremap_resource(pdev, bar, false);
}
EXPORT_SYMBOL_GPL(pci_ioremap_bar);

void __iomem *pci_ioremap_wc_bar(struct pci_dev *pdev, int bar)
{
	return __pci_ioremap_resource(pdev, bar, true);
}
EXPORT_SYMBOL_GPL(pci_ioremap_wc_bar);
#endif

/**
 * pci_dev_str_match_path - test if a path string matches a device
 * @dev: the PCI device to test
 * @path: string to match the device against
 * @endptr: pointer to the string after the match
 *
 * Test if a string (typically from a kernel parameter) formatted as a
 * path of device/function addresses matches a PCI device. The string must
 * be of the form:
 *
 *   [<domain>:]<bus>:<device>.<func>[/<device>.<func>]*
 *
 * A path for a device can be obtained using 'lspci -t'.  Using a path
 * is more robust against bus renumbering than using only a single bus,
 * device and function address.
 *
 * Returns 1 if the string matches the device, 0 if it does not and
 * a negative error code if it fails to parse the string.
 */
static int pci_dev_str_match_path(struct pci_dev *dev, const char *path,
				  const char **endptr)
{
	int ret;
	unsigned int seg, bus, slot, func;
	char *wpath, *p;
	char end;

	*endptr = strchrnul(path, ';');

	wpath = kmemdup_nul(path, *endptr - path, GFP_ATOMIC);
	if (!wpath)
		return -ENOMEM;

	while (1) {
		p = strrchr(wpath, '/');
		if (!p)
			break;
		ret = sscanf(p, "/%x.%x%c", &slot, &func, &end);
		if (ret != 2) {
			ret = -EINVAL;
			goto free_and_exit;
		}

		if (dev->devfn != PCI_DEVFN(slot, func)) {
			ret = 0;
			goto free_and_exit;
		}

		/*
		 * Note: we don't need to get a reference to the upstream
		 * bridge because we hold a reference to the top level
		 * device which should hold a reference to the bridge,
		 * and so on.
		 */
		dev = pci_upstream_bridge(dev);
		if (!dev) {
			ret = 0;
			goto free_and_exit;
		}

		*p = 0;
	}

	ret = sscanf(wpath, "%x:%x:%x.%x%c", &seg, &bus, &slot,
		     &func, &end);
	if (ret != 4) {
		seg = 0;
		ret = sscanf(wpath, "%x:%x.%x%c", &bus, &slot, &func, &end);
		if (ret != 3) {
			ret = -EINVAL;
			goto free_and_exit;
		}
	}

	ret = (seg == pci_domain_nr(dev->bus) &&
	       bus == dev->bus->number &&
	       dev->devfn == PCI_DEVFN(slot, func));

free_and_exit:
	kfree(wpath);
	return ret;
}

/**
 * pci_dev_str_match - test if a string matches a device
 * @dev: the PCI device to test
 * @p: string to match the device against
 * @endptr: pointer to the string after the match
 *
 * Test if a string (typically from a kernel parameter) matches a specified
 * PCI device. The string may be of one of the following formats:
 *
 *   [<domain>:]<bus>:<device>.<func>[/<device>.<func>]*
 *   pci:<vendor>:<device>[:<subvendor>:<subdevice>]
 *
 * The first format specifies a PCI bus/device/function address which
 * may change if new hardware is inserted, if motherboard firmware changes,
 * or due to changes caused in kernel parameters. If the domain is
 * left unspecified, it is taken to be 0.  In order to be robust against
 * bus renumbering issues, a path of PCI device/function numbers may be used
 * to address the specific device.  The path for a device can be determined
 * through the use of 'lspci -t'.
 *
 * The second format matches devices using IDs in the configuration
 * space which may match multiple devices in the system. A value of 0
 * for any field will match all devices. (Note: this differs from
 * in-kernel code that uses PCI_ANY_ID which is ~0; this is for
 * legacy reasons and convenience so users don't have to specify
 * FFFFFFFFs on the command line.)
 *
 * Returns 1 if the string matches the device, 0 if it does not and
 * a negative error code if the string cannot be parsed.
 */
static int pci_dev_str_match(struct pci_dev *dev, const char *p,
			     const char **endptr)
{
	int ret;
	int count;
	unsigned short vendor, device, subsystem_vendor, subsystem_device;

	if (strncmp(p, "pci:", 4) == 0) {
		/* PCI vendor/device (subvendor/subdevice) IDs are specified */
		p += 4;
		ret = sscanf(p, "%hx:%hx:%hx:%hx%n", &vendor, &device,
			     &subsystem_vendor, &subsystem_device, &count);
		if (ret != 4) {
			ret = sscanf(p, "%hx:%hx%n", &vendor, &device, &count);
			if (ret != 2)
				return -EINVAL;

			subsystem_vendor = 0;
			subsystem_device = 0;
		}

		p += count;

		if ((!vendor || vendor == dev->vendor) &&
		    (!device || device == dev->device) &&
		    (!subsystem_vendor ||
			    subsystem_vendor == dev->subsystem_vendor) &&
		    (!subsystem_device ||
			    subsystem_device == dev->subsystem_device))
			goto found;
	} else {
		/*
		 * PCI Bus, Device, Function IDs are specified
		 * (optionally, may include a path of devfns following it)
		 */
		ret = pci_dev_str_match_path(dev, p, &p);
		if (ret < 0)
			return ret;
		else if (ret)
			goto found;
	}

	*endptr = p;
	return 0;

found:
	*endptr = p;
	return 1;
}

static u8 __pci_find_next_cap_ttl(struct pci_bus *bus, unsigned int devfn,
				  u8 pos, int cap, int *ttl)
{
	u8 id;
	u16 ent;

	pci_bus_read_config_byte(bus, devfn, pos, &pos);

	while ((*ttl)--) {
		if (pos < 0x40)
			break;
		pos &= ~3;
		pci_bus_read_config_word(bus, devfn, pos, &ent);

		id = ent & 0xff;
		if (id == 0xff)
			break;
		if (id == cap)
			return pos;
		pos = (ent >> 8);
	}
	return 0;
}

static u8 __pci_find_next_cap(struct pci_bus *bus, unsigned int devfn,
			      u8 pos, int cap)
{
	int ttl = PCI_FIND_CAP_TTL;

	return __pci_find_next_cap_ttl(bus, devfn, pos, cap, &ttl);
}

u8 pci_find_next_capability(struct pci_dev *dev, u8 pos, int cap)
{
	return __pci_find_next_cap(dev->bus, dev->devfn,
				   pos + PCI_CAP_LIST_NEXT, cap);
}
EXPORT_SYMBOL_GPL(pci_find_next_capability);

static u8 __pci_bus_find_cap_start(struct pci_bus *bus,
				    unsigned int devfn, u8 hdr_type)
{
	u16 status;

	pci_bus_read_config_word(bus, devfn, PCI_STATUS, &status);
	if (!(status & PCI_STATUS_CAP_LIST))
		return 0;

	switch (hdr_type) {
	case PCI_HEADER_TYPE_NORMAL:
	case PCI_HEADER_TYPE_BRIDGE:
		return PCI_CAPABILITY_LIST;
	case PCI_HEADER_TYPE_CARDBUS:
		return PCI_CB_CAPABILITY_LIST;
	}

	return 0;
}

/**
 * pci_find_capability - query for devices' capabilities
 * @dev: PCI device to query
 * @cap: capability code
 *
 * Tell if a device supports a given PCI capability.
 * Returns the address of the requested capability structure within the
 * device's PCI configuration space or 0 in case the device does not
 * support it.  Possible values for @cap include:
 *
 *  %PCI_CAP_ID_PM           Power Management
 *  %PCI_CAP_ID_AGP          Accelerated Graphics Port
 *  %PCI_CAP_ID_VPD          Vital Product Data
 *  %PCI_CAP_ID_SLOTID       Slot Identification
 *  %PCI_CAP_ID_MSI          Message Signalled Interrupts
 *  %PCI_CAP_ID_CHSWP        CompactPCI HotSwap
 *  %PCI_CAP_ID_PCIX         PCI-X
 *  %PCI_CAP_ID_EXP          PCI Express
 */
u8 pci_find_capability(struct pci_dev *dev, int cap)
{
	u8 pos;

	pos = __pci_bus_find_cap_start(dev->bus, dev->devfn, dev->hdr_type);
	if (pos)
		pos = __pci_find_next_cap(dev->bus, dev->devfn, pos, cap);

	return pos;
}
EXPORT_SYMBOL(pci_find_capability);

/**
 * pci_bus_find_capability - query for devices' capabilities
 * @bus: the PCI bus to query
 * @devfn: PCI device to query
 * @cap: capability code
 *
 * Like pci_find_capability() but works for PCI devices that do not have a
 * pci_dev structure set up yet.
 *
 * Returns the address of the requested capability structure within the
 * device's PCI configuration space or 0 in case the device does not
 * support it.
 */
u8 pci_bus_find_capability(struct pci_bus *bus, unsigned int devfn, int cap)
{
	u8 hdr_type, pos;

	pci_bus_read_config_byte(bus, devfn, PCI_HEADER_TYPE, &hdr_type);

	pos = __pci_bus_find_cap_start(bus, devfn, hdr_type & PCI_HEADER_TYPE_MASK);
	if (pos)
		pos = __pci_find_next_cap(bus, devfn, pos, cap);

	return pos;
}
EXPORT_SYMBOL(pci_bus_find_capability);

/**
 * pci_find_next_ext_capability - Find an extended capability
 * @dev: PCI device to query
 * @start: address at which to start looking (0 to start at beginning of list)
 * @cap: capability code
 *
 * Returns the address of the next matching extended capability structure
 * within the device's PCI configuration space or 0 if the device does
 * not support it.  Some capabilities can occur several times, e.g., the
 * vendor-specific capability, and this provides a way to find them all.
 */
u16 pci_find_next_ext_capability(struct pci_dev *dev, u16 start, int cap)
{
	u32 header;
	int ttl;
	u16 pos = PCI_CFG_SPACE_SIZE;

	/* minimum 8 bytes per capability */
	ttl = (PCI_CFG_SPACE_EXP_SIZE - PCI_CFG_SPACE_SIZE) / 8;

	if (dev->cfg_size <= PCI_CFG_SPACE_SIZE)
		return 0;

	if (start)
		pos = start;

	if (pci_read_config_dword(dev, pos, &header) != PCIBIOS_SUCCESSFUL)
		return 0;

	/*
	 * If we have no capabilities, this is indicated by cap ID,
	 * cap version and next pointer all being 0.
	 */
	if (header == 0)
		return 0;

	while (ttl-- > 0) {
		if (PCI_EXT_CAP_ID(header) == cap && pos != start)
			return pos;

		pos = PCI_EXT_CAP_NEXT(header);
		if (pos < PCI_CFG_SPACE_SIZE)
			break;

		if (pci_read_config_dword(dev, pos, &header) != PCIBIOS_SUCCESSFUL)
			break;
	}

	return 0;
}
EXPORT_SYMBOL_GPL(pci_find_next_ext_capability);

/**
 * pci_find_ext_capability - Find an extended capability
 * @dev: PCI device to query
 * @cap: capability code
 *
 * Returns the address of the requested extended capability structure
 * within the device's PCI configuration space or 0 if the device does
 * not support it.  Possible values for @cap include:
 *
 *  %PCI_EXT_CAP_ID_ERR		Advanced Error Reporting
 *  %PCI_EXT_CAP_ID_VC		Virtual Channel
 *  %PCI_EXT_CAP_ID_DSN		Device Serial Number
 *  %PCI_EXT_CAP_ID_PWR		Power Budgeting
 */
u16 pci_find_ext_capability(struct pci_dev *dev, int cap)
{
	return pci_find_next_ext_capability(dev, 0, cap);
}
EXPORT_SYMBOL_GPL(pci_find_ext_capability);

/**
 * pci_get_dsn - Read and return the 8-byte Device Serial Number
 * @dev: PCI device to query
 *
 * Looks up the PCI_EXT_CAP_ID_DSN and reads the 8 bytes of the Device Serial
 * Number.
 *
 * Returns the DSN, or zero if the capability does not exist.
 */
u64 pci_get_dsn(struct pci_dev *dev)
{
	u32 dword;
	u64 dsn;
	int pos;

	pos = pci_find_ext_capability(dev, PCI_EXT_CAP_ID_DSN);
	if (!pos)
		return 0;

	/*
	 * The Device Serial Number is two dwords offset 4 bytes from the
	 * capability position. The specification says that the first dword is
	 * the lower half, and the second dword is the upper half.
	 */
	pos += 4;
	pci_read_config_dword(dev, pos, &dword);
	dsn = (u64)dword;
	pci_read_config_dword(dev, pos + 4, &dword);
	dsn |= ((u64)dword) << 32;

	return dsn;
}
EXPORT_SYMBOL_GPL(pci_get_dsn);

static u8 __pci_find_next_ht_cap(struct pci_dev *dev, u8 pos, int ht_cap)
{
	int rc, ttl = PCI_FIND_CAP_TTL;
	u8 cap, mask;

	if (ht_cap == HT_CAPTYPE_SLAVE || ht_cap == HT_CAPTYPE_HOST)
		mask = HT_3BIT_CAP_MASK;
	else
		mask = HT_5BIT_CAP_MASK;

	pos = __pci_find_next_cap_ttl(dev->bus, dev->devfn, pos,
				      PCI_CAP_ID_HT, &ttl);
	while (pos) {
		rc = pci_read_config_byte(dev, pos + 3, &cap);
		if (rc != PCIBIOS_SUCCESSFUL)
			return 0;

		if ((cap & mask) == ht_cap)
			return pos;

		pos = __pci_find_next_cap_ttl(dev->bus, dev->devfn,
					      pos + PCI_CAP_LIST_NEXT,
					      PCI_CAP_ID_HT, &ttl);
	}

	return 0;
}

/**
 * pci_find_next_ht_capability - query a device's HyperTransport capabilities
 * @dev: PCI device to query
 * @pos: Position from which to continue searching
 * @ht_cap: HyperTransport capability code
 *
 * To be used in conjunction with pci_find_ht_capability() to search for
 * all capabilities matching @ht_cap. @pos should always be a value returned
 * from pci_find_ht_capability().
 *
 * NB. To be 100% safe against broken PCI devices, the caller should take
 * steps to avoid an infinite loop.
 */
u8 pci_find_next_ht_capability(struct pci_dev *dev, u8 pos, int ht_cap)
{
	return __pci_find_next_ht_cap(dev, pos + PCI_CAP_LIST_NEXT, ht_cap);
}
EXPORT_SYMBOL_GPL(pci_find_next_ht_capability);

/**
 * pci_find_ht_capability - query a device's HyperTransport capabilities
 * @dev: PCI device to query
 * @ht_cap: HyperTransport capability code
 *
 * Tell if a device supports a given HyperTransport capability.
 * Returns an address within the device's PCI configuration space
 * or 0 in case the device does not support the request capability.
 * The address points to the PCI capability, of type PCI_CAP_ID_HT,
 * which has a HyperTransport capability matching @ht_cap.
 */
u8 pci_find_ht_capability(struct pci_dev *dev, int ht_cap)
{
	u8 pos;

	pos = __pci_bus_find_cap_start(dev->bus, dev->devfn, dev->hdr_type);
	if (pos)
		pos = __pci_find_next_ht_cap(dev, pos, ht_cap);

	return pos;
}
EXPORT_SYMBOL_GPL(pci_find_ht_capability);

/**
 * pci_find_vsec_capability - Find a vendor-specific extended capability
 * @dev: PCI device to query
 * @vendor: Vendor ID for which capability is defined
 * @cap: Vendor-specific capability ID
 *
 * If @dev has Vendor ID @vendor, search for a VSEC capability with
 * VSEC ID @cap. If found, return the capability offset in
 * config space; otherwise return 0.
 */
u16 pci_find_vsec_capability(struct pci_dev *dev, u16 vendor, int cap)
{
	u16 vsec = 0;
	u32 header;
	int ret;

	if (vendor != dev->vendor)
		return 0;

	while ((vsec = pci_find_next_ext_capability(dev, vsec,
						     PCI_EXT_CAP_ID_VNDR))) {
		ret = pci_read_config_dword(dev, vsec + PCI_VNDR_HEADER, &header);
		if (ret != PCIBIOS_SUCCESSFUL)
			continue;

		if (PCI_VNDR_HEADER_ID(header) == cap)
			return vsec;
	}

	return 0;
}
EXPORT_SYMBOL_GPL(pci_find_vsec_capability);

/**
 * pci_find_dvsec_capability - Find DVSEC for vendor
 * @dev: PCI device to query
 * @vendor: Vendor ID to match for the DVSEC
 * @dvsec: Designated Vendor-specific capability ID
 *
 * If DVSEC has Vendor ID @vendor and DVSEC ID @dvsec return the capability
 * offset in config space; otherwise return 0.
 */
u16 pci_find_dvsec_capability(struct pci_dev *dev, u16 vendor, u16 dvsec)
{
	int pos;

	pos = pci_find_ext_capability(dev, PCI_EXT_CAP_ID_DVSEC);
	if (!pos)
		return 0;

	while (pos) {
		u16 v, id;

		pci_read_config_word(dev, pos + PCI_DVSEC_HEADER1, &v);
		pci_read_config_word(dev, pos + PCI_DVSEC_HEADER2, &id);
		if (vendor == v && dvsec == id)
			return pos;

		pos = pci_find_next_ext_capability(dev, pos, PCI_EXT_CAP_ID_DVSEC);
	}

	return 0;
}
EXPORT_SYMBOL_GPL(pci_find_dvsec_capability);

/**
 * pci_find_parent_resource - return resource region of parent bus of given
 *			      region
 * @dev: PCI device structure contains resources to be searched
 * @res: child resource record for which parent is sought
 *
 * For given resource region of given device, return the resource region of
 * parent bus the given region is contained in.
 */
struct resource *pci_find_parent_resource(const struct pci_dev *dev,
					  struct resource *res)
{
	const struct pci_bus *bus = dev->bus;
	struct resource *r;

	pci_bus_for_each_resource(bus, r) {
		if (!r)
			continue;
		if (resource_contains(r, res)) {

			/*
			 * If the window is prefetchable but the BAR is
			 * not, the allocator made a mistake.
			 */
			if (r->flags & IORESOURCE_PREFETCH &&
			    !(res->flags & IORESOURCE_PREFETCH))
				return NULL;

			/*
			 * If we're below a transparent bridge, there may
			 * be both a positively-decoded aperture and a
			 * subtractively-decoded region that contain the BAR.
			 * We want the positively-decoded one, so this depends
			 * on pci_bus_for_each_resource() giving us those
			 * first.
			 */
			return r;
		}
	}
	return NULL;
}
EXPORT_SYMBOL(pci_find_parent_resource);

/**
 * pci_find_resource - Return matching PCI device resource
 * @dev: PCI device to query
 * @res: Resource to look for
 *
 * Goes over standard PCI resources (BARs) and checks if the given resource
 * is partially or fully contained in any of them. In that case the
 * matching resource is returned, %NULL otherwise.
 */
struct resource *pci_find_resource(struct pci_dev *dev, struct resource *res)
{
	int i;

	for (i = 0; i < PCI_STD_NUM_BARS; i++) {
		struct resource *r = &dev->resource[i];

		if (r->start && resource_contains(r, res))
			return r;
	}

	return NULL;
}
EXPORT_SYMBOL(pci_find_resource);

/**
 * pci_resource_name - Return the name of the PCI resource
 * @dev: PCI device to query
 * @i: index of the resource
 *
 * Return the standard PCI resource (BAR) name according to their index.
 */
const char *pci_resource_name(struct pci_dev *dev, unsigned int i)
{
	static const char * const bar_name[] = {
		"BAR 0",
		"BAR 1",
		"BAR 2",
		"BAR 3",
		"BAR 4",
		"BAR 5",
		"ROM",
#ifdef CONFIG_PCI_IOV
		"VF BAR 0",
		"VF BAR 1",
		"VF BAR 2",
		"VF BAR 3",
		"VF BAR 4",
		"VF BAR 5",
#endif
		"bridge window",	/* "io" included in %pR */
		"bridge window",	/* "mem" included in %pR */
		"bridge window",	/* "mem pref" included in %pR */
	};
	static const char * const cardbus_name[] = {
		"BAR 1",
		"unknown",
		"unknown",
		"unknown",
		"unknown",
		"unknown",
#ifdef CONFIG_PCI_IOV
		"unknown",
		"unknown",
		"unknown",
		"unknown",
		"unknown",
		"unknown",
#endif
		"CardBus bridge window 0",	/* I/O */
		"CardBus bridge window 1",	/* I/O */
		"CardBus bridge window 0",	/* mem */
		"CardBus bridge window 1",	/* mem */
	};

	if (dev->hdr_type == PCI_HEADER_TYPE_CARDBUS &&
	    i < ARRAY_SIZE(cardbus_name))
		return cardbus_name[i];

	if (i < ARRAY_SIZE(bar_name))
		return bar_name[i];

	return "unknown";
}

/**
 * pci_wait_for_pending - wait for @mask bit(s) to clear in status word @pos
 * @dev: the PCI device to operate on
 * @pos: config space offset of status word
 * @mask: mask of bit(s) to care about in status word
 *
 * Return 1 when mask bit(s) in status word clear, 0 otherwise.
 */
int pci_wait_for_pending(struct pci_dev *dev, int pos, u16 mask)
{
	int i;

	/* Wait for Transaction Pending bit clean */
	for (i = 0; i < 4; i++) {
		u16 status;
		if (i)
			msleep((1 << (i - 1)) * 100);

		pci_read_config_word(dev, pos, &status);
		if (!(status & mask))
			return 1;
	}

	return 0;
}

static int pci_acs_enable;

/**
 * pci_request_acs - ask for ACS to be enabled if supported
 */
void pci_request_acs(void)
{
	pci_acs_enable = 1;
}

static const char *disable_acs_redir_param;
static const char *config_acs_param;

struct pci_acs {
	u16 cap;
	u16 ctrl;
	u16 fw_ctrl;
};

static void __pci_config_acs(struct pci_dev *dev, struct pci_acs *caps,
			     const char *p, u16 mask, u16 flags)
{
	char *delimit;
	int ret = 0;

	if (!p)
		return;

	while (*p) {
		if (!mask) {
			/* Check for ACS flags */
			delimit = strstr(p, "@");
			if (delimit) {
				int end;
				u32 shift = 0;

				end = delimit - p - 1;

				while (end > -1) {
					if (*(p + end) == '0') {
						mask |= 1 << shift;
						shift++;
						end--;
					} else if (*(p + end) == '1') {
						mask |= 1 << shift;
						flags |= 1 << shift;
						shift++;
						end--;
					} else if ((*(p + end) == 'x') || (*(p + end) == 'X')) {
						shift++;
						end--;
					} else {
						pci_err(dev, "Invalid ACS flags... Ignoring\n");
						return;
					}
				}
				p = delimit + 1;
			} else {
				pci_err(dev, "ACS Flags missing\n");
				return;
			}
		}

		if (mask & ~(PCI_ACS_SV | PCI_ACS_TB | PCI_ACS_RR | PCI_ACS_CR |
			    PCI_ACS_UF | PCI_ACS_EC | PCI_ACS_DT)) {
			pci_err(dev, "Invalid ACS flags specified\n");
			return;
		}

		ret = pci_dev_str_match(dev, p, &p);
		if (ret < 0) {
			pr_info_once("PCI: Can't parse ACS command line parameter\n");
			break;
		} else if (ret == 1) {
			/* Found a match */
			break;
		}

		if (*p != ';' && *p != ',') {
			/* End of param or invalid format */
			break;
		}
		p++;
	}

	if (ret != 1)
		return;

	if (!pci_dev_specific_disable_acs_redir(dev))
		return;

	pci_dbg(dev, "ACS mask  = %#06x\n", mask);
	pci_dbg(dev, "ACS flags = %#06x\n", flags);

	/* If mask is 0 then we copy the bit from the firmware setting. */
	caps->ctrl = (caps->ctrl & ~mask) | (caps->fw_ctrl & mask);
	caps->ctrl |= flags;

	pci_info(dev, "Configured ACS to %#06x\n", caps->ctrl);
}

/**
 * pci_std_enable_acs - enable ACS on devices using standard ACS capabilities
 * @dev: the PCI device
 * @caps: default ACS controls
 */
static void pci_std_enable_acs(struct pci_dev *dev, struct pci_acs *caps)
{
	/* Source Validation */
	caps->ctrl |= (caps->cap & PCI_ACS_SV);

	/* P2P Request Redirect */
	caps->ctrl |= (caps->cap & PCI_ACS_RR);

	/* P2P Completion Redirect */
	caps->ctrl |= (caps->cap & PCI_ACS_CR);

	/* Upstream Forwarding */
	caps->ctrl |= (caps->cap & PCI_ACS_UF);

	/* Enable Translation Blocking for external devices and noats */
	if (pci_ats_disabled() || dev->external_facing || dev->untrusted)
		caps->ctrl |= (caps->cap & PCI_ACS_TB);
}

/**
 * pci_enable_acs - enable ACS if hardware support it
 * @dev: the PCI device
 */
static void pci_enable_acs(struct pci_dev *dev)
{
	struct pci_acs caps;
	bool enable_acs = false;
	int pos;

	/* If an iommu is present we start with kernel default caps */
	if (pci_acs_enable) {
		if (pci_dev_specific_enable_acs(dev))
			enable_acs = true;
	}

	pos = dev->acs_cap;
	if (!pos)
		return;

	pci_read_config_word(dev, pos + PCI_ACS_CAP, &caps.cap);
	pci_read_config_word(dev, pos + PCI_ACS_CTRL, &caps.ctrl);
	caps.fw_ctrl = caps.ctrl;

	if (enable_acs)
		pci_std_enable_acs(dev, &caps);

	/*
	 * Always apply caps from the command line, even if there is no iommu.
	 * Trust that the admin has a reason to change the ACS settings.
	 */
	__pci_config_acs(dev, &caps, disable_acs_redir_param,
			 PCI_ACS_RR | PCI_ACS_CR | PCI_ACS_EC,
			 ~(PCI_ACS_RR | PCI_ACS_CR | PCI_ACS_EC));
	__pci_config_acs(dev, &caps, config_acs_param, 0, 0);

	pci_write_config_word(dev, pos + PCI_ACS_CTRL, caps.ctrl);
}

/**
 * pcie_read_tlp_log - read TLP Header Log
 * @dev: PCIe device
 * @where: PCI Config offset of TLP Header Log
 * @tlp_log: TLP Log structure to fill
 *
 * Fill @tlp_log from TLP Header Log registers, e.g., AER or DPC.
 *
 * Return: 0 on success and filled TLP Log structure, <0 on error.
 */
int pcie_read_tlp_log(struct pci_dev *dev, int where,
		      struct pcie_tlp_log *tlp_log)
{
	int i, ret;

	memset(tlp_log, 0, sizeof(*tlp_log));

	for (i = 0; i < 4; i++) {
		ret = pci_read_config_dword(dev, where + i * 4,
					    &tlp_log->dw[i]);
		if (ret)
			return pcibios_err_to_errno(ret);
	}

	return 0;
}
EXPORT_SYMBOL_GPL(pcie_read_tlp_log);

/**
 * pci_restore_bars - restore a device's BAR values (e.g. after wake-up)
 * @dev: PCI device to have its BARs restored
 *
 * Restore the BAR values for a given device, so as to make it
 * accessible by its driver.
 */
static void pci_restore_bars(struct pci_dev *dev)
{
	int i;

	for (i = 0; i < PCI_BRIDGE_RESOURCES; i++)
		pci_update_resource(dev, i);
}

static inline bool platform_pci_power_manageable(struct pci_dev *dev)
{
	if (pci_use_mid_pm())
		return true;

	return acpi_pci_power_manageable(dev);
}

static inline int platform_pci_set_power_state(struct pci_dev *dev,
					       pci_power_t t)
{
	if (pci_use_mid_pm())
		return mid_pci_set_power_state(dev, t);

	return acpi_pci_set_power_state(dev, t);
}

static inline pci_power_t platform_pci_get_power_state(struct pci_dev *dev)
{
	if (pci_use_mid_pm())
		return mid_pci_get_power_state(dev);

	return acpi_pci_get_power_state(dev);
}

static inline void platform_pci_refresh_power_state(struct pci_dev *dev)
{
	if (!pci_use_mid_pm())
		acpi_pci_refresh_power_state(dev);
}

static inline pci_power_t platform_pci_choose_state(struct pci_dev *dev)
{
	if (pci_use_mid_pm())
		return PCI_POWER_ERROR;

	return acpi_pci_choose_state(dev);
}

static inline int platform_pci_set_wakeup(struct pci_dev *dev, bool enable)
{
	if (pci_use_mid_pm())
		return PCI_POWER_ERROR;

	return acpi_pci_wakeup(dev, enable);
}

static inline bool platform_pci_need_resume(struct pci_dev *dev)
{
	if (pci_use_mid_pm())
		return false;

	return acpi_pci_need_resume(dev);
}

static inline bool platform_pci_bridge_d3(struct pci_dev *dev)
{
	if (pci_use_mid_pm())
		return false;

	return acpi_pci_bridge_d3(dev);
}

/**
 * pci_update_current_state - Read power state of given device and cache it
 * @dev: PCI device to handle.
 * @state: State to cache in case the device doesn't have the PM capability
 *
 * The power state is read from the PMCSR register, which however is
 * inaccessible in D3cold.  The platform firmware is therefore queried first
 * to detect accessibility of the register.  In case the platform firmware
 * reports an incorrect state or the device isn't power manageable by the
 * platform at all, we try to detect D3cold by testing accessibility of the
 * vendor ID in config space.
 */
void pci_update_current_state(struct pci_dev *dev, pci_power_t state)
{
	if (platform_pci_get_power_state(dev) == PCI_D3cold) {
		dev->current_state = PCI_D3cold;
	} else if (dev->pm_cap) {
		u16 pmcsr;

		pci_read_config_word(dev, dev->pm_cap + PCI_PM_CTRL, &pmcsr);
		if (PCI_POSSIBLE_ERROR(pmcsr)) {
			dev->current_state = PCI_D3cold;
			return;
		}
		dev->current_state = pmcsr & PCI_PM_CTRL_STATE_MASK;
	} else {
		dev->current_state = state;
	}
}

/**
 * pci_refresh_power_state - Refresh the given device's power state data
 * @dev: Target PCI device.
 *
 * Ask the platform to refresh the devices power state information and invoke
 * pci_update_current_state() to update its current PCI power state.
 */
void pci_refresh_power_state(struct pci_dev *dev)
{
	platform_pci_refresh_power_state(dev);
	pci_update_current_state(dev, dev->current_state);
}

/**
 * pci_platform_power_transition - Use platform to change device power state
 * @dev: PCI device to handle.
 * @state: State to put the device into.
 */
int pci_platform_power_transition(struct pci_dev *dev, pci_power_t state)
{
	int error;

	error = platform_pci_set_power_state(dev, state);
	if (!error)
		pci_update_current_state(dev, state);
	else if (!dev->pm_cap) /* Fall back to PCI_D0 */
		dev->current_state = PCI_D0;

	return error;
}
EXPORT_SYMBOL_GPL(pci_platform_power_transition);

static int pci_resume_one(struct pci_dev *pci_dev, void *ign)
{
	pm_request_resume(&pci_dev->dev);
	return 0;
}

/**
 * pci_resume_bus - Walk given bus and runtime resume devices on it
 * @bus: Top bus of the subtree to walk.
 */
void pci_resume_bus(struct pci_bus *bus)
{
	if (bus)
		pci_walk_bus(bus, pci_resume_one, NULL);
}

static int pci_dev_wait(struct pci_dev *dev, char *reset_type, int timeout)
{
	int delay = 1;
	bool retrain = false;
	struct pci_dev *root, *bridge;

	root = pcie_find_root_port(dev);

	if (pci_is_pcie(dev)) {
		bridge = pci_upstream_bridge(dev);
		if (bridge)
			retrain = true;
	}

	/*
	 * The caller has already waited long enough after a reset that the
	 * device should respond to config requests, but it may respond
	 * with Request Retry Status (RRS) if it needs more time to
	 * initialize.
	 *
	 * If the device is below a Root Port with Configuration RRS
	 * Software Visibility enabled, reading the Vendor ID returns a
	 * special data value if the device responded with RRS.  Read the
	 * Vendor ID until we get non-RRS status.
	 *
	 * If there's no Root Port or Configuration RRS Software Visibility
	 * is not enabled, the device may still respond with RRS, but
	 * hardware may retry the config request.  If no retries receive
	 * Successful Completion, hardware generally synthesizes ~0
	 * (PCI_ERROR_RESPONSE) data to complete the read.  Reading Vendor
	 * ID for VFs and non-existent devices also returns ~0, so read the
	 * Command register until it returns something other than ~0.
	 */
	for (;;) {
		u32 id;

		if (pci_dev_is_disconnected(dev)) {
			pci_dbg(dev, "disconnected; not waiting\n");
			return -ENOTTY;
		}

		if (root && root->config_rrs_sv) {
			pci_read_config_dword(dev, PCI_VENDOR_ID, &id);
			if (!pci_bus_rrs_vendor_id(id))
				break;
		} else {
			pci_read_config_dword(dev, PCI_COMMAND, &id);
			if (!PCI_POSSIBLE_ERROR(id))
				break;
		}

		if (delay > timeout) {
			pci_warn(dev, "not ready %dms after %s; giving up\n",
				 delay - 1, reset_type);
			return -ENOTTY;
		}

		if (delay > PCI_RESET_WAIT) {
			if (retrain) {
				retrain = false;
				if (pcie_failed_link_retrain(bridge) == 0) {
					delay = 1;
					continue;
				}
			}
			pci_info(dev, "not ready %dms after %s; waiting\n",
				 delay - 1, reset_type);
		}

		msleep(delay);
		delay *= 2;
	}

	if (delay > PCI_RESET_WAIT)
		pci_info(dev, "ready %dms after %s\n", delay - 1,
			 reset_type);
	else
		pci_dbg(dev, "ready %dms after %s\n", delay - 1,
			reset_type);

	return 0;
}

/**
 * pci_power_up - Put the given device into D0
 * @dev: PCI device to power up
 *
 * On success, return 0 or 1, depending on whether or not it is necessary to
 * restore the device's BARs subsequently (1 is returned in that case).
 *
 * On failure, return a negative error code.  Always return failure if @dev
 * lacks a Power Management Capability, even if the platform was able to
 * put the device in D0 via non-PCI means.
 */
int pci_power_up(struct pci_dev *dev)
{
	bool need_restore;
	pci_power_t state;
	u16 pmcsr;

	platform_pci_set_power_state(dev, PCI_D0);

	if (!dev->pm_cap) {
		state = platform_pci_get_power_state(dev);
		if (state == PCI_UNKNOWN)
			dev->current_state = PCI_D0;
		else
			dev->current_state = state;

		return -EIO;
	}

	pci_read_config_word(dev, dev->pm_cap + PCI_PM_CTRL, &pmcsr);
	if (PCI_POSSIBLE_ERROR(pmcsr)) {
		pci_err(dev, "Unable to change power state from %s to D0, device inaccessible\n",
			pci_power_name(dev->current_state));
		dev->current_state = PCI_D3cold;
		return -EIO;
	}

	state = pmcsr & PCI_PM_CTRL_STATE_MASK;

	need_restore = (state == PCI_D3hot || dev->current_state >= PCI_D3hot) &&
			!(pmcsr & PCI_PM_CTRL_NO_SOFT_RESET);

	if (state == PCI_D0)
		goto end;

	/*
	 * Force the entire word to 0. This doesn't affect PME_Status, disables
	 * PME_En, and sets PowerState to 0.
	 */
	pci_write_config_word(dev, dev->pm_cap + PCI_PM_CTRL, 0);

	/* Mandatory transition delays; see PCI PM 1.2. */
	if (state == PCI_D3hot)
		pci_dev_d3_sleep(dev);
	else if (state == PCI_D2)
		udelay(PCI_PM_D2_DELAY);

end:
	dev->current_state = PCI_D0;
	if (need_restore)
		return 1;

	return 0;
}

/**
 * pci_set_full_power_state - Put a PCI device into D0 and update its state
 * @dev: PCI device to power up
 * @locked: whether pci_bus_sem is held
 *
 * Call pci_power_up() to put @dev into D0, read from its PCI_PM_CTRL register
 * to confirm the state change, restore its BARs if they might be lost and
 * reconfigure ASPM in accordance with the new power state.
 *
 * If pci_restore_state() is going to be called right after a power state change
 * to D0, it is more efficient to use pci_power_up() directly instead of this
 * function.
 */
static int pci_set_full_power_state(struct pci_dev *dev, bool locked)
{
	u16 pmcsr;
	int ret;

	ret = pci_power_up(dev);
	if (ret < 0) {
		if (dev->current_state == PCI_D0)
			return 0;

		return ret;
	}

	pci_read_config_word(dev, dev->pm_cap + PCI_PM_CTRL, &pmcsr);
	dev->current_state = pmcsr & PCI_PM_CTRL_STATE_MASK;
	if (dev->current_state != PCI_D0) {
		pci_info_ratelimited(dev, "Refused to change power state from %s to D0\n",
				     pci_power_name(dev->current_state));
	} else if (ret > 0) {
		/*
		 * According to section 5.4.1 of the "PCI BUS POWER MANAGEMENT
		 * INTERFACE SPECIFICATION, REV. 1.2", a device transitioning
		 * from D3hot to D0 _may_ perform an internal reset, thereby
		 * going to "D0 Uninitialized" rather than "D0 Initialized".
		 * For example, at least some versions of the 3c905B and the
		 * 3c556B exhibit this behaviour.
		 *
		 * At least some laptop BIOSen (e.g. the Thinkpad T21) leave
		 * devices in a D3hot state at boot.  Consequently, we need to
		 * restore at least the BARs so that the device will be
		 * accessible to its driver.
		 */
		pci_restore_bars(dev);
	}

	if (dev->bus->self)
		pcie_aspm_pm_state_change(dev->bus->self, locked);

	return 0;
}

/**
 * __pci_dev_set_current_state - Set current state of a PCI device
 * @dev: Device to handle
 * @data: pointer to state to be set
 */
static int __pci_dev_set_current_state(struct pci_dev *dev, void *data)
{
	pci_power_t state = *(pci_power_t *)data;

	dev->current_state = state;
	return 0;
}

/**
 * pci_bus_set_current_state - Walk given bus and set current state of devices
 * @bus: Top bus of the subtree to walk.
 * @state: state to be set
 */
void pci_bus_set_current_state(struct pci_bus *bus, pci_power_t state)
{
	if (bus)
		pci_walk_bus(bus, __pci_dev_set_current_state, &state);
}

static void __pci_bus_set_current_state(struct pci_bus *bus, pci_power_t state, bool locked)
{
	if (!bus)
		return;

	if (locked)
		pci_walk_bus_locked(bus, __pci_dev_set_current_state, &state);
	else
		pci_walk_bus(bus, __pci_dev_set_current_state, &state);
}

/**
 * pci_set_low_power_state - Put a PCI device into a low-power state.
 * @dev: PCI device to handle.
 * @state: PCI power state (D1, D2, D3hot) to put the device into.
 * @locked: whether pci_bus_sem is held
 *
 * Use the device's PCI_PM_CTRL register to put it into a low-power state.
 *
 * RETURN VALUE:
 * -EINVAL if the requested state is invalid.
 * -EIO if device does not support PCI PM or its PM capabilities register has a
 * wrong version, or device doesn't support the requested state.
 * 0 if device already is in the requested state.
 * 0 if device's power state has been successfully changed.
 */
static int pci_set_low_power_state(struct pci_dev *dev, pci_power_t state, bool locked)
{
	u16 pmcsr;

	if (!dev->pm_cap)
		return -EIO;

	/*
	 * Validate transition: We can enter D0 from any state, but if
	 * we're already in a low-power state, we can only go deeper.  E.g.,
	 * we can go from D1 to D3, but we can't go directly from D3 to D1;
	 * we'd have to go from D3 to D0, then to D1.
	 */
	if (dev->current_state <= PCI_D3cold && dev->current_state > state) {
		pci_dbg(dev, "Invalid power transition (from %s to %s)\n",
			pci_power_name(dev->current_state),
			pci_power_name(state));
		return -EINVAL;
	}

	/* Check if this device supports the desired state */
	if ((state == PCI_D1 && !dev->d1_support)
	   || (state == PCI_D2 && !dev->d2_support))
		return -EIO;

	pci_read_config_word(dev, dev->pm_cap + PCI_PM_CTRL, &pmcsr);
	if (PCI_POSSIBLE_ERROR(pmcsr)) {
		pci_err(dev, "Unable to change power state from %s to %s, device inaccessible\n",
			pci_power_name(dev->current_state),
			pci_power_name(state));
		dev->current_state = PCI_D3cold;
		return -EIO;
	}

	pmcsr &= ~PCI_PM_CTRL_STATE_MASK;
	pmcsr |= state;

	/* Enter specified state */
	pci_write_config_word(dev, dev->pm_cap + PCI_PM_CTRL, pmcsr);

	/* Mandatory power management transition delays; see PCI PM 1.2. */
	if (state == PCI_D3hot)
		pci_dev_d3_sleep(dev);
	else if (state == PCI_D2)
		udelay(PCI_PM_D2_DELAY);

	pci_read_config_word(dev, dev->pm_cap + PCI_PM_CTRL, &pmcsr);
	dev->current_state = pmcsr & PCI_PM_CTRL_STATE_MASK;
	if (dev->current_state != state)
		pci_info_ratelimited(dev, "Refused to change power state from %s to %s\n",
				     pci_power_name(dev->current_state),
				     pci_power_name(state));

	if (dev->bus->self)
		pcie_aspm_pm_state_change(dev->bus->self, locked);

	return 0;
}

static int __pci_set_power_state(struct pci_dev *dev, pci_power_t state, bool locked)
{
	int error;

	/* Bound the state we're entering */
	if (state > PCI_D3cold)
		state = PCI_D3cold;
	else if (state < PCI_D0)
		state = PCI_D0;
	else if ((state == PCI_D1 || state == PCI_D2) && pci_no_d1d2(dev))

		/*
		 * If the device or the parent bridge do not support PCI
		 * PM, ignore the request if we're doing anything other
		 * than putting it into D0 (which would only happen on
		 * boot).
		 */
		return 0;

	/* Check if we're already there */
	if (dev->current_state == state)
		return 0;

	if (state == PCI_D0)
		return pci_set_full_power_state(dev, locked);

	/*
	 * This device is quirked not to be put into D3, so don't put it in
	 * D3
	 */
	if (state >= PCI_D3hot && (dev->dev_flags & PCI_DEV_FLAGS_NO_D3))
		return 0;

	if (state == PCI_D3cold) {
		/*
		 * To put the device in D3cold, put it into D3hot in the native
		 * way, then put it into D3cold using platform ops.
		 */
		error = pci_set_low_power_state(dev, PCI_D3hot, locked);

		if (pci_platform_power_transition(dev, PCI_D3cold))
			return error;

		/* Powering off a bridge may power off the whole hierarchy */
		if (dev->current_state == PCI_D3cold)
			__pci_bus_set_current_state(dev->subordinate, PCI_D3cold, locked);
	} else {
		error = pci_set_low_power_state(dev, state, locked);

		if (pci_platform_power_transition(dev, state))
			return error;
	}

	return 0;
}

/**
 * pci_set_power_state - Set the power state of a PCI device
 * @dev: PCI device to handle.
 * @state: PCI power state (D0, D1, D2, D3hot) to put the device into.
 *
 * Transition a device to a new power state, using the platform firmware and/or
 * the device's PCI PM registers.
 *
 * RETURN VALUE:
 * -EINVAL if the requested state is invalid.
 * -EIO if device does not support PCI PM or its PM capabilities register has a
 * wrong version, or device doesn't support the requested state.
 * 0 if the transition is to D1 or D2 but D1 and D2 are not supported.
 * 0 if device already is in the requested state.
 * 0 if the transition is to D3 but D3 is not supported.
 * 0 if device's power state has been successfully changed.
 */
int pci_set_power_state(struct pci_dev *dev, pci_power_t state)
{
	return __pci_set_power_state(dev, state, false);
}
EXPORT_SYMBOL(pci_set_power_state);

int pci_set_power_state_locked(struct pci_dev *dev, pci_power_t state)
{
	lockdep_assert_held(&pci_bus_sem);

	return __pci_set_power_state(dev, state, true);
}
EXPORT_SYMBOL(pci_set_power_state_locked);

#define PCI_EXP_SAVE_REGS	7

static struct pci_cap_saved_state *_pci_find_saved_cap(struct pci_dev *pci_dev,
						       u16 cap, bool extended)
{
	struct pci_cap_saved_state *tmp;

	hlist_for_each_entry(tmp, &pci_dev->saved_cap_space, next) {
		if (tmp->cap.cap_extended == extended && tmp->cap.cap_nr == cap)
			return tmp;
	}
	return NULL;
}

struct pci_cap_saved_state *pci_find_saved_cap(struct pci_dev *dev, char cap)
{
	return _pci_find_saved_cap(dev, cap, false);
}

struct pci_cap_saved_state *pci_find_saved_ext_cap(struct pci_dev *dev, u16 cap)
{
	return _pci_find_saved_cap(dev, cap, true);
}

static int pci_save_pcie_state(struct pci_dev *dev)
{
	int i = 0;
	struct pci_cap_saved_state *save_state;
	u16 *cap;

	if (!pci_is_pcie(dev))
		return 0;

	save_state = pci_find_saved_cap(dev, PCI_CAP_ID_EXP);
	if (!save_state) {
		pci_err(dev, "buffer not found in %s\n", __func__);
		return -ENOMEM;
	}

	cap = (u16 *)&save_state->cap.data[0];
	pcie_capability_read_word(dev, PCI_EXP_DEVCTL, &cap[i++]);
	pcie_capability_read_word(dev, PCI_EXP_LNKCTL, &cap[i++]);
	pcie_capability_read_word(dev, PCI_EXP_SLTCTL, &cap[i++]);
	pcie_capability_read_word(dev, PCI_EXP_RTCTL,  &cap[i++]);
	pcie_capability_read_word(dev, PCI_EXP_DEVCTL2, &cap[i++]);
	pcie_capability_read_word(dev, PCI_EXP_LNKCTL2, &cap[i++]);
	pcie_capability_read_word(dev, PCI_EXP_SLTCTL2, &cap[i++]);

	pci_save_aspm_l1ss_state(dev);
	pci_save_ltr_state(dev);

	return 0;
}

static void pci_restore_pcie_state(struct pci_dev *dev)
{
	int i = 0;
	struct pci_cap_saved_state *save_state;
	u16 *cap;

	/*
	 * Restore max latencies (in the LTR capability) before enabling
	 * LTR itself in PCI_EXP_DEVCTL2.
	 */
	pci_restore_ltr_state(dev);
	pci_restore_aspm_l1ss_state(dev);

	save_state = pci_find_saved_cap(dev, PCI_CAP_ID_EXP);
	if (!save_state)
		return;

	/*
	 * Downstream ports reset the LTR enable bit when link goes down.
	 * Check and re-configure the bit here before restoring device.
	 * PCIe r5.0, sec 7.5.3.16.
	 */
	pci_bridge_reconfigure_ltr(dev);

	cap = (u16 *)&save_state->cap.data[0];
	pcie_capability_write_word(dev, PCI_EXP_DEVCTL, cap[i++]);
	pcie_capability_write_word(dev, PCI_EXP_LNKCTL, cap[i++]);
	pcie_capability_write_word(dev, PCI_EXP_SLTCTL, cap[i++]);
	pcie_capability_write_word(dev, PCI_EXP_RTCTL, cap[i++]);
	pcie_capability_write_word(dev, PCI_EXP_DEVCTL2, cap[i++]);
	pcie_capability_write_word(dev, PCI_EXP_LNKCTL2, cap[i++]);
	pcie_capability_write_word(dev, PCI_EXP_SLTCTL2, cap[i++]);
}

static int pci_save_pcix_state(struct pci_dev *dev)
{
	int pos;
	struct pci_cap_saved_state *save_state;

	pos = pci_find_capability(dev, PCI_CAP_ID_PCIX);
	if (!pos)
		return 0;

	save_state = pci_find_saved_cap(dev, PCI_CAP_ID_PCIX);
	if (!save_state) {
		pci_err(dev, "buffer not found in %s\n", __func__);
		return -ENOMEM;
	}

	pci_read_config_word(dev, pos + PCI_X_CMD,
			     (u16 *)save_state->cap.data);

	return 0;
}

static void pci_restore_pcix_state(struct pci_dev *dev)
{
	int i = 0, pos;
	struct pci_cap_saved_state *save_state;
	u16 *cap;

	save_state = pci_find_saved_cap(dev, PCI_CAP_ID_PCIX);
	pos = pci_find_capability(dev, PCI_CAP_ID_PCIX);
	if (!save_state || !pos)
		return;
	cap = (u16 *)&save_state->cap.data[0];

	pci_write_config_word(dev, pos + PCI_X_CMD, cap[i++]);
}

/**
 * pci_save_state - save the PCI configuration space of a device before
 *		    suspending
 * @dev: PCI device that we're dealing with
 */
int pci_save_state(struct pci_dev *dev)
{
	int i;
	/* XXX: 100% dword access ok here? */
	for (i = 0; i < 16; i++) {
		pci_read_config_dword(dev, i * 4, &dev->saved_config_space[i]);
		pci_dbg(dev, "save config %#04x: %#010x\n",
			i * 4, dev->saved_config_space[i]);
	}
	dev->state_saved = true;

	i = pci_save_pcie_state(dev);
	if (i != 0)
		return i;

	i = pci_save_pcix_state(dev);
	if (i != 0)
		return i;

	pci_save_dpc_state(dev);
	pci_save_aer_state(dev);
	pci_save_ptm_state(dev);
	pci_save_tph_state(dev);
	return pci_save_vc_state(dev);
}
EXPORT_SYMBOL(pci_save_state);

static void pci_restore_config_dword(struct pci_dev *pdev, int offset,
				     u32 saved_val, int retry, bool force)
{
	u32 val;

	pci_read_config_dword(pdev, offset, &val);
	if (!force && val == saved_val)
		return;

	for (;;) {
		pci_dbg(pdev, "restore config %#04x: %#010x -> %#010x\n",
			offset, val, saved_val);
		pci_write_config_dword(pdev, offset, saved_val);
		if (retry-- <= 0)
			return;

		pci_read_config_dword(pdev, offset, &val);
		if (val == saved_val)
			return;

		mdelay(1);
	}
}

static void pci_restore_config_space_range(struct pci_dev *pdev,
					   int start, int end, int retry,
					   bool force)
{
	int index;

	for (index = end; index >= start; index--)
		pci_restore_config_dword(pdev, 4 * index,
					 pdev->saved_config_space[index],
					 retry, force);
}

static void pci_restore_config_space(struct pci_dev *pdev)
{
	if (pdev->hdr_type == PCI_HEADER_TYPE_NORMAL) {
		pci_restore_config_space_range(pdev, 10, 15, 0, false);
		/* Restore BARs before the command register. */
		pci_restore_config_space_range(pdev, 4, 9, 10, false);
		pci_restore_config_space_range(pdev, 0, 3, 0, false);
	} else if (pdev->hdr_type == PCI_HEADER_TYPE_BRIDGE) {
		pci_restore_config_space_range(pdev, 12, 15, 0, false);

		/*
		 * Force rewriting of prefetch registers to avoid S3 resume
		 * issues on Intel PCI bridges that occur when these
		 * registers are not explicitly written.
		 */
		pci_restore_config_space_range(pdev, 9, 11, 0, true);
		pci_restore_config_space_range(pdev, 0, 8, 0, false);
	} else {
		pci_restore_config_space_range(pdev, 0, 15, 0, false);
	}
}

static void pci_restore_rebar_state(struct pci_dev *pdev)
{
	unsigned int pos, nbars, i;
	u32 ctrl;

	pos = pci_find_ext_capability(pdev, PCI_EXT_CAP_ID_REBAR);
	if (!pos)
		return;

	pci_read_config_dword(pdev, pos + PCI_REBAR_CTRL, &ctrl);
	nbars = FIELD_GET(PCI_REBAR_CTRL_NBAR_MASK, ctrl);

	for (i = 0; i < nbars; i++, pos += 8) {
		struct resource *res;
		int bar_idx, size;

		pci_read_config_dword(pdev, pos + PCI_REBAR_CTRL, &ctrl);
		bar_idx = ctrl & PCI_REBAR_CTRL_BAR_IDX;
		res = pdev->resource + bar_idx;
		size = pci_rebar_bytes_to_size(resource_size(res));
		ctrl &= ~PCI_REBAR_CTRL_BAR_SIZE;
		ctrl |= FIELD_PREP(PCI_REBAR_CTRL_BAR_SIZE, size);
		pci_write_config_dword(pdev, pos + PCI_REBAR_CTRL, ctrl);
	}
}

/**
 * pci_restore_state - Restore the saved state of a PCI device
 * @dev: PCI device that we're dealing with
 */
void pci_restore_state(struct pci_dev *dev)
{
	if (!dev->state_saved)
		return;

	pci_restore_pcie_state(dev);
	pci_restore_pasid_state(dev);
	pci_restore_pri_state(dev);
	pci_restore_ats_state(dev);
	pci_restore_vc_state(dev);
	pci_restore_rebar_state(dev);
	pci_restore_dpc_state(dev);
	pci_restore_ptm_state(dev);
	pci_restore_tph_state(dev);

	pci_aer_clear_status(dev);
	pci_restore_aer_state(dev);

	pci_restore_config_space(dev);

	pci_restore_pcix_state(dev);
	pci_restore_msi_state(dev);

	/* Restore ACS and IOV configuration state */
	pci_enable_acs(dev);
	pci_restore_iov_state(dev);

	dev->state_saved = false;
}
EXPORT_SYMBOL(pci_restore_state);

struct pci_saved_state {
	u32 config_space[16];
	struct pci_cap_saved_data cap[];
};

/**
 * pci_store_saved_state - Allocate and return an opaque struct containing
 *			   the device saved state.
 * @dev: PCI device that we're dealing with
 *
 * Return NULL if no state or error.
 */
struct pci_saved_state *pci_store_saved_state(struct pci_dev *dev)
{
	struct pci_saved_state *state;
	struct pci_cap_saved_state *tmp;
	struct pci_cap_saved_data *cap;
	size_t size;

	if (!dev->state_saved)
		return NULL;

	size = sizeof(*state) + sizeof(struct pci_cap_saved_data);

	hlist_for_each_entry(tmp, &dev->saved_cap_space, next)
		size += sizeof(struct pci_cap_saved_data) + tmp->cap.size;

	state = kzalloc(size, GFP_KERNEL);
	if (!state)
		return NULL;

	memcpy(state->config_space, dev->saved_config_space,
	       sizeof(state->config_space));

	cap = state->cap;
	hlist_for_each_entry(tmp, &dev->saved_cap_space, next) {
		size_t len = sizeof(struct pci_cap_saved_data) + tmp->cap.size;
		memcpy(cap, &tmp->cap, len);
		cap = (struct pci_cap_saved_data *)((u8 *)cap + len);
	}
	/* Empty cap_save terminates list */

	return state;
}
EXPORT_SYMBOL_GPL(pci_store_saved_state);

/**
 * pci_load_saved_state - Reload the provided save state into struct pci_dev.
 * @dev: PCI device that we're dealing with
 * @state: Saved state returned from pci_store_saved_state()
 */
int pci_load_saved_state(struct pci_dev *dev,
			 struct pci_saved_state *state)
{
	struct pci_cap_saved_data *cap;

	dev->state_saved = false;

	if (!state)
		return 0;

	memcpy(dev->saved_config_space, state->config_space,
	       sizeof(state->config_space));

	cap = state->cap;
	while (cap->size) {
		struct pci_cap_saved_state *tmp;

		tmp = _pci_find_saved_cap(dev, cap->cap_nr, cap->cap_extended);
		if (!tmp || tmp->cap.size != cap->size)
			return -EINVAL;

		memcpy(tmp->cap.data, cap->data, tmp->cap.size);
		cap = (struct pci_cap_saved_data *)((u8 *)cap +
		       sizeof(struct pci_cap_saved_data) + cap->size);
	}

	dev->state_saved = true;
	return 0;
}
EXPORT_SYMBOL_GPL(pci_load_saved_state);

/**
 * pci_load_and_free_saved_state - Reload the save state pointed to by state,
 *				   and free the memory allocated for it.
 * @dev: PCI device that we're dealing with
 * @state: Pointer to saved state returned from pci_store_saved_state()
 */
int pci_load_and_free_saved_state(struct pci_dev *dev,
				  struct pci_saved_state **state)
{
	int ret = pci_load_saved_state(dev, *state);
	kfree(*state);
	*state = NULL;
	return ret;
}
EXPORT_SYMBOL_GPL(pci_load_and_free_saved_state);

int __weak pcibios_enable_device(struct pci_dev *dev, int bars)
{
	return pci_enable_resources(dev, bars);
}

static int do_pci_enable_device(struct pci_dev *dev, int bars)
{
	int err;
	struct pci_dev *bridge;
	u16 cmd;
	u8 pin;

	err = pci_set_power_state(dev, PCI_D0);
	if (err < 0 && err != -EIO)
		return err;

	bridge = pci_upstream_bridge(dev);
	if (bridge)
		pcie_aspm_powersave_config_link(bridge);

	err = pcibios_enable_device(dev, bars);
	if (err < 0)
		return err;
	pci_fixup_device(pci_fixup_enable, dev);

	if (dev->msi_enabled || dev->msix_enabled)
		return 0;

	pci_read_config_byte(dev, PCI_INTERRUPT_PIN, &pin);
	if (pin) {
		pci_read_config_word(dev, PCI_COMMAND, &cmd);
		if (cmd & PCI_COMMAND_INTX_DISABLE)
			pci_write_config_word(dev, PCI_COMMAND,
					      cmd & ~PCI_COMMAND_INTX_DISABLE);
	}

	return 0;
}

/**
 * pci_reenable_device - Resume abandoned device
 * @dev: PCI device to be resumed
 *
 * NOTE: This function is a backend of pci_default_resume() and is not supposed
 * to be called by normal code, write proper resume handler and use it instead.
 */
int pci_reenable_device(struct pci_dev *dev)
{
	if (pci_is_enabled(dev))
		return do_pci_enable_device(dev, (1 << PCI_NUM_RESOURCES) - 1);
	return 0;
}
EXPORT_SYMBOL(pci_reenable_device);

static void pci_enable_bridge(struct pci_dev *dev)
{
	struct pci_dev *bridge;
	int retval;

	bridge = pci_upstream_bridge(dev);
	if (bridge)
		pci_enable_bridge(bridge);

	if (pci_is_enabled(dev)) {
		if (!dev->is_busmaster)
			pci_set_master(dev);
		return;
	}

	retval = pci_enable_device(dev);
	if (retval)
		pci_err(dev, "Error enabling bridge (%d), continuing\n",
			retval);
	pci_set_master(dev);
}

static int pci_enable_device_flags(struct pci_dev *dev, unsigned long flags)
{
	struct pci_dev *bridge;
	int err;
	int i, bars = 0;

	/*
	 * Power state could be unknown at this point, either due to a fresh
	 * boot or a device removal call.  So get the current power state
	 * so that things like MSI message writing will behave as expected
	 * (e.g. if the device really is in D0 at enable time).
	 */
	pci_update_current_state(dev, dev->current_state);

	if (atomic_inc_return(&dev->enable_cnt) > 1)
		return 0;		/* already enabled */

	bridge = pci_upstream_bridge(dev);
	if (bridge)
		pci_enable_bridge(bridge);

	/* only skip sriov related */
	for (i = 0; i <= PCI_ROM_RESOURCE; i++)
		if (dev->resource[i].flags & flags)
			bars |= (1 << i);
	for (i = PCI_BRIDGE_RESOURCES; i < DEVICE_COUNT_RESOURCE; i++)
		if (dev->resource[i].flags & flags)
			bars |= (1 << i);

	err = do_pci_enable_device(dev, bars);
	if (err < 0)
		atomic_dec(&dev->enable_cnt);
	return err;
}

/**
 * pci_enable_device_mem - Initialize a device for use with Memory space
 * @dev: PCI device to be initialized
 *
 * Initialize device before it's used by a driver. Ask low-level code
 * to enable Memory resources. Wake up the device if it was suspended.
 * Beware, this function can fail.
 */
int pci_enable_device_mem(struct pci_dev *dev)
{
	return pci_enable_device_flags(dev, IORESOURCE_MEM);
}
EXPORT_SYMBOL(pci_enable_device_mem);

/**
 * pci_enable_device - Initialize device before it's used by a driver.
 * @dev: PCI device to be initialized
 *
 * Initialize device before it's used by a driver. Ask low-level code
 * to enable I/O and memory. Wake up the device if it was suspended.
 * Beware, this function can fail.
 *
 * Note we don't actually enable the device many times if we call
 * this function repeatedly (we just increment the count).
 */
int pci_enable_device(struct pci_dev *dev)
{
	return pci_enable_device_flags(dev, IORESOURCE_MEM | IORESOURCE_IO);
}
EXPORT_SYMBOL(pci_enable_device);

/*
 * pcibios_device_add - provide arch specific hooks when adding device dev
 * @dev: the PCI device being added
 *
 * Permits the platform to provide architecture specific functionality when
 * devices are added. This is the default implementation. Architecture
 * implementations can override this.
 */
int __weak pcibios_device_add(struct pci_dev *dev)
{
	return 0;
}

/**
 * pcibios_release_device - provide arch specific hooks when releasing
 *			    device dev
 * @dev: the PCI device being released
 *
 * Permits the platform to provide architecture specific functionality when
 * devices are released. This is the default implementation. Architecture
 * implementations can override this.
 */
void __weak pcibios_release_device(struct pci_dev *dev) {}

/**
 * pcibios_disable_device - disable arch specific PCI resources for device dev
 * @dev: the PCI device to disable
 *
 * Disables architecture specific PCI resources for the device. This
 * is the default implementation. Architecture implementations can
 * override this.
 */
void __weak pcibios_disable_device(struct pci_dev *dev) {}

static void do_pci_disable_device(struct pci_dev *dev)
{
	u16 pci_command;

	pci_read_config_word(dev, PCI_COMMAND, &pci_command);
	if (pci_command & PCI_COMMAND_MASTER) {
		pci_command &= ~PCI_COMMAND_MASTER;
		pci_write_config_word(dev, PCI_COMMAND, pci_command);
	}

	pcibios_disable_device(dev);
}

/**
 * pci_disable_enabled_device - Disable device without updating enable_cnt
 * @dev: PCI device to disable
 *
 * NOTE: This function is a backend of PCI power management routines and is
 * not supposed to be called drivers.
 */
void pci_disable_enabled_device(struct pci_dev *dev)
{
	if (pci_is_enabled(dev))
		do_pci_disable_device(dev);
}

/**
 * pci_disable_device - Disable PCI device after use
 * @dev: PCI device to be disabled
 *
 * Signal to the system that the PCI device is not in use by the system
 * anymore.  This only involves disabling PCI bus-mastering, if active.
 *
 * Note we don't actually disable the device until all callers of
 * pci_enable_device() have called pci_disable_device().
 */
void pci_disable_device(struct pci_dev *dev)
{
	dev_WARN_ONCE(&dev->dev, atomic_read(&dev->enable_cnt) <= 0,
		      "disabling already-disabled device");

	if (atomic_dec_return(&dev->enable_cnt) != 0)
		return;

	do_pci_disable_device(dev);

	dev->is_busmaster = 0;
}
EXPORT_SYMBOL(pci_disable_device);

/**
 * pcibios_set_pcie_reset_state - set reset state for device dev
 * @dev: the PCIe device reset
 * @state: Reset state to enter into
 *
 * Set the PCIe reset state for the device. This is the default
 * implementation. Architecture implementations can override this.
 */
int __weak pcibios_set_pcie_reset_state(struct pci_dev *dev,
					enum pcie_reset_state state)
{
	return -EINVAL;
}

/**
 * pci_set_pcie_reset_state - set reset state for device dev
 * @dev: the PCIe device reset
 * @state: Reset state to enter into
 *
 * Sets the PCI reset state for the device.
 */
int pci_set_pcie_reset_state(struct pci_dev *dev, enum pcie_reset_state state)
{
	return pcibios_set_pcie_reset_state(dev, state);
}
EXPORT_SYMBOL_GPL(pci_set_pcie_reset_state);

#ifdef CONFIG_PCIEAER
void pcie_clear_device_status(struct pci_dev *dev)
{
	u16 sta;

	pcie_capability_read_word(dev, PCI_EXP_DEVSTA, &sta);
	pcie_capability_write_word(dev, PCI_EXP_DEVSTA, sta);
}
#endif

/**
 * pcie_clear_root_pme_status - Clear root port PME interrupt status.
 * @dev: PCIe root port or event collector.
 */
void pcie_clear_root_pme_status(struct pci_dev *dev)
{
	pcie_capability_set_dword(dev, PCI_EXP_RTSTA, PCI_EXP_RTSTA_PME);
}

/**
 * pci_check_pme_status - Check if given device has generated PME.
 * @dev: Device to check.
 *
 * Check the PME status of the device and if set, clear it and clear PME enable
 * (if set).  Return 'true' if PME status and PME enable were both set or
 * 'false' otherwise.
 */
bool pci_check_pme_status(struct pci_dev *dev)
{
	int pmcsr_pos;
	u16 pmcsr;
	bool ret = false;

	if (!dev->pm_cap)
		return false;

	pmcsr_pos = dev->pm_cap + PCI_PM_CTRL;
	pci_read_config_word(dev, pmcsr_pos, &pmcsr);
	if (!(pmcsr & PCI_PM_CTRL_PME_STATUS))
		return false;

	/* Clear PME status. */
	pmcsr |= PCI_PM_CTRL_PME_STATUS;
	if (pmcsr & PCI_PM_CTRL_PME_ENABLE) {
		/* Disable PME to avoid interrupt flood. */
		pmcsr &= ~PCI_PM_CTRL_PME_ENABLE;
		ret = true;
	}

	pci_write_config_word(dev, pmcsr_pos, pmcsr);

	return ret;
}

/**
 * pci_pme_wakeup - Wake up a PCI device if its PME Status bit is set.
 * @dev: Device to handle.
 * @pme_poll_reset: Whether or not to reset the device's pme_poll flag.
 *
 * Check if @dev has generated PME and queue a resume request for it in that
 * case.
 */
static int pci_pme_wakeup(struct pci_dev *dev, void *pme_poll_reset)
{
	if (pme_poll_reset && dev->pme_poll)
		dev->pme_poll = false;

	if (pci_check_pme_status(dev)) {
		pci_wakeup_event(dev);
		pm_request_resume(&dev->dev);
	}
	return 0;
}

/**
 * pci_pme_wakeup_bus - Walk given bus and wake up devices on it, if necessary.
 * @bus: Top bus of the subtree to walk.
 */
void pci_pme_wakeup_bus(struct pci_bus *bus)
{
	if (bus)
		pci_walk_bus(bus, pci_pme_wakeup, (void *)true);
}


/**
 * pci_pme_capable - check the capability of PCI device to generate PME#
 * @dev: PCI device to handle.
 * @state: PCI state from which device will issue PME#.
 */
bool pci_pme_capable(struct pci_dev *dev, pci_power_t state)
{
	if (!dev->pm_cap)
		return false;

	return !!(dev->pme_support & (1 << state));
}
EXPORT_SYMBOL(pci_pme_capable);

static void pci_pme_list_scan(struct work_struct *work)
{
	struct pci_pme_device *pme_dev, *n;

	mutex_lock(&pci_pme_list_mutex);
	list_for_each_entry_safe(pme_dev, n, &pci_pme_list, list) {
		struct pci_dev *pdev = pme_dev->dev;

		if (pdev->pme_poll) {
			struct pci_dev *bridge = pdev->bus->self;
			struct device *dev = &pdev->dev;
			struct device *bdev = bridge ? &bridge->dev : NULL;
			int bref = 0;

			/*
			 * If we have a bridge, it should be in an active/D0
			 * state or the configuration space of subordinate
			 * devices may not be accessible or stable over the
			 * course of the call.
			 */
			if (bdev) {
				bref = pm_runtime_get_if_active(bdev);
				if (!bref)
					continue;

				if (bridge->current_state != PCI_D0)
					goto put_bridge;
			}

			/*
			 * The device itself should be suspended but config
			 * space must be accessible, therefore it cannot be in
			 * D3cold.
			 */
			if (pm_runtime_suspended(dev) &&
			    pdev->current_state != PCI_D3cold)
				pci_pme_wakeup(pdev, NULL);

put_bridge:
			if (bref > 0)
				pm_runtime_put(bdev);
		} else {
			list_del(&pme_dev->list);
			kfree(pme_dev);
		}
	}
	if (!list_empty(&pci_pme_list))
		queue_delayed_work(system_freezable_wq, &pci_pme_work,
				   msecs_to_jiffies(PME_TIMEOUT));
	mutex_unlock(&pci_pme_list_mutex);
}

static void __pci_pme_active(struct pci_dev *dev, bool enable)
{
	u16 pmcsr;

	if (!dev->pme_support)
		return;

	pci_read_config_word(dev, dev->pm_cap + PCI_PM_CTRL, &pmcsr);
	/* Clear PME_Status by writing 1 to it and enable PME# */
	pmcsr |= PCI_PM_CTRL_PME_STATUS | PCI_PM_CTRL_PME_ENABLE;
	if (!enable)
		pmcsr &= ~PCI_PM_CTRL_PME_ENABLE;

	pci_write_config_word(dev, dev->pm_cap + PCI_PM_CTRL, pmcsr);
}

/**
 * pci_pme_restore - Restore PME configuration after config space restore.
 * @dev: PCI device to update.
 */
void pci_pme_restore(struct pci_dev *dev)
{
	u16 pmcsr;

	if (!dev->pme_support)
		return;

	pci_read_config_word(dev, dev->pm_cap + PCI_PM_CTRL, &pmcsr);
	if (dev->wakeup_prepared) {
		pmcsr |= PCI_PM_CTRL_PME_ENABLE;
		pmcsr &= ~PCI_PM_CTRL_PME_STATUS;
	} else {
		pmcsr &= ~PCI_PM_CTRL_PME_ENABLE;
		pmcsr |= PCI_PM_CTRL_PME_STATUS;
	}
	pci_write_config_word(dev, dev->pm_cap + PCI_PM_CTRL, pmcsr);
}

/**
 * pci_pme_active - enable or disable PCI device's PME# function
 * @dev: PCI device to handle.
 * @enable: 'true' to enable PME# generation; 'false' to disable it.
 *
 * The caller must verify that the device is capable of generating PME# before
 * calling this function with @enable equal to 'true'.
 */
void pci_pme_active(struct pci_dev *dev, bool enable)
{
	__pci_pme_active(dev, enable);

	/*
	 * PCI (as opposed to PCIe) PME requires that the device have
	 * its PME# line hooked up correctly. Not all hardware vendors
	 * do this, so the PME never gets delivered and the device
	 * remains asleep. The easiest way around this is to
	 * periodically walk the list of suspended devices and check
	 * whether any have their PME flag set. The assumption is that
	 * we'll wake up often enough anyway that this won't be a huge
	 * hit, and the power savings from the devices will still be a
	 * win.
	 *
	 * Although PCIe uses in-band PME message instead of PME# line
	 * to report PME, PME does not work for some PCIe devices in
	 * reality.  For example, there are devices that set their PME
	 * status bits, but don't really bother to send a PME message;
	 * there are PCI Express Root Ports that don't bother to
	 * trigger interrupts when they receive PME messages from the
	 * devices below.  So PME poll is used for PCIe devices too.
	 */

	if (dev->pme_poll) {
		struct pci_pme_device *pme_dev;
		if (enable) {
			pme_dev = kmalloc(sizeof(struct pci_pme_device),
					  GFP_KERNEL);
			if (!pme_dev) {
				pci_warn(dev, "can't enable PME#\n");
				return;
			}
			pme_dev->dev = dev;
			mutex_lock(&pci_pme_list_mutex);
			list_add(&pme_dev->list, &pci_pme_list);
			if (list_is_singular(&pci_pme_list))
				queue_delayed_work(system_freezable_wq,
						   &pci_pme_work,
						   msecs_to_jiffies(PME_TIMEOUT));
			mutex_unlock(&pci_pme_list_mutex);
		} else {
			mutex_lock(&pci_pme_list_mutex);
			list_for_each_entry(pme_dev, &pci_pme_list, list) {
				if (pme_dev->dev == dev) {
					list_del(&pme_dev->list);
					kfree(pme_dev);
					break;
				}
			}
			mutex_unlock(&pci_pme_list_mutex);
		}
	}

	pci_dbg(dev, "PME# %s\n", enable ? "enabled" : "disabled");
}
EXPORT_SYMBOL(pci_pme_active);

/**
 * __pci_enable_wake - enable PCI device as wakeup event source
 * @dev: PCI device affected
 * @state: PCI state from which device will issue wakeup events
 * @enable: True to enable event generation; false to disable
 *
 * This enables the device as a wakeup event source, or disables it.
 * When such events involves platform-specific hooks, those hooks are
 * called automatically by this routine.
 *
 * Devices with legacy power management (no standard PCI PM capabilities)
 * always require such platform hooks.
 *
 * RETURN VALUE:
 * 0 is returned on success
 * -EINVAL is returned if device is not supposed to wake up the system
 * Error code depending on the platform is returned if both the platform and
 * the native mechanism fail to enable the generation of wake-up events
 */
static int __pci_enable_wake(struct pci_dev *dev, pci_power_t state, bool enable)
{
	int ret = 0;

	/*
	 * Bridges that are not power-manageable directly only signal
	 * wakeup on behalf of subordinate devices which is set up
	 * elsewhere, so skip them. However, bridges that are
	 * power-manageable may signal wakeup for themselves (for example,
	 * on a hotplug event) and they need to be covered here.
	 */
	if (!pci_power_manageable(dev))
		return 0;

	/* Don't do the same thing twice in a row for one device. */
	if (!!enable == !!dev->wakeup_prepared)
		return 0;

	/*
	 * According to "PCI System Architecture" 4th ed. by Tom Shanley & Don
	 * Anderson we should be doing PME# wake enable followed by ACPI wake
	 * enable.  To disable wake-up we call the platform first, for symmetry.
	 */

	if (enable) {
		int error;

		/*
		 * Enable PME signaling if the device can signal PME from
		 * D3cold regardless of whether or not it can signal PME from
		 * the current target state, because that will allow it to
		 * signal PME when the hierarchy above it goes into D3cold and
		 * the device itself ends up in D3cold as a result of that.
		 */
		if (pci_pme_capable(dev, state) || pci_pme_capable(dev, PCI_D3cold))
			pci_pme_active(dev, true);
		else
			ret = 1;
		error = platform_pci_set_wakeup(dev, true);
		if (ret)
			ret = error;
		if (!ret)
			dev->wakeup_prepared = true;
	} else {
		platform_pci_set_wakeup(dev, false);
		pci_pme_active(dev, false);
		dev->wakeup_prepared = false;
	}

	return ret;
}

/**
 * pci_enable_wake - change wakeup settings for a PCI device
 * @pci_dev: Target device
 * @state: PCI state from which device will issue wakeup events
 * @enable: Whether or not to enable event generation
 *
 * If @enable is set, check device_may_wakeup() for the device before calling
 * __pci_enable_wake() for it.
 */
int pci_enable_wake(struct pci_dev *pci_dev, pci_power_t state, bool enable)
{
	if (enable && !device_may_wakeup(&pci_dev->dev))
		return -EINVAL;

	return __pci_enable_wake(pci_dev, state, enable);
}
EXPORT_SYMBOL(pci_enable_wake);

/**
 * pci_wake_from_d3 - enable/disable device to wake up from D3_hot or D3_cold
 * @dev: PCI device to prepare
 * @enable: True to enable wake-up event generation; false to disable
 *
 * Many drivers want the device to wake up the system from D3_hot or D3_cold
 * and this function allows them to set that up cleanly - pci_enable_wake()
 * should not be called twice in a row to enable wake-up due to PCI PM vs ACPI
 * ordering constraints.
 *
 * This function only returns error code if the device is not allowed to wake
 * up the system from sleep or it is not capable of generating PME# from both
 * D3_hot and D3_cold and the platform is unable to enable wake-up power for it.
 */
int pci_wake_from_d3(struct pci_dev *dev, bool enable)
{
	return pci_pme_capable(dev, PCI_D3cold) ?
			pci_enable_wake(dev, PCI_D3cold, enable) :
			pci_enable_wake(dev, PCI_D3hot, enable);
}
EXPORT_SYMBOL(pci_wake_from_d3);

/**
 * pci_target_state - find an appropriate low power state for a given PCI dev
 * @dev: PCI device
 * @wakeup: Whether or not wakeup functionality will be enabled for the device.
 *
 * Use underlying platform code to find a supported low power state for @dev.
 * If the platform can't manage @dev, return the deepest state from which it
 * can generate wake events, based on any available PME info.
 */
static pci_power_t pci_target_state(struct pci_dev *dev, bool wakeup)
{
	if (platform_pci_power_manageable(dev)) {
		/*
		 * Call the platform to find the target state for the device.
		 */
		pci_power_t state = platform_pci_choose_state(dev);

		switch (state) {
		case PCI_POWER_ERROR:
		case PCI_UNKNOWN:
			return PCI_D3hot;

		case PCI_D1:
		case PCI_D2:
			if (pci_no_d1d2(dev))
				return PCI_D3hot;
		}

		return state;
	}

	/*
	 * If the device is in D3cold even though it's not power-manageable by
	 * the platform, it may have been powered down by non-standard means.
	 * Best to let it slumber.
	 */
	if (dev->current_state == PCI_D3cold)
		return PCI_D3cold;
	else if (!dev->pm_cap)
		return PCI_D0;

	if (wakeup && dev->pme_support) {
		pci_power_t state = PCI_D3hot;

		/*
		 * Find the deepest state from which the device can generate
		 * PME#.
		 */
		while (state && !(dev->pme_support & (1 << state)))
			state--;

		if (state)
			return state;
		else if (dev->pme_support & 1)
			return PCI_D0;
	}

	return PCI_D3hot;
}

/**
 * pci_prepare_to_sleep - prepare PCI device for system-wide transition
 *			  into a sleep state
 * @dev: Device to handle.
 *
 * Choose the power state appropriate for the device depending on whether
 * it can wake up the system and/or is power manageable by the platform
 * (PCI_D3hot is the default) and put the device into that state.
 */
int pci_prepare_to_sleep(struct pci_dev *dev)
{
	bool wakeup = device_may_wakeup(&dev->dev);
	pci_power_t target_state = pci_target_state(dev, wakeup);
	int error;

	if (target_state == PCI_POWER_ERROR)
		return -EIO;

	pci_enable_wake(dev, target_state, wakeup);

	error = pci_set_power_state(dev, target_state);

	if (error)
		pci_enable_wake(dev, target_state, false);

	return error;
}
EXPORT_SYMBOL(pci_prepare_to_sleep);

/**
 * pci_back_from_sleep - turn PCI device on during system-wide transition
 *			 into working state
 * @dev: Device to handle.
 *
 * Disable device's system wake-up capability and put it into D0.
 */
int pci_back_from_sleep(struct pci_dev *dev)
{
	int ret = pci_set_power_state(dev, PCI_D0);

	if (ret)
		return ret;

	pci_enable_wake(dev, PCI_D0, false);
	return 0;
}
EXPORT_SYMBOL(pci_back_from_sleep);

/**
 * pci_finish_runtime_suspend - Carry out PCI-specific part of runtime suspend.
 * @dev: PCI device being suspended.
 *
 * Prepare @dev to generate wake-up events at run time and put it into a low
 * power state.
 */
int pci_finish_runtime_suspend(struct pci_dev *dev)
{
	pci_power_t target_state;
	int error;

	target_state = pci_target_state(dev, device_can_wakeup(&dev->dev));
	if (target_state == PCI_POWER_ERROR)
		return -EIO;

	__pci_enable_wake(dev, target_state, pci_dev_run_wake(dev));

	error = pci_set_power_state(dev, target_state);

	if (error)
		pci_enable_wake(dev, target_state, false);

	return error;
}

/**
 * pci_dev_run_wake - Check if device can generate run-time wake-up events.
 * @dev: Device to check.
 *
 * Return true if the device itself is capable of generating wake-up events
 * (through the platform or using the native PCIe PME) or if the device supports
 * PME and one of its upstream bridges can generate wake-up events.
 */
bool pci_dev_run_wake(struct pci_dev *dev)
{
	struct pci_bus *bus = dev->bus;

	if (!dev->pme_support)
		return false;

	/* PME-capable in principle, but not from the target power state */
	if (!pci_pme_capable(dev, pci_target_state(dev, true)))
		return false;

	if (device_can_wakeup(&dev->dev))
		return true;

	while (bus->parent) {
		struct pci_dev *bridge = bus->self;

		if (device_can_wakeup(&bridge->dev))
			return true;

		bus = bus->parent;
	}

	/* We have reached the root bus. */
	if (bus->bridge)
		return device_can_wakeup(bus->bridge);

	return false;
}
EXPORT_SYMBOL_GPL(pci_dev_run_wake);

/**
 * pci_dev_need_resume - Check if it is necessary to resume the device.
 * @pci_dev: Device to check.
 *
 * Return 'true' if the device is not runtime-suspended or it has to be
 * reconfigured due to wakeup settings difference between system and runtime
 * suspend, or the current power state of it is not suitable for the upcoming
 * (system-wide) transition.
 */
bool pci_dev_need_resume(struct pci_dev *pci_dev)
{
	struct device *dev = &pci_dev->dev;
	pci_power_t target_state;

	if (!pm_runtime_suspended(dev) || platform_pci_need_resume(pci_dev))
		return true;

	target_state = pci_target_state(pci_dev, device_may_wakeup(dev));

	/*
	 * If the earlier platform check has not triggered, D3cold is just power
	 * removal on top of D3hot, so no need to resume the device in that
	 * case.
	 */
	return target_state != pci_dev->current_state &&
		target_state != PCI_D3cold &&
		pci_dev->current_state != PCI_D3hot;
}

/**
 * pci_dev_adjust_pme - Adjust PME setting for a suspended device.
 * @pci_dev: Device to check.
 *
 * If the device is suspended and it is not configured for system wakeup,
 * disable PME for it to prevent it from waking up the system unnecessarily.
 *
 * Note that if the device's power state is D3cold and the platform check in
 * pci_dev_need_resume() has not triggered, the device's configuration need not
 * be changed.
 */
void pci_dev_adjust_pme(struct pci_dev *pci_dev)
{
	struct device *dev = &pci_dev->dev;

	spin_lock_irq(&dev->power.lock);

	if (pm_runtime_suspended(dev) && !device_may_wakeup(dev) &&
	    pci_dev->current_state < PCI_D3cold)
		__pci_pme_active(pci_dev, false);

	spin_unlock_irq(&dev->power.lock);
}

/**
 * pci_dev_complete_resume - Finalize resume from system sleep for a device.
 * @pci_dev: Device to handle.
 *
 * If the device is runtime suspended and wakeup-capable, enable PME for it as
 * it might have been disabled during the prepare phase of system suspend if
 * the device was not configured for system wakeup.
 */
void pci_dev_complete_resume(struct pci_dev *pci_dev)
{
	struct device *dev = &pci_dev->dev;

	if (!pci_dev_run_wake(pci_dev))
		return;

	spin_lock_irq(&dev->power.lock);

	if (pm_runtime_suspended(dev) && pci_dev->current_state < PCI_D3cold)
		__pci_pme_active(pci_dev, true);

	spin_unlock_irq(&dev->power.lock);
}

/**
 * pci_choose_state - Choose the power state of a PCI device.
 * @dev: Target PCI device.
 * @state: Target state for the whole system.
 *
 * Returns PCI power state suitable for @dev and @state.
 */
pci_power_t pci_choose_state(struct pci_dev *dev, pm_message_t state)
{
	if (state.event == PM_EVENT_ON)
		return PCI_D0;

	return pci_target_state(dev, false);
}
EXPORT_SYMBOL(pci_choose_state);

void pci_config_pm_runtime_get(struct pci_dev *pdev)
{
	struct device *dev = &pdev->dev;
	struct device *parent = dev->parent;

	if (parent)
		pm_runtime_get_sync(parent);
	pm_runtime_get_noresume(dev);
	/*
	 * pdev->current_state is set to PCI_D3cold during suspending,
	 * so wait until suspending completes
	 */
	pm_runtime_barrier(dev);
	/*
	 * Only need to resume devices in D3cold, because config
	 * registers are still accessible for devices suspended but
	 * not in D3cold.
	 */
	if (pdev->current_state == PCI_D3cold)
		pm_runtime_resume(dev);
}

void pci_config_pm_runtime_put(struct pci_dev *pdev)
{
	struct device *dev = &pdev->dev;
	struct device *parent = dev->parent;

	pm_runtime_put(dev);
	if (parent)
		pm_runtime_put_sync(parent);
}

static const struct dmi_system_id bridge_d3_blacklist[] = {
#ifdef CONFIG_X86
	{
		/*
		 * Gigabyte X299 root port is not marked as hotplug capable
		 * which allows Linux to power manage it.  However, this
		 * confuses the BIOS SMI handler so don't power manage root
		 * ports on that system.
		 */
		.ident = "X299 DESIGNARE EX-CF",
		.matches = {
			DMI_MATCH(DMI_BOARD_VENDOR, "Gigabyte Technology Co., Ltd."),
			DMI_MATCH(DMI_BOARD_NAME, "X299 DESIGNARE EX-CF"),
		},
	},
	{
		/*
		 * Downstream device is not accessible after putting a root port
		 * into D3cold and back into D0 on Elo Continental Z2 board
		 */
		.ident = "Elo Continental Z2",
		.matches = {
			DMI_MATCH(DMI_BOARD_VENDOR, "Elo Touch Solutions"),
			DMI_MATCH(DMI_BOARD_NAME, "Geminilake"),
			DMI_MATCH(DMI_BOARD_VERSION, "Continental Z2"),
		},
	},
	{
		/*
		 * Changing power state of root port dGPU is connected fails
		 * https://gitlab.freedesktop.org/drm/amd/-/issues/3229
		 */
		.ident = "Hewlett-Packard HP Pavilion 17 Notebook PC/1972",
		.matches = {
			DMI_MATCH(DMI_BOARD_VENDOR, "Hewlett-Packard"),
			DMI_MATCH(DMI_BOARD_NAME, "1972"),
			DMI_MATCH(DMI_BOARD_VERSION, "95.33"),
		},
	},
#endif
	{ }
};

/**
 * pci_bridge_d3_possible - Is it possible to put the bridge into D3
 * @bridge: Bridge to check
 *
 * This function checks if it is possible to move the bridge to D3.
 * Currently we only allow D3 for recent enough PCIe ports and Thunderbolt.
 */
bool pci_bridge_d3_possible(struct pci_dev *bridge)
{
	if (!pci_is_pcie(bridge))
		return false;

	switch (pci_pcie_type(bridge)) {
	case PCI_EXP_TYPE_ROOT_PORT:
	case PCI_EXP_TYPE_UPSTREAM:
	case PCI_EXP_TYPE_DOWNSTREAM:
		if (pci_bridge_d3_disable)
			return false;

		/*
		 * Hotplug ports handled by firmware in System Management Mode
		 * may not be put into D3 by the OS (Thunderbolt on non-Macs).
		 */
		if (bridge->is_hotplug_bridge && !pciehp_is_native(bridge))
			return false;

		if (pci_bridge_d3_force)
			return true;

		/* Even the oldest 2010 Thunderbolt controller supports D3. */
		if (bridge->is_thunderbolt)
			return true;

		/* Platform might know better if the bridge supports D3 */
		if (platform_pci_bridge_d3(bridge))
			return true;

		/*
		 * Hotplug ports handled natively by the OS were not validated
		 * by vendors for runtime D3 at least until 2018 because there
		 * was no OS support.
		 */
		if (bridge->is_hotplug_bridge)
			return false;

		if (dmi_check_system(bridge_d3_blacklist))
			return false;

		/*
		 * It should be safe to put PCIe ports from 2015 or newer
		 * to D3.
		 */
		if (dmi_get_bios_year() >= 2015)
			return true;
		break;
	}

	return false;
}

static int pci_dev_check_d3cold(struct pci_dev *dev, void *data)
{
	bool *d3cold_ok = data;

	if (/* The device needs to be allowed to go D3cold ... */
	    dev->no_d3cold || !dev->d3cold_allowed ||

	    /* ... and if it is wakeup capable to do so from D3cold. */
	    (device_may_wakeup(&dev->dev) &&
	     !pci_pme_capable(dev, PCI_D3cold)) ||

	    /* If it is a bridge it must be allowed to go to D3. */
	    !pci_power_manageable(dev))

		*d3cold_ok = false;

	return !*d3cold_ok;
}

/*
 * pci_bridge_d3_update - Update bridge D3 capabilities
 * @dev: PCI device which is changed
 *
 * Update upstream bridge PM capabilities accordingly depending on if the
 * device PM configuration was changed or the device is being removed.  The
 * change is also propagated upstream.
 */
void pci_bridge_d3_update(struct pci_dev *dev)
{
	bool remove = !device_is_registered(&dev->dev);
	struct pci_dev *bridge;
	bool d3cold_ok = true;

	bridge = pci_upstream_bridge(dev);
	if (!bridge || !pci_bridge_d3_possible(bridge))
		return;

	/*
	 * If D3 is currently allowed for the bridge, removing one of its
	 * children won't change that.
	 */
	if (remove && bridge->bridge_d3)
		return;

	/*
	 * If D3 is currently allowed for the bridge and a child is added or
	 * changed, disallowance of D3 can only be caused by that child, so
	 * we only need to check that single device, not any of its siblings.
	 *
	 * If D3 is currently not allowed for the bridge, checking the device
	 * first may allow us to skip checking its siblings.
	 */
	if (!remove)
		pci_dev_check_d3cold(dev, &d3cold_ok);

	/*
	 * If D3 is currently not allowed for the bridge, this may be caused
	 * either by the device being changed/removed or any of its siblings,
	 * so we need to go through all children to find out if one of them
	 * continues to block D3.
	 */
	if (d3cold_ok && !bridge->bridge_d3)
		pci_walk_bus(bridge->subordinate, pci_dev_check_d3cold,
			     &d3cold_ok);

	if (bridge->bridge_d3 != d3cold_ok) {
		bridge->bridge_d3 = d3cold_ok;
		/* Propagate change to upstream bridges */
		pci_bridge_d3_update(bridge);
	}
}

/**
 * pci_d3cold_enable - Enable D3cold for device
 * @dev: PCI device to handle
 *
 * This function can be used in drivers to enable D3cold from the device
 * they handle.  It also updates upstream PCI bridge PM capabilities
 * accordingly.
 */
void pci_d3cold_enable(struct pci_dev *dev)
{
	if (dev->no_d3cold) {
		dev->no_d3cold = false;
		pci_bridge_d3_update(dev);
	}
}
EXPORT_SYMBOL_GPL(pci_d3cold_enable);

/**
 * pci_d3cold_disable - Disable D3cold for device
 * @dev: PCI device to handle
 *
 * This function can be used in drivers to disable D3cold from the device
 * they handle.  It also updates upstream PCI bridge PM capabilities
 * accordingly.
 */
void pci_d3cold_disable(struct pci_dev *dev)
{
	if (!dev->no_d3cold) {
		dev->no_d3cold = true;
		pci_bridge_d3_update(dev);
	}
}
EXPORT_SYMBOL_GPL(pci_d3cold_disable);

/**
 * pci_pm_init - Initialize PM functions of given PCI device
 * @dev: PCI device to handle.
 */
void pci_pm_init(struct pci_dev *dev)
{
	int pm;
	u16 status;
	u16 pmc;

	pm_runtime_forbid(&dev->dev);
	pm_runtime_set_active(&dev->dev);
	pm_runtime_enable(&dev->dev);
	device_enable_async_suspend(&dev->dev);
	dev->wakeup_prepared = false;

	dev->pm_cap = 0;
	dev->pme_support = 0;

	/* find PCI PM capability in list */
	pm = pci_find_capability(dev, PCI_CAP_ID_PM);
	if (!pm)
		return;
	/* Check device's ability to generate PME# */
	pci_read_config_word(dev, pm + PCI_PM_PMC, &pmc);

	if ((pmc & PCI_PM_CAP_VER_MASK) > 3) {
		pci_err(dev, "unsupported PM cap regs version (%u)\n",
			pmc & PCI_PM_CAP_VER_MASK);
		return;
	}

	dev->pm_cap = pm;
	dev->d3hot_delay = PCI_PM_D3HOT_WAIT;
	dev->d3cold_delay = PCI_PM_D3COLD_WAIT;
	dev->bridge_d3 = pci_bridge_d3_possible(dev);
	dev->d3cold_allowed = true;

	dev->d1_support = false;
	dev->d2_support = false;
	if (!pci_no_d1d2(dev)) {
		if (pmc & PCI_PM_CAP_D1)
			dev->d1_support = true;
		if (pmc & PCI_PM_CAP_D2)
			dev->d2_support = true;

		if (dev->d1_support || dev->d2_support)
			pci_info(dev, "supports%s%s\n",
				   dev->d1_support ? " D1" : "",
				   dev->d2_support ? " D2" : "");
	}

	pmc &= PCI_PM_CAP_PME_MASK;
	if (pmc) {
		pci_info(dev, "PME# supported from%s%s%s%s%s\n",
			 (pmc & PCI_PM_CAP_PME_D0) ? " D0" : "",
			 (pmc & PCI_PM_CAP_PME_D1) ? " D1" : "",
			 (pmc & PCI_PM_CAP_PME_D2) ? " D2" : "",
			 (pmc & PCI_PM_CAP_PME_D3hot) ? " D3hot" : "",
			 (pmc & PCI_PM_CAP_PME_D3cold) ? " D3cold" : "");
		dev->pme_support = FIELD_GET(PCI_PM_CAP_PME_MASK, pmc);
		dev->pme_poll = true;
		/*
		 * Make device's PM flags reflect the wake-up capability, but
		 * let the user space enable it to wake up the system as needed.
		 */
		device_set_wakeup_capable(&dev->dev, true);
		/* Disable the PME# generation functionality */
		pci_pme_active(dev, false);
	}

	pci_read_config_word(dev, PCI_STATUS, &status);
	if (status & PCI_STATUS_IMM_READY)
		dev->imm_ready = 1;
}

static unsigned long pci_ea_flags(struct pci_dev *dev, u8 prop)
{
	unsigned long flags = IORESOURCE_PCI_FIXED | IORESOURCE_PCI_EA_BEI;

	switch (prop) {
	case PCI_EA_P_MEM:
	case PCI_EA_P_VF_MEM:
		flags |= IORESOURCE_MEM;
		break;
	case PCI_EA_P_MEM_PREFETCH:
	case PCI_EA_P_VF_MEM_PREFETCH:
		flags |= IORESOURCE_MEM | IORESOURCE_PREFETCH;
		break;
	case PCI_EA_P_IO:
		flags |= IORESOURCE_IO;
		break;
	default:
		return 0;
	}

	return flags;
}

static struct resource *pci_ea_get_resource(struct pci_dev *dev, u8 bei,
					    u8 prop)
{
	if (bei <= PCI_EA_BEI_BAR5 && prop <= PCI_EA_P_IO)
		return &dev->resource[bei];
#ifdef CONFIG_PCI_IOV
	else if (bei >= PCI_EA_BEI_VF_BAR0 && bei <= PCI_EA_BEI_VF_BAR5 &&
		 (prop == PCI_EA_P_VF_MEM || prop == PCI_EA_P_VF_MEM_PREFETCH))
		return &dev->resource[PCI_IOV_RESOURCES +
				      bei - PCI_EA_BEI_VF_BAR0];
#endif
	else if (bei == PCI_EA_BEI_ROM)
		return &dev->resource[PCI_ROM_RESOURCE];
	else
		return NULL;
}

/* Read an Enhanced Allocation (EA) entry */
static int pci_ea_read(struct pci_dev *dev, int offset)
{
	struct resource *res;
	const char *res_name;
	int ent_size, ent_offset = offset;
	resource_size_t start, end;
	unsigned long flags;
	u32 dw0, bei, base, max_offset;
	u8 prop;
	bool support_64 = (sizeof(resource_size_t) >= 8);

	pci_read_config_dword(dev, ent_offset, &dw0);
	ent_offset += 4;

	/* Entry size field indicates DWORDs after 1st */
	ent_size = (FIELD_GET(PCI_EA_ES, dw0) + 1) << 2;

	if (!(dw0 & PCI_EA_ENABLE)) /* Entry not enabled */
		goto out;

	bei = FIELD_GET(PCI_EA_BEI, dw0);
	prop = FIELD_GET(PCI_EA_PP, dw0);

	/*
	 * If the Property is in the reserved range, try the Secondary
	 * Property instead.
	 */
	if (prop > PCI_EA_P_BRIDGE_IO && prop < PCI_EA_P_MEM_RESERVED)
		prop = FIELD_GET(PCI_EA_SP, dw0);
	if (prop > PCI_EA_P_BRIDGE_IO)
		goto out;

	res = pci_ea_get_resource(dev, bei, prop);
	res_name = pci_resource_name(dev, bei);
	if (!res) {
		pci_err(dev, "Unsupported EA entry BEI: %u\n", bei);
		goto out;
	}

	flags = pci_ea_flags(dev, prop);
	if (!flags) {
		pci_err(dev, "Unsupported EA properties: %#x\n", prop);
		goto out;
	}

	/* Read Base */
	pci_read_config_dword(dev, ent_offset, &base);
	start = (base & PCI_EA_FIELD_MASK);
	ent_offset += 4;

	/* Read MaxOffset */
	pci_read_config_dword(dev, ent_offset, &max_offset);
	ent_offset += 4;

	/* Read Base MSBs (if 64-bit entry) */
	if (base & PCI_EA_IS_64) {
		u32 base_upper;

		pci_read_config_dword(dev, ent_offset, &base_upper);
		ent_offset += 4;

		flags |= IORESOURCE_MEM_64;

		/* entry starts above 32-bit boundary, can't use */
		if (!support_64 && base_upper)
			goto out;

		if (support_64)
			start |= ((u64)base_upper << 32);
	}

	end = start + (max_offset | 0x03);

	/* Read MaxOffset MSBs (if 64-bit entry) */
	if (max_offset & PCI_EA_IS_64) {
		u32 max_offset_upper;

		pci_read_config_dword(dev, ent_offset, &max_offset_upper);
		ent_offset += 4;

		flags |= IORESOURCE_MEM_64;

		/* entry too big, can't use */
		if (!support_64 && max_offset_upper)
			goto out;

		if (support_64)
			end += ((u64)max_offset_upper << 32);
	}

	if (end < start) {
		pci_err(dev, "EA Entry crosses address boundary\n");
		goto out;
	}

	if (ent_size != ent_offset - offset) {
		pci_err(dev, "EA Entry Size (%d) does not match length read (%d)\n",
			ent_size, ent_offset - offset);
		goto out;
	}

	res->name = pci_name(dev);
	res->start = start;
	res->end = end;
	res->flags = flags;

	if (bei <= PCI_EA_BEI_BAR5)
		pci_info(dev, "%s %pR: from Enhanced Allocation, properties %#02x\n",
			 res_name, res, prop);
	else if (bei == PCI_EA_BEI_ROM)
		pci_info(dev, "%s %pR: from Enhanced Allocation, properties %#02x\n",
			 res_name, res, prop);
	else if (bei >= PCI_EA_BEI_VF_BAR0 && bei <= PCI_EA_BEI_VF_BAR5)
		pci_info(dev, "%s %pR: from Enhanced Allocation, properties %#02x\n",
			 res_name, res, prop);
	else
		pci_info(dev, "BEI %d %pR: from Enhanced Allocation, properties %#02x\n",
			   bei, res, prop);

out:
	return offset + ent_size;
}

/* Enhanced Allocation Initialization */
void pci_ea_init(struct pci_dev *dev)
{
	int ea;
	u8 num_ent;
	int offset;
	int i;

	/* find PCI EA capability in list */
	ea = pci_find_capability(dev, PCI_CAP_ID_EA);
	if (!ea)
		return;

	/* determine the number of entries */
	pci_bus_read_config_byte(dev->bus, dev->devfn, ea + PCI_EA_NUM_ENT,
					&num_ent);
	num_ent &= PCI_EA_NUM_ENT_MASK;

	offset = ea + PCI_EA_FIRST_ENT;

	/* Skip DWORD 2 for type 1 functions */
	if (dev->hdr_type == PCI_HEADER_TYPE_BRIDGE)
		offset += 4;

	/* parse each EA entry */
	for (i = 0; i < num_ent; ++i)
		offset = pci_ea_read(dev, offset);
}

static void pci_add_saved_cap(struct pci_dev *pci_dev,
	struct pci_cap_saved_state *new_cap)
{
	hlist_add_head(&new_cap->next, &pci_dev->saved_cap_space);
}

/**
 * _pci_add_cap_save_buffer - allocate buffer for saving given
 *			      capability registers
 * @dev: the PCI device
 * @cap: the capability to allocate the buffer for
 * @extended: Standard or Extended capability ID
 * @size: requested size of the buffer
 */
static int _pci_add_cap_save_buffer(struct pci_dev *dev, u16 cap,
				    bool extended, unsigned int size)
{
	int pos;
	struct pci_cap_saved_state *save_state;

	if (extended)
		pos = pci_find_ext_capability(dev, cap);
	else
		pos = pci_find_capability(dev, cap);

	if (!pos)
		return 0;

	save_state = kzalloc(sizeof(*save_state) + size, GFP_KERNEL);
	if (!save_state)
		return -ENOMEM;

	save_state->cap.cap_nr = cap;
	save_state->cap.cap_extended = extended;
	save_state->cap.size = size;
	pci_add_saved_cap(dev, save_state);

	return 0;
}

int pci_add_cap_save_buffer(struct pci_dev *dev, char cap, unsigned int size)
{
	return _pci_add_cap_save_buffer(dev, cap, false, size);
}

int pci_add_ext_cap_save_buffer(struct pci_dev *dev, u16 cap, unsigned int size)
{
	return _pci_add_cap_save_buffer(dev, cap, true, size);
}

/**
 * pci_allocate_cap_save_buffers - allocate buffers for saving capabilities
 * @dev: the PCI device
 */
void pci_allocate_cap_save_buffers(struct pci_dev *dev)
{
	int error;

	error = pci_add_cap_save_buffer(dev, PCI_CAP_ID_EXP,
					PCI_EXP_SAVE_REGS * sizeof(u16));
	if (error)
		pci_err(dev, "unable to preallocate PCI Express save buffer\n");

	error = pci_add_cap_save_buffer(dev, PCI_CAP_ID_PCIX, sizeof(u16));
	if (error)
		pci_err(dev, "unable to preallocate PCI-X save buffer\n");

	error = pci_add_ext_cap_save_buffer(dev, PCI_EXT_CAP_ID_LTR,
					    2 * sizeof(u16));
	if (error)
		pci_err(dev, "unable to allocate suspend buffer for LTR\n");

	pci_allocate_vc_save_buffers(dev);
}

void pci_free_cap_save_buffers(struct pci_dev *dev)
{
	struct pci_cap_saved_state *tmp;
	struct hlist_node *n;

	hlist_for_each_entry_safe(tmp, n, &dev->saved_cap_space, next)
		kfree(tmp);
}

/**
 * pci_configure_ari - enable or disable ARI forwarding
 * @dev: the PCI device
 *
 * If @dev and its upstream bridge both support ARI, enable ARI in the
 * bridge.  Otherwise, disable ARI in the bridge.
 */
void pci_configure_ari(struct pci_dev *dev)
{
	u32 cap;
	struct pci_dev *bridge;

	if (pcie_ari_disabled || !pci_is_pcie(dev) || dev->devfn)
		return;

	bridge = dev->bus->self;
	if (!bridge)
		return;

	pcie_capability_read_dword(bridge, PCI_EXP_DEVCAP2, &cap);
	if (!(cap & PCI_EXP_DEVCAP2_ARI))
		return;

	if (pci_find_ext_capability(dev, PCI_EXT_CAP_ID_ARI)) {
		pcie_capability_set_word(bridge, PCI_EXP_DEVCTL2,
					 PCI_EXP_DEVCTL2_ARI);
		bridge->ari_enabled = 1;
	} else {
		pcie_capability_clear_word(bridge, PCI_EXP_DEVCTL2,
					   PCI_EXP_DEVCTL2_ARI);
		bridge->ari_enabled = 0;
	}
}

static bool pci_acs_flags_enabled(struct pci_dev *pdev, u16 acs_flags)
{
	int pos;
	u16 cap, ctrl;

	pos = pdev->acs_cap;
	if (!pos)
		return false;

	/*
	 * Except for egress control, capabilities are either required
	 * or only required if controllable.  Features missing from the
	 * capability field can therefore be assumed as hard-wired enabled.
	 */
	pci_read_config_word(pdev, pos + PCI_ACS_CAP, &cap);
	acs_flags &= (cap | PCI_ACS_EC);

	pci_read_config_word(pdev, pos + PCI_ACS_CTRL, &ctrl);
	return (ctrl & acs_flags) == acs_flags;
}

/**
 * pci_acs_enabled - test ACS against required flags for a given device
 * @pdev: device to test
 * @acs_flags: required PCI ACS flags
 *
 * Return true if the device supports the provided flags.  Automatically
 * filters out flags that are not implemented on multifunction devices.
 *
 * Note that this interface checks the effective ACS capabilities of the
 * device rather than the actual capabilities.  For instance, most single
 * function endpoints are not required to support ACS because they have no
 * opportunity for peer-to-peer access.  We therefore return 'true'
 * regardless of whether the device exposes an ACS capability.  This makes
 * it much easier for callers of this function to ignore the actual type
 * or topology of the device when testing ACS support.
 */
bool pci_acs_enabled(struct pci_dev *pdev, u16 acs_flags)
{
	int ret;

	ret = pci_dev_specific_acs_enabled(pdev, acs_flags);
	if (ret >= 0)
		return ret > 0;

	/*
	 * Conventional PCI and PCI-X devices never support ACS, either
	 * effectively or actually.  The shared bus topology implies that
	 * any device on the bus can receive or snoop DMA.
	 */
	if (!pci_is_pcie(pdev))
		return false;

	switch (pci_pcie_type(pdev)) {
	/*
	 * PCI/X-to-PCIe bridges are not specifically mentioned by the spec,
	 * but since their primary interface is PCI/X, we conservatively
	 * handle them as we would a non-PCIe device.
	 */
	case PCI_EXP_TYPE_PCIE_BRIDGE:
	/*
	 * PCIe 3.0, 6.12.1 excludes ACS on these devices.  "ACS is never
	 * applicable... must never implement an ACS Extended Capability...".
	 * This seems arbitrary, but we take a conservative interpretation
	 * of this statement.
	 */
	case PCI_EXP_TYPE_PCI_BRIDGE:
	case PCI_EXP_TYPE_RC_EC:
		return false;
	/*
	 * PCIe 3.0, 6.12.1.1 specifies that downstream and root ports should
	 * implement ACS in order to indicate their peer-to-peer capabilities,
	 * regardless of whether they are single- or multi-function devices.
	 */
	case PCI_EXP_TYPE_DOWNSTREAM:
	case PCI_EXP_TYPE_ROOT_PORT:
		return pci_acs_flags_enabled(pdev, acs_flags);
	/*
	 * PCIe 3.0, 6.12.1.2 specifies ACS capabilities that should be
	 * implemented by the remaining PCIe types to indicate peer-to-peer
	 * capabilities, but only when they are part of a multifunction
	 * device.  The footnote for section 6.12 indicates the specific
	 * PCIe types included here.
	 */
	case PCI_EXP_TYPE_ENDPOINT:
	case PCI_EXP_TYPE_UPSTREAM:
	case PCI_EXP_TYPE_LEG_END:
	case PCI_EXP_TYPE_RC_END:
		if (!pdev->multifunction)
			break;

		return pci_acs_flags_enabled(pdev, acs_flags);
	}

	/*
	 * PCIe 3.0, 6.12.1.3 specifies no ACS capabilities are applicable
	 * to single function devices with the exception of downstream ports.
	 */
	return true;
}

/**
 * pci_acs_path_enabled - test ACS flags from start to end in a hierarchy
 * @start: starting downstream device
 * @end: ending upstream device or NULL to search to the root bus
 * @acs_flags: required flags
 *
 * Walk up a device tree from start to end testing PCI ACS support.  If
 * any step along the way does not support the required flags, return false.
 */
bool pci_acs_path_enabled(struct pci_dev *start,
			  struct pci_dev *end, u16 acs_flags)
{
	struct pci_dev *pdev, *parent = start;

	do {
		pdev = parent;

		if (!pci_acs_enabled(pdev, acs_flags))
			return false;

		if (pci_is_root_bus(pdev->bus))
			return (end == NULL);

		parent = pdev->bus->self;
	} while (pdev != end);

	return true;
}

/**
 * pci_acs_init - Initialize ACS if hardware supports it
 * @dev: the PCI device
 */
void pci_acs_init(struct pci_dev *dev)
{
	dev->acs_cap = pci_find_ext_capability(dev, PCI_EXT_CAP_ID_ACS);

	/*
	 * Attempt to enable ACS regardless of capability because some Root
	 * Ports (e.g. those quirked with *_intel_pch_acs_*) do not have
	 * the standard ACS capability but still support ACS via those
	 * quirks.
	 */
	pci_enable_acs(dev);
}

/**
 * pci_rebar_find_pos - find position of resize ctrl reg for BAR
 * @pdev: PCI device
 * @bar: BAR to find
 *
 * Helper to find the position of the ctrl register for a BAR.
 * Returns -ENOTSUPP if resizable BARs are not supported at all.
 * Returns -ENOENT if no ctrl register for the BAR could be found.
 */
static int pci_rebar_find_pos(struct pci_dev *pdev, int bar)
{
	unsigned int pos, nbars, i;
	u32 ctrl;

	pos = pci_find_ext_capability(pdev, PCI_EXT_CAP_ID_REBAR);
	if (!pos)
		return -ENOTSUPP;

	pci_read_config_dword(pdev, pos + PCI_REBAR_CTRL, &ctrl);
	nbars = FIELD_GET(PCI_REBAR_CTRL_NBAR_MASK, ctrl);

	for (i = 0; i < nbars; i++, pos += 8) {
		int bar_idx;

		pci_read_config_dword(pdev, pos + PCI_REBAR_CTRL, &ctrl);
		bar_idx = FIELD_GET(PCI_REBAR_CTRL_BAR_IDX, ctrl);
		if (bar_idx == bar)
			return pos;
	}

	return -ENOENT;
}

/**
 * pci_rebar_get_possible_sizes - get possible sizes for BAR
 * @pdev: PCI device
 * @bar: BAR to query
 *
 * Get the possible sizes of a resizable BAR as bitmask defined in the spec
 * (bit 0=1MB, bit 19=512GB). Returns 0 if BAR isn't resizable.
 */
u32 pci_rebar_get_possible_sizes(struct pci_dev *pdev, int bar)
{
	int pos;
	u32 cap;

	pos = pci_rebar_find_pos(pdev, bar);
	if (pos < 0)
		return 0;

	pci_read_config_dword(pdev, pos + PCI_REBAR_CAP, &cap);
	cap = FIELD_GET(PCI_REBAR_CAP_SIZES, cap);

	/* Sapphire RX 5600 XT Pulse has an invalid cap dword for BAR 0 */
	if (pdev->vendor == PCI_VENDOR_ID_ATI && pdev->device == 0x731f &&
	    bar == 0 && cap == 0x700)
		return 0x3f00;

	return cap;
}
EXPORT_SYMBOL(pci_rebar_get_possible_sizes);

/**
 * pci_rebar_get_current_size - get the current size of a BAR
 * @pdev: PCI device
 * @bar: BAR to set size to
 *
 * Read the size of a BAR from the resizable BAR config.
 * Returns size if found or negative error code.
 */
int pci_rebar_get_current_size(struct pci_dev *pdev, int bar)
{
	int pos;
	u32 ctrl;

	pos = pci_rebar_find_pos(pdev, bar);
	if (pos < 0)
		return pos;

	pci_read_config_dword(pdev, pos + PCI_REBAR_CTRL, &ctrl);
	return FIELD_GET(PCI_REBAR_CTRL_BAR_SIZE, ctrl);
}

/**
 * pci_rebar_set_size - set a new size for a BAR
 * @pdev: PCI device
 * @bar: BAR to set size to
 * @size: new size as defined in the spec (0=1MB, 19=512GB)
 *
 * Set the new size of a BAR as defined in the spec.
 * Returns zero if resizing was successful, error code otherwise.
 */
int pci_rebar_set_size(struct pci_dev *pdev, int bar, int size)
{
	int pos;
	u32 ctrl;

	pos = pci_rebar_find_pos(pdev, bar);
	if (pos < 0)
		return pos;

	pci_read_config_dword(pdev, pos + PCI_REBAR_CTRL, &ctrl);
	ctrl &= ~PCI_REBAR_CTRL_BAR_SIZE;
	ctrl |= FIELD_PREP(PCI_REBAR_CTRL_BAR_SIZE, size);
	pci_write_config_dword(pdev, pos + PCI_REBAR_CTRL, ctrl);
	return 0;
}

/**
 * pci_enable_atomic_ops_to_root - enable AtomicOp requests to root port
 * @dev: the PCI device
 * @cap_mask: mask of desired AtomicOp sizes, including one or more of:
 *	PCI_EXP_DEVCAP2_ATOMIC_COMP32
 *	PCI_EXP_DEVCAP2_ATOMIC_COMP64
 *	PCI_EXP_DEVCAP2_ATOMIC_COMP128
 *
 * Return 0 if all upstream bridges support AtomicOp routing, egress
 * blocking is disabled on all upstream ports, and the root port supports
 * the requested completion capabilities (32-bit, 64-bit and/or 128-bit
 * AtomicOp completion), or negative otherwise.
 */
int pci_enable_atomic_ops_to_root(struct pci_dev *dev, u32 cap_mask)
{
	struct pci_bus *bus = dev->bus;
	struct pci_dev *bridge;
	u32 cap, ctl2;

	/*
	 * Per PCIe r5.0, sec 9.3.5.10, the AtomicOp Requester Enable bit
	 * in Device Control 2 is reserved in VFs and the PF value applies
	 * to all associated VFs.
	 */
	if (dev->is_virtfn)
		return -EINVAL;

	if (!pci_is_pcie(dev))
		return -EINVAL;

	/*
	 * Per PCIe r4.0, sec 6.15, endpoints and root ports may be
	 * AtomicOp requesters.  For now, we only support endpoints as
	 * requesters and root ports as completers.  No endpoints as
	 * completers, and no peer-to-peer.
	 */

	switch (pci_pcie_type(dev)) {
	case PCI_EXP_TYPE_ENDPOINT:
	case PCI_EXP_TYPE_LEG_END:
	case PCI_EXP_TYPE_RC_END:
		break;
	default:
		return -EINVAL;
	}

	while (bus->parent) {
		bridge = bus->self;

		pcie_capability_read_dword(bridge, PCI_EXP_DEVCAP2, &cap);

		switch (pci_pcie_type(bridge)) {
		/* Ensure switch ports support AtomicOp routing */
		case PCI_EXP_TYPE_UPSTREAM:
		case PCI_EXP_TYPE_DOWNSTREAM:
			if (!(cap & PCI_EXP_DEVCAP2_ATOMIC_ROUTE))
				return -EINVAL;
			break;

		/* Ensure root port supports all the sizes we care about */
		case PCI_EXP_TYPE_ROOT_PORT:
			if ((cap & cap_mask) != cap_mask)
				return -EINVAL;
			break;
		}

		/* Ensure upstream ports don't block AtomicOps on egress */
		if (pci_pcie_type(bridge) == PCI_EXP_TYPE_UPSTREAM) {
			pcie_capability_read_dword(bridge, PCI_EXP_DEVCTL2,
						   &ctl2);
			if (ctl2 & PCI_EXP_DEVCTL2_ATOMIC_EGRESS_BLOCK)
				return -EINVAL;
		}

		bus = bus->parent;
	}

	pcie_capability_set_word(dev, PCI_EXP_DEVCTL2,
				 PCI_EXP_DEVCTL2_ATOMIC_REQ);
	return 0;
}
EXPORT_SYMBOL(pci_enable_atomic_ops_to_root);

/**
 * pci_release_region - Release a PCI bar
 * @pdev: PCI device whose resources were previously reserved by
 *	  pci_request_region()
 * @bar: BAR to release
 *
 * Releases the PCI I/O and memory resources previously reserved by a
 * successful call to pci_request_region().  Call this function only
 * after all use of the PCI regions has ceased.
 */
void pci_release_region(struct pci_dev *pdev, int bar)
{
	/*
	 * This is done for backwards compatibility, because the old PCI devres
	 * API had a mode in which the function became managed if it had been
	 * enabled with pcim_enable_device() instead of pci_enable_device().
	 */
	if (pci_is_managed(pdev)) {
		pcim_release_region(pdev, bar);
		return;
	}

	if (pci_resource_len(pdev, bar) == 0)
		return;
	if (pci_resource_flags(pdev, bar) & IORESOURCE_IO)
		release_region(pci_resource_start(pdev, bar),
				pci_resource_len(pdev, bar));
	else if (pci_resource_flags(pdev, bar) & IORESOURCE_MEM)
		release_mem_region(pci_resource_start(pdev, bar),
				pci_resource_len(pdev, bar));
}
EXPORT_SYMBOL(pci_release_region);

/**
 * __pci_request_region - Reserved PCI I/O and memory resource
 * @pdev: PCI device whose resources are to be reserved
 * @bar: BAR to be reserved
 * @res_name: Name to be associated with resource.
 * @exclusive: whether the region access is exclusive or not
 *
 * Returns: 0 on success, negative error code on failure.
 *
 * Mark the PCI region associated with PCI device @pdev BAR @bar as
 * being reserved by owner @res_name.  Do not access any
 * address inside the PCI regions unless this call returns
 * successfully.
 *
 * If @exclusive is set, then the region is marked so that userspace
 * is explicitly not allowed to map the resource via /dev/mem or
 * sysfs MMIO access.
 *
 * Returns 0 on success, or %EBUSY on error.  A warning
 * message is also printed on failure.
 */
static int __pci_request_region(struct pci_dev *pdev, int bar,
				const char *res_name, int exclusive)
{
	if (pci_is_managed(pdev)) {
		if (exclusive == IORESOURCE_EXCLUSIVE)
			return pcim_request_region_exclusive(pdev, bar, res_name);

		return pcim_request_region(pdev, bar, res_name);
	}

	if (pci_resource_len(pdev, bar) == 0)
		return 0;

	if (pci_resource_flags(pdev, bar) & IORESOURCE_IO) {
		if (!request_region(pci_resource_start(pdev, bar),
			    pci_resource_len(pdev, bar), res_name))
			goto err_out;
	} else if (pci_resource_flags(pdev, bar) & IORESOURCE_MEM) {
		if (!__request_mem_region(pci_resource_start(pdev, bar),
					pci_resource_len(pdev, bar), res_name,
					exclusive))
			goto err_out;
	}

	return 0;

err_out:
	pci_warn(pdev, "BAR %d: can't reserve %pR\n", bar,
		 &pdev->resource[bar]);
	return -EBUSY;
}

/**
 * pci_request_region - Reserve PCI I/O and memory resource
 * @pdev: PCI device whose resources are to be reserved
 * @bar: BAR to be reserved
 * @res_name: Name to be associated with resource
 *
 * Returns: 0 on success, negative error code on failure.
 *
 * Mark the PCI region associated with PCI device @pdev BAR @bar as
 * being reserved by owner @res_name.  Do not access any
 * address inside the PCI regions unless this call returns
 * successfully.
 *
 * Returns 0 on success, or %EBUSY on error.  A warning
 * message is also printed on failure.
 *
 * NOTE:
 * This is a "hybrid" function: It's normally unmanaged, but becomes managed
 * when pcim_enable_device() has been called in advance. This hybrid feature is
 * DEPRECATED! If you want managed cleanup, use the pcim_* functions instead.
 */
int pci_request_region(struct pci_dev *pdev, int bar, const char *res_name)
{
	return __pci_request_region(pdev, bar, res_name, 0);
}
EXPORT_SYMBOL(pci_request_region);

/**
 * pci_release_selected_regions - Release selected PCI I/O and memory resources
 * @pdev: PCI device whose resources were previously reserved
 * @bars: Bitmask of BARs to be released
 *
 * Release selected PCI I/O and memory resources previously reserved.
 * Call this function only after all use of the PCI regions has ceased.
 */
void pci_release_selected_regions(struct pci_dev *pdev, int bars)
{
	int i;

	for (i = 0; i < PCI_STD_NUM_BARS; i++)
		if (bars & (1 << i))
			pci_release_region(pdev, i);
}
EXPORT_SYMBOL(pci_release_selected_regions);

static int __pci_request_selected_regions(struct pci_dev *pdev, int bars,
					  const char *res_name, int excl)
{
	int i;

	for (i = 0; i < PCI_STD_NUM_BARS; i++)
		if (bars & (1 << i))
			if (__pci_request_region(pdev, i, res_name, excl))
				goto err_out;
	return 0;

err_out:
	while (--i >= 0)
		if (bars & (1 << i))
			pci_release_region(pdev, i);

	return -EBUSY;
}


/**
 * pci_request_selected_regions - Reserve selected PCI I/O and memory resources
 * @pdev: PCI device whose resources are to be reserved
 * @bars: Bitmask of BARs to be requested
 * @res_name: Name to be associated with resource
 *
 * Returns: 0 on success, negative error code on failure.
 *
 * NOTE:
 * This is a "hybrid" function: It's normally unmanaged, but becomes managed
 * when pcim_enable_device() has been called in advance. This hybrid feature is
 * DEPRECATED! If you want managed cleanup, use the pcim_* functions instead.
 */
int pci_request_selected_regions(struct pci_dev *pdev, int bars,
				 const char *res_name)
{
	return __pci_request_selected_regions(pdev, bars, res_name, 0);
}
EXPORT_SYMBOL(pci_request_selected_regions);

/**
 * pci_request_selected_regions_exclusive - Request regions exclusively
 * @pdev: PCI device to request regions from
 * @bars: bit mask of BARs to request
 * @res_name: name to be associated with the requests
 *
 * Returns: 0 on success, negative error code on failure.
 *
 * NOTE:
 * This is a "hybrid" function: It's normally unmanaged, but becomes managed
 * when pcim_enable_device() has been called in advance. This hybrid feature is
 * DEPRECATED! If you want managed cleanup, use the pcim_* functions instead.
 */
int pci_request_selected_regions_exclusive(struct pci_dev *pdev, int bars,
					   const char *res_name)
{
	return __pci_request_selected_regions(pdev, bars, res_name,
			IORESOURCE_EXCLUSIVE);
}
EXPORT_SYMBOL(pci_request_selected_regions_exclusive);

/**
 * pci_release_regions - Release reserved PCI I/O and memory resources
 * @pdev: PCI device whose resources were previously reserved by
 *	  pci_request_regions()
 *
 * Releases all PCI I/O and memory resources previously reserved by a
 * successful call to pci_request_regions().  Call this function only
 * after all use of the PCI regions has ceased.
 */
void pci_release_regions(struct pci_dev *pdev)
{
	pci_release_selected_regions(pdev, (1 << PCI_STD_NUM_BARS) - 1);
}
EXPORT_SYMBOL(pci_release_regions);

/**
 * pci_request_regions - Reserve PCI I/O and memory resources
 * @pdev: PCI device whose resources are to be reserved
 * @res_name: Name to be associated with resource.
 *
 * Mark all PCI regions associated with PCI device @pdev as
 * being reserved by owner @res_name.  Do not access any
 * address inside the PCI regions unless this call returns
 * successfully.
 *
 * Returns 0 on success, or %EBUSY on error.  A warning
 * message is also printed on failure.
 *
 * NOTE:
 * This is a "hybrid" function: It's normally unmanaged, but becomes managed
 * when pcim_enable_device() has been called in advance. This hybrid feature is
 * DEPRECATED! If you want managed cleanup, use the pcim_* functions instead.
 */
int pci_request_regions(struct pci_dev *pdev, const char *res_name)
{
	return pci_request_selected_regions(pdev,
			((1 << PCI_STD_NUM_BARS) - 1), res_name);
}
EXPORT_SYMBOL(pci_request_regions);

/**
 * pci_request_regions_exclusive - Reserve PCI I/O and memory resources
 * @pdev: PCI device whose resources are to be reserved
 * @res_name: Name to be associated with resource.
 *
 * Returns: 0 on success, negative error code on failure.
 *
 * Mark all PCI regions associated with PCI device @pdev as being reserved
 * by owner @res_name.  Do not access any address inside the PCI regions
 * unless this call returns successfully.
 *
 * pci_request_regions_exclusive() will mark the region so that /dev/mem
 * and the sysfs MMIO access will not be allowed.
 *
 * Returns 0 on success, or %EBUSY on error.  A warning message is also
 * printed on failure.
 *
 * NOTE:
 * This is a "hybrid" function: It's normally unmanaged, but becomes managed
 * when pcim_enable_device() has been called in advance. This hybrid feature is
 * DEPRECATED! If you want managed cleanup, use the pcim_* functions instead.
 */
int pci_request_regions_exclusive(struct pci_dev *pdev, const char *res_name)
{
	return pci_request_selected_regions_exclusive(pdev,
				((1 << PCI_STD_NUM_BARS) - 1), res_name);
}
EXPORT_SYMBOL(pci_request_regions_exclusive);

/*
 * Record the PCI IO range (expressed as CPU physical address + size).
 * Return a negative value if an error has occurred, zero otherwise
 */
int pci_register_io_range(const struct fwnode_handle *fwnode, phys_addr_t addr,
			resource_size_t	size)
{
	int ret = 0;
#ifdef PCI_IOBASE
	struct logic_pio_hwaddr *range;

	if (!size || addr + size < addr)
		return -EINVAL;

	range = kzalloc(sizeof(*range), GFP_ATOMIC);
	if (!range)
		return -ENOMEM;

	range->fwnode = fwnode;
	range->size = size;
	range->hw_start = addr;
	range->flags = LOGIC_PIO_CPU_MMIO;

	ret = logic_pio_register_range(range);
	if (ret)
		kfree(range);

	/* Ignore duplicates due to deferred probing */
	if (ret == -EEXIST)
		ret = 0;
#endif

	return ret;
}

phys_addr_t pci_pio_to_address(unsigned long pio)
{
#ifdef PCI_IOBASE
	if (pio < MMIO_UPPER_LIMIT)
		return logic_pio_to_hwaddr(pio);
#endif

	return (phys_addr_t) OF_BAD_ADDR;
}
EXPORT_SYMBOL_GPL(pci_pio_to_address);

unsigned long __weak pci_address_to_pio(phys_addr_t address)
{
#ifdef PCI_IOBASE
	return logic_pio_trans_cpuaddr(address);
#else
	if (address > IO_SPACE_LIMIT)
		return (unsigned long)-1;

	return (unsigned long) address;
#endif
}

/**
 * pci_remap_iospace - Remap the memory mapped I/O space
 * @res: Resource describing the I/O space
 * @phys_addr: physical address of range to be mapped
 *
 * Remap the memory mapped I/O space described by the @res and the CPU
 * physical address @phys_addr into virtual address space.  Only
 * architectures that have memory mapped IO functions defined (and the
 * PCI_IOBASE value defined) should call this function.
 */
#ifndef pci_remap_iospace
int pci_remap_iospace(const struct resource *res, phys_addr_t phys_addr)
{
#if defined(PCI_IOBASE) && defined(CONFIG_MMU)
	unsigned long vaddr = (unsigned long)PCI_IOBASE + res->start;

	if (!(res->flags & IORESOURCE_IO))
		return -EINVAL;

	if (res->end > IO_SPACE_LIMIT)
		return -EINVAL;

	return vmap_page_range(vaddr, vaddr + resource_size(res), phys_addr,
			       pgprot_device(PAGE_KERNEL));
#else
	/*
	 * This architecture does not have memory mapped I/O space,
	 * so this function should never be called
	 */
	WARN_ONCE(1, "This architecture does not support memory mapped I/O\n");
	return -ENODEV;
#endif
}
EXPORT_SYMBOL(pci_remap_iospace);
#endif

/**
 * pci_unmap_iospace - Unmap the memory mapped I/O space
 * @res: resource to be unmapped
 *
 * Unmap the CPU virtual address @res from virtual address space.  Only
 * architectures that have memory mapped IO functions defined (and the
 * PCI_IOBASE value defined) should call this function.
 */
void pci_unmap_iospace(struct resource *res)
{
#if defined(PCI_IOBASE) && defined(CONFIG_MMU)
	unsigned long vaddr = (unsigned long)PCI_IOBASE + res->start;

	vunmap_range(vaddr, vaddr + resource_size(res));
#endif
}
EXPORT_SYMBOL(pci_unmap_iospace);

static void __pci_set_master(struct pci_dev *dev, bool enable)
{
	u16 old_cmd, cmd;

	pci_read_config_word(dev, PCI_COMMAND, &old_cmd);
	if (enable)
		cmd = old_cmd | PCI_COMMAND_MASTER;
	else
		cmd = old_cmd & ~PCI_COMMAND_MASTER;
	if (cmd != old_cmd) {
		pci_dbg(dev, "%s bus mastering\n",
			enable ? "enabling" : "disabling");
		pci_write_config_word(dev, PCI_COMMAND, cmd);
	}
	dev->is_busmaster = enable;
}

/**
 * pcibios_setup - process "pci=" kernel boot arguments
 * @str: string used to pass in "pci=" kernel boot arguments
 *
 * Process kernel boot arguments.  This is the default implementation.
 * Architecture specific implementations can override this as necessary.
 */
char * __weak __init pcibios_setup(char *str)
{
	return str;
}

/**
 * pcibios_set_master - enable PCI bus-mastering for device dev
 * @dev: the PCI device to enable
 *
 * Enables PCI bus-mastering for the device.  This is the default
 * implementation.  Architecture specific implementations can override
 * this if necessary.
 */
void __weak pcibios_set_master(struct pci_dev *dev)
{
	u8 lat;

	/* The latency timer doesn't apply to PCIe (either Type 0 or Type 1) */
	if (pci_is_pcie(dev))
		return;

	pci_read_config_byte(dev, PCI_LATENCY_TIMER, &lat);
	if (lat < 16)
		lat = (64 <= pcibios_max_latency) ? 64 : pcibios_max_latency;
	else if (lat > pcibios_max_latency)
		lat = pcibios_max_latency;
	else
		return;

	pci_write_config_byte(dev, PCI_LATENCY_TIMER, lat);
}

/**
 * pci_set_master - enables bus-mastering for device dev
 * @dev: the PCI device to enable
 *
 * Enables bus-mastering on the device and calls pcibios_set_master()
 * to do the needed arch specific settings.
 */
void pci_set_master(struct pci_dev *dev)
{
	__pci_set_master(dev, true);
	pcibios_set_master(dev);
}
EXPORT_SYMBOL(pci_set_master);

/**
 * pci_clear_master - disables bus-mastering for device dev
 * @dev: the PCI device to disable
 */
void pci_clear_master(struct pci_dev *dev)
{
	__pci_set_master(dev, false);
}
EXPORT_SYMBOL(pci_clear_master);

/**
 * pci_set_cacheline_size - ensure the CACHE_LINE_SIZE register is programmed
 * @dev: the PCI device for which MWI is to be enabled
 *
 * Helper function for pci_set_mwi.
 * Originally copied from drivers/net/acenic.c.
 * Copyright 1998-2001 by Jes Sorensen, <jes@trained-monkey.org>.
 *
 * RETURNS: An appropriate -ERRNO error value on error, or zero for success.
 */
int pci_set_cacheline_size(struct pci_dev *dev)
{
	u8 cacheline_size;

	if (!pci_cache_line_size)
		return -EINVAL;

	/* Validate current setting: the PCI_CACHE_LINE_SIZE must be
	   equal to or multiple of the right value. */
	pci_read_config_byte(dev, PCI_CACHE_LINE_SIZE, &cacheline_size);
	if (cacheline_size >= pci_cache_line_size &&
	    (cacheline_size % pci_cache_line_size) == 0)
		return 0;

	/* Write the correct value. */
	pci_write_config_byte(dev, PCI_CACHE_LINE_SIZE, pci_cache_line_size);
	/* Read it back. */
	pci_read_config_byte(dev, PCI_CACHE_LINE_SIZE, &cacheline_size);
	if (cacheline_size == pci_cache_line_size)
		return 0;

	pci_dbg(dev, "cache line size of %d is not supported\n",
		   pci_cache_line_size << 2);

	return -EINVAL;
}
EXPORT_SYMBOL_GPL(pci_set_cacheline_size);

/**
 * pci_set_mwi - enables memory-write-invalidate PCI transaction
 * @dev: the PCI device for which MWI is enabled
 *
 * Enables the Memory-Write-Invalidate transaction in %PCI_COMMAND.
 *
 * RETURNS: An appropriate -ERRNO error value on error, or zero for success.
 */
int pci_set_mwi(struct pci_dev *dev)
{
#ifdef PCI_DISABLE_MWI
	return 0;
#else
	int rc;
	u16 cmd;

	rc = pci_set_cacheline_size(dev);
	if (rc)
		return rc;

	pci_read_config_word(dev, PCI_COMMAND, &cmd);
	if (!(cmd & PCI_COMMAND_INVALIDATE)) {
		pci_dbg(dev, "enabling Mem-Wr-Inval\n");
		cmd |= PCI_COMMAND_INVALIDATE;
		pci_write_config_word(dev, PCI_COMMAND, cmd);
	}
	return 0;
#endif
}
EXPORT_SYMBOL(pci_set_mwi);

/**
 * pci_try_set_mwi - enables memory-write-invalidate PCI transaction
 * @dev: the PCI device for which MWI is enabled
 *
 * Enables the Memory-Write-Invalidate transaction in %PCI_COMMAND.
 * Callers are not required to check the return value.
 *
 * RETURNS: An appropriate -ERRNO error value on error, or zero for success.
 */
int pci_try_set_mwi(struct pci_dev *dev)
{
#ifdef PCI_DISABLE_MWI
	return 0;
#else
	return pci_set_mwi(dev);
#endif
}
EXPORT_SYMBOL(pci_try_set_mwi);

/**
 * pci_clear_mwi - disables Memory-Write-Invalidate for device dev
 * @dev: the PCI device to disable
 *
 * Disables PCI Memory-Write-Invalidate transaction on the device
 */
void pci_clear_mwi(struct pci_dev *dev)
{
#ifndef PCI_DISABLE_MWI
	u16 cmd;

	pci_read_config_word(dev, PCI_COMMAND, &cmd);
	if (cmd & PCI_COMMAND_INVALIDATE) {
		cmd &= ~PCI_COMMAND_INVALIDATE;
		pci_write_config_word(dev, PCI_COMMAND, cmd);
	}
#endif
}
EXPORT_SYMBOL(pci_clear_mwi);

/**
 * pci_disable_parity - disable parity checking for device
 * @dev: the PCI device to operate on
 *
 * Disable parity checking for device @dev
 */
void pci_disable_parity(struct pci_dev *dev)
{
	u16 cmd;

	pci_read_config_word(dev, PCI_COMMAND, &cmd);
	if (cmd & PCI_COMMAND_PARITY) {
		cmd &= ~PCI_COMMAND_PARITY;
		pci_write_config_word(dev, PCI_COMMAND, cmd);
	}
}

/**
 * pci_intx - enables/disables PCI INTx for device dev
 * @pdev: the PCI device to operate on
 * @enable: boolean: whether to enable or disable PCI INTx
 *
 * Enables/disables PCI INTx for device @pdev
 *
 * NOTE:
 * This is a "hybrid" function: It's normally unmanaged, but becomes managed
 * when pcim_enable_device() has been called in advance. This hybrid feature is
 * DEPRECATED! If you want managed cleanup, use pcim_intx() instead.
 */
void pci_intx(struct pci_dev *pdev, int enable)
{
	u16 pci_command, new;

	pci_read_config_word(pdev, PCI_COMMAND, &pci_command);

	if (enable)
		new = pci_command & ~PCI_COMMAND_INTX_DISABLE;
	else
		new = pci_command | PCI_COMMAND_INTX_DISABLE;

	if (new != pci_command) {
		/* Preserve the "hybrid" behavior for backwards compatibility */
		if (pci_is_managed(pdev)) {
			WARN_ON_ONCE(pcim_intx(pdev, enable) != 0);
			return;
		}

		pci_write_config_word(pdev, PCI_COMMAND, new);
	}
}
EXPORT_SYMBOL_GPL(pci_intx);

/**
 * pci_wait_for_pending_transaction - wait for pending transaction
 * @dev: the PCI device to operate on
 *
 * Return 0 if transaction is pending 1 otherwise.
 */
int pci_wait_for_pending_transaction(struct pci_dev *dev)
{
	if (!pci_is_pcie(dev))
		return 1;

	return pci_wait_for_pending(dev, pci_pcie_cap(dev) + PCI_EXP_DEVSTA,
				    PCI_EXP_DEVSTA_TRPND);
}
EXPORT_SYMBOL(pci_wait_for_pending_transaction);

/**
 * pcie_flr - initiate a PCIe function level reset
 * @dev: device to reset
 *
 * Initiate a function level reset unconditionally on @dev without
 * checking any flags and DEVCAP
 */
int pcie_flr(struct pci_dev *dev)
{
	if (!pci_wait_for_pending_transaction(dev))
		pci_err(dev, "timed out waiting for pending transaction; performing function level reset anyway\n");

	pcie_capability_set_word(dev, PCI_EXP_DEVCTL, PCI_EXP_DEVCTL_BCR_FLR);

	if (dev->imm_ready)
		return 0;

	/*
	 * Per PCIe r4.0, sec 6.6.2, a device must complete an FLR within
	 * 100ms, but may silently discard requests while the FLR is in
	 * progress.  Wait 100ms before trying to access the device.
	 */
	msleep(100);

	return pci_dev_wait(dev, "FLR", PCIE_RESET_READY_POLL_MS);
}
EXPORT_SYMBOL_GPL(pcie_flr);

/**
 * pcie_reset_flr - initiate a PCIe function level reset
 * @dev: device to reset
 * @probe: if true, return 0 if device can be reset this way
 *
 * Initiate a function level reset on @dev.
 */
int pcie_reset_flr(struct pci_dev *dev, bool probe)
{
	if (dev->dev_flags & PCI_DEV_FLAGS_NO_FLR_RESET)
		return -ENOTTY;

	if (!(dev->devcap & PCI_EXP_DEVCAP_FLR))
		return -ENOTTY;

	if (probe)
		return 0;

	return pcie_flr(dev);
}
EXPORT_SYMBOL_GPL(pcie_reset_flr);

static int pci_af_flr(struct pci_dev *dev, bool probe)
{
	int pos;
	u8 cap;

	pos = pci_find_capability(dev, PCI_CAP_ID_AF);
	if (!pos)
		return -ENOTTY;

	if (dev->dev_flags & PCI_DEV_FLAGS_NO_FLR_RESET)
		return -ENOTTY;

	pci_read_config_byte(dev, pos + PCI_AF_CAP, &cap);
	if (!(cap & PCI_AF_CAP_TP) || !(cap & PCI_AF_CAP_FLR))
		return -ENOTTY;

	if (probe)
		return 0;

	/*
	 * Wait for Transaction Pending bit to clear.  A word-aligned test
	 * is used, so we use the control offset rather than status and shift
	 * the test bit to match.
	 */
	if (!pci_wait_for_pending(dev, pos + PCI_AF_CTRL,
				 PCI_AF_STATUS_TP << 8))
		pci_err(dev, "timed out waiting for pending transaction; performing AF function level reset anyway\n");

	pci_write_config_byte(dev, pos + PCI_AF_CTRL, PCI_AF_CTRL_FLR);

	if (dev->imm_ready)
		return 0;

	/*
	 * Per Advanced Capabilities for Conventional PCI ECN, 13 April 2006,
	 * updated 27 July 2006; a device must complete an FLR within
	 * 100ms, but may silently discard requests while the FLR is in
	 * progress.  Wait 100ms before trying to access the device.
	 */
	msleep(100);

	return pci_dev_wait(dev, "AF_FLR", PCIE_RESET_READY_POLL_MS);
}

/**
 * pci_pm_reset - Put device into PCI_D3 and back into PCI_D0.
 * @dev: Device to reset.
 * @probe: if true, return 0 if the device can be reset this way.
 *
 * If @dev supports native PCI PM and its PCI_PM_CTRL_NO_SOFT_RESET flag is
 * unset, it will be reinitialized internally when going from PCI_D3hot to
 * PCI_D0.  If that's the case and the device is not in a low-power state
 * already, force it into PCI_D3hot and back to PCI_D0, causing it to be reset.
 *
 * NOTE: This causes the caller to sleep for twice the device power transition
 * cooldown period, which for the D0->D3hot and D3hot->D0 transitions is 10 ms
 * by default (i.e. unless the @dev's d3hot_delay field has a different value).
 * Moreover, only devices in D0 can be reset by this function.
 */
static int pci_pm_reset(struct pci_dev *dev, bool probe)
{
	u16 csr;

	if (!dev->pm_cap || dev->dev_flags & PCI_DEV_FLAGS_NO_PM_RESET)
		return -ENOTTY;

	pci_read_config_word(dev, dev->pm_cap + PCI_PM_CTRL, &csr);
	if (csr & PCI_PM_CTRL_NO_SOFT_RESET)
		return -ENOTTY;

	if (probe)
		return 0;

	if (dev->current_state != PCI_D0)
		return -EINVAL;

	csr &= ~PCI_PM_CTRL_STATE_MASK;
	csr |= PCI_D3hot;
	pci_write_config_word(dev, dev->pm_cap + PCI_PM_CTRL, csr);
	pci_dev_d3_sleep(dev);

	csr &= ~PCI_PM_CTRL_STATE_MASK;
	csr |= PCI_D0;
	pci_write_config_word(dev, dev->pm_cap + PCI_PM_CTRL, csr);
	pci_dev_d3_sleep(dev);

	return pci_dev_wait(dev, "PM D3hot->D0", PCIE_RESET_READY_POLL_MS);
}

/**
 * pcie_wait_for_link_status - Wait for link status change
 * @pdev: Device whose link to wait for.
 * @use_lt: Use the LT bit if TRUE, or the DLLLA bit if FALSE.
 * @active: Waiting for active or inactive?
 *
 * Return 0 if successful, or -ETIMEDOUT if status has not changed within
 * PCIE_LINK_RETRAIN_TIMEOUT_MS milliseconds.
 */
static int pcie_wait_for_link_status(struct pci_dev *pdev,
				     bool use_lt, bool active)
{
	u16 lnksta_mask, lnksta_match;
	unsigned long end_jiffies;
	u16 lnksta;

	lnksta_mask = use_lt ? PCI_EXP_LNKSTA_LT : PCI_EXP_LNKSTA_DLLLA;
	lnksta_match = active ? lnksta_mask : 0;

	end_jiffies = jiffies + msecs_to_jiffies(PCIE_LINK_RETRAIN_TIMEOUT_MS);
	do {
		pcie_capability_read_word(pdev, PCI_EXP_LNKSTA, &lnksta);
		if ((lnksta & lnksta_mask) == lnksta_match)
			return 0;
		msleep(1);
	} while (time_before(jiffies, end_jiffies));

	return -ETIMEDOUT;
}

/**
 * pcie_retrain_link - Request a link retrain and wait for it to complete
 * @pdev: Device whose link to retrain.
 * @use_lt: Use the LT bit if TRUE, or the DLLLA bit if FALSE, for status.
 *
 * Retrain completion status is retrieved from the Link Status Register
 * according to @use_lt.  It is not verified whether the use of the DLLLA
 * bit is valid.
 *
 * Return 0 if successful, or -ETIMEDOUT if training has not completed
 * within PCIE_LINK_RETRAIN_TIMEOUT_MS milliseconds.
 */
int pcie_retrain_link(struct pci_dev *pdev, bool use_lt)
{
	int rc;

	/*
	 * Ensure the updated LNKCTL parameters are used during link
	 * training by checking that there is no ongoing link training that
	 * may have started before link parameters were changed, so as to
	 * avoid LTSSM race as recommended in Implementation Note at the end
	 * of PCIe r6.1 sec 7.5.3.7.
	 */
	rc = pcie_wait_for_link_status(pdev, true, false);
	if (rc)
		return rc;

	pcie_capability_set_word(pdev, PCI_EXP_LNKCTL, PCI_EXP_LNKCTL_RL);
	if (pdev->clear_retrain_link) {
		/*
		 * Due to an erratum in some devices the Retrain Link bit
		 * needs to be cleared again manually to allow the link
		 * training to succeed.
		 */
		pcie_capability_clear_word(pdev, PCI_EXP_LNKCTL, PCI_EXP_LNKCTL_RL);
	}

	rc = pcie_wait_for_link_status(pdev, use_lt, !use_lt);

	/*
	 * Clear LBMS after a manual retrain so that the bit can be used
	 * to track link speed or width changes made by hardware itself
	 * in attempt to correct unreliable link operation.
	 */
	pcie_reset_lbms_count(pdev);
	return rc;
}

/**
 * pcie_wait_for_link_delay - Wait until link is active or inactive
 * @pdev: Bridge device
 * @active: waiting for active or inactive?
 * @delay: Delay to wait after link has become active (in ms)
 *
 * Use this to wait till link becomes active or inactive.
 */
static bool pcie_wait_for_link_delay(struct pci_dev *pdev, bool active,
				     int delay)
{
	int rc;

	/*
	 * Some controllers might not implement link active reporting. In this
	 * case, we wait for 1000 ms + any delay requested by the caller.
	 */
	if (!pdev->link_active_reporting) {
		msleep(PCIE_LINK_RETRAIN_TIMEOUT_MS + delay);
		return true;
	}

	/*
	 * PCIe r4.0 sec 6.6.1, a component must enter LTSSM Detect within 20ms,
	 * after which we should expect an link active if the reset was
	 * successful. If so, software must wait a minimum 100ms before sending
	 * configuration requests to devices downstream this port.
	 *
	 * If the link fails to activate, either the device was physically
	 * removed or the link is permanently failed.
	 */
	if (active)
		msleep(20);
	rc = pcie_wait_for_link_status(pdev, false, active);
	if (active) {
		if (rc)
			rc = pcie_failed_link_retrain(pdev);
		if (rc)
			return false;

		msleep(delay);
		return true;
	}

	if (rc)
		return false;

	return true;
}

/**
 * pcie_wait_for_link - Wait until link is active or inactive
 * @pdev: Bridge device
 * @active: waiting for active or inactive?
 *
 * Use this to wait till link becomes active or inactive.
 */
bool pcie_wait_for_link(struct pci_dev *pdev, bool active)
{
	return pcie_wait_for_link_delay(pdev, active, 100);
}

/*
 * Find maximum D3cold delay required by all the devices on the bus.  The
 * spec says 100 ms, but firmware can lower it and we allow drivers to
 * increase it as well.
 *
 * Called with @pci_bus_sem locked for reading.
 */
static int pci_bus_max_d3cold_delay(const struct pci_bus *bus)
{
	const struct pci_dev *pdev;
	int min_delay = 100;
	int max_delay = 0;

	list_for_each_entry(pdev, &bus->devices, bus_list) {
		if (pdev->d3cold_delay < min_delay)
			min_delay = pdev->d3cold_delay;
		if (pdev->d3cold_delay > max_delay)
			max_delay = pdev->d3cold_delay;
	}

	return max(min_delay, max_delay);
}

/**
 * pci_bridge_wait_for_secondary_bus - Wait for secondary bus to be accessible
 * @dev: PCI bridge
 * @reset_type: reset type in human-readable form
 *
 * Handle necessary delays before access to the devices on the secondary
 * side of the bridge are permitted after D3cold to D0 transition
 * or Conventional Reset.
 *
 * For PCIe this means the delays in PCIe 5.0 section 6.6.1. For
 * conventional PCI it means Tpvrh + Trhfa specified in PCI 3.0 section
 * 4.3.2.
 *
 * Return 0 on success or -ENOTTY if the first device on the secondary bus
 * failed to become accessible.
 */
int pci_bridge_wait_for_secondary_bus(struct pci_dev *dev, char *reset_type)
{
	struct pci_dev *child __free(pci_dev_put) = NULL;
	int delay;

	if (pci_dev_is_disconnected(dev))
		return 0;

	if (!pci_is_bridge(dev))
		return 0;

	down_read(&pci_bus_sem);

	/*
	 * We only deal with devices that are present currently on the bus.
	 * For any hot-added devices the access delay is handled in pciehp
	 * board_added(). In case of ACPI hotplug the firmware is expected
	 * to configure the devices before OS is notified.
	 */
	if (!dev->subordinate || list_empty(&dev->subordinate->devices)) {
		up_read(&pci_bus_sem);
		return 0;
	}

	/* Take d3cold_delay requirements into account */
	delay = pci_bus_max_d3cold_delay(dev->subordinate);
	if (!delay) {
		up_read(&pci_bus_sem);
		return 0;
	}

	child = pci_dev_get(list_first_entry(&dev->subordinate->devices,
					     struct pci_dev, bus_list));
	up_read(&pci_bus_sem);

	/*
	 * Conventional PCI and PCI-X we need to wait Tpvrh + Trhfa before
	 * accessing the device after reset (that is 1000 ms + 100 ms).
	 */
	if (!pci_is_pcie(dev)) {
		pci_dbg(dev, "waiting %d ms for secondary bus\n", 1000 + delay);
		msleep(1000 + delay);
		return 0;
	}

	/*
	 * For PCIe downstream and root ports that do not support speeds
	 * greater than 5 GT/s need to wait minimum 100 ms. For higher
	 * speeds (gen3) we need to wait first for the data link layer to
	 * become active.
	 *
	 * However, 100 ms is the minimum and the PCIe spec says the
	 * software must allow at least 1s before it can determine that the
	 * device that did not respond is a broken device. Also device can
	 * take longer than that to respond if it indicates so through Request
	 * Retry Status completions.
	 *
	 * Therefore we wait for 100 ms and check for the device presence
	 * until the timeout expires.
	 */
	if (!pcie_downstream_port(dev))
		return 0;

	if (pcie_get_speed_cap(dev) <= PCIE_SPEED_5_0GT) {
		u16 status;

		pci_dbg(dev, "waiting %d ms for downstream link\n", delay);
		msleep(delay);

		if (!pci_dev_wait(child, reset_type, PCI_RESET_WAIT - delay))
			return 0;

		/*
		 * If the port supports active link reporting we now check
		 * whether the link is active and if not bail out early with
		 * the assumption that the device is not present anymore.
		 */
		if (!dev->link_active_reporting)
			return -ENOTTY;

		pcie_capability_read_word(dev, PCI_EXP_LNKSTA, &status);
		if (!(status & PCI_EXP_LNKSTA_DLLLA))
			return -ENOTTY;

		return pci_dev_wait(child, reset_type,
				    PCIE_RESET_READY_POLL_MS - PCI_RESET_WAIT);
	}

	pci_dbg(dev, "waiting %d ms for downstream link, after activation\n",
		delay);
	if (!pcie_wait_for_link_delay(dev, true, delay)) {
		/* Did not train, no need to wait any further */
		pci_info(dev, "Data Link Layer Link Active not set in 1000 msec\n");
		return -ENOTTY;
	}

	return pci_dev_wait(child, reset_type,
			    PCIE_RESET_READY_POLL_MS - delay);
}

void pci_reset_secondary_bus(struct pci_dev *dev)
{
	u16 ctrl;

	pci_read_config_word(dev, PCI_BRIDGE_CONTROL, &ctrl);
	ctrl |= PCI_BRIDGE_CTL_BUS_RESET;
	pci_write_config_word(dev, PCI_BRIDGE_CONTROL, ctrl);

	/*
	 * PCI spec v3.0 7.6.4.2 requires minimum Trst of 1ms.  Double
	 * this to 2ms to ensure that we meet the minimum requirement.
	 */
	msleep(2);

	ctrl &= ~PCI_BRIDGE_CTL_BUS_RESET;
	pci_write_config_word(dev, PCI_BRIDGE_CONTROL, ctrl);
}

void __weak pcibios_reset_secondary_bus(struct pci_dev *dev)
{
	pci_reset_secondary_bus(dev);
}

/**
 * pci_bridge_secondary_bus_reset - Reset the secondary bus on a PCI bridge.
 * @dev: Bridge device
 *
 * Use the bridge control register to assert reset on the secondary bus.
 * Devices on the secondary bus are left in power-on state.
 */
int pci_bridge_secondary_bus_reset(struct pci_dev *dev)
{
	if (!dev->block_cfg_access)
		pci_warn_once(dev, "unlocked secondary bus reset via: %pS\n",
			      __builtin_return_address(0));
	pcibios_reset_secondary_bus(dev);

	return pci_bridge_wait_for_secondary_bus(dev, "bus reset");
}
EXPORT_SYMBOL_GPL(pci_bridge_secondary_bus_reset);

static int pci_parent_bus_reset(struct pci_dev *dev, bool probe)
{
	struct pci_dev *pdev;

	if (pci_is_root_bus(dev->bus) || dev->subordinate ||
	    !dev->bus->self || dev->dev_flags & PCI_DEV_FLAGS_NO_BUS_RESET)
		return -ENOTTY;

	list_for_each_entry(pdev, &dev->bus->devices, bus_list)
		if (pdev != dev)
			return -ENOTTY;

	if (probe)
		return 0;

	return pci_bridge_secondary_bus_reset(dev->bus->self);
}

static int pci_reset_hotplug_slot(struct hotplug_slot *hotplug, bool probe)
{
	int rc = -ENOTTY;

	if (!hotplug || !try_module_get(hotplug->owner))
		return rc;

	if (hotplug->ops->reset_slot)
		rc = hotplug->ops->reset_slot(hotplug, probe);

	module_put(hotplug->owner);

	return rc;
}

static int pci_dev_reset_slot_function(struct pci_dev *dev, bool probe)
{
	if (dev->multifunction || dev->subordinate || !dev->slot ||
	    dev->dev_flags & PCI_DEV_FLAGS_NO_BUS_RESET)
		return -ENOTTY;

	return pci_reset_hotplug_slot(dev->slot->hotplug, probe);
}

static u16 cxl_port_dvsec(struct pci_dev *dev)
{
	return pci_find_dvsec_capability(dev, PCI_VENDOR_ID_CXL,
					 PCI_DVSEC_CXL_PORT);
}

static bool cxl_sbr_masked(struct pci_dev *dev)
{
	u16 dvsec, reg;
	int rc;

	dvsec = cxl_port_dvsec(dev);
	if (!dvsec)
		return false;

	rc = pci_read_config_word(dev, dvsec + PCI_DVSEC_CXL_PORT_CTL, &reg);
	if (rc || PCI_POSSIBLE_ERROR(reg))
		return false;

	/*
	 * Per CXL spec r3.1, sec 8.1.5.2, when "Unmask SBR" is 0, the SBR
	 * bit in Bridge Control has no effect.  When 1, the Port generates
	 * hot reset when the SBR bit is set to 1.
	 */
	if (reg & PCI_DVSEC_CXL_PORT_CTL_UNMASK_SBR)
		return false;

	return true;
}

static int pci_reset_bus_function(struct pci_dev *dev, bool probe)
{
	struct pci_dev *bridge = pci_upstream_bridge(dev);
	int rc;

	/*
	 * If "dev" is below a CXL port that has SBR control masked, SBR
	 * won't do anything, so return error.
	 */
	if (bridge && cxl_sbr_masked(bridge)) {
		if (probe)
			return 0;

		return -ENOTTY;
	}

	rc = pci_dev_reset_slot_function(dev, probe);
	if (rc != -ENOTTY)
		return rc;
	return pci_parent_bus_reset(dev, probe);
}

static int cxl_reset_bus_function(struct pci_dev *dev, bool probe)
{
	struct pci_dev *bridge;
	u16 dvsec, reg, val;
	int rc;

	bridge = pci_upstream_bridge(dev);
	if (!bridge)
		return -ENOTTY;

	dvsec = cxl_port_dvsec(bridge);
	if (!dvsec)
		return -ENOTTY;

	if (probe)
		return 0;

	rc = pci_read_config_word(bridge, dvsec + PCI_DVSEC_CXL_PORT_CTL, &reg);
	if (rc)
		return -ENOTTY;

	if (reg & PCI_DVSEC_CXL_PORT_CTL_UNMASK_SBR) {
		val = reg;
	} else {
		val = reg | PCI_DVSEC_CXL_PORT_CTL_UNMASK_SBR;
		pci_write_config_word(bridge, dvsec + PCI_DVSEC_CXL_PORT_CTL,
				      val);
	}

	rc = pci_reset_bus_function(dev, probe);

	if (reg != val)
		pci_write_config_word(bridge, dvsec + PCI_DVSEC_CXL_PORT_CTL,
				      reg);

	return rc;
}

void pci_dev_lock(struct pci_dev *dev)
{
	/* block PM suspend, driver probe, etc. */
	device_lock(&dev->dev);
	pci_cfg_access_lock(dev);
}
EXPORT_SYMBOL_GPL(pci_dev_lock);

/* Return 1 on successful lock, 0 on contention */
int pci_dev_trylock(struct pci_dev *dev)
{
	if (device_trylock(&dev->dev)) {
		if (pci_cfg_access_trylock(dev))
			return 1;
		device_unlock(&dev->dev);
	}

	return 0;
}
EXPORT_SYMBOL_GPL(pci_dev_trylock);

void pci_dev_unlock(struct pci_dev *dev)
{
	pci_cfg_access_unlock(dev);
	device_unlock(&dev->dev);
}
EXPORT_SYMBOL_GPL(pci_dev_unlock);

static void pci_dev_save_and_disable(struct pci_dev *dev)
{
	const struct pci_error_handlers *err_handler =
			dev->driver ? dev->driver->err_handler : NULL;

	/*
	 * dev->driver->err_handler->reset_prepare() is protected against
	 * races with ->remove() by the device lock, which must be held by
	 * the caller.
	 */
	if (err_handler && err_handler->reset_prepare)
		err_handler->reset_prepare(dev);
	else if (dev->driver)
		pci_warn(dev, "resetting");

	/*
	 * Wake-up device prior to save.  PM registers default to D0 after
	 * reset and a simple register restore doesn't reliably return
	 * to a non-D0 state anyway.
	 */
	pci_set_power_state(dev, PCI_D0);

	pci_save_state(dev);
	/*
	 * Disable the device by clearing the Command register, except for
	 * INTx-disable which is set.  This not only disables MMIO and I/O port
	 * BARs, but also prevents the device from being Bus Master, preventing
	 * DMA from the device including MSI/MSI-X interrupts.  For PCI 2.3
	 * compliant devices, INTx-disable prevents legacy interrupts.
	 */
	pci_write_config_word(dev, PCI_COMMAND, PCI_COMMAND_INTX_DISABLE);
}

static void pci_dev_restore(struct pci_dev *dev)
{
	const struct pci_error_handlers *err_handler =
			dev->driver ? dev->driver->err_handler : NULL;

	pci_restore_state(dev);

	/*
	 * dev->driver->err_handler->reset_done() is protected against
	 * races with ->remove() by the device lock, which must be held by
	 * the caller.
	 */
	if (err_handler && err_handler->reset_done)
		err_handler->reset_done(dev);
	else if (dev->driver)
		pci_warn(dev, "reset done");
}

/* dev->reset_methods[] is a 0-terminated list of indices into this array */
static const struct pci_reset_fn_method pci_reset_fn_methods[] = {
	{ },
	{ pci_dev_specific_reset, .name = "device_specific" },
	{ pci_dev_acpi_reset, .name = "acpi" },
	{ pcie_reset_flr, .name = "flr" },
	{ pci_af_flr, .name = "af_flr" },
	{ pci_pm_reset, .name = "pm" },
	{ pci_reset_bus_function, .name = "bus" },
	{ cxl_reset_bus_function, .name = "cxl_bus" },
};

static ssize_t reset_method_show(struct device *dev,
				 struct device_attribute *attr, char *buf)
{
	struct pci_dev *pdev = to_pci_dev(dev);
	ssize_t len = 0;
	int i, m;

	for (i = 0; i < PCI_NUM_RESET_METHODS; i++) {
		m = pdev->reset_methods[i];
		if (!m)
			break;

		len += sysfs_emit_at(buf, len, "%s%s", len ? " " : "",
				     pci_reset_fn_methods[m].name);
	}

	if (len)
		len += sysfs_emit_at(buf, len, "\n");

	return len;
}

static int reset_method_lookup(const char *name)
{
	int m;

	for (m = 1; m < PCI_NUM_RESET_METHODS; m++) {
		if (sysfs_streq(name, pci_reset_fn_methods[m].name))
			return m;
	}

	return 0;	/* not found */
}

static ssize_t reset_method_store(struct device *dev,
				  struct device_attribute *attr,
				  const char *buf, size_t count)
{
	struct pci_dev *pdev = to_pci_dev(dev);
	char *options, *tmp_options, *name;
	int m, n;
	u8 reset_methods[PCI_NUM_RESET_METHODS] = { 0 };

	if (sysfs_streq(buf, "")) {
		pdev->reset_methods[0] = 0;
		pci_warn(pdev, "All device reset methods disabled by user");
		return count;
	}

	if (sysfs_streq(buf, "default")) {
		pci_init_reset_methods(pdev);
		return count;
	}

	options = kstrndup(buf, count, GFP_KERNEL);
	if (!options)
		return -ENOMEM;

	n = 0;
	tmp_options = options;
	while ((name = strsep(&tmp_options, " ")) != NULL) {
		if (sysfs_streq(name, ""))
			continue;

		name = strim(name);

		m = reset_method_lookup(name);
		if (!m) {
			pci_err(pdev, "Invalid reset method '%s'", name);
			goto error;
		}

		if (pci_reset_fn_methods[m].reset_fn(pdev, PCI_RESET_PROBE)) {
			pci_err(pdev, "Unsupported reset method '%s'", name);
			goto error;
		}

		if (n == PCI_NUM_RESET_METHODS - 1) {
			pci_err(pdev, "Too many reset methods\n");
			goto error;
		}

		reset_methods[n++] = m;
	}

	reset_methods[n] = 0;

	/* Warn if dev-specific supported but not highest priority */
	if (pci_reset_fn_methods[1].reset_fn(pdev, PCI_RESET_PROBE) == 0 &&
	    reset_methods[0] != 1)
		pci_warn(pdev, "Device-specific reset disabled/de-prioritized by user");
	memcpy(pdev->reset_methods, reset_methods, sizeof(pdev->reset_methods));
	kfree(options);
	return count;

error:
	/* Leave previous methods unchanged */
	kfree(options);
	return -EINVAL;
}
static DEVICE_ATTR_RW(reset_method);

static struct attribute *pci_dev_reset_method_attrs[] = {
	&dev_attr_reset_method.attr,
	NULL,
};

static umode_t pci_dev_reset_method_attr_is_visible(struct kobject *kobj,
						    struct attribute *a, int n)
{
	struct pci_dev *pdev = to_pci_dev(kobj_to_dev(kobj));

	if (!pci_reset_supported(pdev))
		return 0;

	return a->mode;
}

const struct attribute_group pci_dev_reset_method_attr_group = {
	.attrs = pci_dev_reset_method_attrs,
	.is_visible = pci_dev_reset_method_attr_is_visible,
};

/**
 * __pci_reset_function_locked - reset a PCI device function while holding
 * the @dev mutex lock.
 * @dev: PCI device to reset
 *
 * Some devices allow an individual function to be reset without affecting
 * other functions in the same device.  The PCI device must be responsive
 * to PCI config space in order to use this function.
 *
 * The device function is presumed to be unused and the caller is holding
 * the device mutex lock when this function is called.
 *
 * Resetting the device will make the contents of PCI configuration space
 * random, so any caller of this must be prepared to reinitialise the
 * device including MSI, bus mastering, BARs, decoding IO and memory spaces,
 * etc.
 *
 * Returns 0 if the device function was successfully reset or negative if the
 * device doesn't support resetting a single function.
 */
int __pci_reset_function_locked(struct pci_dev *dev)
{
	int i, m, rc;

	might_sleep();

	/*
	 * A reset method returns -ENOTTY if it doesn't support this device and
	 * we should try the next method.
	 *
	 * If it returns 0 (success), we're finished.  If it returns any other
	 * error, we're also finished: this indicates that further reset
	 * mechanisms might be broken on the device.
	 */
	for (i = 0; i < PCI_NUM_RESET_METHODS; i++) {
		m = dev->reset_methods[i];
		if (!m)
			return -ENOTTY;

		rc = pci_reset_fn_methods[m].reset_fn(dev, PCI_RESET_DO_RESET);
		if (!rc)
			return 0;
		if (rc != -ENOTTY)
			return rc;
	}

	return -ENOTTY;
}
EXPORT_SYMBOL_GPL(__pci_reset_function_locked);

/**
 * pci_init_reset_methods - check whether device can be safely reset
 * and store supported reset mechanisms.
 * @dev: PCI device to check for reset mechanisms
 *
 * Some devices allow an individual function to be reset without affecting
 * other functions in the same device.  The PCI device must be in D0-D3hot
 * state.
 *
 * Stores reset mechanisms supported by device in reset_methods byte array
 * which is a member of struct pci_dev.
 */
void pci_init_reset_methods(struct pci_dev *dev)
{
	int m, i, rc;

	BUILD_BUG_ON(ARRAY_SIZE(pci_reset_fn_methods) != PCI_NUM_RESET_METHODS);

	might_sleep();

	i = 0;
	for (m = 1; m < PCI_NUM_RESET_METHODS; m++) {
		rc = pci_reset_fn_methods[m].reset_fn(dev, PCI_RESET_PROBE);
		if (!rc)
			dev->reset_methods[i++] = m;
		else if (rc != -ENOTTY)
			break;
	}

	dev->reset_methods[i] = 0;
}

/**
 * pci_reset_function - quiesce and reset a PCI device function
 * @dev: PCI device to reset
 *
 * Some devices allow an individual function to be reset without affecting
 * other functions in the same device.  The PCI device must be responsive
 * to PCI config space in order to use this function.
 *
 * This function does not just reset the PCI portion of a device, but
 * clears all the state associated with the device.  This function differs
 * from __pci_reset_function_locked() in that it saves and restores device state
 * over the reset and takes the PCI device lock.
 *
 * Returns 0 if the device function was successfully reset or negative if the
 * device doesn't support resetting a single function.
 */
int pci_reset_function(struct pci_dev *dev)
{
	struct pci_dev *bridge;
	int rc;

	if (!pci_reset_supported(dev))
		return -ENOTTY;

	/*
	 * If there's no upstream bridge, no locking is needed since there is
	 * no upstream bridge configuration to hold consistent.
	 */
	bridge = pci_upstream_bridge(dev);
	if (bridge)
		pci_dev_lock(bridge);

	pci_dev_lock(dev);
	pci_dev_save_and_disable(dev);

	rc = __pci_reset_function_locked(dev);

	pci_dev_restore(dev);
	pci_dev_unlock(dev);

	if (bridge)
		pci_dev_unlock(bridge);

	return rc;
}
EXPORT_SYMBOL_GPL(pci_reset_function);

/**
 * pci_reset_function_locked - quiesce and reset a PCI device function
 * @dev: PCI device to reset
 *
 * Some devices allow an individual function to be reset without affecting
 * other functions in the same device.  The PCI device must be responsive
 * to PCI config space in order to use this function.
 *
 * This function does not just reset the PCI portion of a device, but
 * clears all the state associated with the device.  This function differs
 * from __pci_reset_function_locked() in that it saves and restores device state
 * over the reset.  It also differs from pci_reset_function() in that it
 * requires the PCI device lock to be held.
 *
 * Returns 0 if the device function was successfully reset or negative if the
 * device doesn't support resetting a single function.
 */
int pci_reset_function_locked(struct pci_dev *dev)
{
	int rc;

	if (!pci_reset_supported(dev))
		return -ENOTTY;

	pci_dev_save_and_disable(dev);

	rc = __pci_reset_function_locked(dev);

	pci_dev_restore(dev);

	return rc;
}
EXPORT_SYMBOL_GPL(pci_reset_function_locked);

/**
 * pci_try_reset_function - quiesce and reset a PCI device function
 * @dev: PCI device to reset
 *
 * Same as above, except return -EAGAIN if unable to lock device.
 */
int pci_try_reset_function(struct pci_dev *dev)
{
	int rc;

	if (!pci_reset_supported(dev))
		return -ENOTTY;

	if (!pci_dev_trylock(dev))
		return -EAGAIN;

	pci_dev_save_and_disable(dev);
	rc = __pci_reset_function_locked(dev);
	pci_dev_restore(dev);
	pci_dev_unlock(dev);

	return rc;
}
EXPORT_SYMBOL_GPL(pci_try_reset_function);

/* Do any devices on or below this bus prevent a bus reset? */
static bool pci_bus_resettable(struct pci_bus *bus)
{
	struct pci_dev *dev;


	if (bus->self && (bus->self->dev_flags & PCI_DEV_FLAGS_NO_BUS_RESET))
		return false;

	list_for_each_entry(dev, &bus->devices, bus_list) {
		if (dev->dev_flags & PCI_DEV_FLAGS_NO_BUS_RESET ||
		    (dev->subordinate && !pci_bus_resettable(dev->subordinate)))
			return false;
	}

	return true;
}

/* Lock devices from the top of the tree down */
static void pci_bus_lock(struct pci_bus *bus)
{
	struct pci_dev *dev;

	pci_dev_lock(bus->self);
	list_for_each_entry(dev, &bus->devices, bus_list) {
		if (dev->subordinate)
			pci_bus_lock(dev->subordinate);
		else
			pci_dev_lock(dev);
	}
}

/* Unlock devices from the bottom of the tree up */
static void pci_bus_unlock(struct pci_bus *bus)
{
	struct pci_dev *dev;

	list_for_each_entry(dev, &bus->devices, bus_list) {
		if (dev->subordinate)
			pci_bus_unlock(dev->subordinate);
		else
			pci_dev_unlock(dev);
	}
	pci_dev_unlock(bus->self);
}

/* Return 1 on successful lock, 0 on contention */
static int pci_bus_trylock(struct pci_bus *bus)
{
	struct pci_dev *dev;

	if (!pci_dev_trylock(bus->self))
		return 0;

	list_for_each_entry(dev, &bus->devices, bus_list) {
		if (dev->subordinate) {
			if (!pci_bus_trylock(dev->subordinate))
				goto unlock;
		} else if (!pci_dev_trylock(dev))
			goto unlock;
	}
	return 1;

unlock:
	list_for_each_entry_continue_reverse(dev, &bus->devices, bus_list) {
		if (dev->subordinate)
			pci_bus_unlock(dev->subordinate);
		else
			pci_dev_unlock(dev);
	}
	pci_dev_unlock(bus->self);
	return 0;
}

/* Do any devices on or below this slot prevent a bus reset? */
static bool pci_slot_resettable(struct pci_slot *slot)
{
	struct pci_dev *dev;

	if (slot->bus->self &&
	    (slot->bus->self->dev_flags & PCI_DEV_FLAGS_NO_BUS_RESET))
		return false;

	list_for_each_entry(dev, &slot->bus->devices, bus_list) {
		if (!dev->slot || dev->slot != slot)
			continue;
		if (dev->dev_flags & PCI_DEV_FLAGS_NO_BUS_RESET ||
		    (dev->subordinate && !pci_bus_resettable(dev->subordinate)))
			return false;
	}

	return true;
}

/* Lock devices from the top of the tree down */
static void pci_slot_lock(struct pci_slot *slot)
{
	struct pci_dev *dev;

	list_for_each_entry(dev, &slot->bus->devices, bus_list) {
		if (!dev->slot || dev->slot != slot)
			continue;
		if (dev->subordinate)
			pci_bus_lock(dev->subordinate);
		else
			pci_dev_lock(dev);
	}
}

/* Unlock devices from the bottom of the tree up */
static void pci_slot_unlock(struct pci_slot *slot)
{
	struct pci_dev *dev;

	list_for_each_entry(dev, &slot->bus->devices, bus_list) {
		if (!dev->slot || dev->slot != slot)
			continue;
		if (dev->subordinate)
			pci_bus_unlock(dev->subordinate);
		pci_dev_unlock(dev);
	}
}

/* Return 1 on successful lock, 0 on contention */
static int pci_slot_trylock(struct pci_slot *slot)
{
	struct pci_dev *dev;

	list_for_each_entry(dev, &slot->bus->devices, bus_list) {
		if (!dev->slot || dev->slot != slot)
			continue;
		if (dev->subordinate) {
			if (!pci_bus_trylock(dev->subordinate)) {
				pci_dev_unlock(dev);
				goto unlock;
			}
		} else if (!pci_dev_trylock(dev))
			goto unlock;
	}
	return 1;

unlock:
	list_for_each_entry_continue_reverse(dev,
					     &slot->bus->devices, bus_list) {
		if (!dev->slot || dev->slot != slot)
			continue;
		if (dev->subordinate)
			pci_bus_unlock(dev->subordinate);
		else
			pci_dev_unlock(dev);
	}
	return 0;
}

/*
 * Save and disable devices from the top of the tree down while holding
 * the @dev mutex lock for the entire tree.
 */
static void pci_bus_save_and_disable_locked(struct pci_bus *bus)
{
	struct pci_dev *dev;

	list_for_each_entry(dev, &bus->devices, bus_list) {
		pci_dev_save_and_disable(dev);
		if (dev->subordinate)
			pci_bus_save_and_disable_locked(dev->subordinate);
	}
}

/*
 * Restore devices from top of the tree down while holding @dev mutex lock
 * for the entire tree.  Parent bridges need to be restored before we can
 * get to subordinate devices.
 */
static void pci_bus_restore_locked(struct pci_bus *bus)
{
	struct pci_dev *dev;

	list_for_each_entry(dev, &bus->devices, bus_list) {
		pci_dev_restore(dev);
		if (dev->subordinate) {
			pci_bridge_wait_for_secondary_bus(dev, "bus reset");
			pci_bus_restore_locked(dev->subordinate);
		}
	}
}

/*
 * Save and disable devices from the top of the tree down while holding
 * the @dev mutex lock for the entire tree.
 */
static void pci_slot_save_and_disable_locked(struct pci_slot *slot)
{
	struct pci_dev *dev;

	list_for_each_entry(dev, &slot->bus->devices, bus_list) {
		if (!dev->slot || dev->slot != slot)
			continue;
		pci_dev_save_and_disable(dev);
		if (dev->subordinate)
			pci_bus_save_and_disable_locked(dev->subordinate);
	}
}

/*
 * Restore devices from top of the tree down while holding @dev mutex lock
 * for the entire tree.  Parent bridges need to be restored before we can
 * get to subordinate devices.
 */
static void pci_slot_restore_locked(struct pci_slot *slot)
{
	struct pci_dev *dev;

	list_for_each_entry(dev, &slot->bus->devices, bus_list) {
		if (!dev->slot || dev->slot != slot)
			continue;
		pci_dev_restore(dev);
		if (dev->subordinate) {
			pci_bridge_wait_for_secondary_bus(dev, "slot reset");
			pci_bus_restore_locked(dev->subordinate);
		}
	}
}

static int pci_slot_reset(struct pci_slot *slot, bool probe)
{
	int rc;

	if (!slot || !pci_slot_resettable(slot))
		return -ENOTTY;

	if (!probe)
		pci_slot_lock(slot);

	might_sleep();

	rc = pci_reset_hotplug_slot(slot->hotplug, probe);

	if (!probe)
		pci_slot_unlock(slot);

	return rc;
}

/**
 * pci_probe_reset_slot - probe whether a PCI slot can be reset
 * @slot: PCI slot to probe
 *
 * Return 0 if slot can be reset, negative if a slot reset is not supported.
 */
int pci_probe_reset_slot(struct pci_slot *slot)
{
	return pci_slot_reset(slot, PCI_RESET_PROBE);
}
EXPORT_SYMBOL_GPL(pci_probe_reset_slot);

/**
 * __pci_reset_slot - Try to reset a PCI slot
 * @slot: PCI slot to reset
 *
 * A PCI bus may host multiple slots, each slot may support a reset mechanism
 * independent of other slots.  For instance, some slots may support slot power
 * control.  In the case of a 1:1 bus to slot architecture, this function may
 * wrap the bus reset to avoid spurious slot related events such as hotplug.
 * Generally a slot reset should be attempted before a bus reset.  All of the
 * function of the slot and any subordinate buses behind the slot are reset
 * through this function.  PCI config space of all devices in the slot and
 * behind the slot is saved before and restored after reset.
 *
 * Same as above except return -EAGAIN if the slot cannot be locked
 */
static int __pci_reset_slot(struct pci_slot *slot)
{
	int rc;

	rc = pci_slot_reset(slot, PCI_RESET_PROBE);
	if (rc)
		return rc;

	if (pci_slot_trylock(slot)) {
		pci_slot_save_and_disable_locked(slot);
		might_sleep();
		rc = pci_reset_hotplug_slot(slot->hotplug, PCI_RESET_DO_RESET);
		pci_slot_restore_locked(slot);
		pci_slot_unlock(slot);
	} else
		rc = -EAGAIN;

	return rc;
}

static int pci_bus_reset(struct pci_bus *bus, bool probe)
{
	int ret;

	if (!bus->self || !pci_bus_resettable(bus))
		return -ENOTTY;

	if (probe)
		return 0;

	pci_bus_lock(bus);

	might_sleep();

	ret = pci_bridge_secondary_bus_reset(bus->self);

	pci_bus_unlock(bus);

	return ret;
}

/**
 * pci_bus_error_reset - reset the bridge's subordinate bus
 * @bridge: The parent device that connects to the bus to reset
 *
 * This function will first try to reset the slots on this bus if the method is
 * available. If slot reset fails or is not available, this will fall back to a
 * secondary bus reset.
 */
int pci_bus_error_reset(struct pci_dev *bridge)
{
	struct pci_bus *bus = bridge->subordinate;
	struct pci_slot *slot;

	if (!bus)
		return -ENOTTY;

	mutex_lock(&pci_slot_mutex);
	if (list_empty(&bus->slots))
		goto bus_reset;

	list_for_each_entry(slot, &bus->slots, list)
		if (pci_probe_reset_slot(slot))
			goto bus_reset;

	list_for_each_entry(slot, &bus->slots, list)
		if (pci_slot_reset(slot, PCI_RESET_DO_RESET))
			goto bus_reset;

	mutex_unlock(&pci_slot_mutex);
	return 0;
bus_reset:
	mutex_unlock(&pci_slot_mutex);
	return pci_bus_reset(bridge->subordinate, PCI_RESET_DO_RESET);
}

/**
 * pci_probe_reset_bus - probe whether a PCI bus can be reset
 * @bus: PCI bus to probe
 *
 * Return 0 if bus can be reset, negative if a bus reset is not supported.
 */
int pci_probe_reset_bus(struct pci_bus *bus)
{
	return pci_bus_reset(bus, PCI_RESET_PROBE);
}
EXPORT_SYMBOL_GPL(pci_probe_reset_bus);

/**
 * __pci_reset_bus - Try to reset a PCI bus
 * @bus: top level PCI bus to reset
 *
 * Same as above except return -EAGAIN if the bus cannot be locked
 */
int __pci_reset_bus(struct pci_bus *bus)
{
	int rc;

	rc = pci_bus_reset(bus, PCI_RESET_PROBE);
	if (rc)
		return rc;

	if (pci_bus_trylock(bus)) {
		pci_bus_save_and_disable_locked(bus);
		might_sleep();
		rc = pci_bridge_secondary_bus_reset(bus->self);
		pci_bus_restore_locked(bus);
		pci_bus_unlock(bus);
	} else
		rc = -EAGAIN;

	return rc;
}

/**
 * pci_reset_bus - Try to reset a PCI bus
 * @pdev: top level PCI device to reset via slot/bus
 *
 * Same as above except return -EAGAIN if the bus cannot be locked
 */
int pci_reset_bus(struct pci_dev *pdev)
{
	return (!pci_probe_reset_slot(pdev->slot)) ?
	    __pci_reset_slot(pdev->slot) : __pci_reset_bus(pdev->bus);
}
EXPORT_SYMBOL_GPL(pci_reset_bus);

/**
 * pcix_get_max_mmrbc - get PCI-X maximum designed memory read byte count
 * @dev: PCI device to query
 *
 * Returns mmrbc: maximum designed memory read count in bytes or
 * appropriate error value.
 */
int pcix_get_max_mmrbc(struct pci_dev *dev)
{
	int cap;
	u32 stat;

	cap = pci_find_capability(dev, PCI_CAP_ID_PCIX);
	if (!cap)
		return -EINVAL;

	if (pci_read_config_dword(dev, cap + PCI_X_STATUS, &stat))
		return -EINVAL;

	return 512 << FIELD_GET(PCI_X_STATUS_MAX_READ, stat);
}
EXPORT_SYMBOL(pcix_get_max_mmrbc);

/**
 * pcix_get_mmrbc - get PCI-X maximum memory read byte count
 * @dev: PCI device to query
 *
 * Returns mmrbc: maximum memory read count in bytes or appropriate error
 * value.
 */
int pcix_get_mmrbc(struct pci_dev *dev)
{
	int cap;
	u16 cmd;

	cap = pci_find_capability(dev, PCI_CAP_ID_PCIX);
	if (!cap)
		return -EINVAL;

	if (pci_read_config_word(dev, cap + PCI_X_CMD, &cmd))
		return -EINVAL;

	return 512 << FIELD_GET(PCI_X_CMD_MAX_READ, cmd);
}
EXPORT_SYMBOL(pcix_get_mmrbc);

/**
 * pcix_set_mmrbc - set PCI-X maximum memory read byte count
 * @dev: PCI device to query
 * @mmrbc: maximum memory read count in bytes
 *    valid values are 512, 1024, 2048, 4096
 *
 * If possible sets maximum memory read byte count, some bridges have errata
 * that prevent this.
 */
int pcix_set_mmrbc(struct pci_dev *dev, int mmrbc)
{
	int cap;
	u32 stat, v, o;
	u16 cmd;

	if (mmrbc < 512 || mmrbc > 4096 || !is_power_of_2(mmrbc))
		return -EINVAL;

	v = ffs(mmrbc) - 10;

	cap = pci_find_capability(dev, PCI_CAP_ID_PCIX);
	if (!cap)
		return -EINVAL;

	if (pci_read_config_dword(dev, cap + PCI_X_STATUS, &stat))
		return -EINVAL;

	if (v > FIELD_GET(PCI_X_STATUS_MAX_READ, stat))
		return -E2BIG;

	if (pci_read_config_word(dev, cap + PCI_X_CMD, &cmd))
		return -EINVAL;

	o = FIELD_GET(PCI_X_CMD_MAX_READ, cmd);
	if (o != v) {
		if (v > o && (dev->bus->bus_flags & PCI_BUS_FLAGS_NO_MMRBC))
			return -EIO;

		cmd &= ~PCI_X_CMD_MAX_READ;
		cmd |= FIELD_PREP(PCI_X_CMD_MAX_READ, v);
		if (pci_write_config_word(dev, cap + PCI_X_CMD, cmd))
			return -EIO;
	}
	return 0;
}
EXPORT_SYMBOL(pcix_set_mmrbc);

/**
 * pcie_get_readrq - get PCI Express read request size
 * @dev: PCI device to query
 *
 * Returns maximum memory read request in bytes or appropriate error value.
 */
int pcie_get_readrq(struct pci_dev *dev)
{
	u16 ctl;

	pcie_capability_read_word(dev, PCI_EXP_DEVCTL, &ctl);

	return 128 << FIELD_GET(PCI_EXP_DEVCTL_READRQ, ctl);
}
EXPORT_SYMBOL(pcie_get_readrq);

/**
 * pcie_set_readrq - set PCI Express maximum memory read request
 * @dev: PCI device to query
 * @rq: maximum memory read count in bytes
 *    valid values are 128, 256, 512, 1024, 2048, 4096
 *
 * If possible sets maximum memory read request in bytes
 */
int pcie_set_readrq(struct pci_dev *dev, int rq)
{
	u16 v;
	int ret;
	struct pci_host_bridge *bridge = pci_find_host_bridge(dev->bus);

	if (rq < 128 || rq > 4096 || !is_power_of_2(rq))
		return -EINVAL;

	/*
	 * If using the "performance" PCIe config, we clamp the read rq
	 * size to the max packet size to keep the host bridge from
	 * generating requests larger than we can cope with.
	 */
	if (pcie_bus_config == PCIE_BUS_PERFORMANCE) {
		int mps = pcie_get_mps(dev);

		if (mps < rq)
			rq = mps;
	}

	v = FIELD_PREP(PCI_EXP_DEVCTL_READRQ, ffs(rq) - 8);

	if (bridge->no_inc_mrrs) {
		int max_mrrs = pcie_get_readrq(dev);

		if (rq > max_mrrs) {
			pci_info(dev, "can't set Max_Read_Request_Size to %d; max is %d\n", rq, max_mrrs);
			return -EINVAL;
		}
	}

	ret = pcie_capability_clear_and_set_word(dev, PCI_EXP_DEVCTL,
						  PCI_EXP_DEVCTL_READRQ, v);

	return pcibios_err_to_errno(ret);
}
EXPORT_SYMBOL(pcie_set_readrq);

/**
 * pcie_get_mps - get PCI Express maximum payload size
 * @dev: PCI device to query
 *
 * Returns maximum payload size in bytes
 */
int pcie_get_mps(struct pci_dev *dev)
{
	u16 ctl;

	pcie_capability_read_word(dev, PCI_EXP_DEVCTL, &ctl);

	return 128 << FIELD_GET(PCI_EXP_DEVCTL_PAYLOAD, ctl);
}
EXPORT_SYMBOL(pcie_get_mps);

/**
 * pcie_set_mps - set PCI Express maximum payload size
 * @dev: PCI device to query
 * @mps: maximum payload size in bytes
 *    valid values are 128, 256, 512, 1024, 2048, 4096
 *
 * If possible sets maximum payload size
 */
int pcie_set_mps(struct pci_dev *dev, int mps)
{
	u16 v;
	int ret;

	if (mps < 128 || mps > 4096 || !is_power_of_2(mps))
		return -EINVAL;

	v = ffs(mps) - 8;
	if (v > dev->pcie_mpss)
		return -EINVAL;
	v = FIELD_PREP(PCI_EXP_DEVCTL_PAYLOAD, v);

	ret = pcie_capability_clear_and_set_word(dev, PCI_EXP_DEVCTL,
						  PCI_EXP_DEVCTL_PAYLOAD, v);

	return pcibios_err_to_errno(ret);
}
EXPORT_SYMBOL(pcie_set_mps);

static enum pci_bus_speed to_pcie_link_speed(u16 lnksta)
{
	return pcie_link_speed[FIELD_GET(PCI_EXP_LNKSTA_CLS, lnksta)];
}

int pcie_link_speed_mbps(struct pci_dev *pdev)
{
	u16 lnksta;
	int err;

	err = pcie_capability_read_word(pdev, PCI_EXP_LNKSTA, &lnksta);
	if (err)
		return err;

	return pcie_dev_speed_mbps(to_pcie_link_speed(lnksta));
}
EXPORT_SYMBOL(pcie_link_speed_mbps);

/**
 * pcie_bandwidth_available - determine minimum link settings of a PCIe
 *			      device and its bandwidth limitation
 * @dev: PCI device to query
 * @limiting_dev: storage for device causing the bandwidth limitation
 * @speed: storage for speed of limiting device
 * @width: storage for width of limiting device
 *
 * Walk up the PCI device chain and find the point where the minimum
 * bandwidth is available.  Return the bandwidth available there and (if
 * limiting_dev, speed, and width pointers are supplied) information about
 * that point.  The bandwidth returned is in Mb/s, i.e., megabits/second of
 * raw bandwidth.
 */
u32 pcie_bandwidth_available(struct pci_dev *dev, struct pci_dev **limiting_dev,
			     enum pci_bus_speed *speed,
			     enum pcie_link_width *width)
{
	u16 lnksta;
	enum pci_bus_speed next_speed;
	enum pcie_link_width next_width;
	u32 bw, next_bw;

	if (speed)
		*speed = PCI_SPEED_UNKNOWN;
	if (width)
		*width = PCIE_LNK_WIDTH_UNKNOWN;

	bw = 0;

	while (dev) {
		pcie_capability_read_word(dev, PCI_EXP_LNKSTA, &lnksta);

		next_speed = to_pcie_link_speed(lnksta);
		next_width = FIELD_GET(PCI_EXP_LNKSTA_NLW, lnksta);

		next_bw = next_width * PCIE_SPEED2MBS_ENC(next_speed);

		/* Check if current device limits the total bandwidth */
		if (!bw || next_bw <= bw) {
			bw = next_bw;

			if (limiting_dev)
				*limiting_dev = dev;
			if (speed)
				*speed = next_speed;
			if (width)
				*width = next_width;
		}

		dev = pci_upstream_bridge(dev);
	}

	return bw;
}
EXPORT_SYMBOL(pcie_bandwidth_available);

/**
 * pcie_get_supported_speeds - query Supported Link Speed Vector
 * @dev: PCI device to query
 *
 * Query @dev supported link speeds.
 *
 * Implementation Note in PCIe r6.0 sec 7.5.3.18 recommends determining
 * supported link speeds using the Supported Link Speeds Vector in the Link
 * Capabilities 2 Register (when available).
 *
 * Link Capabilities 2 was added in PCIe r3.0, sec 7.8.18.
 *
 * Without Link Capabilities 2, i.e., prior to PCIe r3.0, Supported Link
 * Speeds field in Link Capabilities is used and only 2.5 GT/s and 5.0 GT/s
 * speeds were defined.
 *
 * For @dev without Supported Link Speed Vector, the field is synthesized
 * from the Max Link Speed field in the Link Capabilities Register.
 *
 * Return: Supported Link Speeds Vector (+ reserved 0 at LSB).
 */
u8 pcie_get_supported_speeds(struct pci_dev *dev)
{
	u32 lnkcap2, lnkcap;
	u8 speeds;

	/*
	 * Speeds retain the reserved 0 at LSB before PCIe Supported Link
	 * Speeds Vector to allow using SLS Vector bit defines directly.
	 */
	pcie_capability_read_dword(dev, PCI_EXP_LNKCAP2, &lnkcap2);
	speeds = lnkcap2 & PCI_EXP_LNKCAP2_SLS;
<<<<<<< HEAD
=======

	/* Ignore speeds higher than Max Link Speed */
	pcie_capability_read_dword(dev, PCI_EXP_LNKCAP, &lnkcap);
	speeds &= GENMASK(lnkcap & PCI_EXP_LNKCAP_SLS, 0);
>>>>>>> ae66f271

	/* PCIe r3.0-compliant */
	if (speeds)
		return speeds;

<<<<<<< HEAD
	pcie_capability_read_dword(dev, PCI_EXP_LNKCAP, &lnkcap);

=======
>>>>>>> ae66f271
	/* Synthesize from the Max Link Speed field */
	if ((lnkcap & PCI_EXP_LNKCAP_SLS) == PCI_EXP_LNKCAP_SLS_5_0GB)
		speeds = PCI_EXP_LNKCAP2_SLS_5_0GB | PCI_EXP_LNKCAP2_SLS_2_5GB;
	else if ((lnkcap & PCI_EXP_LNKCAP_SLS) == PCI_EXP_LNKCAP_SLS_2_5GB)
		speeds = PCI_EXP_LNKCAP2_SLS_2_5GB;
<<<<<<< HEAD

	return speeds;
}

=======

	return speeds;
}

>>>>>>> ae66f271
/**
 * pcie_get_speed_cap - query for the PCI device's link speed capability
 * @dev: PCI device to query
 *
 * Query the PCI device speed capability.
 *
 * Return: the maximum link speed supported by the device.
 */
enum pci_bus_speed pcie_get_speed_cap(struct pci_dev *dev)
{
	return PCIE_LNKCAP2_SLS2SPEED(dev->supported_speeds);
}
EXPORT_SYMBOL(pcie_get_speed_cap);

/**
 * pcie_get_width_cap - query for the PCI device's link width capability
 * @dev: PCI device to query
 *
 * Query the PCI device width capability.  Return the maximum link width
 * supported by the device.
 */
enum pcie_link_width pcie_get_width_cap(struct pci_dev *dev)
{
	u32 lnkcap;

	pcie_capability_read_dword(dev, PCI_EXP_LNKCAP, &lnkcap);
	if (lnkcap)
		return FIELD_GET(PCI_EXP_LNKCAP_MLW, lnkcap);

	return PCIE_LNK_WIDTH_UNKNOWN;
}
EXPORT_SYMBOL(pcie_get_width_cap);

/**
 * pcie_bandwidth_capable - calculate a PCI device's link bandwidth capability
 * @dev: PCI device
 * @speed: storage for link speed
 * @width: storage for link width
 *
 * Calculate a PCI device's link bandwidth by querying for its link speed
 * and width, multiplying them, and applying encoding overhead.  The result
 * is in Mb/s, i.e., megabits/second of raw bandwidth.
 */
static u32 pcie_bandwidth_capable(struct pci_dev *dev,
				  enum pci_bus_speed *speed,
				  enum pcie_link_width *width)
{
	*speed = pcie_get_speed_cap(dev);
	*width = pcie_get_width_cap(dev);

	if (*speed == PCI_SPEED_UNKNOWN || *width == PCIE_LNK_WIDTH_UNKNOWN)
		return 0;

	return *width * PCIE_SPEED2MBS_ENC(*speed);
}

/**
 * __pcie_print_link_status - Report the PCI device's link speed and width
 * @dev: PCI device to query
 * @verbose: Print info even when enough bandwidth is available
 *
 * If the available bandwidth at the device is less than the device is
 * capable of, report the device's maximum possible bandwidth and the
 * upstream link that limits its performance.  If @verbose, always print
 * the available bandwidth, even if the device isn't constrained.
 */
void __pcie_print_link_status(struct pci_dev *dev, bool verbose)
{
	enum pcie_link_width width, width_cap;
	enum pci_bus_speed speed, speed_cap;
	struct pci_dev *limiting_dev = NULL;
	u32 bw_avail, bw_cap;

	bw_cap = pcie_bandwidth_capable(dev, &speed_cap, &width_cap);
	bw_avail = pcie_bandwidth_available(dev, &limiting_dev, &speed, &width);

	if (bw_avail >= bw_cap && verbose)
		pci_info(dev, "%u.%03u Gb/s available PCIe bandwidth (%s x%d link)\n",
			 bw_cap / 1000, bw_cap % 1000,
			 pci_speed_string(speed_cap), width_cap);
	else if (bw_avail < bw_cap)
		pci_info(dev, "%u.%03u Gb/s available PCIe bandwidth, limited by %s x%d link at %s (capable of %u.%03u Gb/s with %s x%d link)\n",
			 bw_avail / 1000, bw_avail % 1000,
			 pci_speed_string(speed), width,
			 limiting_dev ? pci_name(limiting_dev) : "<unknown>",
			 bw_cap / 1000, bw_cap % 1000,
			 pci_speed_string(speed_cap), width_cap);
}

/**
 * pcie_print_link_status - Report the PCI device's link speed and width
 * @dev: PCI device to query
 *
 * Report the available bandwidth at the device.
 */
void pcie_print_link_status(struct pci_dev *dev)
{
	__pcie_print_link_status(dev, true);
}
EXPORT_SYMBOL(pcie_print_link_status);

/**
 * pci_select_bars - Make BAR mask from the type of resource
 * @dev: the PCI device for which BAR mask is made
 * @flags: resource type mask to be selected
 *
 * This helper routine makes bar mask from the type of resource.
 */
int pci_select_bars(struct pci_dev *dev, unsigned long flags)
{
	int i, bars = 0;
	for (i = 0; i < PCI_NUM_RESOURCES; i++)
		if (pci_resource_flags(dev, i) & flags)
			bars |= (1 << i);
	return bars;
}
EXPORT_SYMBOL(pci_select_bars);

/* Some architectures require additional programming to enable VGA */
static arch_set_vga_state_t arch_set_vga_state;

void __init pci_register_set_vga_state(arch_set_vga_state_t func)
{
	arch_set_vga_state = func;	/* NULL disables */
}

static int pci_set_vga_state_arch(struct pci_dev *dev, bool decode,
				  unsigned int command_bits, u32 flags)
{
	if (arch_set_vga_state)
		return arch_set_vga_state(dev, decode, command_bits,
						flags);
	return 0;
}

/**
 * pci_set_vga_state - set VGA decode state on device and parents if requested
 * @dev: the PCI device
 * @decode: true = enable decoding, false = disable decoding
 * @command_bits: PCI_COMMAND_IO and/or PCI_COMMAND_MEMORY
 * @flags: traverse ancestors and change bridges
 * CHANGE_BRIDGE_ONLY / CHANGE_BRIDGE
 */
int pci_set_vga_state(struct pci_dev *dev, bool decode,
		      unsigned int command_bits, u32 flags)
{
	struct pci_bus *bus;
	struct pci_dev *bridge;
	u16 cmd;
	int rc;

	WARN_ON((flags & PCI_VGA_STATE_CHANGE_DECODES) && (command_bits & ~(PCI_COMMAND_IO|PCI_COMMAND_MEMORY)));

	/* ARCH specific VGA enables */
	rc = pci_set_vga_state_arch(dev, decode, command_bits, flags);
	if (rc)
		return rc;

	if (flags & PCI_VGA_STATE_CHANGE_DECODES) {
		pci_read_config_word(dev, PCI_COMMAND, &cmd);
		if (decode)
			cmd |= command_bits;
		else
			cmd &= ~command_bits;
		pci_write_config_word(dev, PCI_COMMAND, cmd);
	}

	if (!(flags & PCI_VGA_STATE_CHANGE_BRIDGE))
		return 0;

	bus = dev->bus;
	while (bus) {
		bridge = bus->self;
		if (bridge) {
			pci_read_config_word(bridge, PCI_BRIDGE_CONTROL,
					     &cmd);
			if (decode)
				cmd |= PCI_BRIDGE_CTL_VGA;
			else
				cmd &= ~PCI_BRIDGE_CTL_VGA;
			pci_write_config_word(bridge, PCI_BRIDGE_CONTROL,
					      cmd);
		}
		bus = bus->parent;
	}
	return 0;
}

#ifdef CONFIG_ACPI
bool pci_pr3_present(struct pci_dev *pdev)
{
	struct acpi_device *adev;

	if (acpi_disabled)
		return false;

	adev = ACPI_COMPANION(&pdev->dev);
	if (!adev)
		return false;

	return adev->power.flags.power_resources &&
		acpi_has_method(adev->handle, "_PR3");
}
EXPORT_SYMBOL_GPL(pci_pr3_present);
#endif

/**
 * pci_add_dma_alias - Add a DMA devfn alias for a device
 * @dev: the PCI device for which alias is added
 * @devfn_from: alias slot and function
 * @nr_devfns: number of subsequent devfns to alias
 *
 * This helper encodes an 8-bit devfn as a bit number in dma_alias_mask
 * which is used to program permissible bus-devfn source addresses for DMA
 * requests in an IOMMU.  These aliases factor into IOMMU group creation
 * and are useful for devices generating DMA requests beyond or different
 * from their logical bus-devfn.  Examples include device quirks where the
 * device simply uses the wrong devfn, as well as non-transparent bridges
 * where the alias may be a proxy for devices in another domain.
 *
 * IOMMU group creation is performed during device discovery or addition,
 * prior to any potential DMA mapping and therefore prior to driver probing
 * (especially for userspace assigned devices where IOMMU group definition
 * cannot be left as a userspace activity).  DMA aliases should therefore
 * be configured via quirks, such as the PCI fixup header quirk.
 */
void pci_add_dma_alias(struct pci_dev *dev, u8 devfn_from,
		       unsigned int nr_devfns)
{
	int devfn_to;

	nr_devfns = min(nr_devfns, (unsigned int)MAX_NR_DEVFNS - devfn_from);
	devfn_to = devfn_from + nr_devfns - 1;

	if (!dev->dma_alias_mask)
		dev->dma_alias_mask = bitmap_zalloc(MAX_NR_DEVFNS, GFP_KERNEL);
	if (!dev->dma_alias_mask) {
		pci_warn(dev, "Unable to allocate DMA alias mask\n");
		return;
	}

	bitmap_set(dev->dma_alias_mask, devfn_from, nr_devfns);

	if (nr_devfns == 1)
		pci_info(dev, "Enabling fixed DMA alias to %02x.%d\n",
				PCI_SLOT(devfn_from), PCI_FUNC(devfn_from));
	else if (nr_devfns > 1)
		pci_info(dev, "Enabling fixed DMA alias for devfn range from %02x.%d to %02x.%d\n",
				PCI_SLOT(devfn_from), PCI_FUNC(devfn_from),
				PCI_SLOT(devfn_to), PCI_FUNC(devfn_to));
}

bool pci_devs_are_dma_aliases(struct pci_dev *dev1, struct pci_dev *dev2)
{
	return (dev1->dma_alias_mask &&
		test_bit(dev2->devfn, dev1->dma_alias_mask)) ||
	       (dev2->dma_alias_mask &&
		test_bit(dev1->devfn, dev2->dma_alias_mask)) ||
	       pci_real_dma_dev(dev1) == dev2 ||
	       pci_real_dma_dev(dev2) == dev1;
}

bool pci_device_is_present(struct pci_dev *pdev)
{
	u32 v;

	/* Check PF if pdev is a VF, since VF Vendor/Device IDs are 0xffff */
	pdev = pci_physfn(pdev);
	if (pci_dev_is_disconnected(pdev))
		return false;
	return pci_bus_read_dev_vendor_id(pdev->bus, pdev->devfn, &v, 0);
}
EXPORT_SYMBOL_GPL(pci_device_is_present);

void pci_ignore_hotplug(struct pci_dev *dev)
{
	struct pci_dev *bridge = dev->bus->self;

	dev->ignore_hotplug = 1;
	/* Propagate the "ignore hotplug" setting to the parent bridge. */
	if (bridge)
		bridge->ignore_hotplug = 1;
}
EXPORT_SYMBOL_GPL(pci_ignore_hotplug);

/**
 * pci_real_dma_dev - Get PCI DMA device for PCI device
 * @dev: the PCI device that may have a PCI DMA alias
 *
 * Permits the platform to provide architecture-specific functionality to
 * devices needing to alias DMA to another PCI device on another PCI bus. If
 * the PCI device is on the same bus, it is recommended to use
 * pci_add_dma_alias(). This is the default implementation. Architecture
 * implementations can override this.
 */
struct pci_dev __weak *pci_real_dma_dev(struct pci_dev *dev)
{
	return dev;
}

resource_size_t __weak pcibios_default_alignment(void)
{
	return 0;
}

/*
 * Arches that don't want to expose struct resource to userland as-is in
 * sysfs and /proc can implement their own pci_resource_to_user().
 */
void __weak pci_resource_to_user(const struct pci_dev *dev, int bar,
				 const struct resource *rsrc,
				 resource_size_t *start, resource_size_t *end)
{
	*start = rsrc->start;
	*end = rsrc->end;
}

static char *resource_alignment_param;
static DEFINE_SPINLOCK(resource_alignment_lock);

/**
 * pci_specified_resource_alignment - get resource alignment specified by user.
 * @dev: the PCI device to get
 * @resize: whether or not to change resources' size when reassigning alignment
 *
 * RETURNS: Resource alignment if it is specified.
 *          Zero if it is not specified.
 */
static resource_size_t pci_specified_resource_alignment(struct pci_dev *dev,
							bool *resize)
{
	int align_order, count;
	resource_size_t align = pcibios_default_alignment();
	const char *p;
	int ret;

	spin_lock(&resource_alignment_lock);
	p = resource_alignment_param;
	if (!p || !*p)
		goto out;
	if (pci_has_flag(PCI_PROBE_ONLY)) {
		align = 0;
		pr_info_once("PCI: Ignoring requested alignments (PCI_PROBE_ONLY)\n");
		goto out;
	}

	while (*p) {
		count = 0;
		if (sscanf(p, "%d%n", &align_order, &count) == 1 &&
		    p[count] == '@') {
			p += count + 1;
			if (align_order > 63) {
				pr_err("PCI: Invalid requested alignment (order %d)\n",
				       align_order);
				align_order = PAGE_SHIFT;
			}
		} else {
			align_order = PAGE_SHIFT;
		}

		ret = pci_dev_str_match(dev, p, &p);
		if (ret == 1) {
			*resize = true;
			align = 1ULL << align_order;
			break;
		} else if (ret < 0) {
			pr_err("PCI: Can't parse resource_alignment parameter: %s\n",
			       p);
			break;
		}

		if (*p != ';' && *p != ',') {
			/* End of param or invalid format */
			break;
		}
		p++;
	}
out:
	spin_unlock(&resource_alignment_lock);
	return align;
}

static void pci_request_resource_alignment(struct pci_dev *dev, int bar,
					   resource_size_t align, bool resize)
{
	struct resource *r = &dev->resource[bar];
	const char *r_name = pci_resource_name(dev, bar);
	resource_size_t size;

	if (!(r->flags & IORESOURCE_MEM))
		return;

	if (r->flags & IORESOURCE_PCI_FIXED) {
		pci_info(dev, "%s %pR: ignoring requested alignment %#llx\n",
			 r_name, r, (unsigned long long)align);
		return;
	}

	size = resource_size(r);
	if (size >= align)
		return;

	/*
	 * Increase the alignment of the resource.  There are two ways we
	 * can do this:
	 *
	 * 1) Increase the size of the resource.  BARs are aligned on their
	 *    size, so when we reallocate space for this resource, we'll
	 *    allocate it with the larger alignment.  This also prevents
	 *    assignment of any other BARs inside the alignment region, so
	 *    if we're requesting page alignment, this means no other BARs
	 *    will share the page.
	 *
	 *    The disadvantage is that this makes the resource larger than
	 *    the hardware BAR, which may break drivers that compute things
	 *    based on the resource size, e.g., to find registers at a
	 *    fixed offset before the end of the BAR.
	 *
	 * 2) Retain the resource size, but use IORESOURCE_STARTALIGN and
	 *    set r->start to the desired alignment.  By itself this
	 *    doesn't prevent other BARs being put inside the alignment
	 *    region, but if we realign *every* resource of every device in
	 *    the system, none of them will share an alignment region.
	 *
	 * When the user has requested alignment for only some devices via
	 * the "pci=resource_alignment" argument, "resize" is true and we
	 * use the first method.  Otherwise we assume we're aligning all
	 * devices and we use the second.
	 */

	pci_info(dev, "%s %pR: requesting alignment to %#llx\n",
		 r_name, r, (unsigned long long)align);

	if (resize) {
		r->start = 0;
		r->end = align - 1;
	} else {
		r->flags &= ~IORESOURCE_SIZEALIGN;
		r->flags |= IORESOURCE_STARTALIGN;
		resource_set_range(r, align, size);
	}
	r->flags |= IORESOURCE_UNSET;
}

/*
 * This function disables memory decoding and releases memory resources
 * of the device specified by kernel's boot parameter 'pci=resource_alignment='.
 * It also rounds up size to specified alignment.
 * Later on, the kernel will assign page-aligned memory resource back
 * to the device.
 */
void pci_reassigndev_resource_alignment(struct pci_dev *dev)
{
	int i;
	struct resource *r;
	resource_size_t align;
	u16 command;
	bool resize = false;

	/*
	 * VF BARs are read-only zero according to SR-IOV spec r1.1, sec
	 * 3.4.1.11.  Their resources are allocated from the space
	 * described by the VF BARx register in the PF's SR-IOV capability.
	 * We can't influence their alignment here.
	 */
	if (dev->is_virtfn)
		return;

	/* check if specified PCI is target device to reassign */
	align = pci_specified_resource_alignment(dev, &resize);
	if (!align)
		return;

	if (dev->hdr_type == PCI_HEADER_TYPE_NORMAL &&
	    (dev->class >> 8) == PCI_CLASS_BRIDGE_HOST) {
		pci_warn(dev, "Can't reassign resources to host bridge\n");
		return;
	}

	pci_read_config_word(dev, PCI_COMMAND, &command);
	command &= ~PCI_COMMAND_MEMORY;
	pci_write_config_word(dev, PCI_COMMAND, command);

	for (i = 0; i <= PCI_ROM_RESOURCE; i++)
		pci_request_resource_alignment(dev, i, align, resize);

	/*
	 * Need to disable bridge's resource window,
	 * to enable the kernel to reassign new resource
	 * window later on.
	 */
	if (dev->hdr_type == PCI_HEADER_TYPE_BRIDGE) {
		for (i = PCI_BRIDGE_RESOURCES; i < PCI_NUM_RESOURCES; i++) {
			r = &dev->resource[i];
			if (!(r->flags & IORESOURCE_MEM))
				continue;
			r->flags |= IORESOURCE_UNSET;
			r->end = resource_size(r) - 1;
			r->start = 0;
		}
		pci_disable_bridge_window(dev);
	}
}

static ssize_t resource_alignment_show(const struct bus_type *bus, char *buf)
{
	size_t count = 0;

	spin_lock(&resource_alignment_lock);
	if (resource_alignment_param)
		count = sysfs_emit(buf, "%s\n", resource_alignment_param);
	spin_unlock(&resource_alignment_lock);

	return count;
}

static ssize_t resource_alignment_store(const struct bus_type *bus,
					const char *buf, size_t count)
{
	char *param, *old, *end;

	if (count >= (PAGE_SIZE - 1))
		return -EINVAL;

	param = kstrndup(buf, count, GFP_KERNEL);
	if (!param)
		return -ENOMEM;

	end = strchr(param, '\n');
	if (end)
		*end = '\0';

	spin_lock(&resource_alignment_lock);
	old = resource_alignment_param;
	if (strlen(param)) {
		resource_alignment_param = param;
	} else {
		kfree(param);
		resource_alignment_param = NULL;
	}
	spin_unlock(&resource_alignment_lock);

	kfree(old);

	return count;
}

static BUS_ATTR_RW(resource_alignment);

static int __init pci_resource_alignment_sysfs_init(void)
{
	return bus_create_file(&pci_bus_type,
					&bus_attr_resource_alignment);
}
late_initcall(pci_resource_alignment_sysfs_init);

static void pci_no_domains(void)
{
#ifdef CONFIG_PCI_DOMAINS
	pci_domains_supported = 0;
#endif
}

#ifdef CONFIG_PCI_DOMAINS_GENERIC
static DEFINE_IDA(pci_domain_nr_static_ida);
static DEFINE_IDA(pci_domain_nr_dynamic_ida);

static void of_pci_reserve_static_domain_nr(void)
{
	struct device_node *np;
	int domain_nr;

	for_each_node_by_type(np, "pci") {
		domain_nr = of_get_pci_domain_nr(np);
		if (domain_nr < 0)
			continue;
		/*
		 * Permanently allocate domain_nr in dynamic_ida
		 * to prevent it from dynamic allocation.
		 */
		ida_alloc_range(&pci_domain_nr_dynamic_ida,
				domain_nr, domain_nr, GFP_KERNEL);
	}
}

static int of_pci_bus_find_domain_nr(struct device *parent)
{
	static bool static_domains_reserved = false;
	int domain_nr;

	/* On the first call scan device tree for static allocations. */
	if (!static_domains_reserved) {
		of_pci_reserve_static_domain_nr();
		static_domains_reserved = true;
	}

	if (parent) {
		/*
		 * If domain is in DT, allocate it in static IDA.  This
		 * prevents duplicate static allocations in case of errors
		 * in DT.
		 */
		domain_nr = of_get_pci_domain_nr(parent->of_node);
		if (domain_nr >= 0)
			return ida_alloc_range(&pci_domain_nr_static_ida,
					       domain_nr, domain_nr,
					       GFP_KERNEL);
	}

	/*
	 * If domain was not specified in DT, choose a free ID from dynamic
	 * allocations. All domain numbers from DT are permanently in
	 * dynamic allocations to prevent assigning them to other DT nodes
	 * without static domain.
	 */
	return ida_alloc(&pci_domain_nr_dynamic_ida, GFP_KERNEL);
}

static void of_pci_bus_release_domain_nr(struct device *parent, int domain_nr)
{
	if (domain_nr < 0)
		return;

	/* Release domain from IDA where it was allocated. */
	if (of_get_pci_domain_nr(parent->of_node) == domain_nr)
		ida_free(&pci_domain_nr_static_ida, domain_nr);
	else
		ida_free(&pci_domain_nr_dynamic_ida, domain_nr);
}

int pci_bus_find_domain_nr(struct pci_bus *bus, struct device *parent)
{
	return acpi_disabled ? of_pci_bus_find_domain_nr(parent) :
			       acpi_pci_bus_find_domain_nr(bus);
}

void pci_bus_release_domain_nr(struct device *parent, int domain_nr)
{
	if (!acpi_disabled)
		return;
	of_pci_bus_release_domain_nr(parent, domain_nr);
}
#endif

/**
 * pci_ext_cfg_avail - can we access extended PCI config space?
 *
 * Returns 1 if we can access PCI extended config space (offsets
 * greater than 0xff). This is the default implementation. Architecture
 * implementations can override this.
 */
int __weak pci_ext_cfg_avail(void)
{
	return 1;
}

void __weak pci_fixup_cardbus(struct pci_bus *bus)
{
}
EXPORT_SYMBOL(pci_fixup_cardbus);

static int __init pci_setup(char *str)
{
	while (str) {
		char *k = strchr(str, ',');
		if (k)
			*k++ = 0;
		if (*str && (str = pcibios_setup(str)) && *str) {
			if (!strcmp(str, "nomsi")) {
				pci_no_msi();
			} else if (!strncmp(str, "noats", 5)) {
				pr_info("PCIe: ATS is disabled\n");
				pcie_ats_disabled = true;
			} else if (!strcmp(str, "noaer")) {
				pci_no_aer();
			} else if (!strcmp(str, "earlydump")) {
				pci_early_dump = true;
			} else if (!strncmp(str, "realloc=", 8)) {
				pci_realloc_get_opt(str + 8);
			} else if (!strncmp(str, "realloc", 7)) {
				pci_realloc_get_opt("on");
			} else if (!strcmp(str, "nodomains")) {
				pci_no_domains();
			} else if (!strncmp(str, "noari", 5)) {
				pcie_ari_disabled = true;
			} else if (!strncmp(str, "notph", 5)) {
				pci_no_tph();
			} else if (!strncmp(str, "cbiosize=", 9)) {
				pci_cardbus_io_size = memparse(str + 9, &str);
			} else if (!strncmp(str, "cbmemsize=", 10)) {
				pci_cardbus_mem_size = memparse(str + 10, &str);
			} else if (!strncmp(str, "resource_alignment=", 19)) {
				resource_alignment_param = str + 19;
			} else if (!strncmp(str, "ecrc=", 5)) {
				pcie_ecrc_get_policy(str + 5);
			} else if (!strncmp(str, "hpiosize=", 9)) {
				pci_hotplug_io_size = memparse(str + 9, &str);
			} else if (!strncmp(str, "hpmmiosize=", 11)) {
				pci_hotplug_mmio_size = memparse(str + 11, &str);
			} else if (!strncmp(str, "hpmmioprefsize=", 15)) {
				pci_hotplug_mmio_pref_size = memparse(str + 15, &str);
			} else if (!strncmp(str, "hpmemsize=", 10)) {
				pci_hotplug_mmio_size = memparse(str + 10, &str);
				pci_hotplug_mmio_pref_size = pci_hotplug_mmio_size;
			} else if (!strncmp(str, "hpbussize=", 10)) {
				pci_hotplug_bus_size =
					simple_strtoul(str + 10, &str, 0);
				if (pci_hotplug_bus_size > 0xff)
					pci_hotplug_bus_size = DEFAULT_HOTPLUG_BUS_SIZE;
			} else if (!strncmp(str, "pcie_bus_tune_off", 17)) {
				pcie_bus_config = PCIE_BUS_TUNE_OFF;
			} else if (!strncmp(str, "pcie_bus_safe", 13)) {
				pcie_bus_config = PCIE_BUS_SAFE;
			} else if (!strncmp(str, "pcie_bus_perf", 13)) {
				pcie_bus_config = PCIE_BUS_PERFORMANCE;
			} else if (!strncmp(str, "pcie_bus_peer2peer", 18)) {
				pcie_bus_config = PCIE_BUS_PEER2PEER;
			} else if (!strncmp(str, "pcie_scan_all", 13)) {
				pci_add_flags(PCI_SCAN_ALL_PCIE_DEVS);
			} else if (!strncmp(str, "disable_acs_redir=", 18)) {
				disable_acs_redir_param = str + 18;
			} else if (!strncmp(str, "config_acs=", 11)) {
				config_acs_param = str + 11;
			} else {
				pr_err("PCI: Unknown option `%s'\n", str);
			}
		}
		str = k;
	}
	return 0;
}
early_param("pci", pci_setup);

/*
 * 'resource_alignment_param' and 'disable_acs_redir_param' are initialized
 * in pci_setup(), above, to point to data in the __initdata section which
 * will be freed after the init sequence is complete. We can't allocate memory
 * in pci_setup() because some architectures do not have any memory allocation
 * service available during an early_param() call. So we allocate memory and
 * copy the variable here before the init section is freed.
 *
 */
static int __init pci_realloc_setup_params(void)
{
	resource_alignment_param = kstrdup(resource_alignment_param,
					   GFP_KERNEL);
	disable_acs_redir_param = kstrdup(disable_acs_redir_param, GFP_KERNEL);
	config_acs_param = kstrdup(config_acs_param, GFP_KERNEL);

	return 0;
}
pure_initcall(pci_realloc_setup_params);<|MERGE_RESOLUTION|>--- conflicted
+++ resolved
@@ -6231,39 +6231,24 @@
 	 */
 	pcie_capability_read_dword(dev, PCI_EXP_LNKCAP2, &lnkcap2);
 	speeds = lnkcap2 & PCI_EXP_LNKCAP2_SLS;
-<<<<<<< HEAD
-=======
 
 	/* Ignore speeds higher than Max Link Speed */
 	pcie_capability_read_dword(dev, PCI_EXP_LNKCAP, &lnkcap);
 	speeds &= GENMASK(lnkcap & PCI_EXP_LNKCAP_SLS, 0);
->>>>>>> ae66f271
 
 	/* PCIe r3.0-compliant */
 	if (speeds)
 		return speeds;
 
-<<<<<<< HEAD
-	pcie_capability_read_dword(dev, PCI_EXP_LNKCAP, &lnkcap);
-
-=======
->>>>>>> ae66f271
 	/* Synthesize from the Max Link Speed field */
 	if ((lnkcap & PCI_EXP_LNKCAP_SLS) == PCI_EXP_LNKCAP_SLS_5_0GB)
 		speeds = PCI_EXP_LNKCAP2_SLS_5_0GB | PCI_EXP_LNKCAP2_SLS_2_5GB;
 	else if ((lnkcap & PCI_EXP_LNKCAP_SLS) == PCI_EXP_LNKCAP_SLS_2_5GB)
 		speeds = PCI_EXP_LNKCAP2_SLS_2_5GB;
-<<<<<<< HEAD
 
 	return speeds;
 }
 
-=======
-
-	return speeds;
-}
-
->>>>>>> ae66f271
 /**
  * pcie_get_speed_cap - query for the PCI device's link speed capability
  * @dev: PCI device to query
