--- conflicted
+++ resolved
@@ -1835,11 +1835,7 @@
 	nvme = &sp->u.iocb_cmd;
 
 	if (unlikely(nvme->u.nvme.aen_op))
-<<<<<<< HEAD
-		atomic_dec(&sp->vha->nvme_active_aen_cnt);
-=======
 		atomic_dec(&sp->vha->hw->nvme_active_aen_cnt);
->>>>>>> bb176f67
 
 	/*
 	 * State flags: Bit 6 and 0.
@@ -1872,26 +1868,15 @@
 	fd->transferred_length = fd->payload_length -
 	    le32_to_cpu(sts->residual_len);
 
-<<<<<<< HEAD
-=======
 	/*
 	 * If transport error then Failure (HBA rejects request)
 	 * otherwise transport will handle.
 	 */
->>>>>>> bb176f67
 	if (sts->entry_status) {
 		ql_log(ql_log_warn, fcport->vha, 0x5038,
 		    "NVME-%s error - hdl=%x entry-status(%x).\n",
 		    sp->name, sp->handle, sts->entry_status);
 		ret = QLA_FUNCTION_FAILED;
-<<<<<<< HEAD
-	} else if (sts->comp_status != cpu_to_le16(CS_COMPLETE)) {
-		ql_log(ql_log_warn, fcport->vha, 0x5039,
-		    "NVME-%s error - hdl=%x completion status(%x) resid=%x  ox_id=%x\n",
-		    sp->name, sp->handle, sts->comp_status,
-		    le32_to_cpu(sts->residual_len), sts->ox_id);
-		ret = QLA_FUNCTION_FAILED;
-=======
 	} else  {
 		switch (le16_to_cpu(sts->comp_status)) {
 			case CS_COMPLETE:
@@ -1919,7 +1904,6 @@
 				ret = QLA_FUNCTION_FAILED;
 				break;
 		}
->>>>>>> bb176f67
 	}
 	sp->done(sp, ret);
 }
@@ -2880,13 +2864,8 @@
 	sp->done(sp, 0);
 }
 
-<<<<<<< HEAD
-void qla24xx_nvme_ls4_iocb(scsi_qla_host_t *vha, struct pt_ls4_request *pkt,
-    struct req_que *req)
-=======
 void qla24xx_nvme_ls4_iocb(struct scsi_qla_host *vha,
     struct pt_ls4_request *pkt, struct req_que *req)
->>>>>>> bb176f67
 {
 	srb_t *sp;
 	const char func[] = "LS4_IOCB";
