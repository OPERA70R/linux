// SPDX-License-Identifier: GPL-2.0 or MIT
/* Copyright 2018 Marty E. Plummer <hanetzer@startmail.com> */
/* Copyright 2019 Linaro, Ltd, Rob Herring <robh@kernel.org> */
/* Copyright 2023 Collabora ltd. */

#include <linux/clk.h>
#include <linux/mm.h>
#include <linux/platform_device.h>
#include <linux/pm_domain.h>
#include <linux/pm_runtime.h>
#include <linux/regulator/consumer.h>
#include <linux/reset.h>

#include <drm/drm_drv.h>
#include <drm/drm_managed.h>

#include "panthor_devfreq.h"
#include "panthor_device.h"
#include "panthor_fw.h"
#include "panthor_gpu.h"
#include "panthor_mmu.h"
#include "panthor_regs.h"
#include "panthor_sched.h"

static int panthor_gpu_coherency_init(struct panthor_device *ptdev)
{
	ptdev->coherent = device_get_dma_attr(ptdev->base.dev) == DEV_DMA_COHERENT;

	if (!ptdev->coherent)
		return 0;

	/* Check if the ACE-Lite coherency protocol is actually supported by the GPU.
	 * ACE protocol has never been supported for command stream frontend GPUs.
	 */
	if ((gpu_read(ptdev, GPU_COHERENCY_FEATURES) &
		      GPU_COHERENCY_PROT_BIT(ACE_LITE)))
		return 0;

	drm_err(&ptdev->base, "Coherency not supported by the device");
	return -ENOTSUPP;
}

static int panthor_clk_init(struct panthor_device *ptdev)
{
	ptdev->clks.core = devm_clk_get(ptdev->base.dev, NULL);
	if (IS_ERR(ptdev->clks.core))
		return dev_err_probe(ptdev->base.dev,
				     PTR_ERR(ptdev->clks.core),
				     "get 'core' clock failed");

	ptdev->clks.stacks = devm_clk_get_optional(ptdev->base.dev, "stacks");
	if (IS_ERR(ptdev->clks.stacks))
		return dev_err_probe(ptdev->base.dev,
				     PTR_ERR(ptdev->clks.stacks),
				     "get 'stacks' clock failed");

	ptdev->clks.coregroup = devm_clk_get_optional(ptdev->base.dev, "coregroup");
	if (IS_ERR(ptdev->clks.coregroup))
		return dev_err_probe(ptdev->base.dev,
				     PTR_ERR(ptdev->clks.coregroup),
				     "get 'coregroup' clock failed");

	drm_info(&ptdev->base, "clock rate = %lu\n", clk_get_rate(ptdev->clks.core));
	return 0;
}

void panthor_device_unplug(struct panthor_device *ptdev)
{
	/* This function can be called from two different path: the reset work
	 * and the platform device remove callback. drm_dev_unplug() doesn't
	 * deal with concurrent callers, so we have to protect drm_dev_unplug()
	 * calls with our own lock, and bail out if the device is already
	 * unplugged.
	 */
	mutex_lock(&ptdev->unplug.lock);
	if (drm_dev_is_unplugged(&ptdev->base)) {
		/* Someone beat us, release the lock and wait for the unplug
		 * operation to be reported as done.
		 **/
		mutex_unlock(&ptdev->unplug.lock);
		wait_for_completion(&ptdev->unplug.done);
		return;
	}

	/* Call drm_dev_unplug() so any access to HW blocks happening after
	 * that point get rejected.
	 */
	drm_dev_unplug(&ptdev->base);

	/* We do the rest of the unplug with the unplug lock released,
	 * future callers will wait on ptdev->unplug.done anyway.
	 */
	mutex_unlock(&ptdev->unplug.lock);

	drm_WARN_ON(&ptdev->base, pm_runtime_get_sync(ptdev->base.dev) < 0);

	/* Now, try to cleanly shutdown the GPU before the device resources
	 * get reclaimed.
	 */
	panthor_sched_unplug(ptdev);
	panthor_fw_unplug(ptdev);
	panthor_mmu_unplug(ptdev);
	panthor_gpu_unplug(ptdev);

	pm_runtime_dont_use_autosuspend(ptdev->base.dev);
	pm_runtime_put_sync_suspend(ptdev->base.dev);

	/* If PM is disabled, we need to call the suspend handler manually. */
	if (!IS_ENABLED(CONFIG_PM))
		panthor_device_suspend(ptdev->base.dev);

	/* Report the unplug operation as done to unblock concurrent
	 * panthor_device_unplug() callers.
	 */
	complete_all(&ptdev->unplug.done);
}

static void panthor_device_reset_cleanup(struct drm_device *ddev, void *data)
{
	struct panthor_device *ptdev = container_of(ddev, struct panthor_device, base);

	cancel_work_sync(&ptdev->reset.work);
	destroy_workqueue(ptdev->reset.wq);
}

static void panthor_device_reset_work(struct work_struct *work)
{
	struct panthor_device *ptdev = container_of(work, struct panthor_device, reset.work);
	int ret = 0, cookie;

	/* If the device is entering suspend, we don't reset. A slow reset will
	 * be forced at resume time instead.
	 */
	if (atomic_read(&ptdev->pm.state) != PANTHOR_DEVICE_PM_STATE_ACTIVE)
		return;

	if (!drm_dev_enter(&ptdev->base, &cookie))
		return;

	panthor_sched_pre_reset(ptdev);
	panthor_fw_pre_reset(ptdev, true);
	panthor_mmu_pre_reset(ptdev);
	panthor_gpu_soft_reset(ptdev);
	panthor_gpu_l2_power_on(ptdev);
	panthor_mmu_post_reset(ptdev);
	ret = panthor_fw_post_reset(ptdev);
	atomic_set(&ptdev->reset.pending, 0);
	panthor_sched_post_reset(ptdev, ret != 0);
	drm_dev_exit(cookie);

	if (ret) {
		panthor_device_unplug(ptdev);
		drm_err(&ptdev->base, "Failed to boot MCU after reset, making device unusable.");
	}
}

static bool panthor_device_is_initialized(struct panthor_device *ptdev)
{
	return !!ptdev->scheduler;
}

static void panthor_device_free_page(struct drm_device *ddev, void *data)
{
	__free_page(data);
}

int panthor_device_init(struct panthor_device *ptdev)
{
	u32 *dummy_page_virt;
	struct resource *res;
	struct page *p;
	int ret;

	ret = panthor_gpu_coherency_init(ptdev);
	if (ret)
		return ret;

	init_completion(&ptdev->unplug.done);
	ret = drmm_mutex_init(&ptdev->base, &ptdev->unplug.lock);
	if (ret)
		return ret;

	ret = drmm_mutex_init(&ptdev->base, &ptdev->pm.mmio_lock);
	if (ret)
		return ret;

	atomic_set(&ptdev->pm.state, PANTHOR_DEVICE_PM_STATE_SUSPENDED);
	p = alloc_page(GFP_KERNEL | __GFP_ZERO);
	if (!p)
		return -ENOMEM;

	ptdev->pm.dummy_latest_flush = p;
	dummy_page_virt = page_address(p);
	ret = drmm_add_action_or_reset(&ptdev->base, panthor_device_free_page,
				       ptdev->pm.dummy_latest_flush);
	if (ret)
		return ret;

	/*
	 * Set the dummy page holding the latest flush to 1. This will cause the
	 * flush to avoided as we know it isn't necessary if the submission
	 * happens while the dummy page is mapped. Zero cannot be used because
	 * that means 'always flush'.
	 */
	*dummy_page_virt = 1;

	INIT_WORK(&ptdev->reset.work, panthor_device_reset_work);
	ptdev->reset.wq = alloc_ordered_workqueue("panthor-reset-wq", 0);
	if (!ptdev->reset.wq)
		return -ENOMEM;

	ret = drmm_add_action_or_reset(&ptdev->base, panthor_device_reset_cleanup, NULL);
	if (ret)
		return ret;

	ret = panthor_clk_init(ptdev);
	if (ret)
		return ret;

	ret = panthor_devfreq_init(ptdev);
	if (ret)
		return ret;

	ptdev->iomem = devm_platform_get_and_ioremap_resource(to_platform_device(ptdev->base.dev),
							      0, &res);
	if (IS_ERR(ptdev->iomem))
		return PTR_ERR(ptdev->iomem);

	ptdev->phys_addr = res->start;

	ret = devm_pm_runtime_enable(ptdev->base.dev);
	if (ret)
		return ret;

	ret = pm_runtime_resume_and_get(ptdev->base.dev);
	if (ret)
		return ret;

	/* If PM is disabled, we need to call panthor_device_resume() manually. */
	if (!IS_ENABLED(CONFIG_PM)) {
		ret = panthor_device_resume(ptdev->base.dev);
		if (ret)
			return ret;
	}

	ret = panthor_gpu_init(ptdev);
	if (ret)
		goto err_rpm_put;

	ret = panthor_mmu_init(ptdev);
	if (ret)
		goto err_unplug_gpu;

	ret = panthor_fw_init(ptdev);
	if (ret)
		goto err_unplug_mmu;

	ret = panthor_sched_init(ptdev);
	if (ret)
		goto err_unplug_fw;

	/* ~3 frames */
	pm_runtime_set_autosuspend_delay(ptdev->base.dev, 50);
	pm_runtime_use_autosuspend(ptdev->base.dev);

	ret = drm_dev_register(&ptdev->base, 0);
	if (ret)
		goto err_disable_autosuspend;

	pm_runtime_put_autosuspend(ptdev->base.dev);
	return 0;

err_disable_autosuspend:
	pm_runtime_dont_use_autosuspend(ptdev->base.dev);
	panthor_sched_unplug(ptdev);

err_unplug_fw:
	panthor_fw_unplug(ptdev);

err_unplug_mmu:
	panthor_mmu_unplug(ptdev);

err_unplug_gpu:
	panthor_gpu_unplug(ptdev);

err_rpm_put:
	pm_runtime_put_sync_suspend(ptdev->base.dev);
	return ret;
}

#define PANTHOR_EXCEPTION(id) \
	[DRM_PANTHOR_EXCEPTION_ ## id] = { \
		.name = #id, \
	}

struct panthor_exception_info {
	const char *name;
};

static const struct panthor_exception_info panthor_exception_infos[] = {
	PANTHOR_EXCEPTION(OK),
	PANTHOR_EXCEPTION(TERMINATED),
	PANTHOR_EXCEPTION(KABOOM),
	PANTHOR_EXCEPTION(EUREKA),
	PANTHOR_EXCEPTION(ACTIVE),
	PANTHOR_EXCEPTION(CS_RES_TERM),
	PANTHOR_EXCEPTION(CS_CONFIG_FAULT),
	PANTHOR_EXCEPTION(CS_UNRECOVERABLE),
	PANTHOR_EXCEPTION(CS_ENDPOINT_FAULT),
	PANTHOR_EXCEPTION(CS_BUS_FAULT),
	PANTHOR_EXCEPTION(CS_INSTR_INVALID),
	PANTHOR_EXCEPTION(CS_CALL_STACK_OVERFLOW),
	PANTHOR_EXCEPTION(CS_INHERIT_FAULT),
	PANTHOR_EXCEPTION(INSTR_INVALID_PC),
	PANTHOR_EXCEPTION(INSTR_INVALID_ENC),
	PANTHOR_EXCEPTION(INSTR_BARRIER_FAULT),
	PANTHOR_EXCEPTION(DATA_INVALID_FAULT),
	PANTHOR_EXCEPTION(TILE_RANGE_FAULT),
	PANTHOR_EXCEPTION(ADDR_RANGE_FAULT),
	PANTHOR_EXCEPTION(IMPRECISE_FAULT),
	PANTHOR_EXCEPTION(OOM),
	PANTHOR_EXCEPTION(CSF_FW_INTERNAL_ERROR),
	PANTHOR_EXCEPTION(CSF_RES_EVICTION_TIMEOUT),
	PANTHOR_EXCEPTION(GPU_BUS_FAULT),
	PANTHOR_EXCEPTION(GPU_SHAREABILITY_FAULT),
	PANTHOR_EXCEPTION(SYS_SHAREABILITY_FAULT),
	PANTHOR_EXCEPTION(GPU_CACHEABILITY_FAULT),
	PANTHOR_EXCEPTION(TRANSLATION_FAULT_0),
	PANTHOR_EXCEPTION(TRANSLATION_FAULT_1),
	PANTHOR_EXCEPTION(TRANSLATION_FAULT_2),
	PANTHOR_EXCEPTION(TRANSLATION_FAULT_3),
	PANTHOR_EXCEPTION(TRANSLATION_FAULT_4),
	PANTHOR_EXCEPTION(PERM_FAULT_0),
	PANTHOR_EXCEPTION(PERM_FAULT_1),
	PANTHOR_EXCEPTION(PERM_FAULT_2),
	PANTHOR_EXCEPTION(PERM_FAULT_3),
	PANTHOR_EXCEPTION(ACCESS_FLAG_1),
	PANTHOR_EXCEPTION(ACCESS_FLAG_2),
	PANTHOR_EXCEPTION(ACCESS_FLAG_3),
	PANTHOR_EXCEPTION(ADDR_SIZE_FAULT_IN),
	PANTHOR_EXCEPTION(ADDR_SIZE_FAULT_OUT0),
	PANTHOR_EXCEPTION(ADDR_SIZE_FAULT_OUT1),
	PANTHOR_EXCEPTION(ADDR_SIZE_FAULT_OUT2),
	PANTHOR_EXCEPTION(ADDR_SIZE_FAULT_OUT3),
	PANTHOR_EXCEPTION(MEM_ATTR_FAULT_0),
	PANTHOR_EXCEPTION(MEM_ATTR_FAULT_1),
	PANTHOR_EXCEPTION(MEM_ATTR_FAULT_2),
	PANTHOR_EXCEPTION(MEM_ATTR_FAULT_3),
};

const char *panthor_exception_name(struct panthor_device *ptdev, u32 exception_code)
{
	if (exception_code >= ARRAY_SIZE(panthor_exception_infos) ||
	    !panthor_exception_infos[exception_code].name)
		return "Unknown exception type";

	return panthor_exception_infos[exception_code].name;
}

static vm_fault_t panthor_mmio_vm_fault(struct vm_fault *vmf)
{
	struct vm_area_struct *vma = vmf->vma;
	struct panthor_device *ptdev = vma->vm_private_data;
	u64 offset = (u64)vma->vm_pgoff << PAGE_SHIFT;
	unsigned long pfn;
	pgprot_t pgprot;
	vm_fault_t ret;
	bool active;
	int cookie;

	if (!drm_dev_enter(&ptdev->base, &cookie))
		return VM_FAULT_SIGBUS;

	mutex_lock(&ptdev->pm.mmio_lock);
	active = atomic_read(&ptdev->pm.state) == PANTHOR_DEVICE_PM_STATE_ACTIVE;

	switch (offset) {
	case DRM_PANTHOR_USER_FLUSH_ID_MMIO_OFFSET:
		if (active)
			pfn = __phys_to_pfn(ptdev->phys_addr + CSF_GPU_LATEST_FLUSH_ID);
		else
			pfn = page_to_pfn(ptdev->pm.dummy_latest_flush);
		break;

	default:
		ret = VM_FAULT_SIGBUS;
		goto out_unlock;
	}

	pgprot = vma->vm_page_prot;
	if (active)
		pgprot = pgprot_noncached(pgprot);

	ret = vmf_insert_pfn_prot(vma, vmf->address, pfn, pgprot);

out_unlock:
	mutex_unlock(&ptdev->pm.mmio_lock);
	drm_dev_exit(cookie);
	return ret;
}

static const struct vm_operations_struct panthor_mmio_vm_ops = {
	.fault = panthor_mmio_vm_fault,
};

int panthor_device_mmap_io(struct panthor_device *ptdev, struct vm_area_struct *vma)
{
	u64 offset = (u64)vma->vm_pgoff << PAGE_SHIFT;

	if ((vma->vm_flags & VM_SHARED) == 0)
		return -EINVAL;

	switch (offset) {
	case DRM_PANTHOR_USER_FLUSH_ID_MMIO_OFFSET:
		if (vma->vm_end - vma->vm_start != PAGE_SIZE ||
		    (vma->vm_flags & (VM_WRITE | VM_EXEC)))
			return -EINVAL;
		vm_flags_clear(vma, VM_MAYWRITE);

		break;

	default:
		return -EINVAL;
	}

	/* Defer actual mapping to the fault handler. */
	vma->vm_private_data = ptdev;
	vma->vm_ops = &panthor_mmio_vm_ops;
	vm_flags_set(vma,
		     VM_IO | VM_DONTCOPY | VM_DONTEXPAND |
		     VM_NORESERVE | VM_DONTDUMP | VM_PFNMAP);
	return 0;
}

static int panthor_device_resume_hw_components(struct panthor_device *ptdev)
{
	int ret;

	panthor_gpu_resume(ptdev);
	panthor_mmu_resume(ptdev);

	ret = panthor_fw_resume(ptdev);
	if (!ret)
		return 0;

	panthor_mmu_suspend(ptdev);
	panthor_gpu_suspend(ptdev);
	return ret;
}

int panthor_device_resume(struct device *dev)
{
	struct panthor_device *ptdev = dev_get_drvdata(dev);
	int ret, cookie;

	if (atomic_read(&ptdev->pm.state) != PANTHOR_DEVICE_PM_STATE_SUSPENDED)
		return -EINVAL;

	atomic_set(&ptdev->pm.state, PANTHOR_DEVICE_PM_STATE_RESUMING);

	ret = clk_prepare_enable(ptdev->clks.core);
	if (ret)
		goto err_set_suspended;

	ret = clk_prepare_enable(ptdev->clks.stacks);
	if (ret)
		goto err_disable_core_clk;

	ret = clk_prepare_enable(ptdev->clks.coregroup);
	if (ret)
		goto err_disable_stacks_clk;

	panthor_devfreq_resume(ptdev);

	if (panthor_device_is_initialized(ptdev) &&
	    drm_dev_enter(&ptdev->base, &cookie)) {
<<<<<<< HEAD
=======
		/* If there was a reset pending at the time we suspended the
		 * device, we force a slow reset.
		 */
		if (atomic_read(&ptdev->reset.pending)) {
			ptdev->reset.fast = false;
			atomic_set(&ptdev->reset.pending, 0);
		}

>>>>>>> e8a457b7
		ret = panthor_device_resume_hw_components(ptdev);
		if (ret && ptdev->reset.fast) {
			drm_err(&ptdev->base, "Fast reset failed, trying a slow reset");
			ptdev->reset.fast = false;
			ret = panthor_device_resume_hw_components(ptdev);
		}

		if (!ret)
			panthor_sched_resume(ptdev);

		drm_dev_exit(cookie);

		if (ret)
			goto err_suspend_devfreq;
	}

	/* Clear all IOMEM mappings pointing to this device after we've
	 * resumed. This way the fake mappings pointing to the dummy pages
	 * are removed and the real iomem mapping will be restored on next
	 * access.
	 */
	mutex_lock(&ptdev->pm.mmio_lock);
	unmap_mapping_range(ptdev->base.anon_inode->i_mapping,
			    DRM_PANTHOR_USER_MMIO_OFFSET, 0, 1);
	atomic_set(&ptdev->pm.state, PANTHOR_DEVICE_PM_STATE_ACTIVE);
	mutex_unlock(&ptdev->pm.mmio_lock);
	return 0;

err_suspend_devfreq:
	panthor_devfreq_suspend(ptdev);
	clk_disable_unprepare(ptdev->clks.coregroup);

err_disable_stacks_clk:
	clk_disable_unprepare(ptdev->clks.stacks);

err_disable_core_clk:
	clk_disable_unprepare(ptdev->clks.core);

err_set_suspended:
	atomic_set(&ptdev->pm.state, PANTHOR_DEVICE_PM_STATE_SUSPENDED);
	atomic_set(&ptdev->pm.recovery_needed, 1);
	return ret;
}

int panthor_device_suspend(struct device *dev)
{
	struct panthor_device *ptdev = dev_get_drvdata(dev);
	int cookie;

	if (atomic_read(&ptdev->pm.state) != PANTHOR_DEVICE_PM_STATE_ACTIVE)
		return -EINVAL;

	/* Clear all IOMEM mappings pointing to this device before we
	 * shutdown the power-domain and clocks. Failing to do that results
	 * in external aborts when the process accesses the iomem region.
	 * We change the state and call unmap_mapping_range() with the
	 * mmio_lock held to make sure the vm_fault handler won't set up
	 * invalid mappings.
	 */
	mutex_lock(&ptdev->pm.mmio_lock);
	atomic_set(&ptdev->pm.state, PANTHOR_DEVICE_PM_STATE_SUSPENDING);
	unmap_mapping_range(ptdev->base.anon_inode->i_mapping,
			    DRM_PANTHOR_USER_MMIO_OFFSET, 0, 1);
	mutex_unlock(&ptdev->pm.mmio_lock);

	if (panthor_device_is_initialized(ptdev) &&
	    drm_dev_enter(&ptdev->base, &cookie)) {
		cancel_work_sync(&ptdev->reset.work);

		/* We prepare everything as if we were resetting the GPU.
		 * The end of the reset will happen in the resume path though.
		 */
		panthor_sched_suspend(ptdev);
		panthor_fw_suspend(ptdev);
		panthor_mmu_suspend(ptdev);
		panthor_gpu_suspend(ptdev);
		drm_dev_exit(cookie);
	}

	panthor_devfreq_suspend(ptdev);

	clk_disable_unprepare(ptdev->clks.coregroup);
	clk_disable_unprepare(ptdev->clks.stacks);
	clk_disable_unprepare(ptdev->clks.core);
	atomic_set(&ptdev->pm.state, PANTHOR_DEVICE_PM_STATE_SUSPENDED);
	return 0;
}<|MERGE_RESOLUTION|>--- conflicted
+++ resolved
@@ -474,8 +474,6 @@
 
 	if (panthor_device_is_initialized(ptdev) &&
 	    drm_dev_enter(&ptdev->base, &cookie)) {
-<<<<<<< HEAD
-=======
 		/* If there was a reset pending at the time we suspended the
 		 * device, we force a slow reset.
 		 */
@@ -484,7 +482,6 @@
 			atomic_set(&ptdev->reset.pending, 0);
 		}
 
->>>>>>> e8a457b7
 		ret = panthor_device_resume_hw_components(ptdev);
 		if (ret && ptdev->reset.fast) {
 			drm_err(&ptdev->base, "Fast reset failed, trying a slow reset");
