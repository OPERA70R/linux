/*
 * Copyright (C) 2013, NVIDIA Corporation.  All rights reserved.
 *
 * Permission is hereby granted, free of charge, to any person obtaining a
 * copy of this software and associated documentation files (the "Software"),
 * to deal in the Software without restriction, including without limitation
 * the rights to use, copy, modify, merge, publish, distribute, sub license,
 * and/or sell copies of the Software, and to permit persons to whom the
 * Software is furnished to do so, subject to the following conditions:
 *
 * The above copyright notice and this permission notice (including the
 * next paragraph) shall be included in all copies or substantial portions
 * of the Software.
 *
 * THE SOFTWARE IS PROVIDED "AS IS", WITHOUT WARRANTY OF ANY KIND, EXPRESS OR
 * IMPLIED, INCLUDING BUT NOT LIMITED TO THE WARRANTIES OF MERCHANTABILITY,
 * FITNESS FOR A PARTICULAR PURPOSE AND NON-INFRINGEMENT. IN NO EVENT SHALL
 * THE AUTHORS OR COPYRIGHT HOLDERS BE LIABLE FOR ANY CLAIM, DAMAGES OR OTHER
 * LIABILITY, WHETHER IN AN ACTION OF CONTRACT, TORT OR OTHERWISE, ARISING
 * FROM, OUT OF OR IN CONNECTION WITH THE SOFTWARE OR THE USE OR OTHER
 * DEALINGS IN THE SOFTWARE.
 */

#include <linux/debugfs.h>
#include <linux/delay.h>
#include <linux/gpio/consumer.h>
#include <linux/iopoll.h>
#include <linux/module.h>
#include <linux/of_platform.h>
#include <linux/platform_device.h>
#include <linux/pm_runtime.h>
#include <linux/regulator/consumer.h>

#include <video/display_timing.h>
#include <video/of_display_timing.h>
#include <video/videomode.h>

#include <drm/display/drm_dp_aux_bus.h>
#include <drm/display/drm_dp_helper.h>
#include <drm/drm_crtc.h>
#include <drm/drm_device.h>
#include <drm/drm_edid.h>
#include <drm/drm_panel.h>

/**
 * struct panel_delay - Describes delays for a simple panel.
 */
struct panel_delay {
	/**
	 * @hpd_reliable: Time for HPD to be reliable
	 *
	 * The time (in milliseconds) that it takes after powering the panel
	 * before the HPD signal is reliable. Ideally this is 0 but some panels,
	 * board designs, or bad pulldown configs can cause a glitch here.
	 *
	 * NOTE: on some old panel data this number appears to be much too big.
	 * Presumably some old panels simply didn't have HPD hooked up and put
	 * the hpd_absent here because this field predates the
	 * hpd_absent. While that works, it's non-ideal.
	 */
	unsigned int hpd_reliable;

	/**
	 * @hpd_absent: Time to wait if HPD isn't hooked up.
	 *
	 * Add this to the prepare delay if we know Hot Plug Detect isn't used.
	 *
	 * This is T3-max on eDP timing diagrams or the delay from power on
	 * until HPD is guaranteed to be asserted.
	 */
	unsigned int hpd_absent;

	/**
	 * @powered_on_to_enable: Time between panel powered on and enable.
	 *
	 * The minimum time, in milliseconds, that needs to have passed
	 * between when panel powered on and enable may begin.
	 *
	 * This is (T3+T4+T5+T6+T8)-min on eDP timing diagrams or after the
	 * power supply enabled until we can turn the backlight on and see
	 * valid data.
	 *
	 * This doesn't normally need to be set if timings are already met by
	 * prepare_to_enable or enable.
	 */
	unsigned int powered_on_to_enable;

	/**
	 * @prepare_to_enable: Time between prepare and enable.
	 *
	 * The minimum time, in milliseconds, that needs to have passed
	 * between when prepare finished and enable may begin. If at
	 * enable time less time has passed since prepare finished,
	 * the driver waits for the remaining time.
	 *
	 * If a fixed enable delay is also specified, we'll start
	 * counting before delaying for the fixed delay.
	 *
	 * If a fixed prepare delay is also specified, we won't start
	 * counting until after the fixed delay. We can't overlap this
	 * fixed delay with the min time because the fixed delay
	 * doesn't happen at the end of the function if a HPD GPIO was
	 * specified.
	 *
	 * In other words:
	 *   prepare()
	 *     ...
	 *     // do fixed prepare delay
	 *     // wait for HPD GPIO if applicable
	 *     // start counting for prepare_to_enable
	 *
	 *   enable()
	 *     // do fixed enable delay
	 *     // enforce prepare_to_enable min time
	 *
	 * This is not specified in a standard way on eDP timing diagrams.
	 * It is effectively the time from HPD going high till you can
	 * turn on the backlight.
	 */
	unsigned int prepare_to_enable;

	/**
	 * @enable: Time for the panel to display a valid frame.
	 *
	 * The time (in milliseconds) that it takes for the panel to
	 * display the first valid frame after starting to receive
	 * video data.
	 *
	 * This is (T6-min + max(T7-max, T8-min)) on eDP timing diagrams or
	 * the delay after link training finishes until we can turn the
	 * backlight on and see valid data.
	 */
	unsigned int enable;

	/**
	 * @disable: Time for the panel to turn the display off.
	 *
	 * The time (in milliseconds) that it takes for the panel to
	 * turn the display off (no content is visible).
	 *
	 * This is T9-min (delay from backlight off to end of valid video
	 * data) on eDP timing diagrams. It is not common to set.
	 */
	unsigned int disable;

	/**
	 * @unprepare: Time to power down completely.
	 *
	 * The time (in milliseconds) that it takes for the panel
	 * to power itself down completely.
	 *
	 * This time is used to prevent a future "prepare" from
	 * starting until at least this many milliseconds has passed.
	 * If at prepare time less time has passed since unprepare
	 * finished, the driver waits for the remaining time.
	 *
	 * This is T12-min on eDP timing diagrams.
	 */
	unsigned int unprepare;
};

/**
 * struct panel_desc - Describes a simple panel.
 */
struct panel_desc {
	/**
	 * @modes: Pointer to array of fixed modes appropriate for this panel.
	 *
	 * If only one mode then this can just be the address of the mode.
	 * NOTE: cannot be used with "timings" and also if this is specified
	 * then you cannot override the mode in the device tree.
	 */
	const struct drm_display_mode *modes;

	/** @num_modes: Number of elements in modes array. */
	unsigned int num_modes;

	/**
	 * @timings: Pointer to array of display timings
	 *
	 * NOTE: cannot be used with "modes" and also these will be used to
	 * validate a device tree override if one is present.
	 */
	const struct display_timing *timings;

	/** @num_timings: Number of elements in timings array. */
	unsigned int num_timings;

	/** @bpc: Bits per color. */
	unsigned int bpc;

	/** @size: Structure containing the physical size of this panel. */
	struct {
		/**
		 * @size.width: Width (in mm) of the active display area.
		 */
		unsigned int width;

		/**
		 * @size.height: Height (in mm) of the active display area.
		 */
		unsigned int height;
	} size;

	/** @delay: Structure containing various delay values for this panel. */
	struct panel_delay delay;
};

/**
 * struct edp_panel_entry - Maps panel ID to delay / panel name.
 */
struct edp_panel_entry {
	/** @ident: edid identity used for panel matching. */
	const struct drm_edid_ident ident;

	/** @delay: The power sequencing delays needed for this panel. */
	const struct panel_delay *delay;

	/** @override_edid_mode: Override the mode obtained by edid. */
	const struct drm_display_mode *override_edid_mode;
};

struct panel_edp {
	struct drm_panel base;
	bool no_hpd;

	ktime_t prepared_time;
	ktime_t powered_on_time;
	ktime_t unprepared_time;

	const struct panel_desc *desc;

	struct regulator *supply;
	struct i2c_adapter *ddc;
	struct drm_dp_aux *aux;

	struct gpio_desc *enable_gpio;
	struct gpio_desc *hpd_gpio;

	const struct edp_panel_entry *detected_panel;

	const struct drm_edid *drm_edid;

	struct drm_display_mode override_mode;

	enum drm_panel_orientation orientation;
};

static inline struct panel_edp *to_panel_edp(struct drm_panel *panel)
{
	return container_of(panel, struct panel_edp, base);
}

static unsigned int panel_edp_get_timings_modes(struct panel_edp *panel,
						struct drm_connector *connector)
{
	struct drm_display_mode *mode;
	unsigned int i, num = 0;

	for (i = 0; i < panel->desc->num_timings; i++) {
		const struct display_timing *dt = &panel->desc->timings[i];
		struct videomode vm;

		videomode_from_timing(dt, &vm);
		mode = drm_mode_create(connector->dev);
		if (!mode) {
			dev_err(panel->base.dev, "failed to add mode %ux%u\n",
				dt->hactive.typ, dt->vactive.typ);
			continue;
		}

		drm_display_mode_from_videomode(&vm, mode);

		mode->type |= DRM_MODE_TYPE_DRIVER;

		if (panel->desc->num_timings == 1)
			mode->type |= DRM_MODE_TYPE_PREFERRED;

		drm_mode_probed_add(connector, mode);
		num++;
	}

	return num;
}

static unsigned int panel_edp_get_display_modes(struct panel_edp *panel,
						struct drm_connector *connector)
{
	struct drm_display_mode *mode;
	unsigned int i, num = 0;

	for (i = 0; i < panel->desc->num_modes; i++) {
		const struct drm_display_mode *m = &panel->desc->modes[i];

		mode = drm_mode_duplicate(connector->dev, m);
		if (!mode) {
			dev_err(panel->base.dev, "failed to add mode %ux%u@%u\n",
				m->hdisplay, m->vdisplay,
				drm_mode_vrefresh(m));
			continue;
		}

		mode->type |= DRM_MODE_TYPE_DRIVER;

		if (panel->desc->num_modes == 1)
			mode->type |= DRM_MODE_TYPE_PREFERRED;

		drm_mode_set_name(mode);

		drm_mode_probed_add(connector, mode);
		num++;
	}

	return num;
}

static int panel_edp_override_edid_mode(struct panel_edp *panel,
					struct drm_connector *connector,
					const struct drm_display_mode *override_mode)
{
	struct drm_display_mode *mode;

	mode = drm_mode_duplicate(connector->dev, override_mode);
	if (!mode) {
		dev_err(panel->base.dev, "failed to add additional mode\n");
		return 0;
	}

	mode->type |= DRM_MODE_TYPE_DRIVER | DRM_MODE_TYPE_PREFERRED;
	drm_mode_set_name(mode);
	drm_mode_probed_add(connector, mode);
	return 1;
}

static int panel_edp_get_non_edid_modes(struct panel_edp *panel,
					struct drm_connector *connector)
{
	struct drm_display_mode *mode;
	bool has_override = panel->override_mode.type;
	unsigned int num = 0;

	if (!panel->desc)
		return 0;

	if (has_override) {
		mode = drm_mode_duplicate(connector->dev,
					  &panel->override_mode);
		if (mode) {
			drm_mode_probed_add(connector, mode);
			num = 1;
		} else {
			dev_err(panel->base.dev, "failed to add override mode\n");
		}
	}

	/* Only add timings if override was not there or failed to validate */
	if (num == 0 && panel->desc->num_timings)
		num = panel_edp_get_timings_modes(panel, connector);

	/*
	 * Only add fixed modes if timings/override added no mode.
	 *
	 * We should only ever have either the display timings specified
	 * or a fixed mode. Anything else is rather bogus.
	 */
	WARN_ON(panel->desc->num_timings && panel->desc->num_modes);
	if (num == 0)
		num = panel_edp_get_display_modes(panel, connector);

	connector->display_info.bpc = panel->desc->bpc;
	connector->display_info.width_mm = panel->desc->size.width;
	connector->display_info.height_mm = panel->desc->size.height;

	return num;
}

static void panel_edp_wait(ktime_t start_ktime, unsigned int min_ms)
{
	ktime_t now_ktime, min_ktime;

	if (!min_ms)
		return;

	min_ktime = ktime_add(start_ktime, ms_to_ktime(min_ms));
	now_ktime = ktime_get_boottime();

	if (ktime_before(now_ktime, min_ktime))
		msleep(ktime_to_ms(ktime_sub(min_ktime, now_ktime)) + 1);
}

static int panel_edp_disable(struct drm_panel *panel)
{
	struct panel_edp *p = to_panel_edp(panel);

	if (p->desc->delay.disable)
		msleep(p->desc->delay.disable);

	return 0;
}

static int panel_edp_suspend(struct device *dev)
{
	struct panel_edp *p = dev_get_drvdata(dev);

	drm_dp_dpcd_set_powered(p->aux, false);
	gpiod_set_value_cansleep(p->enable_gpio, 0);
	regulator_disable(p->supply);
	p->unprepared_time = ktime_get_boottime();

	return 0;
}

static int panel_edp_unprepare(struct drm_panel *panel)
{
	int ret;

	ret = pm_runtime_put_sync_suspend(panel->dev);
	if (ret < 0)
		return ret;

	return 0;
}

static int panel_edp_get_hpd_gpio(struct device *dev, struct panel_edp *p)
{
	p->hpd_gpio = devm_gpiod_get_optional(dev, "hpd", GPIOD_IN);
	if (IS_ERR(p->hpd_gpio))
		return dev_err_probe(dev, PTR_ERR(p->hpd_gpio),
				     "failed to get 'hpd' GPIO\n");

	return 0;
}

static bool panel_edp_can_read_hpd(struct panel_edp *p)
{
	return !p->no_hpd && (p->hpd_gpio || (p->aux && p->aux->wait_hpd_asserted));
}

static int panel_edp_prepare_once(struct panel_edp *p)
{
	struct device *dev = p->base.dev;
	unsigned int delay;
	int err;
	int hpd_asserted;
	unsigned long hpd_wait_us;

	panel_edp_wait(p->unprepared_time, p->desc->delay.unprepare);

	err = regulator_enable(p->supply);
	if (err < 0) {
		dev_err(dev, "failed to enable supply: %d\n", err);
		return err;
	}

	gpiod_set_value_cansleep(p->enable_gpio, 1);
	drm_dp_dpcd_set_powered(p->aux, true);

	p->powered_on_time = ktime_get_boottime();

	delay = p->desc->delay.hpd_reliable;
	if (p->no_hpd)
		delay = max(delay, p->desc->delay.hpd_absent);
	if (delay)
		msleep(delay);

	if (panel_edp_can_read_hpd(p)) {
		if (p->desc->delay.hpd_absent)
			hpd_wait_us = p->desc->delay.hpd_absent * 1000UL;
		else
			hpd_wait_us = 2000000;

		if (p->hpd_gpio) {
			err = readx_poll_timeout(gpiod_get_value_cansleep,
						 p->hpd_gpio, hpd_asserted,
						 hpd_asserted, 1000, hpd_wait_us);
			if (hpd_asserted < 0)
				err = hpd_asserted;
		} else {
			err = p->aux->wait_hpd_asserted(p->aux, hpd_wait_us);
		}

		if (err) {
			if (err != -ETIMEDOUT)
				dev_err(dev,
					"error waiting for hpd GPIO: %d\n", err);
			goto error;
		}
	}

	p->prepared_time = ktime_get_boottime();

	return 0;

error:
	drm_dp_dpcd_set_powered(p->aux, false);
	gpiod_set_value_cansleep(p->enable_gpio, 0);
	regulator_disable(p->supply);
	p->unprepared_time = ktime_get_boottime();

	return err;
}

/*
 * Some panels simply don't always come up and need to be power cycled to
 * work properly.  We'll allow for a handful of retries.
 */
#define MAX_PANEL_PREPARE_TRIES		5

static int panel_edp_resume(struct device *dev)
{
	struct panel_edp *p = dev_get_drvdata(dev);
	int ret;
	int try;

	for (try = 0; try < MAX_PANEL_PREPARE_TRIES; try++) {
		ret = panel_edp_prepare_once(p);
		if (ret != -ETIMEDOUT)
			break;
	}

	if (ret == -ETIMEDOUT)
		dev_err(dev, "Prepare timeout after %d tries\n", try);
	else if (try)
		dev_warn(dev, "Prepare needed %d retries\n", try);

	return ret;
}

static int panel_edp_prepare(struct drm_panel *panel)
{
	int ret;

	ret = pm_runtime_get_sync(panel->dev);
	if (ret < 0) {
		pm_runtime_put_autosuspend(panel->dev);
		return ret;
	}

	return 0;
}

static int panel_edp_enable(struct drm_panel *panel)
{
	struct panel_edp *p = to_panel_edp(panel);
	unsigned int delay;

	delay = p->desc->delay.enable;

	/*
	 * If there is a "prepare_to_enable" delay then that's supposed to be
	 * the delay from HPD going high until we can turn the backlight on.
	 * However, we can only count this if HPD is readable by the panel
	 * driver.
	 *
	 * If we aren't handling the HPD pin ourselves then the best we
	 * can do is assume that HPD went high immediately before we were
	 * called (and link training took zero time). Note that "no-hpd"
	 * actually counts as handling HPD ourselves since we're doing the
	 * worst case delay (in prepare) ourselves.
	 *
	 * NOTE: if we ever end up in this "if" statement then we're
	 * guaranteed that the panel_edp_wait() call below will do no delay.
	 * It already handles that case, though, so we don't need any special
	 * code for it.
	 */
	if (p->desc->delay.prepare_to_enable &&
	    !panel_edp_can_read_hpd(p) && !p->no_hpd)
		delay = max(delay, p->desc->delay.prepare_to_enable);

	if (delay)
		msleep(delay);

	panel_edp_wait(p->prepared_time, p->desc->delay.prepare_to_enable);

	panel_edp_wait(p->powered_on_time, p->desc->delay.powered_on_to_enable);

	return 0;
}

static int panel_edp_get_modes(struct drm_panel *panel,
			       struct drm_connector *connector)
{
	struct panel_edp *p = to_panel_edp(panel);
	int num = 0;
	bool has_hard_coded_modes = p->desc->num_timings || p->desc->num_modes;
	bool has_override_edid_mode = p->detected_panel &&
				      p->detected_panel != ERR_PTR(-EINVAL) &&
				      p->detected_panel->override_edid_mode;

	/* probe EDID if a DDC bus is available */
	if (p->ddc) {
		pm_runtime_get_sync(panel->dev);

		if (!p->drm_edid)
			p->drm_edid = drm_edid_read_ddc(connector, p->ddc);

		drm_edid_connector_update(connector, p->drm_edid);

		/*
		 * If both edid and hard-coded modes exists, skip edid modes to
		 * avoid multiple preferred modes.
		 */
		if (p->drm_edid && !has_hard_coded_modes) {
			if (has_override_edid_mode) {
				/*
				 * override_edid_mode is specified. Use
				 * override_edid_mode instead of from edid.
				 */
				num += panel_edp_override_edid_mode(p, connector,
						p->detected_panel->override_edid_mode);
			} else {
				num += drm_edid_connector_add_modes(connector);
			}
		}

		pm_runtime_mark_last_busy(panel->dev);
		pm_runtime_put_autosuspend(panel->dev);
	}

	if (has_hard_coded_modes)
		num += panel_edp_get_non_edid_modes(p, connector);
	else if (!num)
		dev_warn(p->base.dev, "No display modes\n");

	/*
	 * TODO: Remove once all drm drivers call
	 * drm_connector_set_orientation_from_panel()
	 */
	drm_connector_set_panel_orientation(connector, p->orientation);

	return num;
}

static int panel_edp_get_timings(struct drm_panel *panel,
				 unsigned int num_timings,
				 struct display_timing *timings)
{
	struct panel_edp *p = to_panel_edp(panel);
	unsigned int i;

	if (p->desc->num_timings < num_timings)
		num_timings = p->desc->num_timings;

	if (timings)
		for (i = 0; i < num_timings; i++)
			timings[i] = p->desc->timings[i];

	return p->desc->num_timings;
}

static enum drm_panel_orientation panel_edp_get_orientation(struct drm_panel *panel)
{
	struct panel_edp *p = to_panel_edp(panel);

	return p->orientation;
}

static int detected_panel_show(struct seq_file *s, void *data)
{
	struct drm_panel *panel = s->private;
	struct panel_edp *p = to_panel_edp(panel);

	if (IS_ERR(p->detected_panel))
		seq_puts(s, "UNKNOWN\n");
	else if (!p->detected_panel)
		seq_puts(s, "HARDCODED\n");
	else
		seq_printf(s, "%s\n", p->detected_panel->ident.name);

	return 0;
}

DEFINE_SHOW_ATTRIBUTE(detected_panel);

static void panel_edp_debugfs_init(struct drm_panel *panel, struct dentry *root)
{
	debugfs_create_file("detected_panel", 0600, root, panel, &detected_panel_fops);
}

static const struct drm_panel_funcs panel_edp_funcs = {
	.disable = panel_edp_disable,
	.unprepare = panel_edp_unprepare,
	.prepare = panel_edp_prepare,
	.enable = panel_edp_enable,
	.get_modes = panel_edp_get_modes,
	.get_orientation = panel_edp_get_orientation,
	.get_timings = panel_edp_get_timings,
	.debugfs_init = panel_edp_debugfs_init,
};

#define PANEL_EDP_BOUNDS_CHECK(to_check, bounds, field) \
	(to_check->field.typ >= bounds->field.min && \
	 to_check->field.typ <= bounds->field.max)
static void panel_edp_parse_panel_timing_node(struct device *dev,
					      struct panel_edp *panel,
					      const struct display_timing *ot)
{
	const struct panel_desc *desc = panel->desc;
	struct videomode vm;
	unsigned int i;

	if (WARN_ON(desc->num_modes)) {
		dev_err(dev, "Reject override mode: panel has a fixed mode\n");
		return;
	}
	if (WARN_ON(!desc->num_timings)) {
		dev_err(dev, "Reject override mode: no timings specified\n");
		return;
	}

	for (i = 0; i < panel->desc->num_timings; i++) {
		const struct display_timing *dt = &panel->desc->timings[i];

		if (!PANEL_EDP_BOUNDS_CHECK(ot, dt, hactive) ||
		    !PANEL_EDP_BOUNDS_CHECK(ot, dt, hfront_porch) ||
		    !PANEL_EDP_BOUNDS_CHECK(ot, dt, hback_porch) ||
		    !PANEL_EDP_BOUNDS_CHECK(ot, dt, hsync_len) ||
		    !PANEL_EDP_BOUNDS_CHECK(ot, dt, vactive) ||
		    !PANEL_EDP_BOUNDS_CHECK(ot, dt, vfront_porch) ||
		    !PANEL_EDP_BOUNDS_CHECK(ot, dt, vback_porch) ||
		    !PANEL_EDP_BOUNDS_CHECK(ot, dt, vsync_len))
			continue;

		if (ot->flags != dt->flags)
			continue;

		videomode_from_timing(ot, &vm);
		drm_display_mode_from_videomode(&vm, &panel->override_mode);
		panel->override_mode.type |= DRM_MODE_TYPE_DRIVER |
					     DRM_MODE_TYPE_PREFERRED;
		break;
	}

	if (WARN_ON(!panel->override_mode.type))
		dev_err(dev, "Reject override mode: No display_timing found\n");
}

static const struct edp_panel_entry *find_edp_panel(u32 panel_id, const struct drm_edid *edid);

static void panel_edp_set_conservative_timings(struct panel_edp *panel, struct panel_desc *desc)
{
	/*
	 * It's highly likely that the panel will work if we use very
	 * conservative timings, so let's do that.
	 *
	 * Nearly all panels have a "unprepare" delay of 500 ms though
	 * there are a few with 1000. Let's stick 2000 in just to be
	 * super conservative.
	 *
	 * An "enable" delay of 80 ms seems the most common, but we'll
	 * throw in 200 ms to be safe.
	 */
	desc->delay.unprepare = 2000;
	desc->delay.enable = 200;

	panel->detected_panel = ERR_PTR(-EINVAL);
}

static int generic_edp_panel_probe(struct device *dev, struct panel_edp *panel)
{
	struct panel_desc *desc;
	const struct drm_edid *base_block;
	u32 panel_id;
	char vend[4];
	u16 product_id;
	u32 reliable_ms = 0;
	u32 absent_ms = 0;
	int ret;

	desc = devm_kzalloc(dev, sizeof(*desc), GFP_KERNEL);
	if (!desc)
		return -ENOMEM;
	panel->desc = desc;

	/*
	 * Read the dts properties for the initial probe. These are used by
	 * the runtime resume code which will get called by the
	 * pm_runtime_get_sync() call below.
	 */
	of_property_read_u32(dev->of_node, "hpd-reliable-delay-ms", &reliable_ms);
	desc->delay.hpd_reliable = reliable_ms;
	of_property_read_u32(dev->of_node, "hpd-absent-delay-ms", &absent_ms);
	desc->delay.hpd_absent = absent_ms;

	/* Power the panel on so we can read the EDID */
	ret = pm_runtime_get_sync(dev);
	if (ret < 0) {
		dev_err(dev,
			"Couldn't power on panel to ID it; using conservative timings: %d\n",
			ret);
		panel_edp_set_conservative_timings(panel, desc);
		goto exit;
	}

	base_block = drm_edid_read_base_block(panel->ddc);
	if (base_block) {
		panel_id = drm_edid_get_panel_id(base_block);
	} else {
		dev_err(dev, "Couldn't read EDID for ID; using conservative timings\n");
		panel_edp_set_conservative_timings(panel, desc);
		goto exit;
	}
	drm_edid_decode_panel_id(panel_id, vend, &product_id);

	panel->detected_panel = find_edp_panel(panel_id, base_block);

	drm_edid_free(base_block);

	/*
	 * We're using non-optimized timings and want it really obvious that
	 * someone needs to add an entry to the table, so we'll do a WARN_ON
	 * splat.
	 */
	if (WARN_ON(!panel->detected_panel)) {
		dev_warn(dev,
			 "Unknown panel %s %#06x, using conservative timings\n",
			 vend, product_id);
		panel_edp_set_conservative_timings(panel, desc);
	} else {
		dev_info(dev, "Detected %s %s (%#06x)\n",
			 vend, panel->detected_panel->ident.name, product_id);

		/* Update the delay; everything else comes from EDID */
		desc->delay = *panel->detected_panel->delay;
	}

exit:
	pm_runtime_mark_last_busy(dev);
	pm_runtime_put_autosuspend(dev);

	return 0;
}

static int panel_edp_probe(struct device *dev, const struct panel_desc *desc,
			   struct drm_dp_aux *aux)
{
	struct panel_edp *panel;
	struct display_timing dt;
	struct device_node *ddc;
	int err;

	panel = devm_kzalloc(dev, sizeof(*panel), GFP_KERNEL);
	if (!panel)
		return -ENOMEM;

	panel->prepared_time = 0;
	panel->desc = desc;
	panel->aux = aux;

	panel->no_hpd = of_property_read_bool(dev->of_node, "no-hpd");
	if (!panel->no_hpd) {
		err = panel_edp_get_hpd_gpio(dev, panel);
		if (err)
			return err;
	}

	panel->supply = devm_regulator_get(dev, "power");
	if (IS_ERR(panel->supply))
		return PTR_ERR(panel->supply);

	panel->enable_gpio = devm_gpiod_get_optional(dev, "enable",
						     GPIOD_OUT_LOW);
	if (IS_ERR(panel->enable_gpio))
		return dev_err_probe(dev, PTR_ERR(panel->enable_gpio),
				     "failed to request GPIO\n");

	err = of_drm_get_panel_orientation(dev->of_node, &panel->orientation);
	if (err) {
		dev_err(dev, "%pOF: failed to get orientation %d\n", dev->of_node, err);
		return err;
	}

	ddc = of_parse_phandle(dev->of_node, "ddc-i2c-bus", 0);
	if (ddc) {
		panel->ddc = of_find_i2c_adapter_by_node(ddc);
		of_node_put(ddc);

		if (!panel->ddc)
			return -EPROBE_DEFER;
	} else if (aux) {
		panel->ddc = &aux->ddc;
	}

	if (!of_get_display_timing(dev->of_node, "panel-timing", &dt))
		panel_edp_parse_panel_timing_node(dev, panel, &dt);

	dev_set_drvdata(dev, panel);

	drm_panel_init(&panel->base, dev, &panel_edp_funcs, DRM_MODE_CONNECTOR_eDP);

	err = drm_panel_of_backlight(&panel->base);
	if (err)
		goto err_finished_ddc_init;

	/*
	 * We use runtime PM for prepare / unprepare since those power the panel
	 * on and off and those can be very slow operations. This is important
	 * to optimize powering the panel on briefly to read the EDID before
	 * fully enabling the panel.
	 */
	pm_runtime_enable(dev);
	pm_runtime_set_autosuspend_delay(dev, 1000);
	pm_runtime_use_autosuspend(dev);

	if (of_device_is_compatible(dev->of_node, "edp-panel")) {
		err = generic_edp_panel_probe(dev, panel);
		if (err) {
			dev_err_probe(dev, err,
				      "Couldn't detect panel nor find a fallback\n");
			goto err_finished_pm_runtime;
		}
		/* generic_edp_panel_probe() replaces desc in the panel */
		desc = panel->desc;
	} else if (desc->bpc != 6 && desc->bpc != 8 && desc->bpc != 10) {
		dev_warn(dev, "Expected bpc in {6,8,10} but got: %u\n", desc->bpc);
	}

	if (!panel->base.backlight && panel->aux) {
		pm_runtime_get_sync(dev);
		err = drm_panel_dp_aux_backlight(&panel->base, panel->aux);
		pm_runtime_mark_last_busy(dev);
		pm_runtime_put_autosuspend(dev);

		/*
		 * Warn if we get an error, but don't consider it fatal. Having
		 * a panel where we can't control the backlight is better than
		 * no panel.
		 */
		if (err)
			dev_warn(dev, "failed to register dp aux backlight: %d\n", err);
	}

	drm_panel_add(&panel->base);

	return 0;

err_finished_pm_runtime:
	pm_runtime_dont_use_autosuspend(dev);
	pm_runtime_disable(dev);
err_finished_ddc_init:
	if (panel->ddc && (!panel->aux || panel->ddc != &panel->aux->ddc))
		put_device(&panel->ddc->dev);

	return err;
}

static void panel_edp_shutdown(struct device *dev)
{
	struct panel_edp *panel = dev_get_drvdata(dev);

	/*
	 * NOTE: the following two calls don't really belong here. It is the
	 * responsibility of a correctly written DRM modeset driver to call
	 * drm_atomic_helper_shutdown() at shutdown time and that should
	 * cause the panel to be disabled / unprepared if needed. For now,
	 * however, we'll keep these calls due to the sheer number of
	 * different DRM modeset drivers used with panel-edp. Once we've
	 * confirmed that all DRM modeset drivers using this panel properly
	 * call drm_atomic_helper_shutdown() we can simply delete the two
	 * calls below.
	 *
	 * TO BE EXPLICIT: THE CALLS BELOW SHOULDN'T BE COPIED TO ANY NEW
	 * PANEL DRIVERS.
	 *
	 * FIXME: If we're still haven't figured out if all DRM modeset
	 * drivers properly call drm_atomic_helper_shutdown() but we _have_
	 * managed to make sure that DRM modeset drivers get their shutdown()
	 * callback before the panel's shutdown() callback (perhaps using
	 * device link), we could add a WARN_ON here to help move forward.
	 */
	if (panel->base.enabled)
		drm_panel_disable(&panel->base);
	if (panel->base.prepared)
		drm_panel_unprepare(&panel->base);
}

static void panel_edp_remove(struct device *dev)
{
	struct panel_edp *panel = dev_get_drvdata(dev);

	drm_panel_remove(&panel->base);
	panel_edp_shutdown(dev);

	pm_runtime_dont_use_autosuspend(dev);
	pm_runtime_disable(dev);
	if (panel->ddc && (!panel->aux || panel->ddc != &panel->aux->ddc))
		put_device(&panel->ddc->dev);

	drm_edid_free(panel->drm_edid);
	panel->drm_edid = NULL;
}

static const struct display_timing auo_b101ean01_timing = {
	.pixelclock = { 65300000, 72500000, 75000000 },
	.hactive = { 1280, 1280, 1280 },
	.hfront_porch = { 18, 119, 119 },
	.hback_porch = { 21, 21, 21 },
	.hsync_len = { 32, 32, 32 },
	.vactive = { 800, 800, 800 },
	.vfront_porch = { 4, 4, 4 },
	.vback_porch = { 8, 8, 8 },
	.vsync_len = { 18, 20, 20 },
};

static const struct panel_desc auo_b101ean01 = {
	.timings = &auo_b101ean01_timing,
	.num_timings = 1,
	.bpc = 6,
	.size = {
		.width = 217,
		.height = 136,
	},
};

static const struct drm_display_mode auo_b116xa3_mode = {
	.clock = 70589,
	.hdisplay = 1366,
	.hsync_start = 1366 + 40,
	.hsync_end = 1366 + 40 + 40,
	.htotal = 1366 + 40 + 40 + 32,
	.vdisplay = 768,
	.vsync_start = 768 + 10,
	.vsync_end = 768 + 10 + 12,
	.vtotal = 768 + 10 + 12 + 6,
	.flags = DRM_MODE_FLAG_NVSYNC | DRM_MODE_FLAG_NHSYNC,
};

static const struct drm_display_mode auo_b116xak01_mode = {
	.clock = 69300,
	.hdisplay = 1366,
	.hsync_start = 1366 + 48,
	.hsync_end = 1366 + 48 + 32,
	.htotal = 1366 + 48 + 32 + 10,
	.vdisplay = 768,
	.vsync_start = 768 + 4,
	.vsync_end = 768 + 4 + 6,
	.vtotal = 768 + 4 + 6 + 15,
	.flags = DRM_MODE_FLAG_NVSYNC | DRM_MODE_FLAG_NHSYNC,
};

static const struct panel_desc auo_b116xak01 = {
	.modes = &auo_b116xak01_mode,
	.num_modes = 1,
	.bpc = 6,
	.size = {
		.width = 256,
		.height = 144,
	},
	.delay = {
		.hpd_absent = 200,
		.unprepare = 500,
		.enable = 50,
	},
};

static const struct drm_display_mode auo_b133htn01_mode = {
	.clock = 150660,
	.hdisplay = 1920,
	.hsync_start = 1920 + 172,
	.hsync_end = 1920 + 172 + 80,
	.htotal = 1920 + 172 + 80 + 60,
	.vdisplay = 1080,
	.vsync_start = 1080 + 25,
	.vsync_end = 1080 + 25 + 10,
	.vtotal = 1080 + 25 + 10 + 10,
};

static const struct panel_desc auo_b133htn01 = {
	.modes = &auo_b133htn01_mode,
	.num_modes = 1,
	.bpc = 6,
	.size = {
		.width = 293,
		.height = 165,
	},
	.delay = {
		.hpd_reliable = 105,
		.enable = 20,
		.unprepare = 50,
	},
};

static const struct drm_display_mode auo_b133xtn01_mode = {
	.clock = 69500,
	.hdisplay = 1366,
	.hsync_start = 1366 + 48,
	.hsync_end = 1366 + 48 + 32,
	.htotal = 1366 + 48 + 32 + 20,
	.vdisplay = 768,
	.vsync_start = 768 + 3,
	.vsync_end = 768 + 3 + 6,
	.vtotal = 768 + 3 + 6 + 13,
};

static const struct panel_desc auo_b133xtn01 = {
	.modes = &auo_b133xtn01_mode,
	.num_modes = 1,
	.bpc = 6,
	.size = {
		.width = 293,
		.height = 165,
	},
};

static const struct drm_display_mode boe_nv101wxmn51_modes[] = {
	{
		.clock = 71900,
		.hdisplay = 1280,
		.hsync_start = 1280 + 48,
		.hsync_end = 1280 + 48 + 32,
		.htotal = 1280 + 48 + 32 + 80,
		.vdisplay = 800,
		.vsync_start = 800 + 3,
		.vsync_end = 800 + 3 + 5,
		.vtotal = 800 + 3 + 5 + 24,
	},
	{
		.clock = 57500,
		.hdisplay = 1280,
		.hsync_start = 1280 + 48,
		.hsync_end = 1280 + 48 + 32,
		.htotal = 1280 + 48 + 32 + 80,
		.vdisplay = 800,
		.vsync_start = 800 + 3,
		.vsync_end = 800 + 3 + 5,
		.vtotal = 800 + 3 + 5 + 24,
	},
};

static const struct panel_desc boe_nv101wxmn51 = {
	.modes = boe_nv101wxmn51_modes,
	.num_modes = ARRAY_SIZE(boe_nv101wxmn51_modes),
	.bpc = 8,
	.size = {
		.width = 217,
		.height = 136,
	},
	.delay = {
		/* TODO: should be hpd-absent and no-hpd should be set? */
		.hpd_reliable = 210,
		.enable = 50,
		.unprepare = 160,
	},
};

static const struct drm_display_mode boe_nv110wtm_n61_modes[] = {
	{
		.clock = 207800,
		.hdisplay = 2160,
		.hsync_start = 2160 + 48,
		.hsync_end = 2160 + 48 + 32,
		.htotal = 2160 + 48 + 32 + 100,
		.vdisplay = 1440,
		.vsync_start = 1440 + 3,
		.vsync_end = 1440 + 3 + 6,
		.vtotal = 1440 + 3 + 6 + 31,
		.flags = DRM_MODE_FLAG_PHSYNC | DRM_MODE_FLAG_NVSYNC,
	},
	{
		.clock = 138500,
		.hdisplay = 2160,
		.hsync_start = 2160 + 48,
		.hsync_end = 2160 + 48 + 32,
		.htotal = 2160 + 48 + 32 + 100,
		.vdisplay = 1440,
		.vsync_start = 1440 + 3,
		.vsync_end = 1440 + 3 + 6,
		.vtotal = 1440 + 3 + 6 + 31,
		.flags = DRM_MODE_FLAG_PHSYNC | DRM_MODE_FLAG_NVSYNC,
	},
};

static const struct panel_desc boe_nv110wtm_n61 = {
	.modes = boe_nv110wtm_n61_modes,
	.num_modes = ARRAY_SIZE(boe_nv110wtm_n61_modes),
	.bpc = 8,
	.size = {
		.width = 233,
		.height = 155,
	},
	.delay = {
		.hpd_absent = 200,
		.prepare_to_enable = 80,
		.enable = 50,
		.unprepare = 500,
	},
};

/* Also used for boe_nv133fhm_n62 */
static const struct drm_display_mode boe_nv133fhm_n61_modes = {
	.clock = 147840,
	.hdisplay = 1920,
	.hsync_start = 1920 + 48,
	.hsync_end = 1920 + 48 + 32,
	.htotal = 1920 + 48 + 32 + 200,
	.vdisplay = 1080,
	.vsync_start = 1080 + 3,
	.vsync_end = 1080 + 3 + 6,
	.vtotal = 1080 + 3 + 6 + 31,
	.flags = DRM_MODE_FLAG_PHSYNC | DRM_MODE_FLAG_NVSYNC,
};

/* Also used for boe_nv133fhm_n62 */
static const struct panel_desc boe_nv133fhm_n61 = {
	.modes = &boe_nv133fhm_n61_modes,
	.num_modes = 1,
	.bpc = 6,
	.size = {
		.width = 294,
		.height = 165,
	},
	.delay = {
		/*
		 * When power is first given to the panel there's a short
		 * spike on the HPD line.  It was explained that this spike
		 * was until the TCON data download was complete.  On
		 * one system this was measured at 8 ms.  We'll put 15 ms
		 * in the prepare delay just to be safe.  That means:
		 * - If HPD isn't hooked up you still have 200 ms delay.
		 * - If HPD is hooked up we won't try to look at it for the
		 *   first 15 ms.
		 */
		.hpd_reliable = 15,
		.hpd_absent = 200,

		.unprepare = 500,
	},
};

static const struct drm_display_mode boe_nv140fhmn49_modes[] = {
	{
		.clock = 148500,
		.hdisplay = 1920,
		.hsync_start = 1920 + 48,
		.hsync_end = 1920 + 48 + 32,
		.htotal = 2200,
		.vdisplay = 1080,
		.vsync_start = 1080 + 3,
		.vsync_end = 1080 + 3 + 5,
		.vtotal = 1125,
	},
};

static const struct panel_desc boe_nv140fhmn49 = {
	.modes = boe_nv140fhmn49_modes,
	.num_modes = ARRAY_SIZE(boe_nv140fhmn49_modes),
	.bpc = 6,
	.size = {
		.width = 309,
		.height = 174,
	},
	.delay = {
		/* TODO: should be hpd-absent and no-hpd should be set? */
		.hpd_reliable = 210,
		.enable = 50,
		.unprepare = 160,
	},
};

static const struct drm_display_mode innolux_n116bca_ea1_mode = {
	.clock = 76420,
	.hdisplay = 1366,
	.hsync_start = 1366 + 136,
	.hsync_end = 1366 + 136 + 30,
	.htotal = 1366 + 136 + 30 + 60,
	.vdisplay = 768,
	.vsync_start = 768 + 8,
	.vsync_end = 768 + 8 + 12,
	.vtotal = 768 + 8 + 12 + 12,
	.flags = DRM_MODE_FLAG_NHSYNC | DRM_MODE_FLAG_NVSYNC,
};

static const struct panel_desc innolux_n116bca_ea1 = {
	.modes = &innolux_n116bca_ea1_mode,
	.num_modes = 1,
	.bpc = 6,
	.size = {
		.width = 256,
		.height = 144,
	},
	.delay = {
		.hpd_absent = 200,
		.enable = 80,
		.disable = 50,
		.unprepare = 500,
	},
};

/*
 * Datasheet specifies that at 60 Hz refresh rate:
 * - total horizontal time: { 1506, 1592, 1716 }
 * - total vertical time: { 788, 800, 868 }
 *
 * ...but doesn't go into exactly how that should be split into a front
 * porch, back porch, or sync length.  For now we'll leave a single setting
 * here which allows a bit of tweaking of the pixel clock at the expense of
 * refresh rate.
 */
static const struct display_timing innolux_n116bge_timing = {
	.pixelclock = { 72600000, 76420000, 80240000 },
	.hactive = { 1366, 1366, 1366 },
	.hfront_porch = { 136, 136, 136 },
	.hback_porch = { 60, 60, 60 },
	.hsync_len = { 30, 30, 30 },
	.vactive = { 768, 768, 768 },
	.vfront_porch = { 8, 8, 8 },
	.vback_porch = { 12, 12, 12 },
	.vsync_len = { 12, 12, 12 },
	.flags = DISPLAY_FLAGS_VSYNC_LOW | DISPLAY_FLAGS_HSYNC_LOW,
};

static const struct panel_desc innolux_n116bge = {
	.timings = &innolux_n116bge_timing,
	.num_timings = 1,
	.bpc = 6,
	.size = {
		.width = 256,
		.height = 144,
	},
};

static const struct drm_display_mode innolux_n125hce_gn1_mode = {
	.clock = 162000,
	.hdisplay = 1920,
	.hsync_start = 1920 + 40,
	.hsync_end = 1920 + 40 + 40,
	.htotal = 1920 + 40 + 40 + 80,
	.vdisplay = 1080,
	.vsync_start = 1080 + 4,
	.vsync_end = 1080 + 4 + 4,
	.vtotal = 1080 + 4 + 4 + 24,
};

static const struct panel_desc innolux_n125hce_gn1 = {
	.modes = &innolux_n125hce_gn1_mode,
	.num_modes = 1,
	.bpc = 8,
	.size = {
		.width = 276,
		.height = 155,
	},
};

static const struct drm_display_mode innolux_p120zdg_bf1_mode = {
	.clock = 206016,
	.hdisplay = 2160,
	.hsync_start = 2160 + 48,
	.hsync_end = 2160 + 48 + 32,
	.htotal = 2160 + 48 + 32 + 80,
	.vdisplay = 1440,
	.vsync_start = 1440 + 3,
	.vsync_end = 1440 + 3 + 10,
	.vtotal = 1440 + 3 + 10 + 27,
	.flags = DRM_MODE_FLAG_PHSYNC | DRM_MODE_FLAG_PVSYNC,
};

static const struct panel_desc innolux_p120zdg_bf1 = {
	.modes = &innolux_p120zdg_bf1_mode,
	.num_modes = 1,
	.bpc = 8,
	.size = {
		.width = 254,
		.height = 169,
	},
	.delay = {
		.hpd_absent = 200,
		.unprepare = 500,
	},
};

static const struct drm_display_mode kingdisplay_kd116n21_30nv_a010_mode = {
	.clock = 81000,
	.hdisplay = 1366,
	.hsync_start = 1366 + 40,
	.hsync_end = 1366 + 40 + 32,
	.htotal = 1366 + 40 + 32 + 62,
	.vdisplay = 768,
	.vsync_start = 768 + 5,
	.vsync_end = 768 + 5 + 5,
	.vtotal = 768 + 5 + 5 + 122,
	.flags = DRM_MODE_FLAG_NVSYNC | DRM_MODE_FLAG_NHSYNC,
};

static const struct panel_desc kingdisplay_kd116n21_30nv_a010 = {
	.modes = &kingdisplay_kd116n21_30nv_a010_mode,
	.num_modes = 1,
	.bpc = 6,
	.size = {
		.width = 256,
		.height = 144,
	},
	.delay = {
		.hpd_absent = 200,
	},
};

static const struct drm_display_mode lg_lp079qx1_sp0v_mode = {
	.clock = 200000,
	.hdisplay = 1536,
	.hsync_start = 1536 + 12,
	.hsync_end = 1536 + 12 + 16,
	.htotal = 1536 + 12 + 16 + 48,
	.vdisplay = 2048,
	.vsync_start = 2048 + 8,
	.vsync_end = 2048 + 8 + 4,
	.vtotal = 2048 + 8 + 4 + 8,
	.flags = DRM_MODE_FLAG_NVSYNC | DRM_MODE_FLAG_NHSYNC,
};

static const struct panel_desc lg_lp079qx1_sp0v = {
	.modes = &lg_lp079qx1_sp0v_mode,
	.num_modes = 1,
	.size = {
		.width = 129,
		.height = 171,
	},
};

static const struct drm_display_mode lg_lp097qx1_spa1_mode = {
	.clock = 205210,
	.hdisplay = 2048,
	.hsync_start = 2048 + 150,
	.hsync_end = 2048 + 150 + 5,
	.htotal = 2048 + 150 + 5 + 5,
	.vdisplay = 1536,
	.vsync_start = 1536 + 3,
	.vsync_end = 1536 + 3 + 1,
	.vtotal = 1536 + 3 + 1 + 9,
};

static const struct panel_desc lg_lp097qx1_spa1 = {
	.modes = &lg_lp097qx1_spa1_mode,
	.num_modes = 1,
	.size = {
		.width = 208,
		.height = 147,
	},
};

static const struct drm_display_mode lg_lp120up1_mode = {
	.clock = 162300,
	.hdisplay = 1920,
	.hsync_start = 1920 + 40,
	.hsync_end = 1920 + 40 + 40,
	.htotal = 1920 + 40 + 40 + 80,
	.vdisplay = 1280,
	.vsync_start = 1280 + 4,
	.vsync_end = 1280 + 4 + 4,
	.vtotal = 1280 + 4 + 4 + 12,
};

static const struct panel_desc lg_lp120up1 = {
	.modes = &lg_lp120up1_mode,
	.num_modes = 1,
	.bpc = 8,
	.size = {
		.width = 267,
		.height = 183,
	},
};

static const struct drm_display_mode lg_lp129qe_mode = {
	.clock = 285250,
	.hdisplay = 2560,
	.hsync_start = 2560 + 48,
	.hsync_end = 2560 + 48 + 32,
	.htotal = 2560 + 48 + 32 + 80,
	.vdisplay = 1700,
	.vsync_start = 1700 + 3,
	.vsync_end = 1700 + 3 + 10,
	.vtotal = 1700 + 3 + 10 + 36,
};

static const struct panel_desc lg_lp129qe = {
	.modes = &lg_lp129qe_mode,
	.num_modes = 1,
	.bpc = 8,
	.size = {
		.width = 272,
		.height = 181,
	},
};

static const struct drm_display_mode neweast_wjfh116008a_modes[] = {
	{
		.clock = 138500,
		.hdisplay = 1920,
		.hsync_start = 1920 + 48,
		.hsync_end = 1920 + 48 + 32,
		.htotal = 1920 + 48 + 32 + 80,
		.vdisplay = 1080,
		.vsync_start = 1080 + 3,
		.vsync_end = 1080 + 3 + 5,
		.vtotal = 1080 + 3 + 5 + 23,
		.flags = DRM_MODE_FLAG_NVSYNC | DRM_MODE_FLAG_NHSYNC,
	}, {
		.clock = 110920,
		.hdisplay = 1920,
		.hsync_start = 1920 + 48,
		.hsync_end = 1920 + 48 + 32,
		.htotal = 1920 + 48 + 32 + 80,
		.vdisplay = 1080,
		.vsync_start = 1080 + 3,
		.vsync_end = 1080 + 3 + 5,
		.vtotal = 1080 + 3 + 5 + 23,
		.flags = DRM_MODE_FLAG_NVSYNC | DRM_MODE_FLAG_NHSYNC,
	}
};

static const struct panel_desc neweast_wjfh116008a = {
	.modes = neweast_wjfh116008a_modes,
	.num_modes = 2,
	.bpc = 6,
	.size = {
		.width = 260,
		.height = 150,
	},
	.delay = {
		.hpd_reliable = 110,
		.enable = 20,
		.unprepare = 500,
	},
};

static const struct drm_display_mode samsung_lsn122dl01_c01_mode = {
	.clock = 271560,
	.hdisplay = 2560,
	.hsync_start = 2560 + 48,
	.hsync_end = 2560 + 48 + 32,
	.htotal = 2560 + 48 + 32 + 80,
	.vdisplay = 1600,
	.vsync_start = 1600 + 2,
	.vsync_end = 1600 + 2 + 5,
	.vtotal = 1600 + 2 + 5 + 57,
};

static const struct panel_desc samsung_lsn122dl01_c01 = {
	.modes = &samsung_lsn122dl01_c01_mode,
	.num_modes = 1,
	.size = {
		.width = 263,
		.height = 164,
	},
};

static const struct drm_display_mode samsung_ltn140at29_301_mode = {
	.clock = 76300,
	.hdisplay = 1366,
	.hsync_start = 1366 + 64,
	.hsync_end = 1366 + 64 + 48,
	.htotal = 1366 + 64 + 48 + 128,
	.vdisplay = 768,
	.vsync_start = 768 + 2,
	.vsync_end = 768 + 2 + 5,
	.vtotal = 768 + 2 + 5 + 17,
};

static const struct panel_desc samsung_ltn140at29_301 = {
	.modes = &samsung_ltn140at29_301_mode,
	.num_modes = 1,
	.bpc = 6,
	.size = {
		.width = 320,
		.height = 187,
	},
};

static const struct drm_display_mode sharp_ld_d5116z01b_mode = {
	.clock = 168480,
	.hdisplay = 1920,
	.hsync_start = 1920 + 48,
	.hsync_end = 1920 + 48 + 32,
	.htotal = 1920 + 48 + 32 + 80,
	.vdisplay = 1280,
	.vsync_start = 1280 + 3,
	.vsync_end = 1280 + 3 + 10,
	.vtotal = 1280 + 3 + 10 + 57,
	.flags = DRM_MODE_FLAG_PHSYNC | DRM_MODE_FLAG_PVSYNC,
};

static const struct panel_desc sharp_ld_d5116z01b = {
	.modes = &sharp_ld_d5116z01b_mode,
	.num_modes = 1,
	.bpc = 8,
	.size = {
		.width = 260,
		.height = 120,
	},
};

static const struct display_timing sharp_lq123p1jx31_timing = {
	.pixelclock = { 252750000, 252750000, 266604720 },
	.hactive = { 2400, 2400, 2400 },
	.hfront_porch = { 48, 48, 48 },
	.hback_porch = { 80, 80, 84 },
	.hsync_len = { 32, 32, 32 },
	.vactive = { 1600, 1600, 1600 },
	.vfront_porch = { 3, 3, 3 },
	.vback_porch = { 33, 33, 120 },
	.vsync_len = { 10, 10, 10 },
	.flags = DISPLAY_FLAGS_VSYNC_LOW | DISPLAY_FLAGS_HSYNC_LOW,
};

static const struct panel_desc sharp_lq123p1jx31 = {
	.timings = &sharp_lq123p1jx31_timing,
	.num_timings = 1,
	.bpc = 8,
	.size = {
		.width = 259,
		.height = 173,
	},
	.delay = {
		.hpd_reliable = 110,
		.enable = 50,
		.unprepare = 550,
	},
};

static const struct of_device_id platform_of_match[] = {
	{
		/* Must be first */
		.compatible = "edp-panel",
	},
	/*
	 * Do not add panels to the list below unless they cannot be handled by
	 * the generic edp-panel compatible.
	 *
	 * The only two valid reasons are:
	 * - Because of the panel issues (e.g. broken EDID or broken
	 *   identification).
	 * - Because the eDP drivers didn't wire up the AUX bus properly.
	 *   NOTE that, though this is a marginally valid reason,
	 *   some justification needs to be made for why the platform can't
	 *   wire up the AUX bus properly.
	 *
	 * In all other cases the platform should use the aux-bus and declare
	 * the panel using the 'edp-panel' compatible as a device on the AUX
	 * bus.
	 */
	{
		.compatible = "auo,b101ean01",
		.data = &auo_b101ean01,
	}, {
		.compatible = "auo,b116xa01",
		.data = &auo_b116xak01,
	}, {
		.compatible = "auo,b133htn01",
		.data = &auo_b133htn01,
	}, {
		.compatible = "auo,b133xtn01",
		.data = &auo_b133xtn01,
	}, {
		.compatible = "boe,nv101wxmn51",
		.data = &boe_nv101wxmn51,
	}, {
		.compatible = "boe,nv110wtm-n61",
		.data = &boe_nv110wtm_n61,
	}, {
		.compatible = "boe,nv133fhm-n61",
		.data = &boe_nv133fhm_n61,
	}, {
		.compatible = "boe,nv133fhm-n62",
		.data = &boe_nv133fhm_n61,
	}, {
		.compatible = "boe,nv140fhmn49",
		.data = &boe_nv140fhmn49,
	}, {
		.compatible = "innolux,n116bca-ea1",
		.data = &innolux_n116bca_ea1,
	}, {
		.compatible = "innolux,n116bge",
		.data = &innolux_n116bge,
	}, {
		.compatible = "innolux,n125hce-gn1",
		.data = &innolux_n125hce_gn1,
	}, {
		.compatible = "innolux,p120zdg-bf1",
		.data = &innolux_p120zdg_bf1,
	}, {
		.compatible = "kingdisplay,kd116n21-30nv-a010",
		.data = &kingdisplay_kd116n21_30nv_a010,
	}, {
		.compatible = "lg,lp079qx1-sp0v",
		.data = &lg_lp079qx1_sp0v,
	}, {
		.compatible = "lg,lp097qx1-spa1",
		.data = &lg_lp097qx1_spa1,
	}, {
		.compatible = "lg,lp120up1",
		.data = &lg_lp120up1,
	}, {
		.compatible = "lg,lp129qe",
		.data = &lg_lp129qe,
	}, {
		.compatible = "neweast,wjfh116008a",
		.data = &neweast_wjfh116008a,
	}, {
		.compatible = "samsung,lsn122dl01-c01",
		.data = &samsung_lsn122dl01_c01,
	}, {
		.compatible = "samsung,ltn140at29-301",
		.data = &samsung_ltn140at29_301,
	}, {
		.compatible = "sharp,ld-d5116z01b",
		.data = &sharp_ld_d5116z01b,
	}, {
		.compatible = "sharp,lq123p1jx31",
		.data = &sharp_lq123p1jx31,
	}, {
		/* sentinel */
	}
};
MODULE_DEVICE_TABLE(of, platform_of_match);

static const struct panel_delay delay_200_500_p2e80 = {
	.hpd_absent = 200,
	.unprepare = 500,
	.prepare_to_enable = 80,
};

static const struct panel_delay delay_200_500_e50_p2e80 = {
	.hpd_absent = 200,
	.unprepare = 500,
	.enable = 50,
	.prepare_to_enable = 80,
};

static const struct panel_delay delay_200_500_p2e100 = {
	.hpd_absent = 200,
	.unprepare = 500,
	.prepare_to_enable = 100,
};

static const struct panel_delay delay_200_500_e50 = {
	.hpd_absent = 200,
	.unprepare = 500,
	.enable = 50,
};

static const struct panel_delay delay_200_500_e50_p2e200 = {
	.hpd_absent = 200,
	.unprepare = 500,
	.enable = 50,
	.prepare_to_enable = 200,
};

static const struct panel_delay delay_200_500_e80 = {
	.hpd_absent = 200,
	.unprepare = 500,
	.enable = 80,
};

static const struct panel_delay delay_200_500_e80_d50 = {
	.hpd_absent = 200,
	.unprepare = 500,
	.enable = 80,
	.disable = 50,
};

static const struct panel_delay delay_80_500_e50 = {
	.hpd_absent = 80,
	.unprepare = 500,
	.enable = 50,
};

static const struct panel_delay delay_100_500_e200 = {
	.hpd_absent = 100,
	.unprepare = 500,
	.enable = 200,
};

static const struct panel_delay delay_200_500_e200 = {
	.hpd_absent = 200,
	.unprepare = 500,
	.enable = 200,
};

static const struct panel_delay delay_200_500_e200_d200 = {
	.hpd_absent = 200,
	.unprepare = 500,
	.enable = 200,
	.disable = 200,
};

static const struct panel_delay delay_200_500_e200_d10 = {
	.hpd_absent = 200,
	.unprepare = 500,
	.enable = 200,
	.disable = 10,
};

static const struct panel_delay delay_200_150_e200 = {
	.hpd_absent = 200,
	.unprepare = 150,
	.enable = 200,
};

static const struct panel_delay delay_200_500_e50_po2e200 = {
	.hpd_absent = 200,
	.unprepare = 500,
	.enable = 50,
	.powered_on_to_enable = 200,
};

static const struct panel_delay delay_200_150_e50 = {
	.hpd_absent = 200,
	.unprepare = 150,
	.enable = 50,
};

<<<<<<< HEAD
=======
static const struct panel_delay delay_200_500_e250 = {
	.hpd_absent = 200,
	.unprepare = 500,
	.enable = 250,
};

static const struct panel_delay delay_50_500_e200_d200_po2e335 = {
	.hpd_absent = 50,
	.unprepare = 500,
	.enable = 200,
	.disable = 200,
	.powered_on_to_enable = 335,
};

>>>>>>> e8a457b7
#define EDP_PANEL_ENTRY(vend_chr_0, vend_chr_1, vend_chr_2, product_id, _delay, _name) \
{ \
	.ident = { \
		.name = _name, \
		.panel_id = drm_edid_encode_panel_id(vend_chr_0, vend_chr_1, vend_chr_2, \
						     product_id), \
	}, \
	.delay = _delay \
}

#define EDP_PANEL_ENTRY2(vend_chr_0, vend_chr_1, vend_chr_2, product_id, _delay, _name, _mode) \
{ \
	.ident = { \
		.name = _name, \
		.panel_id = drm_edid_encode_panel_id(vend_chr_0, vend_chr_1, vend_chr_2, \
						     product_id), \
	}, \
	.delay = _delay, \
	.override_edid_mode = _mode \
}

/*
 * This table is used to figure out power sequencing delays for panels that
 * are detected by EDID. Entries here may point to entries in the
 * platform_of_match table (if a panel is listed in both places).
 *
 * Sort first by vendor, then by product ID.
 */
static const struct edp_panel_entry edp_panels[] = {
	EDP_PANEL_ENTRY('A', 'U', 'O', 0x105c, &delay_200_500_e50, "B116XTN01.0"),
	EDP_PANEL_ENTRY('A', 'U', 'O', 0x1062, &delay_200_500_e50, "B120XAN01.0"),
	EDP_PANEL_ENTRY('A', 'U', 'O', 0x125c, &delay_200_500_e50, "Unknown"),
	EDP_PANEL_ENTRY('A', 'U', 'O', 0x145c, &delay_200_500_e50, "B116XAB01.4"),
	EDP_PANEL_ENTRY('A', 'U', 'O', 0x1999, &delay_200_500_e50, "Unknown"),
	EDP_PANEL_ENTRY('A', 'U', 'O', 0x1e9b, &delay_200_500_e50, "B133UAN02.1"),
	EDP_PANEL_ENTRY('A', 'U', 'O', 0x1ea5, &delay_200_500_e50, "B116XAK01.6"),
	EDP_PANEL_ENTRY('A', 'U', 'O', 0x203d, &delay_200_500_e50, "B140HTN02.0"),
	EDP_PANEL_ENTRY('A', 'U', 'O', 0x208d, &delay_200_500_e50, "B140HTN02.1"),
	EDP_PANEL_ENTRY('A', 'U', 'O', 0x235c, &delay_200_500_e50, "B116XTN02.3"),
	EDP_PANEL_ENTRY('A', 'U', 'O', 0x239b, &delay_200_500_e50, "B116XAN06.1"),
	EDP_PANEL_ENTRY('A', 'U', 'O', 0x255c, &delay_200_500_e50, "B116XTN02.5"),
	EDP_PANEL_ENTRY('A', 'U', 'O', 0x403d, &delay_200_500_e50, "B140HAN04.0"),
	EDP_PANEL_ENTRY('A', 'U', 'O', 0x405c, &auo_b116xak01.delay, "B116XAN04.0"),
	EDP_PANEL_ENTRY2('A', 'U', 'O', 0x405c, &auo_b116xak01.delay, "B116XAK01.0",
			 &auo_b116xa3_mode),
	EDP_PANEL_ENTRY('A', 'U', 'O', 0x435c, &delay_200_500_e50, "Unknown"),
	EDP_PANEL_ENTRY('A', 'U', 'O', 0x582d, &delay_200_500_e50, "B133UAN01.0"),
	EDP_PANEL_ENTRY('A', 'U', 'O', 0x615c, &delay_200_500_e50, "B116XAN06.1"),
	EDP_PANEL_ENTRY('A', 'U', 'O', 0x635c, &delay_200_500_e50, "B116XAN06.3"),
	EDP_PANEL_ENTRY('A', 'U', 'O', 0x639c, &delay_200_500_e50, "B140HAK02.7"),
	EDP_PANEL_ENTRY('A', 'U', 'O', 0x723c, &delay_200_500_e50, "B140XTN07.2"),
	EDP_PANEL_ENTRY('A', 'U', 'O', 0x73aa, &delay_200_500_e50, "B116XTN02.3"),
	EDP_PANEL_ENTRY('A', 'U', 'O', 0x8594, &delay_200_500_e50, "B133UAN01.0"),
	EDP_PANEL_ENTRY('A', 'U', 'O', 0xa199, &delay_200_500_e50, "B116XAN06.1"),
	EDP_PANEL_ENTRY('A', 'U', 'O', 0xa7b3, &delay_200_500_e50, "B140UAN04.4"),
	EDP_PANEL_ENTRY('A', 'U', 'O', 0xc4b4, &delay_200_500_e50, "B116XAT04.1"),
	EDP_PANEL_ENTRY('A', 'U', 'O', 0xd497, &delay_200_500_e50, "B120XAN01.0"),
	EDP_PANEL_ENTRY('A', 'U', 'O', 0xf390, &delay_200_500_e50, "B140XTN07.7"),

	EDP_PANEL_ENTRY('B', 'O', 'E', 0x0607, &delay_200_500_e200, "Unknown"),
	EDP_PANEL_ENTRY('B', 'O', 'E', 0x0608, &delay_200_500_e50, "NT116WHM-N11"),
	EDP_PANEL_ENTRY('B', 'O', 'E', 0x0609, &delay_200_500_e50_po2e200, "NT116WHM-N21 V4.1"),
	EDP_PANEL_ENTRY('B', 'O', 'E', 0x0623, &delay_200_500_e200, "NT116WHM-N21 V4.0"),
	EDP_PANEL_ENTRY('B', 'O', 'E', 0x0668, &delay_200_500_e200, "Unknown"),
	EDP_PANEL_ENTRY('B', 'O', 'E', 0x068f, &delay_200_500_e200, "Unknown"),
	EDP_PANEL_ENTRY('B', 'O', 'E', 0x06e5, &delay_200_500_e200, "Unknown"),
	EDP_PANEL_ENTRY('B', 'O', 'E', 0x0705, &delay_200_500_e200, "Unknown"),
	EDP_PANEL_ENTRY('B', 'O', 'E', 0x0715, &delay_200_150_e200, "NT116WHM-N21"),
	EDP_PANEL_ENTRY('B', 'O', 'E', 0x0717, &delay_200_500_e50_po2e200, "NV133FHM-N42"),
	EDP_PANEL_ENTRY('B', 'O', 'E', 0x0731, &delay_200_500_e80, "NT116WHM-N42"),
	EDP_PANEL_ENTRY('B', 'O', 'E', 0x0741, &delay_200_500_e200, "NT116WHM-N44"),
	EDP_PANEL_ENTRY('B', 'O', 'E', 0x0744, &delay_200_500_e200, "Unknown"),
	EDP_PANEL_ENTRY('B', 'O', 'E', 0x074c, &delay_200_500_e200, "Unknown"),
	EDP_PANEL_ENTRY('B', 'O', 'E', 0x0751, &delay_200_500_e200, "Unknown"),
	EDP_PANEL_ENTRY('B', 'O', 'E', 0x0754, &delay_200_500_e50_po2e200, "NV116WHM-N45"),
	EDP_PANEL_ENTRY('B', 'O', 'E', 0x0771, &delay_200_500_e200, "Unknown"),
	EDP_PANEL_ENTRY('B', 'O', 'E', 0x0786, &delay_200_500_p2e80, "NV116WHM-T01"),
	EDP_PANEL_ENTRY('B', 'O', 'E', 0x0797, &delay_200_500_e200, "Unknown"),
	EDP_PANEL_ENTRY('B', 'O', 'E', 0x07a8, &delay_200_500_e50_po2e200, "NT116WHM-N21"),
	EDP_PANEL_ENTRY('B', 'O', 'E', 0x07d1, &boe_nv133fhm_n61.delay, "NV133FHM-N61"),
	EDP_PANEL_ENTRY('B', 'O', 'E', 0x07d3, &delay_200_500_e200, "Unknown"),
	EDP_PANEL_ENTRY('B', 'O', 'E', 0x07f6, &delay_200_500_e200, "NT140FHM-N44"),
	EDP_PANEL_ENTRY('B', 'O', 'E', 0x07f8, &delay_200_500_e200, "Unknown"),
	EDP_PANEL_ENTRY('B', 'O', 'E', 0x0813, &delay_200_500_e200, "Unknown"),
	EDP_PANEL_ENTRY('B', 'O', 'E', 0x0827, &delay_200_500_e50_p2e80, "NT140WHM-N44 V8.0"),
	EDP_PANEL_ENTRY('B', 'O', 'E', 0x082d, &boe_nv133fhm_n61.delay, "NV133FHM-N62"),
	EDP_PANEL_ENTRY('B', 'O', 'E', 0x0843, &delay_200_500_e200, "Unknown"),
	EDP_PANEL_ENTRY('B', 'O', 'E', 0x08b2, &delay_200_500_e200, "NT140WHM-N49"),
	EDP_PANEL_ENTRY('B', 'O', 'E', 0x0848, &delay_200_500_e200, "Unknown"),
	EDP_PANEL_ENTRY('B', 'O', 'E', 0x0849, &delay_200_500_e200, "Unknown"),
	EDP_PANEL_ENTRY('B', 'O', 'E', 0x09c3, &delay_200_500_e50, "NT116WHM-N21,836X2"),
	EDP_PANEL_ENTRY('B', 'O', 'E', 0x094b, &delay_200_500_e50, "NT116WHM-N21"),
	EDP_PANEL_ENTRY('B', 'O', 'E', 0x0951, &delay_200_500_e80, "NV116WHM-N47"),
	EDP_PANEL_ENTRY('B', 'O', 'E', 0x095f, &delay_200_500_e50, "NE135FBM-N41 v8.1"),
	EDP_PANEL_ENTRY('B', 'O', 'E', 0x096e, &delay_200_500_e50_po2e200, "NV116WHM-T07 V8.0"),
	EDP_PANEL_ENTRY('B', 'O', 'E', 0x0979, &delay_200_500_e50, "NV116WHM-N49 V8.0"),
	EDP_PANEL_ENTRY('B', 'O', 'E', 0x098d, &boe_nv110wtm_n61.delay, "NV110WTM-N61"),
	EDP_PANEL_ENTRY('B', 'O', 'E', 0x0993, &delay_200_500_e80, "NV116WHM-T14 V8.0"),
	EDP_PANEL_ENTRY('B', 'O', 'E', 0x09ad, &delay_200_500_e80, "NV116WHM-N47"),
	EDP_PANEL_ENTRY('B', 'O', 'E', 0x09ae, &delay_200_500_e200, "NT140FHM-N45"),
	EDP_PANEL_ENTRY('B', 'O', 'E', 0x09dd, &delay_200_500_e50, "NT116WHM-N21"),
	EDP_PANEL_ENTRY('B', 'O', 'E', 0x0a1b, &delay_200_500_e50, "NV133WUM-N63"),
	EDP_PANEL_ENTRY('B', 'O', 'E', 0x0a36, &delay_200_500_e200, "Unknown"),
	EDP_PANEL_ENTRY('B', 'O', 'E', 0x0a3e, &delay_200_500_e80, "NV116WHM-N49"),
	EDP_PANEL_ENTRY('B', 'O', 'E', 0x0a5d, &delay_200_500_e50, "NV116WHM-N45"),
	EDP_PANEL_ENTRY('B', 'O', 'E', 0x0ac5, &delay_200_500_e50, "NV116WHM-N4C"),
	EDP_PANEL_ENTRY('B', 'O', 'E', 0x0ae8, &delay_200_500_e50_p2e80, "NV140WUM-N41"),
	EDP_PANEL_ENTRY('B', 'O', 'E', 0x0b09, &delay_200_500_e50_po2e200, "NV140FHM-NZ"),
	EDP_PANEL_ENTRY('B', 'O', 'E', 0x0b34, &delay_200_500_e80, "NV122WUM-N41"),
	EDP_PANEL_ENTRY('B', 'O', 'E', 0x0b43, &delay_200_500_e200, "NV140FHM-T09"),
	EDP_PANEL_ENTRY('B', 'O', 'E', 0x0b56, &delay_200_500_e80, "NT140FHM-N47"),
	EDP_PANEL_ENTRY('B', 'O', 'E', 0x0b66, &delay_200_500_e80, "NE140WUM-N6G"),
	EDP_PANEL_ENTRY('B', 'O', 'E', 0x0c20, &delay_200_500_e80, "NT140FHM-N47"),
	EDP_PANEL_ENTRY('B', 'O', 'E', 0x0c93, &delay_200_500_e200, "Unknown"),
	EDP_PANEL_ENTRY('B', 'O', 'E', 0x0cb6, &delay_200_500_e200, "NT116WHM-N44"),
	EDP_PANEL_ENTRY('B', 'O', 'E', 0x0cfa, &delay_200_500_e50, "NV116WHM-A4D"),

	EDP_PANEL_ENTRY('C', 'M', 'N', 0x1130, &delay_200_500_e50, "N116BGE-EB2"),
	EDP_PANEL_ENTRY('C', 'M', 'N', 0x1132, &delay_200_500_e80_d50, "N116BGE-EA2"),
	EDP_PANEL_ENTRY('C', 'M', 'N', 0x1138, &innolux_n116bca_ea1.delay, "N116BCA-EA1-RC4"),
	EDP_PANEL_ENTRY('C', 'M', 'N', 0x1139, &delay_200_500_e80_d50, "N116BGE-EA2"),
	EDP_PANEL_ENTRY('C', 'M', 'N', 0x1141, &delay_200_500_e80_d50, "Unknown"),
	EDP_PANEL_ENTRY('C', 'M', 'N', 0x1145, &delay_200_500_e80_d50, "N116BCN-EB1"),
	EDP_PANEL_ENTRY('C', 'M', 'N', 0x114a, &delay_200_500_e80_d50, "Unknown"),
	EDP_PANEL_ENTRY('C', 'M', 'N', 0x114c, &innolux_n116bca_ea1.delay, "N116BCA-EA1"),
	EDP_PANEL_ENTRY('C', 'M', 'N', 0x1152, &delay_200_500_e80_d50, "N116BCN-EA1"),
	EDP_PANEL_ENTRY('C', 'M', 'N', 0x1153, &delay_200_500_e80_d50, "N116BGE-EA2"),
	EDP_PANEL_ENTRY('C', 'M', 'N', 0x1154, &delay_200_500_e80_d50, "N116BCA-EA2"),
	EDP_PANEL_ENTRY('C', 'M', 'N', 0x1156, &delay_200_500_e80_d50, "Unknown"),
	EDP_PANEL_ENTRY('C', 'M', 'N', 0x1157, &delay_200_500_e80_d50, "N116BGE-EA2"),
	EDP_PANEL_ENTRY('C', 'M', 'N', 0x115b, &delay_200_500_e80_d50, "N116BCN-EB1"),
	EDP_PANEL_ENTRY('C', 'M', 'N', 0x115d, &delay_200_500_e80_d50, "N116BCA-EA2"),
	EDP_PANEL_ENTRY('C', 'M', 'N', 0x115e, &delay_200_500_e80_d50, "N116BCA-EA1"),
	EDP_PANEL_ENTRY('C', 'M', 'N', 0x1160, &delay_200_500_e80_d50, "N116BCJ-EAK"),
	EDP_PANEL_ENTRY('C', 'M', 'N', 0x1161, &delay_200_500_e80, "N116BCP-EA2"),
	EDP_PANEL_ENTRY('C', 'M', 'N', 0x1247, &delay_200_500_e80_d50, "N120ACA-EA1"),
	EDP_PANEL_ENTRY('C', 'M', 'N', 0x142b, &delay_200_500_e80_d50, "N140HCA-EAC"),
	EDP_PANEL_ENTRY('C', 'M', 'N', 0x142e, &delay_200_500_e80_d50, "N140BGA-EA4"),
	EDP_PANEL_ENTRY('C', 'M', 'N', 0x144f, &delay_200_500_e80_d50, "N140HGA-EA1"),
	EDP_PANEL_ENTRY('C', 'M', 'N', 0x1468, &delay_200_500_e80, "N140HGA-EA1"),
	EDP_PANEL_ENTRY('C', 'M', 'N', 0x14d4, &delay_200_500_e80_d50, "N140HCA-EAC"),
	EDP_PANEL_ENTRY('C', 'M', 'N', 0x14d6, &delay_200_500_e80_d50, "N140BGA-EA4"),
	EDP_PANEL_ENTRY('C', 'M', 'N', 0x14e5, &delay_200_500_e80_d50, "N140HGA-EA1"),

	EDP_PANEL_ENTRY('C', 'S', 'O', 0x1200, &delay_200_500_e50_p2e200, "MNC207QS1-1"),
	EDP_PANEL_ENTRY('C', 'S', 'O', 0x1413, &delay_200_500_e50_p2e200, "MNE007JA1-2"),

	EDP_PANEL_ENTRY('C', 'S', 'W', 0x1100, &delay_200_500_e80_d50, "MNB601LS1-1"),
	EDP_PANEL_ENTRY('C', 'S', 'W', 0x1103, &delay_200_500_e80_d50, "MNB601LS1-3"),
	EDP_PANEL_ENTRY('C', 'S', 'W', 0x1104, &delay_200_500_e50, "MNB601LS1-4"),
	EDP_PANEL_ENTRY('C', 'S', 'W', 0x1448, &delay_200_500_e50, "MNE007QS3-7"),

	EDP_PANEL_ENTRY('E', 'T', 'C', 0x0000, &delay_50_500_e200_d200_po2e335, "LP079QX1-SP0V"),

	EDP_PANEL_ENTRY('H', 'K', 'C', 0x2d51, &delay_200_500_e200, "Unknown"),
	EDP_PANEL_ENTRY('H', 'K', 'C', 0x2d5b, &delay_200_500_e200, "MB116AN01"),
	EDP_PANEL_ENTRY('H', 'K', 'C', 0x2d5c, &delay_200_500_e200, "MB116AN01-2"),

	EDP_PANEL_ENTRY('I', 'V', 'O', 0x048e, &delay_200_500_e200_d10, "M116NWR6 R5"),
	EDP_PANEL_ENTRY('I', 'V', 'O', 0x057d, &delay_200_500_e200, "R140NWF5 RH"),
	EDP_PANEL_ENTRY('I', 'V', 'O', 0x854a, &delay_200_500_p2e100, "M133NW4J"),
	EDP_PANEL_ENTRY('I', 'V', 'O', 0x854b, &delay_200_500_p2e100, "R133NW4K-R0"),
	EDP_PANEL_ENTRY('I', 'V', 'O', 0x8c4d, &delay_200_150_e200, "R140NWFM R1"),

	EDP_PANEL_ENTRY('K', 'D', 'B', 0x044f, &delay_200_500_e80_d50, "Unknown"),
	EDP_PANEL_ENTRY('K', 'D', 'B', 0x0624, &kingdisplay_kd116n21_30nv_a010.delay, "116N21-30NV-A010"),
	EDP_PANEL_ENTRY('K', 'D', 'B', 0x1118, &delay_200_500_e50, "KD116N29-30NK-A005"),
	EDP_PANEL_ENTRY('K', 'D', 'B', 0x1120, &delay_200_500_e80_d50, "116N29-30NK-C007"),
	EDP_PANEL_ENTRY('K', 'D', 'B', 0x1212, &delay_200_500_e50, "KD116N0930A16"),
	EDP_PANEL_ENTRY('K', 'D', 'B', 0x1707, &delay_200_150_e50, "KD116N2130B12"),

	EDP_PANEL_ENTRY('K', 'D', 'C', 0x044f, &delay_200_500_e50, "KD116N9-30NH-F3"),
	EDP_PANEL_ENTRY('K', 'D', 'C', 0x05f1, &delay_200_500_e80_d50, "KD116N5-30NV-G7"),
	EDP_PANEL_ENTRY('K', 'D', 'C', 0x0809, &delay_200_500_e50, "KD116N2930A15"),

	EDP_PANEL_ENTRY('L', 'G', 'D', 0x0000, &delay_200_500_e200_d200, "Unknown"),
	EDP_PANEL_ENTRY('L', 'G', 'D', 0x048d, &delay_200_500_e200_d200, "Unknown"),
	EDP_PANEL_ENTRY('L', 'G', 'D', 0x0497, &delay_200_500_e200_d200, "LP116WH7-SPB1"),
	EDP_PANEL_ENTRY('L', 'G', 'D', 0x052c, &delay_200_500_e200_d200, "LP133WF2-SPL7"),
	EDP_PANEL_ENTRY('L', 'G', 'D', 0x0537, &delay_200_500_e200_d200, "Unknown"),
	EDP_PANEL_ENTRY('L', 'G', 'D', 0x054a, &delay_200_500_e200_d200, "LP116WH8-SPC1"),
	EDP_PANEL_ENTRY('L', 'G', 'D', 0x0567, &delay_200_500_e200_d200, "Unknown"),
	EDP_PANEL_ENTRY('L', 'G', 'D', 0x05af, &delay_200_500_e200_d200, "Unknown"),
	EDP_PANEL_ENTRY('L', 'G', 'D', 0x05f1, &delay_200_500_e200_d200, "Unknown"),
	EDP_PANEL_ENTRY('L', 'G', 'D', 0x0778, &delay_200_500_e200_d200, "134WT1"),

	EDP_PANEL_ENTRY('S', 'H', 'P', 0x1511, &delay_200_500_e50, "LQ140M1JW48"),
	EDP_PANEL_ENTRY('S', 'H', 'P', 0x1523, &delay_80_500_e50, "LQ140M1JW46"),
	EDP_PANEL_ENTRY('S', 'H', 'P', 0x153a, &delay_200_500_e50, "LQ140T1JH01"),
	EDP_PANEL_ENTRY('S', 'H', 'P', 0x154c, &delay_200_500_p2e100, "LQ116M1JW10"),
	EDP_PANEL_ENTRY('S', 'H', 'P', 0x1593, &delay_200_500_p2e100, "LQ134N1"),

	EDP_PANEL_ENTRY('S', 'T', 'A', 0x0004, &delay_200_500_e200, "116KHD024006"),
	EDP_PANEL_ENTRY('S', 'T', 'A', 0x0009, &delay_200_500_e250, "116QHD024002"),
	EDP_PANEL_ENTRY('S', 'T', 'A', 0x0100, &delay_100_500_e200, "2081116HHD028001-51D"),

	{ /* sentinal */ }
};

static const struct edp_panel_entry *find_edp_panel(u32 panel_id, const struct drm_edid *edid)
{
	const struct edp_panel_entry *panel;

	if (!panel_id)
		return NULL;

	/*
	 * Match with identity first. This allows handling the case where
	 * vendors incorrectly reused the same panel ID for multiple panels that
	 * need different settings. If there's no match, try again with panel
	 * ID, which should be unique.
	 */
	for (panel = edp_panels; panel->ident.panel_id; panel++)
		if (drm_edid_match(edid, &panel->ident))
			return panel;

	for (panel = edp_panels; panel->ident.panel_id; panel++)
		if (panel->ident.panel_id == panel_id)
			return panel;

	return NULL;
}

static int panel_edp_platform_probe(struct platform_device *pdev)
{
	const struct of_device_id *id;

	/* Skip one since "edp-panel" is only supported on DP AUX bus */
	id = of_match_node(platform_of_match + 1, pdev->dev.of_node);
	if (!id)
		return -ENODEV;

	return panel_edp_probe(&pdev->dev, id->data, NULL);
}

static void panel_edp_platform_remove(struct platform_device *pdev)
{
	panel_edp_remove(&pdev->dev);
}

static void panel_edp_platform_shutdown(struct platform_device *pdev)
{
	panel_edp_shutdown(&pdev->dev);
}

static const struct dev_pm_ops panel_edp_pm_ops = {
	SET_RUNTIME_PM_OPS(panel_edp_suspend, panel_edp_resume, NULL)
	SET_SYSTEM_SLEEP_PM_OPS(pm_runtime_force_suspend,
				pm_runtime_force_resume)
};

static struct platform_driver panel_edp_platform_driver = {
	.driver = {
		.name = "panel-edp",
		.of_match_table = platform_of_match,
		.pm = &panel_edp_pm_ops,
	},
	.probe = panel_edp_platform_probe,
	.remove = panel_edp_platform_remove,
	.shutdown = panel_edp_platform_shutdown,
};

static int panel_edp_dp_aux_ep_probe(struct dp_aux_ep_device *aux_ep)
{
	const struct of_device_id *id;

	id = of_match_node(platform_of_match, aux_ep->dev.of_node);
	if (!id)
		return -ENODEV;

	return panel_edp_probe(&aux_ep->dev, id->data, aux_ep->aux);
}

static void panel_edp_dp_aux_ep_remove(struct dp_aux_ep_device *aux_ep)
{
	panel_edp_remove(&aux_ep->dev);
}

static void panel_edp_dp_aux_ep_shutdown(struct dp_aux_ep_device *aux_ep)
{
	panel_edp_shutdown(&aux_ep->dev);
}

static struct dp_aux_ep_driver panel_edp_dp_aux_ep_driver = {
	.driver = {
		.name = "panel-simple-dp-aux",
		.of_match_table = platform_of_match,	/* Same as platform one! */
		.pm = &panel_edp_pm_ops,
	},
	.probe = panel_edp_dp_aux_ep_probe,
	.remove = panel_edp_dp_aux_ep_remove,
	.shutdown = panel_edp_dp_aux_ep_shutdown,
};

static int __init panel_edp_init(void)
{
	int err;

	err = platform_driver_register(&panel_edp_platform_driver);
	if (err < 0)
		return err;

	err = dp_aux_dp_driver_register(&panel_edp_dp_aux_ep_driver);
	if (err < 0)
		goto err_did_platform_register;

	return 0;

err_did_platform_register:
	platform_driver_unregister(&panel_edp_platform_driver);

	return err;
}
module_init(panel_edp_init);

static void __exit panel_edp_exit(void)
{
	dp_aux_dp_driver_unregister(&panel_edp_dp_aux_ep_driver);
	platform_driver_unregister(&panel_edp_platform_driver);
}
module_exit(panel_edp_exit);

MODULE_AUTHOR("Thierry Reding <treding@nvidia.com>");
MODULE_DESCRIPTION("DRM Driver for Simple eDP Panels");
MODULE_LICENSE("GPL and additional rights");<|MERGE_RESOLUTION|>--- conflicted
+++ resolved
@@ -1808,8 +1808,6 @@
 	.enable = 50,
 };
 
-<<<<<<< HEAD
-=======
 static const struct panel_delay delay_200_500_e250 = {
 	.hpd_absent = 200,
 	.unprepare = 500,
@@ -1824,7 +1822,6 @@
 	.powered_on_to_enable = 335,
 };
 
->>>>>>> e8a457b7
 #define EDP_PANEL_ENTRY(vend_chr_0, vend_chr_1, vend_chr_2, product_id, _delay, _name) \
 { \
 	.ident = { \
