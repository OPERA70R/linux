--- conflicted
+++ resolved
@@ -94,15 +94,10 @@
 	if (query_info->queries) {
 		unsigned int i;
 
-<<<<<<< HEAD
-		for (i = 0; i < count; i++)
-			drm_syncobj_put(query_info->queries[i].syncobj);
-=======
 		for (i = 0; i < count; i++) {
 			drm_syncobj_put(query_info->queries[i].syncobj);
 			kvfree(query_info->queries[i].kperfmon_ids);
 		}
->>>>>>> 21e97d3c
 
 		kvfree(query_info->queries);
 	}
