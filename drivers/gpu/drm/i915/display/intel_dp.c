--- conflicted
+++ resolved
@@ -5268,60 +5268,9 @@
 		    encoder->base.base.id, encoder->base.name,
 		    str_yes_no(intel_dp->link.force_retrain));
 
-<<<<<<< HEAD
-	for_each_intel_crtc_in_pipe_mask(&dev_priv->drm, crtc, pipe_mask) {
-		const struct intel_crtc_state *crtc_state =
-			to_intel_crtc_state(crtc->base.state);
-
-		if (intel_crtc_has_type(crtc_state, INTEL_OUTPUT_DP_MST)) {
-			mst_output = true;
-			break;
-		}
-
-		/* Suppress underruns caused by re-training */
-		intel_set_cpu_fifo_underrun_reporting(dev_priv, crtc->pipe, false);
-		if (crtc_state->has_pch_encoder)
-			intel_set_pch_fifo_underrun_reporting(dev_priv,
-							      intel_crtc_pch_transcoder(crtc), false);
-	}
-
-	/* TODO: use a modeset for SST as well. */
-	if (mst_output) {
-		ret = intel_modeset_commit_pipes(dev_priv, pipe_mask, ctx);
-
-		if (ret && ret != -EDEADLK)
-			drm_dbg_kms(&dev_priv->drm,
-				    "[ENCODER:%d:%s] link retraining failed: %pe\n",
-				    encoder->base.base.id, encoder->base.name,
-				    ERR_PTR(ret));
-
-		goto out;
-	}
-
-	for_each_intel_crtc_in_pipe_mask(&dev_priv->drm, crtc, pipe_mask) {
-		const struct intel_crtc_state *crtc_state =
-			to_intel_crtc_state(crtc->base.state);
-
-		intel_dp->link_trained = false;
-
-		intel_dp_check_frl_training(intel_dp);
-		intel_dp_pcon_dsc_configure(intel_dp, crtc_state);
-		intel_dp_start_link_train(NULL, intel_dp, crtc_state);
-		intel_dp_stop_link_train(intel_dp, crtc_state);
-		break;
-	}
-
-	for_each_intel_crtc_in_pipe_mask(&dev_priv->drm, crtc, pipe_mask) {
-		const struct intel_crtc_state *crtc_state =
-			to_intel_crtc_state(crtc->base.state);
-
-		/* Keep underrun reporting disabled until things are stable */
-		intel_crtc_wait_for_next_vblank(crtc);
-=======
 	ret = intel_modeset_commit_pipes(dev_priv, pipe_mask, ctx);
 	if (ret == -EDEADLK)
 		return ret;
->>>>>>> 6f4e43a2
 
 	intel_dp->link.force_retrain = false;
 
