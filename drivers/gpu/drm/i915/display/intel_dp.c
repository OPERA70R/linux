--- conflicted
+++ resolved
@@ -2814,10 +2814,6 @@
 		as_sdp->target_rr_divider = true;
 	} else {
 		as_sdp->mode = DP_AS_SDP_AVT_DYNAMIC_VTOTAL;
-<<<<<<< HEAD
-		as_sdp->vtotal = adjusted_mode->vtotal;
-=======
->>>>>>> 67782bf6
 		as_sdp->target_rr = 0;
 	}
 }
