// SPDX-License-Identifier: MIT
/*
 * Copyright © 2020 Intel Corporation
 */

#include "i915_drv.h"
#include "i915_reg.h"
#include "intel_de.h"
#include "intel_display_trace.h"
#include "intel_display_types.h"
#include "intel_fb.h"
#include "skl_scaler.h"
#include "skl_universal_plane.h"

/*
 * The hardware phase 0.0 refers to the center of the pixel.
 * We want to start from the top/left edge which is phase
 * -0.5. That matches how the hardware calculates the scaling
 * factors (from top-left of the first pixel to bottom-right
 * of the last pixel, as opposed to the pixel centers).
 *
 * For 4:2:0 subsampled chroma planes we obviously have to
 * adjust that so that the chroma sample position lands in
 * the right spot.
 *
 * Note that for packed YCbCr 4:2:2 formats there is no way to
 * control chroma siting. The hardware simply replicates the
 * chroma samples for both of the luma samples, and thus we don't
 * actually get the expected MPEG2 chroma siting convention :(
 * The same behaviour is observed on pre-SKL platforms as well.
 *
 * Theory behind the formula (note that we ignore sub-pixel
 * source coordinates):
 * s = source sample position
 * d = destination sample position
 *
 * Downscaling 4:1:
 * -0.5
 * | 0.0
 * | |     1.5 (initial phase)
 * | |     |
 * v v     v
 * | s | s | s | s |
 * |       d       |
 *
 * Upscaling 1:4:
 * -0.5
 * | -0.375 (initial phase)
 * | |     0.0
 * | |     |
 * v v     v
 * |       s       |
 * | d | d | d | d |
 */
static u16 skl_scaler_calc_phase(int sub, int scale, bool chroma_cosited)
{
	int phase = -0x8000;
	u16 trip = 0;

	if (chroma_cosited)
		phase += (sub - 1) * 0x8000 / sub;

	phase += scale / (2 * sub);

	/*
	 * Hardware initial phase limited to [-0.5:1.5].
	 * Since the max hardware scale factor is 3.0, we
	 * should never actually exceed 1.0 here.
	 */
	WARN_ON(phase < -0x8000 || phase > 0x18000);

	if (phase < 0)
		phase = 0x10000 + phase;
	else
		trip = PS_PHASE_TRIP;

	return ((phase >> 2) & PS_PHASE_MASK) | trip;
}

static void skl_scaler_min_src_size(const struct drm_format_info *format,
				    u64 modifier, int *min_w, int *min_h)
{
	if (format && intel_format_info_is_yuv_semiplanar(format, modifier)) {
		*min_w = 16;
		*min_h = 16;
	} else {
		*min_w = 8;
		*min_h = 8;
	}
}

static void skl_scaler_max_src_size(struct intel_crtc *crtc,
				    int *max_w, int *max_h)
{
	struct intel_display *display = to_intel_display(crtc);

	if (DISPLAY_VER(display) >= 14) {
		*max_w = 4096;
		*max_h = 8192;
	} else if (DISPLAY_VER(display) >= 12) {
		*max_w = 5120;
		*max_h = 8192;
	} else if (DISPLAY_VER(display) == 11) {
		*max_w = 5120;
		*max_h = 4096;
	} else {
		*max_w = 4096;
		*max_h = 4096;
	}
}

static void skl_scaler_min_dst_size(int *min_w, int *min_h)
{
	*min_w = 8;
	*min_h = 8;
}

static void skl_scaler_max_dst_size(struct intel_crtc *crtc,
				    int *max_w, int *max_h)
{
	struct intel_display *display = to_intel_display(crtc);

	if (DISPLAY_VER(display) >= 12) {
		*max_w = 8192;
		*max_h = 8192;
	} else if (DISPLAY_VER(display) == 11) {
		*max_w = 5120;
		*max_h = 4096;
	} else {
		*max_w = 4096;
		*max_h = 4096;
	}
}

static int
skl_update_scaler(struct intel_crtc_state *crtc_state, bool force_detach,
		  unsigned int scaler_user, int *scaler_id,
		  int src_w, int src_h, int dst_w, int dst_h,
		  const struct drm_format_info *format,
		  u64 modifier, bool need_scaler)
{
	struct intel_display *display = to_intel_display(crtc_state);
	struct intel_crtc_scaler_state *scaler_state =
		&crtc_state->scaler_state;
	struct intel_crtc *crtc = to_intel_crtc(crtc_state->uapi.crtc);
	const struct drm_display_mode *adjusted_mode =
		&crtc_state->hw.adjusted_mode;
	int pipe_src_w = drm_rect_width(&crtc_state->pipe_src);
	int pipe_src_h = drm_rect_height(&crtc_state->pipe_src);
	int min_src_w, min_src_h, min_dst_w, min_dst_h;
	int max_src_w, max_src_h, max_dst_w, max_dst_h;

	/*
	 * Src coordinates are already rotated by 270 degrees for
	 * the 90/270 degree plane rotation cases (to match the
	 * GTT mapping), hence no need to account for rotation here.
	 */
	if (src_w != dst_w || src_h != dst_h)
		need_scaler = true;

	/*
	 * Scaling/fitting not supported in IF-ID mode in GEN9+
	 * TODO: Interlace fetch mode doesn't support YUV420 planar formats.
	 * Once NV12 is enabled, handle it here while allocating scaler
	 * for NV12.
	 */
	if (DISPLAY_VER(display) >= 9 && crtc_state->hw.enable &&
	    need_scaler && adjusted_mode->flags & DRM_MODE_FLAG_INTERLACE) {
		drm_dbg_kms(display->drm,
<<<<<<< HEAD
			    "Pipe/Plane scaling not supported with IF-ID mode\n");
=======
			    "[CRTC:%d:%s] scaling not supported with IF-ID mode\n",
			    crtc->base.base.id, crtc->base.name);
>>>>>>> e8a457b7
		return -EINVAL;
	}

	/*
	 * if plane is being disabled or scaler is no more required or force detach
	 *  - free scaler binded to this plane/crtc
	 *  - in order to do this, update crtc->scaler_usage
	 *
	 * Here scaler state in crtc_state is set free so that
	 * scaler can be assigned to other user. Actual register
	 * update to free the scaler is done in plane/panel-fit programming.
	 * For this purpose crtc/plane_state->scaler_id isn't reset here.
	 */
	if (force_detach || !need_scaler) {
		if (*scaler_id >= 0) {
			scaler_state->scaler_users &= ~(1 << scaler_user);
			scaler_state->scalers[*scaler_id].in_use = false;

			drm_dbg_kms(display->drm,
<<<<<<< HEAD
				    "scaler_user index %u.%u: "
=======
				    "[CRTC:%d:%s] scaler_user index %u.%u: "
>>>>>>> e8a457b7
				    "Staged freeing scaler id %d scaler_users = 0x%x\n",
				    crtc->base.base.id, crtc->base.name,
				    crtc->pipe, scaler_user, *scaler_id,
				    scaler_state->scaler_users);
			*scaler_id = -1;
		}
		return 0;
	}

<<<<<<< HEAD
	if (format && intel_format_info_is_yuv_semiplanar(format, modifier) &&
	    (src_h < SKL_MIN_YUV_420_SRC_H || src_w < SKL_MIN_YUV_420_SRC_W)) {
		drm_dbg_kms(display->drm,
			    "Planar YUV: src dimensions not met\n");
		return -EINVAL;
	}

	min_src_w = SKL_MIN_SRC_W;
	min_src_h = SKL_MIN_SRC_H;
	min_dst_w = SKL_MIN_DST_W;
	min_dst_h = SKL_MIN_DST_H;

	if (DISPLAY_VER(display) < 11) {
		max_src_w = SKL_MAX_SRC_W;
		max_src_h = SKL_MAX_SRC_H;
		max_dst_w = SKL_MAX_DST_W;
		max_dst_h = SKL_MAX_DST_H;
	} else if (DISPLAY_VER(display) < 12) {
		max_src_w = ICL_MAX_SRC_W;
		max_src_h = ICL_MAX_SRC_H;
		max_dst_w = ICL_MAX_DST_W;
		max_dst_h = ICL_MAX_DST_H;
	} else if (DISPLAY_VER(display) < 14) {
		max_src_w = TGL_MAX_SRC_W;
		max_src_h = TGL_MAX_SRC_H;
		max_dst_w = TGL_MAX_DST_W;
		max_dst_h = TGL_MAX_DST_H;
	} else {
		max_src_w = MTL_MAX_SRC_W;
		max_src_h = MTL_MAX_SRC_H;
		max_dst_w = MTL_MAX_DST_W;
		max_dst_h = MTL_MAX_DST_H;
	}
=======
	skl_scaler_min_src_size(format, modifier, &min_src_w, &min_src_h);
	skl_scaler_max_src_size(crtc, &max_src_w, &max_src_h);

	skl_scaler_min_dst_size(&min_dst_w, &min_dst_h);
	skl_scaler_max_dst_size(crtc, &max_dst_w, &max_dst_h);
>>>>>>> e8a457b7

	/* range checks */
	if (src_w < min_src_w || src_h < min_src_h ||
	    dst_w < min_dst_w || dst_h < min_dst_h ||
	    src_w > max_src_w || src_h > max_src_h ||
	    dst_w > max_dst_w || dst_h > max_dst_h) {
		drm_dbg_kms(display->drm,
<<<<<<< HEAD
			    "scaler_user index %u.%u: src %ux%u dst %ux%u "
=======
			    "[CRTC:%d:%s] scaler_user index %u.%u: src %ux%u dst %ux%u "
>>>>>>> e8a457b7
			    "size is out of scaler range\n",
			    crtc->base.base.id, crtc->base.name,
			    crtc->pipe, scaler_user, src_w, src_h,
			    dst_w, dst_h);
		return -EINVAL;
	}

	/*
	 * The pipe scaler does not use all the bits of PIPESRC, at least
	 * on the earlier platforms. So even when we're scaling a plane
	 * the *pipe* source size must not be too large. For simplicity
	 * we assume the limits match the scaler destination size limits.
	 * Might not be 100% accurate on all platforms, but good enough for
	 * now.
	 */
	if (pipe_src_w > max_dst_w || pipe_src_h > max_dst_h) {
		drm_dbg_kms(display->drm,
<<<<<<< HEAD
			    "scaler_user index %u.%u: pipe src size %ux%u "
=======
			    "[CRTC:%d:%s] scaler_user index %u.%u: pipe src size %ux%u "
>>>>>>> e8a457b7
			    "is out of scaler range\n",
			    crtc->base.base.id, crtc->base.name,
			    crtc->pipe, scaler_user, pipe_src_w, pipe_src_h);
		return -EINVAL;
	}

	/* mark this plane as a scaler user in crtc_state */
	scaler_state->scaler_users |= (1 << scaler_user);
<<<<<<< HEAD
	drm_dbg_kms(display->drm, "scaler_user index %u.%u: "
=======
	drm_dbg_kms(display->drm, "[CRTC:%d:%s] scaler_user index %u.%u: "
>>>>>>> e8a457b7
		    "staged scaling request for %ux%u->%ux%u scaler_users = 0x%x\n",
		    crtc->base.base.id, crtc->base.name,
		    crtc->pipe, scaler_user, src_w, src_h, dst_w, dst_h,
		    scaler_state->scaler_users);

	return 0;
}

int skl_update_scaler_crtc(struct intel_crtc_state *crtc_state)
{
	const struct drm_display_mode *pipe_mode = &crtc_state->hw.pipe_mode;
	int width, height;

	if (crtc_state->pch_pfit.enabled) {
		width = drm_rect_width(&crtc_state->pch_pfit.dst);
		height = drm_rect_height(&crtc_state->pch_pfit.dst);
	} else {
		width = pipe_mode->crtc_hdisplay;
		height = pipe_mode->crtc_vdisplay;
	}
	return skl_update_scaler(crtc_state, !crtc_state->hw.active,
				 SKL_CRTC_INDEX,
				 &crtc_state->scaler_state.scaler_id,
				 drm_rect_width(&crtc_state->pipe_src),
				 drm_rect_height(&crtc_state->pipe_src),
				 width, height, NULL, 0,
				 crtc_state->pch_pfit.enabled);
}

/**
 * skl_update_scaler_plane - Stages update to scaler state for a given plane.
 * @crtc_state: crtc's scaler state
 * @plane_state: atomic plane state to update
 *
 * Return
 *     0 - scaler_usage updated successfully
 *    error - requested scaling cannot be supported or other error condition
 */
int skl_update_scaler_plane(struct intel_crtc_state *crtc_state,
			    struct intel_plane_state *plane_state)
{
<<<<<<< HEAD
	struct intel_plane *plane = to_intel_plane(plane_state->uapi.plane);
	struct drm_i915_private *dev_priv = to_i915(plane->base.dev);
=======
	struct intel_display *display = to_intel_display(plane_state);
	struct intel_plane *plane = to_intel_plane(plane_state->uapi.plane);
>>>>>>> e8a457b7
	struct drm_framebuffer *fb = plane_state->hw.fb;
	bool force_detach = !fb || !plane_state->uapi.visible;
	bool need_scaler = false;

	/* Pre-gen11 and SDR planes always need a scaler for planar formats. */
<<<<<<< HEAD
	if (!icl_is_hdr_plane(dev_priv, plane->id) &&
=======
	if (!icl_is_hdr_plane(display, plane->id) &&
>>>>>>> e8a457b7
	    fb && intel_format_info_is_yuv_semiplanar(fb->format, fb->modifier))
		need_scaler = true;

	return skl_update_scaler(crtc_state, force_detach,
				 drm_plane_index(&plane->base),
				 &plane_state->scaler_id,
				 drm_rect_width(&plane_state->uapi.src) >> 16,
				 drm_rect_height(&plane_state->uapi.src) >> 16,
				 drm_rect_width(&plane_state->uapi.dst),
				 drm_rect_height(&plane_state->uapi.dst),
				 fb ? fb->format : NULL,
				 fb ? fb->modifier : 0,
				 need_scaler);
}

static int intel_allocate_scaler(struct intel_crtc_scaler_state *scaler_state,
				 struct intel_crtc *crtc)
{
	int i;

	for (i = 0; i < crtc->num_scalers; i++) {
		if (scaler_state->scalers[i].in_use)
			continue;

		scaler_state->scalers[i].in_use = true;

		return i;
	}

	return -1;
}

<<<<<<< HEAD
static int intel_atomic_setup_scaler(struct intel_crtc_scaler_state *scaler_state,
=======
static void
calculate_max_scale(struct intel_crtc *crtc,
		    bool is_yuv_semiplanar,
		    int scaler_id,
		    int *max_hscale, int *max_vscale)
{
	struct intel_display *display = to_intel_display(crtc);

	/*
	 * FIXME: When two scalers are needed, but only one of
	 * them needs to downscale, we should make sure that
	 * the one that needs downscaling support is assigned
	 * as the first scaler, so we don't reject downscaling
	 * unnecessarily.
	 */

	if (DISPLAY_VER(display) >= 14) {
		/*
		 * On versions 14 and up, only the first
		 * scaler supports a vertical scaling factor
		 * of more than 1.0, while a horizontal
		 * scaling factor of 3.0 is supported.
		 */
		*max_hscale = 0x30000 - 1;

		if (scaler_id == 0)
			*max_vscale = 0x30000 - 1;
		else
			*max_vscale = 0x10000;
	} else if (DISPLAY_VER(display) >= 10 || !is_yuv_semiplanar) {
		*max_hscale = 0x30000 - 1;
		*max_vscale = 0x30000 - 1;
	} else {
		*max_hscale = 0x20000 - 1;
		*max_vscale = 0x20000 - 1;
	}
}

static int intel_atomic_setup_scaler(struct intel_crtc_state *crtc_state,
>>>>>>> e8a457b7
				     int num_scalers_need, struct intel_crtc *crtc,
				     const char *name, int idx,
				     struct intel_plane_state *plane_state,
				     int *scaler_id)
{
	struct intel_display *display = to_intel_display(crtc);
<<<<<<< HEAD
	struct drm_i915_private *dev_priv = to_i915(crtc->base.dev);
=======
	struct intel_crtc_scaler_state *scaler_state = &crtc_state->scaler_state;
>>>>>>> e8a457b7
	u32 mode;
	int hscale = 0;
	int vscale = 0;

	if (*scaler_id < 0)
		*scaler_id = intel_allocate_scaler(scaler_state, crtc);

	if (drm_WARN(display->drm, *scaler_id < 0,
		     "Cannot find scaler for %s:%d\n", name, idx))
		return -EINVAL;

	/* set scaler mode */
	if (plane_state && plane_state->hw.fb &&
	    plane_state->hw.fb->format->is_yuv &&
	    plane_state->hw.fb->format->num_planes > 1) {
		struct intel_plane *plane = to_intel_plane(plane_state->uapi.plane);

		if (DISPLAY_VER(display) == 9) {
			mode = SKL_PS_SCALER_MODE_NV12;
		} else if (icl_is_hdr_plane(display, plane->id)) {
			/*
			 * On gen11+'s HDR planes we only use the scaler for
			 * scaling. They have a dedicated chroma upsampler, so
			 * we don't need the scaler to upsample the UV plane.
			 */
			mode = PS_SCALER_MODE_NORMAL;
		} else {
			struct intel_plane *linked =
				plane_state->planar_linked_plane;

			mode = PS_SCALER_MODE_PLANAR;

			if (linked)
				mode |= PS_BINDING_Y_PLANE(linked->id);
		}
	} else if (DISPLAY_VER(display) >= 10) {
		mode = PS_SCALER_MODE_NORMAL;
	} else if (num_scalers_need == 1 && crtc->num_scalers > 1) {
		/*
		 * when only 1 scaler is in use on a pipe with 2 scalers
		 * scaler 0 operates in high quality (HQ) mode.
		 * In this case use scaler 0 to take advantage of HQ mode
		 */
		scaler_state->scalers[*scaler_id].in_use = false;
		*scaler_id = 0;
		scaler_state->scalers[0].in_use = true;
		mode = SKL_PS_SCALER_MODE_HQ;
	} else {
		mode = SKL_PS_SCALER_MODE_DYN;
	}

	if (plane_state && plane_state->hw.fb) {
		const struct drm_framebuffer *fb = plane_state->hw.fb;
		const struct drm_rect *src = &plane_state->uapi.src;
		const struct drm_rect *dst = &plane_state->uapi.dst;
		int max_hscale, max_vscale;

<<<<<<< HEAD
		/*
		 * FIXME: When two scalers are needed, but only one of
		 * them needs to downscale, we should make sure that
		 * the one that needs downscaling support is assigned
		 * as the first scaler, so we don't reject downscaling
		 * unnecessarily.
		 */

		if (DISPLAY_VER(display) >= 14) {
			/*
			 * On versions 14 and up, only the first
			 * scaler supports a vertical scaling factor
			 * of more than 1.0, while a horizontal
			 * scaling factor of 3.0 is supported.
			 */
			max_hscale = 0x30000 - 1;
			if (*scaler_id == 0)
				max_vscale = 0x30000 - 1;
			else
				max_vscale = 0x10000;

		} else if (DISPLAY_VER(display) >= 10 ||
			   !intel_format_info_is_yuv_semiplanar(fb->format, fb->modifier)) {
			max_hscale = 0x30000 - 1;
			max_vscale = 0x30000 - 1;
		} else {
			max_hscale = 0x20000 - 1;
			max_vscale = 0x20000 - 1;
		}
=======
		calculate_max_scale(crtc,
				    intel_format_info_is_yuv_semiplanar(fb->format, fb->modifier),
				    *scaler_id, &max_hscale, &max_vscale);
>>>>>>> e8a457b7

		/*
		 * FIXME: We should change the if-else block above to
		 * support HQ vs dynamic scaler properly.
		 */

		/* Check if required scaling is within limits */
		hscale = drm_rect_calc_hscale(src, dst, 1, max_hscale);
		vscale = drm_rect_calc_vscale(src, dst, 1, max_vscale);

		if (hscale < 0 || vscale < 0) {
			drm_dbg_kms(display->drm,
<<<<<<< HEAD
				    "Scaler %d doesn't support required plane scaling\n",
				    *scaler_id);
=======
				    "[CRTC:%d:%s] scaler %d doesn't support required plane scaling\n",
				    crtc->base.base.id, crtc->base.name, *scaler_id);
>>>>>>> e8a457b7
			drm_rect_debug_print("src: ", src, true);
			drm_rect_debug_print("dst: ", dst, false);

			return -EINVAL;
		}
	}

<<<<<<< HEAD
	drm_dbg_kms(display->drm, "Attached scaler id %u.%u to %s:%d\n",
=======
	if (crtc_state->pch_pfit.enabled) {
		struct drm_rect src;
		int max_hscale, max_vscale;

		drm_rect_init(&src, 0, 0,
			      drm_rect_width(&crtc_state->pipe_src) << 16,
			      drm_rect_height(&crtc_state->pipe_src) << 16);

		calculate_max_scale(crtc, 0, *scaler_id,
				    &max_hscale, &max_vscale);

		/*
		 * When configured for Pipe YUV 420 encoding for port output,
		 * limit downscaling to less than 1.5 (source/destination) in
		 * the horizontal direction and 1.0 in the vertical direction.
		 */
		if (crtc_state->output_format == INTEL_OUTPUT_FORMAT_YCBCR420) {
			max_hscale = 0x18000 - 1;
			max_vscale = 0x10000;
		}

		hscale = drm_rect_calc_hscale(&src, &crtc_state->pch_pfit.dst,
					      0, max_hscale);
		vscale = drm_rect_calc_vscale(&src, &crtc_state->pch_pfit.dst,
					      0, max_vscale);

		if (hscale < 0 || vscale < 0) {
			drm_dbg_kms(display->drm,
				    "Scaler %d doesn't support required pipe scaling\n",
				    *scaler_id);
			drm_rect_debug_print("src: ", &src, true);
			drm_rect_debug_print("dst: ", &crtc_state->pch_pfit.dst, false);

			return -EINVAL;
		}
	}

	scaler_state->scalers[*scaler_id].hscale = hscale;
	scaler_state->scalers[*scaler_id].vscale = vscale;

	drm_dbg_kms(display->drm, "[CRTC:%d:%s] attached scaler id %u.%u to %s:%d\n",
		    crtc->base.base.id, crtc->base.name,
>>>>>>> e8a457b7
		    crtc->pipe, *scaler_id, name, idx);
	scaler_state->scalers[*scaler_id].mode = mode;

	return 0;
}

static int setup_crtc_scaler(struct intel_atomic_state *state,
			     struct intel_crtc *crtc)
{
	struct intel_crtc_state *crtc_state =
		intel_atomic_get_new_crtc_state(state, crtc);
	struct intel_crtc_scaler_state *scaler_state =
		&crtc_state->scaler_state;

<<<<<<< HEAD
	return intel_atomic_setup_scaler(scaler_state,
=======
	return intel_atomic_setup_scaler(crtc_state,
>>>>>>> e8a457b7
					 hweight32(scaler_state->scaler_users),
					 crtc, "CRTC", crtc->base.base.id,
					 NULL, &scaler_state->scaler_id);
}

static int setup_plane_scaler(struct intel_atomic_state *state,
			      struct intel_crtc *crtc,
			      struct intel_plane *plane)
{
	struct intel_display *display = to_intel_display(state);
	struct intel_crtc_state *crtc_state =
		intel_atomic_get_new_crtc_state(state, crtc);
	struct intel_crtc_scaler_state *scaler_state =
		&crtc_state->scaler_state;
	struct intel_plane_state *plane_state;

	/* plane on different crtc cannot be a scaler user of this crtc */
	if (drm_WARN_ON(display->drm, plane->pipe != crtc->pipe))
		return 0;

	plane_state = intel_atomic_get_new_plane_state(state, plane);

	/*
	 * GLK+ scalers don't have a HQ mode so it
	 * isn't necessary to change between HQ and dyn mode
	 * on those platforms.
	 */
	if (!plane_state && DISPLAY_VER(display) >= 10)
		return 0;

	plane_state = intel_atomic_get_plane_state(state, plane);
	if (IS_ERR(plane_state))
		return PTR_ERR(plane_state);

<<<<<<< HEAD
	return intel_atomic_setup_scaler(scaler_state,
=======
	return intel_atomic_setup_scaler(crtc_state,
>>>>>>> e8a457b7
					 hweight32(scaler_state->scaler_users),
					 crtc, "PLANE", plane->base.base.id,
					 plane_state, &plane_state->scaler_id);
}

/**
 * intel_atomic_setup_scalers() - setup scalers for crtc per staged requests
 * @state: atomic state
 * @crtc: crtc
 *
 * This function sets up scalers based on staged scaling requests for
 * a @crtc and its planes. It is called from crtc level check path. If request
 * is a supportable request, it attaches scalers to requested planes and crtc.
 *
 * This function takes into account the current scaler(s) in use by any planes
 * not being part of this atomic state
 *
 *  Returns:
 *         0 - scalers were setup successfully
 *         error code - otherwise
 */
int intel_atomic_setup_scalers(struct intel_atomic_state *state,
			       struct intel_crtc *crtc)
{
	struct intel_display *display = to_intel_display(crtc);
	struct intel_crtc_state *crtc_state =
		intel_atomic_get_new_crtc_state(state, crtc);
	struct intel_crtc_scaler_state *scaler_state =
		&crtc_state->scaler_state;
	int num_scalers_need;
	int i;

	num_scalers_need = hweight32(scaler_state->scaler_users);

	/*
	 * High level flow:
	 * - staged scaler requests are already in scaler_state->scaler_users
	 * - check whether staged scaling requests can be supported
	 * - add planes using scalers that aren't in current transaction
	 * - assign scalers to requested users
	 * - as part of plane commit, scalers will be committed
	 *   (i.e., either attached or detached) to respective planes in hw
	 * - as part of crtc_commit, scaler will be either attached or detached
	 *   to crtc in hw
	 */

	/* fail if required scalers > available scalers */
	if (num_scalers_need > crtc->num_scalers) {
		drm_dbg_kms(display->drm,
<<<<<<< HEAD
			    "Too many scaling requests %d > %d\n",
=======
			    "[CRTC:%d:%s] too many scaling requests %d > %d\n",
			    crtc->base.base.id, crtc->base.name,
>>>>>>> e8a457b7
			    num_scalers_need, crtc->num_scalers);
		return -EINVAL;
	}

	/* walkthrough scaler_users bits and start assigning scalers */
	for (i = 0; i < sizeof(scaler_state->scaler_users) * 8; i++) {
		int ret;

		/* skip if scaler not required */
		if (!(scaler_state->scaler_users & (1 << i)))
			continue;

		if (i == SKL_CRTC_INDEX) {
			ret = setup_crtc_scaler(state, crtc);
			if (ret)
				return ret;
		} else {
			struct intel_plane *plane =
				to_intel_plane(drm_plane_from_index(display->drm, i));

			ret = setup_plane_scaler(state, crtc, plane);
			if (ret)
				return ret;
		}
	}

	return 0;
}

static int glk_coef_tap(int i)
{
	return i % 7;
}

static u16 glk_nearest_filter_coef(int t)
{
	return t == 3 ? 0x0800 : 0x3000;
}

/*
 *  Theory behind setting nearest-neighbor integer scaling:
 *
 *  17 phase of 7 taps requires 119 coefficients in 60 dwords per set.
 *  The letter represents the filter tap (D is the center tap) and the number
 *  represents the coefficient set for a phase (0-16).
 *
 *         +------------+--------------------------+--------------------------+
 *         |Index value | Data value coefficient 1 | Data value coefficient 2 |
 *         +------------+--------------------------+--------------------------+
 *         |   00h      |          B0              |          A0              |
 *         +------------+--------------------------+--------------------------+
 *         |   01h      |          D0              |          C0              |
 *         +------------+--------------------------+--------------------------+
 *         |   02h      |          F0              |          E0              |
 *         +------------+--------------------------+--------------------------+
 *         |   03h      |          A1              |          G0              |
 *         +------------+--------------------------+--------------------------+
 *         |   04h      |          C1              |          B1              |
 *         +------------+--------------------------+--------------------------+
 *         |   ...      |          ...             |          ...             |
 *         +------------+--------------------------+--------------------------+
 *         |   38h      |          B16             |          A16             |
 *         +------------+--------------------------+--------------------------+
 *         |   39h      |          D16             |          C16             |
 *         +------------+--------------------------+--------------------------+
 *         |   3Ah      |          F16             |          C16             |
 *         +------------+--------------------------+--------------------------+
 *         |   3Bh      |        Reserved          |          G16             |
 *         +------------+--------------------------+--------------------------+
 *
 *  To enable nearest-neighbor scaling:  program scaler coefficients with
 *  the center tap (Dxx) values set to 1 and all other values set to 0 as per
 *  SCALER_COEFFICIENT_FORMAT
 *
 */

static void glk_program_nearest_filter_coefs(struct intel_display *display,
<<<<<<< HEAD
=======
					     struct intel_dsb *dsb,
>>>>>>> e8a457b7
					     enum pipe pipe, int id, int set)
{
	int i;

<<<<<<< HEAD
	intel_de_write_fw(display, GLK_PS_COEF_INDEX_SET(pipe, id, set),
			  PS_COEF_INDEX_AUTO_INC);
=======
	intel_de_write_dsb(display, dsb,
			   GLK_PS_COEF_INDEX_SET(pipe, id, set),
			   PS_COEF_INDEX_AUTO_INC);
>>>>>>> e8a457b7

	for (i = 0; i < 17 * 7; i += 2) {
		u32 tmp;
		int t;

		t = glk_coef_tap(i);
		tmp = glk_nearest_filter_coef(t);

		t = glk_coef_tap(i + 1);
		tmp |= glk_nearest_filter_coef(t) << 16;

<<<<<<< HEAD
		intel_de_write_fw(display, GLK_PS_COEF_DATA_SET(pipe, id, set),
				  tmp);
	}

	intel_de_write_fw(display, GLK_PS_COEF_INDEX_SET(pipe, id, set), 0);
=======
		intel_de_write_dsb(display, dsb,
				   GLK_PS_COEF_DATA_SET(pipe, id, set), tmp);
	}

	intel_de_write_dsb(display, dsb,
			   GLK_PS_COEF_INDEX_SET(pipe, id, set), 0);
>>>>>>> e8a457b7
}

static u32 skl_scaler_get_filter_select(enum drm_scaling_filter filter, int set)
{
	if (filter == DRM_SCALING_FILTER_NEAREST_NEIGHBOR) {
		return (PS_FILTER_PROGRAMMED |
			PS_Y_VERT_FILTER_SELECT(set) |
			PS_Y_HORZ_FILTER_SELECT(set) |
			PS_UV_VERT_FILTER_SELECT(set) |
			PS_UV_HORZ_FILTER_SELECT(set));
	}

	return PS_FILTER_MEDIUM;
}

<<<<<<< HEAD
static void skl_scaler_setup_filter(struct intel_display *display, enum pipe pipe,
=======
static void skl_scaler_setup_filter(struct intel_display *display,
				    struct intel_dsb *dsb, enum pipe pipe,
>>>>>>> e8a457b7
				    int id, int set, enum drm_scaling_filter filter)
{
	switch (filter) {
	case DRM_SCALING_FILTER_DEFAULT:
		break;
	case DRM_SCALING_FILTER_NEAREST_NEIGHBOR:
<<<<<<< HEAD
		glk_program_nearest_filter_coefs(display, pipe, id, set);
=======
		glk_program_nearest_filter_coefs(display, dsb, pipe, id, set);
>>>>>>> e8a457b7
		break;
	default:
		MISSING_CASE(filter);
	}
}

void skl_pfit_enable(const struct intel_crtc_state *crtc_state)
{
	struct intel_display *display = to_intel_display(crtc_state);
	struct intel_crtc *crtc = to_intel_crtc(crtc_state->uapi.crtc);
	const struct intel_crtc_scaler_state *scaler_state =
		&crtc_state->scaler_state;
	const struct drm_rect *dst = &crtc_state->pch_pfit.dst;
	u16 uv_rgb_hphase, uv_rgb_vphase;
	enum pipe pipe = crtc->pipe;
	int width = drm_rect_width(dst);
	int height = drm_rect_height(dst);
	int x = dst->x1;
	int y = dst->y1;
	int hscale, vscale;
	struct drm_rect src;
	int id;
	u32 ps_ctrl;

	if (!crtc_state->pch_pfit.enabled)
		return;

	if (drm_WARN_ON(display->drm,
			crtc_state->scaler_state.scaler_id < 0))
		return;

	drm_rect_init(&src, 0, 0,
		      drm_rect_width(&crtc_state->pipe_src) << 16,
		      drm_rect_height(&crtc_state->pipe_src) << 16);

	hscale = drm_rect_calc_hscale(&src, dst, 0, INT_MAX);
	vscale = drm_rect_calc_vscale(&src, dst, 0, INT_MAX);

	uv_rgb_hphase = skl_scaler_calc_phase(1, hscale, false);
	uv_rgb_vphase = skl_scaler_calc_phase(1, vscale, false);

	id = scaler_state->scaler_id;

	ps_ctrl = PS_SCALER_EN | PS_BINDING_PIPE | scaler_state->scalers[id].mode |
		skl_scaler_get_filter_select(crtc_state->hw.scaling_filter, 0);

<<<<<<< HEAD
	skl_scaler_setup_filter(display, pipe, id, 0,
=======
	trace_intel_pipe_scaler_update_arm(crtc, id, x, y, width, height);

	skl_scaler_setup_filter(display, NULL, pipe, id, 0,
>>>>>>> e8a457b7
				crtc_state->hw.scaling_filter);

	intel_de_write_fw(display, SKL_PS_CTRL(pipe, id), ps_ctrl);

	intel_de_write_fw(display, SKL_PS_VPHASE(pipe, id),
			  PS_Y_PHASE(0) | PS_UV_RGB_PHASE(uv_rgb_vphase));
	intel_de_write_fw(display, SKL_PS_HPHASE(pipe, id),
			  PS_Y_PHASE(0) | PS_UV_RGB_PHASE(uv_rgb_hphase));
	intel_de_write_fw(display, SKL_PS_WIN_POS(pipe, id),
			  PS_WIN_XPOS(x) | PS_WIN_YPOS(y));
	intel_de_write_fw(display, SKL_PS_WIN_SZ(pipe, id),
			  PS_WIN_XSIZE(width) | PS_WIN_YSIZE(height));
}

void
skl_program_plane_scaler(struct intel_dsb *dsb,
			 struct intel_plane *plane,
			 const struct intel_crtc_state *crtc_state,
			 const struct intel_plane_state *plane_state)
{
	struct intel_display *display = to_intel_display(plane);
<<<<<<< HEAD
	struct drm_i915_private *dev_priv = to_i915(plane->base.dev);
=======
>>>>>>> e8a457b7
	const struct drm_framebuffer *fb = plane_state->hw.fb;
	enum pipe pipe = plane->pipe;
	int scaler_id = plane_state->scaler_id;
	const struct intel_scaler *scaler =
		&crtc_state->scaler_state.scalers[scaler_id];
	int crtc_x = plane_state->uapi.dst.x1;
	int crtc_y = plane_state->uapi.dst.y1;
	u32 crtc_w = drm_rect_width(&plane_state->uapi.dst);
	u32 crtc_h = drm_rect_height(&plane_state->uapi.dst);
	u16 y_hphase, uv_rgb_hphase;
	u16 y_vphase, uv_rgb_vphase;
	int hscale, vscale;
	u32 ps_ctrl;

	hscale = drm_rect_calc_hscale(&plane_state->uapi.src,
				      &plane_state->uapi.dst,
				      0, INT_MAX);
	vscale = drm_rect_calc_vscale(&plane_state->uapi.src,
				      &plane_state->uapi.dst,
				      0, INT_MAX);

	/* TODO: handle sub-pixel coordinates */
	if (intel_format_info_is_yuv_semiplanar(fb->format, fb->modifier) &&
	    !icl_is_hdr_plane(display, plane->id)) {
		y_hphase = skl_scaler_calc_phase(1, hscale, false);
		y_vphase = skl_scaler_calc_phase(1, vscale, false);

		/* MPEG2 chroma siting convention */
		uv_rgb_hphase = skl_scaler_calc_phase(2, hscale, true);
		uv_rgb_vphase = skl_scaler_calc_phase(2, vscale, false);
	} else {
		/* not used */
		y_hphase = 0;
		y_vphase = 0;

		uv_rgb_hphase = skl_scaler_calc_phase(1, hscale, false);
		uv_rgb_vphase = skl_scaler_calc_phase(1, vscale, false);
	}

	ps_ctrl = PS_SCALER_EN | PS_BINDING_PLANE(plane->id) | scaler->mode |
		skl_scaler_get_filter_select(plane_state->hw.scaling_filter, 0);

<<<<<<< HEAD
	skl_scaler_setup_filter(display, pipe, scaler_id, 0,
				plane_state->hw.scaling_filter);

	intel_de_write_fw(display, SKL_PS_CTRL(pipe, scaler_id), ps_ctrl);
	intel_de_write_fw(display, SKL_PS_VPHASE(pipe, scaler_id),
			  PS_Y_PHASE(y_vphase) | PS_UV_RGB_PHASE(uv_rgb_vphase));
	intel_de_write_fw(display, SKL_PS_HPHASE(pipe, scaler_id),
			  PS_Y_PHASE(y_hphase) | PS_UV_RGB_PHASE(uv_rgb_hphase));
	intel_de_write_fw(display, SKL_PS_WIN_POS(pipe, scaler_id),
			  PS_WIN_XPOS(crtc_x) | PS_WIN_YPOS(crtc_y));
	intel_de_write_fw(display, SKL_PS_WIN_SZ(pipe, scaler_id),
			  PS_WIN_XSIZE(crtc_w) | PS_WIN_YSIZE(crtc_h));
=======
	trace_intel_plane_scaler_update_arm(plane, scaler_id,
					    crtc_x, crtc_y, crtc_w, crtc_h);

	skl_scaler_setup_filter(display, dsb, pipe, scaler_id, 0,
				plane_state->hw.scaling_filter);

	intel_de_write_dsb(display, dsb, SKL_PS_CTRL(pipe, scaler_id),
			   ps_ctrl);
	intel_de_write_dsb(display, dsb, SKL_PS_VPHASE(pipe, scaler_id),
			   PS_Y_PHASE(y_vphase) | PS_UV_RGB_PHASE(uv_rgb_vphase));
	intel_de_write_dsb(display, dsb, SKL_PS_HPHASE(pipe, scaler_id),
			   PS_Y_PHASE(y_hphase) | PS_UV_RGB_PHASE(uv_rgb_hphase));
	intel_de_write_dsb(display, dsb, SKL_PS_WIN_POS(pipe, scaler_id),
			   PS_WIN_XPOS(crtc_x) | PS_WIN_YPOS(crtc_y));
	intel_de_write_dsb(display, dsb, SKL_PS_WIN_SZ(pipe, scaler_id),
			   PS_WIN_XSIZE(crtc_w) | PS_WIN_YSIZE(crtc_h));
>>>>>>> e8a457b7
}

static void skl_detach_scaler(struct intel_dsb *dsb,
			      struct intel_crtc *crtc, int id)
{
	struct intel_display *display = to_intel_display(crtc);
<<<<<<< HEAD

	intel_de_write_fw(display, SKL_PS_CTRL(crtc->pipe, id), 0);
	intel_de_write_fw(display, SKL_PS_WIN_POS(crtc->pipe, id), 0);
	intel_de_write_fw(display, SKL_PS_WIN_SZ(crtc->pipe, id), 0);
=======

	trace_intel_scaler_disable_arm(crtc, id);

	intel_de_write_dsb(display, dsb, SKL_PS_CTRL(crtc->pipe, id), 0);
	intel_de_write_dsb(display, dsb, SKL_PS_WIN_POS(crtc->pipe, id), 0);
	intel_de_write_dsb(display, dsb, SKL_PS_WIN_SZ(crtc->pipe, id), 0);
>>>>>>> e8a457b7
}

/*
 * This function detaches (aka. unbinds) unused scalers in hardware
 */
void skl_detach_scalers(struct intel_dsb *dsb,
			const struct intel_crtc_state *crtc_state)
{
	struct intel_crtc *crtc = to_intel_crtc(crtc_state->uapi.crtc);
	const struct intel_crtc_scaler_state *scaler_state =
		&crtc_state->scaler_state;
	int i;

	/* loop through and disable scalers that aren't in use */
	for (i = 0; i < crtc->num_scalers; i++) {
		if (!scaler_state->scalers[i].in_use)
			skl_detach_scaler(dsb, crtc, i);
	}
}

void skl_scaler_disable(const struct intel_crtc_state *old_crtc_state)
{
	struct intel_crtc *crtc = to_intel_crtc(old_crtc_state->uapi.crtc);
	int i;

	for (i = 0; i < crtc->num_scalers; i++)
		skl_detach_scaler(NULL, crtc, i);
}

void skl_scaler_get_config(struct intel_crtc_state *crtc_state)
{
	struct intel_display *display = to_intel_display(crtc_state);
	struct intel_crtc *crtc = to_intel_crtc(crtc_state->uapi.crtc);
	struct intel_crtc_scaler_state *scaler_state = &crtc_state->scaler_state;
	int id = -1;
	int i;

	/* find scaler attached to this pipe */
	for (i = 0; i < crtc->num_scalers; i++) {
		u32 ctl, pos, size;

		ctl = intel_de_read(display, SKL_PS_CTRL(crtc->pipe, i));
		if ((ctl & (PS_SCALER_EN | PS_BINDING_MASK)) != (PS_SCALER_EN | PS_BINDING_PIPE))
			continue;

		id = i;
		crtc_state->pch_pfit.enabled = true;

		pos = intel_de_read(display, SKL_PS_WIN_POS(crtc->pipe, i));
		size = intel_de_read(display, SKL_PS_WIN_SZ(crtc->pipe, i));

		drm_rect_init(&crtc_state->pch_pfit.dst,
			      REG_FIELD_GET(PS_WIN_XPOS_MASK, pos),
			      REG_FIELD_GET(PS_WIN_YPOS_MASK, pos),
			      REG_FIELD_GET(PS_WIN_XSIZE_MASK, size),
			      REG_FIELD_GET(PS_WIN_YSIZE_MASK, size));

		scaler_state->scalers[i].in_use = true;
		break;
	}

	scaler_state->scaler_id = id;
	if (id >= 0)
		scaler_state->scaler_users |= (1 << SKL_CRTC_INDEX);
	else
		scaler_state->scaler_users &= ~(1 << SKL_CRTC_INDEX);
}<|MERGE_RESOLUTION|>--- conflicted
+++ resolved
@@ -167,12 +167,8 @@
 	if (DISPLAY_VER(display) >= 9 && crtc_state->hw.enable &&
 	    need_scaler && adjusted_mode->flags & DRM_MODE_FLAG_INTERLACE) {
 		drm_dbg_kms(display->drm,
-<<<<<<< HEAD
-			    "Pipe/Plane scaling not supported with IF-ID mode\n");
-=======
 			    "[CRTC:%d:%s] scaling not supported with IF-ID mode\n",
 			    crtc->base.base.id, crtc->base.name);
->>>>>>> e8a457b7
 		return -EINVAL;
 	}
 
@@ -192,11 +188,7 @@
 			scaler_state->scalers[*scaler_id].in_use = false;
 
 			drm_dbg_kms(display->drm,
-<<<<<<< HEAD
-				    "scaler_user index %u.%u: "
-=======
 				    "[CRTC:%d:%s] scaler_user index %u.%u: "
->>>>>>> e8a457b7
 				    "Staged freeing scaler id %d scaler_users = 0x%x\n",
 				    crtc->base.base.id, crtc->base.name,
 				    crtc->pipe, scaler_user, *scaler_id,
@@ -206,47 +198,11 @@
 		return 0;
 	}
 
-<<<<<<< HEAD
-	if (format && intel_format_info_is_yuv_semiplanar(format, modifier) &&
-	    (src_h < SKL_MIN_YUV_420_SRC_H || src_w < SKL_MIN_YUV_420_SRC_W)) {
-		drm_dbg_kms(display->drm,
-			    "Planar YUV: src dimensions not met\n");
-		return -EINVAL;
-	}
-
-	min_src_w = SKL_MIN_SRC_W;
-	min_src_h = SKL_MIN_SRC_H;
-	min_dst_w = SKL_MIN_DST_W;
-	min_dst_h = SKL_MIN_DST_H;
-
-	if (DISPLAY_VER(display) < 11) {
-		max_src_w = SKL_MAX_SRC_W;
-		max_src_h = SKL_MAX_SRC_H;
-		max_dst_w = SKL_MAX_DST_W;
-		max_dst_h = SKL_MAX_DST_H;
-	} else if (DISPLAY_VER(display) < 12) {
-		max_src_w = ICL_MAX_SRC_W;
-		max_src_h = ICL_MAX_SRC_H;
-		max_dst_w = ICL_MAX_DST_W;
-		max_dst_h = ICL_MAX_DST_H;
-	} else if (DISPLAY_VER(display) < 14) {
-		max_src_w = TGL_MAX_SRC_W;
-		max_src_h = TGL_MAX_SRC_H;
-		max_dst_w = TGL_MAX_DST_W;
-		max_dst_h = TGL_MAX_DST_H;
-	} else {
-		max_src_w = MTL_MAX_SRC_W;
-		max_src_h = MTL_MAX_SRC_H;
-		max_dst_w = MTL_MAX_DST_W;
-		max_dst_h = MTL_MAX_DST_H;
-	}
-=======
 	skl_scaler_min_src_size(format, modifier, &min_src_w, &min_src_h);
 	skl_scaler_max_src_size(crtc, &max_src_w, &max_src_h);
 
 	skl_scaler_min_dst_size(&min_dst_w, &min_dst_h);
 	skl_scaler_max_dst_size(crtc, &max_dst_w, &max_dst_h);
->>>>>>> e8a457b7
 
 	/* range checks */
 	if (src_w < min_src_w || src_h < min_src_h ||
@@ -254,11 +210,7 @@
 	    src_w > max_src_w || src_h > max_src_h ||
 	    dst_w > max_dst_w || dst_h > max_dst_h) {
 		drm_dbg_kms(display->drm,
-<<<<<<< HEAD
-			    "scaler_user index %u.%u: src %ux%u dst %ux%u "
-=======
 			    "[CRTC:%d:%s] scaler_user index %u.%u: src %ux%u dst %ux%u "
->>>>>>> e8a457b7
 			    "size is out of scaler range\n",
 			    crtc->base.base.id, crtc->base.name,
 			    crtc->pipe, scaler_user, src_w, src_h,
@@ -276,11 +228,7 @@
 	 */
 	if (pipe_src_w > max_dst_w || pipe_src_h > max_dst_h) {
 		drm_dbg_kms(display->drm,
-<<<<<<< HEAD
-			    "scaler_user index %u.%u: pipe src size %ux%u "
-=======
 			    "[CRTC:%d:%s] scaler_user index %u.%u: pipe src size %ux%u "
->>>>>>> e8a457b7
 			    "is out of scaler range\n",
 			    crtc->base.base.id, crtc->base.name,
 			    crtc->pipe, scaler_user, pipe_src_w, pipe_src_h);
@@ -289,11 +237,7 @@
 
 	/* mark this plane as a scaler user in crtc_state */
 	scaler_state->scaler_users |= (1 << scaler_user);
-<<<<<<< HEAD
-	drm_dbg_kms(display->drm, "scaler_user index %u.%u: "
-=======
 	drm_dbg_kms(display->drm, "[CRTC:%d:%s] scaler_user index %u.%u: "
->>>>>>> e8a457b7
 		    "staged scaling request for %ux%u->%ux%u scaler_users = 0x%x\n",
 		    crtc->base.base.id, crtc->base.name,
 		    crtc->pipe, scaler_user, src_w, src_h, dst_w, dst_h,
@@ -335,23 +279,14 @@
 int skl_update_scaler_plane(struct intel_crtc_state *crtc_state,
 			    struct intel_plane_state *plane_state)
 {
-<<<<<<< HEAD
-	struct intel_plane *plane = to_intel_plane(plane_state->uapi.plane);
-	struct drm_i915_private *dev_priv = to_i915(plane->base.dev);
-=======
 	struct intel_display *display = to_intel_display(plane_state);
 	struct intel_plane *plane = to_intel_plane(plane_state->uapi.plane);
->>>>>>> e8a457b7
 	struct drm_framebuffer *fb = plane_state->hw.fb;
 	bool force_detach = !fb || !plane_state->uapi.visible;
 	bool need_scaler = false;
 
 	/* Pre-gen11 and SDR planes always need a scaler for planar formats. */
-<<<<<<< HEAD
-	if (!icl_is_hdr_plane(dev_priv, plane->id) &&
-=======
 	if (!icl_is_hdr_plane(display, plane->id) &&
->>>>>>> e8a457b7
 	    fb && intel_format_info_is_yuv_semiplanar(fb->format, fb->modifier))
 		need_scaler = true;
 
@@ -384,9 +319,6 @@
 	return -1;
 }
 
-<<<<<<< HEAD
-static int intel_atomic_setup_scaler(struct intel_crtc_scaler_state *scaler_state,
-=======
 static void
 calculate_max_scale(struct intel_crtc *crtc,
 		    bool is_yuv_semiplanar,
@@ -426,18 +358,13 @@
 }
 
 static int intel_atomic_setup_scaler(struct intel_crtc_state *crtc_state,
->>>>>>> e8a457b7
 				     int num_scalers_need, struct intel_crtc *crtc,
 				     const char *name, int idx,
 				     struct intel_plane_state *plane_state,
 				     int *scaler_id)
 {
 	struct intel_display *display = to_intel_display(crtc);
-<<<<<<< HEAD
-	struct drm_i915_private *dev_priv = to_i915(crtc->base.dev);
-=======
 	struct intel_crtc_scaler_state *scaler_state = &crtc_state->scaler_state;
->>>>>>> e8a457b7
 	u32 mode;
 	int hscale = 0;
 	int vscale = 0;
@@ -495,41 +422,9 @@
 		const struct drm_rect *dst = &plane_state->uapi.dst;
 		int max_hscale, max_vscale;
 
-<<<<<<< HEAD
-		/*
-		 * FIXME: When two scalers are needed, but only one of
-		 * them needs to downscale, we should make sure that
-		 * the one that needs downscaling support is assigned
-		 * as the first scaler, so we don't reject downscaling
-		 * unnecessarily.
-		 */
-
-		if (DISPLAY_VER(display) >= 14) {
-			/*
-			 * On versions 14 and up, only the first
-			 * scaler supports a vertical scaling factor
-			 * of more than 1.0, while a horizontal
-			 * scaling factor of 3.0 is supported.
-			 */
-			max_hscale = 0x30000 - 1;
-			if (*scaler_id == 0)
-				max_vscale = 0x30000 - 1;
-			else
-				max_vscale = 0x10000;
-
-		} else if (DISPLAY_VER(display) >= 10 ||
-			   !intel_format_info_is_yuv_semiplanar(fb->format, fb->modifier)) {
-			max_hscale = 0x30000 - 1;
-			max_vscale = 0x30000 - 1;
-		} else {
-			max_hscale = 0x20000 - 1;
-			max_vscale = 0x20000 - 1;
-		}
-=======
 		calculate_max_scale(crtc,
 				    intel_format_info_is_yuv_semiplanar(fb->format, fb->modifier),
 				    *scaler_id, &max_hscale, &max_vscale);
->>>>>>> e8a457b7
 
 		/*
 		 * FIXME: We should change the if-else block above to
@@ -542,13 +437,8 @@
 
 		if (hscale < 0 || vscale < 0) {
 			drm_dbg_kms(display->drm,
-<<<<<<< HEAD
-				    "Scaler %d doesn't support required plane scaling\n",
-				    *scaler_id);
-=======
 				    "[CRTC:%d:%s] scaler %d doesn't support required plane scaling\n",
 				    crtc->base.base.id, crtc->base.name, *scaler_id);
->>>>>>> e8a457b7
 			drm_rect_debug_print("src: ", src, true);
 			drm_rect_debug_print("dst: ", dst, false);
 
@@ -556,9 +446,6 @@
 		}
 	}
 
-<<<<<<< HEAD
-	drm_dbg_kms(display->drm, "Attached scaler id %u.%u to %s:%d\n",
-=======
 	if (crtc_state->pch_pfit.enabled) {
 		struct drm_rect src;
 		int max_hscale, max_vscale;
@@ -601,7 +488,6 @@
 
 	drm_dbg_kms(display->drm, "[CRTC:%d:%s] attached scaler id %u.%u to %s:%d\n",
 		    crtc->base.base.id, crtc->base.name,
->>>>>>> e8a457b7
 		    crtc->pipe, *scaler_id, name, idx);
 	scaler_state->scalers[*scaler_id].mode = mode;
 
@@ -616,11 +502,7 @@
 	struct intel_crtc_scaler_state *scaler_state =
 		&crtc_state->scaler_state;
 
-<<<<<<< HEAD
-	return intel_atomic_setup_scaler(scaler_state,
-=======
 	return intel_atomic_setup_scaler(crtc_state,
->>>>>>> e8a457b7
 					 hweight32(scaler_state->scaler_users),
 					 crtc, "CRTC", crtc->base.base.id,
 					 NULL, &scaler_state->scaler_id);
@@ -655,11 +537,7 @@
 	if (IS_ERR(plane_state))
 		return PTR_ERR(plane_state);
 
-<<<<<<< HEAD
-	return intel_atomic_setup_scaler(scaler_state,
-=======
 	return intel_atomic_setup_scaler(crtc_state,
->>>>>>> e8a457b7
 					 hweight32(scaler_state->scaler_users),
 					 crtc, "PLANE", plane->base.base.id,
 					 plane_state, &plane_state->scaler_id);
@@ -709,12 +587,8 @@
 	/* fail if required scalers > available scalers */
 	if (num_scalers_need > crtc->num_scalers) {
 		drm_dbg_kms(display->drm,
-<<<<<<< HEAD
-			    "Too many scaling requests %d > %d\n",
-=======
 			    "[CRTC:%d:%s] too many scaling requests %d > %d\n",
 			    crtc->base.base.id, crtc->base.name,
->>>>>>> e8a457b7
 			    num_scalers_need, crtc->num_scalers);
 		return -EINVAL;
 	}
@@ -792,22 +666,14 @@
  */
 
 static void glk_program_nearest_filter_coefs(struct intel_display *display,
-<<<<<<< HEAD
-=======
 					     struct intel_dsb *dsb,
->>>>>>> e8a457b7
 					     enum pipe pipe, int id, int set)
 {
 	int i;
 
-<<<<<<< HEAD
-	intel_de_write_fw(display, GLK_PS_COEF_INDEX_SET(pipe, id, set),
-			  PS_COEF_INDEX_AUTO_INC);
-=======
 	intel_de_write_dsb(display, dsb,
 			   GLK_PS_COEF_INDEX_SET(pipe, id, set),
 			   PS_COEF_INDEX_AUTO_INC);
->>>>>>> e8a457b7
 
 	for (i = 0; i < 17 * 7; i += 2) {
 		u32 tmp;
@@ -819,20 +685,12 @@
 		t = glk_coef_tap(i + 1);
 		tmp |= glk_nearest_filter_coef(t) << 16;
 
-<<<<<<< HEAD
-		intel_de_write_fw(display, GLK_PS_COEF_DATA_SET(pipe, id, set),
-				  tmp);
-	}
-
-	intel_de_write_fw(display, GLK_PS_COEF_INDEX_SET(pipe, id, set), 0);
-=======
 		intel_de_write_dsb(display, dsb,
 				   GLK_PS_COEF_DATA_SET(pipe, id, set), tmp);
 	}
 
 	intel_de_write_dsb(display, dsb,
 			   GLK_PS_COEF_INDEX_SET(pipe, id, set), 0);
->>>>>>> e8a457b7
 }
 
 static u32 skl_scaler_get_filter_select(enum drm_scaling_filter filter, int set)
@@ -848,23 +706,15 @@
 	return PS_FILTER_MEDIUM;
 }
 
-<<<<<<< HEAD
-static void skl_scaler_setup_filter(struct intel_display *display, enum pipe pipe,
-=======
 static void skl_scaler_setup_filter(struct intel_display *display,
 				    struct intel_dsb *dsb, enum pipe pipe,
->>>>>>> e8a457b7
 				    int id, int set, enum drm_scaling_filter filter)
 {
 	switch (filter) {
 	case DRM_SCALING_FILTER_DEFAULT:
 		break;
 	case DRM_SCALING_FILTER_NEAREST_NEIGHBOR:
-<<<<<<< HEAD
-		glk_program_nearest_filter_coefs(display, pipe, id, set);
-=======
 		glk_program_nearest_filter_coefs(display, dsb, pipe, id, set);
->>>>>>> e8a457b7
 		break;
 	default:
 		MISSING_CASE(filter);
@@ -911,13 +761,9 @@
 	ps_ctrl = PS_SCALER_EN | PS_BINDING_PIPE | scaler_state->scalers[id].mode |
 		skl_scaler_get_filter_select(crtc_state->hw.scaling_filter, 0);
 
-<<<<<<< HEAD
-	skl_scaler_setup_filter(display, pipe, id, 0,
-=======
 	trace_intel_pipe_scaler_update_arm(crtc, id, x, y, width, height);
 
 	skl_scaler_setup_filter(display, NULL, pipe, id, 0,
->>>>>>> e8a457b7
 				crtc_state->hw.scaling_filter);
 
 	intel_de_write_fw(display, SKL_PS_CTRL(pipe, id), ps_ctrl);
@@ -939,10 +785,6 @@
 			 const struct intel_plane_state *plane_state)
 {
 	struct intel_display *display = to_intel_display(plane);
-<<<<<<< HEAD
-	struct drm_i915_private *dev_priv = to_i915(plane->base.dev);
-=======
->>>>>>> e8a457b7
 	const struct drm_framebuffer *fb = plane_state->hw.fb;
 	enum pipe pipe = plane->pipe;
 	int scaler_id = plane_state->scaler_id;
@@ -985,20 +827,6 @@
 	ps_ctrl = PS_SCALER_EN | PS_BINDING_PLANE(plane->id) | scaler->mode |
 		skl_scaler_get_filter_select(plane_state->hw.scaling_filter, 0);
 
-<<<<<<< HEAD
-	skl_scaler_setup_filter(display, pipe, scaler_id, 0,
-				plane_state->hw.scaling_filter);
-
-	intel_de_write_fw(display, SKL_PS_CTRL(pipe, scaler_id), ps_ctrl);
-	intel_de_write_fw(display, SKL_PS_VPHASE(pipe, scaler_id),
-			  PS_Y_PHASE(y_vphase) | PS_UV_RGB_PHASE(uv_rgb_vphase));
-	intel_de_write_fw(display, SKL_PS_HPHASE(pipe, scaler_id),
-			  PS_Y_PHASE(y_hphase) | PS_UV_RGB_PHASE(uv_rgb_hphase));
-	intel_de_write_fw(display, SKL_PS_WIN_POS(pipe, scaler_id),
-			  PS_WIN_XPOS(crtc_x) | PS_WIN_YPOS(crtc_y));
-	intel_de_write_fw(display, SKL_PS_WIN_SZ(pipe, scaler_id),
-			  PS_WIN_XSIZE(crtc_w) | PS_WIN_YSIZE(crtc_h));
-=======
 	trace_intel_plane_scaler_update_arm(plane, scaler_id,
 					    crtc_x, crtc_y, crtc_w, crtc_h);
 
@@ -1015,26 +843,18 @@
 			   PS_WIN_XPOS(crtc_x) | PS_WIN_YPOS(crtc_y));
 	intel_de_write_dsb(display, dsb, SKL_PS_WIN_SZ(pipe, scaler_id),
 			   PS_WIN_XSIZE(crtc_w) | PS_WIN_YSIZE(crtc_h));
->>>>>>> e8a457b7
 }
 
 static void skl_detach_scaler(struct intel_dsb *dsb,
 			      struct intel_crtc *crtc, int id)
 {
 	struct intel_display *display = to_intel_display(crtc);
-<<<<<<< HEAD
-
-	intel_de_write_fw(display, SKL_PS_CTRL(crtc->pipe, id), 0);
-	intel_de_write_fw(display, SKL_PS_WIN_POS(crtc->pipe, id), 0);
-	intel_de_write_fw(display, SKL_PS_WIN_SZ(crtc->pipe, id), 0);
-=======
 
 	trace_intel_scaler_disable_arm(crtc, id);
 
 	intel_de_write_dsb(display, dsb, SKL_PS_CTRL(crtc->pipe, id), 0);
 	intel_de_write_dsb(display, dsb, SKL_PS_WIN_POS(crtc->pipe, id), 0);
 	intel_de_write_dsb(display, dsb, SKL_PS_WIN_SZ(crtc->pipe, id), 0);
->>>>>>> e8a457b7
 }
 
 /*
