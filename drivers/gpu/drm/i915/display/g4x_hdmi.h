/* SPDX-License-Identifier: MIT */
/*
 * Copyright © 2020 Intel Corporation
 */

#ifndef _G4X_HDMI_H_
#define _G4X_HDMI_H_

#include <linux/types.h>

#include "i915_reg_defs.h"

enum port;
struct drm_atomic_state;
struct drm_connector;
struct intel_display;

#ifdef I915
<<<<<<< HEAD
bool g4x_hdmi_init(struct drm_i915_private *dev_priv,
=======
bool g4x_hdmi_init(struct intel_display *display,
>>>>>>> e8a457b7
		   i915_reg_t hdmi_reg, enum port port);
int g4x_hdmi_connector_atomic_check(struct drm_connector *connector,
				    struct drm_atomic_state *state);
#else
<<<<<<< HEAD
static inline bool g4x_hdmi_init(struct drm_i915_private *dev_priv,
=======
static inline bool g4x_hdmi_init(struct intel_display *display,
>>>>>>> e8a457b7
				 i915_reg_t hdmi_reg, int port)
{
	return false;
}
static inline int g4x_hdmi_connector_atomic_check(struct drm_connector *connector,
						  struct drm_atomic_state *state)
{
	return 0;
}
#endif

#endif<|MERGE_RESOLUTION|>--- conflicted
+++ resolved
@@ -16,20 +16,12 @@
 struct intel_display;
 
 #ifdef I915
-<<<<<<< HEAD
-bool g4x_hdmi_init(struct drm_i915_private *dev_priv,
-=======
 bool g4x_hdmi_init(struct intel_display *display,
->>>>>>> e8a457b7
 		   i915_reg_t hdmi_reg, enum port port);
 int g4x_hdmi_connector_atomic_check(struct drm_connector *connector,
 				    struct drm_atomic_state *state);
 #else
-<<<<<<< HEAD
-static inline bool g4x_hdmi_init(struct drm_i915_private *dev_priv,
-=======
 static inline bool g4x_hdmi_init(struct intel_display *display,
->>>>>>> e8a457b7
 				 i915_reg_t hdmi_reg, int port)
 {
 	return false;
