--- conflicted
+++ resolved
@@ -235,11 +235,6 @@
 
 static u8 icl_nv12_y_plane_mask(struct intel_display *display)
 {
-<<<<<<< HEAD
-	struct intel_display *display = &i915->display;
-
-=======
->>>>>>> e8a457b7
 	if (DISPLAY_VER(display) >= 13 || HAS_D12_PLANE_MINIMIZATION(display))
 		return BIT(PLANE_4) | BIT(PLANE_5);
 	else
@@ -832,11 +827,7 @@
 			       struct intel_plane *plane,
 			       const struct intel_crtc_state *crtc_state)
 {
-<<<<<<< HEAD
-	struct intel_display *display = to_intel_display(plane->base.dev);
-=======
 	struct intel_display *display = to_intel_display(plane);
->>>>>>> e8a457b7
 	enum plane_id plane_id = plane->id;
 	enum pipe pipe = plane->pipe;
 	const struct skl_pipe_wm *pipe_wm = &crtc_state->wm.skl.optimal;
@@ -2779,39 +2770,16 @@
 static u8 tgl_plane_caps(struct intel_display *display,
 			 enum pipe pipe, enum plane_id plane_id)
 {
-<<<<<<< HEAD
-	struct intel_display *display = &i915->display;
-	u8 caps = INTEL_PLANE_CAP_TILING_X;
-
-	if (DISPLAY_VER(display) < 13 || display->platform.alderlake_p)
-		caps |= INTEL_PLANE_CAP_TILING_Y;
-	if (DISPLAY_VER(display) < 12)
-		caps |= INTEL_PLANE_CAP_TILING_Yf;
-=======
 	u8 caps = INTEL_PLANE_CAP_TILING_X |
 		INTEL_PLANE_CAP_CCS_RC |
 		INTEL_PLANE_CAP_CCS_RC_CC;
 
->>>>>>> e8a457b7
 	if (HAS_4TILE(display))
 		caps |= INTEL_PLANE_CAP_TILING_4;
 	else
 		caps |= INTEL_PLANE_CAP_TILING_Y;
 
-<<<<<<< HEAD
-	if (!IS_ENABLED(I915) && !HAS_FLAT_CCS(i915))
-		return caps;
-
-	if (skl_plane_has_rc_ccs(i915, pipe, plane_id)) {
-		caps |= INTEL_PLANE_CAP_CCS_RC;
-		if (DISPLAY_VER(display) >= 12)
-			caps |= INTEL_PLANE_CAP_CCS_RC_CC;
-	}
-
-	if (tgl_plane_has_mc_ccs(i915, plane_id))
-=======
 	if (tgl_plane_has_mc_ccs(display, plane_id))
->>>>>>> e8a457b7
 		caps |= INTEL_PLANE_CAP_CCS_MC;
 
 	if (DISPLAY_VER(display) >= 14 && display->platform.dgfx)
