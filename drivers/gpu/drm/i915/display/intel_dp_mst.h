--- conflicted
+++ resolved
@@ -33,13 +33,7 @@
 
 int intel_dp_mtp_tu_compute_config(struct intel_dp *intel_dp,
 				   struct intel_crtc_state *crtc_state,
-<<<<<<< HEAD
-				   int max_bpp, int min_bpp,
-				   struct drm_connector_state *conn_state,
-				   int step, bool dsc);
-=======
 				   struct drm_connector_state *conn_state,
 				   int min_bpp_x16, int max_bpp_x16, int bpp_step_x16, bool dsc);
->>>>>>> e8a457b7
 
 #endif /* __INTEL_DP_MST_H__ */