--- conflicted
+++ resolved
@@ -242,10 +242,6 @@
 bool intel_display_power_is_enabled(struct intel_display *display,
 				    enum intel_display_power_domain domain)
 {
-<<<<<<< HEAD
-	struct intel_display *display = &dev_priv->display;
-=======
->>>>>>> e8a457b7
 	struct i915_power_domains *power_domains = &display->power.domains;
 	bool ret;
 
@@ -516,11 +512,7 @@
 intel_wakeref_t intel_display_power_get(struct intel_display *display,
 					enum intel_display_power_domain domain)
 {
-<<<<<<< HEAD
-	struct intel_display *display = &dev_priv->display;
-=======
 	struct drm_i915_private *dev_priv = to_i915(display->drm);
->>>>>>> e8a457b7
 	struct i915_power_domains *power_domains = &display->power.domains;
 	intel_wakeref_t wakeref = intel_runtime_pm_get(&dev_priv->runtime_pm);
 
@@ -547,11 +539,7 @@
 intel_display_power_get_if_enabled(struct intel_display *display,
 				   enum intel_display_power_domain domain)
 {
-<<<<<<< HEAD
-	struct intel_display *display = &dev_priv->display;
-=======
 	struct drm_i915_private *dev_priv = to_i915(display->drm);
->>>>>>> e8a457b7
 	struct i915_power_domains *power_domains = &display->power.domains;
 	intel_wakeref_t wakeref;
 	bool is_enabled;
@@ -723,11 +711,7 @@
 				     intel_wakeref_t wakeref,
 				     int delay_ms)
 {
-<<<<<<< HEAD
-	struct intel_display *display = &i915->display;
-=======
 	struct drm_i915_private *i915 = to_i915(display->drm);
->>>>>>> e8a457b7
 	struct i915_power_domains *power_domains = &display->power.domains;
 	struct intel_runtime_pm *rpm = &i915->runtime_pm;
 	intel_wakeref_t work_wakeref = intel_runtime_pm_get_raw(rpm);
@@ -781,11 +765,7 @@
  */
 void intel_display_power_flush_work(struct intel_display *display)
 {
-<<<<<<< HEAD
-	struct intel_display *display = &i915->display;
-=======
 	struct drm_i915_private *i915 = to_i915(display->drm);
->>>>>>> e8a457b7
 	struct i915_power_domains *power_domains = &display->power.domains;
 	struct intel_power_domain_mask async_put_mask;
 	intel_wakeref_t work_wakeref;
@@ -819,10 +799,6 @@
 static void
 intel_display_power_flush_work_sync(struct intel_display *display)
 {
-<<<<<<< HEAD
-	struct drm_i915_private *i915 = to_i915(display->drm);
-=======
->>>>>>> e8a457b7
 	struct i915_power_domains *power_domains = &display->power.domains;
 
 	intel_display_power_flush_work(display);
@@ -848,11 +824,7 @@
 			     enum intel_display_power_domain domain,
 			     intel_wakeref_t wakeref)
 {
-<<<<<<< HEAD
-	struct intel_display *display = &dev_priv->display;
-=======
 	struct drm_i915_private *dev_priv = to_i915(display->drm);
->>>>>>> e8a457b7
 
 	__intel_display_power_put(display, domain);
 	intel_runtime_pm_put(&dev_priv->runtime_pm, wakeref);
@@ -874,11 +846,7 @@
 void intel_display_power_put_unchecked(struct intel_display *display,
 				       enum intel_display_power_domain domain)
 {
-<<<<<<< HEAD
-	struct intel_display *display = &dev_priv->display;
-=======
 	struct drm_i915_private *dev_priv = to_i915(display->drm);
->>>>>>> e8a457b7
 
 	__intel_display_power_put(display, domain);
 	intel_runtime_pm_put_unchecked(&dev_priv->runtime_pm);
@@ -890,7 +858,6 @@
 			       struct intel_display_power_domain_set *power_domain_set,
 			       enum intel_display_power_domain domain)
 {
-	struct intel_display *display = &i915->display;
 	intel_wakeref_t __maybe_unused wf;
 
 	drm_WARN_ON(display->drm, test_bit(domain, power_domain_set->mask.bits));
@@ -907,7 +874,6 @@
 					  struct intel_display_power_domain_set *power_domain_set,
 					  enum intel_display_power_domain domain)
 {
-	struct intel_display *display = &i915->display;
 	intel_wakeref_t wf;
 
 	drm_WARN_ON(display->drm, test_bit(domain, power_domain_set->mask.bits));
@@ -929,7 +895,6 @@
 				    struct intel_display_power_domain_set *power_domain_set,
 				    struct intel_power_domain_mask *mask)
 {
-	struct intel_display *display = &i915->display;
 	enum intel_display_power_domain domain;
 
 	drm_WARN_ON(display->drm,
@@ -1094,10 +1059,6 @@
 void gen9_dbuf_slices_update(struct intel_display *display,
 			     u8 req_slices)
 {
-<<<<<<< HEAD
-	struct intel_display *display = &dev_priv->display;
-=======
->>>>>>> e8a457b7
 	struct i915_power_domains *power_domains = &display->power.domains;
 	u8 slice_mask = DISPLAY_INFO(display)->dbuf.slice_mask;
 	enum dbuf_slice slice;
@@ -1128,14 +1089,9 @@
 
 static void gen9_dbuf_enable(struct intel_display *display)
 {
-	struct drm_i915_private *dev_priv = to_i915(display->drm);
 	u8 slices_mask;
 
-<<<<<<< HEAD
-	display->dbuf.enabled_slices = intel_enabled_dbuf_slices_mask(dev_priv);
-=======
 	display->dbuf.enabled_slices = intel_enabled_dbuf_slices_mask(display);
->>>>>>> e8a457b7
 
 	slices_mask = BIT(DBUF_S1) | display->dbuf.enabled_slices;
 
@@ -1151,13 +1107,7 @@
 
 static void gen9_dbuf_disable(struct intel_display *display)
 {
-<<<<<<< HEAD
-	struct drm_i915_private *dev_priv = to_i915(display->drm);
-
-	gen9_dbuf_slices_update(dev_priv, 0);
-=======
 	gen9_dbuf_slices_update(display, 0);
->>>>>>> e8a457b7
 
 	if (DISPLAY_VER(display) >= 14)
 		intel_pmdemand_program_dbuf(display, 0);
@@ -1167,12 +1117,6 @@
 {
 	enum dbuf_slice slice;
 
-<<<<<<< HEAD
-	if (display->platform.alderlake_p)
-		return;
-
-=======
->>>>>>> e8a457b7
 	for_each_dbuf_slice(display, slice)
 		intel_de_rmw(display, DBUF_CTL_S(slice),
 			     DBUF_TRACKER_STATE_SERVICE_MASK,
@@ -1444,15 +1388,9 @@
 static void hsw_disable_pc8(struct intel_display *display)
 {
 	struct drm_i915_private *dev_priv = to_i915(display->drm);
-<<<<<<< HEAD
 
 	drm_dbg_kms(display->drm, "Disabling package C8+\n");
 
-=======
-
-	drm_dbg_kms(display->drm, "Disabling package C8+\n");
-
->>>>>>> e8a457b7
 	hsw_restore_lcpll(display);
 	intel_init_pch_refclk(dev_priv);
 
@@ -1731,11 +1669,7 @@
 	/* 4. Enable CDCLK. */
 	intel_cdclk_init_hw(display);
 
-<<<<<<< HEAD
-	if (DISPLAY_VER(display) >= 12)
-=======
 	if (DISPLAY_VER(display) == 12 || display->platform.dg2)
->>>>>>> e8a457b7
 		gen12_dbuf_slices_config(display);
 
 	/* 5. Enable DBUF. */
@@ -1750,11 +1684,7 @@
 
 	/* 8. Ensure PHYs have completed calibration and adaptation */
 	if (display->platform.dg2)
-<<<<<<< HEAD
-		intel_snps_phy_wait_for_calibration(dev_priv);
-=======
 		intel_snps_phy_wait_for_calibration(display);
->>>>>>> e8a457b7
 
 	/* 9. XE2_HPD: Program CHICKEN_MISC_2 before any cursor or planes are enabled */
 	if (DISPLAY_VERx100(display) == 1401)
@@ -1784,10 +1714,6 @@
 
 static void icl_display_core_uninit(struct intel_display *display)
 {
-<<<<<<< HEAD
-	struct drm_i915_private *dev_priv = to_i915(display->drm);
-=======
->>>>>>> e8a457b7
 	struct i915_power_domains *power_domains = &display->power.domains;
 	struct i915_power_well *well;
 
@@ -2032,11 +1958,7 @@
 	/* Disable power support if the user asked so. */
 	if (!display->params.disable_power_well) {
 		drm_WARN_ON(display->drm, power_domains->disable_wakeref);
-<<<<<<< HEAD
-		display->power.domains.disable_wakeref = intel_display_power_get(i915,
-=======
 		display->power.domains.disable_wakeref = intel_display_power_get(display,
->>>>>>> e8a457b7
 										 POWER_DOMAIN_INIT);
 	}
 	intel_power_domains_sync_hw(display);
@@ -2063,11 +1985,7 @@
 
 	/* Remove the refcount we took to keep power well support disabled. */
 	if (!display->params.disable_power_well)
-<<<<<<< HEAD
-		intel_display_power_put(i915, POWER_DOMAIN_INIT,
-=======
 		intel_display_power_put(display, POWER_DOMAIN_INIT,
->>>>>>> e8a457b7
 					fetch_and_zero(&display->power.domains.disable_wakeref));
 
 	intel_display_power_flush_work_sync(display);
@@ -2123,15 +2041,10 @@
  */
 void intel_power_domains_enable(struct intel_display *display)
 {
-	struct drm_i915_private *i915 = to_i915(display->drm);
 	intel_wakeref_t wakeref __maybe_unused =
 		fetch_and_zero(&display->power.domains.init_wakeref);
 
-<<<<<<< HEAD
-	intel_display_power_put(i915, POWER_DOMAIN_INIT, wakeref);
-=======
 	intel_display_power_put(display, POWER_DOMAIN_INIT, wakeref);
->>>>>>> e8a457b7
 	intel_power_domains_verify_state(display);
 }
 
@@ -2144,10 +2057,6 @@
  */
 void intel_power_domains_disable(struct intel_display *display)
 {
-<<<<<<< HEAD
-	struct drm_i915_private *i915 = to_i915(display->drm);
-=======
->>>>>>> e8a457b7
 	struct i915_power_domains *power_domains = &display->power.domains;
 
 	drm_WARN_ON(display->drm, power_domains->init_wakeref);
@@ -2170,10 +2079,6 @@
  */
 void intel_power_domains_suspend(struct intel_display *display, bool s2idle)
 {
-<<<<<<< HEAD
-	struct drm_i915_private *i915 = to_i915(display->drm);
-=======
->>>>>>> e8a457b7
 	struct i915_power_domains *power_domains = &display->power.domains;
 	intel_wakeref_t wakeref __maybe_unused =
 		fetch_and_zero(&power_domains->init_wakeref);
@@ -2189,11 +2094,7 @@
 	 */
 	if (!(power_domains->allowed_dc_mask & DC_STATE_EN_DC9) && s2idle &&
 	    intel_dmc_has_payload(display)) {
-<<<<<<< HEAD
-		intel_display_power_flush_work(i915);
-=======
 		intel_display_power_flush_work(display);
->>>>>>> e8a457b7
 		intel_power_domains_verify_state(display);
 		return;
 	}
@@ -2203,17 +2104,10 @@
 	 * power wells if power domains must be deinitialized for suspend.
 	 */
 	if (!display->params.disable_power_well)
-<<<<<<< HEAD
-		intel_display_power_put(i915, POWER_DOMAIN_INIT,
-					fetch_and_zero(&display->power.domains.disable_wakeref));
-
-	intel_display_power_flush_work(i915);
-=======
 		intel_display_power_put(display, POWER_DOMAIN_INIT,
 					fetch_and_zero(&display->power.domains.disable_wakeref));
 
 	intel_display_power_flush_work(display);
->>>>>>> e8a457b7
 	intel_power_domains_verify_state(display);
 
 	if (DISPLAY_VER(display) >= 11)
@@ -2238,10 +2132,6 @@
  */
 void intel_power_domains_resume(struct intel_display *display)
 {
-<<<<<<< HEAD
-	struct drm_i915_private *i915 = to_i915(display->drm);
-=======
->>>>>>> e8a457b7
 	struct i915_power_domains *power_domains = &display->power.domains;
 
 	if (power_domains->display_core_suspended) {
@@ -2422,10 +2312,6 @@
 
 void intel_display_power_debug(struct intel_display *display, struct seq_file *m)
 {
-<<<<<<< HEAD
-	struct intel_display *display = &i915->display;
-=======
->>>>>>> e8a457b7
 	struct i915_power_domains *power_domains = &display->power.domains;
 	int i;
 
@@ -2611,10 +2497,6 @@
 enum intel_display_power_domain
 intel_display_power_ddi_io_domain(struct intel_display *display, enum port port)
 {
-<<<<<<< HEAD
-	struct intel_display *display = &i915->display;
-=======
->>>>>>> e8a457b7
 	const struct intel_ddi_port_domains *domains = intel_port_domains_for_port(display, port);
 
 	if (drm_WARN_ON(display->drm, !domains || domains->ddi_io == POWER_DOMAIN_INVALID))
@@ -2626,10 +2508,6 @@
 enum intel_display_power_domain
 intel_display_power_ddi_lanes_domain(struct intel_display *display, enum port port)
 {
-<<<<<<< HEAD
-	struct intel_display *display = &i915->display;
-=======
->>>>>>> e8a457b7
 	const struct intel_ddi_port_domains *domains = intel_port_domains_for_port(display, port);
 
 	if (drm_WARN_ON(display->drm, !domains || domains->ddi_lanes == POWER_DOMAIN_INVALID))
@@ -2656,10 +2534,6 @@
 enum intel_display_power_domain
 intel_display_power_aux_io_domain(struct intel_display *display, enum aux_ch aux_ch)
 {
-<<<<<<< HEAD
-	struct intel_display *display = &i915->display;
-=======
->>>>>>> e8a457b7
 	const struct intel_ddi_port_domains *domains = intel_port_domains_for_aux_ch(display, aux_ch);
 
 	if (drm_WARN_ON(display->drm, !domains || domains->aux_io == POWER_DOMAIN_INVALID))
@@ -2671,10 +2545,6 @@
 enum intel_display_power_domain
 intel_display_power_legacy_aux_domain(struct intel_display *display, enum aux_ch aux_ch)
 {
-<<<<<<< HEAD
-	struct intel_display *display = &i915->display;
-=======
->>>>>>> e8a457b7
 	const struct intel_ddi_port_domains *domains = intel_port_domains_for_aux_ch(display, aux_ch);
 
 	if (drm_WARN_ON(display->drm, !domains || domains->aux_legacy_usbc == POWER_DOMAIN_INVALID))
@@ -2686,10 +2556,6 @@
 enum intel_display_power_domain
 intel_display_power_tbt_aux_domain(struct intel_display *display, enum aux_ch aux_ch)
 {
-<<<<<<< HEAD
-	struct intel_display *display = &i915->display;
-=======
->>>>>>> e8a457b7
 	const struct intel_ddi_port_domains *domains = intel_port_domains_for_aux_ch(display, aux_ch);
 
 	if (drm_WARN_ON(display->drm, !domains || domains->aux_tbt == POWER_DOMAIN_INVALID))
