// SPDX-License-Identifier: MIT
/*
 * Copyright © 2024 Intel Corporation
 */

<<<<<<< HEAD
#include "i915_reg.h"
#include "i915_utils.h"
=======
#include <drm/drm_print.h>

#include "i915_reg.h"
#include "i915_utils.h"
#include "intel_de.h"
>>>>>>> e8a457b7
#include "intel_display_core.h"
#include "intel_display_driver.h"
#include "intel_display_types.h"
#include "intel_lvds_regs.h"
#include "intel_pfit.h"
#include "intel_pfit_regs.h"

static int intel_pch_pfit_check_dst_window(const struct intel_crtc_state *crtc_state)
{
	struct intel_display *display = to_intel_display(crtc_state);
	struct intel_crtc *crtc = to_intel_crtc(crtc_state->uapi.crtc);
	const struct drm_display_mode *adjusted_mode =
		&crtc_state->hw.adjusted_mode;
	const struct drm_rect *dst = &crtc_state->pch_pfit.dst;
	int width = drm_rect_width(dst);
	int height = drm_rect_height(dst);
	int x = dst->x1;
	int y = dst->y1;

	if (adjusted_mode->flags & DRM_MODE_FLAG_INTERLACE &&
	    (y & 1 || height & 1)) {
		drm_dbg_kms(display->drm,
			    "[CRTC:%d:%s] pfit window (" DRM_RECT_FMT ") misaligned for interlaced output\n",
			    crtc->base.base.id, crtc->base.name, DRM_RECT_ARG(dst));
		return -EINVAL;
	}

	/*
	 * "Restriction : When pipe scaling is enabled, the scaled
	 *  output must equal the pipe active area, so Pipe active
	 *  size = (2 * PF window position) + PF window size."
	 *
	 * The vertical direction seems more forgiving than the
	 * horizontal direction, but still has some issues so
	 * let's follow the same hard rule for both.
	 */
	if (adjusted_mode->crtc_hdisplay != 2 * x + width ||
	    adjusted_mode->crtc_vdisplay != 2 * y + height) {
		drm_dbg_kms(display->drm,
			    "[CRTC:%d:%s] pfit window (" DRM_RECT_FMT ") not centered\n",
			    crtc->base.base.id, crtc->base.name, DRM_RECT_ARG(dst));
		return -EINVAL;
	}

	/*
	 * "Restriction : The X position must not be programmed
	 *  to be 1 (28:16=0 0000 0000 0001b)."
	 */
	if (x == 1) {
		drm_dbg_kms(display->drm,
			    "[CRTC:%d:%s] pfit window (" DRM_RECT_FMT ") badly positioned\n",
			    crtc->base.base.id, crtc->base.name, DRM_RECT_ARG(dst));
		return -EINVAL;
	}

	return 0;
}

static int intel_pch_pfit_check_src_size(const struct intel_crtc_state *crtc_state)
{
	struct intel_display *display = to_intel_display(crtc_state);
	struct intel_crtc *crtc = to_intel_crtc(crtc_state->uapi.crtc);
	int pipe_src_w = drm_rect_width(&crtc_state->pipe_src);
	int pipe_src_h = drm_rect_height(&crtc_state->pipe_src);
	int max_src_w, max_src_h;

	if (DISPLAY_VER(display) >= 8) {
		max_src_w = 4096;
		max_src_h = 4096;
	} else if (DISPLAY_VER(display) >= 7) {
		/*
		 * PF0 7x5 capable
		 * PF1 3x3 capable (could be switched to 7x5
		 *                  mode on HSW when PF2 unused)
		 * PF2 3x3 capable
		 *
		 * This assumes we use a 1:1 mapping between pipe and PF.
		 */
		max_src_w = crtc->pipe == PIPE_A ? 4096 : 2048;
		max_src_h = 4096;
	} else {
		max_src_w = 4096;
		max_src_h = 4096;
	}

	if (pipe_src_w > max_src_w || pipe_src_h > max_src_h) {
		drm_dbg_kms(display->drm,
			    "[CRTC:%d:%s] source size (%dx%d) exceeds pfit max (%dx%d)\n",
			    crtc->base.base.id, crtc->base.name,
			    pipe_src_w, pipe_src_h, max_src_w, max_src_h);
		return -EINVAL;
	}

	return 0;
}

static int intel_pch_pfit_check_scaling(const struct intel_crtc_state *crtc_state)
{
	struct intel_display *display = to_intel_display(crtc_state);
	struct intel_crtc *crtc = to_intel_crtc(crtc_state->uapi.crtc);
	const struct drm_rect *dst = &crtc_state->pch_pfit.dst;
	int pipe_src_w = drm_rect_width(&crtc_state->pipe_src);
	int pipe_src_h = drm_rect_height(&crtc_state->pipe_src);
	int hscale, vscale, max_scale = 0x12000; /* 1.125 */
	struct drm_rect src;

	drm_rect_init(&src, 0, 0, pipe_src_w << 16, pipe_src_h << 16);

	hscale = drm_rect_calc_hscale(&src, dst, 0, max_scale);
	if (hscale < 0) {
		drm_dbg_kms(display->drm,
			    "[CRTC:%d:%s] pfit horizontal downscaling (%d->%d) exceeds max (0x%x)\n",
			    crtc->base.base.id, crtc->base.name,
			    pipe_src_w, drm_rect_width(dst),
			    max_scale);
		return hscale;
	}

	vscale = drm_rect_calc_vscale(&src, dst, 0, max_scale);
	if (vscale < 0) {
		drm_dbg_kms(display->drm,
			    "[CRTC:%d:%s] pfit vertical downscaling (%d->%d) exceeds max (0x%x)\n",
			    crtc->base.base.id, crtc->base.name,
			    pipe_src_h, drm_rect_height(dst),
			    max_scale);
		return vscale;
	}

	return 0;
}

static int intel_pch_pfit_check_timings(const struct intel_crtc_state *crtc_state)
{
	struct intel_display *display = to_intel_display(crtc_state);
	struct intel_crtc *crtc = to_intel_crtc(crtc_state->uapi.crtc);
	const struct drm_display_mode *adjusted_mode =
		&crtc_state->hw.adjusted_mode;

	if (adjusted_mode->crtc_vdisplay < 7) {
		drm_dbg_kms(display->drm,
			    "[CRTC:%d:%s] vertical active (%d) below minimum (%d) for pfit\n",
			    crtc->base.base.id, crtc->base.name,
			    adjusted_mode->crtc_vdisplay, 7);
		return -EINVAL;
	}

	return 0;
}

static int intel_pch_pfit_check_cloning(const struct intel_crtc_state *crtc_state)
{
	struct intel_display *display = to_intel_display(crtc_state);
	struct intel_crtc *crtc = to_intel_crtc(crtc_state->uapi.crtc);

	/*
	 * The panel fitter is in the pipe and thus would affect every
	 * cloned output. The relevant properties (scaling mode, TV
	 * margins) are per-connector so we'd have to make sure each
	 * output sets them up identically. Seems like a very niche use
	 * case so let's just reject cloning entirely when pfit is used.
	 */
	if (crtc_state->uapi.encoder_mask &&
	    !is_power_of_2(crtc_state->uapi.encoder_mask)) {
		drm_dbg_kms(display->drm,
			    "[CRTC:%d:%s] no pfit when cloning\n",
			    crtc->base.base.id, crtc->base.name);
		return -EINVAL;
	}

	return 0;
}

/* adjusted_mode has been preset to be the panel's fixed mode */
static int pch_panel_fitting(struct intel_crtc_state *crtc_state,
			     const struct drm_connector_state *conn_state)
{
	struct intel_display *display = to_intel_display(crtc_state);
	const struct drm_display_mode *adjusted_mode =
		&crtc_state->hw.adjusted_mode;
	int pipe_src_w = drm_rect_width(&crtc_state->pipe_src);
	int pipe_src_h = drm_rect_height(&crtc_state->pipe_src);
	int ret, x, y, width, height;

	/* Native modes don't need fitting */
	if (adjusted_mode->crtc_hdisplay == pipe_src_w &&
	    adjusted_mode->crtc_vdisplay == pipe_src_h &&
	    crtc_state->output_format != INTEL_OUTPUT_FORMAT_YCBCR420)
		return 0;

	switch (conn_state->scaling_mode) {
	case DRM_MODE_SCALE_CENTER:
		width = pipe_src_w;
		height = pipe_src_h;
		x = (adjusted_mode->crtc_hdisplay - width + 1)/2;
		y = (adjusted_mode->crtc_vdisplay - height + 1)/2;
		break;

	case DRM_MODE_SCALE_ASPECT:
		/* Scale but preserve the aspect ratio */
		{
			u32 scaled_width = adjusted_mode->crtc_hdisplay * pipe_src_h;
			u32 scaled_height = pipe_src_w * adjusted_mode->crtc_vdisplay;

			if (scaled_width > scaled_height) { /* pillar */
				width = scaled_height / pipe_src_h;
				if (width & 1)
					width++;
				x = (adjusted_mode->crtc_hdisplay - width + 1) / 2;
				y = 0;
				height = adjusted_mode->crtc_vdisplay;
			} else if (scaled_width < scaled_height) { /* letter */
				height = scaled_width / pipe_src_w;
				if (height & 1)
					height++;
				y = (adjusted_mode->crtc_vdisplay - height + 1) / 2;
				x = 0;
				width = adjusted_mode->crtc_hdisplay;
			} else {
				x = y = 0;
				width = adjusted_mode->crtc_hdisplay;
				height = adjusted_mode->crtc_vdisplay;
			}
		}
		break;

	case DRM_MODE_SCALE_NONE:
		WARN_ON(adjusted_mode->crtc_hdisplay != pipe_src_w);
		WARN_ON(adjusted_mode->crtc_vdisplay != pipe_src_h);
		fallthrough;
	case DRM_MODE_SCALE_FULLSCREEN:
		x = y = 0;
		width = adjusted_mode->crtc_hdisplay;
		height = adjusted_mode->crtc_vdisplay;
		break;

	default:
		MISSING_CASE(conn_state->scaling_mode);
		return -EINVAL;
	}

	drm_rect_init(&crtc_state->pch_pfit.dst,
		      x, y, width, height);
	crtc_state->pch_pfit.enabled = true;

	/*
	 * SKL+ have unified scalers for pipes/planes so the
	 * checks are done in a single place for all scalers.
	 */
	if (DISPLAY_VER(display) >= 9)
		return 0;

	ret = intel_pch_pfit_check_dst_window(crtc_state);
	if (ret)
		return ret;

	ret = intel_pch_pfit_check_src_size(crtc_state);
	if (ret)
		return ret;

	ret = intel_pch_pfit_check_scaling(crtc_state);
	if (ret)
		return ret;

	ret = intel_pch_pfit_check_timings(crtc_state);
	if (ret)
		return ret;

	ret = intel_pch_pfit_check_cloning(crtc_state);
	if (ret)
		return ret;

	return 0;
}

static void
centre_horizontally(struct drm_display_mode *adjusted_mode,
		    int width)
{
	u32 border, sync_pos, blank_width, sync_width;

	/* keep the hsync and hblank widths constant */
	sync_width = adjusted_mode->crtc_hsync_end - adjusted_mode->crtc_hsync_start;
	blank_width = adjusted_mode->crtc_hblank_end - adjusted_mode->crtc_hblank_start;
	sync_pos = (blank_width - sync_width + 1) / 2;

	border = (adjusted_mode->crtc_hdisplay - width + 1) / 2;
	border += border & 1; /* make the border even */

	adjusted_mode->crtc_hdisplay = width;
	adjusted_mode->crtc_hblank_start = width + border;
	adjusted_mode->crtc_hblank_end = adjusted_mode->crtc_hblank_start + blank_width;

	adjusted_mode->crtc_hsync_start = adjusted_mode->crtc_hblank_start + sync_pos;
	adjusted_mode->crtc_hsync_end = adjusted_mode->crtc_hsync_start + sync_width;
}

static void
centre_vertically(struct drm_display_mode *adjusted_mode,
		  int height)
{
	u32 border, sync_pos, blank_width, sync_width;

	/* keep the vsync and vblank widths constant */
	sync_width = adjusted_mode->crtc_vsync_end - adjusted_mode->crtc_vsync_start;
	blank_width = adjusted_mode->crtc_vblank_end - adjusted_mode->crtc_vblank_start;
	sync_pos = (blank_width - sync_width + 1) / 2;

	border = (adjusted_mode->crtc_vdisplay - height + 1) / 2;

	adjusted_mode->crtc_vdisplay = height;
	adjusted_mode->crtc_vblank_start = height + border;
	adjusted_mode->crtc_vblank_end = adjusted_mode->crtc_vblank_start + blank_width;

	adjusted_mode->crtc_vsync_start = adjusted_mode->crtc_vblank_start + sync_pos;
	adjusted_mode->crtc_vsync_end = adjusted_mode->crtc_vsync_start + sync_width;
}

static u32 panel_fitter_scaling(u32 source, u32 target)
{
	/*
	 * Floating point operation is not supported. So the FACTOR
	 * is defined, which can avoid the floating point computation
	 * when calculating the panel ratio.
	 */
#define ACCURACY 12
#define FACTOR (1 << ACCURACY)
	u32 ratio = source * FACTOR / target;
	return (FACTOR * ratio + FACTOR/2) / FACTOR;
}

static void i965_scale_aspect(struct intel_crtc_state *crtc_state,
			      u32 *pfit_control)
{
	const struct drm_display_mode *adjusted_mode =
		&crtc_state->hw.adjusted_mode;
	int pipe_src_w = drm_rect_width(&crtc_state->pipe_src);
	int pipe_src_h = drm_rect_height(&crtc_state->pipe_src);
	u32 scaled_width = adjusted_mode->crtc_hdisplay * pipe_src_h;
	u32 scaled_height = pipe_src_w * adjusted_mode->crtc_vdisplay;

	/* 965+ is easy, it does everything in hw */
	if (scaled_width > scaled_height)
		*pfit_control |= PFIT_ENABLE |
			PFIT_SCALING_PILLAR;
	else if (scaled_width < scaled_height)
		*pfit_control |= PFIT_ENABLE |
			PFIT_SCALING_LETTER;
	else if (adjusted_mode->crtc_hdisplay != pipe_src_w)
		*pfit_control |= PFIT_ENABLE | PFIT_SCALING_AUTO;
}

static void i9xx_scale_aspect(struct intel_crtc_state *crtc_state,
			      u32 *pfit_control, u32 *pfit_pgm_ratios,
			      u32 *border)
{
	struct drm_display_mode *adjusted_mode = &crtc_state->hw.adjusted_mode;
	int pipe_src_w = drm_rect_width(&crtc_state->pipe_src);
	int pipe_src_h = drm_rect_height(&crtc_state->pipe_src);
	u32 scaled_width = adjusted_mode->crtc_hdisplay * pipe_src_h;
	u32 scaled_height = pipe_src_w * adjusted_mode->crtc_vdisplay;
	u32 bits;

	/*
	 * For earlier chips we have to calculate the scaling
	 * ratio by hand and program it into the
	 * PFIT_PGM_RATIO register
	 */
	if (scaled_width > scaled_height) { /* pillar */
		centre_horizontally(adjusted_mode,
				    scaled_height / pipe_src_h);

		*border = LVDS_BORDER_ENABLE;
		if (pipe_src_h != adjusted_mode->crtc_vdisplay) {
			bits = panel_fitter_scaling(pipe_src_h,
						    adjusted_mode->crtc_vdisplay);

			*pfit_pgm_ratios |= (PFIT_HORIZ_SCALE(bits) |
					     PFIT_VERT_SCALE(bits));
			*pfit_control |= (PFIT_ENABLE |
					  PFIT_VERT_INTERP_BILINEAR |
					  PFIT_HORIZ_INTERP_BILINEAR);
		}
	} else if (scaled_width < scaled_height) { /* letter */
		centre_vertically(adjusted_mode,
				  scaled_width / pipe_src_w);

		*border = LVDS_BORDER_ENABLE;
		if (pipe_src_w != adjusted_mode->crtc_hdisplay) {
			bits = panel_fitter_scaling(pipe_src_w,
						    adjusted_mode->crtc_hdisplay);

			*pfit_pgm_ratios |= (PFIT_HORIZ_SCALE(bits) |
					     PFIT_VERT_SCALE(bits));
			*pfit_control |= (PFIT_ENABLE |
					  PFIT_VERT_INTERP_BILINEAR |
					  PFIT_HORIZ_INTERP_BILINEAR);
		}
	} else {
		/* Aspects match, Let hw scale both directions */
		*pfit_control |= (PFIT_ENABLE |
				  PFIT_VERT_AUTO_SCALE |
				  PFIT_HORIZ_AUTO_SCALE |
				  PFIT_VERT_INTERP_BILINEAR |
				  PFIT_HORIZ_INTERP_BILINEAR);
	}
}

static int intel_gmch_pfit_check_timings(const struct intel_crtc_state *crtc_state)
{
	struct intel_display *display = to_intel_display(crtc_state);
	struct intel_crtc *crtc = to_intel_crtc(crtc_state->uapi.crtc);
	const struct drm_display_mode *adjusted_mode =
		&crtc_state->hw.adjusted_mode;
	int min;

	if (DISPLAY_VER(display) >= 4)
		min = 3;
	else
		min = 2;

	if (adjusted_mode->crtc_hdisplay < min) {
		drm_dbg_kms(display->drm,
			    "[CRTC:%d:%s] horizontal active (%d) below minimum (%d) for pfit\n",
			    crtc->base.base.id, crtc->base.name,
			    adjusted_mode->crtc_hdisplay, min);
		return -EINVAL;
	}

	if (adjusted_mode->crtc_vdisplay < min) {
		drm_dbg_kms(display->drm,
			    "[CRTC:%d:%s] vertical active (%d) below minimum (%d) for pfit\n",
			    crtc->base.base.id, crtc->base.name,
			    adjusted_mode->crtc_vdisplay, min);
		return -EINVAL;
	}

	return 0;
}

static int gmch_panel_fitting(struct intel_crtc_state *crtc_state,
			      const struct drm_connector_state *conn_state)
{
	struct intel_display *display = to_intel_display(crtc_state);
	struct intel_crtc *crtc = to_intel_crtc(crtc_state->uapi.crtc);
	u32 pfit_control = 0, pfit_pgm_ratios = 0, border = 0;
	struct drm_display_mode *adjusted_mode = &crtc_state->hw.adjusted_mode;
	int pipe_src_w = drm_rect_width(&crtc_state->pipe_src);
	int pipe_src_h = drm_rect_height(&crtc_state->pipe_src);

	/* Native modes don't need fitting */
	if (adjusted_mode->crtc_hdisplay == pipe_src_w &&
	    adjusted_mode->crtc_vdisplay == pipe_src_h)
		goto out;

	/*
	 * TODO: implement downscaling for i965+. Need to account
	 * for downscaling in intel_crtc_compute_pixel_rate().
	 */
	if (adjusted_mode->crtc_hdisplay < pipe_src_w) {
		drm_dbg_kms(display->drm,
			    "[CRTC:%d:%s] pfit horizontal downscaling (%d->%d) not supported\n",
			    crtc->base.base.id, crtc->base.name,
			    pipe_src_w, adjusted_mode->crtc_hdisplay);
		return -EINVAL;
	}
	if (adjusted_mode->crtc_vdisplay < pipe_src_h) {
		drm_dbg_kms(display->drm,
			    "[CRTC:%d:%s] pfit vertical downscaling (%d->%d) not supported\n",
			    crtc->base.base.id, crtc->base.name,
			    pipe_src_h, adjusted_mode->crtc_vdisplay);
		return -EINVAL;
	}

	switch (conn_state->scaling_mode) {
	case DRM_MODE_SCALE_CENTER:
		/*
		 * For centered modes, we have to calculate border widths &
		 * heights and modify the values programmed into the CRTC.
		 */
		centre_horizontally(adjusted_mode, pipe_src_w);
		centre_vertically(adjusted_mode, pipe_src_h);
		border = LVDS_BORDER_ENABLE;
		break;
	case DRM_MODE_SCALE_ASPECT:
		/* Scale but preserve the aspect ratio */
		if (DISPLAY_VER(display) >= 4)
			i965_scale_aspect(crtc_state, &pfit_control);
		else
			i9xx_scale_aspect(crtc_state, &pfit_control,
					  &pfit_pgm_ratios, &border);
		break;
	case DRM_MODE_SCALE_FULLSCREEN:
		/*
		 * Full scaling, even if it changes the aspect ratio.
		 * Fortunately this is all done for us in hw.
		 */
		if (pipe_src_h != adjusted_mode->crtc_vdisplay ||
		    pipe_src_w != adjusted_mode->crtc_hdisplay) {
			pfit_control |= PFIT_ENABLE;
			if (DISPLAY_VER(display) >= 4)
				pfit_control |= PFIT_SCALING_AUTO;
			else
				pfit_control |= (PFIT_VERT_AUTO_SCALE |
						 PFIT_VERT_INTERP_BILINEAR |
						 PFIT_HORIZ_AUTO_SCALE |
						 PFIT_HORIZ_INTERP_BILINEAR);
		}
		break;
	default:
		MISSING_CASE(conn_state->scaling_mode);
		return -EINVAL;
	}

	/* 965+ wants fuzzy fitting */
	/* FIXME: handle multiple panels by failing gracefully */
	if (DISPLAY_VER(display) >= 4)
		pfit_control |= PFIT_PIPE(crtc->pipe) | PFIT_FILTER_FUZZY;

out:
	if ((pfit_control & PFIT_ENABLE) == 0) {
		pfit_control = 0;
		pfit_pgm_ratios = 0;
	}

	/* Make sure pre-965 set dither correctly for 18bpp panels. */
	if (DISPLAY_VER(display) < 4 && crtc_state->pipe_bpp == 18)
		pfit_control |= PFIT_PANEL_8TO6_DITHER_ENABLE;

	crtc_state->gmch_pfit.control = pfit_control;
	crtc_state->gmch_pfit.pgm_ratios = pfit_pgm_ratios;
	crtc_state->gmch_pfit.lvds_border_bits = border;

	if ((pfit_control & PFIT_ENABLE) == 0)
		return 0;

	return intel_gmch_pfit_check_timings(crtc_state);
}

int intel_pfit_compute_config(struct intel_crtc_state *crtc_state,
			      const struct drm_connector_state *conn_state)
{
	struct intel_display *display = to_intel_display(crtc_state);

	if (HAS_GMCH(display))
		return gmch_panel_fitting(crtc_state, conn_state);
	else
		return pch_panel_fitting(crtc_state, conn_state);
}

void ilk_pfit_enable(const struct intel_crtc_state *crtc_state)
{
	struct intel_display *display = to_intel_display(crtc_state);
	struct intel_crtc *crtc = to_intel_crtc(crtc_state->uapi.crtc);
	const struct drm_rect *dst = &crtc_state->pch_pfit.dst;
	enum pipe pipe = crtc->pipe;
	int width = drm_rect_width(dst);
	int height = drm_rect_height(dst);
	int x = dst->x1;
	int y = dst->y1;

	if (!crtc_state->pch_pfit.enabled)
		return;

	/*
	 * Force use of hard-coded filter coefficients as some pre-programmed
	 * values are broken, e.g. x201.
	 */
	if (display->platform.ivybridge || display->platform.haswell)
		intel_de_write_fw(display, PF_CTL(pipe), PF_ENABLE |
				  PF_FILTER_MED_3x3 | PF_PIPE_SEL_IVB(pipe));
	else
		intel_de_write_fw(display, PF_CTL(pipe), PF_ENABLE |
				  PF_FILTER_MED_3x3);
	intel_de_write_fw(display, PF_WIN_POS(pipe),
			  PF_WIN_XPOS(x) | PF_WIN_YPOS(y));
	intel_de_write_fw(display, PF_WIN_SZ(pipe),
			  PF_WIN_XSIZE(width) | PF_WIN_YSIZE(height));
}

void ilk_pfit_disable(const struct intel_crtc_state *old_crtc_state)
{
	struct intel_display *display = to_intel_display(old_crtc_state);
	struct intel_crtc *crtc = to_intel_crtc(old_crtc_state->uapi.crtc);
	enum pipe pipe = crtc->pipe;

	/*
	 * To avoid upsetting the power well on haswell only disable the pfit if
	 * it's in use. The hw state code will make sure we get this right.
	 */
	if (!old_crtc_state->pch_pfit.enabled)
		return;

	intel_de_write_fw(display, PF_CTL(pipe), 0);
	intel_de_write_fw(display, PF_WIN_POS(pipe), 0);
	intel_de_write_fw(display, PF_WIN_SZ(pipe), 0);
}

void ilk_pfit_get_config(struct intel_crtc_state *crtc_state)
{
	struct intel_display *display = to_intel_display(crtc_state);
	struct intel_crtc *crtc = to_intel_crtc(crtc_state->uapi.crtc);
	u32 ctl, pos, size;
	enum pipe pipe;

	ctl = intel_de_read(display, PF_CTL(crtc->pipe));
	if ((ctl & PF_ENABLE) == 0)
		return;

	if (display->platform.ivybridge || display->platform.haswell)
		pipe = REG_FIELD_GET(PF_PIPE_SEL_MASK_IVB, ctl);
	else
		pipe = crtc->pipe;

	crtc_state->pch_pfit.enabled = true;

	pos = intel_de_read(display, PF_WIN_POS(crtc->pipe));
	size = intel_de_read(display, PF_WIN_SZ(crtc->pipe));

	drm_rect_init(&crtc_state->pch_pfit.dst,
		      REG_FIELD_GET(PF_WIN_XPOS_MASK, pos),
		      REG_FIELD_GET(PF_WIN_YPOS_MASK, pos),
		      REG_FIELD_GET(PF_WIN_XSIZE_MASK, size),
		      REG_FIELD_GET(PF_WIN_YSIZE_MASK, size));

	/*
	 * We currently do not free assignments of panel fitters on
	 * ivb/hsw (since we don't use the higher upscaling modes which
	 * differentiates them) so just WARN about this case for now.
	 */
	drm_WARN_ON(display->drm, pipe != crtc->pipe);
}

void i9xx_pfit_enable(const struct intel_crtc_state *crtc_state)
{
	struct intel_display *display = to_intel_display(crtc_state);
	struct intel_crtc *crtc = to_intel_crtc(crtc_state->uapi.crtc);

	if (!crtc_state->gmch_pfit.control)
		return;

	/*
	 * The panel fitter should only be adjusted whilst the pipe is disabled,
	 * according to register description and PRM.
	 */
	drm_WARN_ON(display->drm,
		    intel_de_read(display, PFIT_CONTROL(display)) & PFIT_ENABLE);
	assert_transcoder_disabled(display, crtc_state->cpu_transcoder);

	intel_de_write(display, PFIT_PGM_RATIOS(display),
		       crtc_state->gmch_pfit.pgm_ratios);
	intel_de_write(display, PFIT_CONTROL(display),
		       crtc_state->gmch_pfit.control);

	/*
	 * Border color in case we don't scale up to the full screen. Black by
	 * default, change to something else for debugging.
	 */
	intel_de_write(display, BCLRPAT(display, crtc->pipe), 0);
}

void i9xx_pfit_disable(const struct intel_crtc_state *old_crtc_state)
{
	struct intel_display *display = to_intel_display(old_crtc_state);

	if (!old_crtc_state->gmch_pfit.control)
		return;

	assert_transcoder_disabled(display, old_crtc_state->cpu_transcoder);

	drm_dbg_kms(display->drm, "disabling pfit, current: 0x%08x\n",
		    intel_de_read(display, PFIT_CONTROL(display)));
	intel_de_write(display, PFIT_CONTROL(display), 0);
}

static bool i9xx_has_pfit(struct intel_display *display)
{
	if (display->platform.i830)
		return false;

	return DISPLAY_VER(display) >= 4 ||
		display->platform.pineview || display->platform.mobile;
}

void i9xx_pfit_get_config(struct intel_crtc_state *crtc_state)
{
	struct intel_display *display = to_intel_display(crtc_state);
	struct intel_crtc *crtc = to_intel_crtc(crtc_state->uapi.crtc);
	enum pipe pipe;
	u32 tmp;

	if (!i9xx_has_pfit(display))
		return;

	tmp = intel_de_read(display, PFIT_CONTROL(display));
	if (!(tmp & PFIT_ENABLE))
		return;

	/* Check whether the pfit is attached to our pipe. */
	if (DISPLAY_VER(display) >= 4)
		pipe = REG_FIELD_GET(PFIT_PIPE_MASK, tmp);
	else
		pipe = PIPE_B;

	if (pipe != crtc->pipe)
		return;

	crtc_state->gmch_pfit.control = tmp;
	crtc_state->gmch_pfit.pgm_ratios =
		intel_de_read(display, PFIT_PGM_RATIOS(display));
}<|MERGE_RESOLUTION|>--- conflicted
+++ resolved
@@ -3,16 +3,11 @@
  * Copyright © 2024 Intel Corporation
  */
 
-<<<<<<< HEAD
-#include "i915_reg.h"
-#include "i915_utils.h"
-=======
 #include <drm/drm_print.h>
 
 #include "i915_reg.h"
 #include "i915_utils.h"
 #include "intel_de.h"
->>>>>>> e8a457b7
 #include "intel_display_core.h"
 #include "intel_display_driver.h"
 #include "intel_display_types.h"
