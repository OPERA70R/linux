/* SPDX-License-Identifier: MIT */
/*
 * Copyright © 2022 Intel Corporation
 */

#ifndef __INTEL_DISPLAY_CORE_H__
#define __INTEL_DISPLAY_CORE_H__

#include <linux/list.h>
#include <linux/llist.h>
#include <linux/mutex.h>
#include <linux/types.h>
#include <linux/wait.h>
#include <linux/workqueue.h>

#include <drm/drm_connector.h>
#include <drm/drm_modeset_lock.h>

#include "intel_cdclk.h"
#include "intel_display_device.h"
#include "intel_display_limits.h"
#include "intel_display_params.h"
#include "intel_display_power.h"
#include "intel_dpll_mgr.h"
#include "intel_fbc.h"
#include "intel_global_state.h"
#include "intel_gmbus.h"
#include "intel_opregion.h"
#include "intel_dmc_wl.h"
#include "intel_wm_types.h"

struct task_struct;

struct drm_i915_private;
struct drm_property;
struct drm_property_blob;
struct i915_audio_component;
struct i915_hdcp_arbiter;
struct intel_atomic_state;
struct intel_audio_funcs;
struct intel_cdclk_funcs;
struct intel_cdclk_vals;
struct intel_color_funcs;
struct intel_crtc;
struct intel_crtc_state;
struct intel_dmc;
struct intel_dpll_funcs;
struct intel_dpll_mgr;
struct intel_fbdev;
struct intel_fdi_funcs;
struct intel_hotplug_funcs;
struct intel_initial_plane_config;
struct intel_opregion;
struct intel_overlay;

/* Amount of SAGV/QGV points, BSpec precisely defines this */
#define I915_NUM_QGV_POINTS 8

/* Amount of PSF GV points, BSpec precisely defines this */
#define I915_NUM_PSF_GV_POINTS 3

struct intel_display_funcs {
	/*
	 * Returns the active state of the crtc, and if the crtc is active,
	 * fills out the pipe-config with the hw state.
	 */
	bool (*get_pipe_config)(struct intel_crtc *,
				struct intel_crtc_state *);
	void (*get_initial_plane_config)(struct intel_crtc *,
					 struct intel_initial_plane_config *);
	bool (*fixup_initial_plane_config)(struct intel_crtc *crtc,
					   const struct intel_initial_plane_config *plane_config);
	void (*crtc_enable)(struct intel_atomic_state *state,
			    struct intel_crtc *crtc);
	void (*crtc_disable)(struct intel_atomic_state *state,
			     struct intel_crtc *crtc);
	void (*commit_modeset_enables)(struct intel_atomic_state *state);
};

/* functions used for watermark calcs for display. */
struct intel_wm_funcs {
	/* update_wm is for legacy wm management */
	void (*update_wm)(struct drm_i915_private *dev_priv);
	int (*compute_watermarks)(struct intel_atomic_state *state,
				  struct intel_crtc *crtc);
	void (*initial_watermarks)(struct intel_atomic_state *state,
				   struct intel_crtc *crtc);
	void (*atomic_update_watermarks)(struct intel_atomic_state *state,
					 struct intel_crtc *crtc);
	void (*optimize_watermarks)(struct intel_atomic_state *state,
				    struct intel_crtc *crtc);
	int (*compute_global_watermarks)(struct intel_atomic_state *state);
	void (*get_hw_state)(struct drm_i915_private *i915);
	void (*sanitize)(struct drm_i915_private *i915);
};

struct intel_audio_state {
	struct intel_encoder *encoder;
	u8 eld[MAX_ELD_BYTES];
};

struct intel_audio {
	/* hda/i915 audio component */
	struct i915_audio_component *component;
	bool component_registered;
	/* mutex for audio/video sync */
	struct mutex mutex;
	int power_refcount;
	u32 freq_cntrl;

	/* current audio state for the audio component hooks */
	struct intel_audio_state state[I915_MAX_TRANSCODERS];

	/* necessary resource sharing with HDMI LPE audio driver. */
	struct {
		struct platform_device *platdev;
		int irq;
	} lpe;
};

/*
 * dpll and cdclk state is protected by connection_mutex dpll.lock serializes
 * intel_{prepare,enable,disable}_shared_dpll.  Must be global rather than per
 * dpll, because on some platforms plls share registers.
 */
struct intel_dpll {
	struct mutex lock;

	int num_shared_dpll;
	struct intel_shared_dpll shared_dplls[I915_NUM_PLLS];
	const struct intel_dpll_mgr *mgr;

	struct {
		int nssc;
		int ssc;
	} ref_clks;

	/*
	 * Bitmask of PLLs using the PCH SSC, indexed using enum intel_dpll_id.
	 */
	u8 pch_ssc_use;
};

struct intel_frontbuffer_tracking {
	spinlock_t lock;

	/*
	 * Tracking bits for delayed frontbuffer flushing du to gpu activity or
	 * scheduled flips.
	 */
	unsigned busy_bits;
	unsigned flip_bits;
};

struct intel_hotplug {
	struct delayed_work hotplug_work;

	const u32 *hpd, *pch_hpd;

	struct {
		unsigned long last_jiffies;
		int count;
		enum {
			HPD_ENABLED = 0,
			HPD_DISABLED = 1,
			HPD_MARK_DISABLED = 2
		} state;
	} stats[HPD_NUM_PINS];
	u32 event_bits;
	u32 retry_bits;
	struct delayed_work reenable_work;

	u32 long_port_mask;
	u32 short_port_mask;
	struct work_struct dig_port_work;

	struct work_struct poll_init_work;
	bool poll_enabled;

	/*
	 * Queuing of hotplug_work, reenable_work and poll_init_work is
	 * enabled. Protected by drm_i915_private::irq_lock.
	 */
	bool detection_work_enabled;

	unsigned int hpd_storm_threshold;
	/* Whether or not to count short HPD IRQs in HPD storms */
	u8 hpd_short_storm_enabled;

	/* Last state reported by oob_hotplug_event for each encoder */
	unsigned long oob_hotplug_last_state;

	/*
	 * if we get a HPD irq from DP and a HPD irq from non-DP
	 * the non-DP HPD could block the workqueue on a mode config
	 * mutex getting, that userspace may have taken. However
	 * userspace is waiting on the DP workqueue to run which is
	 * blocked behind the non-DP one.
	 */
	struct workqueue_struct *dp_wq;

	/*
	 * Flag to track if long HPDs need not to be processed
	 *
	 * Some panels generate long HPDs while keep connected to the port.
	 * This can cause issues with CI tests results. In CI systems we
	 * don't expect to disconnect the panels and could ignore the long
	 * HPDs generated from the faulty panels. This flag can be used as
	 * cue to ignore the long HPDs and can be set / unset using debugfs.
	 */
	bool ignore_long_hpd;
};

struct intel_vbt_data {
	/* bdb version */
	u16 version;

	/* Feature bits */
	unsigned int int_tv_support:1;
	unsigned int int_crt_support:1;
	unsigned int lvds_use_ssc:1;
	unsigned int int_lvds_support:1;
	unsigned int display_clock_mode:1;
	unsigned int fdi_rx_polarity_inverted:1;
	int lvds_ssc_freq;
	enum drm_panel_orientation orientation;

	bool override_afc_startup;
	u8 override_afc_startup_val;

	int crt_ddc_pin;

	struct list_head display_devices;
	struct list_head bdb_blocks;

	struct sdvo_device_mapping {
		u8 initialized;
		u8 dvo_port;
		u8 target_addr;
		u8 dvo_wiring;
		u8 i2c_pin;
		u8 ddc_pin;
	} sdvo_mappings[2];
};

struct intel_wm {
	/*
	 * Raw watermark latency values:
	 * in 0.1us units for WM0,
	 * in 0.5us units for WM1+.
	 */
	/* primary */
	u16 pri_latency[5];
	/* sprite */
	u16 spr_latency[5];
	/* cursor */
	u16 cur_latency[5];
	/*
	 * Raw watermark memory latency values
	 * for SKL for all 8 levels
	 * in 1us units.
	 */
	u16 skl_latency[8];

	/* current hardware state */
	union {
		struct ilk_wm_values hw;
		struct vlv_wm_values vlv;
		struct g4x_wm_values g4x;
	};

	u8 num_levels;

	/*
	 * Should be held around atomic WM register writing; also
	 * protects * intel_crtc->wm.active and
	 * crtc_state->wm.need_postvbl_update.
	 */
	struct mutex wm_mutex;

	bool ipc_enabled;
};

struct intel_display {
	/* drm device backpointer */
	struct drm_device *drm;

	/* Platform (and subplatform, if any) identification */
	struct intel_display_platforms platform;

	/* Display functions */
	struct {
		/* Top level crtc-ish functions */
		const struct intel_display_funcs *display;

		/* Display CDCLK functions */
		const struct intel_cdclk_funcs *cdclk;

		/* Display pll funcs */
		const struct intel_dpll_funcs *dpll;

		/* irq display functions */
		const struct intel_hotplug_funcs *hotplug;

		/* pm display functions */
		const struct intel_wm_funcs *wm;

		/* fdi display functions */
		const struct intel_fdi_funcs *fdi;

		/* Display internal color functions */
		const struct intel_color_funcs *color;

		/* Display internal audio functions */
		const struct intel_audio_funcs *audio;
	} funcs;

	struct {
		bool any_task_allowed;
		struct task_struct *allowed_task;
	} access;

	struct {
		/* backlight registers and fields in struct intel_panel */
		struct mutex lock;
	} backlight;

	struct {
		struct intel_global_obj obj;

		struct intel_bw_info {
			/* for each QGV point */
			unsigned int deratedbw[I915_NUM_QGV_POINTS];
			/* for each PSF GV point */
			unsigned int psf_bw[I915_NUM_PSF_GV_POINTS];
			/* Peak BW for each QGV point */
			unsigned int peakbw[I915_NUM_QGV_POINTS];
			u8 num_qgv_points;
			u8 num_psf_gv_points;
			u8 num_planes;
		} max[6];
	} bw;

	struct {
		/* The current hardware cdclk configuration */
		struct intel_cdclk_config hw;

		/* cdclk, divider, and ratio table from bspec */
		const struct intel_cdclk_vals *table;

		struct intel_global_obj obj;

		unsigned int max_cdclk_freq;
		unsigned int max_dotclk_freq;
		unsigned int skl_preferred_vco_freq;
	} cdclk;

	struct {
		struct drm_property_blob *glk_linear_degamma_lut;
	} color;

	struct {
		/* The current hardware dbuf configuration */
		u8 enabled_slices;

		struct intel_global_obj obj;
	} dbuf;

	struct {
		/*
		 * dkl.phy_lock protects against concurrent access of the
		 * Dekel TypeC PHYs.
		 */
		spinlock_t phy_lock;
	} dkl;

	struct {
		struct intel_dmc *dmc;
		intel_wakeref_t wakeref;
	} dmc;

	struct {
		/* VLV/CHV/BXT/GLK DSI MMIO register base address */
		u32 mmio_base;
	} dsi;

	struct {
		/* list of fbdev register on this device */
		struct intel_fbdev *fbdev;
	} fbdev;

	struct {
		unsigned int pll_freq;
		u32 rx_config;
	} fdi;

	struct {
		struct list_head obj_list;
	} global;

	struct {
		/*
		 * Base address of where the gmbus and gpio blocks are located
		 * (either on PCH or on SoC for platforms without PCH).
		 */
		u32 mmio_base;

		/*
		 * gmbus.mutex protects against concurrent usage of the single
		 * hw gmbus controller on different i2c buses.
		 */
		struct mutex mutex;

		struct intel_gmbus *bus[GMBUS_NUM_PINS];

		wait_queue_head_t wait_queue;
	} gmbus;

	struct {
		struct i915_hdcp_arbiter *arbiter;
		bool comp_added;

		/*
		 * HDCP message struct for allocation of memory which can be
		 * reused when sending message to gsc cs.
		 * this is only populated post Meteorlake
		 */
		struct intel_hdcp_gsc_message *hdcp_message;
		/* Mutex to protect the above hdcp related values. */
		struct mutex hdcp_mutex;
	} hdcp;

	struct {
		/*
		 * HTI (aka HDPORT) state read during initial hw readout. Most
		 * platforms don't have HTI, so this will just stay 0. Those
		 * that do will use this later to figure out which PLLs and PHYs
		 * are unavailable for driver usage.
		 */
		u32 state;
	} hti;

	struct {
		/* Access with DISPLAY_INFO() */
		const struct intel_display_device_info *__device_info;

		/* Access with DISPLAY_RUNTIME_INFO() */
		struct intel_display_runtime_info __runtime_info;
	} info;

	struct {
		bool false_color;
	} ips;

	struct {
		/*
		 * Most platforms treat the display irq block as an always-on
		 * power domain. vlv/chv can disable it at runtime and need
		 * special care to avoid writing any of the display block
		 * registers outside of the power domain. We defer setting up
		 * the display irqs in this case to the runtime pm.
		 */
		bool vlv_display_irqs_enabled;

		/* For i915gm/i945gm vblank irq workaround */
		u8 vblank_enabled;

		int vblank_wa_num_pipes;

		struct work_struct vblank_dc_work;

		u32 de_irq_mask[I915_MAX_PIPES];
		u32 pipestat_irq_mask[I915_MAX_PIPES];
	} irq;

	struct {
		wait_queue_head_t waitqueue;

		/* mutex to protect pmdemand programming sequence */
		struct mutex lock;

		struct intel_global_obj obj;
	} pmdemand;

	struct {
		struct i915_power_domains domains;

		/* Shadow for DISPLAY_PHY_CONTROL which can't be safely read */
		u32 chv_phy_control;

		/* perform PHY state sanity checks? */
		bool chv_phy_assert[2];
	} power;

	struct {
		u32 mmio_base;

		/* protects panel power sequencer state */
		struct mutex mutex;
	} pps;

	struct {
		struct drm_property *broadcast_rgb;
		struct drm_property *force_audio;
	} properties;

	struct {
		unsigned long mask;
	} quirks;

	struct {
		/* restore state for suspend/resume and display reset */
		struct drm_atomic_state *modeset_state;
		struct drm_modeset_acquire_ctx reset_ctx;
<<<<<<< HEAD
=======
		/* modeset stuck tracking for reset */
		atomic_t pending_fb_pin;
>>>>>>> e8a457b7
		u32 saveDSPARB;
		u32 saveSWF0[16];
		u32 saveSWF1[16];
		u32 saveSWF3[3];
		u16 saveGCDGMBUS;
	} restore;

	struct {
		enum {
			I915_SAGV_UNKNOWN = 0,
			I915_SAGV_DISABLED,
			I915_SAGV_ENABLED,
			I915_SAGV_NOT_CONTROLLED
		} status;

		u32 block_time_us;
	} sagv;

	struct {
		/*
		 * DG2: Mask of PHYs that were not calibrated by the firmware
		 * and should not be used.
		 */
		u8 phy_failed_calibration;
	} snps;

	struct {
		/*
		 * Shadows for CHV DPLL_MD regs to keep the state
		 * checker somewhat working in the presence hardware
		 * crappiness (can't read out DPLL_MD for pipes B & C).
		 */
		u32 chv_dpll_md[I915_MAX_PIPES];
		u32 bxt_phy_grc;
	} state;

	struct {
		/* ordered wq for modesets */
		struct workqueue_struct *modeset;

		/* unbound hipri wq for page flips/plane updates */
		struct workqueue_struct *flip;

		/* hipri wq for commit cleanups */
		struct workqueue_struct *cleanup;
	} wq;

	/* Grouping using named structs. Keep sorted. */
	struct drm_dp_tunnel_mgr *dp_tunnel_mgr;
	struct intel_audio audio;
	struct intel_dpll dpll;
	struct intel_fbc *fbc[I915_MAX_FBCS];
	struct intel_frontbuffer_tracking fb_tracking;
	struct intel_hotplug hotplug;
	struct intel_opregion *opregion;
	struct intel_overlay *overlay;
	struct intel_display_params params;
	struct intel_vbt_data vbt;
	struct intel_dmc_wl wl;
	struct intel_wm wm;
};

#endif /* __INTEL_DISPLAY_CORE_H__ */<|MERGE_RESOLUTION|>--- conflicted
+++ resolved
@@ -512,11 +512,8 @@
 		/* restore state for suspend/resume and display reset */
 		struct drm_atomic_state *modeset_state;
 		struct drm_modeset_acquire_ctx reset_ctx;
-<<<<<<< HEAD
-=======
 		/* modeset stuck tracking for reset */
 		atomic_t pending_fb_pin;
->>>>>>> e8a457b7
 		u32 saveDSPARB;
 		u32 saveSWF0[16];
 		u32 saveSWF1[16];
