// SPDX-License-Identifier: MIT
/*
 * Copyright © 2023-2024 Intel Corporation
 */

#include <linux/anon_inodes.h>
#include <linux/delay.h>
#include <linux/nospec.h>
#include <linux/poll.h>

#include <drm/drm_drv.h>
#include <drm/drm_managed.h>
#include <uapi/drm/xe_drm.h>

#include <generated/xe_wa_oob.h>

#include "abi/guc_actions_slpc_abi.h"
#include "instructions/xe_mi_commands.h"
#include "regs/xe_engine_regs.h"
#include "regs/xe_gt_regs.h"
#include "regs/xe_oa_regs.h"
#include "xe_assert.h"
#include "xe_bb.h"
#include "xe_bo.h"
#include "xe_device.h"
#include "xe_exec_queue.h"
#include "xe_force_wake.h"
#include "xe_gt.h"
#include "xe_gt_mcr.h"
#include "xe_gt_printk.h"
#include "xe_guc_pc.h"
#include "xe_macros.h"
#include "xe_mmio.h"
#include "xe_oa.h"
#include "xe_observation.h"
#include "xe_pm.h"
#include "xe_sched_job.h"
#include "xe_sriov.h"
#include "xe_sync.h"
#include "xe_wa.h"

#define DEFAULT_POLL_FREQUENCY_HZ 200
#define DEFAULT_POLL_PERIOD_NS (NSEC_PER_SEC / DEFAULT_POLL_FREQUENCY_HZ)
#define XE_OA_UNIT_INVALID U32_MAX

enum xe_oa_submit_deps {
	XE_OA_SUBMIT_NO_DEPS,
	XE_OA_SUBMIT_ADD_DEPS,
};

enum xe_oa_user_extn_from {
	XE_OA_USER_EXTN_FROM_OPEN,
	XE_OA_USER_EXTN_FROM_CONFIG,
};

struct xe_oa_reg {
	struct xe_reg addr;
	u32 value;
};

struct xe_oa_config {
	struct xe_oa *oa;

	char uuid[UUID_STRING_LEN + 1];
	int id;

	const struct xe_oa_reg *regs;
	u32 regs_len;

	struct attribute_group sysfs_metric;
	struct attribute *attrs[2];
	struct kobj_attribute sysfs_metric_id;

	struct kref ref;
	struct rcu_head rcu;
};

struct xe_oa_open_param {
	struct xe_file *xef;
	u32 oa_unit_id;
	bool sample;
	u32 metric_set;
	enum xe_oa_format_name oa_format;
	int period_exponent;
	bool disabled;
	int exec_queue_id;
	int engine_instance;
	struct xe_exec_queue *exec_q;
	struct xe_hw_engine *hwe;
	bool no_preempt;
	struct drm_xe_sync __user *syncs_user;
	int num_syncs;
	struct xe_sync_entry *syncs;
	size_t oa_buffer_size;
	int wait_num_reports;
};

struct xe_oa_config_bo {
	struct llist_node node;

	struct xe_oa_config *oa_config;
	struct xe_bb *bb;
};

struct xe_oa_fence {
	/* @base: dma fence base */
	struct dma_fence base;
	/* @lock: lock for the fence */
	spinlock_t lock;
	/* @work: work to signal @base */
	struct delayed_work work;
	/* @cb: callback to schedule @work */
	struct dma_fence_cb cb;
};

#define DRM_FMT(x) DRM_XE_OA_FMT_TYPE_##x

static const struct xe_oa_format oa_formats[] = {
	[XE_OA_FORMAT_C4_B8]			= { 7, 64,  DRM_FMT(OAG) },
	[XE_OA_FORMAT_A12]			= { 0, 64,  DRM_FMT(OAG) },
	[XE_OA_FORMAT_A12_B8_C8]		= { 2, 128, DRM_FMT(OAG) },
	[XE_OA_FORMAT_A32u40_A4u32_B8_C8]	= { 5, 256, DRM_FMT(OAG) },
	[XE_OAR_FORMAT_A32u40_A4u32_B8_C8]	= { 5, 256, DRM_FMT(OAR) },
	[XE_OA_FORMAT_A24u40_A14u32_B8_C8]	= { 5, 256, DRM_FMT(OAG) },
	[XE_OAC_FORMAT_A24u64_B8_C8]		= { 1, 320, DRM_FMT(OAC), HDR_64_BIT },
	[XE_OAC_FORMAT_A22u32_R2u32_B8_C8]	= { 2, 192, DRM_FMT(OAC), HDR_64_BIT },
	[XE_OAM_FORMAT_MPEC8u64_B8_C8]		= { 1, 192, DRM_FMT(OAM_MPEC), HDR_64_BIT },
	[XE_OAM_FORMAT_MPEC8u32_B8_C8]		= { 2, 128, DRM_FMT(OAM_MPEC), HDR_64_BIT },
	[XE_OA_FORMAT_PEC64u64]			= { 1, 576, DRM_FMT(PEC), HDR_64_BIT, 1, 0 },
	[XE_OA_FORMAT_PEC64u64_B8_C8]		= { 1, 640, DRM_FMT(PEC), HDR_64_BIT, 1, 1 },
	[XE_OA_FORMAT_PEC64u32]			= { 1, 320, DRM_FMT(PEC), HDR_64_BIT },
	[XE_OA_FORMAT_PEC32u64_G1]		= { 5, 320, DRM_FMT(PEC), HDR_64_BIT, 1, 0 },
	[XE_OA_FORMAT_PEC32u32_G1]		= { 5, 192, DRM_FMT(PEC), HDR_64_BIT },
	[XE_OA_FORMAT_PEC32u64_G2]		= { 6, 320, DRM_FMT(PEC), HDR_64_BIT, 1, 0 },
	[XE_OA_FORMAT_PEC32u32_G2]		= { 6, 192, DRM_FMT(PEC), HDR_64_BIT },
	[XE_OA_FORMAT_PEC36u64_G1_32_G2_4]	= { 3, 320, DRM_FMT(PEC), HDR_64_BIT, 1, 0 },
	[XE_OA_FORMAT_PEC36u64_G1_4_G2_32]	= { 4, 320, DRM_FMT(PEC), HDR_64_BIT, 1, 0 },
};

static u32 xe_oa_circ_diff(struct xe_oa_stream *stream, u32 tail, u32 head)
{
	return tail >= head ? tail - head :
		tail + stream->oa_buffer.circ_size - head;
}

static u32 xe_oa_circ_incr(struct xe_oa_stream *stream, u32 ptr, u32 n)
{
	return ptr + n >= stream->oa_buffer.circ_size ?
		ptr + n - stream->oa_buffer.circ_size : ptr + n;
}

static void xe_oa_config_release(struct kref *ref)
{
	struct xe_oa_config *oa_config =
		container_of(ref, typeof(*oa_config), ref);

	kfree(oa_config->regs);

	kfree_rcu(oa_config, rcu);
}

static void xe_oa_config_put(struct xe_oa_config *oa_config)
{
	if (!oa_config)
		return;

	kref_put(&oa_config->ref, xe_oa_config_release);
}

static struct xe_oa_config *xe_oa_config_get(struct xe_oa_config *oa_config)
{
	return kref_get_unless_zero(&oa_config->ref) ? oa_config : NULL;
}

static struct xe_oa_config *xe_oa_get_oa_config(struct xe_oa *oa, int metrics_set)
{
	struct xe_oa_config *oa_config;

	rcu_read_lock();
	oa_config = idr_find(&oa->metrics_idr, metrics_set);
	if (oa_config)
		oa_config = xe_oa_config_get(oa_config);
	rcu_read_unlock();

	return oa_config;
}

static void free_oa_config_bo(struct xe_oa_config_bo *oa_bo, struct dma_fence *last_fence)
{
	xe_oa_config_put(oa_bo->oa_config);
	xe_bb_free(oa_bo->bb, last_fence);
	kfree(oa_bo);
}

static const struct xe_oa_regs *__oa_regs(struct xe_oa_stream *stream)
{
	return &stream->hwe->oa_unit->regs;
}

static u32 xe_oa_hw_tail_read(struct xe_oa_stream *stream)
{
	return xe_mmio_read32(&stream->gt->mmio, __oa_regs(stream)->oa_tail_ptr) &
		OAG_OATAILPTR_MASK;
}

#define oa_report_header_64bit(__s) \
	((__s)->oa_buffer.format->header == HDR_64_BIT)

static u64 oa_report_id(struct xe_oa_stream *stream, void *report)
{
	return oa_report_header_64bit(stream) ? *(u64 *)report : *(u32 *)report;
}

static void oa_report_id_clear(struct xe_oa_stream *stream, u32 *report)
{
	if (oa_report_header_64bit(stream))
		*(u64 *)report = 0;
	else
		*report = 0;
}

static u64 oa_timestamp(struct xe_oa_stream *stream, void *report)
{
	return oa_report_header_64bit(stream) ?
		*((u64 *)report + 1) :
		*((u32 *)report + 1);
}

static void oa_timestamp_clear(struct xe_oa_stream *stream, u32 *report)
{
	if (oa_report_header_64bit(stream))
		*(u64 *)&report[2] = 0;
	else
		report[1] = 0;
}

static bool xe_oa_buffer_check_unlocked(struct xe_oa_stream *stream)
{
	u32 gtt_offset = xe_bo_ggtt_addr(stream->oa_buffer.bo);
	u32 tail, hw_tail, partial_report_size, available;
	int report_size = stream->oa_buffer.format->size;
	unsigned long flags;
<<<<<<< HEAD
	bool pollin;
=======
>>>>>>> e8a457b7

	spin_lock_irqsave(&stream->oa_buffer.ptr_lock, flags);

	hw_tail = xe_oa_hw_tail_read(stream);
	hw_tail -= gtt_offset;

	/*
	 * The tail pointer increases in 64 byte (cacheline size), not in report_size
	 * increments. Also report size may not be a power of 2. Compute potential
	 * partially landed report in OA buffer.
	 */
	partial_report_size = xe_oa_circ_diff(stream, hw_tail, stream->oa_buffer.tail);
	partial_report_size %= report_size;

	/* Subtract partial amount off the tail */
	hw_tail = xe_oa_circ_diff(stream, hw_tail, partial_report_size);

	tail = hw_tail;

	/*
	 * Walk the stream backward until we find a report with report id and timestamp
	 * not 0. We can't tell whether a report has fully landed in memory before the
	 * report id and timestamp of the following report have landed.
	 *
	 * This is assuming that the writes of the OA unit land in memory in the order
	 * they were written.  If not : (╯°□°）╯︵ ┻━┻
	 */
	while (xe_oa_circ_diff(stream, tail, stream->oa_buffer.tail) >= report_size) {
		void *report = stream->oa_buffer.vaddr + tail;

		if (oa_report_id(stream, report) || oa_timestamp(stream, report))
			break;

		tail = xe_oa_circ_diff(stream, tail, report_size);
	}

	if (xe_oa_circ_diff(stream, hw_tail, tail) > report_size)
		drm_dbg(&stream->oa->xe->drm,
			"unlanded report(s) head=0x%x tail=0x%x hw_tail=0x%x\n",
			stream->oa_buffer.head, tail, hw_tail);

	stream->oa_buffer.tail = tail;

	available = xe_oa_circ_diff(stream, stream->oa_buffer.tail, stream->oa_buffer.head);
<<<<<<< HEAD
	pollin = available >= stream->wait_num_reports * report_size;
=======
	stream->pollin = available >= stream->wait_num_reports * report_size;
>>>>>>> e8a457b7

	spin_unlock_irqrestore(&stream->oa_buffer.ptr_lock, flags);

	return stream->pollin;
}

static enum hrtimer_restart xe_oa_poll_check_timer_cb(struct hrtimer *hrtimer)
{
	struct xe_oa_stream *stream =
		container_of(hrtimer, typeof(*stream), poll_check_timer);

	if (xe_oa_buffer_check_unlocked(stream))
		wake_up(&stream->poll_wq);

	hrtimer_forward_now(hrtimer, ns_to_ktime(stream->poll_period_ns));

	return HRTIMER_RESTART;
}

static int xe_oa_append_report(struct xe_oa_stream *stream, char __user *buf,
			       size_t count, size_t *offset, const u8 *report)
{
	int report_size = stream->oa_buffer.format->size;
	int report_size_partial;
	u8 *oa_buf_end;

	if ((count - *offset) < report_size)
		return -ENOSPC;

	buf += *offset;

	oa_buf_end = stream->oa_buffer.vaddr + stream->oa_buffer.circ_size;
	report_size_partial = oa_buf_end - report;

	if (report_size_partial < report_size) {
		if (copy_to_user(buf, report, report_size_partial))
			return -EFAULT;
		buf += report_size_partial;

		if (copy_to_user(buf, stream->oa_buffer.vaddr,
				 report_size - report_size_partial))
			return -EFAULT;
	} else if (copy_to_user(buf, report, report_size)) {
		return -EFAULT;
	}

	*offset += report_size;

	return 0;
}

static int xe_oa_append_reports(struct xe_oa_stream *stream, char __user *buf,
				size_t count, size_t *offset)
{
	int report_size = stream->oa_buffer.format->size;
	u8 *oa_buf_base = stream->oa_buffer.vaddr;
	u32 gtt_offset = xe_bo_ggtt_addr(stream->oa_buffer.bo);
	size_t start_offset = *offset;
	unsigned long flags;
	u32 head, tail;
	int ret = 0;

	spin_lock_irqsave(&stream->oa_buffer.ptr_lock, flags);
	head = stream->oa_buffer.head;
	tail = stream->oa_buffer.tail;
	spin_unlock_irqrestore(&stream->oa_buffer.ptr_lock, flags);

	xe_assert(stream->oa->xe,
		  head < stream->oa_buffer.circ_size && tail < stream->oa_buffer.circ_size);

	for (; xe_oa_circ_diff(stream, tail, head);
	     head = xe_oa_circ_incr(stream, head, report_size)) {
		u8 *report = oa_buf_base + head;

		ret = xe_oa_append_report(stream, buf, count, offset, report);
		if (ret)
			break;

		if (!(stream->oa_buffer.circ_size % report_size)) {
			/* Clear out report id and timestamp to detect unlanded reports */
			oa_report_id_clear(stream, (void *)report);
			oa_timestamp_clear(stream, (void *)report);
		} else {
			u8 *oa_buf_end = stream->oa_buffer.vaddr + stream->oa_buffer.circ_size;
			u32 part = oa_buf_end - report;

			/* Zero out the entire report */
			if (report_size <= part) {
				memset(report, 0, report_size);
			} else {
				memset(report, 0, part);
				memset(oa_buf_base, 0, report_size - part);
			}
		}
	}

	if (start_offset != *offset) {
		struct xe_reg oaheadptr = __oa_regs(stream)->oa_head_ptr;

		spin_lock_irqsave(&stream->oa_buffer.ptr_lock, flags);
		xe_mmio_write32(&stream->gt->mmio, oaheadptr,
				(head + gtt_offset) & OAG_OAHEADPTR_MASK);
		stream->oa_buffer.head = head;
		spin_unlock_irqrestore(&stream->oa_buffer.ptr_lock, flags);
	}

	return ret;
}

static void xe_oa_init_oa_buffer(struct xe_oa_stream *stream)
{
	u32 gtt_offset = xe_bo_ggtt_addr(stream->oa_buffer.bo);
	int size_exponent = __ffs(stream->oa_buffer.bo->size);
	u32 oa_buf = gtt_offset | OAG_OABUFFER_MEMORY_SELECT;
	struct xe_mmio *mmio = &stream->gt->mmio;
	unsigned long flags;

	/*
	 * If oa buffer size is more than 16MB (exponent greater than 24), the
	 * oa buffer size field is multiplied by 8 in xe_oa_enable_metric_set.
	 */
	oa_buf |= REG_FIELD_PREP(OABUFFER_SIZE_MASK,
		size_exponent > 24 ? size_exponent - 20 : size_exponent - 17);

	spin_lock_irqsave(&stream->oa_buffer.ptr_lock, flags);

	xe_mmio_write32(mmio, __oa_regs(stream)->oa_status, 0);
	xe_mmio_write32(mmio, __oa_regs(stream)->oa_head_ptr,
			gtt_offset & OAG_OAHEADPTR_MASK);
	stream->oa_buffer.head = 0;
	/*
	 * PRM says: "This MMIO must be set before the OATAILPTR register and after the
	 * OAHEADPTR register. This is to enable proper functionality of the overflow bit".
	 */
	xe_mmio_write32(mmio, __oa_regs(stream)->oa_buffer, oa_buf);
	xe_mmio_write32(mmio, __oa_regs(stream)->oa_tail_ptr,
			gtt_offset & OAG_OATAILPTR_MASK);

	/* Mark that we need updated tail pointer to read from */
	stream->oa_buffer.tail = 0;

	spin_unlock_irqrestore(&stream->oa_buffer.ptr_lock, flags);

	/* Zero out the OA buffer since we rely on zero report id and timestamp fields */
	memset(stream->oa_buffer.vaddr, 0, stream->oa_buffer.bo->size);
}

static u32 __format_to_oactrl(const struct xe_oa_format *format, int counter_sel_mask)
{
	return ((format->counter_select << (ffs(counter_sel_mask) - 1)) & counter_sel_mask) |
		REG_FIELD_PREP(OA_OACONTROL_REPORT_BC_MASK, format->bc_report) |
		REG_FIELD_PREP(OA_OACONTROL_COUNTER_SIZE_MASK, format->counter_size);
}

static u32 __oa_ccs_select(struct xe_oa_stream *stream)
{
	u32 val;

	if (stream->hwe->class != XE_ENGINE_CLASS_COMPUTE)
		return 0;

	val = REG_FIELD_PREP(OAG_OACONTROL_OA_CCS_SELECT_MASK, stream->hwe->instance);
	xe_assert(stream->oa->xe,
		  REG_FIELD_GET(OAG_OACONTROL_OA_CCS_SELECT_MASK, val) == stream->hwe->instance);
	return val;
}

static u32 __oactrl_used_bits(struct xe_oa_stream *stream)
{
	return stream->hwe->oa_unit->type == DRM_XE_OA_UNIT_TYPE_OAG ?
		OAG_OACONTROL_USED_BITS : OAM_OACONTROL_USED_BITS;
}

static void xe_oa_enable(struct xe_oa_stream *stream)
{
	const struct xe_oa_format *format = stream->oa_buffer.format;
	const struct xe_oa_regs *regs;
	u32 val;

	/*
	 * BSpec: 46822: Bit 0. Even if stream->sample is 0, for OAR to function, the OA
	 * buffer must be correctly initialized
	 */
	xe_oa_init_oa_buffer(stream);

	regs = __oa_regs(stream);
	val = __format_to_oactrl(format, regs->oa_ctrl_counter_select_mask) |
		__oa_ccs_select(stream) | OAG_OACONTROL_OA_COUNTER_ENABLE;

	if (GRAPHICS_VER(stream->oa->xe) >= 20 &&
	    stream->hwe->oa_unit->type == DRM_XE_OA_UNIT_TYPE_OAG)
		val |= OAG_OACONTROL_OA_PES_DISAG_EN;

	xe_mmio_rmw32(&stream->gt->mmio, regs->oa_ctrl, __oactrl_used_bits(stream), val);
}

static void xe_oa_disable(struct xe_oa_stream *stream)
{
	struct xe_mmio *mmio = &stream->gt->mmio;

	xe_mmio_rmw32(mmio, __oa_regs(stream)->oa_ctrl, __oactrl_used_bits(stream), 0);
	if (xe_mmio_wait32(mmio, __oa_regs(stream)->oa_ctrl,
			   OAG_OACONTROL_OA_COUNTER_ENABLE, 0, 50000, NULL, false))
		drm_err(&stream->oa->xe->drm,
			"wait for OA to be disabled timed out\n");

	if (GRAPHICS_VERx100(stream->oa->xe) <= 1270 && GRAPHICS_VERx100(stream->oa->xe) != 1260) {
		/* <= XE_METEORLAKE except XE_PVC */
		xe_mmio_write32(mmio, OA_TLB_INV_CR, 1);
		if (xe_mmio_wait32(mmio, OA_TLB_INV_CR, 1, 0, 50000, NULL, false))
			drm_err(&stream->oa->xe->drm,
				"wait for OA tlb invalidate timed out\n");
	}
}

static int xe_oa_wait_unlocked(struct xe_oa_stream *stream)
{
	/* We might wait indefinitely if periodic sampling is not enabled */
	if (!stream->periodic)
		return -EINVAL;

	return wait_event_interruptible(stream->poll_wq,
					xe_oa_buffer_check_unlocked(stream));
}

#define OASTATUS_RELEVANT_BITS (OASTATUS_MMIO_TRG_Q_FULL | OASTATUS_COUNTER_OVERFLOW | \
				OASTATUS_BUFFER_OVERFLOW | OASTATUS_REPORT_LOST)

static int __xe_oa_read(struct xe_oa_stream *stream, char __user *buf,
			size_t count, size_t *offset)
{
	/* Only clear our bits to avoid side-effects */
	stream->oa_status = xe_mmio_rmw32(&stream->gt->mmio, __oa_regs(stream)->oa_status,
					  OASTATUS_RELEVANT_BITS, 0);
	/*
	 * Signal to userspace that there is non-zero OA status to read via
	 * @DRM_XE_OBSERVATION_IOCTL_STATUS observation stream fd ioctl
	 */
	if (stream->oa_status & OASTATUS_RELEVANT_BITS)
		return -EIO;

	return xe_oa_append_reports(stream, buf, count, offset);
}

static ssize_t xe_oa_read(struct file *file, char __user *buf,
			  size_t count, loff_t *ppos)
{
	struct xe_oa_stream *stream = file->private_data;
	size_t offset = 0;
	int ret;

	/* Can't read from disabled streams */
	if (!stream->enabled || !stream->sample)
		return -EINVAL;

	if (!(file->f_flags & O_NONBLOCK)) {
		do {
			ret = xe_oa_wait_unlocked(stream);
			if (ret)
				return ret;

			mutex_lock(&stream->stream_lock);
			ret = __xe_oa_read(stream, buf, count, &offset);
			mutex_unlock(&stream->stream_lock);
		} while (!offset && !ret);
	} else {
		xe_oa_buffer_check_unlocked(stream);
		mutex_lock(&stream->stream_lock);
		ret = __xe_oa_read(stream, buf, count, &offset);
		mutex_unlock(&stream->stream_lock);
	}

	/*
	 * Typically we clear pollin here in order to wait for the new hrtimer callback
	 * before unblocking. The exception to this is if __xe_oa_read returns -ENOSPC,
	 * which means that more OA data is available than could fit in the user provided
	 * buffer. In this case we want the next poll() call to not block.
	 *
	 * Also in case of -EIO, we have already waited for data before returning
	 * -EIO, so need to wait again
	 */
	if (ret != -ENOSPC && ret != -EIO)
		stream->pollin = false;

	/* Possible values for ret are 0, -EFAULT, -ENOSPC, -EIO, -EINVAL, ... */
	return offset ?: (ret ?: -EAGAIN);
}

static __poll_t xe_oa_poll_locked(struct xe_oa_stream *stream,
				  struct file *file, poll_table *wait)
{
	__poll_t events = 0;

	poll_wait(file, &stream->poll_wq, wait);

	/*
	 * We don't explicitly check whether there's something to read here since this
	 * path may be hot depending on what else userspace is polling, or on the timeout
	 * in use. We rely on hrtimer xe_oa_poll_check_timer_cb to notify us when there
	 * are samples to read
	 */
	if (stream->pollin)
		events |= EPOLLIN;

	return events;
}

static __poll_t xe_oa_poll(struct file *file, poll_table *wait)
{
	struct xe_oa_stream *stream = file->private_data;
	__poll_t ret;

	mutex_lock(&stream->stream_lock);
	ret = xe_oa_poll_locked(stream, file, wait);
	mutex_unlock(&stream->stream_lock);

	return ret;
}

static void xe_oa_lock_vma(struct xe_exec_queue *q)
{
	if (q->vm) {
		down_read(&q->vm->lock);
		xe_vm_lock(q->vm, false);
	}
}

static void xe_oa_unlock_vma(struct xe_exec_queue *q)
{
	if (q->vm) {
		xe_vm_unlock(q->vm);
		up_read(&q->vm->lock);
	}
}

static struct dma_fence *xe_oa_submit_bb(struct xe_oa_stream *stream, enum xe_oa_submit_deps deps,
					 struct xe_bb *bb)
{
	struct xe_exec_queue *q = stream->exec_q ?: stream->k_exec_q;
	struct xe_sched_job *job;
	struct dma_fence *fence;
	int err = 0;

	xe_oa_lock_vma(q);

	job = xe_bb_create_job(q, bb);
	if (IS_ERR(job)) {
		err = PTR_ERR(job);
		goto exit;
	}
	job->ggtt = true;

	if (deps == XE_OA_SUBMIT_ADD_DEPS) {
		for (int i = 0; i < stream->num_syncs && !err; i++)
			err = xe_sync_entry_add_deps(&stream->syncs[i], job);
		if (err) {
			drm_dbg(&stream->oa->xe->drm, "xe_sync_entry_add_deps err %d\n", err);
			goto err_put_job;
		}
	}

	xe_sched_job_arm(job);
	fence = dma_fence_get(&job->drm.s_fence->finished);
	xe_sched_job_push(job);

	xe_oa_unlock_vma(q);

	return fence;
err_put_job:
	xe_sched_job_put(job);
exit:
	xe_oa_unlock_vma(q);
	return ERR_PTR(err);
}

static void write_cs_mi_lri(struct xe_bb *bb, const struct xe_oa_reg *reg_data, u32 n_regs)
{
	u32 i;

#define MI_LOAD_REGISTER_IMM_MAX_REGS (126)

	for (i = 0; i < n_regs; i++) {
		if ((i % MI_LOAD_REGISTER_IMM_MAX_REGS) == 0) {
			u32 n_lri = min_t(u32, n_regs - i,
					  MI_LOAD_REGISTER_IMM_MAX_REGS);

			bb->cs[bb->len++] = MI_LOAD_REGISTER_IMM | MI_LRI_NUM_REGS(n_lri);
		}
		bb->cs[bb->len++] = reg_data[i].addr.addr;
		bb->cs[bb->len++] = reg_data[i].value;
	}
}

static int num_lri_dwords(int num_regs)
{
	int count = 0;

	if (num_regs > 0) {
		count += DIV_ROUND_UP(num_regs, MI_LOAD_REGISTER_IMM_MAX_REGS);
		count += num_regs * 2;
	}

	return count;
}

static void xe_oa_free_oa_buffer(struct xe_oa_stream *stream)
{
	xe_bo_unpin_map_no_vm(stream->oa_buffer.bo);
}

static void xe_oa_free_configs(struct xe_oa_stream *stream)
{
	struct xe_oa_config_bo *oa_bo, *tmp;

	xe_oa_config_put(stream->oa_config);
	llist_for_each_entry_safe(oa_bo, tmp, stream->oa_config_bos.first, node)
		free_oa_config_bo(oa_bo, stream->last_fence);
	dma_fence_put(stream->last_fence);
}

static int xe_oa_load_with_lri(struct xe_oa_stream *stream, struct xe_oa_reg *reg_lri, u32 count)
{
	struct dma_fence *fence;
	struct xe_bb *bb;
	int err;

	bb = xe_bb_new(stream->gt, 2 * count + 1, false);
	if (IS_ERR(bb)) {
		err = PTR_ERR(bb);
		goto exit;
	}

	write_cs_mi_lri(bb, reg_lri, count);

	fence = xe_oa_submit_bb(stream, XE_OA_SUBMIT_NO_DEPS, bb);
	if (IS_ERR(fence)) {
		err = PTR_ERR(fence);
		goto free_bb;
	}
	xe_bb_free(bb, fence);
	dma_fence_put(fence);

	return 0;
free_bb:
	xe_bb_free(bb, NULL);
exit:
	return err;
}

static int xe_oa_configure_oar_context(struct xe_oa_stream *stream, bool enable)
{
	const struct xe_oa_format *format = stream->oa_buffer.format;
	u32 oacontrol = __format_to_oactrl(format, OAR_OACONTROL_COUNTER_SEL_MASK) |
		(enable ? OAR_OACONTROL_COUNTER_ENABLE : 0);

	struct xe_oa_reg reg_lri[] = {
		{
			OACTXCONTROL(stream->hwe->mmio_base),
			enable ? OA_COUNTER_RESUME : 0,
		},
		{
			OAR_OACONTROL,
			oacontrol,
		},
		{
			RING_CONTEXT_CONTROL(stream->hwe->mmio_base),
			_MASKED_FIELD(CTX_CTRL_OAC_CONTEXT_ENABLE,
				      enable ? CTX_CTRL_OAC_CONTEXT_ENABLE : 0)
		},
	};

	return xe_oa_load_with_lri(stream, reg_lri, ARRAY_SIZE(reg_lri));
}

static int xe_oa_configure_oac_context(struct xe_oa_stream *stream, bool enable)
{
	const struct xe_oa_format *format = stream->oa_buffer.format;
	u32 oacontrol = __format_to_oactrl(format, OAR_OACONTROL_COUNTER_SEL_MASK) |
		(enable ? OAR_OACONTROL_COUNTER_ENABLE : 0);
	struct xe_oa_reg reg_lri[] = {
		{
			OACTXCONTROL(stream->hwe->mmio_base),
			enable ? OA_COUNTER_RESUME : 0,
		},
		{
			OAC_OACONTROL,
			oacontrol
		},
		{
			RING_CONTEXT_CONTROL(stream->hwe->mmio_base),
			_MASKED_FIELD(CTX_CTRL_OAC_CONTEXT_ENABLE,
				      enable ? CTX_CTRL_OAC_CONTEXT_ENABLE : 0) |
			_MASKED_FIELD(CTX_CTRL_RUN_ALONE, enable ? CTX_CTRL_RUN_ALONE : 0),
		},
	};

	/* Set ccs select to enable programming of OAC_OACONTROL */
	xe_mmio_write32(&stream->gt->mmio, __oa_regs(stream)->oa_ctrl,
			__oa_ccs_select(stream));

	return xe_oa_load_with_lri(stream, reg_lri, ARRAY_SIZE(reg_lri));
}

static int xe_oa_configure_oa_context(struct xe_oa_stream *stream, bool enable)
{
	switch (stream->hwe->class) {
	case XE_ENGINE_CLASS_RENDER:
		return xe_oa_configure_oar_context(stream, enable);
	case XE_ENGINE_CLASS_COMPUTE:
		return xe_oa_configure_oac_context(stream, enable);
	default:
		/* Video engines do not support MI_REPORT_PERF_COUNT */
		return 0;
	}
}

#define HAS_OA_BPC_REPORTING(xe) (GRAPHICS_VERx100(xe) >= 1255)

static u32 oag_configure_mmio_trigger(const struct xe_oa_stream *stream, bool enable)
{
	return _MASKED_FIELD(OAG_OA_DEBUG_DISABLE_MMIO_TRG,
			     enable && stream && stream->sample ?
			     0 : OAG_OA_DEBUG_DISABLE_MMIO_TRG);
}

static void xe_oa_disable_metric_set(struct xe_oa_stream *stream)
{
	struct xe_mmio *mmio = &stream->gt->mmio;
	u32 sqcnt1;

	/* Enable thread stall DOP gating and EU DOP gating. */
	if (XE_WA(stream->gt, 1508761755)) {
		xe_gt_mcr_multicast_write(stream->gt, ROW_CHICKEN,
					  _MASKED_BIT_DISABLE(STALL_DOP_GATING_DISABLE));
		xe_gt_mcr_multicast_write(stream->gt, ROW_CHICKEN2,
					  _MASKED_BIT_DISABLE(DISABLE_DOP_GATING));
	}

	xe_mmio_write32(mmio, __oa_regs(stream)->oa_debug,
			oag_configure_mmio_trigger(stream, false));

	/* disable the context save/restore or OAR counters */
	if (stream->exec_q)
		xe_oa_configure_oa_context(stream, false);

	/* Make sure we disable noa to save power. */
	xe_mmio_rmw32(mmio, RPM_CONFIG1, GT_NOA_ENABLE, 0);

	sqcnt1 = SQCNT1_PMON_ENABLE |
		 (HAS_OA_BPC_REPORTING(stream->oa->xe) ? SQCNT1_OABPC : 0);

	/* Reset PMON Enable to save power. */
	xe_mmio_rmw32(mmio, XELPMP_SQCNT1, sqcnt1, 0);
}

static void xe_oa_stream_destroy(struct xe_oa_stream *stream)
{
	struct xe_oa_unit *u = stream->hwe->oa_unit;
	struct xe_gt *gt = stream->hwe->gt;

	if (WARN_ON(stream != u->exclusive_stream))
		return;

	WRITE_ONCE(u->exclusive_stream, NULL);

	mutex_destroy(&stream->stream_lock);

	xe_oa_disable_metric_set(stream);
	xe_exec_queue_put(stream->k_exec_q);

	xe_oa_free_oa_buffer(stream);

	xe_force_wake_put(gt_to_fw(gt), XE_FORCEWAKE_ALL);
	xe_pm_runtime_put(stream->oa->xe);

	/* Wa_1509372804:pvc: Unset the override of GUCRC mode to enable rc6 */
	if (stream->override_gucrc)
		xe_gt_WARN_ON(gt, xe_guc_pc_unset_gucrc_mode(&gt->uc.guc.pc));

	xe_oa_free_configs(stream);
	xe_file_put(stream->xef);
}

static int xe_oa_alloc_oa_buffer(struct xe_oa_stream *stream, size_t size)
{
	struct xe_bo *bo;

	bo = xe_bo_create_pin_map(stream->oa->xe, stream->gt->tile, NULL,
				  size, ttm_bo_type_kernel,
				  XE_BO_FLAG_SYSTEM | XE_BO_FLAG_GGTT);
	if (IS_ERR(bo))
		return PTR_ERR(bo);

	stream->oa_buffer.bo = bo;
	/* mmap implementation requires OA buffer to be in system memory */
	xe_assert(stream->oa->xe, bo->vmap.is_iomem == 0);
	stream->oa_buffer.vaddr = bo->vmap.vaddr;
	return 0;
}

static struct xe_oa_config_bo *
__xe_oa_alloc_config_buffer(struct xe_oa_stream *stream, struct xe_oa_config *oa_config)
{
	struct xe_oa_config_bo *oa_bo;
	size_t config_length;
	struct xe_bb *bb;

	oa_bo = kzalloc(sizeof(*oa_bo), GFP_KERNEL);
	if (!oa_bo)
		return ERR_PTR(-ENOMEM);

	config_length = num_lri_dwords(oa_config->regs_len);
	config_length = ALIGN(sizeof(u32) * config_length, XE_PAGE_SIZE) / sizeof(u32);

	bb = xe_bb_new(stream->gt, config_length, false);
	if (IS_ERR(bb))
		goto err_free;

	write_cs_mi_lri(bb, oa_config->regs, oa_config->regs_len);

	oa_bo->bb = bb;
	oa_bo->oa_config = xe_oa_config_get(oa_config);
	llist_add(&oa_bo->node, &stream->oa_config_bos);

	return oa_bo;
err_free:
	kfree(oa_bo);
	return ERR_CAST(bb);
}

static struct xe_oa_config_bo *
xe_oa_alloc_config_buffer(struct xe_oa_stream *stream, struct xe_oa_config *oa_config)
{
	struct xe_oa_config_bo *oa_bo;

	/* Look for the buffer in the already allocated BOs attached to the stream */
	llist_for_each_entry(oa_bo, stream->oa_config_bos.first, node) {
		if (oa_bo->oa_config == oa_config &&
		    memcmp(oa_bo->oa_config->uuid, oa_config->uuid,
			   sizeof(oa_config->uuid)) == 0)
			goto out;
	}

	oa_bo = __xe_oa_alloc_config_buffer(stream, oa_config);
out:
	return oa_bo;
}

static void xe_oa_update_last_fence(struct xe_oa_stream *stream, struct dma_fence *fence)
{
	dma_fence_put(stream->last_fence);
	stream->last_fence = dma_fence_get(fence);
}

static void xe_oa_fence_work_fn(struct work_struct *w)
{
	struct xe_oa_fence *ofence = container_of(w, typeof(*ofence), work.work);

	/* Signal fence to indicate new OA configuration is active */
	dma_fence_signal(&ofence->base);
	dma_fence_put(&ofence->base);
}

static void xe_oa_config_cb(struct dma_fence *fence, struct dma_fence_cb *cb)
{
	/* Additional empirical delay needed for NOA programming after registers are written */
#define NOA_PROGRAM_ADDITIONAL_DELAY_US 500

	struct xe_oa_fence *ofence = container_of(cb, typeof(*ofence), cb);

	INIT_DELAYED_WORK(&ofence->work, xe_oa_fence_work_fn);
	queue_delayed_work(system_unbound_wq, &ofence->work,
			   usecs_to_jiffies(NOA_PROGRAM_ADDITIONAL_DELAY_US));
	dma_fence_put(fence);
}

static const char *xe_oa_get_driver_name(struct dma_fence *fence)
{
	return "xe_oa";
}

static const char *xe_oa_get_timeline_name(struct dma_fence *fence)
{
	return "unbound";
}

static const struct dma_fence_ops xe_oa_fence_ops = {
	.get_driver_name = xe_oa_get_driver_name,
	.get_timeline_name = xe_oa_get_timeline_name,
};

static int xe_oa_emit_oa_config(struct xe_oa_stream *stream, struct xe_oa_config *config)
{
#define NOA_PROGRAM_ADDITIONAL_DELAY_US 500
	struct xe_oa_config_bo *oa_bo;
	struct xe_oa_fence *ofence;
	int i, err, num_signal = 0;
	struct dma_fence *fence;

	ofence = kzalloc(sizeof(*ofence), GFP_KERNEL);
	if (!ofence) {
		err = -ENOMEM;
		goto exit;
	}

	oa_bo = xe_oa_alloc_config_buffer(stream, config);
	if (IS_ERR(oa_bo)) {
		err = PTR_ERR(oa_bo);
		goto exit;
	}

	/* Emit OA configuration batch */
	fence = xe_oa_submit_bb(stream, XE_OA_SUBMIT_ADD_DEPS, oa_bo->bb);
	if (IS_ERR(fence)) {
		err = PTR_ERR(fence);
		goto exit;
	}

	/* Point of no return: initialize and set fence to signal */
	spin_lock_init(&ofence->lock);
	dma_fence_init(&ofence->base, &xe_oa_fence_ops, &ofence->lock, 0, 0);

	for (i = 0; i < stream->num_syncs; i++) {
		if (stream->syncs[i].flags & DRM_XE_SYNC_FLAG_SIGNAL)
			num_signal++;
		xe_sync_entry_signal(&stream->syncs[i], &ofence->base);
	}

	/* Additional dma_fence_get in case we dma_fence_wait */
	if (!num_signal)
		dma_fence_get(&ofence->base);

	/* Update last fence too before adding callback */
	xe_oa_update_last_fence(stream, fence);

	/* Add job fence callback to schedule work to signal ofence->base */
	err = dma_fence_add_callback(fence, &ofence->cb, xe_oa_config_cb);
	xe_gt_assert(stream->gt, !err || err == -ENOENT);
	if (err == -ENOENT)
		xe_oa_config_cb(fence, &ofence->cb);

	/* If nothing needs to be signaled we wait synchronously */
	if (!num_signal) {
		dma_fence_wait(&ofence->base, false);
		dma_fence_put(&ofence->base);
	}

	/* Done with syncs */
	for (i = 0; i < stream->num_syncs; i++)
		xe_sync_entry_cleanup(&stream->syncs[i]);
	kfree(stream->syncs);

	return 0;
exit:
	kfree(ofence);
	return err;
}

static u32 oag_report_ctx_switches(const struct xe_oa_stream *stream)
{
	/* If user didn't require OA reports, ask HW not to emit ctx switch reports */
	return _MASKED_FIELD(OAG_OA_DEBUG_DISABLE_CTX_SWITCH_REPORTS,
			     stream->sample ?
			     0 : OAG_OA_DEBUG_DISABLE_CTX_SWITCH_REPORTS);
}

static u32 oag_buf_size_select(const struct xe_oa_stream *stream)
{
	return _MASKED_FIELD(OAG_OA_DEBUG_BUF_SIZE_SELECT,
			     stream->oa_buffer.bo->size > SZ_16M ?
			     OAG_OA_DEBUG_BUF_SIZE_SELECT : 0);
}

static int xe_oa_enable_metric_set(struct xe_oa_stream *stream)
{
	struct xe_mmio *mmio = &stream->gt->mmio;
	u32 oa_debug, sqcnt1;
	int ret;

	/*
	 * EU NOA signals behave incorrectly if EU clock gating is enabled.
	 * Disable thread stall DOP gating and EU DOP gating.
	 */
	if (XE_WA(stream->gt, 1508761755)) {
		xe_gt_mcr_multicast_write(stream->gt, ROW_CHICKEN,
					  _MASKED_BIT_ENABLE(STALL_DOP_GATING_DISABLE));
		xe_gt_mcr_multicast_write(stream->gt, ROW_CHICKEN2,
					  _MASKED_BIT_ENABLE(DISABLE_DOP_GATING));
	}

	/* Disable clk ratio reports */
	oa_debug = OAG_OA_DEBUG_DISABLE_CLK_RATIO_REPORTS |
		OAG_OA_DEBUG_INCLUDE_CLK_RATIO;

	if (GRAPHICS_VER(stream->oa->xe) >= 20)
		oa_debug |=
			/* The three bits below are needed to get PEC counters running */
			OAG_OA_DEBUG_START_TRIGGER_SCOPE_CONTROL |
			OAG_OA_DEBUG_DISABLE_START_TRG_2_COUNT_QUAL |
			OAG_OA_DEBUG_DISABLE_START_TRG_1_COUNT_QUAL;

	xe_mmio_write32(mmio, __oa_regs(stream)->oa_debug,
			_MASKED_BIT_ENABLE(oa_debug) |
			oag_report_ctx_switches(stream) |
			oag_buf_size_select(stream) |
			oag_configure_mmio_trigger(stream, true));

	xe_mmio_write32(mmio, __oa_regs(stream)->oa_ctx_ctrl, stream->periodic ?
			(OAG_OAGLBCTXCTRL_COUNTER_RESUME |
			 OAG_OAGLBCTXCTRL_TIMER_ENABLE |
			 REG_FIELD_PREP(OAG_OAGLBCTXCTRL_TIMER_PERIOD_MASK,
					stream->period_exponent)) : 0);

	/*
	 * Initialize Super Queue Internal Cnt Register
	 * Set PMON Enable in order to collect valid metrics
	 * Enable bytes per clock reporting
	 */
	sqcnt1 = SQCNT1_PMON_ENABLE |
		 (HAS_OA_BPC_REPORTING(stream->oa->xe) ? SQCNT1_OABPC : 0);

	xe_mmio_rmw32(mmio, XELPMP_SQCNT1, 0, sqcnt1);

	/* Configure OAR/OAC */
	if (stream->exec_q) {
		ret = xe_oa_configure_oa_context(stream, true);
		if (ret)
			return ret;
	}

	return xe_oa_emit_oa_config(stream, stream->oa_config);
}

static int decode_oa_format(struct xe_oa *oa, u64 fmt, enum xe_oa_format_name *name)
{
	u32 counter_size = FIELD_GET(DRM_XE_OA_FORMAT_MASK_COUNTER_SIZE, fmt);
	u32 counter_sel = FIELD_GET(DRM_XE_OA_FORMAT_MASK_COUNTER_SEL, fmt);
	u32 bc_report = FIELD_GET(DRM_XE_OA_FORMAT_MASK_BC_REPORT, fmt);
	u32 type = FIELD_GET(DRM_XE_OA_FORMAT_MASK_FMT_TYPE, fmt);
	int idx;

	for_each_set_bit(idx, oa->format_mask, __XE_OA_FORMAT_MAX) {
		const struct xe_oa_format *f = &oa->oa_formats[idx];

		if (counter_size == f->counter_size && bc_report == f->bc_report &&
		    type == f->type && counter_sel == f->counter_select) {
			*name = idx;
			return 0;
		}
	}

	return -EINVAL;
}

static int xe_oa_set_prop_oa_unit_id(struct xe_oa *oa, u64 value,
				     struct xe_oa_open_param *param)
{
	if (value >= oa->oa_unit_ids) {
		drm_dbg(&oa->xe->drm, "OA unit ID out of range %lld\n", value);
		return -EINVAL;
	}
	param->oa_unit_id = value;
	return 0;
}

static int xe_oa_set_prop_sample_oa(struct xe_oa *oa, u64 value,
				    struct xe_oa_open_param *param)
{
	param->sample = value;
	return 0;
}

static int xe_oa_set_prop_metric_set(struct xe_oa *oa, u64 value,
				     struct xe_oa_open_param *param)
{
	param->metric_set = value;
	return 0;
}

static int xe_oa_set_prop_oa_format(struct xe_oa *oa, u64 value,
				    struct xe_oa_open_param *param)
{
	int ret = decode_oa_format(oa, value, &param->oa_format);

	if (ret) {
		drm_dbg(&oa->xe->drm, "Unsupported OA report format %#llx\n", value);
		return ret;
	}
	return 0;
}

static int xe_oa_set_prop_oa_exponent(struct xe_oa *oa, u64 value,
				      struct xe_oa_open_param *param)
{
#define OA_EXPONENT_MAX 31

	if (value > OA_EXPONENT_MAX) {
		drm_dbg(&oa->xe->drm, "OA timer exponent too high (> %u)\n", OA_EXPONENT_MAX);
		return -EINVAL;
	}
	param->period_exponent = value;
	return 0;
}

static int xe_oa_set_prop_disabled(struct xe_oa *oa, u64 value,
				   struct xe_oa_open_param *param)
{
	param->disabled = value;
	return 0;
}

static int xe_oa_set_prop_exec_queue_id(struct xe_oa *oa, u64 value,
					struct xe_oa_open_param *param)
{
	param->exec_queue_id = value;
	return 0;
}

static int xe_oa_set_prop_engine_instance(struct xe_oa *oa, u64 value,
					  struct xe_oa_open_param *param)
{
	param->engine_instance = value;
	return 0;
}

static int xe_oa_set_no_preempt(struct xe_oa *oa, u64 value,
				struct xe_oa_open_param *param)
{
	param->no_preempt = value;
	return 0;
}

static int xe_oa_set_prop_num_syncs(struct xe_oa *oa, u64 value,
				    struct xe_oa_open_param *param)
{
	param->num_syncs = value;
	return 0;
}

static int xe_oa_set_prop_syncs_user(struct xe_oa *oa, u64 value,
				     struct xe_oa_open_param *param)
{
	param->syncs_user = u64_to_user_ptr(value);
	return 0;
}

static int xe_oa_set_prop_oa_buffer_size(struct xe_oa *oa, u64 value,
					 struct xe_oa_open_param *param)
{
	if (!is_power_of_2(value) || value < SZ_128K || value > SZ_128M) {
		drm_dbg(&oa->xe->drm, "OA buffer size invalid %llu\n", value);
		return -EINVAL;
	}
	param->oa_buffer_size = value;
	return 0;
}

static int xe_oa_set_prop_wait_num_reports(struct xe_oa *oa, u64 value,
					   struct xe_oa_open_param *param)
{
	if (!value) {
		drm_dbg(&oa->xe->drm, "wait_num_reports %llu\n", value);
		return -EINVAL;
	}
	param->wait_num_reports = value;
	return 0;
}

static int xe_oa_set_prop_ret_inval(struct xe_oa *oa, u64 value,
				    struct xe_oa_open_param *param)
{
	return -EINVAL;
}

typedef int (*xe_oa_set_property_fn)(struct xe_oa *oa, u64 value,
				     struct xe_oa_open_param *param);
static const xe_oa_set_property_fn xe_oa_set_property_funcs_open[] = {
	[DRM_XE_OA_PROPERTY_OA_UNIT_ID] = xe_oa_set_prop_oa_unit_id,
	[DRM_XE_OA_PROPERTY_SAMPLE_OA] = xe_oa_set_prop_sample_oa,
	[DRM_XE_OA_PROPERTY_OA_METRIC_SET] = xe_oa_set_prop_metric_set,
	[DRM_XE_OA_PROPERTY_OA_FORMAT] = xe_oa_set_prop_oa_format,
	[DRM_XE_OA_PROPERTY_OA_PERIOD_EXPONENT] = xe_oa_set_prop_oa_exponent,
	[DRM_XE_OA_PROPERTY_OA_DISABLED] = xe_oa_set_prop_disabled,
	[DRM_XE_OA_PROPERTY_EXEC_QUEUE_ID] = xe_oa_set_prop_exec_queue_id,
	[DRM_XE_OA_PROPERTY_OA_ENGINE_INSTANCE] = xe_oa_set_prop_engine_instance,
	[DRM_XE_OA_PROPERTY_NO_PREEMPT] = xe_oa_set_no_preempt,
	[DRM_XE_OA_PROPERTY_NUM_SYNCS] = xe_oa_set_prop_num_syncs,
	[DRM_XE_OA_PROPERTY_SYNCS] = xe_oa_set_prop_syncs_user,
	[DRM_XE_OA_PROPERTY_OA_BUFFER_SIZE] = xe_oa_set_prop_oa_buffer_size,
	[DRM_XE_OA_PROPERTY_WAIT_NUM_REPORTS] = xe_oa_set_prop_wait_num_reports,
};

static const xe_oa_set_property_fn xe_oa_set_property_funcs_config[] = {
	[DRM_XE_OA_PROPERTY_OA_UNIT_ID] = xe_oa_set_prop_ret_inval,
	[DRM_XE_OA_PROPERTY_SAMPLE_OA] = xe_oa_set_prop_ret_inval,
	[DRM_XE_OA_PROPERTY_OA_METRIC_SET] = xe_oa_set_prop_metric_set,
	[DRM_XE_OA_PROPERTY_OA_FORMAT] = xe_oa_set_prop_ret_inval,
	[DRM_XE_OA_PROPERTY_OA_PERIOD_EXPONENT] = xe_oa_set_prop_ret_inval,
	[DRM_XE_OA_PROPERTY_OA_DISABLED] = xe_oa_set_prop_ret_inval,
	[DRM_XE_OA_PROPERTY_EXEC_QUEUE_ID] = xe_oa_set_prop_ret_inval,
	[DRM_XE_OA_PROPERTY_OA_ENGINE_INSTANCE] = xe_oa_set_prop_ret_inval,
	[DRM_XE_OA_PROPERTY_NO_PREEMPT] = xe_oa_set_prop_ret_inval,
	[DRM_XE_OA_PROPERTY_NUM_SYNCS] = xe_oa_set_prop_num_syncs,
	[DRM_XE_OA_PROPERTY_SYNCS] = xe_oa_set_prop_syncs_user,
	[DRM_XE_OA_PROPERTY_OA_BUFFER_SIZE] = xe_oa_set_prop_ret_inval,
	[DRM_XE_OA_PROPERTY_WAIT_NUM_REPORTS] = xe_oa_set_prop_ret_inval,
};

static int xe_oa_user_ext_set_property(struct xe_oa *oa, enum xe_oa_user_extn_from from,
				       u64 extension, struct xe_oa_open_param *param)
{
	u64 __user *address = u64_to_user_ptr(extension);
	struct drm_xe_ext_set_property ext;
	int err;
	u32 idx;

	err = __copy_from_user(&ext, address, sizeof(ext));
	if (XE_IOCTL_DBG(oa->xe, err))
		return -EFAULT;

	BUILD_BUG_ON(ARRAY_SIZE(xe_oa_set_property_funcs_open) !=
		     ARRAY_SIZE(xe_oa_set_property_funcs_config));

	if (XE_IOCTL_DBG(oa->xe, ext.property >= ARRAY_SIZE(xe_oa_set_property_funcs_open)) ||
	    XE_IOCTL_DBG(oa->xe, ext.pad))
		return -EINVAL;

	idx = array_index_nospec(ext.property, ARRAY_SIZE(xe_oa_set_property_funcs_open));

	if (from == XE_OA_USER_EXTN_FROM_CONFIG)
		return xe_oa_set_property_funcs_config[idx](oa, ext.value, param);
	else
		return xe_oa_set_property_funcs_open[idx](oa, ext.value, param);
}

typedef int (*xe_oa_user_extension_fn)(struct xe_oa *oa,  enum xe_oa_user_extn_from from,
				       u64 extension, struct xe_oa_open_param *param);
static const xe_oa_user_extension_fn xe_oa_user_extension_funcs[] = {
	[DRM_XE_OA_EXTENSION_SET_PROPERTY] = xe_oa_user_ext_set_property,
};

#define MAX_USER_EXTENSIONS	16
static int xe_oa_user_extensions(struct xe_oa *oa, enum xe_oa_user_extn_from from, u64 extension,
				 int ext_number, struct xe_oa_open_param *param)
{
	u64 __user *address = u64_to_user_ptr(extension);
	struct drm_xe_user_extension ext;
	int err;
	u32 idx;

	if (XE_IOCTL_DBG(oa->xe, ext_number >= MAX_USER_EXTENSIONS))
		return -E2BIG;

	err = __copy_from_user(&ext, address, sizeof(ext));
	if (XE_IOCTL_DBG(oa->xe, err))
		return -EFAULT;

	if (XE_IOCTL_DBG(oa->xe, ext.pad) ||
	    XE_IOCTL_DBG(oa->xe, ext.name >= ARRAY_SIZE(xe_oa_user_extension_funcs)))
		return -EINVAL;

	idx = array_index_nospec(ext.name, ARRAY_SIZE(xe_oa_user_extension_funcs));
	err = xe_oa_user_extension_funcs[idx](oa, from, extension, param);
	if (XE_IOCTL_DBG(oa->xe, err))
		return err;

	if (ext.next_extension)
		return xe_oa_user_extensions(oa, from, ext.next_extension, ++ext_number, param);

	return 0;
}

static int xe_oa_parse_syncs(struct xe_oa *oa, struct xe_oa_open_param *param)
{
	int ret, num_syncs, num_ufence = 0;

	if (param->num_syncs && !param->syncs_user) {
		drm_dbg(&oa->xe->drm, "num_syncs specified without sync array\n");
		ret = -EINVAL;
		goto exit;
	}

	if (param->num_syncs) {
		param->syncs = kcalloc(param->num_syncs, sizeof(*param->syncs), GFP_KERNEL);
		if (!param->syncs) {
			ret = -ENOMEM;
			goto exit;
		}
	}

	for (num_syncs = 0; num_syncs < param->num_syncs; num_syncs++) {
		ret = xe_sync_entry_parse(oa->xe, param->xef, &param->syncs[num_syncs],
					  &param->syncs_user[num_syncs], 0);
		if (ret)
			goto err_syncs;

		if (xe_sync_is_ufence(&param->syncs[num_syncs]))
			num_ufence++;
	}

	if (XE_IOCTL_DBG(oa->xe, num_ufence > 1)) {
		ret = -EINVAL;
		goto err_syncs;
	}

	return 0;

err_syncs:
	while (num_syncs--)
		xe_sync_entry_cleanup(&param->syncs[num_syncs]);
	kfree(param->syncs);
exit:
	return ret;
}

static void xe_oa_stream_enable(struct xe_oa_stream *stream)
{
	stream->pollin = false;

	xe_oa_enable(stream);

	if (stream->sample)
		hrtimer_start(&stream->poll_check_timer,
			      ns_to_ktime(stream->poll_period_ns),
			      HRTIMER_MODE_REL_PINNED);
}

static void xe_oa_stream_disable(struct xe_oa_stream *stream)
{
	xe_oa_disable(stream);

	if (stream->sample)
		hrtimer_cancel(&stream->poll_check_timer);
}

static int xe_oa_enable_preempt_timeslice(struct xe_oa_stream *stream)
{
	struct xe_exec_queue *q = stream->exec_q;
	int ret1, ret2;

	/* Best effort recovery: try to revert both to original, irrespective of error */
	ret1 = q->ops->set_timeslice(q, stream->hwe->eclass->sched_props.timeslice_us);
	ret2 = q->ops->set_preempt_timeout(q, stream->hwe->eclass->sched_props.preempt_timeout_us);
	if (ret1 || ret2)
		goto err;
	return 0;
err:
	drm_dbg(&stream->oa->xe->drm, "%s failed ret1 %d ret2 %d\n", __func__, ret1, ret2);
	return ret1 ?: ret2;
}

static int xe_oa_disable_preempt_timeslice(struct xe_oa_stream *stream)
{
	struct xe_exec_queue *q = stream->exec_q;
	int ret;

	/* Setting values to 0 will disable timeslice and preempt_timeout */
	ret = q->ops->set_timeslice(q, 0);
	if (ret)
		goto err;

	ret = q->ops->set_preempt_timeout(q, 0);
	if (ret)
		goto err;

	return 0;
err:
	xe_oa_enable_preempt_timeslice(stream);
	drm_dbg(&stream->oa->xe->drm, "%s failed %d\n", __func__, ret);
	return ret;
}

static int xe_oa_enable_locked(struct xe_oa_stream *stream)
{
	if (stream->enabled)
		return 0;

	if (stream->no_preempt) {
		int ret = xe_oa_disable_preempt_timeslice(stream);

		if (ret)
			return ret;
	}

	xe_oa_stream_enable(stream);

	stream->enabled = true;
	return 0;
}

static int xe_oa_disable_locked(struct xe_oa_stream *stream)
{
	int ret = 0;

	if (!stream->enabled)
		return 0;

	xe_oa_stream_disable(stream);

	if (stream->no_preempt)
		ret = xe_oa_enable_preempt_timeslice(stream);

	stream->enabled = false;
	return ret;
}

static long xe_oa_config_locked(struct xe_oa_stream *stream, u64 arg)
{
	struct xe_oa_open_param param = {};
	long ret = stream->oa_config->id;
	struct xe_oa_config *config;
	int err;

	err = xe_oa_user_extensions(stream->oa, XE_OA_USER_EXTN_FROM_CONFIG, arg, 0, &param);
	if (err)
		return err;

	config = xe_oa_get_oa_config(stream->oa, param.metric_set);
	if (!config)
		return -ENODEV;

	param.xef = stream->xef;
	err = xe_oa_parse_syncs(stream->oa, &param);
	if (err)
		goto err_config_put;

	stream->num_syncs = param.num_syncs;
	stream->syncs = param.syncs;

	err = xe_oa_emit_oa_config(stream, config);
	if (!err) {
		config = xchg(&stream->oa_config, config);
		drm_dbg(&stream->oa->xe->drm, "changed to oa config uuid=%s\n",
			stream->oa_config->uuid);
	}

err_config_put:
	xe_oa_config_put(config);

	return err ?: ret;
}

static long xe_oa_status_locked(struct xe_oa_stream *stream, unsigned long arg)
{
	struct drm_xe_oa_stream_status status = {};
	void __user *uaddr = (void __user *)arg;

	/* Map from register to uapi bits */
	if (stream->oa_status & OASTATUS_REPORT_LOST)
		status.oa_status |= DRM_XE_OASTATUS_REPORT_LOST;
	if (stream->oa_status & OASTATUS_BUFFER_OVERFLOW)
		status.oa_status |= DRM_XE_OASTATUS_BUFFER_OVERFLOW;
	if (stream->oa_status & OASTATUS_COUNTER_OVERFLOW)
		status.oa_status |= DRM_XE_OASTATUS_COUNTER_OVERFLOW;
	if (stream->oa_status & OASTATUS_MMIO_TRG_Q_FULL)
		status.oa_status |= DRM_XE_OASTATUS_MMIO_TRG_Q_FULL;

	if (copy_to_user(uaddr, &status, sizeof(status)))
		return -EFAULT;

	return 0;
}

static long xe_oa_info_locked(struct xe_oa_stream *stream, unsigned long arg)
{
	struct drm_xe_oa_stream_info info = { .oa_buf_size = stream->oa_buffer.bo->size, };
	void __user *uaddr = (void __user *)arg;

	if (copy_to_user(uaddr, &info, sizeof(info)))
		return -EFAULT;

	return 0;
}

static long xe_oa_ioctl_locked(struct xe_oa_stream *stream,
			       unsigned int cmd,
			       unsigned long arg)
{
	switch (cmd) {
	case DRM_XE_OBSERVATION_IOCTL_ENABLE:
		return xe_oa_enable_locked(stream);
	case DRM_XE_OBSERVATION_IOCTL_DISABLE:
		return xe_oa_disable_locked(stream);
	case DRM_XE_OBSERVATION_IOCTL_CONFIG:
		return xe_oa_config_locked(stream, arg);
	case DRM_XE_OBSERVATION_IOCTL_STATUS:
		return xe_oa_status_locked(stream, arg);
	case DRM_XE_OBSERVATION_IOCTL_INFO:
		return xe_oa_info_locked(stream, arg);
	}

	return -EINVAL;
}

static long xe_oa_ioctl(struct file *file,
			unsigned int cmd,
			unsigned long arg)
{
	struct xe_oa_stream *stream = file->private_data;
	long ret;

	mutex_lock(&stream->stream_lock);
	ret = xe_oa_ioctl_locked(stream, cmd, arg);
	mutex_unlock(&stream->stream_lock);

	return ret;
}

static void xe_oa_destroy_locked(struct xe_oa_stream *stream)
{
	if (stream->enabled)
		xe_oa_disable_locked(stream);

	xe_oa_stream_destroy(stream);

	if (stream->exec_q)
		xe_exec_queue_put(stream->exec_q);

	kfree(stream);
}

static int xe_oa_release(struct inode *inode, struct file *file)
{
	struct xe_oa_stream *stream = file->private_data;
	struct xe_gt *gt = stream->gt;

	xe_pm_runtime_get(gt_to_xe(gt));
	mutex_lock(&gt->oa.gt_lock);
	xe_oa_destroy_locked(stream);
	mutex_unlock(&gt->oa.gt_lock);
	xe_pm_runtime_put(gt_to_xe(gt));

	/* Release the reference the OA stream kept on the driver */
	drm_dev_put(&gt_to_xe(gt)->drm);

	return 0;
}

static int xe_oa_mmap(struct file *file, struct vm_area_struct *vma)
{
	struct xe_oa_stream *stream = file->private_data;
	struct xe_bo *bo = stream->oa_buffer.bo;
	unsigned long start = vma->vm_start;
	int i, ret;

	if (xe_observation_paranoid && !perfmon_capable()) {
		drm_dbg(&stream->oa->xe->drm, "Insufficient privilege to map OA buffer\n");
		return -EACCES;
	}

	/* Can mmap the entire OA buffer or nothing (no partial OA buffer mmaps) */
	if (vma->vm_end - vma->vm_start != stream->oa_buffer.bo->size) {
		drm_dbg(&stream->oa->xe->drm, "Wrong mmap size, must be OA buffer size\n");
		return -EINVAL;
	}

	/*
	 * Only support VM_READ, enforce MAP_PRIVATE by checking for
	 * VM_MAYSHARE, don't copy the vma on fork
	 */
	if (vma->vm_flags & (VM_WRITE | VM_EXEC | VM_SHARED | VM_MAYSHARE)) {
		drm_dbg(&stream->oa->xe->drm, "mmap must be read only\n");
		return -EINVAL;
	}
	vm_flags_mod(vma, VM_PFNMAP | VM_DONTEXPAND | VM_DONTDUMP | VM_DONTCOPY,
		     VM_MAYWRITE | VM_MAYEXEC);

	xe_assert(stream->oa->xe, bo->ttm.ttm->num_pages == vma_pages(vma));
	for (i = 0; i < bo->ttm.ttm->num_pages; i++) {
		ret = remap_pfn_range(vma, start, page_to_pfn(bo->ttm.ttm->pages[i]),
				      PAGE_SIZE, vma->vm_page_prot);
		if (ret)
			break;

		start += PAGE_SIZE;
	}

	return ret;
}

static const struct file_operations xe_oa_fops = {
	.owner		= THIS_MODULE,
	.release	= xe_oa_release,
	.poll		= xe_oa_poll,
	.read		= xe_oa_read,
	.unlocked_ioctl	= xe_oa_ioctl,
	.mmap		= xe_oa_mmap,
};

static int xe_oa_stream_init(struct xe_oa_stream *stream,
			     struct xe_oa_open_param *param)
{
	struct xe_oa_unit *u = param->hwe->oa_unit;
	struct xe_gt *gt = param->hwe->gt;
	unsigned int fw_ref;
	int ret;

	stream->exec_q = param->exec_q;
	stream->poll_period_ns = DEFAULT_POLL_PERIOD_NS;
	stream->hwe = param->hwe;
	stream->gt = stream->hwe->gt;
	stream->oa_buffer.format = &stream->oa->oa_formats[param->oa_format];

	stream->sample = param->sample;
	stream->periodic = param->period_exponent >= 0;
	stream->period_exponent = param->period_exponent;
	stream->no_preempt = param->no_preempt;
	stream->wait_num_reports = param->wait_num_reports;

	stream->xef = xe_file_get(param->xef);
	stream->num_syncs = param->num_syncs;
	stream->syncs = param->syncs;

	/*
	 * For Xe2+, when overrun mode is enabled, there are no partial reports at the end
	 * of buffer, making the OA buffer effectively a non-power-of-2 size circular
	 * buffer whose size, circ_size, is a multiple of the report size
	 */
	if (GRAPHICS_VER(stream->oa->xe) >= 20 &&
	    stream->hwe->oa_unit->type == DRM_XE_OA_UNIT_TYPE_OAG && stream->sample)
		stream->oa_buffer.circ_size =
			param->oa_buffer_size -
			param->oa_buffer_size % stream->oa_buffer.format->size;
	else
		stream->oa_buffer.circ_size = param->oa_buffer_size;

	stream->oa_config = xe_oa_get_oa_config(stream->oa, param->metric_set);
	if (!stream->oa_config) {
		drm_dbg(&stream->oa->xe->drm, "Invalid OA config id=%i\n", param->metric_set);
		ret = -EINVAL;
		goto exit;
	}

	/*
	 * GuC reset of engines causes OA to lose configuration
	 * state. Prevent this by overriding GUCRC mode.
	 */
	if (XE_WA(stream->gt, 1509372804)) {
		ret = xe_guc_pc_override_gucrc_mode(&gt->uc.guc.pc,
						    SLPC_GUCRC_MODE_GUCRC_NO_RC6);
		if (ret)
			goto err_free_configs;

		stream->override_gucrc = true;
	}

	/* Take runtime pm ref and forcewake to disable RC6 */
	xe_pm_runtime_get(stream->oa->xe);
	fw_ref = xe_force_wake_get(gt_to_fw(gt), XE_FORCEWAKE_ALL);
	if (!xe_force_wake_ref_has_domain(fw_ref, XE_FORCEWAKE_ALL)) {
		ret = -ETIMEDOUT;
		goto err_fw_put;
	}

	ret = xe_oa_alloc_oa_buffer(stream, param->oa_buffer_size);
	if (ret)
		goto err_fw_put;

	stream->k_exec_q = xe_exec_queue_create(stream->oa->xe, NULL,
						BIT(stream->hwe->logical_instance), 1,
						stream->hwe, EXEC_QUEUE_FLAG_KERNEL, 0);
	if (IS_ERR(stream->k_exec_q)) {
		ret = PTR_ERR(stream->k_exec_q);
		drm_err(&stream->oa->xe->drm, "gt%d, hwe %s, xe_exec_queue_create failed=%d",
			stream->gt->info.id, stream->hwe->name, ret);
		goto err_free_oa_buf;
	}

	ret = xe_oa_enable_metric_set(stream);
	if (ret) {
		drm_dbg(&stream->oa->xe->drm, "Unable to enable metric set\n");
		goto err_put_k_exec_q;
	}

	drm_dbg(&stream->oa->xe->drm, "opening stream oa config uuid=%s\n",
		stream->oa_config->uuid);

	WRITE_ONCE(u->exclusive_stream, stream);

	hrtimer_setup(&stream->poll_check_timer, xe_oa_poll_check_timer_cb, CLOCK_MONOTONIC,
		      HRTIMER_MODE_REL);
	init_waitqueue_head(&stream->poll_wq);

	spin_lock_init(&stream->oa_buffer.ptr_lock);
	mutex_init(&stream->stream_lock);

	return 0;

err_put_k_exec_q:
	xe_oa_disable_metric_set(stream);
	xe_exec_queue_put(stream->k_exec_q);
err_free_oa_buf:
	xe_oa_free_oa_buffer(stream);
err_fw_put:
	xe_force_wake_put(gt_to_fw(gt), fw_ref);
	xe_pm_runtime_put(stream->oa->xe);
	if (stream->override_gucrc)
		xe_gt_WARN_ON(gt, xe_guc_pc_unset_gucrc_mode(&gt->uc.guc.pc));
err_free_configs:
	xe_oa_free_configs(stream);
exit:
	xe_file_put(stream->xef);
	return ret;
}

static int xe_oa_stream_open_ioctl_locked(struct xe_oa *oa,
					  struct xe_oa_open_param *param)
{
	struct xe_oa_stream *stream;
	int stream_fd;
	int ret;

	/* We currently only allow exclusive access */
	if (param->hwe->oa_unit->exclusive_stream) {
		drm_dbg(&oa->xe->drm, "OA unit already in use\n");
		ret = -EBUSY;
		goto exit;
	}

	stream = kzalloc(sizeof(*stream), GFP_KERNEL);
	if (!stream) {
		ret = -ENOMEM;
		goto exit;
	}

	stream->oa = oa;
	ret = xe_oa_stream_init(stream, param);
	if (ret)
		goto err_free;

	if (!param->disabled) {
		ret = xe_oa_enable_locked(stream);
		if (ret)
			goto err_destroy;
	}

	stream_fd = anon_inode_getfd("[xe_oa]", &xe_oa_fops, stream, 0);
	if (stream_fd < 0) {
		ret = stream_fd;
		goto err_disable;
	}

	/* Hold a reference on the drm device till stream_fd is released */
	drm_dev_get(&stream->oa->xe->drm);

	return stream_fd;
err_disable:
	if (!param->disabled)
		xe_oa_disable_locked(stream);
err_destroy:
	xe_oa_stream_destroy(stream);
err_free:
	kfree(stream);
exit:
	return ret;
}

/**
 * xe_oa_timestamp_frequency - Return OA timestamp frequency
 * @gt: @xe_gt
 *
 * OA timestamp frequency = CS timestamp frequency in most platforms. On some
 * platforms OA unit ignores the CTC_SHIFT and the 2 timestamps differ. In such
 * cases, return the adjusted CS timestamp frequency to the user.
 */
u32 xe_oa_timestamp_frequency(struct xe_gt *gt)
{
	u32 reg, shift;

	if (XE_WA(gt, 18013179988) || XE_WA(gt, 14015568240)) {
		xe_pm_runtime_get(gt_to_xe(gt));
		reg = xe_mmio_read32(&gt->mmio, RPM_CONFIG0);
		xe_pm_runtime_put(gt_to_xe(gt));

		shift = REG_FIELD_GET(RPM_CONFIG0_CTC_SHIFT_PARAMETER_MASK, reg);
		return gt->info.reference_clock << (3 - shift);
	} else {
		return gt->info.reference_clock;
	}
}

static u64 oa_exponent_to_ns(struct xe_gt *gt, int exponent)
{
	u64 nom = (2ULL << exponent) * NSEC_PER_SEC;
	u32 den = xe_oa_timestamp_frequency(gt);

	return div_u64(nom + den - 1, den);
}

static bool engine_supports_oa_format(const struct xe_hw_engine *hwe, int type)
{
	switch (hwe->oa_unit->type) {
	case DRM_XE_OA_UNIT_TYPE_OAG:
		return type == DRM_XE_OA_FMT_TYPE_OAG || type == DRM_XE_OA_FMT_TYPE_OAR ||
			type == DRM_XE_OA_FMT_TYPE_OAC || type == DRM_XE_OA_FMT_TYPE_PEC;
	case DRM_XE_OA_UNIT_TYPE_OAM:
		return type == DRM_XE_OA_FMT_TYPE_OAM || type == DRM_XE_OA_FMT_TYPE_OAM_MPEC;
	default:
		return false;
	}
}

/**
 * xe_oa_unit_id - Return OA unit ID for a hardware engine
 * @hwe: @xe_hw_engine
 *
 * Return OA unit ID for a hardware engine when available
 */
u16 xe_oa_unit_id(struct xe_hw_engine *hwe)
{
	return hwe->oa_unit && hwe->oa_unit->num_engines ?
		hwe->oa_unit->oa_unit_id : U16_MAX;
}

static int xe_oa_assign_hwe(struct xe_oa *oa, struct xe_oa_open_param *param)
{
	struct xe_gt *gt;
	int i, ret = 0;

	if (param->exec_q) {
		/* When we have an exec_q, get hwe from the exec_q */
		param->hwe = xe_gt_hw_engine(param->exec_q->gt, param->exec_q->class,
					     param->engine_instance, true);
	} else {
		struct xe_hw_engine *hwe;
		enum xe_hw_engine_id id;

		/* Else just get the first hwe attached to the oa unit */
		for_each_gt(gt, oa->xe, i) {
			for_each_hw_engine(hwe, gt, id) {
				if (xe_oa_unit_id(hwe) == param->oa_unit_id) {
					param->hwe = hwe;
					goto out;
				}
			}
		}
	}
out:
	if (!param->hwe || xe_oa_unit_id(param->hwe) != param->oa_unit_id) {
		drm_dbg(&oa->xe->drm, "Unable to find hwe (%d, %d) for OA unit ID %d\n",
			param->exec_q ? param->exec_q->class : -1,
			param->engine_instance, param->oa_unit_id);
		ret = -EINVAL;
	}

	return ret;
}

/**
 * xe_oa_stream_open_ioctl - Opens an OA stream
 * @dev: @drm_device
 * @data: pointer to struct @drm_xe_oa_config
 * @file: @drm_file
 *
 * The functions opens an OA stream. An OA stream, opened with specified
 * properties, enables OA counter samples to be collected, either
 * periodically (time based sampling), or on request (using OA queries)
 */
int xe_oa_stream_open_ioctl(struct drm_device *dev, u64 data, struct drm_file *file)
{
	struct xe_device *xe = to_xe_device(dev);
	struct xe_oa *oa = &xe->oa;
	struct xe_file *xef = to_xe_file(file);
	struct xe_oa_open_param param = {};
	const struct xe_oa_format *f;
	bool privileged_op = true;
	int ret;

	if (!oa->xe) {
		drm_dbg(&xe->drm, "xe oa interface not available for this system\n");
		return -ENODEV;
	}

	param.xef = xef;
	param.period_exponent = -1;
	ret = xe_oa_user_extensions(oa, XE_OA_USER_EXTN_FROM_OPEN, data, 0, &param);
	if (ret)
		return ret;

	if (param.exec_queue_id > 0) {
		param.exec_q = xe_exec_queue_lookup(xef, param.exec_queue_id);
		if (XE_IOCTL_DBG(oa->xe, !param.exec_q))
			return -ENOENT;

		if (XE_IOCTL_DBG(oa->xe, param.exec_q->width > 1))
			return -EOPNOTSUPP;
	}

	/*
	 * Query based sampling (using MI_REPORT_PERF_COUNT) with OAR/OAC,
	 * without global stream access, can be an unprivileged operation
	 */
	if (param.exec_q && !param.sample)
		privileged_op = false;

	if (param.no_preempt) {
		if (!param.exec_q) {
			drm_dbg(&oa->xe->drm, "Preemption disable without exec_q!\n");
			ret = -EINVAL;
			goto err_exec_q;
		}
		privileged_op = true;
	}

	if (privileged_op && xe_observation_paranoid && !perfmon_capable()) {
		drm_dbg(&oa->xe->drm, "Insufficient privileges to open xe OA stream\n");
		ret = -EACCES;
		goto err_exec_q;
	}

	if (!param.exec_q && !param.sample) {
		drm_dbg(&oa->xe->drm, "Only OA report sampling supported\n");
		ret = -EINVAL;
		goto err_exec_q;
	}

	ret = xe_oa_assign_hwe(oa, &param);
	if (ret)
		goto err_exec_q;

	f = &oa->oa_formats[param.oa_format];
	if (!param.oa_format || !f->size ||
	    !engine_supports_oa_format(param.hwe, f->type)) {
		drm_dbg(&oa->xe->drm, "Invalid OA format %d type %d size %d for class %d\n",
			param.oa_format, f->type, f->size, param.hwe->class);
		ret = -EINVAL;
		goto err_exec_q;
	}

	if (param.period_exponent >= 0) {
		u64 oa_period, oa_freq_hz;

		/* Requesting samples from OAG buffer is a privileged operation */
		if (!param.sample) {
			drm_dbg(&oa->xe->drm, "OA_EXPONENT specified without SAMPLE_OA\n");
			ret = -EINVAL;
			goto err_exec_q;
		}
		oa_period = oa_exponent_to_ns(param.hwe->gt, param.period_exponent);
		oa_freq_hz = div64_u64(NSEC_PER_SEC, oa_period);
		drm_dbg(&oa->xe->drm, "Using periodic sampling freq %lld Hz\n", oa_freq_hz);
	}

	if (!param.oa_buffer_size)
		param.oa_buffer_size = DEFAULT_XE_OA_BUFFER_SIZE;

	if (!param.wait_num_reports)
		param.wait_num_reports = 1;
	if (param.wait_num_reports > param.oa_buffer_size / f->size) {
		drm_dbg(&oa->xe->drm, "wait_num_reports %d\n", param.wait_num_reports);
		ret = -EINVAL;
		goto err_exec_q;
	}

	ret = xe_oa_parse_syncs(oa, &param);
	if (ret)
		goto err_exec_q;

	mutex_lock(&param.hwe->gt->oa.gt_lock);
	ret = xe_oa_stream_open_ioctl_locked(oa, &param);
	mutex_unlock(&param.hwe->gt->oa.gt_lock);
	if (ret < 0)
		goto err_sync_cleanup;

	return ret;

err_sync_cleanup:
	while (param.num_syncs--)
		xe_sync_entry_cleanup(&param.syncs[param.num_syncs]);
	kfree(param.syncs);
err_exec_q:
	if (param.exec_q)
		xe_exec_queue_put(param.exec_q);
	return ret;
}

static bool xe_oa_is_valid_flex_addr(struct xe_oa *oa, u32 addr)
{
	static const struct xe_reg flex_eu_regs[] = {
		EU_PERF_CNTL0,
		EU_PERF_CNTL1,
		EU_PERF_CNTL2,
		EU_PERF_CNTL3,
		EU_PERF_CNTL4,
		EU_PERF_CNTL5,
		EU_PERF_CNTL6,
	};
	int i;

	for (i = 0; i < ARRAY_SIZE(flex_eu_regs); i++) {
		if (flex_eu_regs[i].addr == addr)
			return true;
	}
	return false;
}

static bool xe_oa_reg_in_range_table(u32 addr, const struct xe_mmio_range *table)
{
	while (table->start && table->end) {
		if (addr >= table->start && addr <= table->end)
			return true;

		table++;
	}

	return false;
}

static const struct xe_mmio_range xehp_oa_b_counters[] = {
	{ .start = 0xdc48, .end = 0xdc48 },	/* OAA_ENABLE_REG */
	{ .start = 0xdd00, .end = 0xdd48 },	/* OAG_LCE0_0 - OAA_LENABLE_REG */
	{}
};

static const struct xe_mmio_range gen12_oa_b_counters[] = {
	{ .start = 0x2b2c, .end = 0x2b2c },	/* OAG_OA_PESS */
	{ .start = 0xd900, .end = 0xd91c },	/* OAG_OASTARTTRIG[1-8] */
	{ .start = 0xd920, .end = 0xd93c },	/* OAG_OAREPORTTRIG1[1-8] */
	{ .start = 0xd940, .end = 0xd97c },	/* OAG_CEC[0-7][0-1] */
	{ .start = 0xdc00, .end = 0xdc3c },	/* OAG_SCEC[0-7][0-1] */
	{ .start = 0xdc40, .end = 0xdc40 },	/* OAG_SPCTR_CNF */
	{ .start = 0xdc44, .end = 0xdc44 },	/* OAA_DBG_REG */
	{}
};

static const struct xe_mmio_range mtl_oam_b_counters[] = {
	{ .start = 0x393000, .end = 0x39301c },	/* OAM_STARTTRIG1[1-8] */
	{ .start = 0x393020, .end = 0x39303c },	/* OAM_REPORTTRIG1[1-8] */
	{ .start = 0x393040, .end = 0x39307c },	/* OAM_CEC[0-7][0-1] */
	{ .start = 0x393200, .end = 0x39323C },	/* MPES[0-7] */
	{}
};

static const struct xe_mmio_range xe2_oa_b_counters[] = {
	{ .start = 0x393200, .end = 0x39323C },	/* MPES_0_MPES_SAG - MPES_7_UPPER_MPES_SAG */
	{ .start = 0x394200, .end = 0x39423C },	/* MPES_0_MPES_SCMI0 - MPES_7_UPPER_MPES_SCMI0 */
	{ .start = 0x394A00, .end = 0x394A3C },	/* MPES_0_MPES_SCMI1 - MPES_7_UPPER_MPES_SCMI1 */
	{},
};

static bool xe_oa_is_valid_b_counter_addr(struct xe_oa *oa, u32 addr)
{
	return xe_oa_reg_in_range_table(addr, xehp_oa_b_counters) ||
		xe_oa_reg_in_range_table(addr, gen12_oa_b_counters) ||
		xe_oa_reg_in_range_table(addr, mtl_oam_b_counters) ||
		(GRAPHICS_VER(oa->xe) >= 20 &&
		 xe_oa_reg_in_range_table(addr, xe2_oa_b_counters));
}

static const struct xe_mmio_range mtl_oa_mux_regs[] = {
	{ .start = 0x0d00, .end = 0x0d04 },	/* RPM_CONFIG[0-1] */
	{ .start = 0x0d0c, .end = 0x0d2c },	/* NOA_CONFIG[0-8] */
	{ .start = 0x9840, .end = 0x9840 },	/* GDT_CHICKEN_BITS */
	{ .start = 0x9884, .end = 0x9888 },	/* NOA_WRITE */
	{ .start = 0x38d100, .end = 0x38d114},	/* VISACTL */
	{}
};

static const struct xe_mmio_range gen12_oa_mux_regs[] = {
	{ .start = 0x0d00, .end = 0x0d04 },     /* RPM_CONFIG[0-1] */
	{ .start = 0x0d0c, .end = 0x0d2c },     /* NOA_CONFIG[0-8] */
	{ .start = 0x9840, .end = 0x9840 },	/* GDT_CHICKEN_BITS */
	{ .start = 0x9884, .end = 0x9888 },	/* NOA_WRITE */
	{ .start = 0x20cc, .end = 0x20cc },	/* WAIT_FOR_RC6_EXIT */
	{}
};

static const struct xe_mmio_range xe2_oa_mux_regs[] = {
	{ .start = 0x5194, .end = 0x5194 },	/* SYS_MEM_LAT_MEASURE_MERTF_GRP_3D */
	{ .start = 0x8704, .end = 0x8704 },	/* LMEM_LAT_MEASURE_MCFG_GRP */
	{ .start = 0xB1BC, .end = 0xB1BC },	/* L3_BANK_LAT_MEASURE_LBCF_GFX */
	{ .start = 0xD0E0, .end = 0xD0F4 },	/* VISACTL */
	{ .start = 0xE18C, .end = 0xE18C },	/* SAMPLER_MODE */
	{ .start = 0xE590, .end = 0xE590 },	/* TDL_LSC_LAT_MEASURE_TDL_GFX */
	{ .start = 0x13000, .end = 0x137FC },	/* PES_0_PESL0 - PES_63_UPPER_PESL3 */
	{},
};

static bool xe_oa_is_valid_mux_addr(struct xe_oa *oa, u32 addr)
{
	if (GRAPHICS_VER(oa->xe) >= 20)
		return xe_oa_reg_in_range_table(addr, xe2_oa_mux_regs);
	else if (GRAPHICS_VERx100(oa->xe) >= 1270)
		return xe_oa_reg_in_range_table(addr, mtl_oa_mux_regs);
	else
		return xe_oa_reg_in_range_table(addr, gen12_oa_mux_regs);
}

static bool xe_oa_is_valid_config_reg_addr(struct xe_oa *oa, u32 addr)
{
	return xe_oa_is_valid_flex_addr(oa, addr) ||
		xe_oa_is_valid_b_counter_addr(oa, addr) ||
		xe_oa_is_valid_mux_addr(oa, addr);
}

static struct xe_oa_reg *
xe_oa_alloc_regs(struct xe_oa *oa, bool (*is_valid)(struct xe_oa *oa, u32 addr),
		 u32 __user *regs, u32 n_regs)
{
	struct xe_oa_reg *oa_regs;
	int err;
	u32 i;

	oa_regs = kmalloc_array(n_regs, sizeof(*oa_regs), GFP_KERNEL);
	if (!oa_regs)
		return ERR_PTR(-ENOMEM);

	for (i = 0; i < n_regs; i++) {
		u32 addr, value;

		err = get_user(addr, regs);
		if (err)
			goto addr_err;

		if (!is_valid(oa, addr)) {
			drm_dbg(&oa->xe->drm, "Invalid oa_reg address: %X\n", addr);
			err = -EINVAL;
			goto addr_err;
		}

		err = get_user(value, regs + 1);
		if (err)
			goto addr_err;

		oa_regs[i].addr = XE_REG(addr);
		oa_regs[i].value = value;

		regs += 2;
	}

	return oa_regs;

addr_err:
	kfree(oa_regs);
	return ERR_PTR(err);
}

static ssize_t show_dynamic_id(struct kobject *kobj,
			       struct kobj_attribute *attr,
			       char *buf)
{
	struct xe_oa_config *oa_config =
		container_of(attr, typeof(*oa_config), sysfs_metric_id);

	return sysfs_emit(buf, "%d\n", oa_config->id);
}

static int create_dynamic_oa_sysfs_entry(struct xe_oa *oa,
					 struct xe_oa_config *oa_config)
{
	sysfs_attr_init(&oa_config->sysfs_metric_id.attr);
	oa_config->sysfs_metric_id.attr.name = "id";
	oa_config->sysfs_metric_id.attr.mode = 0444;
	oa_config->sysfs_metric_id.show = show_dynamic_id;
	oa_config->sysfs_metric_id.store = NULL;

	oa_config->attrs[0] = &oa_config->sysfs_metric_id.attr;
	oa_config->attrs[1] = NULL;

	oa_config->sysfs_metric.name = oa_config->uuid;
	oa_config->sysfs_metric.attrs = oa_config->attrs;

	return sysfs_create_group(oa->metrics_kobj, &oa_config->sysfs_metric);
}

/**
 * xe_oa_add_config_ioctl - Adds one OA config
 * @dev: @drm_device
 * @data: pointer to struct @drm_xe_oa_config
 * @file: @drm_file
 *
 * The functions adds an OA config to the set of OA configs maintained in
 * the kernel. The config determines which OA metrics are collected for an
 * OA stream.
 */
int xe_oa_add_config_ioctl(struct drm_device *dev, u64 data, struct drm_file *file)
{
	struct xe_device *xe = to_xe_device(dev);
	struct xe_oa *oa = &xe->oa;
	struct drm_xe_oa_config param;
	struct drm_xe_oa_config *arg = &param;
	struct xe_oa_config *oa_config, *tmp;
	struct xe_oa_reg *regs;
	int err, id;

	if (!oa->xe) {
		drm_dbg(&xe->drm, "xe oa interface not available for this system\n");
		return -ENODEV;
	}

	if (xe_observation_paranoid && !perfmon_capable()) {
		drm_dbg(&oa->xe->drm, "Insufficient privileges to add xe OA config\n");
		return -EACCES;
	}

	err = __copy_from_user(&param, u64_to_user_ptr(data), sizeof(param));
	if (XE_IOCTL_DBG(oa->xe, err))
		return -EFAULT;

	if (XE_IOCTL_DBG(oa->xe, arg->extensions) ||
	    XE_IOCTL_DBG(oa->xe, !arg->regs_ptr) ||
	    XE_IOCTL_DBG(oa->xe, !arg->n_regs))
		return -EINVAL;

	oa_config = kzalloc(sizeof(*oa_config), GFP_KERNEL);
	if (!oa_config)
		return -ENOMEM;

	oa_config->oa = oa;
	kref_init(&oa_config->ref);

	if (!uuid_is_valid(arg->uuid)) {
		drm_dbg(&oa->xe->drm, "Invalid uuid format for OA config\n");
		err = -EINVAL;
		goto reg_err;
	}

	/* Last character in oa_config->uuid will be 0 because oa_config is kzalloc */
	memcpy(oa_config->uuid, arg->uuid, sizeof(arg->uuid));

	oa_config->regs_len = arg->n_regs;
	regs = xe_oa_alloc_regs(oa, xe_oa_is_valid_config_reg_addr,
				u64_to_user_ptr(arg->regs_ptr),
				arg->n_regs);
	if (IS_ERR(regs)) {
		drm_dbg(&oa->xe->drm, "Failed to create OA config for mux_regs\n");
		err = PTR_ERR(regs);
		goto reg_err;
	}
	oa_config->regs = regs;

	err = mutex_lock_interruptible(&oa->metrics_lock);
	if (err)
		goto reg_err;

	/* We shouldn't have too many configs, so this iteration shouldn't be too costly */
	idr_for_each_entry(&oa->metrics_idr, tmp, id) {
		if (!strcmp(tmp->uuid, oa_config->uuid)) {
			drm_dbg(&oa->xe->drm, "OA config already exists with this uuid\n");
			err = -EADDRINUSE;
			goto sysfs_err;
		}
	}

	err = create_dynamic_oa_sysfs_entry(oa, oa_config);
	if (err) {
		drm_dbg(&oa->xe->drm, "Failed to create sysfs entry for OA config\n");
		goto sysfs_err;
	}

	oa_config->id = idr_alloc(&oa->metrics_idr, oa_config, 1, 0, GFP_KERNEL);
	if (oa_config->id < 0) {
		drm_dbg(&oa->xe->drm, "Failed to create sysfs entry for OA config\n");
		err = oa_config->id;
		goto sysfs_err;
	}

	mutex_unlock(&oa->metrics_lock);

	drm_dbg(&oa->xe->drm, "Added config %s id=%i\n", oa_config->uuid, oa_config->id);

	return oa_config->id;

sysfs_err:
	mutex_unlock(&oa->metrics_lock);
reg_err:
	xe_oa_config_put(oa_config);
	drm_dbg(&oa->xe->drm, "Failed to add new OA config\n");
	return err;
}

/**
 * xe_oa_remove_config_ioctl - Removes one OA config
 * @dev: @drm_device
 * @data: pointer to struct @drm_xe_observation_param
 * @file: @drm_file
 */
int xe_oa_remove_config_ioctl(struct drm_device *dev, u64 data, struct drm_file *file)
{
	struct xe_device *xe = to_xe_device(dev);
	struct xe_oa *oa = &xe->oa;
	struct xe_oa_config *oa_config;
	u64 arg, *ptr = u64_to_user_ptr(data);
	int ret;

	if (!oa->xe) {
		drm_dbg(&xe->drm, "xe oa interface not available for this system\n");
		return -ENODEV;
	}

	if (xe_observation_paranoid && !perfmon_capable()) {
		drm_dbg(&oa->xe->drm, "Insufficient privileges to remove xe OA config\n");
		return -EACCES;
	}

	ret = get_user(arg, ptr);
	if (XE_IOCTL_DBG(oa->xe, ret))
		return ret;

	ret = mutex_lock_interruptible(&oa->metrics_lock);
	if (ret)
		return ret;

	oa_config = idr_find(&oa->metrics_idr, arg);
	if (!oa_config) {
		drm_dbg(&oa->xe->drm, "Failed to remove unknown OA config\n");
		ret = -ENOENT;
		goto err_unlock;
	}

	WARN_ON(arg != oa_config->id);

	sysfs_remove_group(oa->metrics_kobj, &oa_config->sysfs_metric);
	idr_remove(&oa->metrics_idr, arg);

	mutex_unlock(&oa->metrics_lock);

	drm_dbg(&oa->xe->drm, "Removed config %s id=%i\n", oa_config->uuid, oa_config->id);

	xe_oa_config_put(oa_config);

	return 0;

err_unlock:
	mutex_unlock(&oa->metrics_lock);
	return ret;
}

static void xe_oa_unregister(void *arg)
{
	struct xe_oa *oa = arg;

	if (!oa->metrics_kobj)
		return;

	kobject_put(oa->metrics_kobj);
	oa->metrics_kobj = NULL;
}

/**
 * xe_oa_register - Xe OA registration
 * @xe: @xe_device
 *
 * Exposes the metrics sysfs directory upon completion of module initialization
 */
int xe_oa_register(struct xe_device *xe)
{
	struct xe_oa *oa = &xe->oa;

	if (!oa->xe)
		return 0;

	oa->metrics_kobj = kobject_create_and_add("metrics",
						  &xe->drm.primary->kdev->kobj);
	if (!oa->metrics_kobj)
		return -ENOMEM;

	return devm_add_action_or_reset(xe->drm.dev, xe_oa_unregister, oa);
}

static u32 num_oa_units_per_gt(struct xe_gt *gt)
{
	return 1;
}

static u32 __hwe_oam_unit(struct xe_hw_engine *hwe)
{
	if (GRAPHICS_VERx100(gt_to_xe(hwe->gt)) >= 1270) {
		/*
		 * There's 1 SAMEDIA gt and 1 OAM per SAMEDIA gt. All media slices
		 * within the gt use the same OAM. All MTL/LNL SKUs list 1 SA MEDIA
		 */
		xe_gt_WARN_ON(hwe->gt, hwe->gt->info.type != XE_GT_TYPE_MEDIA);

		return 0;
	}

	return XE_OA_UNIT_INVALID;
}

static u32 __hwe_oa_unit(struct xe_hw_engine *hwe)
{
	switch (hwe->class) {
	case XE_ENGINE_CLASS_RENDER:
	case XE_ENGINE_CLASS_COMPUTE:
		return 0;

	case XE_ENGINE_CLASS_VIDEO_DECODE:
	case XE_ENGINE_CLASS_VIDEO_ENHANCE:
		return __hwe_oam_unit(hwe);

	default:
		return XE_OA_UNIT_INVALID;
	}
}

static struct xe_oa_regs __oam_regs(u32 base)
{
	return (struct xe_oa_regs) {
		base,
		OAM_HEAD_POINTER(base),
		OAM_TAIL_POINTER(base),
		OAM_BUFFER(base),
		OAM_CONTEXT_CONTROL(base),
		OAM_CONTROL(base),
		OAM_DEBUG(base),
		OAM_STATUS(base),
		OAM_CONTROL_COUNTER_SEL_MASK,
	};
}

static struct xe_oa_regs __oag_regs(void)
{
	return (struct xe_oa_regs) {
		0,
		OAG_OAHEADPTR,
		OAG_OATAILPTR,
		OAG_OABUFFER,
		OAG_OAGLBCTXCTRL,
		OAG_OACONTROL,
		OAG_OA_DEBUG,
		OAG_OASTATUS,
		OAG_OACONTROL_OA_COUNTER_SEL_MASK,
	};
}

static void __xe_oa_init_oa_units(struct xe_gt *gt)
{
	const u32 mtl_oa_base[] = { 0x13000 };
	int i, num_units = gt->oa.num_oa_units;

	for (i = 0; i < num_units; i++) {
		struct xe_oa_unit *u = &gt->oa.oa_unit[i];

		if (gt->info.type != XE_GT_TYPE_MEDIA) {
			u->regs = __oag_regs();
			u->type = DRM_XE_OA_UNIT_TYPE_OAG;
		} else if (GRAPHICS_VERx100(gt_to_xe(gt)) >= 1270) {
			u->regs = __oam_regs(mtl_oa_base[i]);
			u->type = DRM_XE_OA_UNIT_TYPE_OAM;
		}

		xe_mmio_write32(&gt->mmio, u->regs.oa_ctrl, 0);

		/* Ensure MMIO trigger remains disabled till there is a stream */
		xe_mmio_write32(&gt->mmio, u->regs.oa_debug,
				oag_configure_mmio_trigger(NULL, false));

		/* Set oa_unit_ids now to ensure ids remain contiguous */
		u->oa_unit_id = gt_to_xe(gt)->oa.oa_unit_ids++;
	}
}

static int xe_oa_init_gt(struct xe_gt *gt)
{
	u32 num_oa_units = num_oa_units_per_gt(gt);
	struct xe_hw_engine *hwe;
	enum xe_hw_engine_id id;
	struct xe_oa_unit *u;

	u = drmm_kcalloc(&gt_to_xe(gt)->drm, num_oa_units, sizeof(*u), GFP_KERNEL);
	if (!u)
		return -ENOMEM;

	for_each_hw_engine(hwe, gt, id) {
		u32 index = __hwe_oa_unit(hwe);

		hwe->oa_unit = NULL;
		if (index < num_oa_units) {
			u[index].num_engines++;
			hwe->oa_unit = &u[index];
		}
	}

	/*
	 * Fused off engines can result in oa_unit's with num_engines == 0. These units
	 * will appear in OA unit query, but no OA streams can be opened on them.
	 */
	gt->oa.num_oa_units = num_oa_units;
	gt->oa.oa_unit = u;

	__xe_oa_init_oa_units(gt);

	drmm_mutex_init(&gt_to_xe(gt)->drm, &gt->oa.gt_lock);

	return 0;
}

static int xe_oa_init_oa_units(struct xe_oa *oa)
{
	struct xe_gt *gt;
	int i, ret;

	for_each_gt(gt, oa->xe, i) {
		ret = xe_oa_init_gt(gt);
		if (ret)
			return ret;
	}

	return 0;
}

static void oa_format_add(struct xe_oa *oa, enum xe_oa_format_name format)
{
	__set_bit(format, oa->format_mask);
}

static void xe_oa_init_supported_formats(struct xe_oa *oa)
{
	if (GRAPHICS_VER(oa->xe) >= 20) {
		/* Xe2+ */
		oa_format_add(oa, XE_OAM_FORMAT_MPEC8u64_B8_C8);
		oa_format_add(oa, XE_OAM_FORMAT_MPEC8u32_B8_C8);
		oa_format_add(oa, XE_OA_FORMAT_PEC64u64);
		oa_format_add(oa, XE_OA_FORMAT_PEC64u64_B8_C8);
		oa_format_add(oa, XE_OA_FORMAT_PEC64u32);
		oa_format_add(oa, XE_OA_FORMAT_PEC32u64_G1);
		oa_format_add(oa, XE_OA_FORMAT_PEC32u32_G1);
		oa_format_add(oa, XE_OA_FORMAT_PEC32u64_G2);
		oa_format_add(oa, XE_OA_FORMAT_PEC32u32_G2);
		oa_format_add(oa, XE_OA_FORMAT_PEC36u64_G1_32_G2_4);
		oa_format_add(oa, XE_OA_FORMAT_PEC36u64_G1_4_G2_32);
	} else if (GRAPHICS_VERx100(oa->xe) >= 1270) {
		/* XE_METEORLAKE */
		oa_format_add(oa, XE_OAR_FORMAT_A32u40_A4u32_B8_C8);
		oa_format_add(oa, XE_OA_FORMAT_A24u40_A14u32_B8_C8);
		oa_format_add(oa, XE_OAC_FORMAT_A24u64_B8_C8);
		oa_format_add(oa, XE_OAC_FORMAT_A22u32_R2u32_B8_C8);
		oa_format_add(oa, XE_OAM_FORMAT_MPEC8u64_B8_C8);
		oa_format_add(oa, XE_OAM_FORMAT_MPEC8u32_B8_C8);
	} else if (GRAPHICS_VERx100(oa->xe) >= 1255) {
		/* XE_DG2, XE_PVC */
		oa_format_add(oa, XE_OAR_FORMAT_A32u40_A4u32_B8_C8);
		oa_format_add(oa, XE_OA_FORMAT_A24u40_A14u32_B8_C8);
		oa_format_add(oa, XE_OAC_FORMAT_A24u64_B8_C8);
		oa_format_add(oa, XE_OAC_FORMAT_A22u32_R2u32_B8_C8);
	} else {
		/* Gen12+ */
		xe_assert(oa->xe, GRAPHICS_VER(oa->xe) >= 12);
		oa_format_add(oa, XE_OA_FORMAT_A12);
		oa_format_add(oa, XE_OA_FORMAT_A12_B8_C8);
		oa_format_add(oa, XE_OA_FORMAT_A32u40_A4u32_B8_C8);
		oa_format_add(oa, XE_OA_FORMAT_C4_B8);
	}
}

static int destroy_config(int id, void *p, void *data)
{
	xe_oa_config_put(p);

	return 0;
}

static void xe_oa_fini(void *arg)
{
	struct xe_device *xe = arg;
	struct xe_oa *oa = &xe->oa;

	if (!oa->xe)
		return;

	idr_for_each(&oa->metrics_idr, destroy_config, oa);
	idr_destroy(&oa->metrics_idr);

	oa->xe = NULL;
}

/**
 * xe_oa_init - OA initialization during device probe
 * @xe: @xe_device
 *
 * Return: 0 on success or a negative error code on failure
 */
int xe_oa_init(struct xe_device *xe)
{
	struct xe_oa *oa = &xe->oa;
	int ret;

	/* Support OA only with GuC submission and Gen12+ */
	if (!xe_device_uc_enabled(xe) || GRAPHICS_VER(xe) < 12)
		return 0;

	if (IS_SRIOV_VF(xe))
		return 0;

	oa->xe = xe;
	oa->oa_formats = oa_formats;

	drmm_mutex_init(&oa->xe->drm, &oa->metrics_lock);
	idr_init_base(&oa->metrics_idr, 1);

	ret = xe_oa_init_oa_units(oa);
	if (ret) {
		drm_err(&xe->drm, "OA initialization failed (%pe)\n", ERR_PTR(ret));
		goto exit;
	}

	xe_oa_init_supported_formats(oa);

	return devm_add_action_or_reset(xe->drm.dev, xe_oa_fini, xe);

exit:
	oa->xe = NULL;
	return ret;
}<|MERGE_RESOLUTION|>--- conflicted
+++ resolved
@@ -240,10 +240,6 @@
 	u32 tail, hw_tail, partial_report_size, available;
 	int report_size = stream->oa_buffer.format->size;
 	unsigned long flags;
-<<<<<<< HEAD
-	bool pollin;
-=======
->>>>>>> e8a457b7
 
 	spin_lock_irqsave(&stream->oa_buffer.ptr_lock, flags);
 
@@ -288,11 +284,7 @@
 	stream->oa_buffer.tail = tail;
 
 	available = xe_oa_circ_diff(stream, stream->oa_buffer.tail, stream->oa_buffer.head);
-<<<<<<< HEAD
-	pollin = available >= stream->wait_num_reports * report_size;
-=======
 	stream->pollin = available >= stream->wait_num_reports * report_size;
->>>>>>> e8a457b7
 
 	spin_unlock_irqrestore(&stream->oa_buffer.ptr_lock, flags);
 
