// SPDX-License-Identifier: MIT
/*
 * Copyright © 2023-2024 Intel Corporation
 */

#include <linux/anon_inodes.h>
#include <linux/delay.h>
#include <linux/nospec.h>
#include <linux/poll.h>

#include <drm/drm_drv.h>
#include <drm/drm_managed.h>
#include <uapi/drm/xe_drm.h>

#include "abi/guc_actions_slpc_abi.h"
#include "instructions/xe_mi_commands.h"
#include "regs/xe_engine_regs.h"
#include "regs/xe_gt_regs.h"
#include "regs/xe_lrc_layout.h"
#include "regs/xe_oa_regs.h"
#include "xe_assert.h"
#include "xe_bb.h"
#include "xe_bo.h"
#include "xe_device.h"
#include "xe_exec_queue.h"
#include "xe_force_wake.h"
#include "xe_gt.h"
#include "xe_gt_mcr.h"
#include "xe_gt_printk.h"
#include "xe_guc_pc.h"
#include "xe_lrc.h"
#include "xe_macros.h"
#include "xe_mmio.h"
#include "xe_oa.h"
#include "xe_observation.h"
#include "xe_pm.h"
#include "xe_sched_job.h"
#include "xe_sriov.h"
#include "xe_sync.h"

#define DEFAULT_POLL_FREQUENCY_HZ 200
#define DEFAULT_POLL_PERIOD_NS (NSEC_PER_SEC / DEFAULT_POLL_FREQUENCY_HZ)
#define XE_OA_UNIT_INVALID U32_MAX

enum xe_oa_submit_deps {
	XE_OA_SUBMIT_NO_DEPS,
	XE_OA_SUBMIT_ADD_DEPS,
};

enum xe_oa_user_extn_from {
	XE_OA_USER_EXTN_FROM_OPEN,
	XE_OA_USER_EXTN_FROM_CONFIG,
};

struct xe_oa_reg {
	struct xe_reg addr;
	u32 value;
};

struct xe_oa_config {
	struct xe_oa *oa;

	char uuid[UUID_STRING_LEN + 1];
	int id;

	const struct xe_oa_reg *regs;
	u32 regs_len;

	struct attribute_group sysfs_metric;
	struct attribute *attrs[2];
	struct kobj_attribute sysfs_metric_id;

	struct kref ref;
	struct rcu_head rcu;
};

struct xe_oa_open_param {
	struct xe_file *xef;
	u32 oa_unit_id;
	bool sample;
	u32 metric_set;
	enum xe_oa_format_name oa_format;
	int period_exponent;
	bool disabled;
	int exec_queue_id;
	int engine_instance;
	struct xe_exec_queue *exec_q;
	struct xe_hw_engine *hwe;
	bool no_preempt;
	struct drm_xe_sync __user *syncs_user;
	int num_syncs;
	struct xe_sync_entry *syncs;
};

struct xe_oa_config_bo {
	struct llist_node node;

	struct xe_oa_config *oa_config;
	struct xe_bb *bb;
};

struct xe_oa_fence {
	/* @base: dma fence base */
	struct dma_fence base;
	/* @lock: lock for the fence */
	spinlock_t lock;
	/* @work: work to signal @base */
	struct delayed_work work;
	/* @cb: callback to schedule @work */
	struct dma_fence_cb cb;
};

#define DRM_FMT(x) DRM_XE_OA_FMT_TYPE_##x

static const struct xe_oa_format oa_formats[] = {
	[XE_OA_FORMAT_C4_B8]			= { 7, 64,  DRM_FMT(OAG) },
	[XE_OA_FORMAT_A12]			= { 0, 64,  DRM_FMT(OAG) },
	[XE_OA_FORMAT_A12_B8_C8]		= { 2, 128, DRM_FMT(OAG) },
	[XE_OA_FORMAT_A32u40_A4u32_B8_C8]	= { 5, 256, DRM_FMT(OAG) },
	[XE_OAR_FORMAT_A32u40_A4u32_B8_C8]	= { 5, 256, DRM_FMT(OAR) },
	[XE_OA_FORMAT_A24u40_A14u32_B8_C8]	= { 5, 256, DRM_FMT(OAG) },
	[XE_OAC_FORMAT_A24u64_B8_C8]		= { 1, 320, DRM_FMT(OAC), HDR_64_BIT },
	[XE_OAC_FORMAT_A22u32_R2u32_B8_C8]	= { 2, 192, DRM_FMT(OAC), HDR_64_BIT },
	[XE_OAM_FORMAT_MPEC8u64_B8_C8]		= { 1, 192, DRM_FMT(OAM_MPEC), HDR_64_BIT },
	[XE_OAM_FORMAT_MPEC8u32_B8_C8]		= { 2, 128, DRM_FMT(OAM_MPEC), HDR_64_BIT },
	[XE_OA_FORMAT_PEC64u64]			= { 1, 576, DRM_FMT(PEC), HDR_64_BIT, 1, 0 },
	[XE_OA_FORMAT_PEC64u64_B8_C8]		= { 1, 640, DRM_FMT(PEC), HDR_64_BIT, 1, 1 },
	[XE_OA_FORMAT_PEC64u32]			= { 1, 320, DRM_FMT(PEC), HDR_64_BIT },
	[XE_OA_FORMAT_PEC32u64_G1]		= { 5, 320, DRM_FMT(PEC), HDR_64_BIT, 1, 0 },
	[XE_OA_FORMAT_PEC32u32_G1]		= { 5, 192, DRM_FMT(PEC), HDR_64_BIT },
	[XE_OA_FORMAT_PEC32u64_G2]		= { 6, 320, DRM_FMT(PEC), HDR_64_BIT, 1, 0 },
	[XE_OA_FORMAT_PEC32u32_G2]		= { 6, 192, DRM_FMT(PEC), HDR_64_BIT },
	[XE_OA_FORMAT_PEC36u64_G1_32_G2_4]	= { 3, 320, DRM_FMT(PEC), HDR_64_BIT, 1, 0 },
	[XE_OA_FORMAT_PEC36u64_G1_4_G2_32]	= { 4, 320, DRM_FMT(PEC), HDR_64_BIT, 1, 0 },
};

static u32 xe_oa_circ_diff(struct xe_oa_stream *stream, u32 tail, u32 head)
{
	return tail >= head ? tail - head :
		tail + stream->oa_buffer.circ_size - head;
}

static u32 xe_oa_circ_incr(struct xe_oa_stream *stream, u32 ptr, u32 n)
{
	return ptr + n >= stream->oa_buffer.circ_size ?
		ptr + n - stream->oa_buffer.circ_size : ptr + n;
}

static void xe_oa_config_release(struct kref *ref)
{
	struct xe_oa_config *oa_config =
		container_of(ref, typeof(*oa_config), ref);

	kfree(oa_config->regs);

	kfree_rcu(oa_config, rcu);
}

static void xe_oa_config_put(struct xe_oa_config *oa_config)
{
	if (!oa_config)
		return;

	kref_put(&oa_config->ref, xe_oa_config_release);
}

static struct xe_oa_config *xe_oa_config_get(struct xe_oa_config *oa_config)
{
	return kref_get_unless_zero(&oa_config->ref) ? oa_config : NULL;
}

static struct xe_oa_config *xe_oa_get_oa_config(struct xe_oa *oa, int metrics_set)
{
	struct xe_oa_config *oa_config;

	rcu_read_lock();
	oa_config = idr_find(&oa->metrics_idr, metrics_set);
	if (oa_config)
		oa_config = xe_oa_config_get(oa_config);
	rcu_read_unlock();

	return oa_config;
}

static void free_oa_config_bo(struct xe_oa_config_bo *oa_bo, struct dma_fence *last_fence)
{
	xe_oa_config_put(oa_bo->oa_config);
	xe_bb_free(oa_bo->bb, last_fence);
	kfree(oa_bo);
}

static const struct xe_oa_regs *__oa_regs(struct xe_oa_stream *stream)
{
	return &stream->hwe->oa_unit->regs;
}

static u32 xe_oa_hw_tail_read(struct xe_oa_stream *stream)
{
	return xe_mmio_read32(&stream->gt->mmio, __oa_regs(stream)->oa_tail_ptr) &
		OAG_OATAILPTR_MASK;
}

#define oa_report_header_64bit(__s) \
	((__s)->oa_buffer.format->header == HDR_64_BIT)

static u64 oa_report_id(struct xe_oa_stream *stream, void *report)
{
	return oa_report_header_64bit(stream) ? *(u64 *)report : *(u32 *)report;
}

static void oa_report_id_clear(struct xe_oa_stream *stream, u32 *report)
{
	if (oa_report_header_64bit(stream))
		*(u64 *)report = 0;
	else
		*report = 0;
}

static u64 oa_timestamp(struct xe_oa_stream *stream, void *report)
{
	return oa_report_header_64bit(stream) ?
		*((u64 *)report + 1) :
		*((u32 *)report + 1);
}

static void oa_timestamp_clear(struct xe_oa_stream *stream, u32 *report)
{
	if (oa_report_header_64bit(stream))
		*(u64 *)&report[2] = 0;
	else
		report[1] = 0;
}

static bool xe_oa_buffer_check_unlocked(struct xe_oa_stream *stream)
{
	u32 gtt_offset = xe_bo_ggtt_addr(stream->oa_buffer.bo);
	int report_size = stream->oa_buffer.format->size;
	u32 tail, hw_tail;
	unsigned long flags;
	bool pollin;
	u32 partial_report_size;

	spin_lock_irqsave(&stream->oa_buffer.ptr_lock, flags);

	hw_tail = xe_oa_hw_tail_read(stream);
	hw_tail -= gtt_offset;

	/*
	 * The tail pointer increases in 64 byte (cacheline size), not in report_size
	 * increments. Also report size may not be a power of 2. Compute potential
	 * partially landed report in OA buffer.
	 */
	partial_report_size = xe_oa_circ_diff(stream, hw_tail, stream->oa_buffer.tail);
	partial_report_size %= report_size;

	/* Subtract partial amount off the tail */
	hw_tail = xe_oa_circ_diff(stream, hw_tail, partial_report_size);

	tail = hw_tail;

	/*
	 * Walk the stream backward until we find a report with report id and timestamp
	 * not 0. We can't tell whether a report has fully landed in memory before the
	 * report id and timestamp of the following report have landed.
	 *
	 * This is assuming that the writes of the OA unit land in memory in the order
	 * they were written.  If not : (╯°□°）╯︵ ┻━┻
	 */
	while (xe_oa_circ_diff(stream, tail, stream->oa_buffer.tail) >= report_size) {
		void *report = stream->oa_buffer.vaddr + tail;

		if (oa_report_id(stream, report) || oa_timestamp(stream, report))
			break;

		tail = xe_oa_circ_diff(stream, tail, report_size);
	}

	if (xe_oa_circ_diff(stream, hw_tail, tail) > report_size)
		drm_dbg(&stream->oa->xe->drm,
			"unlanded report(s) head=0x%x tail=0x%x hw_tail=0x%x\n",
			stream->oa_buffer.head, tail, hw_tail);

	stream->oa_buffer.tail = tail;

	pollin = xe_oa_circ_diff(stream, stream->oa_buffer.tail,
				 stream->oa_buffer.head) >= report_size;

	spin_unlock_irqrestore(&stream->oa_buffer.ptr_lock, flags);

	return pollin;
}

static enum hrtimer_restart xe_oa_poll_check_timer_cb(struct hrtimer *hrtimer)
{
	struct xe_oa_stream *stream =
		container_of(hrtimer, typeof(*stream), poll_check_timer);

	if (xe_oa_buffer_check_unlocked(stream)) {
		stream->pollin = true;
		wake_up(&stream->poll_wq);
	}

	hrtimer_forward_now(hrtimer, ns_to_ktime(stream->poll_period_ns));

	return HRTIMER_RESTART;
}

static int xe_oa_append_report(struct xe_oa_stream *stream, char __user *buf,
			       size_t count, size_t *offset, const u8 *report)
{
	int report_size = stream->oa_buffer.format->size;
	int report_size_partial;
	u8 *oa_buf_end;

	if ((count - *offset) < report_size)
		return -ENOSPC;

	buf += *offset;

	oa_buf_end = stream->oa_buffer.vaddr + stream->oa_buffer.circ_size;
	report_size_partial = oa_buf_end - report;

	if (report_size_partial < report_size) {
		if (copy_to_user(buf, report, report_size_partial))
			return -EFAULT;
		buf += report_size_partial;

		if (copy_to_user(buf, stream->oa_buffer.vaddr,
				 report_size - report_size_partial))
			return -EFAULT;
	} else if (copy_to_user(buf, report, report_size)) {
		return -EFAULT;
	}

	*offset += report_size;

	return 0;
}

static int xe_oa_append_reports(struct xe_oa_stream *stream, char __user *buf,
				size_t count, size_t *offset)
{
	int report_size = stream->oa_buffer.format->size;
	u8 *oa_buf_base = stream->oa_buffer.vaddr;
	u32 gtt_offset = xe_bo_ggtt_addr(stream->oa_buffer.bo);
	size_t start_offset = *offset;
	unsigned long flags;
	u32 head, tail;
	int ret = 0;

	spin_lock_irqsave(&stream->oa_buffer.ptr_lock, flags);
	head = stream->oa_buffer.head;
	tail = stream->oa_buffer.tail;
	spin_unlock_irqrestore(&stream->oa_buffer.ptr_lock, flags);

	xe_assert(stream->oa->xe,
		  head < stream->oa_buffer.circ_size && tail < stream->oa_buffer.circ_size);

	for (; xe_oa_circ_diff(stream, tail, head);
	     head = xe_oa_circ_incr(stream, head, report_size)) {
		u8 *report = oa_buf_base + head;

		ret = xe_oa_append_report(stream, buf, count, offset, report);
		if (ret)
			break;

		if (!(stream->oa_buffer.circ_size % report_size)) {
			/* Clear out report id and timestamp to detect unlanded reports */
			oa_report_id_clear(stream, (void *)report);
			oa_timestamp_clear(stream, (void *)report);
		} else {
			u8 *oa_buf_end = stream->oa_buffer.vaddr + stream->oa_buffer.circ_size;
			u32 part = oa_buf_end - report;

			/* Zero out the entire report */
			if (report_size <= part) {
				memset(report, 0, report_size);
			} else {
				memset(report, 0, part);
				memset(oa_buf_base, 0, report_size - part);
			}
		}
	}

	if (start_offset != *offset) {
		struct xe_reg oaheadptr = __oa_regs(stream)->oa_head_ptr;

		spin_lock_irqsave(&stream->oa_buffer.ptr_lock, flags);
		xe_mmio_write32(&stream->gt->mmio, oaheadptr,
				(head + gtt_offset) & OAG_OAHEADPTR_MASK);
		stream->oa_buffer.head = head;
		spin_unlock_irqrestore(&stream->oa_buffer.ptr_lock, flags);
	}

	return ret;
}

static void xe_oa_init_oa_buffer(struct xe_oa_stream *stream)
{
	struct xe_mmio *mmio = &stream->gt->mmio;
	u32 gtt_offset = xe_bo_ggtt_addr(stream->oa_buffer.bo);
	u32 oa_buf = gtt_offset | OABUFFER_SIZE_16M | OAG_OABUFFER_MEMORY_SELECT;
	unsigned long flags;

	spin_lock_irqsave(&stream->oa_buffer.ptr_lock, flags);

	xe_mmio_write32(mmio, __oa_regs(stream)->oa_status, 0);
	xe_mmio_write32(mmio, __oa_regs(stream)->oa_head_ptr,
			gtt_offset & OAG_OAHEADPTR_MASK);
	stream->oa_buffer.head = 0;
	/*
	 * PRM says: "This MMIO must be set before the OATAILPTR register and after the
	 * OAHEADPTR register. This is to enable proper functionality of the overflow bit".
	 */
	xe_mmio_write32(mmio, __oa_regs(stream)->oa_buffer, oa_buf);
	xe_mmio_write32(mmio, __oa_regs(stream)->oa_tail_ptr,
			gtt_offset & OAG_OATAILPTR_MASK);

	/* Mark that we need updated tail pointer to read from */
	stream->oa_buffer.tail = 0;

	spin_unlock_irqrestore(&stream->oa_buffer.ptr_lock, flags);

	/* Zero out the OA buffer since we rely on zero report id and timestamp fields */
	memset(stream->oa_buffer.vaddr, 0, stream->oa_buffer.bo->size);
}

static u32 __format_to_oactrl(const struct xe_oa_format *format, int counter_sel_mask)
{
	return ((format->counter_select << (ffs(counter_sel_mask) - 1)) & counter_sel_mask) |
		REG_FIELD_PREP(OA_OACONTROL_REPORT_BC_MASK, format->bc_report) |
		REG_FIELD_PREP(OA_OACONTROL_COUNTER_SIZE_MASK, format->counter_size);
}

static u32 __oa_ccs_select(struct xe_oa_stream *stream)
{
	u32 val;

	if (stream->hwe->class != XE_ENGINE_CLASS_COMPUTE)
		return 0;

	val = REG_FIELD_PREP(OAG_OACONTROL_OA_CCS_SELECT_MASK, stream->hwe->instance);
	xe_assert(stream->oa->xe,
		  REG_FIELD_GET(OAG_OACONTROL_OA_CCS_SELECT_MASK, val) == stream->hwe->instance);
	return val;
}

static void xe_oa_enable(struct xe_oa_stream *stream)
{
	const struct xe_oa_format *format = stream->oa_buffer.format;
	const struct xe_oa_regs *regs;
	u32 val;

	/*
	 * BSpec: 46822: Bit 0. Even if stream->sample is 0, for OAR to function, the OA
	 * buffer must be correctly initialized
	 */
	xe_oa_init_oa_buffer(stream);

	regs = __oa_regs(stream);
	val = __format_to_oactrl(format, regs->oa_ctrl_counter_select_mask) |
		__oa_ccs_select(stream) | OAG_OACONTROL_OA_COUNTER_ENABLE;

	if (GRAPHICS_VER(stream->oa->xe) >= 20 &&
	    stream->hwe->oa_unit->type == DRM_XE_OA_UNIT_TYPE_OAG)
		val |= OAG_OACONTROL_OA_PES_DISAG_EN;

	xe_mmio_write32(&stream->gt->mmio, regs->oa_ctrl, val);
}

static void xe_oa_disable(struct xe_oa_stream *stream)
{
	struct xe_mmio *mmio = &stream->gt->mmio;

	xe_mmio_write32(mmio, __oa_regs(stream)->oa_ctrl, 0);
	if (xe_mmio_wait32(mmio, __oa_regs(stream)->oa_ctrl,
			   OAG_OACONTROL_OA_COUNTER_ENABLE, 0, 50000, NULL, false))
		drm_err(&stream->oa->xe->drm,
			"wait for OA to be disabled timed out\n");

	if (GRAPHICS_VERx100(stream->oa->xe) <= 1270 && GRAPHICS_VERx100(stream->oa->xe) != 1260) {
		/* <= XE_METEORLAKE except XE_PVC */
		xe_mmio_write32(mmio, OA_TLB_INV_CR, 1);
		if (xe_mmio_wait32(mmio, OA_TLB_INV_CR, 1, 0, 50000, NULL, false))
			drm_err(&stream->oa->xe->drm,
				"wait for OA tlb invalidate timed out\n");
	}
}

static int xe_oa_wait_unlocked(struct xe_oa_stream *stream)
{
	/* We might wait indefinitely if periodic sampling is not enabled */
	if (!stream->periodic)
		return -EINVAL;

	return wait_event_interruptible(stream->poll_wq,
					xe_oa_buffer_check_unlocked(stream));
}

#define OASTATUS_RELEVANT_BITS (OASTATUS_MMIO_TRG_Q_FULL | OASTATUS_COUNTER_OVERFLOW | \
				OASTATUS_BUFFER_OVERFLOW | OASTATUS_REPORT_LOST)

static int __xe_oa_read(struct xe_oa_stream *stream, char __user *buf,
			size_t count, size_t *offset)
{
	/* Only clear our bits to avoid side-effects */
	stream->oa_status = xe_mmio_rmw32(&stream->gt->mmio, __oa_regs(stream)->oa_status,
					  OASTATUS_RELEVANT_BITS, 0);
	/*
	 * Signal to userspace that there is non-zero OA status to read via
	 * @DRM_XE_OBSERVATION_IOCTL_STATUS observation stream fd ioctl
	 */
	if (stream->oa_status & OASTATUS_RELEVANT_BITS)
		return -EIO;

	return xe_oa_append_reports(stream, buf, count, offset);
}

static ssize_t xe_oa_read(struct file *file, char __user *buf,
			  size_t count, loff_t *ppos)
{
	struct xe_oa_stream *stream = file->private_data;
	size_t offset = 0;
	int ret;

	/* Can't read from disabled streams */
	if (!stream->enabled || !stream->sample)
		return -EINVAL;

	if (!(file->f_flags & O_NONBLOCK)) {
		do {
			ret = xe_oa_wait_unlocked(stream);
			if (ret)
				return ret;

			mutex_lock(&stream->stream_lock);
			ret = __xe_oa_read(stream, buf, count, &offset);
			mutex_unlock(&stream->stream_lock);
		} while (!offset && !ret);
	} else {
		mutex_lock(&stream->stream_lock);
		ret = __xe_oa_read(stream, buf, count, &offset);
		mutex_unlock(&stream->stream_lock);
	}

	/*
	 * Typically we clear pollin here in order to wait for the new hrtimer callback
	 * before unblocking. The exception to this is if __xe_oa_read returns -ENOSPC,
	 * which means that more OA data is available than could fit in the user provided
	 * buffer. In this case we want the next poll() call to not block.
	 *
	 * Also in case of -EIO, we have already waited for data before returning
	 * -EIO, so need to wait again
	 */
	if (ret != -ENOSPC && ret != -EIO)
		stream->pollin = false;

	/* Possible values for ret are 0, -EFAULT, -ENOSPC, -EIO, -EINVAL, ... */
	return offset ?: (ret ?: -EAGAIN);
}

static __poll_t xe_oa_poll_locked(struct xe_oa_stream *stream,
				  struct file *file, poll_table *wait)
{
	__poll_t events = 0;

	poll_wait(file, &stream->poll_wq, wait);

	/*
	 * We don't explicitly check whether there's something to read here since this
	 * path may be hot depending on what else userspace is polling, or on the timeout
	 * in use. We rely on hrtimer xe_oa_poll_check_timer_cb to notify us when there
	 * are samples to read
	 */
	if (stream->pollin)
		events |= EPOLLIN;

	return events;
}

static __poll_t xe_oa_poll(struct file *file, poll_table *wait)
{
	struct xe_oa_stream *stream = file->private_data;
	__poll_t ret;

	mutex_lock(&stream->stream_lock);
	ret = xe_oa_poll_locked(stream, file, wait);
	mutex_unlock(&stream->stream_lock);

	return ret;
}

<<<<<<< HEAD
static struct dma_fence *xe_oa_submit_bb(struct xe_oa_stream *stream, enum xe_oa_submit_deps deps,
					 struct xe_bb *bb)
=======
static void xe_oa_lock_vma(struct xe_exec_queue *q)
{
	if (q->vm) {
		down_read(&q->vm->lock);
		xe_vm_lock(q->vm, false);
	}
}

static void xe_oa_unlock_vma(struct xe_exec_queue *q)
>>>>>>> f7da8f3a
{
	if (q->vm) {
		xe_vm_unlock(q->vm);
		up_read(&q->vm->lock);
	}
}

static struct dma_fence *xe_oa_submit_bb(struct xe_oa_stream *stream, enum xe_oa_submit_deps deps,
					 struct xe_bb *bb)
{
	struct xe_exec_queue *q = stream->exec_q ?: stream->k_exec_q;
	struct xe_sched_job *job;
	struct dma_fence *fence;
	int err = 0;

	xe_oa_lock_vma(q);

	job = xe_bb_create_job(q, bb);
	if (IS_ERR(job)) {
		err = PTR_ERR(job);
		goto exit;
	}
	job->ggtt = true;

	if (deps == XE_OA_SUBMIT_ADD_DEPS) {
		for (int i = 0; i < stream->num_syncs && !err; i++)
			err = xe_sync_entry_add_deps(&stream->syncs[i], job);
		if (err) {
			drm_dbg(&stream->oa->xe->drm, "xe_sync_entry_add_deps err %d\n", err);
			goto err_put_job;
		}
	}

	if (deps == XE_OA_SUBMIT_ADD_DEPS) {
		for (int i = 0; i < stream->num_syncs && !err; i++)
			err = xe_sync_entry_add_deps(&stream->syncs[i], job);
		if (err) {
			drm_dbg(&stream->oa->xe->drm, "xe_sync_entry_add_deps err %d\n", err);
			goto err_put_job;
		}
	}

	xe_sched_job_arm(job);
	fence = dma_fence_get(&job->drm.s_fence->finished);
	xe_sched_job_push(job);

<<<<<<< HEAD
=======
	xe_oa_unlock_vma(q);

>>>>>>> f7da8f3a
	return fence;
err_put_job:
	xe_sched_job_put(job);
exit:
<<<<<<< HEAD
=======
	xe_oa_unlock_vma(q);
>>>>>>> f7da8f3a
	return ERR_PTR(err);
}

static void write_cs_mi_lri(struct xe_bb *bb, const struct xe_oa_reg *reg_data, u32 n_regs)
{
	u32 i;

#define MI_LOAD_REGISTER_IMM_MAX_REGS (126)

	for (i = 0; i < n_regs; i++) {
		if ((i % MI_LOAD_REGISTER_IMM_MAX_REGS) == 0) {
			u32 n_lri = min_t(u32, n_regs - i,
					  MI_LOAD_REGISTER_IMM_MAX_REGS);

			bb->cs[bb->len++] = MI_LOAD_REGISTER_IMM | MI_LRI_NUM_REGS(n_lri);
		}
		bb->cs[bb->len++] = reg_data[i].addr.addr;
		bb->cs[bb->len++] = reg_data[i].value;
	}
}

static int num_lri_dwords(int num_regs)
{
	int count = 0;

	if (num_regs > 0) {
		count += DIV_ROUND_UP(num_regs, MI_LOAD_REGISTER_IMM_MAX_REGS);
		count += num_regs * 2;
	}

	return count;
}

static void xe_oa_free_oa_buffer(struct xe_oa_stream *stream)
{
	xe_bo_unpin_map_no_vm(stream->oa_buffer.bo);
}

static void xe_oa_free_configs(struct xe_oa_stream *stream)
{
	struct xe_oa_config_bo *oa_bo, *tmp;

	xe_oa_config_put(stream->oa_config);
	llist_for_each_entry_safe(oa_bo, tmp, stream->oa_config_bos.first, node)
		free_oa_config_bo(oa_bo, stream->last_fence);
	dma_fence_put(stream->last_fence);
<<<<<<< HEAD
}

static void xe_oa_store_flex(struct xe_oa_stream *stream, struct xe_lrc *lrc,
			     struct xe_bb *bb, const struct flex *flex, u32 count)
{
	u32 offset = xe_bo_ggtt_addr(lrc->bo);

	do {
		bb->cs[bb->len++] = MI_STORE_DATA_IMM | MI_SDI_GGTT | MI_SDI_NUM_DW(1);
		bb->cs[bb->len++] = offset + flex->offset * sizeof(u32);
		bb->cs[bb->len++] = 0;
		bb->cs[bb->len++] = flex->value;

	} while (flex++, --count);
=======
>>>>>>> f7da8f3a
}

static int xe_oa_load_with_lri(struct xe_oa_stream *stream, struct xe_oa_reg *reg_lri, u32 count)
{
	struct dma_fence *fence;
	struct xe_bb *bb;
	int err;

	bb = xe_bb_new(stream->gt, 2 * count + 1, false);
	if (IS_ERR(bb)) {
		err = PTR_ERR(bb);
		goto exit;
	}

<<<<<<< HEAD
	xe_oa_store_flex(stream, lrc, bb, flex, count);

	fence = xe_oa_submit_bb(stream, XE_OA_SUBMIT_NO_DEPS, bb);
	if (IS_ERR(fence)) {
		err = PTR_ERR(fence);
		goto free_bb;
	}
	xe_bb_free(bb, fence);
	dma_fence_put(fence);

	return 0;
free_bb:
	xe_bb_free(bb, NULL);
exit:
	return err;
}

static int xe_oa_load_with_lri(struct xe_oa_stream *stream, struct xe_oa_reg *reg_lri)
{
	struct dma_fence *fence;
	struct xe_bb *bb;
	int err;

	bb = xe_bb_new(stream->gt, 3, false);
	if (IS_ERR(bb)) {
		err = PTR_ERR(bb);
		goto exit;
=======
	write_cs_mi_lri(bb, reg_lri, count);

	fence = xe_oa_submit_bb(stream, XE_OA_SUBMIT_NO_DEPS, bb);
	if (IS_ERR(fence)) {
		err = PTR_ERR(fence);
		goto free_bb;
>>>>>>> f7da8f3a
	}
	xe_bb_free(bb, fence);
	dma_fence_put(fence);

<<<<<<< HEAD
	write_cs_mi_lri(bb, reg_lri, 1);

	fence = xe_oa_submit_bb(stream, XE_OA_SUBMIT_NO_DEPS, bb);
	if (IS_ERR(fence)) {
		err = PTR_ERR(fence);
		goto free_bb;
	}
	xe_bb_free(bb, fence);
	dma_fence_put(fence);

=======
>>>>>>> f7da8f3a
	return 0;
free_bb:
	xe_bb_free(bb, NULL);
exit:
	return err;
}

static int xe_oa_configure_oar_context(struct xe_oa_stream *stream, bool enable)
{
	const struct xe_oa_format *format = stream->oa_buffer.format;
	u32 oacontrol = __format_to_oactrl(format, OAR_OACONTROL_COUNTER_SEL_MASK) |
		(enable ? OAR_OACONTROL_COUNTER_ENABLE : 0);

	struct xe_oa_reg reg_lri[] = {
		{
			OACTXCONTROL(stream->hwe->mmio_base),
			enable ? OA_COUNTER_RESUME : 0,
		},
		{
			OAR_OACONTROL,
			oacontrol,
		},
		{
			RING_CONTEXT_CONTROL(stream->hwe->mmio_base),
			_MASKED_FIELD(CTX_CTRL_OAC_CONTEXT_ENABLE,
				      enable ? CTX_CTRL_OAC_CONTEXT_ENABLE : 0)
		},
	};

	return xe_oa_load_with_lri(stream, reg_lri, ARRAY_SIZE(reg_lri));
}

static int xe_oa_configure_oac_context(struct xe_oa_stream *stream, bool enable)
{
	const struct xe_oa_format *format = stream->oa_buffer.format;
	u32 oacontrol = __format_to_oactrl(format, OAR_OACONTROL_COUNTER_SEL_MASK) |
		(enable ? OAR_OACONTROL_COUNTER_ENABLE : 0);
	struct xe_oa_reg reg_lri[] = {
		{
			OACTXCONTROL(stream->hwe->mmio_base),
			enable ? OA_COUNTER_RESUME : 0,
		},
		{
			OAC_OACONTROL,
			oacontrol
		},
		{
			RING_CONTEXT_CONTROL(stream->hwe->mmio_base),
			_MASKED_FIELD(CTX_CTRL_OAC_CONTEXT_ENABLE,
				      enable ? CTX_CTRL_OAC_CONTEXT_ENABLE : 0) |
			_MASKED_FIELD(CTX_CTRL_RUN_ALONE, enable ? CTX_CTRL_RUN_ALONE : 0),
		},
	};

	/* Set ccs select to enable programming of OAC_OACONTROL */
	xe_mmio_write32(&stream->gt->mmio, __oa_regs(stream)->oa_ctrl,
			__oa_ccs_select(stream));
<<<<<<< HEAD

	/* Modify stream hwe context image with regs_context */
	err = xe_oa_modify_ctx_image(stream, stream->exec_q->lrc[0],
				     regs_context, ARRAY_SIZE(regs_context));
	if (err)
		return err;
=======
>>>>>>> f7da8f3a

	return xe_oa_load_with_lri(stream, reg_lri, ARRAY_SIZE(reg_lri));
}

static int xe_oa_configure_oa_context(struct xe_oa_stream *stream, bool enable)
{
	switch (stream->hwe->class) {
	case XE_ENGINE_CLASS_RENDER:
		return xe_oa_configure_oar_context(stream, enable);
	case XE_ENGINE_CLASS_COMPUTE:
		return xe_oa_configure_oac_context(stream, enable);
	default:
		/* Video engines do not support MI_REPORT_PERF_COUNT */
		return 0;
	}
}

#define HAS_OA_BPC_REPORTING(xe) (GRAPHICS_VERx100(xe) >= 1255)

static u32 oag_configure_mmio_trigger(const struct xe_oa_stream *stream, bool enable)
{
	return _MASKED_FIELD(OAG_OA_DEBUG_DISABLE_MMIO_TRG,
			     enable && stream && stream->sample ?
			     0 : OAG_OA_DEBUG_DISABLE_MMIO_TRG);
}

static void xe_oa_disable_metric_set(struct xe_oa_stream *stream)
{
	struct xe_mmio *mmio = &stream->gt->mmio;
	u32 sqcnt1;

	/*
	 * Wa_1508761755:xehpsdv, dg2
	 * Enable thread stall DOP gating and EU DOP gating.
	 */
	if (stream->oa->xe->info.platform == XE_DG2) {
		xe_gt_mcr_multicast_write(stream->gt, ROW_CHICKEN,
					  _MASKED_BIT_DISABLE(STALL_DOP_GATING_DISABLE));
		xe_gt_mcr_multicast_write(stream->gt, ROW_CHICKEN2,
					  _MASKED_BIT_DISABLE(DISABLE_DOP_GATING));
	}

	xe_mmio_write32(mmio, __oa_regs(stream)->oa_debug,
			oag_configure_mmio_trigger(stream, false));

	/* disable the context save/restore or OAR counters */
	if (stream->exec_q)
		xe_oa_configure_oa_context(stream, false);

	/* Make sure we disable noa to save power. */
	xe_mmio_rmw32(mmio, RPM_CONFIG1, GT_NOA_ENABLE, 0);

	sqcnt1 = SQCNT1_PMON_ENABLE |
		 (HAS_OA_BPC_REPORTING(stream->oa->xe) ? SQCNT1_OABPC : 0);

	/* Reset PMON Enable to save power. */
	xe_mmio_rmw32(mmio, XELPMP_SQCNT1, sqcnt1, 0);
}

static void xe_oa_stream_destroy(struct xe_oa_stream *stream)
{
	struct xe_oa_unit *u = stream->hwe->oa_unit;
	struct xe_gt *gt = stream->hwe->gt;

	if (WARN_ON(stream != u->exclusive_stream))
		return;

	WRITE_ONCE(u->exclusive_stream, NULL);

	mutex_destroy(&stream->stream_lock);

	xe_oa_disable_metric_set(stream);
	xe_exec_queue_put(stream->k_exec_q);

	xe_oa_free_oa_buffer(stream);

	xe_force_wake_put(gt_to_fw(gt), XE_FORCEWAKE_ALL);
	xe_pm_runtime_put(stream->oa->xe);

	/* Wa_1509372804:pvc: Unset the override of GUCRC mode to enable rc6 */
	if (stream->override_gucrc)
		xe_gt_WARN_ON(gt, xe_guc_pc_unset_gucrc_mode(&gt->uc.guc.pc));

	xe_oa_free_configs(stream);
	xe_file_put(stream->xef);
}

static int xe_oa_alloc_oa_buffer(struct xe_oa_stream *stream)
{
	struct xe_bo *bo;

	BUILD_BUG_ON_NOT_POWER_OF_2(XE_OA_BUFFER_SIZE);
	BUILD_BUG_ON(XE_OA_BUFFER_SIZE < SZ_128K || XE_OA_BUFFER_SIZE > SZ_16M);

	bo = xe_bo_create_pin_map(stream->oa->xe, stream->gt->tile, NULL,
				  XE_OA_BUFFER_SIZE, ttm_bo_type_kernel,
				  XE_BO_FLAG_SYSTEM | XE_BO_FLAG_GGTT);
	if (IS_ERR(bo))
		return PTR_ERR(bo);

	stream->oa_buffer.bo = bo;
	/* mmap implementation requires OA buffer to be in system memory */
	xe_assert(stream->oa->xe, bo->vmap.is_iomem == 0);
	stream->oa_buffer.vaddr = bo->vmap.vaddr;
	return 0;
}

static struct xe_oa_config_bo *
__xe_oa_alloc_config_buffer(struct xe_oa_stream *stream, struct xe_oa_config *oa_config)
{
	struct xe_oa_config_bo *oa_bo;
	size_t config_length;
	struct xe_bb *bb;

	oa_bo = kzalloc(sizeof(*oa_bo), GFP_KERNEL);
	if (!oa_bo)
		return ERR_PTR(-ENOMEM);

	config_length = num_lri_dwords(oa_config->regs_len);
	config_length = ALIGN(sizeof(u32) * config_length, XE_PAGE_SIZE) / sizeof(u32);

	bb = xe_bb_new(stream->gt, config_length, false);
	if (IS_ERR(bb))
		goto err_free;

	write_cs_mi_lri(bb, oa_config->regs, oa_config->regs_len);

	oa_bo->bb = bb;
	oa_bo->oa_config = xe_oa_config_get(oa_config);
	llist_add(&oa_bo->node, &stream->oa_config_bos);

	return oa_bo;
err_free:
	kfree(oa_bo);
	return ERR_CAST(bb);
}

static struct xe_oa_config_bo *
xe_oa_alloc_config_buffer(struct xe_oa_stream *stream, struct xe_oa_config *oa_config)
{
	struct xe_oa_config_bo *oa_bo;

	/* Look for the buffer in the already allocated BOs attached to the stream */
	llist_for_each_entry(oa_bo, stream->oa_config_bos.first, node) {
		if (oa_bo->oa_config == oa_config &&
		    memcmp(oa_bo->oa_config->uuid, oa_config->uuid,
			   sizeof(oa_config->uuid)) == 0)
			goto out;
	}

	oa_bo = __xe_oa_alloc_config_buffer(stream, oa_config);
out:
	return oa_bo;
}

static void xe_oa_update_last_fence(struct xe_oa_stream *stream, struct dma_fence *fence)
{
	dma_fence_put(stream->last_fence);
	stream->last_fence = dma_fence_get(fence);
}

static void xe_oa_fence_work_fn(struct work_struct *w)
{
	struct xe_oa_fence *ofence = container_of(w, typeof(*ofence), work.work);

	/* Signal fence to indicate new OA configuration is active */
	dma_fence_signal(&ofence->base);
	dma_fence_put(&ofence->base);
}

static void xe_oa_config_cb(struct dma_fence *fence, struct dma_fence_cb *cb)
{
	/* Additional empirical delay needed for NOA programming after registers are written */
#define NOA_PROGRAM_ADDITIONAL_DELAY_US 500

	struct xe_oa_fence *ofence = container_of(cb, typeof(*ofence), cb);

	INIT_DELAYED_WORK(&ofence->work, xe_oa_fence_work_fn);
	queue_delayed_work(system_unbound_wq, &ofence->work,
			   usecs_to_jiffies(NOA_PROGRAM_ADDITIONAL_DELAY_US));
	dma_fence_put(fence);
}

static const char *xe_oa_get_driver_name(struct dma_fence *fence)
{
	return "xe_oa";
}

static const char *xe_oa_get_timeline_name(struct dma_fence *fence)
{
	return "unbound";
}

static const struct dma_fence_ops xe_oa_fence_ops = {
	.get_driver_name = xe_oa_get_driver_name,
	.get_timeline_name = xe_oa_get_timeline_name,
};

static int xe_oa_emit_oa_config(struct xe_oa_stream *stream, struct xe_oa_config *config)
{
#define NOA_PROGRAM_ADDITIONAL_DELAY_US 500
	struct xe_oa_config_bo *oa_bo;
	struct xe_oa_fence *ofence;
	int i, err, num_signal = 0;
	struct dma_fence *fence;

	ofence = kzalloc(sizeof(*ofence), GFP_KERNEL);
	if (!ofence) {
		err = -ENOMEM;
		goto exit;
	}

	oa_bo = xe_oa_alloc_config_buffer(stream, config);
	if (IS_ERR(oa_bo)) {
		err = PTR_ERR(oa_bo);
		goto exit;
	}

	/* Emit OA configuration batch */
	fence = xe_oa_submit_bb(stream, XE_OA_SUBMIT_ADD_DEPS, oa_bo->bb);
	if (IS_ERR(fence)) {
		err = PTR_ERR(fence);
		goto exit;
	}

	/* Point of no return: initialize and set fence to signal */
	spin_lock_init(&ofence->lock);
	dma_fence_init(&ofence->base, &xe_oa_fence_ops, &ofence->lock, 0, 0);

	for (i = 0; i < stream->num_syncs; i++) {
		if (stream->syncs[i].flags & DRM_XE_SYNC_FLAG_SIGNAL)
			num_signal++;
		xe_sync_entry_signal(&stream->syncs[i], &ofence->base);
	}

	/* Additional dma_fence_get in case we dma_fence_wait */
	if (!num_signal)
		dma_fence_get(&ofence->base);

	/* Update last fence too before adding callback */
	xe_oa_update_last_fence(stream, fence);

	/* Add job fence callback to schedule work to signal ofence->base */
	err = dma_fence_add_callback(fence, &ofence->cb, xe_oa_config_cb);
	xe_gt_assert(stream->gt, !err || err == -ENOENT);
	if (err == -ENOENT)
		xe_oa_config_cb(fence, &ofence->cb);

	/* If nothing needs to be signaled we wait synchronously */
	if (!num_signal) {
		dma_fence_wait(&ofence->base, false);
		dma_fence_put(&ofence->base);
	}

	/* Done with syncs */
	for (i = 0; i < stream->num_syncs; i++)
		xe_sync_entry_cleanup(&stream->syncs[i]);
	kfree(stream->syncs);

	return 0;
exit:
	kfree(ofence);
	return err;
}

static u32 oag_report_ctx_switches(const struct xe_oa_stream *stream)
{
	/* If user didn't require OA reports, ask HW not to emit ctx switch reports */
	return _MASKED_FIELD(OAG_OA_DEBUG_DISABLE_CTX_SWITCH_REPORTS,
			     stream->sample ?
			     0 : OAG_OA_DEBUG_DISABLE_CTX_SWITCH_REPORTS);
}

static int xe_oa_enable_metric_set(struct xe_oa_stream *stream)
{
	struct xe_mmio *mmio = &stream->gt->mmio;
	u32 oa_debug, sqcnt1;
	int ret;

	/*
	 * Wa_1508761755:xehpsdv, dg2
	 * EU NOA signals behave incorrectly if EU clock gating is enabled.
	 * Disable thread stall DOP gating and EU DOP gating.
	 */
	if (stream->oa->xe->info.platform == XE_DG2) {
		xe_gt_mcr_multicast_write(stream->gt, ROW_CHICKEN,
					  _MASKED_BIT_ENABLE(STALL_DOP_GATING_DISABLE));
		xe_gt_mcr_multicast_write(stream->gt, ROW_CHICKEN2,
					  _MASKED_BIT_ENABLE(DISABLE_DOP_GATING));
	}

	/* Disable clk ratio reports */
	oa_debug = OAG_OA_DEBUG_DISABLE_CLK_RATIO_REPORTS |
		OAG_OA_DEBUG_INCLUDE_CLK_RATIO;

	if (GRAPHICS_VER(stream->oa->xe) >= 20)
		oa_debug |=
			/* The three bits below are needed to get PEC counters running */
			OAG_OA_DEBUG_START_TRIGGER_SCOPE_CONTROL |
			OAG_OA_DEBUG_DISABLE_START_TRG_2_COUNT_QUAL |
			OAG_OA_DEBUG_DISABLE_START_TRG_1_COUNT_QUAL;

	xe_mmio_write32(mmio, __oa_regs(stream)->oa_debug,
			_MASKED_BIT_ENABLE(oa_debug) |
			oag_report_ctx_switches(stream) |
			oag_configure_mmio_trigger(stream, true));

	xe_mmio_write32(mmio, __oa_regs(stream)->oa_ctx_ctrl, stream->periodic ?
			(OAG_OAGLBCTXCTRL_COUNTER_RESUME |
			 OAG_OAGLBCTXCTRL_TIMER_ENABLE |
			 REG_FIELD_PREP(OAG_OAGLBCTXCTRL_TIMER_PERIOD_MASK,
					stream->period_exponent)) : 0);

	/*
	 * Initialize Super Queue Internal Cnt Register
	 * Set PMON Enable in order to collect valid metrics
	 * Enable bytes per clock reporting
	 */
	sqcnt1 = SQCNT1_PMON_ENABLE |
		 (HAS_OA_BPC_REPORTING(stream->oa->xe) ? SQCNT1_OABPC : 0);

	xe_mmio_rmw32(mmio, XELPMP_SQCNT1, 0, sqcnt1);

	/* Configure OAR/OAC */
	if (stream->exec_q) {
		ret = xe_oa_configure_oa_context(stream, true);
		if (ret)
			return ret;
	}

	return xe_oa_emit_oa_config(stream, stream->oa_config);
}

static int decode_oa_format(struct xe_oa *oa, u64 fmt, enum xe_oa_format_name *name)
{
	u32 counter_size = FIELD_GET(DRM_XE_OA_FORMAT_MASK_COUNTER_SIZE, fmt);
	u32 counter_sel = FIELD_GET(DRM_XE_OA_FORMAT_MASK_COUNTER_SEL, fmt);
	u32 bc_report = FIELD_GET(DRM_XE_OA_FORMAT_MASK_BC_REPORT, fmt);
	u32 type = FIELD_GET(DRM_XE_OA_FORMAT_MASK_FMT_TYPE, fmt);
	int idx;

	for_each_set_bit(idx, oa->format_mask, __XE_OA_FORMAT_MAX) {
		const struct xe_oa_format *f = &oa->oa_formats[idx];

		if (counter_size == f->counter_size && bc_report == f->bc_report &&
		    type == f->type && counter_sel == f->counter_select) {
			*name = idx;
			return 0;
		}
	}

	return -EINVAL;
}

static int xe_oa_set_prop_oa_unit_id(struct xe_oa *oa, u64 value,
				     struct xe_oa_open_param *param)
{
	if (value >= oa->oa_unit_ids) {
		drm_dbg(&oa->xe->drm, "OA unit ID out of range %lld\n", value);
		return -EINVAL;
	}
	param->oa_unit_id = value;
	return 0;
}

static int xe_oa_set_prop_sample_oa(struct xe_oa *oa, u64 value,
				    struct xe_oa_open_param *param)
{
	param->sample = value;
	return 0;
}

static int xe_oa_set_prop_metric_set(struct xe_oa *oa, u64 value,
				     struct xe_oa_open_param *param)
{
	param->metric_set = value;
	return 0;
}

static int xe_oa_set_prop_oa_format(struct xe_oa *oa, u64 value,
				    struct xe_oa_open_param *param)
{
	int ret = decode_oa_format(oa, value, &param->oa_format);

	if (ret) {
		drm_dbg(&oa->xe->drm, "Unsupported OA report format %#llx\n", value);
		return ret;
	}
	return 0;
}

static int xe_oa_set_prop_oa_exponent(struct xe_oa *oa, u64 value,
				      struct xe_oa_open_param *param)
{
#define OA_EXPONENT_MAX 31

	if (value > OA_EXPONENT_MAX) {
		drm_dbg(&oa->xe->drm, "OA timer exponent too high (> %u)\n", OA_EXPONENT_MAX);
		return -EINVAL;
	}
	param->period_exponent = value;
	return 0;
}

static int xe_oa_set_prop_disabled(struct xe_oa *oa, u64 value,
				   struct xe_oa_open_param *param)
{
	param->disabled = value;
	return 0;
}

static int xe_oa_set_prop_exec_queue_id(struct xe_oa *oa, u64 value,
					struct xe_oa_open_param *param)
{
	param->exec_queue_id = value;
	return 0;
}

static int xe_oa_set_prop_engine_instance(struct xe_oa *oa, u64 value,
					  struct xe_oa_open_param *param)
{
	param->engine_instance = value;
	return 0;
}

static int xe_oa_set_no_preempt(struct xe_oa *oa, u64 value,
				struct xe_oa_open_param *param)
{
	param->no_preempt = value;
	return 0;
}

static int xe_oa_set_prop_num_syncs(struct xe_oa *oa, u64 value,
				    struct xe_oa_open_param *param)
{
	param->num_syncs = value;
	return 0;
}

static int xe_oa_set_prop_syncs_user(struct xe_oa *oa, u64 value,
				     struct xe_oa_open_param *param)
{
	param->syncs_user = u64_to_user_ptr(value);
	return 0;
}

static int xe_oa_set_prop_ret_inval(struct xe_oa *oa, u64 value,
				    struct xe_oa_open_param *param)
{
	return -EINVAL;
}

typedef int (*xe_oa_set_property_fn)(struct xe_oa *oa, u64 value,
				     struct xe_oa_open_param *param);
static const xe_oa_set_property_fn xe_oa_set_property_funcs_open[] = {
	[DRM_XE_OA_PROPERTY_OA_UNIT_ID] = xe_oa_set_prop_oa_unit_id,
	[DRM_XE_OA_PROPERTY_SAMPLE_OA] = xe_oa_set_prop_sample_oa,
	[DRM_XE_OA_PROPERTY_OA_METRIC_SET] = xe_oa_set_prop_metric_set,
	[DRM_XE_OA_PROPERTY_OA_FORMAT] = xe_oa_set_prop_oa_format,
	[DRM_XE_OA_PROPERTY_OA_PERIOD_EXPONENT] = xe_oa_set_prop_oa_exponent,
	[DRM_XE_OA_PROPERTY_OA_DISABLED] = xe_oa_set_prop_disabled,
	[DRM_XE_OA_PROPERTY_EXEC_QUEUE_ID] = xe_oa_set_prop_exec_queue_id,
	[DRM_XE_OA_PROPERTY_OA_ENGINE_INSTANCE] = xe_oa_set_prop_engine_instance,
	[DRM_XE_OA_PROPERTY_NO_PREEMPT] = xe_oa_set_no_preempt,
	[DRM_XE_OA_PROPERTY_NUM_SYNCS] = xe_oa_set_prop_num_syncs,
	[DRM_XE_OA_PROPERTY_SYNCS] = xe_oa_set_prop_syncs_user,
};

static const xe_oa_set_property_fn xe_oa_set_property_funcs_config[] = {
	[DRM_XE_OA_PROPERTY_OA_UNIT_ID] = xe_oa_set_prop_ret_inval,
	[DRM_XE_OA_PROPERTY_SAMPLE_OA] = xe_oa_set_prop_ret_inval,
	[DRM_XE_OA_PROPERTY_OA_METRIC_SET] = xe_oa_set_prop_metric_set,
	[DRM_XE_OA_PROPERTY_OA_FORMAT] = xe_oa_set_prop_ret_inval,
	[DRM_XE_OA_PROPERTY_OA_PERIOD_EXPONENT] = xe_oa_set_prop_ret_inval,
	[DRM_XE_OA_PROPERTY_OA_DISABLED] = xe_oa_set_prop_ret_inval,
	[DRM_XE_OA_PROPERTY_EXEC_QUEUE_ID] = xe_oa_set_prop_ret_inval,
	[DRM_XE_OA_PROPERTY_OA_ENGINE_INSTANCE] = xe_oa_set_prop_ret_inval,
	[DRM_XE_OA_PROPERTY_NO_PREEMPT] = xe_oa_set_prop_ret_inval,
	[DRM_XE_OA_PROPERTY_NUM_SYNCS] = xe_oa_set_prop_num_syncs,
	[DRM_XE_OA_PROPERTY_SYNCS] = xe_oa_set_prop_syncs_user,
};

static int xe_oa_user_ext_set_property(struct xe_oa *oa, enum xe_oa_user_extn_from from,
				       u64 extension, struct xe_oa_open_param *param)
{
	u64 __user *address = u64_to_user_ptr(extension);
	struct drm_xe_ext_set_property ext;
	int err;
	u32 idx;

	err = __copy_from_user(&ext, address, sizeof(ext));
	if (XE_IOCTL_DBG(oa->xe, err))
		return -EFAULT;

	BUILD_BUG_ON(ARRAY_SIZE(xe_oa_set_property_funcs_open) !=
		     ARRAY_SIZE(xe_oa_set_property_funcs_config));

	if (XE_IOCTL_DBG(oa->xe, ext.property >= ARRAY_SIZE(xe_oa_set_property_funcs_open)) ||
	    XE_IOCTL_DBG(oa->xe, ext.pad))
		return -EINVAL;

	idx = array_index_nospec(ext.property, ARRAY_SIZE(xe_oa_set_property_funcs_open));

	if (from == XE_OA_USER_EXTN_FROM_CONFIG)
		return xe_oa_set_property_funcs_config[idx](oa, ext.value, param);
	else
		return xe_oa_set_property_funcs_open[idx](oa, ext.value, param);
}

typedef int (*xe_oa_user_extension_fn)(struct xe_oa *oa,  enum xe_oa_user_extn_from from,
				       u64 extension, struct xe_oa_open_param *param);
static const xe_oa_user_extension_fn xe_oa_user_extension_funcs[] = {
	[DRM_XE_OA_EXTENSION_SET_PROPERTY] = xe_oa_user_ext_set_property,
};

#define MAX_USER_EXTENSIONS	16
static int xe_oa_user_extensions(struct xe_oa *oa, enum xe_oa_user_extn_from from, u64 extension,
				 int ext_number, struct xe_oa_open_param *param)
{
	u64 __user *address = u64_to_user_ptr(extension);
	struct drm_xe_user_extension ext;
	int err;
	u32 idx;

	if (XE_IOCTL_DBG(oa->xe, ext_number >= MAX_USER_EXTENSIONS))
		return -E2BIG;

	err = __copy_from_user(&ext, address, sizeof(ext));
	if (XE_IOCTL_DBG(oa->xe, err))
		return -EFAULT;

	if (XE_IOCTL_DBG(oa->xe, ext.pad) ||
	    XE_IOCTL_DBG(oa->xe, ext.name >= ARRAY_SIZE(xe_oa_user_extension_funcs)))
		return -EINVAL;

	idx = array_index_nospec(ext.name, ARRAY_SIZE(xe_oa_user_extension_funcs));
	err = xe_oa_user_extension_funcs[idx](oa, from, extension, param);
	if (XE_IOCTL_DBG(oa->xe, err))
		return err;

	if (ext.next_extension)
		return xe_oa_user_extensions(oa, from, ext.next_extension, ++ext_number, param);

	return 0;
}

static int xe_oa_parse_syncs(struct xe_oa *oa, struct xe_oa_open_param *param)
{
	int ret, num_syncs, num_ufence = 0;

	if (param->num_syncs && !param->syncs_user) {
		drm_dbg(&oa->xe->drm, "num_syncs specified without sync array\n");
		ret = -EINVAL;
		goto exit;
	}

	if (param->num_syncs) {
		param->syncs = kcalloc(param->num_syncs, sizeof(*param->syncs), GFP_KERNEL);
		if (!param->syncs) {
			ret = -ENOMEM;
			goto exit;
		}
	}

	for (num_syncs = 0; num_syncs < param->num_syncs; num_syncs++) {
		ret = xe_sync_entry_parse(oa->xe, param->xef, &param->syncs[num_syncs],
					  &param->syncs_user[num_syncs], 0);
		if (ret)
			goto err_syncs;

		if (xe_sync_is_ufence(&param->syncs[num_syncs]))
			num_ufence++;
	}

	if (XE_IOCTL_DBG(oa->xe, num_ufence > 1)) {
		ret = -EINVAL;
		goto err_syncs;
	}

	return 0;

err_syncs:
	while (num_syncs--)
		xe_sync_entry_cleanup(&param->syncs[num_syncs]);
	kfree(param->syncs);
exit:
	return ret;
}

static void xe_oa_stream_enable(struct xe_oa_stream *stream)
{
	stream->pollin = false;

	xe_oa_enable(stream);

	if (stream->sample)
		hrtimer_start(&stream->poll_check_timer,
			      ns_to_ktime(stream->poll_period_ns),
			      HRTIMER_MODE_REL_PINNED);
}

static void xe_oa_stream_disable(struct xe_oa_stream *stream)
{
	xe_oa_disable(stream);

	if (stream->sample)
		hrtimer_cancel(&stream->poll_check_timer);
}

static int xe_oa_enable_preempt_timeslice(struct xe_oa_stream *stream)
{
	struct xe_exec_queue *q = stream->exec_q;
	int ret1, ret2;

	/* Best effort recovery: try to revert both to original, irrespective of error */
	ret1 = q->ops->set_timeslice(q, stream->hwe->eclass->sched_props.timeslice_us);
	ret2 = q->ops->set_preempt_timeout(q, stream->hwe->eclass->sched_props.preempt_timeout_us);
	if (ret1 || ret2)
		goto err;
	return 0;
err:
	drm_dbg(&stream->oa->xe->drm, "%s failed ret1 %d ret2 %d\n", __func__, ret1, ret2);
	return ret1 ?: ret2;
}

static int xe_oa_disable_preempt_timeslice(struct xe_oa_stream *stream)
{
	struct xe_exec_queue *q = stream->exec_q;
	int ret;

	/* Setting values to 0 will disable timeslice and preempt_timeout */
	ret = q->ops->set_timeslice(q, 0);
	if (ret)
		goto err;

	ret = q->ops->set_preempt_timeout(q, 0);
	if (ret)
		goto err;

	return 0;
err:
	xe_oa_enable_preempt_timeslice(stream);
	drm_dbg(&stream->oa->xe->drm, "%s failed %d\n", __func__, ret);
	return ret;
}

static int xe_oa_enable_locked(struct xe_oa_stream *stream)
{
	if (stream->enabled)
		return 0;

	if (stream->no_preempt) {
		int ret = xe_oa_disable_preempt_timeslice(stream);

		if (ret)
			return ret;
	}

	xe_oa_stream_enable(stream);

	stream->enabled = true;
	return 0;
}

static int xe_oa_disable_locked(struct xe_oa_stream *stream)
{
	int ret = 0;

	if (!stream->enabled)
		return 0;

	xe_oa_stream_disable(stream);

	if (stream->no_preempt)
		ret = xe_oa_enable_preempt_timeslice(stream);

	stream->enabled = false;
	return ret;
}

static long xe_oa_config_locked(struct xe_oa_stream *stream, u64 arg)
{
	struct xe_oa_open_param param = {};
	long ret = stream->oa_config->id;
	struct xe_oa_config *config;
	int err;

	err = xe_oa_user_extensions(stream->oa, XE_OA_USER_EXTN_FROM_CONFIG, arg, 0, &param);
	if (err)
		return err;

	config = xe_oa_get_oa_config(stream->oa, param.metric_set);
	if (!config)
		return -ENODEV;

	param.xef = stream->xef;
	err = xe_oa_parse_syncs(stream->oa, &param);
	if (err)
		goto err_config_put;

	stream->num_syncs = param.num_syncs;
	stream->syncs = param.syncs;

	err = xe_oa_emit_oa_config(stream, config);
	if (!err) {
		config = xchg(&stream->oa_config, config);
		drm_dbg(&stream->oa->xe->drm, "changed to oa config uuid=%s\n",
			stream->oa_config->uuid);
	}

err_config_put:
	xe_oa_config_put(config);

	return err ?: ret;
}

static long xe_oa_status_locked(struct xe_oa_stream *stream, unsigned long arg)
{
	struct drm_xe_oa_stream_status status = {};
	void __user *uaddr = (void __user *)arg;

	/* Map from register to uapi bits */
	if (stream->oa_status & OASTATUS_REPORT_LOST)
		status.oa_status |= DRM_XE_OASTATUS_REPORT_LOST;
	if (stream->oa_status & OASTATUS_BUFFER_OVERFLOW)
		status.oa_status |= DRM_XE_OASTATUS_BUFFER_OVERFLOW;
	if (stream->oa_status & OASTATUS_COUNTER_OVERFLOW)
		status.oa_status |= DRM_XE_OASTATUS_COUNTER_OVERFLOW;
	if (stream->oa_status & OASTATUS_MMIO_TRG_Q_FULL)
		status.oa_status |= DRM_XE_OASTATUS_MMIO_TRG_Q_FULL;

	if (copy_to_user(uaddr, &status, sizeof(status)))
		return -EFAULT;

	return 0;
}

static long xe_oa_info_locked(struct xe_oa_stream *stream, unsigned long arg)
{
	struct drm_xe_oa_stream_info info = { .oa_buf_size = XE_OA_BUFFER_SIZE, };
	void __user *uaddr = (void __user *)arg;

	if (copy_to_user(uaddr, &info, sizeof(info)))
		return -EFAULT;

	return 0;
}

static long xe_oa_ioctl_locked(struct xe_oa_stream *stream,
			       unsigned int cmd,
			       unsigned long arg)
{
	switch (cmd) {
	case DRM_XE_OBSERVATION_IOCTL_ENABLE:
		return xe_oa_enable_locked(stream);
	case DRM_XE_OBSERVATION_IOCTL_DISABLE:
		return xe_oa_disable_locked(stream);
	case DRM_XE_OBSERVATION_IOCTL_CONFIG:
		return xe_oa_config_locked(stream, arg);
	case DRM_XE_OBSERVATION_IOCTL_STATUS:
		return xe_oa_status_locked(stream, arg);
	case DRM_XE_OBSERVATION_IOCTL_INFO:
		return xe_oa_info_locked(stream, arg);
	}

	return -EINVAL;
}

static long xe_oa_ioctl(struct file *file,
			unsigned int cmd,
			unsigned long arg)
{
	struct xe_oa_stream *stream = file->private_data;
	long ret;

	mutex_lock(&stream->stream_lock);
	ret = xe_oa_ioctl_locked(stream, cmd, arg);
	mutex_unlock(&stream->stream_lock);

	return ret;
}

static void xe_oa_destroy_locked(struct xe_oa_stream *stream)
{
	if (stream->enabled)
		xe_oa_disable_locked(stream);

	xe_oa_stream_destroy(stream);

	if (stream->exec_q)
		xe_exec_queue_put(stream->exec_q);

	kfree(stream);
}

static int xe_oa_release(struct inode *inode, struct file *file)
{
	struct xe_oa_stream *stream = file->private_data;
	struct xe_gt *gt = stream->gt;

	xe_pm_runtime_get(gt_to_xe(gt));
	mutex_lock(&gt->oa.gt_lock);
	xe_oa_destroy_locked(stream);
	mutex_unlock(&gt->oa.gt_lock);
	xe_pm_runtime_put(gt_to_xe(gt));

	/* Release the reference the OA stream kept on the driver */
	drm_dev_put(&gt_to_xe(gt)->drm);

	return 0;
}

static int xe_oa_mmap(struct file *file, struct vm_area_struct *vma)
{
	struct xe_oa_stream *stream = file->private_data;
	struct xe_bo *bo = stream->oa_buffer.bo;
	unsigned long start = vma->vm_start;
	int i, ret;

	if (xe_observation_paranoid && !perfmon_capable()) {
		drm_dbg(&stream->oa->xe->drm, "Insufficient privilege to map OA buffer\n");
		return -EACCES;
	}

	/* Can mmap the entire OA buffer or nothing (no partial OA buffer mmaps) */
	if (vma->vm_end - vma->vm_start != XE_OA_BUFFER_SIZE) {
		drm_dbg(&stream->oa->xe->drm, "Wrong mmap size, must be OA buffer size\n");
		return -EINVAL;
	}

	/*
	 * Only support VM_READ, enforce MAP_PRIVATE by checking for
	 * VM_MAYSHARE, don't copy the vma on fork
	 */
	if (vma->vm_flags & (VM_WRITE | VM_EXEC | VM_SHARED | VM_MAYSHARE)) {
		drm_dbg(&stream->oa->xe->drm, "mmap must be read only\n");
		return -EINVAL;
	}
	vm_flags_mod(vma, VM_PFNMAP | VM_DONTEXPAND | VM_DONTDUMP | VM_DONTCOPY,
		     VM_MAYWRITE | VM_MAYEXEC);

	xe_assert(stream->oa->xe, bo->ttm.ttm->num_pages == vma_pages(vma));
	for (i = 0; i < bo->ttm.ttm->num_pages; i++) {
		ret = remap_pfn_range(vma, start, page_to_pfn(bo->ttm.ttm->pages[i]),
				      PAGE_SIZE, vma->vm_page_prot);
		if (ret)
			break;

		start += PAGE_SIZE;
	}

	return ret;
}

static const struct file_operations xe_oa_fops = {
	.owner		= THIS_MODULE,
	.release	= xe_oa_release,
	.poll		= xe_oa_poll,
	.read		= xe_oa_read,
	.unlocked_ioctl	= xe_oa_ioctl,
	.mmap		= xe_oa_mmap,
};

static bool engine_supports_mi_query(struct xe_hw_engine *hwe)
{
	return hwe->class == XE_ENGINE_CLASS_RENDER ||
		hwe->class == XE_ENGINE_CLASS_COMPUTE;
}

static bool xe_oa_find_reg_in_lri(u32 *state, u32 reg, u32 *offset, u32 end)
{
	u32 idx = *offset;
	u32 len = min(MI_LRI_LEN(state[idx]) + idx, end);
	bool found = false;

	idx++;
	for (; idx < len; idx += 2) {
		if (state[idx] == reg) {
			found = true;
			break;
		}
	}

	*offset = idx;
	return found;
}

#define IS_MI_LRI_CMD(x) (REG_FIELD_GET(MI_OPCODE, (x)) == \
			  REG_FIELD_GET(MI_OPCODE, MI_LOAD_REGISTER_IMM))

static u32 xe_oa_context_image_offset(struct xe_oa_stream *stream, u32 reg)
{
	struct xe_lrc *lrc = stream->exec_q->lrc[0];
	u32 len = (xe_gt_lrc_size(stream->gt, stream->hwe->class) +
		   lrc->ring.size) / sizeof(u32);
	u32 offset = xe_lrc_regs_offset(lrc) / sizeof(u32);
	u32 *state = (u32 *)lrc->bo->vmap.vaddr;

	if (drm_WARN_ON(&stream->oa->xe->drm, !state))
		return U32_MAX;

	for (; offset < len; ) {
		if (IS_MI_LRI_CMD(state[offset])) {
			/*
			 * We expect reg-value pairs in MI_LRI command, so
			 * MI_LRI_LEN() should be even
			 */
			drm_WARN_ON(&stream->oa->xe->drm,
				    MI_LRI_LEN(state[offset]) & 0x1);

			if (xe_oa_find_reg_in_lri(state, reg, &offset, len))
				break;
		} else {
			offset++;
		}
	}

	return offset < len ? offset : U32_MAX;
}

static int xe_oa_set_ctx_ctrl_offset(struct xe_oa_stream *stream)
{
	struct xe_reg reg = OACTXCONTROL(stream->hwe->mmio_base);
	u32 offset = stream->oa->ctx_oactxctrl_offset[stream->hwe->class];

	/* Do this only once. Failure is stored as offset of U32_MAX */
	if (offset)
		goto exit;

	offset = xe_oa_context_image_offset(stream, reg.addr);
	stream->oa->ctx_oactxctrl_offset[stream->hwe->class] = offset;

	drm_dbg(&stream->oa->xe->drm, "%s oa ctx control at 0x%08x dword offset\n",
		stream->hwe->name, offset);
exit:
	return offset && offset != U32_MAX ? 0 : -ENODEV;
}

static int xe_oa_stream_init(struct xe_oa_stream *stream,
			     struct xe_oa_open_param *param)
{
	struct xe_oa_unit *u = param->hwe->oa_unit;
	struct xe_gt *gt = param->hwe->gt;
	unsigned int fw_ref;
	int ret;

	stream->exec_q = param->exec_q;
	stream->poll_period_ns = DEFAULT_POLL_PERIOD_NS;
	stream->hwe = param->hwe;
	stream->gt = stream->hwe->gt;
	stream->oa_buffer.format = &stream->oa->oa_formats[param->oa_format];

	stream->sample = param->sample;
	stream->periodic = param->period_exponent > 0;
	stream->period_exponent = param->period_exponent;
	stream->no_preempt = param->no_preempt;

	stream->xef = xe_file_get(param->xef);
	stream->num_syncs = param->num_syncs;
	stream->syncs = param->syncs;

	/*
	 * For Xe2+, when overrun mode is enabled, there are no partial reports at the end
	 * of buffer, making the OA buffer effectively a non-power-of-2 size circular
	 * buffer whose size, circ_size, is a multiple of the report size
	 */
	if (GRAPHICS_VER(stream->oa->xe) >= 20 &&
	    stream->hwe->oa_unit->type == DRM_XE_OA_UNIT_TYPE_OAG && stream->sample)
		stream->oa_buffer.circ_size =
			XE_OA_BUFFER_SIZE - XE_OA_BUFFER_SIZE % stream->oa_buffer.format->size;
	else
		stream->oa_buffer.circ_size = XE_OA_BUFFER_SIZE;

	if (stream->exec_q && engine_supports_mi_query(stream->hwe)) {
		/* If we don't find the context offset, just return error */
		ret = xe_oa_set_ctx_ctrl_offset(stream);
		if (ret) {
			drm_err(&stream->oa->xe->drm,
				"xe_oa_set_ctx_ctrl_offset failed for %s\n",
				stream->hwe->name);
			goto exit;
		}
	}

	stream->oa_config = xe_oa_get_oa_config(stream->oa, param->metric_set);
	if (!stream->oa_config) {
		drm_dbg(&stream->oa->xe->drm, "Invalid OA config id=%i\n", param->metric_set);
		ret = -EINVAL;
		goto exit;
	}

	/*
	 * Wa_1509372804:pvc
	 *
	 * GuC reset of engines causes OA to lose configuration
	 * state. Prevent this by overriding GUCRC mode.
	 */
	if (stream->oa->xe->info.platform == XE_PVC) {
		ret = xe_guc_pc_override_gucrc_mode(&gt->uc.guc.pc,
						    SLPC_GUCRC_MODE_GUCRC_NO_RC6);
		if (ret)
			goto err_free_configs;

		stream->override_gucrc = true;
	}

	/* Take runtime pm ref and forcewake to disable RC6 */
	xe_pm_runtime_get(stream->oa->xe);
	fw_ref = xe_force_wake_get(gt_to_fw(gt), XE_FORCEWAKE_ALL);
	if (!xe_force_wake_ref_has_domain(fw_ref, XE_FORCEWAKE_ALL)) {
		ret = -ETIMEDOUT;
		goto err_fw_put;
	}

	ret = xe_oa_alloc_oa_buffer(stream);
	if (ret)
		goto err_fw_put;

	stream->k_exec_q = xe_exec_queue_create(stream->oa->xe, NULL,
						BIT(stream->hwe->logical_instance), 1,
						stream->hwe, EXEC_QUEUE_FLAG_KERNEL, 0);
	if (IS_ERR(stream->k_exec_q)) {
		ret = PTR_ERR(stream->k_exec_q);
		drm_err(&stream->oa->xe->drm, "gt%d, hwe %s, xe_exec_queue_create failed=%d",
			stream->gt->info.id, stream->hwe->name, ret);
		goto err_free_oa_buf;
	}

	ret = xe_oa_enable_metric_set(stream);
	if (ret) {
		drm_dbg(&stream->oa->xe->drm, "Unable to enable metric set\n");
		goto err_put_k_exec_q;
	}

	drm_dbg(&stream->oa->xe->drm, "opening stream oa config uuid=%s\n",
		stream->oa_config->uuid);

	WRITE_ONCE(u->exclusive_stream, stream);

	hrtimer_init(&stream->poll_check_timer, CLOCK_MONOTONIC, HRTIMER_MODE_REL);
	stream->poll_check_timer.function = xe_oa_poll_check_timer_cb;
	init_waitqueue_head(&stream->poll_wq);

	spin_lock_init(&stream->oa_buffer.ptr_lock);
	mutex_init(&stream->stream_lock);

	return 0;

err_put_k_exec_q:
	xe_oa_disable_metric_set(stream);
	xe_exec_queue_put(stream->k_exec_q);
err_free_oa_buf:
	xe_oa_free_oa_buffer(stream);
err_fw_put:
	xe_force_wake_put(gt_to_fw(gt), fw_ref);
	xe_pm_runtime_put(stream->oa->xe);
	if (stream->override_gucrc)
		xe_gt_WARN_ON(gt, xe_guc_pc_unset_gucrc_mode(&gt->uc.guc.pc));
err_free_configs:
	xe_oa_free_configs(stream);
exit:
	xe_file_put(stream->xef);
	return ret;
}

static int xe_oa_stream_open_ioctl_locked(struct xe_oa *oa,
					  struct xe_oa_open_param *param)
{
	struct xe_oa_stream *stream;
	int stream_fd;
	int ret;

	/* We currently only allow exclusive access */
	if (param->hwe->oa_unit->exclusive_stream) {
		drm_dbg(&oa->xe->drm, "OA unit already in use\n");
		ret = -EBUSY;
		goto exit;
	}

	stream = kzalloc(sizeof(*stream), GFP_KERNEL);
	if (!stream) {
		ret = -ENOMEM;
		goto exit;
	}

	stream->oa = oa;
	ret = xe_oa_stream_init(stream, param);
	if (ret)
		goto err_free;

	if (!param->disabled) {
		ret = xe_oa_enable_locked(stream);
		if (ret)
			goto err_destroy;
	}

	stream_fd = anon_inode_getfd("[xe_oa]", &xe_oa_fops, stream, 0);
	if (stream_fd < 0) {
		ret = stream_fd;
		goto err_disable;
	}

	/* Hold a reference on the drm device till stream_fd is released */
	drm_dev_get(&stream->oa->xe->drm);

	return stream_fd;
err_disable:
	if (!param->disabled)
		xe_oa_disable_locked(stream);
err_destroy:
	xe_oa_stream_destroy(stream);
err_free:
	kfree(stream);
exit:
	return ret;
}

/**
 * xe_oa_timestamp_frequency - Return OA timestamp frequency
 * @gt: @xe_gt
 *
 * OA timestamp frequency = CS timestamp frequency in most platforms. On some
 * platforms OA unit ignores the CTC_SHIFT and the 2 timestamps differ. In such
 * cases, return the adjusted CS timestamp frequency to the user.
 */
u32 xe_oa_timestamp_frequency(struct xe_gt *gt)
{
	u32 reg, shift;

	/*
	 * Wa_18013179988:dg2
	 * Wa_14015568240:pvc
	 * Wa_14015846243:mtl
	 */
	switch (gt_to_xe(gt)->info.platform) {
	case XE_DG2:
	case XE_PVC:
	case XE_METEORLAKE:
		xe_pm_runtime_get(gt_to_xe(gt));
		reg = xe_mmio_read32(&gt->mmio, RPM_CONFIG0);
		xe_pm_runtime_put(gt_to_xe(gt));

		shift = REG_FIELD_GET(RPM_CONFIG0_CTC_SHIFT_PARAMETER_MASK, reg);
		return gt->info.reference_clock << (3 - shift);

	default:
		return gt->info.reference_clock;
	}
}

static u64 oa_exponent_to_ns(struct xe_gt *gt, int exponent)
{
	u64 nom = (2ULL << exponent) * NSEC_PER_SEC;
	u32 den = xe_oa_timestamp_frequency(gt);

	return div_u64(nom + den - 1, den);
}

static bool engine_supports_oa_format(const struct xe_hw_engine *hwe, int type)
{
	switch (hwe->oa_unit->type) {
	case DRM_XE_OA_UNIT_TYPE_OAG:
		return type == DRM_XE_OA_FMT_TYPE_OAG || type == DRM_XE_OA_FMT_TYPE_OAR ||
			type == DRM_XE_OA_FMT_TYPE_OAC || type == DRM_XE_OA_FMT_TYPE_PEC;
	case DRM_XE_OA_UNIT_TYPE_OAM:
		return type == DRM_XE_OA_FMT_TYPE_OAM || type == DRM_XE_OA_FMT_TYPE_OAM_MPEC;
	default:
		return false;
	}
}

/**
 * xe_oa_unit_id - Return OA unit ID for a hardware engine
 * @hwe: @xe_hw_engine
 *
 * Return OA unit ID for a hardware engine when available
 */
u16 xe_oa_unit_id(struct xe_hw_engine *hwe)
{
	return hwe->oa_unit && hwe->oa_unit->num_engines ?
		hwe->oa_unit->oa_unit_id : U16_MAX;
}

static int xe_oa_assign_hwe(struct xe_oa *oa, struct xe_oa_open_param *param)
{
	struct xe_gt *gt;
	int i, ret = 0;

	if (param->exec_q) {
		/* When we have an exec_q, get hwe from the exec_q */
		param->hwe = xe_gt_hw_engine(param->exec_q->gt, param->exec_q->class,
					     param->engine_instance, true);
	} else {
		struct xe_hw_engine *hwe;
		enum xe_hw_engine_id id;

		/* Else just get the first hwe attached to the oa unit */
		for_each_gt(gt, oa->xe, i) {
			for_each_hw_engine(hwe, gt, id) {
				if (xe_oa_unit_id(hwe) == param->oa_unit_id) {
					param->hwe = hwe;
					goto out;
				}
			}
		}
	}
out:
	if (!param->hwe || xe_oa_unit_id(param->hwe) != param->oa_unit_id) {
		drm_dbg(&oa->xe->drm, "Unable to find hwe (%d, %d) for OA unit ID %d\n",
			param->exec_q ? param->exec_q->class : -1,
			param->engine_instance, param->oa_unit_id);
		ret = -EINVAL;
	}

	return ret;
}

/**
 * xe_oa_stream_open_ioctl - Opens an OA stream
 * @dev: @drm_device
 * @data: pointer to struct @drm_xe_oa_config
 * @file: @drm_file
 *
 * The functions opens an OA stream. An OA stream, opened with specified
 * properties, enables OA counter samples to be collected, either
 * periodically (time based sampling), or on request (using OA queries)
 */
int xe_oa_stream_open_ioctl(struct drm_device *dev, u64 data, struct drm_file *file)
{
	struct xe_device *xe = to_xe_device(dev);
	struct xe_oa *oa = &xe->oa;
	struct xe_file *xef = to_xe_file(file);
	struct xe_oa_open_param param = {};
	const struct xe_oa_format *f;
	bool privileged_op = true;
	int ret;

	if (!oa->xe) {
		drm_dbg(&xe->drm, "xe oa interface not available for this system\n");
		return -ENODEV;
	}

	param.xef = xef;
	ret = xe_oa_user_extensions(oa, XE_OA_USER_EXTN_FROM_OPEN, data, 0, &param);
	if (ret)
		return ret;

	if (param.exec_queue_id > 0) {
		param.exec_q = xe_exec_queue_lookup(xef, param.exec_queue_id);
		if (XE_IOCTL_DBG(oa->xe, !param.exec_q))
			return -ENOENT;

		if (XE_IOCTL_DBG(oa->xe, param.exec_q->width > 1))
			return -EOPNOTSUPP;
	}

	/*
	 * Query based sampling (using MI_REPORT_PERF_COUNT) with OAR/OAC,
	 * without global stream access, can be an unprivileged operation
	 */
	if (param.exec_q && !param.sample)
		privileged_op = false;

	if (param.no_preempt) {
		if (!param.exec_q) {
			drm_dbg(&oa->xe->drm, "Preemption disable without exec_q!\n");
			ret = -EINVAL;
			goto err_exec_q;
		}
		privileged_op = true;
	}

	if (privileged_op && xe_observation_paranoid && !perfmon_capable()) {
		drm_dbg(&oa->xe->drm, "Insufficient privileges to open xe OA stream\n");
		ret = -EACCES;
		goto err_exec_q;
	}

	if (!param.exec_q && !param.sample) {
		drm_dbg(&oa->xe->drm, "Only OA report sampling supported\n");
		ret = -EINVAL;
		goto err_exec_q;
	}

	ret = xe_oa_assign_hwe(oa, &param);
	if (ret)
		goto err_exec_q;

	f = &oa->oa_formats[param.oa_format];
	if (!param.oa_format || !f->size ||
	    !engine_supports_oa_format(param.hwe, f->type)) {
		drm_dbg(&oa->xe->drm, "Invalid OA format %d type %d size %d for class %d\n",
			param.oa_format, f->type, f->size, param.hwe->class);
		ret = -EINVAL;
		goto err_exec_q;
	}

	if (param.period_exponent > 0) {
		u64 oa_period, oa_freq_hz;

		/* Requesting samples from OAG buffer is a privileged operation */
		if (!param.sample) {
			drm_dbg(&oa->xe->drm, "OA_EXPONENT specified without SAMPLE_OA\n");
			ret = -EINVAL;
			goto err_exec_q;
		}
		oa_period = oa_exponent_to_ns(param.hwe->gt, param.period_exponent);
		oa_freq_hz = div64_u64(NSEC_PER_SEC, oa_period);
		drm_dbg(&oa->xe->drm, "Using periodic sampling freq %lld Hz\n", oa_freq_hz);
	}

	ret = xe_oa_parse_syncs(oa, &param);
	if (ret)
		goto err_exec_q;

	mutex_lock(&param.hwe->gt->oa.gt_lock);
	ret = xe_oa_stream_open_ioctl_locked(oa, &param);
	mutex_unlock(&param.hwe->gt->oa.gt_lock);
	if (ret < 0)
		goto err_sync_cleanup;

	return ret;

err_sync_cleanup:
	while (param.num_syncs--)
		xe_sync_entry_cleanup(&param.syncs[param.num_syncs]);
	kfree(param.syncs);
err_exec_q:
	if (param.exec_q)
		xe_exec_queue_put(param.exec_q);
	return ret;
}

static bool xe_oa_is_valid_flex_addr(struct xe_oa *oa, u32 addr)
{
	static const struct xe_reg flex_eu_regs[] = {
		EU_PERF_CNTL0,
		EU_PERF_CNTL1,
		EU_PERF_CNTL2,
		EU_PERF_CNTL3,
		EU_PERF_CNTL4,
		EU_PERF_CNTL5,
		EU_PERF_CNTL6,
	};
	int i;

	for (i = 0; i < ARRAY_SIZE(flex_eu_regs); i++) {
		if (flex_eu_regs[i].addr == addr)
			return true;
	}
	return false;
}

static bool xe_oa_reg_in_range_table(u32 addr, const struct xe_mmio_range *table)
{
	while (table->start && table->end) {
		if (addr >= table->start && addr <= table->end)
			return true;

		table++;
	}

	return false;
}

static const struct xe_mmio_range xehp_oa_b_counters[] = {
	{ .start = 0xdc48, .end = 0xdc48 },	/* OAA_ENABLE_REG */
	{ .start = 0xdd00, .end = 0xdd48 },	/* OAG_LCE0_0 - OAA_LENABLE_REG */
	{}
};

static const struct xe_mmio_range gen12_oa_b_counters[] = {
	{ .start = 0x2b2c, .end = 0x2b2c },	/* OAG_OA_PESS */
	{ .start = 0xd900, .end = 0xd91c },	/* OAG_OASTARTTRIG[1-8] */
	{ .start = 0xd920, .end = 0xd93c },	/* OAG_OAREPORTTRIG1[1-8] */
	{ .start = 0xd940, .end = 0xd97c },	/* OAG_CEC[0-7][0-1] */
	{ .start = 0xdc00, .end = 0xdc3c },	/* OAG_SCEC[0-7][0-1] */
	{ .start = 0xdc40, .end = 0xdc40 },	/* OAG_SPCTR_CNF */
	{ .start = 0xdc44, .end = 0xdc44 },	/* OAA_DBG_REG */
	{}
};

static const struct xe_mmio_range mtl_oam_b_counters[] = {
	{ .start = 0x393000, .end = 0x39301c },	/* OAM_STARTTRIG1[1-8] */
	{ .start = 0x393020, .end = 0x39303c },	/* OAM_REPORTTRIG1[1-8] */
	{ .start = 0x393040, .end = 0x39307c },	/* OAM_CEC[0-7][0-1] */
	{ .start = 0x393200, .end = 0x39323C },	/* MPES[0-7] */
	{}
};

static const struct xe_mmio_range xe2_oa_b_counters[] = {
	{ .start = 0x393200, .end = 0x39323C },	/* MPES_0_MPES_SAG - MPES_7_UPPER_MPES_SAG */
	{ .start = 0x394200, .end = 0x39423C },	/* MPES_0_MPES_SCMI0 - MPES_7_UPPER_MPES_SCMI0 */
	{ .start = 0x394A00, .end = 0x394A3C },	/* MPES_0_MPES_SCMI1 - MPES_7_UPPER_MPES_SCMI1 */
	{},
};

static bool xe_oa_is_valid_b_counter_addr(struct xe_oa *oa, u32 addr)
{
	return xe_oa_reg_in_range_table(addr, xehp_oa_b_counters) ||
		xe_oa_reg_in_range_table(addr, gen12_oa_b_counters) ||
		xe_oa_reg_in_range_table(addr, mtl_oam_b_counters) ||
		(GRAPHICS_VER(oa->xe) >= 20 &&
		 xe_oa_reg_in_range_table(addr, xe2_oa_b_counters));
}

static const struct xe_mmio_range mtl_oa_mux_regs[] = {
	{ .start = 0x0d00, .end = 0x0d04 },	/* RPM_CONFIG[0-1] */
	{ .start = 0x0d0c, .end = 0x0d2c },	/* NOA_CONFIG[0-8] */
	{ .start = 0x9840, .end = 0x9840 },	/* GDT_CHICKEN_BITS */
	{ .start = 0x9884, .end = 0x9888 },	/* NOA_WRITE */
	{ .start = 0x38d100, .end = 0x38d114},	/* VISACTL */
	{}
};

static const struct xe_mmio_range gen12_oa_mux_regs[] = {
	{ .start = 0x0d00, .end = 0x0d04 },     /* RPM_CONFIG[0-1] */
	{ .start = 0x0d0c, .end = 0x0d2c },     /* NOA_CONFIG[0-8] */
	{ .start = 0x9840, .end = 0x9840 },	/* GDT_CHICKEN_BITS */
	{ .start = 0x9884, .end = 0x9888 },	/* NOA_WRITE */
	{ .start = 0x20cc, .end = 0x20cc },	/* WAIT_FOR_RC6_EXIT */
	{}
};

static const struct xe_mmio_range xe2_oa_mux_regs[] = {
	{ .start = 0x5194, .end = 0x5194 },	/* SYS_MEM_LAT_MEASURE_MERTF_GRP_3D */
	{ .start = 0x8704, .end = 0x8704 },	/* LMEM_LAT_MEASURE_MCFG_GRP */
	{ .start = 0xB1BC, .end = 0xB1BC },	/* L3_BANK_LAT_MEASURE_LBCF_GFX */
	{ .start = 0xE18C, .end = 0xE18C },	/* SAMPLER_MODE */
	{ .start = 0xE590, .end = 0xE590 },	/* TDL_LSC_LAT_MEASURE_TDL_GFX */
	{ .start = 0x13000, .end = 0x137FC },	/* PES_0_PESL0 - PES_63_UPPER_PESL3 */
	{},
};

static bool xe_oa_is_valid_mux_addr(struct xe_oa *oa, u32 addr)
{
	if (GRAPHICS_VER(oa->xe) >= 20)
		return xe_oa_reg_in_range_table(addr, xe2_oa_mux_regs);
	else if (GRAPHICS_VERx100(oa->xe) >= 1270)
		return xe_oa_reg_in_range_table(addr, mtl_oa_mux_regs);
	else
		return xe_oa_reg_in_range_table(addr, gen12_oa_mux_regs);
}

static bool xe_oa_is_valid_config_reg_addr(struct xe_oa *oa, u32 addr)
{
	return xe_oa_is_valid_flex_addr(oa, addr) ||
		xe_oa_is_valid_b_counter_addr(oa, addr) ||
		xe_oa_is_valid_mux_addr(oa, addr);
}

static struct xe_oa_reg *
xe_oa_alloc_regs(struct xe_oa *oa, bool (*is_valid)(struct xe_oa *oa, u32 addr),
		 u32 __user *regs, u32 n_regs)
{
	struct xe_oa_reg *oa_regs;
	int err;
	u32 i;

	oa_regs = kmalloc_array(n_regs, sizeof(*oa_regs), GFP_KERNEL);
	if (!oa_regs)
		return ERR_PTR(-ENOMEM);

	for (i = 0; i < n_regs; i++) {
		u32 addr, value;

		err = get_user(addr, regs);
		if (err)
			goto addr_err;

		if (!is_valid(oa, addr)) {
			drm_dbg(&oa->xe->drm, "Invalid oa_reg address: %X\n", addr);
			err = -EINVAL;
			goto addr_err;
		}

		err = get_user(value, regs + 1);
		if (err)
			goto addr_err;

		oa_regs[i].addr = XE_REG(addr);
		oa_regs[i].value = value;

		regs += 2;
	}

	return oa_regs;

addr_err:
	kfree(oa_regs);
	return ERR_PTR(err);
}

static ssize_t show_dynamic_id(struct kobject *kobj,
			       struct kobj_attribute *attr,
			       char *buf)
{
	struct xe_oa_config *oa_config =
		container_of(attr, typeof(*oa_config), sysfs_metric_id);

	return sysfs_emit(buf, "%d\n", oa_config->id);
}

static int create_dynamic_oa_sysfs_entry(struct xe_oa *oa,
					 struct xe_oa_config *oa_config)
{
	sysfs_attr_init(&oa_config->sysfs_metric_id.attr);
	oa_config->sysfs_metric_id.attr.name = "id";
	oa_config->sysfs_metric_id.attr.mode = 0444;
	oa_config->sysfs_metric_id.show = show_dynamic_id;
	oa_config->sysfs_metric_id.store = NULL;

	oa_config->attrs[0] = &oa_config->sysfs_metric_id.attr;
	oa_config->attrs[1] = NULL;

	oa_config->sysfs_metric.name = oa_config->uuid;
	oa_config->sysfs_metric.attrs = oa_config->attrs;

	return sysfs_create_group(oa->metrics_kobj, &oa_config->sysfs_metric);
}

/**
 * xe_oa_add_config_ioctl - Adds one OA config
 * @dev: @drm_device
 * @data: pointer to struct @drm_xe_oa_config
 * @file: @drm_file
 *
 * The functions adds an OA config to the set of OA configs maintained in
 * the kernel. The config determines which OA metrics are collected for an
 * OA stream.
 */
int xe_oa_add_config_ioctl(struct drm_device *dev, u64 data, struct drm_file *file)
{
	struct xe_device *xe = to_xe_device(dev);
	struct xe_oa *oa = &xe->oa;
	struct drm_xe_oa_config param;
	struct drm_xe_oa_config *arg = &param;
	struct xe_oa_config *oa_config, *tmp;
	struct xe_oa_reg *regs;
	int err, id;

	if (!oa->xe) {
		drm_dbg(&xe->drm, "xe oa interface not available for this system\n");
		return -ENODEV;
	}

	if (xe_observation_paranoid && !perfmon_capable()) {
		drm_dbg(&oa->xe->drm, "Insufficient privileges to add xe OA config\n");
		return -EACCES;
	}

	err = __copy_from_user(&param, u64_to_user_ptr(data), sizeof(param));
	if (XE_IOCTL_DBG(oa->xe, err))
		return -EFAULT;

	if (XE_IOCTL_DBG(oa->xe, arg->extensions) ||
	    XE_IOCTL_DBG(oa->xe, !arg->regs_ptr) ||
	    XE_IOCTL_DBG(oa->xe, !arg->n_regs))
		return -EINVAL;

	oa_config = kzalloc(sizeof(*oa_config), GFP_KERNEL);
	if (!oa_config)
		return -ENOMEM;

	oa_config->oa = oa;
	kref_init(&oa_config->ref);

	if (!uuid_is_valid(arg->uuid)) {
		drm_dbg(&oa->xe->drm, "Invalid uuid format for OA config\n");
		err = -EINVAL;
		goto reg_err;
	}

	/* Last character in oa_config->uuid will be 0 because oa_config is kzalloc */
	memcpy(oa_config->uuid, arg->uuid, sizeof(arg->uuid));

	oa_config->regs_len = arg->n_regs;
	regs = xe_oa_alloc_regs(oa, xe_oa_is_valid_config_reg_addr,
				u64_to_user_ptr(arg->regs_ptr),
				arg->n_regs);
	if (IS_ERR(regs)) {
		drm_dbg(&oa->xe->drm, "Failed to create OA config for mux_regs\n");
		err = PTR_ERR(regs);
		goto reg_err;
	}
	oa_config->regs = regs;

	err = mutex_lock_interruptible(&oa->metrics_lock);
	if (err)
		goto reg_err;

	/* We shouldn't have too many configs, so this iteration shouldn't be too costly */
	idr_for_each_entry(&oa->metrics_idr, tmp, id) {
		if (!strcmp(tmp->uuid, oa_config->uuid)) {
			drm_dbg(&oa->xe->drm, "OA config already exists with this uuid\n");
			err = -EADDRINUSE;
			goto sysfs_err;
		}
	}

	err = create_dynamic_oa_sysfs_entry(oa, oa_config);
	if (err) {
		drm_dbg(&oa->xe->drm, "Failed to create sysfs entry for OA config\n");
		goto sysfs_err;
	}

	oa_config->id = idr_alloc(&oa->metrics_idr, oa_config, 1, 0, GFP_KERNEL);
	if (oa_config->id < 0) {
		drm_dbg(&oa->xe->drm, "Failed to create sysfs entry for OA config\n");
		err = oa_config->id;
		goto sysfs_err;
	}

	mutex_unlock(&oa->metrics_lock);

	drm_dbg(&oa->xe->drm, "Added config %s id=%i\n", oa_config->uuid, oa_config->id);

	return oa_config->id;

sysfs_err:
	mutex_unlock(&oa->metrics_lock);
reg_err:
	xe_oa_config_put(oa_config);
	drm_dbg(&oa->xe->drm, "Failed to add new OA config\n");
	return err;
}

/**
 * xe_oa_remove_config_ioctl - Removes one OA config
 * @dev: @drm_device
 * @data: pointer to struct @drm_xe_observation_param
 * @file: @drm_file
 */
int xe_oa_remove_config_ioctl(struct drm_device *dev, u64 data, struct drm_file *file)
{
	struct xe_device *xe = to_xe_device(dev);
	struct xe_oa *oa = &xe->oa;
	struct xe_oa_config *oa_config;
	u64 arg, *ptr = u64_to_user_ptr(data);
	int ret;

	if (!oa->xe) {
		drm_dbg(&xe->drm, "xe oa interface not available for this system\n");
		return -ENODEV;
	}

	if (xe_observation_paranoid && !perfmon_capable()) {
		drm_dbg(&oa->xe->drm, "Insufficient privileges to remove xe OA config\n");
		return -EACCES;
	}

	ret = get_user(arg, ptr);
	if (XE_IOCTL_DBG(oa->xe, ret))
		return ret;

	ret = mutex_lock_interruptible(&oa->metrics_lock);
	if (ret)
		return ret;

	oa_config = idr_find(&oa->metrics_idr, arg);
	if (!oa_config) {
		drm_dbg(&oa->xe->drm, "Failed to remove unknown OA config\n");
		ret = -ENOENT;
		goto err_unlock;
	}

	WARN_ON(arg != oa_config->id);

	sysfs_remove_group(oa->metrics_kobj, &oa_config->sysfs_metric);
	idr_remove(&oa->metrics_idr, arg);

	mutex_unlock(&oa->metrics_lock);

	drm_dbg(&oa->xe->drm, "Removed config %s id=%i\n", oa_config->uuid, oa_config->id);

	xe_oa_config_put(oa_config);

	return 0;

err_unlock:
	mutex_unlock(&oa->metrics_lock);
	return ret;
}

/**
 * xe_oa_register - Xe OA registration
 * @xe: @xe_device
 *
 * Exposes the metrics sysfs directory upon completion of module initialization
 */
void xe_oa_register(struct xe_device *xe)
{
	struct xe_oa *oa = &xe->oa;

	if (!oa->xe)
		return;

	oa->metrics_kobj = kobject_create_and_add("metrics",
						  &xe->drm.primary->kdev->kobj);
}

/**
 * xe_oa_unregister - Xe OA de-registration
 * @xe: @xe_device
 */
void xe_oa_unregister(struct xe_device *xe)
{
	struct xe_oa *oa = &xe->oa;

	if (!oa->metrics_kobj)
		return;

	kobject_put(oa->metrics_kobj);
	oa->metrics_kobj = NULL;
}

static u32 num_oa_units_per_gt(struct xe_gt *gt)
{
	return 1;
}

static u32 __hwe_oam_unit(struct xe_hw_engine *hwe)
{
	if (GRAPHICS_VERx100(gt_to_xe(hwe->gt)) >= 1270) {
		/*
		 * There's 1 SAMEDIA gt and 1 OAM per SAMEDIA gt. All media slices
		 * within the gt use the same OAM. All MTL/LNL SKUs list 1 SA MEDIA
		 */
		xe_gt_WARN_ON(hwe->gt, hwe->gt->info.type != XE_GT_TYPE_MEDIA);

		return 0;
	}

	return XE_OA_UNIT_INVALID;
}

static u32 __hwe_oa_unit(struct xe_hw_engine *hwe)
{
	switch (hwe->class) {
	case XE_ENGINE_CLASS_RENDER:
	case XE_ENGINE_CLASS_COMPUTE:
		return 0;

	case XE_ENGINE_CLASS_VIDEO_DECODE:
	case XE_ENGINE_CLASS_VIDEO_ENHANCE:
		return __hwe_oam_unit(hwe);

	default:
		return XE_OA_UNIT_INVALID;
	}
}

static struct xe_oa_regs __oam_regs(u32 base)
{
	return (struct xe_oa_regs) {
		base,
		OAM_HEAD_POINTER(base),
		OAM_TAIL_POINTER(base),
		OAM_BUFFER(base),
		OAM_CONTEXT_CONTROL(base),
		OAM_CONTROL(base),
		OAM_DEBUG(base),
		OAM_STATUS(base),
		OAM_CONTROL_COUNTER_SEL_MASK,
	};
}

static struct xe_oa_regs __oag_regs(void)
{
	return (struct xe_oa_regs) {
		0,
		OAG_OAHEADPTR,
		OAG_OATAILPTR,
		OAG_OABUFFER,
		OAG_OAGLBCTXCTRL,
		OAG_OACONTROL,
		OAG_OA_DEBUG,
		OAG_OASTATUS,
		OAG_OACONTROL_OA_COUNTER_SEL_MASK,
	};
}

static void __xe_oa_init_oa_units(struct xe_gt *gt)
{
	const u32 mtl_oa_base[] = { 0x13000 };
	int i, num_units = gt->oa.num_oa_units;

	for (i = 0; i < num_units; i++) {
		struct xe_oa_unit *u = &gt->oa.oa_unit[i];

		if (gt->info.type != XE_GT_TYPE_MEDIA) {
			u->regs = __oag_regs();
			u->type = DRM_XE_OA_UNIT_TYPE_OAG;
		} else if (GRAPHICS_VERx100(gt_to_xe(gt)) >= 1270) {
			u->regs = __oam_regs(mtl_oa_base[i]);
			u->type = DRM_XE_OA_UNIT_TYPE_OAM;
		}

		/* Ensure MMIO trigger remains disabled till there is a stream */
		xe_mmio_write32(&gt->mmio, u->regs.oa_debug,
				oag_configure_mmio_trigger(NULL, false));

		/* Set oa_unit_ids now to ensure ids remain contiguous */
		u->oa_unit_id = gt_to_xe(gt)->oa.oa_unit_ids++;
	}
}

static int xe_oa_init_gt(struct xe_gt *gt)
{
	u32 num_oa_units = num_oa_units_per_gt(gt);
	struct xe_hw_engine *hwe;
	enum xe_hw_engine_id id;
	struct xe_oa_unit *u;

	u = drmm_kcalloc(&gt_to_xe(gt)->drm, num_oa_units, sizeof(*u), GFP_KERNEL);
	if (!u)
		return -ENOMEM;

	for_each_hw_engine(hwe, gt, id) {
		u32 index = __hwe_oa_unit(hwe);

		hwe->oa_unit = NULL;
		if (index < num_oa_units) {
			u[index].num_engines++;
			hwe->oa_unit = &u[index];
		}
	}

	/*
	 * Fused off engines can result in oa_unit's with num_engines == 0. These units
	 * will appear in OA unit query, but no OA streams can be opened on them.
	 */
	gt->oa.num_oa_units = num_oa_units;
	gt->oa.oa_unit = u;

	__xe_oa_init_oa_units(gt);

	drmm_mutex_init(&gt_to_xe(gt)->drm, &gt->oa.gt_lock);

	return 0;
}

static int xe_oa_init_oa_units(struct xe_oa *oa)
{
	struct xe_gt *gt;
	int i, ret;

	for_each_gt(gt, oa->xe, i) {
		ret = xe_oa_init_gt(gt);
		if (ret)
			return ret;
	}

	return 0;
}

static void oa_format_add(struct xe_oa *oa, enum xe_oa_format_name format)
{
	__set_bit(format, oa->format_mask);
}

static void xe_oa_init_supported_formats(struct xe_oa *oa)
{
	if (GRAPHICS_VER(oa->xe) >= 20) {
		/* Xe2+ */
		oa_format_add(oa, XE_OAM_FORMAT_MPEC8u64_B8_C8);
		oa_format_add(oa, XE_OAM_FORMAT_MPEC8u32_B8_C8);
		oa_format_add(oa, XE_OA_FORMAT_PEC64u64);
		oa_format_add(oa, XE_OA_FORMAT_PEC64u64_B8_C8);
		oa_format_add(oa, XE_OA_FORMAT_PEC64u32);
		oa_format_add(oa, XE_OA_FORMAT_PEC32u64_G1);
		oa_format_add(oa, XE_OA_FORMAT_PEC32u32_G1);
		oa_format_add(oa, XE_OA_FORMAT_PEC32u64_G2);
		oa_format_add(oa, XE_OA_FORMAT_PEC32u32_G2);
		oa_format_add(oa, XE_OA_FORMAT_PEC36u64_G1_32_G2_4);
		oa_format_add(oa, XE_OA_FORMAT_PEC36u64_G1_4_G2_32);
	} else if (GRAPHICS_VERx100(oa->xe) >= 1270) {
		/* XE_METEORLAKE */
		oa_format_add(oa, XE_OAR_FORMAT_A32u40_A4u32_B8_C8);
		oa_format_add(oa, XE_OA_FORMAT_A24u40_A14u32_B8_C8);
		oa_format_add(oa, XE_OAC_FORMAT_A24u64_B8_C8);
		oa_format_add(oa, XE_OAC_FORMAT_A22u32_R2u32_B8_C8);
		oa_format_add(oa, XE_OAM_FORMAT_MPEC8u64_B8_C8);
		oa_format_add(oa, XE_OAM_FORMAT_MPEC8u32_B8_C8);
	} else if (GRAPHICS_VERx100(oa->xe) >= 1255) {
		/* XE_DG2, XE_PVC */
		oa_format_add(oa, XE_OAR_FORMAT_A32u40_A4u32_B8_C8);
		oa_format_add(oa, XE_OA_FORMAT_A24u40_A14u32_B8_C8);
		oa_format_add(oa, XE_OAC_FORMAT_A24u64_B8_C8);
		oa_format_add(oa, XE_OAC_FORMAT_A22u32_R2u32_B8_C8);
	} else {
		/* Gen12+ */
		xe_assert(oa->xe, GRAPHICS_VER(oa->xe) >= 12);
		oa_format_add(oa, XE_OA_FORMAT_A12);
		oa_format_add(oa, XE_OA_FORMAT_A12_B8_C8);
		oa_format_add(oa, XE_OA_FORMAT_A32u40_A4u32_B8_C8);
		oa_format_add(oa, XE_OA_FORMAT_C4_B8);
	}
}

/**
 * xe_oa_init - OA initialization during device probe
 * @xe: @xe_device
 *
 * Return: 0 on success or a negative error code on failure
 */
int xe_oa_init(struct xe_device *xe)
{
	struct xe_oa *oa = &xe->oa;
	int ret;

	/* Support OA only with GuC submission and Gen12+ */
	if (!xe_device_uc_enabled(xe) || GRAPHICS_VER(xe) < 12)
		return 0;

	if (IS_SRIOV_VF(xe))
		return 0;

	oa->xe = xe;
	oa->oa_formats = oa_formats;

	drmm_mutex_init(&oa->xe->drm, &oa->metrics_lock);
	idr_init_base(&oa->metrics_idr, 1);

	ret = xe_oa_init_oa_units(oa);
	if (ret) {
		drm_err(&xe->drm, "OA initialization failed (%pe)\n", ERR_PTR(ret));
		goto exit;
	}

	xe_oa_init_supported_formats(oa);
	return 0;
exit:
	oa->xe = NULL;
	return ret;
}

static int destroy_config(int id, void *p, void *data)
{
	xe_oa_config_put(p);
	return 0;
}

/**
 * xe_oa_fini - OA de-initialization during device remove
 * @xe: @xe_device
 */
void xe_oa_fini(struct xe_device *xe)
{
	struct xe_oa *oa = &xe->oa;

	if (!oa->xe)
		return;

	idr_for_each(&oa->metrics_idr, destroy_config, oa);
	idr_destroy(&oa->metrics_idr);

	oa->xe = NULL;
}<|MERGE_RESOLUTION|>--- conflicted
+++ resolved
@@ -590,10 +590,6 @@
 	return ret;
 }
 
-<<<<<<< HEAD
-static struct dma_fence *xe_oa_submit_bb(struct xe_oa_stream *stream, enum xe_oa_submit_deps deps,
-					 struct xe_bb *bb)
-=======
 static void xe_oa_lock_vma(struct xe_exec_queue *q)
 {
 	if (q->vm) {
@@ -603,7 +599,6 @@
 }
 
 static void xe_oa_unlock_vma(struct xe_exec_queue *q)
->>>>>>> f7da8f3a
 {
 	if (q->vm) {
 		xe_vm_unlock(q->vm);
@@ -637,32 +632,17 @@
 		}
 	}
 
-	if (deps == XE_OA_SUBMIT_ADD_DEPS) {
-		for (int i = 0; i < stream->num_syncs && !err; i++)
-			err = xe_sync_entry_add_deps(&stream->syncs[i], job);
-		if (err) {
-			drm_dbg(&stream->oa->xe->drm, "xe_sync_entry_add_deps err %d\n", err);
-			goto err_put_job;
-		}
-	}
-
 	xe_sched_job_arm(job);
 	fence = dma_fence_get(&job->drm.s_fence->finished);
 	xe_sched_job_push(job);
 
-<<<<<<< HEAD
-=======
 	xe_oa_unlock_vma(q);
 
->>>>>>> f7da8f3a
 	return fence;
 err_put_job:
 	xe_sched_job_put(job);
 exit:
-<<<<<<< HEAD
-=======
 	xe_oa_unlock_vma(q);
->>>>>>> f7da8f3a
 	return ERR_PTR(err);
 }
 
@@ -709,23 +689,6 @@
 	llist_for_each_entry_safe(oa_bo, tmp, stream->oa_config_bos.first, node)
 		free_oa_config_bo(oa_bo, stream->last_fence);
 	dma_fence_put(stream->last_fence);
-<<<<<<< HEAD
-}
-
-static void xe_oa_store_flex(struct xe_oa_stream *stream, struct xe_lrc *lrc,
-			     struct xe_bb *bb, const struct flex *flex, u32 count)
-{
-	u32 offset = xe_bo_ggtt_addr(lrc->bo);
-
-	do {
-		bb->cs[bb->len++] = MI_STORE_DATA_IMM | MI_SDI_GGTT | MI_SDI_NUM_DW(1);
-		bb->cs[bb->len++] = offset + flex->offset * sizeof(u32);
-		bb->cs[bb->len++] = 0;
-		bb->cs[bb->len++] = flex->value;
-
-	} while (flex++, --count);
-=======
->>>>>>> f7da8f3a
 }
 
 static int xe_oa_load_with_lri(struct xe_oa_stream *stream, struct xe_oa_reg *reg_lri, u32 count)
@@ -740,8 +703,7 @@
 		goto exit;
 	}
 
-<<<<<<< HEAD
-	xe_oa_store_flex(stream, lrc, bb, flex, count);
+	write_cs_mi_lri(bb, reg_lri, count);
 
 	fence = xe_oa_submit_bb(stream, XE_OA_SUBMIT_NO_DEPS, bb);
 	if (IS_ERR(fence)) {
@@ -751,48 +713,6 @@
 	xe_bb_free(bb, fence);
 	dma_fence_put(fence);
 
-	return 0;
-free_bb:
-	xe_bb_free(bb, NULL);
-exit:
-	return err;
-}
-
-static int xe_oa_load_with_lri(struct xe_oa_stream *stream, struct xe_oa_reg *reg_lri)
-{
-	struct dma_fence *fence;
-	struct xe_bb *bb;
-	int err;
-
-	bb = xe_bb_new(stream->gt, 3, false);
-	if (IS_ERR(bb)) {
-		err = PTR_ERR(bb);
-		goto exit;
-=======
-	write_cs_mi_lri(bb, reg_lri, count);
-
-	fence = xe_oa_submit_bb(stream, XE_OA_SUBMIT_NO_DEPS, bb);
-	if (IS_ERR(fence)) {
-		err = PTR_ERR(fence);
-		goto free_bb;
->>>>>>> f7da8f3a
-	}
-	xe_bb_free(bb, fence);
-	dma_fence_put(fence);
-
-<<<<<<< HEAD
-	write_cs_mi_lri(bb, reg_lri, 1);
-
-	fence = xe_oa_submit_bb(stream, XE_OA_SUBMIT_NO_DEPS, bb);
-	if (IS_ERR(fence)) {
-		err = PTR_ERR(fence);
-		goto free_bb;
-	}
-	xe_bb_free(bb, fence);
-	dma_fence_put(fence);
-
-=======
->>>>>>> f7da8f3a
 	return 0;
 free_bb:
 	xe_bb_free(bb, NULL);
@@ -850,15 +770,6 @@
 	/* Set ccs select to enable programming of OAC_OACONTROL */
 	xe_mmio_write32(&stream->gt->mmio, __oa_regs(stream)->oa_ctrl,
 			__oa_ccs_select(stream));
-<<<<<<< HEAD
-
-	/* Modify stream hwe context image with regs_context */
-	err = xe_oa_modify_ctx_image(stream, stream->exec_q->lrc[0],
-				     regs_context, ARRAY_SIZE(regs_context));
-	if (err)
-		return err;
-=======
->>>>>>> f7da8f3a
 
 	return xe_oa_load_with_lri(stream, reg_lri, ARRAY_SIZE(reg_lri));
 }
