// SPDX-License-Identifier: MIT
/*
 * Copyright © 2021 Intel Corporation
 */

#include "xe_bo.h"

#include <linux/dma-buf.h>

#include <drm/drm_drv.h>
#include <drm/drm_gem_ttm_helper.h>
#include <drm/drm_managed.h>
#include <drm/ttm/ttm_device.h>
#include <drm/ttm/ttm_placement.h>
#include <drm/ttm/ttm_tt.h>
#include <uapi/drm/xe_drm.h>

#include "xe_device.h"
#include "xe_dma_buf.h"
#include "xe_drm_client.h"
#include "xe_ggtt.h"
#include "xe_gt.h"
#include "xe_map.h"
#include "xe_migrate.h"
#include "xe_pm.h"
#include "xe_preempt_fence.h"
#include "xe_res_cursor.h"
#include "xe_trace_bo.h"
#include "xe_ttm_stolen_mgr.h"
#include "xe_vm.h"

const char *const xe_mem_type_to_name[TTM_NUM_MEM_TYPES]  = {
	[XE_PL_SYSTEM] = "system",
	[XE_PL_TT] = "gtt",
	[XE_PL_VRAM0] = "vram0",
	[XE_PL_VRAM1] = "vram1",
	[XE_PL_STOLEN] = "stolen"
};

static const struct ttm_place sys_placement_flags = {
	.fpfn = 0,
	.lpfn = 0,
	.mem_type = XE_PL_SYSTEM,
	.flags = 0,
};

static struct ttm_placement sys_placement = {
	.num_placement = 1,
	.placement = &sys_placement_flags,
};

static const struct ttm_place tt_placement_flags[] = {
	{
		.fpfn = 0,
		.lpfn = 0,
		.mem_type = XE_PL_TT,
		.flags = TTM_PL_FLAG_DESIRED,
	},
	{
		.fpfn = 0,
		.lpfn = 0,
		.mem_type = XE_PL_SYSTEM,
		.flags = TTM_PL_FLAG_FALLBACK,
	}
};

static struct ttm_placement tt_placement = {
	.num_placement = 2,
	.placement = tt_placement_flags,
};

bool mem_type_is_vram(u32 mem_type)
{
	return mem_type >= XE_PL_VRAM0 && mem_type != XE_PL_STOLEN;
}

static bool resource_is_stolen_vram(struct xe_device *xe, struct ttm_resource *res)
{
	return res->mem_type == XE_PL_STOLEN && IS_DGFX(xe);
}

static bool resource_is_vram(struct ttm_resource *res)
{
	return mem_type_is_vram(res->mem_type);
}

bool xe_bo_is_vram(struct xe_bo *bo)
{
	return resource_is_vram(bo->ttm.resource) ||
		resource_is_stolen_vram(xe_bo_device(bo), bo->ttm.resource);
}

bool xe_bo_is_stolen(struct xe_bo *bo)
{
	return bo->ttm.resource->mem_type == XE_PL_STOLEN;
}

/**
 * xe_bo_has_single_placement - check if BO is placed only in one memory location
 * @bo: The BO
 *
 * This function checks whether a given BO is placed in only one memory location.
 *
 * Returns: true if the BO is placed in a single memory location, false otherwise.
 *
 */
bool xe_bo_has_single_placement(struct xe_bo *bo)
{
	return bo->placement.num_placement == 1;
}

/**
 * xe_bo_is_stolen_devmem - check if BO is of stolen type accessed via PCI BAR
 * @bo: The BO
 *
 * The stolen memory is accessed through the PCI BAR for both DGFX and some
 * integrated platforms that have a dedicated bit in the PTE for devmem (DM).
 *
 * Returns: true if it's stolen memory accessed via PCI BAR, false otherwise.
 */
bool xe_bo_is_stolen_devmem(struct xe_bo *bo)
{
	return xe_bo_is_stolen(bo) &&
		GRAPHICS_VERx100(xe_bo_device(bo)) >= 1270;
}

static bool xe_bo_is_user(struct xe_bo *bo)
{
	return bo->flags & XE_BO_FLAG_USER;
}

static struct xe_migrate *
mem_type_to_migrate(struct xe_device *xe, u32 mem_type)
{
	struct xe_tile *tile;

	xe_assert(xe, mem_type == XE_PL_STOLEN || mem_type_is_vram(mem_type));
	tile = &xe->tiles[mem_type == XE_PL_STOLEN ? 0 : (mem_type - XE_PL_VRAM0)];
	return tile->migrate;
}

static struct xe_mem_region *res_to_mem_region(struct ttm_resource *res)
{
	struct xe_device *xe = ttm_to_xe_device(res->bo->bdev);
	struct ttm_resource_manager *mgr;

	xe_assert(xe, resource_is_vram(res));
	mgr = ttm_manager_type(&xe->ttm, res->mem_type);
	return to_xe_ttm_vram_mgr(mgr)->vram;
}

static void try_add_system(struct xe_device *xe, struct xe_bo *bo,
			   u32 bo_flags, u32 *c)
{
	if (bo_flags & XE_BO_FLAG_SYSTEM) {
		xe_assert(xe, *c < ARRAY_SIZE(bo->placements));

		bo->placements[*c] = (struct ttm_place) {
			.mem_type = XE_PL_TT,
		};
		*c += 1;
	}
}

static void add_vram(struct xe_device *xe, struct xe_bo *bo,
		     struct ttm_place *places, u32 bo_flags, u32 mem_type, u32 *c)
{
	struct ttm_place place = { .mem_type = mem_type };
	struct xe_mem_region *vram;
	u64 io_size;

	xe_assert(xe, *c < ARRAY_SIZE(bo->placements));

	vram = to_xe_ttm_vram_mgr(ttm_manager_type(&xe->ttm, mem_type))->vram;
	xe_assert(xe, vram && vram->usable_size);
	io_size = vram->io_size;

	/*
	 * For eviction / restore on suspend / resume objects
	 * pinned in VRAM must be contiguous
	 */
	if (bo_flags & (XE_BO_FLAG_PINNED |
			XE_BO_FLAG_GGTT))
		place.flags |= TTM_PL_FLAG_CONTIGUOUS;

	if (io_size < vram->usable_size) {
		if (bo_flags & XE_BO_FLAG_NEEDS_CPU_ACCESS) {
			place.fpfn = 0;
			place.lpfn = io_size >> PAGE_SHIFT;
		} else {
			place.flags |= TTM_PL_FLAG_TOPDOWN;
		}
	}
	places[*c] = place;
	*c += 1;
}

static void try_add_vram(struct xe_device *xe, struct xe_bo *bo,
			 u32 bo_flags, u32 *c)
{
	if (bo_flags & XE_BO_FLAG_VRAM0)
		add_vram(xe, bo, bo->placements, bo_flags, XE_PL_VRAM0, c);
	if (bo_flags & XE_BO_FLAG_VRAM1)
		add_vram(xe, bo, bo->placements, bo_flags, XE_PL_VRAM1, c);
}

static void try_add_stolen(struct xe_device *xe, struct xe_bo *bo,
			   u32 bo_flags, u32 *c)
{
	if (bo_flags & XE_BO_FLAG_STOLEN) {
		xe_assert(xe, *c < ARRAY_SIZE(bo->placements));

		bo->placements[*c] = (struct ttm_place) {
			.mem_type = XE_PL_STOLEN,
			.flags = bo_flags & (XE_BO_FLAG_PINNED |
					     XE_BO_FLAG_GGTT) ?
				TTM_PL_FLAG_CONTIGUOUS : 0,
		};
		*c += 1;
	}
}

static int __xe_bo_placement_for_flags(struct xe_device *xe, struct xe_bo *bo,
				       u32 bo_flags)
{
	u32 c = 0;

	try_add_vram(xe, bo, bo_flags, &c);
	try_add_system(xe, bo, bo_flags, &c);
	try_add_stolen(xe, bo, bo_flags, &c);

	if (!c)
		return -EINVAL;

	bo->placement = (struct ttm_placement) {
		.num_placement = c,
		.placement = bo->placements,
	};

	return 0;
}

int xe_bo_placement_for_flags(struct xe_device *xe, struct xe_bo *bo,
			      u32 bo_flags)
{
	xe_bo_assert_held(bo);
	return __xe_bo_placement_for_flags(xe, bo, bo_flags);
}

static void xe_evict_flags(struct ttm_buffer_object *tbo,
			   struct ttm_placement *placement)
{
	if (!xe_bo_is_xe_bo(tbo)) {
		/* Don't handle scatter gather BOs */
		if (tbo->type == ttm_bo_type_sg) {
			placement->num_placement = 0;
			return;
		}

		*placement = sys_placement;
		return;
	}

	/*
	 * For xe, sg bos that are evicted to system just triggers a
	 * rebind of the sg list upon subsequent validation to XE_PL_TT.
	 */
	switch (tbo->resource->mem_type) {
	case XE_PL_VRAM0:
	case XE_PL_VRAM1:
	case XE_PL_STOLEN:
		*placement = tt_placement;
		break;
	case XE_PL_TT:
	default:
		*placement = sys_placement;
		break;
	}
}

struct xe_ttm_tt {
	struct ttm_tt ttm;
	struct device *dev;
	struct sg_table sgt;
	struct sg_table *sg;
	/** @purgeable: Whether the content of the pages of @ttm is purgeable. */
	bool purgeable;
};

static int xe_tt_map_sg(struct ttm_tt *tt)
{
	struct xe_ttm_tt *xe_tt = container_of(tt, struct xe_ttm_tt, ttm);
	unsigned long num_pages = tt->num_pages;
	int ret;

	XE_WARN_ON(tt->page_flags & TTM_TT_FLAG_EXTERNAL);

	if (xe_tt->sg)
		return 0;

	ret = sg_alloc_table_from_pages_segment(&xe_tt->sgt, tt->pages,
						num_pages, 0,
						(u64)num_pages << PAGE_SHIFT,
						xe_sg_segment_size(xe_tt->dev),
						GFP_KERNEL);
	if (ret)
		return ret;

	xe_tt->sg = &xe_tt->sgt;
	ret = dma_map_sgtable(xe_tt->dev, xe_tt->sg, DMA_BIDIRECTIONAL,
			      DMA_ATTR_SKIP_CPU_SYNC);
	if (ret) {
		sg_free_table(xe_tt->sg);
		xe_tt->sg = NULL;
		return ret;
	}

	return 0;
}

static void xe_tt_unmap_sg(struct ttm_tt *tt)
{
	struct xe_ttm_tt *xe_tt = container_of(tt, struct xe_ttm_tt, ttm);

	if (xe_tt->sg) {
		dma_unmap_sgtable(xe_tt->dev, xe_tt->sg,
				  DMA_BIDIRECTIONAL, 0);
		sg_free_table(xe_tt->sg);
		xe_tt->sg = NULL;
	}
}

struct sg_table *xe_bo_sg(struct xe_bo *bo)
{
	struct ttm_tt *tt = bo->ttm.ttm;
	struct xe_ttm_tt *xe_tt = container_of(tt, struct xe_ttm_tt, ttm);

	return xe_tt->sg;
}

static struct ttm_tt *xe_ttm_tt_create(struct ttm_buffer_object *ttm_bo,
				       u32 page_flags)
{
	struct xe_bo *bo = ttm_to_xe_bo(ttm_bo);
	struct xe_device *xe = xe_bo_device(bo);
	struct xe_ttm_tt *tt;
	unsigned long extra_pages;
	enum ttm_caching caching = ttm_cached;
	int err;

	tt = kzalloc(sizeof(*tt), GFP_KERNEL);
	if (!tt)
		return NULL;

	tt->dev = xe->drm.dev;

	extra_pages = 0;
	if (xe_bo_needs_ccs_pages(bo))
		extra_pages = DIV_ROUND_UP(xe_device_ccs_bytes(xe, bo->size),
					   PAGE_SIZE);

	/*
	 * DGFX system memory is always WB / ttm_cached, since
	 * other caching modes are only supported on x86. DGFX
	 * GPU system memory accesses are always coherent with the
	 * CPU.
	 */
	if (!IS_DGFX(xe)) {
		switch (bo->cpu_caching) {
		case DRM_XE_GEM_CPU_CACHING_WC:
			caching = ttm_write_combined;
			break;
		default:
			caching = ttm_cached;
			break;
		}

		WARN_ON((bo->flags & XE_BO_FLAG_USER) && !bo->cpu_caching);

		/*
		 * Display scanout is always non-coherent with the CPU cache.
		 *
		 * For Xe_LPG and beyond, PPGTT PTE lookups are also
		 * non-coherent and require a CPU:WC mapping.
		 */
		if ((!bo->cpu_caching && bo->flags & XE_BO_FLAG_SCANOUT) ||
		    (xe->info.graphics_verx100 >= 1270 &&
		     bo->flags & XE_BO_FLAG_PAGETABLE))
			caching = ttm_write_combined;
	}

	if (bo->flags & XE_BO_FLAG_NEEDS_UC) {
		/*
		 * Valid only for internally-created buffers only, for
		 * which cpu_caching is never initialized.
		 */
		xe_assert(xe, bo->cpu_caching == 0);
		caching = ttm_uncached;
	}

	err = ttm_tt_init(&tt->ttm, &bo->ttm, page_flags, caching, extra_pages);
	if (err) {
		kfree(tt);
		return NULL;
	}

	return &tt->ttm;
}

static int xe_ttm_tt_populate(struct ttm_device *ttm_dev, struct ttm_tt *tt,
			      struct ttm_operation_ctx *ctx)
{
	int err;

	/*
	 * dma-bufs are not populated with pages, and the dma-
	 * addresses are set up when moved to XE_PL_TT.
	 */
	if (tt->page_flags & TTM_TT_FLAG_EXTERNAL)
		return 0;

	err = ttm_pool_alloc(&ttm_dev->pool, tt, ctx);
	if (err)
		return err;

	return err;
}

static void xe_ttm_tt_unpopulate(struct ttm_device *ttm_dev, struct ttm_tt *tt)
{
	if (tt->page_flags & TTM_TT_FLAG_EXTERNAL)
		return;

	xe_tt_unmap_sg(tt);

	return ttm_pool_free(&ttm_dev->pool, tt);
}

static void xe_ttm_tt_destroy(struct ttm_device *ttm_dev, struct ttm_tt *tt)
{
	ttm_tt_fini(tt);
	kfree(tt);
}

static int xe_ttm_io_mem_reserve(struct ttm_device *bdev,
				 struct ttm_resource *mem)
{
	struct xe_device *xe = ttm_to_xe_device(bdev);

	switch (mem->mem_type) {
	case XE_PL_SYSTEM:
	case XE_PL_TT:
		return 0;
	case XE_PL_VRAM0:
	case XE_PL_VRAM1: {
		struct xe_ttm_vram_mgr_resource *vres =
			to_xe_ttm_vram_mgr_resource(mem);
		struct xe_mem_region *vram = res_to_mem_region(mem);

		if (vres->used_visible_size < mem->size)
			return -EINVAL;

		mem->bus.offset = mem->start << PAGE_SHIFT;

		if (vram->mapping &&
		    mem->placement & TTM_PL_FLAG_CONTIGUOUS)
			mem->bus.addr = (u8 __force *)vram->mapping +
				mem->bus.offset;

		mem->bus.offset += vram->io_start;
		mem->bus.is_iomem = true;

#if  !IS_ENABLED(CONFIG_X86)
		mem->bus.caching = ttm_write_combined;
#endif
		return 0;
	} case XE_PL_STOLEN:
		return xe_ttm_stolen_io_mem_reserve(xe, mem);
	default:
		return -EINVAL;
	}
}

static int xe_bo_trigger_rebind(struct xe_device *xe, struct xe_bo *bo,
				const struct ttm_operation_ctx *ctx)
{
	struct dma_resv_iter cursor;
	struct dma_fence *fence;
	struct drm_gem_object *obj = &bo->ttm.base;
	struct drm_gpuvm_bo *vm_bo;
	bool idle = false;
	int ret = 0;

	dma_resv_assert_held(bo->ttm.base.resv);

	if (!list_empty(&bo->ttm.base.gpuva.list)) {
		dma_resv_iter_begin(&cursor, bo->ttm.base.resv,
				    DMA_RESV_USAGE_BOOKKEEP);
		dma_resv_for_each_fence_unlocked(&cursor, fence)
			dma_fence_enable_sw_signaling(fence);
		dma_resv_iter_end(&cursor);
	}

	drm_gem_for_each_gpuvm_bo(vm_bo, obj) {
		struct xe_vm *vm = gpuvm_to_vm(vm_bo->vm);
		struct drm_gpuva *gpuva;

		if (!xe_vm_in_fault_mode(vm)) {
			drm_gpuvm_bo_evict(vm_bo, true);
			continue;
		}

		if (!idle) {
			long timeout;

			if (ctx->no_wait_gpu &&
			    !dma_resv_test_signaled(bo->ttm.base.resv,
						    DMA_RESV_USAGE_BOOKKEEP))
				return -EBUSY;

			timeout = dma_resv_wait_timeout(bo->ttm.base.resv,
							DMA_RESV_USAGE_BOOKKEEP,
							ctx->interruptible,
							MAX_SCHEDULE_TIMEOUT);
			if (!timeout)
				return -ETIME;
			if (timeout < 0)
				return timeout;

			idle = true;
		}

		drm_gpuvm_bo_for_each_va(gpuva, vm_bo) {
			struct xe_vma *vma = gpuva_to_vma(gpuva);

			trace_xe_vma_evict(vma);
			ret = xe_vm_invalidate_vma(vma);
			if (XE_WARN_ON(ret))
				return ret;
		}
	}

	return ret;
}

/*
 * The dma-buf map_attachment() / unmap_attachment() is hooked up here.
 * Note that unmapping the attachment is deferred to the next
 * map_attachment time, or to bo destroy (after idling) whichever comes first.
 * This is to avoid syncing before unmap_attachment(), assuming that the
 * caller relies on idling the reservation object before moving the
 * backing store out. Should that assumption not hold, then we will be able
 * to unconditionally call unmap_attachment() when moving out to system.
 */
static int xe_bo_move_dmabuf(struct ttm_buffer_object *ttm_bo,
			     struct ttm_resource *new_res)
{
	struct dma_buf_attachment *attach = ttm_bo->base.import_attach;
	struct xe_ttm_tt *xe_tt = container_of(ttm_bo->ttm, struct xe_ttm_tt,
					       ttm);
	struct xe_device *xe = ttm_to_xe_device(ttm_bo->bdev);
	struct sg_table *sg;

	xe_assert(xe, attach);
	xe_assert(xe, ttm_bo->ttm);

	if (new_res->mem_type == XE_PL_SYSTEM)
		goto out;

	if (ttm_bo->sg) {
		dma_buf_unmap_attachment(attach, ttm_bo->sg, DMA_BIDIRECTIONAL);
		ttm_bo->sg = NULL;
	}

	sg = dma_buf_map_attachment(attach, DMA_BIDIRECTIONAL);
	if (IS_ERR(sg))
		return PTR_ERR(sg);

	ttm_bo->sg = sg;
	xe_tt->sg = sg;

out:
	ttm_bo_move_null(ttm_bo, new_res);

	return 0;
}

/**
 * xe_bo_move_notify - Notify subsystems of a pending move
 * @bo: The buffer object
 * @ctx: The struct ttm_operation_ctx controlling locking and waits.
 *
 * This function notifies subsystems of an upcoming buffer move.
 * Upon receiving such a notification, subsystems should schedule
 * halting access to the underlying pages and optionally add a fence
 * to the buffer object's dma_resv object, that signals when access is
 * stopped. The caller will wait on all dma_resv fences before
 * starting the move.
 *
 * A subsystem may commence access to the object after obtaining
 * bindings to the new backing memory under the object lock.
 *
 * Return: 0 on success, -EINTR or -ERESTARTSYS if interrupted in fault mode,
 * negative error code on error.
 */
static int xe_bo_move_notify(struct xe_bo *bo,
			     const struct ttm_operation_ctx *ctx)
{
	struct ttm_buffer_object *ttm_bo = &bo->ttm;
	struct xe_device *xe = ttm_to_xe_device(ttm_bo->bdev);
	struct ttm_resource *old_mem = ttm_bo->resource;
	u32 old_mem_type = old_mem ? old_mem->mem_type : XE_PL_SYSTEM;
	int ret;

	/*
	 * If this starts to call into many components, consider
	 * using a notification chain here.
	 */

	if (xe_bo_is_pinned(bo))
		return -EINVAL;

	xe_bo_vunmap(bo);
	ret = xe_bo_trigger_rebind(xe, bo, ctx);
	if (ret)
		return ret;

	/* Don't call move_notify() for imported dma-bufs. */
	if (ttm_bo->base.dma_buf && !ttm_bo->base.import_attach)
		dma_buf_move_notify(ttm_bo->base.dma_buf);

	/*
	 * TTM has already nuked the mmap for us (see ttm_bo_unmap_virtual),
	 * so if we moved from VRAM make sure to unlink this from the userfault
	 * tracking.
	 */
	if (mem_type_is_vram(old_mem_type)) {
		mutex_lock(&xe->mem_access.vram_userfault.lock);
		if (!list_empty(&bo->vram_userfault_link))
			list_del_init(&bo->vram_userfault_link);
		mutex_unlock(&xe->mem_access.vram_userfault.lock);
	}

	return 0;
}

static int xe_bo_move(struct ttm_buffer_object *ttm_bo, bool evict,
		      struct ttm_operation_ctx *ctx,
		      struct ttm_resource *new_mem,
		      struct ttm_place *hop)
{
	struct xe_device *xe = ttm_to_xe_device(ttm_bo->bdev);
	struct xe_bo *bo = ttm_to_xe_bo(ttm_bo);
	struct ttm_resource *old_mem = ttm_bo->resource;
	u32 old_mem_type = old_mem ? old_mem->mem_type : XE_PL_SYSTEM;
	struct ttm_tt *ttm = ttm_bo->ttm;
	struct xe_migrate *migrate = NULL;
	struct dma_fence *fence;
	bool move_lacks_source;
	bool tt_has_data;
	bool needs_clear;
	bool handle_system_ccs = (!IS_DGFX(xe) && xe_bo_needs_ccs_pages(bo) &&
				  ttm && ttm_tt_is_populated(ttm)) ? true : false;
	int ret = 0;

	/* Bo creation path, moving to system or TT. */
	if ((!old_mem && ttm) && !handle_system_ccs) {
		if (new_mem->mem_type == XE_PL_TT)
			ret = xe_tt_map_sg(ttm);
		if (!ret)
			ttm_bo_move_null(ttm_bo, new_mem);
		goto out;
	}

	if (ttm_bo->type == ttm_bo_type_sg) {
		ret = xe_bo_move_notify(bo, ctx);
		if (!ret)
			ret = xe_bo_move_dmabuf(ttm_bo, new_mem);
		return ret;
	}

	tt_has_data = ttm && (ttm_tt_is_populated(ttm) ||
			      (ttm->page_flags & TTM_TT_FLAG_SWAPPED));

	move_lacks_source = !old_mem || (handle_system_ccs ? (!bo->ccs_cleared) :
					 (!mem_type_is_vram(old_mem_type) && !tt_has_data));

	needs_clear = (ttm && ttm->page_flags & TTM_TT_FLAG_ZERO_ALLOC) ||
		(!ttm && ttm_bo->type == ttm_bo_type_device);

	if (new_mem->mem_type == XE_PL_TT) {
		ret = xe_tt_map_sg(ttm);
		if (ret)
			goto out;
	}

	if ((move_lacks_source && !needs_clear)) {
		ttm_bo_move_null(ttm_bo, new_mem);
		goto out;
	}

	if (old_mem_type == XE_PL_SYSTEM && new_mem->mem_type == XE_PL_TT && !handle_system_ccs) {
		ttm_bo_move_null(ttm_bo, new_mem);
		goto out;
	}

	/*
	 * Failed multi-hop where the old_mem is still marked as
	 * TTM_PL_FLAG_TEMPORARY, should just be a dummy move.
	 */
	if (old_mem_type == XE_PL_TT &&
	    new_mem->mem_type == XE_PL_TT) {
		ttm_bo_move_null(ttm_bo, new_mem);
		goto out;
	}

	if (!move_lacks_source && !xe_bo_is_pinned(bo)) {
		ret = xe_bo_move_notify(bo, ctx);
		if (ret)
			goto out;
	}

	if (old_mem_type == XE_PL_TT &&
	    new_mem->mem_type == XE_PL_SYSTEM) {
		long timeout = dma_resv_wait_timeout(ttm_bo->base.resv,
						     DMA_RESV_USAGE_BOOKKEEP,
						     false,
						     MAX_SCHEDULE_TIMEOUT);
		if (timeout < 0) {
			ret = timeout;
			goto out;
		}

		if (!handle_system_ccs) {
			ttm_bo_move_null(ttm_bo, new_mem);
			goto out;
		}
	}

	if (!move_lacks_source &&
	    ((old_mem_type == XE_PL_SYSTEM && resource_is_vram(new_mem)) ||
	     (mem_type_is_vram(old_mem_type) &&
	      new_mem->mem_type == XE_PL_SYSTEM))) {
		hop->fpfn = 0;
		hop->lpfn = 0;
		hop->mem_type = XE_PL_TT;
		hop->flags = TTM_PL_FLAG_TEMPORARY;
		ret = -EMULTIHOP;
		goto out;
	}

	if (bo->tile)
		migrate = bo->tile->migrate;
	else if (resource_is_vram(new_mem))
		migrate = mem_type_to_migrate(xe, new_mem->mem_type);
	else if (mem_type_is_vram(old_mem_type))
		migrate = mem_type_to_migrate(xe, old_mem_type);
	else
		migrate = xe->tiles[0].migrate;

	xe_assert(xe, migrate);
	trace_xe_bo_move(bo, new_mem->mem_type, old_mem_type, move_lacks_source);
	if (xe_rpm_reclaim_safe(xe)) {
		/*
		 * We might be called through swapout in the validation path of
		 * another TTM device, so acquire rpm here.
		 */
		xe_pm_runtime_get(xe);
	} else {
		drm_WARN_ON(&xe->drm, handle_system_ccs);
		xe_pm_runtime_get_noresume(xe);
	}

	if (xe_bo_is_pinned(bo) && !xe_bo_is_user(bo)) {
		/*
		 * Kernel memory that is pinned should only be moved on suspend
		 * / resume, some of the pinned memory is required for the
		 * device to resume / use the GPU to move other evicted memory
		 * (user memory) around. This likely could be optimized a bit
		 * futher where we find the minimum set of pinned memory
		 * required for resume but for simplity doing a memcpy for all
		 * pinned memory.
		 */
		ret = xe_bo_vmap(bo);
		if (!ret) {
			ret = ttm_bo_move_memcpy(ttm_bo, ctx, new_mem);

			/* Create a new VMAP once kernel BO back in VRAM */
			if (!ret && resource_is_vram(new_mem)) {
				struct xe_mem_region *vram = res_to_mem_region(new_mem);
				void __iomem *new_addr = vram->mapping +
					(new_mem->start << PAGE_SHIFT);

				if (XE_WARN_ON(new_mem->start == XE_BO_INVALID_OFFSET)) {
					ret = -EINVAL;
					xe_pm_runtime_put(xe);
					goto out;
				}

				xe_assert(xe, new_mem->start ==
					  bo->placements->fpfn);

				iosys_map_set_vaddr_iomem(&bo->vmap, new_addr);
			}
		}
	} else {
		if (move_lacks_source) {
			u32 flags = 0;

			if (mem_type_is_vram(new_mem->mem_type))
				flags |= XE_MIGRATE_CLEAR_FLAG_FULL;
			else if (handle_system_ccs)
				flags |= XE_MIGRATE_CLEAR_FLAG_CCS_DATA;

			fence = xe_migrate_clear(migrate, bo, new_mem, flags);
		}
		else
			fence = xe_migrate_copy(migrate, bo, bo, old_mem,
						new_mem, handle_system_ccs);
		if (IS_ERR(fence)) {
			ret = PTR_ERR(fence);
			xe_pm_runtime_put(xe);
			goto out;
		}
		if (!move_lacks_source) {
			ret = ttm_bo_move_accel_cleanup(ttm_bo, fence, evict,
							true, new_mem);
			if (ret) {
				dma_fence_wait(fence, false);
				ttm_bo_move_null(ttm_bo, new_mem);
				ret = 0;
			}
		} else {
			/*
			 * ttm_bo_move_accel_cleanup() may blow up if
			 * bo->resource == NULL, so just attach the
			 * fence and set the new resource.
			 */
			dma_resv_add_fence(ttm_bo->base.resv, fence,
					   DMA_RESV_USAGE_KERNEL);
			ttm_bo_move_null(ttm_bo, new_mem);
		}

		dma_fence_put(fence);
	}

	xe_pm_runtime_put(xe);

out:
	if ((!ttm_bo->resource || ttm_bo->resource->mem_type == XE_PL_SYSTEM) &&
	    ttm_bo->ttm) {
		long timeout = dma_resv_wait_timeout(ttm_bo->base.resv,
						     DMA_RESV_USAGE_KERNEL,
						     false,
						     MAX_SCHEDULE_TIMEOUT);
		if (timeout < 0)
			ret = timeout;

		xe_tt_unmap_sg(ttm_bo->ttm);
	}

	return ret;
}

/**
 * xe_bo_evict_pinned() - Evict a pinned VRAM object to system memory
 * @bo: The buffer object to move.
 *
 * On successful completion, the object memory will be moved to sytem memory.
 *
 * This is needed to for special handling of pinned VRAM object during
 * suspend-resume.
 *
 * Return: 0 on success. Negative error code on failure.
 */
int xe_bo_evict_pinned(struct xe_bo *bo)
{
	struct ttm_place place = {
		.mem_type = XE_PL_TT,
	};
	struct ttm_placement placement = {
		.placement = &place,
		.num_placement = 1,
	};
	struct ttm_operation_ctx ctx = {
		.interruptible = false,
	};
	struct ttm_resource *new_mem;
	int ret;

	xe_bo_assert_held(bo);

	if (WARN_ON(!bo->ttm.resource))
		return -EINVAL;

	if (WARN_ON(!xe_bo_is_pinned(bo)))
		return -EINVAL;

	if (!xe_bo_is_vram(bo))
		return 0;

	ret = ttm_bo_mem_space(&bo->ttm, &placement, &new_mem, &ctx);
	if (ret)
		return ret;

	if (!bo->ttm.ttm) {
		bo->ttm.ttm = xe_ttm_tt_create(&bo->ttm, 0);
		if (!bo->ttm.ttm) {
			ret = -ENOMEM;
			goto err_res_free;
		}
	}

	ret = ttm_bo_populate(&bo->ttm, &ctx);
	if (ret)
		goto err_res_free;

	ret = dma_resv_reserve_fences(bo->ttm.base.resv, 1);
	if (ret)
		goto err_res_free;

	ret = xe_bo_move(&bo->ttm, false, &ctx, new_mem, NULL);
	if (ret)
		goto err_res_free;

	return 0;

err_res_free:
	ttm_resource_free(&bo->ttm, &new_mem);
	return ret;
}

/**
 * xe_bo_restore_pinned() - Restore a pinned VRAM object
 * @bo: The buffer object to move.
 *
 * On successful completion, the object memory will be moved back to VRAM.
 *
 * This is needed to for special handling of pinned VRAM object during
 * suspend-resume.
 *
 * Return: 0 on success. Negative error code on failure.
 */
int xe_bo_restore_pinned(struct xe_bo *bo)
{
	struct ttm_operation_ctx ctx = {
		.interruptible = false,
	};
	struct ttm_resource *new_mem;
	struct ttm_place *place = &bo->placements[0];
	int ret;

	xe_bo_assert_held(bo);

	if (WARN_ON(!bo->ttm.resource))
		return -EINVAL;

	if (WARN_ON(!xe_bo_is_pinned(bo)))
		return -EINVAL;

	if (WARN_ON(xe_bo_is_vram(bo)))
<<<<<<< HEAD
		return -EINVAL;

	if (WARN_ON(!bo->ttm.ttm && !xe_bo_is_stolen(bo)))
		return -EINVAL;

=======
		return -EINVAL;

	if (WARN_ON(!bo->ttm.ttm && !xe_bo_is_stolen(bo)))
		return -EINVAL;

>>>>>>> f7da8f3a
	if (!mem_type_is_vram(place->mem_type))
		return 0;

	ret = ttm_bo_mem_space(&bo->ttm, &bo->placement, &new_mem, &ctx);
	if (ret)
		return ret;

	ret = ttm_bo_populate(&bo->ttm, &ctx);
	if (ret)
		goto err_res_free;

	ret = dma_resv_reserve_fences(bo->ttm.base.resv, 1);
	if (ret)
		goto err_res_free;

	ret = xe_bo_move(&bo->ttm, false, &ctx, new_mem, NULL);
	if (ret)
		goto err_res_free;

	return 0;

err_res_free:
	ttm_resource_free(&bo->ttm, &new_mem);
	return ret;
}

static unsigned long xe_ttm_io_mem_pfn(struct ttm_buffer_object *ttm_bo,
				       unsigned long page_offset)
{
	struct xe_bo *bo = ttm_to_xe_bo(ttm_bo);
	struct xe_res_cursor cursor;
	struct xe_mem_region *vram;

	if (ttm_bo->resource->mem_type == XE_PL_STOLEN)
		return xe_ttm_stolen_io_offset(bo, page_offset << PAGE_SHIFT) >> PAGE_SHIFT;

	vram = res_to_mem_region(ttm_bo->resource);
	xe_res_first(ttm_bo->resource, (u64)page_offset << PAGE_SHIFT, 0, &cursor);
	return (vram->io_start + cursor.start) >> PAGE_SHIFT;
}

static void __xe_bo_vunmap(struct xe_bo *bo);

/*
 * TODO: Move this function to TTM so we don't rely on how TTM does its
 * locking, thereby abusing TTM internals.
 */
static bool xe_ttm_bo_lock_in_destructor(struct ttm_buffer_object *ttm_bo)
{
	struct xe_device *xe = ttm_to_xe_device(ttm_bo->bdev);
	bool locked;

	xe_assert(xe, !kref_read(&ttm_bo->kref));

	/*
	 * We can typically only race with TTM trylocking under the
	 * lru_lock, which will immediately be unlocked again since
	 * the ttm_bo refcount is zero at this point. So trylocking *should*
	 * always succeed here, as long as we hold the lru lock.
	 */
	spin_lock(&ttm_bo->bdev->lru_lock);
	locked = dma_resv_trylock(ttm_bo->base.resv);
	spin_unlock(&ttm_bo->bdev->lru_lock);
	xe_assert(xe, locked);

	return locked;
}

static void xe_ttm_bo_release_notify(struct ttm_buffer_object *ttm_bo)
{
	struct dma_resv_iter cursor;
	struct dma_fence *fence;
	struct dma_fence *replacement = NULL;
	struct xe_bo *bo;

	if (!xe_bo_is_xe_bo(ttm_bo))
		return;

	bo = ttm_to_xe_bo(ttm_bo);
	xe_assert(xe_bo_device(bo), !(bo->created && kref_read(&ttm_bo->base.refcount)));

	/*
	 * Corner case where TTM fails to allocate memory and this BOs resv
	 * still points the VMs resv
	 */
	if (ttm_bo->base.resv != &ttm_bo->base._resv)
		return;

	if (!xe_ttm_bo_lock_in_destructor(ttm_bo))
		return;

	/*
	 * Scrub the preempt fences if any. The unbind fence is already
	 * attached to the resv.
	 * TODO: Don't do this for external bos once we scrub them after
	 * unbind.
	 */
	dma_resv_for_each_fence(&cursor, ttm_bo->base.resv,
				DMA_RESV_USAGE_BOOKKEEP, fence) {
		if (xe_fence_is_xe_preempt(fence) &&
		    !dma_fence_is_signaled(fence)) {
			if (!replacement)
				replacement = dma_fence_get_stub();

			dma_resv_replace_fences(ttm_bo->base.resv,
						fence->context,
						replacement,
						DMA_RESV_USAGE_BOOKKEEP);
		}
	}
	dma_fence_put(replacement);

	dma_resv_unlock(ttm_bo->base.resv);
}

static void xe_ttm_bo_delete_mem_notify(struct ttm_buffer_object *ttm_bo)
{
	if (!xe_bo_is_xe_bo(ttm_bo))
		return;

	/*
	 * Object is idle and about to be destroyed. Release the
	 * dma-buf attachment.
	 */
	if (ttm_bo->type == ttm_bo_type_sg && ttm_bo->sg) {
		struct xe_ttm_tt *xe_tt = container_of(ttm_bo->ttm,
						       struct xe_ttm_tt, ttm);

		dma_buf_unmap_attachment(ttm_bo->base.import_attach, ttm_bo->sg,
					 DMA_BIDIRECTIONAL);
		ttm_bo->sg = NULL;
		xe_tt->sg = NULL;
	}
}

static void xe_ttm_bo_purge(struct ttm_buffer_object *ttm_bo, struct ttm_operation_ctx *ctx)
{
	struct xe_device *xe = ttm_to_xe_device(ttm_bo->bdev);

	if (ttm_bo->ttm) {
		struct ttm_placement place = {};
		int ret = ttm_bo_validate(ttm_bo, &place, ctx);

		drm_WARN_ON(&xe->drm, ret);
	}
}

static void xe_ttm_bo_swap_notify(struct ttm_buffer_object *ttm_bo)
{
	struct ttm_operation_ctx ctx = {
		.interruptible = false
	};

	if (ttm_bo->ttm) {
		struct xe_ttm_tt *xe_tt =
			container_of(ttm_bo->ttm, struct xe_ttm_tt, ttm);

		if (xe_tt->purgeable)
			xe_ttm_bo_purge(ttm_bo, &ctx);
	}
}

const struct ttm_device_funcs xe_ttm_funcs = {
	.ttm_tt_create = xe_ttm_tt_create,
	.ttm_tt_populate = xe_ttm_tt_populate,
	.ttm_tt_unpopulate = xe_ttm_tt_unpopulate,
	.ttm_tt_destroy = xe_ttm_tt_destroy,
	.evict_flags = xe_evict_flags,
	.move = xe_bo_move,
	.io_mem_reserve = xe_ttm_io_mem_reserve,
	.io_mem_pfn = xe_ttm_io_mem_pfn,
	.release_notify = xe_ttm_bo_release_notify,
	.eviction_valuable = ttm_bo_eviction_valuable,
	.delete_mem_notify = xe_ttm_bo_delete_mem_notify,
	.swap_notify = xe_ttm_bo_swap_notify,
};

static void xe_ttm_bo_destroy(struct ttm_buffer_object *ttm_bo)
{
	struct xe_bo *bo = ttm_to_xe_bo(ttm_bo);
	struct xe_device *xe = ttm_to_xe_device(ttm_bo->bdev);

	if (bo->ttm.base.import_attach)
		drm_prime_gem_destroy(&bo->ttm.base, NULL);
	drm_gem_object_release(&bo->ttm.base);

	xe_assert(xe, list_empty(&ttm_bo->base.gpuva.list));

	if (bo->ggtt_node && bo->ggtt_node->base.size)
		xe_ggtt_remove_bo(bo->tile->mem.ggtt, bo);

#ifdef CONFIG_PROC_FS
	if (bo->client)
		xe_drm_client_remove_bo(bo);
#endif

	if (bo->vm && xe_bo_is_user(bo))
		xe_vm_put(bo->vm);

	mutex_lock(&xe->mem_access.vram_userfault.lock);
	if (!list_empty(&bo->vram_userfault_link))
		list_del(&bo->vram_userfault_link);
	mutex_unlock(&xe->mem_access.vram_userfault.lock);

	kfree(bo);
}

static void xe_gem_object_free(struct drm_gem_object *obj)
{
	/* Our BO reference counting scheme works as follows:
	 *
	 * The gem object kref is typically used throughout the driver,
	 * and the gem object holds a ttm_buffer_object refcount, so
	 * that when the last gem object reference is put, which is when
	 * we end up in this function, we put also that ttm_buffer_object
	 * refcount. Anything using gem interfaces is then no longer
	 * allowed to access the object in a way that requires a gem
	 * refcount, including locking the object.
	 *
	 * driver ttm callbacks is allowed to use the ttm_buffer_object
	 * refcount directly if needed.
	 */
	__xe_bo_vunmap(gem_to_xe_bo(obj));
	ttm_bo_put(container_of(obj, struct ttm_buffer_object, base));
}

static void xe_gem_object_close(struct drm_gem_object *obj,
				struct drm_file *file_priv)
{
	struct xe_bo *bo = gem_to_xe_bo(obj);

	if (bo->vm && !xe_vm_in_fault_mode(bo->vm)) {
		xe_assert(xe_bo_device(bo), xe_bo_is_user(bo));

		xe_bo_lock(bo, false);
		ttm_bo_set_bulk_move(&bo->ttm, NULL);
		xe_bo_unlock(bo);
	}
}

static vm_fault_t xe_gem_fault(struct vm_fault *vmf)
{
	struct ttm_buffer_object *tbo = vmf->vma->vm_private_data;
	struct drm_device *ddev = tbo->base.dev;
	struct xe_device *xe = to_xe_device(ddev);
	struct xe_bo *bo = ttm_to_xe_bo(tbo);
	bool needs_rpm = bo->flags & XE_BO_FLAG_VRAM_MASK;
	vm_fault_t ret;
	int idx;

	if (needs_rpm)
		xe_pm_runtime_get(xe);

	ret = ttm_bo_vm_reserve(tbo, vmf);
	if (ret)
		goto out;

	if (drm_dev_enter(ddev, &idx)) {
		trace_xe_bo_cpu_fault(bo);

		ret = ttm_bo_vm_fault_reserved(vmf, vmf->vma->vm_page_prot,
					       TTM_BO_VM_NUM_PREFAULT);
		drm_dev_exit(idx);
	} else {
		ret = ttm_bo_vm_dummy_page(vmf, vmf->vma->vm_page_prot);
	}

	if (ret == VM_FAULT_RETRY && !(vmf->flags & FAULT_FLAG_RETRY_NOWAIT))
		goto out;
	/*
	 * ttm_bo_vm_reserve() already has dma_resv_lock.
	 */
	if (ret == VM_FAULT_NOPAGE && mem_type_is_vram(tbo->resource->mem_type)) {
		mutex_lock(&xe->mem_access.vram_userfault.lock);
		if (list_empty(&bo->vram_userfault_link))
			list_add(&bo->vram_userfault_link, &xe->mem_access.vram_userfault.list);
		mutex_unlock(&xe->mem_access.vram_userfault.lock);
	}

	dma_resv_unlock(tbo->base.resv);
out:
	if (needs_rpm)
		xe_pm_runtime_put(xe);

	return ret;
}

static const struct vm_operations_struct xe_gem_vm_ops = {
	.fault = xe_gem_fault,
	.open = ttm_bo_vm_open,
	.close = ttm_bo_vm_close,
	.access = ttm_bo_vm_access
};

static const struct drm_gem_object_funcs xe_gem_object_funcs = {
	.free = xe_gem_object_free,
	.close = xe_gem_object_close,
	.mmap = drm_gem_ttm_mmap,
	.export = xe_gem_prime_export,
	.vm_ops = &xe_gem_vm_ops,
};

/**
 * xe_bo_alloc - Allocate storage for a struct xe_bo
 *
 * This funcition is intended to allocate storage to be used for input
 * to __xe_bo_create_locked(), in the case a pointer to the bo to be
 * created is needed before the call to __xe_bo_create_locked().
 * If __xe_bo_create_locked ends up never to be called, then the
 * storage allocated with this function needs to be freed using
 * xe_bo_free().
 *
 * Return: A pointer to an uninitialized struct xe_bo on success,
 * ERR_PTR(-ENOMEM) on error.
 */
struct xe_bo *xe_bo_alloc(void)
{
	struct xe_bo *bo = kzalloc(sizeof(*bo), GFP_KERNEL);

	if (!bo)
		return ERR_PTR(-ENOMEM);

	return bo;
}

/**
 * xe_bo_free - Free storage allocated using xe_bo_alloc()
 * @bo: The buffer object storage.
 *
 * Refer to xe_bo_alloc() documentation for valid use-cases.
 */
void xe_bo_free(struct xe_bo *bo)
{
	kfree(bo);
}

struct xe_bo *___xe_bo_create_locked(struct xe_device *xe, struct xe_bo *bo,
				     struct xe_tile *tile, struct dma_resv *resv,
				     struct ttm_lru_bulk_move *bulk, size_t size,
				     u16 cpu_caching, enum ttm_bo_type type,
				     u32 flags)
{
	struct ttm_operation_ctx ctx = {
		.interruptible = true,
		.no_wait_gpu = false,
	};
	struct ttm_placement *placement;
	uint32_t alignment;
	size_t aligned_size;
	int err;

	/* Only kernel objects should set GT */
	xe_assert(xe, !tile || type == ttm_bo_type_kernel);

	if (XE_WARN_ON(!size)) {
		xe_bo_free(bo);
		return ERR_PTR(-EINVAL);
	}

	if (flags & (XE_BO_FLAG_VRAM_MASK | XE_BO_FLAG_STOLEN) &&
	    !(flags & XE_BO_FLAG_IGNORE_MIN_PAGE_SIZE) &&
	    ((xe->info.vram_flags & XE_VRAM_FLAGS_NEED64K) ||
	     (flags & (XE_BO_FLAG_NEEDS_64K | XE_BO_FLAG_NEEDS_2M)))) {
		size_t align = flags & XE_BO_FLAG_NEEDS_2M ? SZ_2M : SZ_64K;

		aligned_size = ALIGN(size, align);
		if (type != ttm_bo_type_device)
			size = ALIGN(size, align);
		flags |= XE_BO_FLAG_INTERNAL_64K;
		alignment = align >> PAGE_SHIFT;
	} else {
		aligned_size = ALIGN(size, SZ_4K);
		flags &= ~XE_BO_FLAG_INTERNAL_64K;
		alignment = SZ_4K >> PAGE_SHIFT;
	}

	if (type == ttm_bo_type_device && aligned_size != size)
		return ERR_PTR(-EINVAL);

	if (!bo) {
		bo = xe_bo_alloc();
		if (IS_ERR(bo))
			return bo;
	}

	bo->ccs_cleared = false;
	bo->tile = tile;
	bo->size = size;
	bo->flags = flags;
	bo->cpu_caching = cpu_caching;
	bo->ttm.base.funcs = &xe_gem_object_funcs;
	bo->ttm.priority = XE_BO_PRIORITY_NORMAL;
	INIT_LIST_HEAD(&bo->pinned_link);
#ifdef CONFIG_PROC_FS
	INIT_LIST_HEAD(&bo->client_link);
#endif
	INIT_LIST_HEAD(&bo->vram_userfault_link);

	drm_gem_private_object_init(&xe->drm, &bo->ttm.base, size);

	if (resv) {
		ctx.allow_res_evict = !(flags & XE_BO_FLAG_NO_RESV_EVICT);
		ctx.resv = resv;
	}

	if (!(flags & XE_BO_FLAG_FIXED_PLACEMENT)) {
		err = __xe_bo_placement_for_flags(xe, bo, bo->flags);
		if (WARN_ON(err)) {
			xe_ttm_bo_destroy(&bo->ttm);
			return ERR_PTR(err);
		}
	}

	/* Defer populating type_sg bos */
	placement = (type == ttm_bo_type_sg ||
		     bo->flags & XE_BO_FLAG_DEFER_BACKING) ? &sys_placement :
		&bo->placement;
	err = ttm_bo_init_reserved(&xe->ttm, &bo->ttm, type,
				   placement, alignment,
				   &ctx, NULL, resv, xe_ttm_bo_destroy);
	if (err)
		return ERR_PTR(err);

	/*
	 * The VRAM pages underneath are potentially still being accessed by the
	 * GPU, as per async GPU clearing and async evictions. However TTM makes
	 * sure to add any corresponding move/clear fences into the objects
	 * dma-resv using the DMA_RESV_USAGE_KERNEL slot.
	 *
	 * For KMD internal buffers we don't care about GPU clearing, however we
	 * still need to handle async evictions, where the VRAM is still being
	 * accessed by the GPU. Most internal callers are not expecting this,
	 * since they are missing the required synchronisation before accessing
	 * the memory. To keep things simple just sync wait any kernel fences
	 * here, if the buffer is designated KMD internal.
	 *
	 * For normal userspace objects we should already have the required
	 * pipelining or sync waiting elsewhere, since we already have to deal
	 * with things like async GPU clearing.
	 */
	if (type == ttm_bo_type_kernel) {
		long timeout = dma_resv_wait_timeout(bo->ttm.base.resv,
						     DMA_RESV_USAGE_KERNEL,
						     ctx.interruptible,
						     MAX_SCHEDULE_TIMEOUT);

		if (timeout < 0) {
			if (!resv)
				dma_resv_unlock(bo->ttm.base.resv);
			xe_bo_put(bo);
			return ERR_PTR(timeout);
		}
	}

	bo->created = true;
	if (bulk)
		ttm_bo_set_bulk_move(&bo->ttm, bulk);
	else
		ttm_bo_move_to_lru_tail_unlocked(&bo->ttm);

	return bo;
}

static int __xe_bo_fixed_placement(struct xe_device *xe,
				   struct xe_bo *bo,
				   u32 flags,
				   u64 start, u64 end, u64 size)
{
	struct ttm_place *place = bo->placements;

	if (flags & (XE_BO_FLAG_USER | XE_BO_FLAG_SYSTEM))
		return -EINVAL;

	place->flags = TTM_PL_FLAG_CONTIGUOUS;
	place->fpfn = start >> PAGE_SHIFT;
	place->lpfn = end >> PAGE_SHIFT;

	switch (flags & (XE_BO_FLAG_STOLEN | XE_BO_FLAG_VRAM_MASK)) {
	case XE_BO_FLAG_VRAM0:
		place->mem_type = XE_PL_VRAM0;
		break;
	case XE_BO_FLAG_VRAM1:
		place->mem_type = XE_PL_VRAM1;
		break;
	case XE_BO_FLAG_STOLEN:
		place->mem_type = XE_PL_STOLEN;
		break;

	default:
		/* 0 or multiple of the above set */
		return -EINVAL;
	}

	bo->placement = (struct ttm_placement) {
		.num_placement = 1,
		.placement = place,
	};

	return 0;
}

static struct xe_bo *
__xe_bo_create_locked(struct xe_device *xe,
		      struct xe_tile *tile, struct xe_vm *vm,
		      size_t size, u64 start, u64 end,
		      u16 cpu_caching, enum ttm_bo_type type, u32 flags,
		      u64 alignment)
{
	struct xe_bo *bo = NULL;
	int err;

	if (vm)
		xe_vm_assert_held(vm);

	if (start || end != ~0ULL) {
		bo = xe_bo_alloc();
		if (IS_ERR(bo))
			return bo;

		flags |= XE_BO_FLAG_FIXED_PLACEMENT;
		err = __xe_bo_fixed_placement(xe, bo, flags, start, end, size);
		if (err) {
			xe_bo_free(bo);
			return ERR_PTR(err);
		}
	}

	bo = ___xe_bo_create_locked(xe, bo, tile, vm ? xe_vm_resv(vm) : NULL,
				    vm && !xe_vm_in_fault_mode(vm) &&
				    flags & XE_BO_FLAG_USER ?
				    &vm->lru_bulk_move : NULL, size,
				    cpu_caching, type, flags);
	if (IS_ERR(bo))
		return bo;

	bo->min_align = alignment;

	/*
	 * Note that instead of taking a reference no the drm_gpuvm_resv_bo(),
	 * to ensure the shared resv doesn't disappear under the bo, the bo
	 * will keep a reference to the vm, and avoid circular references
	 * by having all the vm's bo refereferences released at vm close
	 * time.
	 */
	if (vm && xe_bo_is_user(bo))
		xe_vm_get(vm);
	bo->vm = vm;

	if (bo->flags & XE_BO_FLAG_GGTT) {
		if (!tile && flags & XE_BO_FLAG_STOLEN)
			tile = xe_device_get_root_tile(xe);

		xe_assert(xe, tile);

		if (flags & XE_BO_FLAG_FIXED_PLACEMENT) {
			err = xe_ggtt_insert_bo_at(tile->mem.ggtt, bo,
						   start + bo->size, U64_MAX);
		} else {
			err = xe_ggtt_insert_bo(tile->mem.ggtt, bo);
		}
		if (err)
			goto err_unlock_put_bo;
	}

	return bo;

err_unlock_put_bo:
	__xe_bo_unset_bulk_move(bo);
	xe_bo_unlock_vm_held(bo);
	xe_bo_put(bo);
	return ERR_PTR(err);
}

struct xe_bo *
xe_bo_create_locked_range(struct xe_device *xe,
			  struct xe_tile *tile, struct xe_vm *vm,
			  size_t size, u64 start, u64 end,
			  enum ttm_bo_type type, u32 flags, u64 alignment)
{
	return __xe_bo_create_locked(xe, tile, vm, size, start, end, 0, type,
				     flags, alignment);
}

struct xe_bo *xe_bo_create_locked(struct xe_device *xe, struct xe_tile *tile,
				  struct xe_vm *vm, size_t size,
				  enum ttm_bo_type type, u32 flags)
{
	return __xe_bo_create_locked(xe, tile, vm, size, 0, ~0ULL, 0, type,
				     flags, 0);
}

struct xe_bo *xe_bo_create_user(struct xe_device *xe, struct xe_tile *tile,
				struct xe_vm *vm, size_t size,
				u16 cpu_caching,
				u32 flags)
{
	struct xe_bo *bo = __xe_bo_create_locked(xe, tile, vm, size, 0, ~0ULL,
						 cpu_caching, ttm_bo_type_device,
						 flags | XE_BO_FLAG_USER, 0);
	if (!IS_ERR(bo))
		xe_bo_unlock_vm_held(bo);

	return bo;
}

struct xe_bo *xe_bo_create(struct xe_device *xe, struct xe_tile *tile,
			   struct xe_vm *vm, size_t size,
			   enum ttm_bo_type type, u32 flags)
{
	struct xe_bo *bo = xe_bo_create_locked(xe, tile, vm, size, type, flags);

	if (!IS_ERR(bo))
		xe_bo_unlock_vm_held(bo);

	return bo;
}

struct xe_bo *xe_bo_create_pin_map_at(struct xe_device *xe, struct xe_tile *tile,
				      struct xe_vm *vm,
				      size_t size, u64 offset,
				      enum ttm_bo_type type, u32 flags)
{
	return xe_bo_create_pin_map_at_aligned(xe, tile, vm, size, offset,
					       type, flags, 0);
}

struct xe_bo *xe_bo_create_pin_map_at_aligned(struct xe_device *xe,
					      struct xe_tile *tile,
					      struct xe_vm *vm,
					      size_t size, u64 offset,
					      enum ttm_bo_type type, u32 flags,
					      u64 alignment)
{
	struct xe_bo *bo;
	int err;
	u64 start = offset == ~0ull ? 0 : offset;
	u64 end = offset == ~0ull ? offset : start + size;

	if (flags & XE_BO_FLAG_STOLEN &&
	    xe_ttm_stolen_cpu_access_needs_ggtt(xe))
		flags |= XE_BO_FLAG_GGTT;

	bo = xe_bo_create_locked_range(xe, tile, vm, size, start, end, type,
				       flags | XE_BO_FLAG_NEEDS_CPU_ACCESS,
				       alignment);
	if (IS_ERR(bo))
		return bo;

	err = xe_bo_pin(bo);
	if (err)
		goto err_put;

	err = xe_bo_vmap(bo);
	if (err)
		goto err_unpin;

	xe_bo_unlock_vm_held(bo);

	return bo;

err_unpin:
	xe_bo_unpin(bo);
err_put:
	xe_bo_unlock_vm_held(bo);
	xe_bo_put(bo);
	return ERR_PTR(err);
}

struct xe_bo *xe_bo_create_pin_map(struct xe_device *xe, struct xe_tile *tile,
				   struct xe_vm *vm, size_t size,
				   enum ttm_bo_type type, u32 flags)
{
	return xe_bo_create_pin_map_at(xe, tile, vm, size, ~0ull, type, flags);
}

struct xe_bo *xe_bo_create_from_data(struct xe_device *xe, struct xe_tile *tile,
				     const void *data, size_t size,
				     enum ttm_bo_type type, u32 flags)
{
	struct xe_bo *bo = xe_bo_create_pin_map(xe, tile, NULL,
						ALIGN(size, PAGE_SIZE),
						type, flags);
	if (IS_ERR(bo))
		return bo;

	xe_map_memcpy_to(xe, &bo->vmap, 0, data, size);

	return bo;
}

static void __xe_bo_unpin_map_no_vm(void *arg)
{
	xe_bo_unpin_map_no_vm(arg);
}

struct xe_bo *xe_managed_bo_create_pin_map(struct xe_device *xe, struct xe_tile *tile,
					   size_t size, u32 flags)
{
	struct xe_bo *bo;
	int ret;

	bo = xe_bo_create_pin_map(xe, tile, NULL, size, ttm_bo_type_kernel, flags);
	if (IS_ERR(bo))
		return bo;

	ret = devm_add_action_or_reset(xe->drm.dev, __xe_bo_unpin_map_no_vm, bo);
	if (ret)
		return ERR_PTR(ret);

	return bo;
}

struct xe_bo *xe_managed_bo_create_from_data(struct xe_device *xe, struct xe_tile *tile,
					     const void *data, size_t size, u32 flags)
{
	struct xe_bo *bo = xe_managed_bo_create_pin_map(xe, tile, ALIGN(size, PAGE_SIZE), flags);

	if (IS_ERR(bo))
		return bo;

	xe_map_memcpy_to(xe, &bo->vmap, 0, data, size);

	return bo;
}

/**
 * xe_managed_bo_reinit_in_vram
 * @xe: xe device
 * @tile: Tile where the new buffer will be created
 * @src: Managed buffer object allocated in system memory
 *
 * Replace a managed src buffer object allocated in system memory with a new
 * one allocated in vram, copying the data between them.
 * Buffer object in VRAM is not going to have the same GGTT address, the caller
 * is responsible for making sure that any old references to it are updated.
 *
 * Returns 0 for success, negative error code otherwise.
 */
int xe_managed_bo_reinit_in_vram(struct xe_device *xe, struct xe_tile *tile, struct xe_bo **src)
{
	struct xe_bo *bo;
	u32 dst_flags = XE_BO_FLAG_VRAM_IF_DGFX(tile) | XE_BO_FLAG_GGTT;

	dst_flags |= (*src)->flags & XE_BO_FLAG_GGTT_INVALIDATE;

	xe_assert(xe, IS_DGFX(xe));
	xe_assert(xe, !(*src)->vmap.is_iomem);

	bo = xe_managed_bo_create_from_data(xe, tile, (*src)->vmap.vaddr,
					    (*src)->size, dst_flags);
	if (IS_ERR(bo))
		return PTR_ERR(bo);

	devm_release_action(xe->drm.dev, __xe_bo_unpin_map_no_vm, *src);
	*src = bo;

	return 0;
}

/*
 * XXX: This is in the VM bind data path, likely should calculate this once and
 * store, with a recalculation if the BO is moved.
 */
uint64_t vram_region_gpu_offset(struct ttm_resource *res)
{
	struct xe_device *xe = ttm_to_xe_device(res->bo->bdev);

	if (res->mem_type == XE_PL_STOLEN)
		return xe_ttm_stolen_gpu_offset(xe);

	return res_to_mem_region(res)->dpa_base;
}

/**
 * xe_bo_pin_external - pin an external BO
 * @bo: buffer object to be pinned
 *
 * Pin an external (not tied to a VM, can be exported via dma-buf / prime FD)
 * BO. Unique call compared to xe_bo_pin as this function has it own set of
 * asserts and code to ensure evict / restore on suspend / resume.
 *
 * Returns 0 for success, negative error code otherwise.
 */
int xe_bo_pin_external(struct xe_bo *bo)
{
	struct xe_device *xe = xe_bo_device(bo);
	int err;

	xe_assert(xe, !bo->vm);
	xe_assert(xe, xe_bo_is_user(bo));

	if (!xe_bo_is_pinned(bo)) {
		err = xe_bo_validate(bo, NULL, false);
		if (err)
			return err;

		if (xe_bo_is_vram(bo)) {
			spin_lock(&xe->pinned.lock);
			list_add_tail(&bo->pinned_link,
				      &xe->pinned.external_vram);
			spin_unlock(&xe->pinned.lock);
		}
	}

	ttm_bo_pin(&bo->ttm);

	/*
	 * FIXME: If we always use the reserve / unreserve functions for locking
	 * we do not need this.
	 */
	ttm_bo_move_to_lru_tail_unlocked(&bo->ttm);

	return 0;
}

int xe_bo_pin(struct xe_bo *bo)
{
	struct ttm_place *place = &bo->placements[0];
	struct xe_device *xe = xe_bo_device(bo);
	int err;

	/* We currently don't expect user BO to be pinned */
	xe_assert(xe, !xe_bo_is_user(bo));

	/* Pinned object must be in GGTT or have pinned flag */
	xe_assert(xe, bo->flags & (XE_BO_FLAG_PINNED |
				   XE_BO_FLAG_GGTT));

	/*
	 * No reason we can't support pinning imported dma-bufs we just don't
	 * expect to pin an imported dma-buf.
	 */
	xe_assert(xe, !bo->ttm.base.import_attach);

	/* We only expect at most 1 pin */
	xe_assert(xe, !xe_bo_is_pinned(bo));

	err = xe_bo_validate(bo, NULL, false);
	if (err)
		return err;

	/*
	 * For pinned objects in on DGFX, which are also in vram, we expect
	 * these to be in contiguous VRAM memory. Required eviction / restore
	 * during suspend / resume (force restore to same physical address).
	 */
	if (IS_DGFX(xe) && !(IS_ENABLED(CONFIG_DRM_XE_DEBUG) &&
	    bo->flags & XE_BO_FLAG_INTERNAL_TEST)) {
		if (mem_type_is_vram(place->mem_type)) {
			xe_assert(xe, place->flags & TTM_PL_FLAG_CONTIGUOUS);

			place->fpfn = (xe_bo_addr(bo, 0, PAGE_SIZE) -
				       vram_region_gpu_offset(bo->ttm.resource)) >> PAGE_SHIFT;
			place->lpfn = place->fpfn + (bo->size >> PAGE_SHIFT);
		}
	}

	if (mem_type_is_vram(place->mem_type) || bo->flags & XE_BO_FLAG_GGTT) {
		spin_lock(&xe->pinned.lock);
		list_add_tail(&bo->pinned_link, &xe->pinned.kernel_bo_present);
		spin_unlock(&xe->pinned.lock);
	}

	ttm_bo_pin(&bo->ttm);

	/*
	 * FIXME: If we always use the reserve / unreserve functions for locking
	 * we do not need this.
	 */
	ttm_bo_move_to_lru_tail_unlocked(&bo->ttm);

	return 0;
}

/**
 * xe_bo_unpin_external - unpin an external BO
 * @bo: buffer object to be unpinned
 *
 * Unpin an external (not tied to a VM, can be exported via dma-buf / prime FD)
 * BO. Unique call compared to xe_bo_unpin as this function has it own set of
 * asserts and code to ensure evict / restore on suspend / resume.
 *
 * Returns 0 for success, negative error code otherwise.
 */
void xe_bo_unpin_external(struct xe_bo *bo)
{
	struct xe_device *xe = xe_bo_device(bo);

	xe_assert(xe, !bo->vm);
	xe_assert(xe, xe_bo_is_pinned(bo));
	xe_assert(xe, xe_bo_is_user(bo));

	spin_lock(&xe->pinned.lock);
	if (bo->ttm.pin_count == 1 && !list_empty(&bo->pinned_link))
		list_del_init(&bo->pinned_link);
	spin_unlock(&xe->pinned.lock);

	ttm_bo_unpin(&bo->ttm);

	/*
	 * FIXME: If we always use the reserve / unreserve functions for locking
	 * we do not need this.
	 */
	ttm_bo_move_to_lru_tail_unlocked(&bo->ttm);
}

void xe_bo_unpin(struct xe_bo *bo)
{
	struct ttm_place *place = &bo->placements[0];
	struct xe_device *xe = xe_bo_device(bo);

	xe_assert(xe, !bo->ttm.base.import_attach);
	xe_assert(xe, xe_bo_is_pinned(bo));

	if (mem_type_is_vram(place->mem_type) || bo->flags & XE_BO_FLAG_GGTT) {
		spin_lock(&xe->pinned.lock);
		xe_assert(xe, !list_empty(&bo->pinned_link));
		list_del_init(&bo->pinned_link);
		spin_unlock(&xe->pinned.lock);
	}
	ttm_bo_unpin(&bo->ttm);
}

/**
 * xe_bo_validate() - Make sure the bo is in an allowed placement
 * @bo: The bo,
 * @vm: Pointer to a the vm the bo shares a locked dma_resv object with, or
 *      NULL. Used together with @allow_res_evict.
 * @allow_res_evict: Whether it's allowed to evict bos sharing @vm's
 *                   reservation object.
 *
 * Make sure the bo is in allowed placement, migrating it if necessary. If
 * needed, other bos will be evicted. If bos selected for eviction shares
 * the @vm's reservation object, they can be evicted iff @allow_res_evict is
 * set to true, otherwise they will be bypassed.
 *
 * Return: 0 on success, negative error code on failure. May return
 * -EINTR or -ERESTARTSYS if internal waits are interrupted by a signal.
 */
int xe_bo_validate(struct xe_bo *bo, struct xe_vm *vm, bool allow_res_evict)
{
	struct ttm_operation_ctx ctx = {
		.interruptible = true,
		.no_wait_gpu = false,
	};

	if (vm) {
		lockdep_assert_held(&vm->lock);
		xe_vm_assert_held(vm);

		ctx.allow_res_evict = allow_res_evict;
		ctx.resv = xe_vm_resv(vm);
	}

	return ttm_bo_validate(&bo->ttm, &bo->placement, &ctx);
}

bool xe_bo_is_xe_bo(struct ttm_buffer_object *bo)
{
	if (bo->destroy == &xe_ttm_bo_destroy)
		return true;

	return false;
}

/*
 * Resolve a BO address. There is no assert to check if the proper lock is held
 * so it should only be used in cases where it is not fatal to get the wrong
 * address, such as printing debug information, but not in cases where memory is
 * written based on this result.
 */
dma_addr_t __xe_bo_addr(struct xe_bo *bo, u64 offset, size_t page_size)
{
	struct xe_device *xe = xe_bo_device(bo);
	struct xe_res_cursor cur;
	u64 page;

	xe_assert(xe, page_size <= PAGE_SIZE);
	page = offset >> PAGE_SHIFT;
	offset &= (PAGE_SIZE - 1);

	if (!xe_bo_is_vram(bo) && !xe_bo_is_stolen(bo)) {
		xe_assert(xe, bo->ttm.ttm);

		xe_res_first_sg(xe_bo_sg(bo), page << PAGE_SHIFT,
				page_size, &cur);
		return xe_res_dma(&cur) + offset;
	} else {
		struct xe_res_cursor cur;

		xe_res_first(bo->ttm.resource, page << PAGE_SHIFT,
			     page_size, &cur);
		return cur.start + offset + vram_region_gpu_offset(bo->ttm.resource);
	}
}

dma_addr_t xe_bo_addr(struct xe_bo *bo, u64 offset, size_t page_size)
{
	if (!READ_ONCE(bo->ttm.pin_count))
		xe_bo_assert_held(bo);
	return __xe_bo_addr(bo, offset, page_size);
}

int xe_bo_vmap(struct xe_bo *bo)
{
	void *virtual;
	bool is_iomem;
	int ret;

	xe_bo_assert_held(bo);

	if (!(bo->flags & XE_BO_FLAG_NEEDS_CPU_ACCESS))
		return -EINVAL;

	if (!iosys_map_is_null(&bo->vmap))
		return 0;

	/*
	 * We use this more or less deprecated interface for now since
	 * ttm_bo_vmap() doesn't offer the optimization of kmapping
	 * single page bos, which is done here.
	 * TODO: Fix up ttm_bo_vmap to do that, or fix up ttm_bo_kmap
	 * to use struct iosys_map.
	 */
	ret = ttm_bo_kmap(&bo->ttm, 0, bo->size >> PAGE_SHIFT, &bo->kmap);
	if (ret)
		return ret;

	virtual = ttm_kmap_obj_virtual(&bo->kmap, &is_iomem);
	if (is_iomem)
		iosys_map_set_vaddr_iomem(&bo->vmap, (void __iomem *)virtual);
	else
		iosys_map_set_vaddr(&bo->vmap, virtual);

	return 0;
}

static void __xe_bo_vunmap(struct xe_bo *bo)
{
	if (!iosys_map_is_null(&bo->vmap)) {
		iosys_map_clear(&bo->vmap);
		ttm_bo_kunmap(&bo->kmap);
	}
}

void xe_bo_vunmap(struct xe_bo *bo)
{
	xe_bo_assert_held(bo);
	__xe_bo_vunmap(bo);
}

int xe_gem_create_ioctl(struct drm_device *dev, void *data,
			struct drm_file *file)
{
	struct xe_device *xe = to_xe_device(dev);
	struct xe_file *xef = to_xe_file(file);
	struct drm_xe_gem_create *args = data;
	struct xe_vm *vm = NULL;
	struct xe_bo *bo;
	unsigned int bo_flags;
	u32 handle;
	int err;

	if (XE_IOCTL_DBG(xe, args->extensions) ||
	    XE_IOCTL_DBG(xe, args->pad[0] || args->pad[1] || args->pad[2]) ||
	    XE_IOCTL_DBG(xe, args->reserved[0] || args->reserved[1]))
		return -EINVAL;

	/* at least one valid memory placement must be specified */
	if (XE_IOCTL_DBG(xe, (args->placement & ~xe->info.mem_region_mask) ||
			 !args->placement))
		return -EINVAL;

	if (XE_IOCTL_DBG(xe, args->flags &
			 ~(DRM_XE_GEM_CREATE_FLAG_DEFER_BACKING |
			   DRM_XE_GEM_CREATE_FLAG_SCANOUT |
			   DRM_XE_GEM_CREATE_FLAG_NEEDS_VISIBLE_VRAM)))
		return -EINVAL;

	if (XE_IOCTL_DBG(xe, args->handle))
		return -EINVAL;

	if (XE_IOCTL_DBG(xe, !args->size))
		return -EINVAL;

	if (XE_IOCTL_DBG(xe, args->size > SIZE_MAX))
		return -EINVAL;

	if (XE_IOCTL_DBG(xe, args->size & ~PAGE_MASK))
		return -EINVAL;

	bo_flags = 0;
	if (args->flags & DRM_XE_GEM_CREATE_FLAG_DEFER_BACKING)
		bo_flags |= XE_BO_FLAG_DEFER_BACKING;

	if (args->flags & DRM_XE_GEM_CREATE_FLAG_SCANOUT)
		bo_flags |= XE_BO_FLAG_SCANOUT;

	bo_flags |= args->placement << (ffs(XE_BO_FLAG_SYSTEM) - 1);

	/* CCS formats need physical placement at a 64K alignment in VRAM. */
	if ((bo_flags & XE_BO_FLAG_VRAM_MASK) &&
	    (bo_flags & XE_BO_FLAG_SCANOUT) &&
	    !(xe->info.vram_flags & XE_VRAM_FLAGS_NEED64K) &&
	    IS_ALIGNED(args->size, SZ_64K))
		bo_flags |= XE_BO_FLAG_NEEDS_64K;

	if (args->flags & DRM_XE_GEM_CREATE_FLAG_NEEDS_VISIBLE_VRAM) {
		if (XE_IOCTL_DBG(xe, !(bo_flags & XE_BO_FLAG_VRAM_MASK)))
			return -EINVAL;

		bo_flags |= XE_BO_FLAG_NEEDS_CPU_ACCESS;
	}

	if (XE_IOCTL_DBG(xe, !args->cpu_caching ||
			 args->cpu_caching > DRM_XE_GEM_CPU_CACHING_WC))
		return -EINVAL;

	if (XE_IOCTL_DBG(xe, bo_flags & XE_BO_FLAG_VRAM_MASK &&
			 args->cpu_caching != DRM_XE_GEM_CPU_CACHING_WC))
		return -EINVAL;

	if (XE_IOCTL_DBG(xe, bo_flags & XE_BO_FLAG_SCANOUT &&
			 args->cpu_caching == DRM_XE_GEM_CPU_CACHING_WB))
		return -EINVAL;

	if (args->vm_id) {
		vm = xe_vm_lookup(xef, args->vm_id);
		if (XE_IOCTL_DBG(xe, !vm))
			return -ENOENT;
		err = xe_vm_lock(vm, true);
		if (err)
			goto out_vm;
	}

	bo = xe_bo_create_user(xe, NULL, vm, args->size, args->cpu_caching,
			       bo_flags);

	if (vm)
		xe_vm_unlock(vm);

	if (IS_ERR(bo)) {
		err = PTR_ERR(bo);
		goto out_vm;
	}

	err = drm_gem_handle_create(file, &bo->ttm.base, &handle);
	if (err)
		goto out_bulk;

	args->handle = handle;
	goto out_put;

out_bulk:
	if (vm && !xe_vm_in_fault_mode(vm)) {
		xe_vm_lock(vm, false);
		__xe_bo_unset_bulk_move(bo);
		xe_vm_unlock(vm);
	}
out_put:
	xe_bo_put(bo);
out_vm:
	if (vm)
		xe_vm_put(vm);

	return err;
}

int xe_gem_mmap_offset_ioctl(struct drm_device *dev, void *data,
			     struct drm_file *file)
{
	struct xe_device *xe = to_xe_device(dev);
	struct drm_xe_gem_mmap_offset *args = data;
	struct drm_gem_object *gem_obj;

	if (XE_IOCTL_DBG(xe, args->extensions) ||
	    XE_IOCTL_DBG(xe, args->reserved[0] || args->reserved[1]))
		return -EINVAL;

	if (XE_IOCTL_DBG(xe, args->flags))
		return -EINVAL;

	gem_obj = drm_gem_object_lookup(file, args->handle);
	if (XE_IOCTL_DBG(xe, !gem_obj))
		return -ENOENT;

	/* The mmap offset was set up at BO allocation time. */
	args->offset = drm_vma_node_offset_addr(&gem_obj->vma_node);

	xe_bo_put(gem_to_xe_bo(gem_obj));
	return 0;
}

/**
 * xe_bo_lock() - Lock the buffer object's dma_resv object
 * @bo: The struct xe_bo whose lock is to be taken
 * @intr: Whether to perform any wait interruptible
 *
 * Locks the buffer object's dma_resv object. If the buffer object is
 * pointing to a shared dma_resv object, that shared lock is locked.
 *
 * Return: 0 on success, -EINTR if @intr is true and the wait for a
 * contended lock was interrupted. If @intr is set to false, the
 * function always returns 0.
 */
int xe_bo_lock(struct xe_bo *bo, bool intr)
{
	if (intr)
		return dma_resv_lock_interruptible(bo->ttm.base.resv, NULL);

	dma_resv_lock(bo->ttm.base.resv, NULL);

	return 0;
}

/**
 * xe_bo_unlock() - Unlock the buffer object's dma_resv object
 * @bo: The struct xe_bo whose lock is to be released.
 *
 * Unlock a buffer object lock that was locked by xe_bo_lock().
 */
void xe_bo_unlock(struct xe_bo *bo)
{
	dma_resv_unlock(bo->ttm.base.resv);
}

/**
 * xe_bo_can_migrate - Whether a buffer object likely can be migrated
 * @bo: The buffer object to migrate
 * @mem_type: The TTM memory type intended to migrate to
 *
 * Check whether the buffer object supports migration to the
 * given memory type. Note that pinning may affect the ability to migrate as
 * returned by this function.
 *
 * This function is primarily intended as a helper for checking the
 * possibility to migrate buffer objects and can be called without
 * the object lock held.
 *
 * Return: true if migration is possible, false otherwise.
 */
bool xe_bo_can_migrate(struct xe_bo *bo, u32 mem_type)
{
	unsigned int cur_place;

	if (bo->ttm.type == ttm_bo_type_kernel)
		return true;

	if (bo->ttm.type == ttm_bo_type_sg)
		return false;

	for (cur_place = 0; cur_place < bo->placement.num_placement;
	     cur_place++) {
		if (bo->placements[cur_place].mem_type == mem_type)
			return true;
	}

	return false;
}

static void xe_place_from_ttm_type(u32 mem_type, struct ttm_place *place)
{
	memset(place, 0, sizeof(*place));
	place->mem_type = mem_type;
}

/**
 * xe_bo_migrate - Migrate an object to the desired region id
 * @bo: The buffer object to migrate.
 * @mem_type: The TTM region type to migrate to.
 *
 * Attempt to migrate the buffer object to the desired memory region. The
 * buffer object may not be pinned, and must be locked.
 * On successful completion, the object memory type will be updated,
 * but an async migration task may not have completed yet, and to
 * accomplish that, the object's kernel fences must be signaled with
 * the object lock held.
 *
 * Return: 0 on success. Negative error code on failure. In particular may
 * return -EINTR or -ERESTARTSYS if signal pending.
 */
int xe_bo_migrate(struct xe_bo *bo, u32 mem_type)
{
	struct xe_device *xe = ttm_to_xe_device(bo->ttm.bdev);
	struct ttm_operation_ctx ctx = {
		.interruptible = true,
		.no_wait_gpu = false,
	};
	struct ttm_placement placement;
	struct ttm_place requested;

	xe_bo_assert_held(bo);

	if (bo->ttm.resource->mem_type == mem_type)
		return 0;

	if (xe_bo_is_pinned(bo))
		return -EBUSY;

	if (!xe_bo_can_migrate(bo, mem_type))
		return -EINVAL;

	xe_place_from_ttm_type(mem_type, &requested);
	placement.num_placement = 1;
	placement.placement = &requested;

	/*
	 * Stolen needs to be handled like below VRAM handling if we ever need
	 * to support it.
	 */
	drm_WARN_ON(&xe->drm, mem_type == XE_PL_STOLEN);

	if (mem_type_is_vram(mem_type)) {
		u32 c = 0;

		add_vram(xe, bo, &requested, bo->flags, mem_type, &c);
	}

	return ttm_bo_validate(&bo->ttm, &placement, &ctx);
}

/**
 * xe_bo_evict - Evict an object to evict placement
 * @bo: The buffer object to migrate.
 * @force_alloc: Set force_alloc in ttm_operation_ctx
 *
 * On successful completion, the object memory will be moved to evict
 * placement. Ths function blocks until the object has been fully moved.
 *
 * Return: 0 on success. Negative error code on failure.
 */
int xe_bo_evict(struct xe_bo *bo, bool force_alloc)
{
	struct ttm_operation_ctx ctx = {
		.interruptible = false,
		.no_wait_gpu = false,
		.force_alloc = force_alloc,
	};
	struct ttm_placement placement;
	int ret;

	xe_evict_flags(&bo->ttm, &placement);
	ret = ttm_bo_validate(&bo->ttm, &placement, &ctx);
	if (ret)
		return ret;

	dma_resv_wait_timeout(bo->ttm.base.resv, DMA_RESV_USAGE_KERNEL,
			      false, MAX_SCHEDULE_TIMEOUT);

	return 0;
}

/**
 * xe_bo_needs_ccs_pages - Whether a bo needs to back up CCS pages when
 * placed in system memory.
 * @bo: The xe_bo
 *
 * Return: true if extra pages need to be allocated, false otherwise.
 */
bool xe_bo_needs_ccs_pages(struct xe_bo *bo)
{
	struct xe_device *xe = xe_bo_device(bo);

	if (GRAPHICS_VER(xe) >= 20 && IS_DGFX(xe))
		return false;

	if (!xe_device_has_flat_ccs(xe) || bo->ttm.type != ttm_bo_type_device)
		return false;

	/* On discrete GPUs, if the GPU can access this buffer from
	 * system memory (i.e., it allows XE_PL_TT placement), FlatCCS
	 * can't be used since there's no CCS storage associated with
	 * non-VRAM addresses.
	 */
	if (IS_DGFX(xe) && (bo->flags & XE_BO_FLAG_SYSTEM))
		return false;

	return true;
}

/**
 * __xe_bo_release_dummy() - Dummy kref release function
 * @kref: The embedded struct kref.
 *
 * Dummy release function for xe_bo_put_deferred(). Keep off.
 */
void __xe_bo_release_dummy(struct kref *kref)
{
}

/**
 * xe_bo_put_commit() - Put bos whose put was deferred by xe_bo_put_deferred().
 * @deferred: The lockless list used for the call to xe_bo_put_deferred().
 *
 * Puts all bos whose put was deferred by xe_bo_put_deferred().
 * The @deferred list can be either an onstack local list or a global
 * shared list used by a workqueue.
 */
void xe_bo_put_commit(struct llist_head *deferred)
{
	struct llist_node *freed;
	struct xe_bo *bo, *next;

	if (!deferred)
		return;

	freed = llist_del_all(deferred);
	if (!freed)
		return;

	llist_for_each_entry_safe(bo, next, freed, freed)
		drm_gem_object_free(&bo->ttm.base.refcount);
}

void xe_bo_put(struct xe_bo *bo)
{
	might_sleep();
	if (bo) {
#ifdef CONFIG_PROC_FS
		if (bo->client)
			might_lock(&bo->client->bos_lock);
#endif
		if (bo->ggtt_node && bo->ggtt_node->ggtt)
			might_lock(&bo->ggtt_node->ggtt->lock);
		drm_gem_object_put(&bo->ttm.base);
	}
}

/**
 * xe_bo_dumb_create - Create a dumb bo as backing for a fb
 * @file_priv: ...
 * @dev: ...
 * @args: ...
 *
 * See dumb_create() hook in include/drm/drm_drv.h
 *
 * Return: ...
 */
int xe_bo_dumb_create(struct drm_file *file_priv,
		      struct drm_device *dev,
		      struct drm_mode_create_dumb *args)
{
	struct xe_device *xe = to_xe_device(dev);
	struct xe_bo *bo;
	uint32_t handle;
	int cpp = DIV_ROUND_UP(args->bpp, 8);
	int err;
	u32 page_size = max_t(u32, PAGE_SIZE,
		xe->info.vram_flags & XE_VRAM_FLAGS_NEED64K ? SZ_64K : SZ_4K);

	args->pitch = ALIGN(args->width * cpp, 64);
	args->size = ALIGN(mul_u32_u32(args->pitch, args->height),
			   page_size);

	bo = xe_bo_create_user(xe, NULL, NULL, args->size,
			       DRM_XE_GEM_CPU_CACHING_WC,
			       XE_BO_FLAG_VRAM_IF_DGFX(xe_device_get_root_tile(xe)) |
			       XE_BO_FLAG_SCANOUT |
			       XE_BO_FLAG_NEEDS_CPU_ACCESS);
	if (IS_ERR(bo))
		return PTR_ERR(bo);

	err = drm_gem_handle_create(file_priv, &bo->ttm.base, &handle);
	/* drop reference from allocate - handle holds it now */
	drm_gem_object_put(&bo->ttm.base);
	if (!err)
		args->handle = handle;
	return err;
}

void xe_bo_runtime_pm_release_mmap_offset(struct xe_bo *bo)
{
	struct ttm_buffer_object *tbo = &bo->ttm;
	struct ttm_device *bdev = tbo->bdev;

	drm_vma_node_unmap(&tbo->base.vma_node, bdev->dev_mapping);

	list_del_init(&bo->vram_userfault_link);
}

#if IS_ENABLED(CONFIG_DRM_XE_KUNIT_TEST)
#include "tests/xe_bo.c"
#endif<|MERGE_RESOLUTION|>--- conflicted
+++ resolved
@@ -959,19 +959,11 @@
 		return -EINVAL;
 
 	if (WARN_ON(xe_bo_is_vram(bo)))
-<<<<<<< HEAD
 		return -EINVAL;
 
 	if (WARN_ON(!bo->ttm.ttm && !xe_bo_is_stolen(bo)))
 		return -EINVAL;
 
-=======
-		return -EINVAL;
-
-	if (WARN_ON(!bo->ttm.ttm && !xe_bo_is_stolen(bo)))
-		return -EINVAL;
-
->>>>>>> f7da8f3a
 	if (!mem_type_is_vram(place->mem_type))
 		return 0;
 
