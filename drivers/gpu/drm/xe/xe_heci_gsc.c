--- conflicted
+++ resolved
@@ -91,14 +91,7 @@
 
 static void xe_heci_gsc_fini(void *arg)
 {
-<<<<<<< HEAD
-	struct xe_heci_gsc *heci_gsc = &xe->heci_gsc;
-
-	if (!xe->info.has_heci_gscfi && !xe->info.has_heci_cscfi)
-		return;
-=======
 	struct xe_heci_gsc *heci_gsc = arg;
->>>>>>> e8a457b7
 
 	if (heci_gsc->adev) {
 		struct auxiliary_device *aux_dev = &heci_gsc->adev->aux_dev;
@@ -184,11 +177,7 @@
 	int ret;
 
 	if (!xe->info.has_heci_gscfi && !xe->info.has_heci_cscfi)
-<<<<<<< HEAD
-		return;
-=======
 		return 0;
->>>>>>> e8a457b7
 
 	heci_gsc->irq = -1;
 
