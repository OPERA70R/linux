--- conflicted
+++ resolved
@@ -327,11 +327,7 @@
 
 static enum drm_mode_status
 drm_bridge_connector_mode_valid(struct drm_connector *connector,
-<<<<<<< HEAD
-				struct drm_display_mode *mode)
-=======
 				const struct drm_display_mode *mode)
->>>>>>> e8a457b7
 {
 	struct drm_bridge_connector *bridge_connector =
 		to_drm_bridge_connector(connector);
