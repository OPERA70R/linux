--- conflicted
+++ resolved
@@ -2404,18 +2404,6 @@
 	 * check those fields
 	 */
 	mqd_mgr = dqm->mqd_mgrs[KFD_MQD_TYPE_HIQ];
-<<<<<<< HEAD
-	if (mqd_mgr->check_preemption_failed(mqd_mgr, dqm->packet_mgr.priv_queue->queue->mqd)) {
-		while (halt_if_hws_hang)
-			schedule();
-		if (reset_queues_on_hws_hang(dqm)) {
-			dqm->is_hws_hang = true;
-			kfd_hws_hang(dqm);
-			retval = -ETIME;
-			goto out;
-		}
-	}
-=======
 	if (mqd_mgr->check_preemption_failed(mqd_mgr, dqm->packet_mgr.priv_queue->queue->mqd) &&
 	    reset_queues_on_hws_hang(dqm, false))
 		goto reset_fail;
@@ -2423,7 +2411,6 @@
 	/* Check for SDMA hang and attempt SDMA reset */
 	if (sdma_has_hang(dqm) && reset_queues_on_hws_hang(dqm, true))
 		goto reset_fail;
->>>>>>> e8a457b7
 
 	/* We need to reset the grace period value for this device */
 	if (grace_period != USE_DEFAULT_GRACE_PERIOD) {
