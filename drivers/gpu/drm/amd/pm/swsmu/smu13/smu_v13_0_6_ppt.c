/*
 * Copyright 2021 Advanced Micro Devices, Inc.
 *
 * Permission is hereby granted, free of charge, to any person obtaining a
 * copy of this software and associated documentation files (the "Software"),
 * to deal in the Software without restriction, including without limitation
 * the rights to use, copy, modify, merge, publish, distribute, sublicense,
 * and/or sell copies of the Software, and to permit persons to whom the
 * Software is furnished to do so, subject to the following conditions:
 *
 * The above copyright notice and this permission notice shall be included in
 * all copies or substantial portions of the Software.
 *
 * THE SOFTWARE IS PROVIDED "AS IS", WITHOUT WARRANTY OF ANY KIND, EXPRESS OR
 * IMPLIED, INCLUDING BUT NOT LIMITED TO THE WARRANTIES OF MERCHANTABILITY,
 * FITNESS FOR A PARTICULAR PURPOSE AND NONINFRINGEMENT.  IN NO EVENT SHALL
 * THE COPYRIGHT HOLDER(S) OR AUTHOR(S) BE LIABLE FOR ANY CLAIM, DAMAGES OR
 * OTHER LIABILITY, WHETHER IN AN ACTION OF CONTRACT, TORT OR OTHERWISE,
 * ARISING FROM, OUT OF OR IN CONNECTION WITH THE SOFTWARE OR THE USE OR
 * OTHER DEALINGS IN THE SOFTWARE.
 *
 */

#define SWSMU_CODE_LAYER_L2

#include <linux/firmware.h>
#include "amdgpu.h"
#include "amdgpu_smu.h"
#include "atomfirmware.h"
#include "amdgpu_atomfirmware.h"
#include "amdgpu_atombios.h"
#include "smu_v13_0_6_pmfw.h"
#include "smu13_driver_if_v13_0_6.h"
#include "smu_v13_0_6_ppsmc.h"
#include "soc15_common.h"
#include "atom.h"
#include "power_state.h"
#include "smu_v13_0.h"
#include "smu_v13_0_6_ppt.h"
#include "nbio/nbio_7_4_offset.h"
#include "nbio/nbio_7_4_sh_mask.h"
#include "thm/thm_11_0_2_offset.h"
#include "thm/thm_11_0_2_sh_mask.h"
#include "amdgpu_xgmi.h"
#include <linux/pci.h>
#include "amdgpu_ras.h"
#include "amdgpu_mca.h"
#include "amdgpu_aca.h"
#include "smu_cmn.h"
#include "mp/mp_13_0_6_offset.h"
#include "mp/mp_13_0_6_sh_mask.h"
#include "umc_v12_0.h"

#undef MP1_Public
#undef smnMP1_FIRMWARE_FLAGS

/* TODO: Check final register offsets */
#define MP1_Public 0x03b00000
#define smnMP1_FIRMWARE_FLAGS 0x3010028
/*
 * DO NOT use these for err/warn/info/debug messages.
 * Use dev_err, dev_warn, dev_info and dev_dbg instead.
 * They are more MGPU friendly.
 */
#undef pr_err
#undef pr_warn
#undef pr_info
#undef pr_debug

MODULE_FIRMWARE("amdgpu/smu_13_0_6.bin");
MODULE_FIRMWARE("amdgpu/smu_13_0_14.bin");

#define to_amdgpu_device(x) (container_of(x, struct amdgpu_device, pm.smu_i2c))

#define SMU_13_0_6_FEA_MAP(smu_feature, smu_13_0_6_feature)                    \
	[smu_feature] = { 1, (smu_13_0_6_feature) }

#define FEATURE_MASK(feature) (1ULL << feature)
#define SMC_DPM_FEATURE                                                        \
	(FEATURE_MASK(FEATURE_DATA_CALCULATION) |                              \
	 FEATURE_MASK(FEATURE_DPM_GFXCLK) | FEATURE_MASK(FEATURE_DPM_UCLK) |   \
	 FEATURE_MASK(FEATURE_DPM_SOCCLK) | FEATURE_MASK(FEATURE_DPM_FCLK) |   \
	 FEATURE_MASK(FEATURE_DPM_LCLK) | FEATURE_MASK(FEATURE_DPM_XGMI) |     \
	 FEATURE_MASK(FEATURE_DPM_VCN))

/* possible frequency drift (1Mhz) */
#define EPSILON 1

#define smnPCIE_ESM_CTRL 0x93D0
#define smnPCIE_LC_LINK_WIDTH_CNTL 0x1a340288
#define PCIE_LC_LINK_WIDTH_CNTL__LC_LINK_WIDTH_RD_MASK 0x00000070L
#define PCIE_LC_LINK_WIDTH_CNTL__LC_LINK_WIDTH_RD__SHIFT 0x4
#define MAX_LINK_WIDTH 6

#define smnPCIE_LC_SPEED_CNTL                   0x1a340290
#define PCIE_LC_SPEED_CNTL__LC_CURRENT_DATA_RATE_MASK 0xE0
#define PCIE_LC_SPEED_CNTL__LC_CURRENT_DATA_RATE__SHIFT 0x5
#define LINK_SPEED_MAX				4
#define SMU_13_0_6_DSCLK_THRESHOLD 140

#define MCA_BANK_IPID(_ip, _hwid, _type) \
	[AMDGPU_MCA_IP_##_ip] = { .hwid = _hwid, .mcatype = _type, }

#define SMU_CAP(x) SMU_13_0_6_CAPS_##x

enum smu_v13_0_6_caps {
	SMU_CAP(DPM),
<<<<<<< HEAD
	SMU_CAP(UNI_METRICS),
=======
>>>>>>> e8a457b7
	SMU_CAP(DPM_POLICY),
	SMU_CAP(OTHER_END_METRICS),
	SMU_CAP(SET_UCLK_MAX),
	SMU_CAP(PCIE_METRICS),
	SMU_CAP(HST_LIMIT_METRICS),
	SMU_CAP(MCA_DEBUG_MODE),
	SMU_CAP(PER_INST_METRICS),
	SMU_CAP(CTF_LIMIT),
	SMU_CAP(RMA_MSG),
	SMU_CAP(ACA_SYND),
	SMU_CAP(SDMA_RESET),
<<<<<<< HEAD
=======
	SMU_CAP(STATIC_METRICS),
>>>>>>> e8a457b7
	SMU_CAP(ALL),
};

struct mca_bank_ipid {
	enum amdgpu_mca_ip ip;
	uint16_t hwid;
	uint16_t mcatype;
};

struct mca_ras_info {
	enum amdgpu_ras_block blkid;
	enum amdgpu_mca_ip ip;
	int *err_code_array;
	int err_code_count;
	int (*get_err_count)(const struct mca_ras_info *mca_ras, struct amdgpu_device *adev,
			     enum amdgpu_mca_error_type type, struct mca_bank_entry *entry, uint32_t *count);
	bool (*bank_is_valid)(const struct mca_ras_info *mca_ras, struct amdgpu_device *adev,
			      enum amdgpu_mca_error_type type, struct mca_bank_entry *entry);
};

#define P2S_TABLE_ID_A 0x50325341
#define P2S_TABLE_ID_X 0x50325358
#define P2S_TABLE_ID_3 0x50325303

// clang-format off
static const struct cmn2asic_msg_mapping smu_v13_0_6_message_map[SMU_MSG_MAX_COUNT] = {
	MSG_MAP(TestMessage,			     PPSMC_MSG_TestMessage,			0),
	MSG_MAP(GetSmuVersion,			     PPSMC_MSG_GetSmuVersion,			1),
	MSG_MAP(GetDriverIfVersion,		     PPSMC_MSG_GetDriverIfVersion,		1),
	MSG_MAP(EnableAllSmuFeatures,		     PPSMC_MSG_EnableAllSmuFeatures,		0),
	MSG_MAP(DisableAllSmuFeatures,		     PPSMC_MSG_DisableAllSmuFeatures,		0),
	MSG_MAP(RequestI2cTransaction,		     PPSMC_MSG_RequestI2cTransaction,		0),
	MSG_MAP(GetMetricsTable,		     PPSMC_MSG_GetMetricsTable,			1),
	MSG_MAP(GetMetricsVersion,		     PPSMC_MSG_GetMetricsVersion,		1),
	MSG_MAP(GetEnabledSmuFeaturesHigh,	     PPSMC_MSG_GetEnabledSmuFeaturesHigh,	1),
	MSG_MAP(GetEnabledSmuFeaturesLow,	     PPSMC_MSG_GetEnabledSmuFeaturesLow,	1),
	MSG_MAP(SetDriverDramAddrHigh,		     PPSMC_MSG_SetDriverDramAddrHigh,		1),
	MSG_MAP(SetDriverDramAddrLow,		     PPSMC_MSG_SetDriverDramAddrLow,		1),
	MSG_MAP(SetToolsDramAddrHigh,		     PPSMC_MSG_SetToolsDramAddrHigh,		0),
	MSG_MAP(SetToolsDramAddrLow,		     PPSMC_MSG_SetToolsDramAddrLow,		0),
	MSG_MAP(SetSoftMinByFreq,		     PPSMC_MSG_SetSoftMinByFreq,		0),
	MSG_MAP(SetSoftMaxByFreq,		     PPSMC_MSG_SetSoftMaxByFreq,		1),
	MSG_MAP(GetMinDpmFreq,			     PPSMC_MSG_GetMinDpmFreq,			1),
	MSG_MAP(GetMaxDpmFreq,			     PPSMC_MSG_GetMaxDpmFreq,			1),
	MSG_MAP(GetDpmFreqByIndex,		     PPSMC_MSG_GetDpmFreqByIndex,		1),
	MSG_MAP(SetPptLimit,			     PPSMC_MSG_SetPptLimit,			0),
	MSG_MAP(GetPptLimit,			     PPSMC_MSG_GetPptLimit,			1),
	MSG_MAP(GfxDeviceDriverReset,		     PPSMC_MSG_GfxDriverReset,			SMU_MSG_RAS_PRI),
	MSG_MAP(DramLogSetDramAddrHigh,		     PPSMC_MSG_DramLogSetDramAddrHigh,		0),
	MSG_MAP(DramLogSetDramAddrLow,		     PPSMC_MSG_DramLogSetDramAddrLow,		0),
	MSG_MAP(DramLogSetDramSize,		     PPSMC_MSG_DramLogSetDramSize,		0),
	MSG_MAP(GetDebugData,			     PPSMC_MSG_GetDebugData,			0),
	MSG_MAP(SetNumBadHbmPagesRetired,	     PPSMC_MSG_SetNumBadHbmPagesRetired,	0),
	MSG_MAP(DFCstateControl,		     PPSMC_MSG_DFCstateControl,			0),
	MSG_MAP(GetGmiPwrDnHyst,		     PPSMC_MSG_GetGmiPwrDnHyst,			0),
	MSG_MAP(SetGmiPwrDnHyst,		     PPSMC_MSG_SetGmiPwrDnHyst,			0),
	MSG_MAP(GmiPwrDnControl,		     PPSMC_MSG_GmiPwrDnControl,			0),
	MSG_MAP(EnterGfxoff,			     PPSMC_MSG_EnterGfxoff,			0),
	MSG_MAP(ExitGfxoff,			     PPSMC_MSG_ExitGfxoff,			0),
	MSG_MAP(EnableDeterminism,		     PPSMC_MSG_EnableDeterminism,		0),
	MSG_MAP(DisableDeterminism,		     PPSMC_MSG_DisableDeterminism,		0),
	MSG_MAP(GfxDriverResetRecovery,		     PPSMC_MSG_GfxDriverResetRecovery,		0),
	MSG_MAP(GetMinGfxclkFrequency,               PPSMC_MSG_GetMinGfxDpmFreq,                1),
	MSG_MAP(GetMaxGfxclkFrequency,               PPSMC_MSG_GetMaxGfxDpmFreq,                1),
	MSG_MAP(SetSoftMinGfxclk,                    PPSMC_MSG_SetSoftMinGfxClk,                1),
	MSG_MAP(SetSoftMaxGfxClk,                    PPSMC_MSG_SetSoftMaxGfxClk,                1),
	MSG_MAP(PrepareMp1ForUnload,                 PPSMC_MSG_PrepareForDriverUnload,          0),
	MSG_MAP(GetCTFLimit,                         PPSMC_MSG_GetCTFLimit,                     0),
	MSG_MAP(GetThermalLimit,                     PPSMC_MSG_ReadThrottlerLimit,              0),
	MSG_MAP(ClearMcaOnRead,	                     PPSMC_MSG_ClearMcaOnRead,                  0),
	MSG_MAP(QueryValidMcaCount,                  PPSMC_MSG_QueryValidMcaCount,              SMU_MSG_RAS_PRI),
	MSG_MAP(QueryValidMcaCeCount,                PPSMC_MSG_QueryValidMcaCeCount,            SMU_MSG_RAS_PRI),
	MSG_MAP(McaBankDumpDW,                       PPSMC_MSG_McaBankDumpDW,                   SMU_MSG_RAS_PRI),
	MSG_MAP(McaBankCeDumpDW,                     PPSMC_MSG_McaBankCeDumpDW,                 SMU_MSG_RAS_PRI),
	MSG_MAP(SelectPLPDMode,                      PPSMC_MSG_SelectPLPDMode,                  0),
	MSG_MAP(RmaDueToBadPageThreshold,            PPSMC_MSG_RmaDueToBadPageThreshold,        0),
<<<<<<< HEAD
	MSG_MAP(SelectPstatePolicy,                  PPSMC_MSG_SelectPstatePolicy,              0),
=======
	MSG_MAP(SetThrottlingPolicy,                 PPSMC_MSG_SetThrottlingPolicy,             0),
>>>>>>> e8a457b7
	MSG_MAP(ResetSDMA,                           PPSMC_MSG_ResetSDMA,                       0),
};

// clang-format on
static const struct cmn2asic_mapping smu_v13_0_6_clk_map[SMU_CLK_COUNT] = {
	CLK_MAP(SOCCLK, PPCLK_SOCCLK),
	CLK_MAP(FCLK, PPCLK_FCLK),
	CLK_MAP(UCLK, PPCLK_UCLK),
	CLK_MAP(MCLK, PPCLK_UCLK),
	CLK_MAP(DCLK, PPCLK_DCLK),
	CLK_MAP(VCLK, PPCLK_VCLK),
	CLK_MAP(LCLK, PPCLK_LCLK),
};

static const struct cmn2asic_mapping smu_v13_0_6_feature_mask_map[SMU_FEATURE_COUNT] = {
	SMU_13_0_6_FEA_MAP(SMU_FEATURE_DATA_CALCULATIONS_BIT, 		FEATURE_DATA_CALCULATION),
	SMU_13_0_6_FEA_MAP(SMU_FEATURE_DPM_GFXCLK_BIT, 			FEATURE_DPM_GFXCLK),
	SMU_13_0_6_FEA_MAP(SMU_FEATURE_DPM_UCLK_BIT, 			FEATURE_DPM_UCLK),
	SMU_13_0_6_FEA_MAP(SMU_FEATURE_DPM_SOCCLK_BIT, 			FEATURE_DPM_SOCCLK),
	SMU_13_0_6_FEA_MAP(SMU_FEATURE_DPM_FCLK_BIT, 			FEATURE_DPM_FCLK),
	SMU_13_0_6_FEA_MAP(SMU_FEATURE_DPM_LCLK_BIT, 			FEATURE_DPM_LCLK),
	SMU_13_0_6_FEA_MAP(SMU_FEATURE_DPM_VCLK_BIT,			FEATURE_DPM_VCN),
	SMU_13_0_6_FEA_MAP(SMU_FEATURE_DPM_DCLK_BIT,			FEATURE_DPM_VCN),
	SMU_13_0_6_FEA_MAP(SMU_FEATURE_DPM_XGMI_BIT, 			FEATURE_DPM_XGMI),
	SMU_13_0_6_FEA_MAP(SMU_FEATURE_DS_GFXCLK_BIT, 			FEATURE_DS_GFXCLK),
	SMU_13_0_6_FEA_MAP(SMU_FEATURE_DS_SOCCLK_BIT, 			FEATURE_DS_SOCCLK),
	SMU_13_0_6_FEA_MAP(SMU_FEATURE_DS_LCLK_BIT, 			FEATURE_DS_LCLK),
	SMU_13_0_6_FEA_MAP(SMU_FEATURE_DS_FCLK_BIT, 			FEATURE_DS_FCLK),
	SMU_13_0_6_FEA_MAP(SMU_FEATURE_VCN_DPM_BIT, 			FEATURE_DPM_VCN),
	SMU_13_0_6_FEA_MAP(SMU_FEATURE_PPT_BIT, 			FEATURE_PPT),
	SMU_13_0_6_FEA_MAP(SMU_FEATURE_TDC_BIT, 			FEATURE_TDC),
	SMU_13_0_6_FEA_MAP(SMU_FEATURE_APCC_DFLL_BIT, 			FEATURE_APCC_DFLL),
	SMU_13_0_6_FEA_MAP(SMU_FEATURE_MP1_CG_BIT, 			FEATURE_SMU_CG),
	SMU_13_0_6_FEA_MAP(SMU_FEATURE_GFXOFF_BIT, 			FEATURE_GFXOFF),
	SMU_13_0_6_FEA_MAP(SMU_FEATURE_FW_CTF_BIT, 			FEATURE_FW_CTF),
	SMU_13_0_6_FEA_MAP(SMU_FEATURE_THERMAL_BIT, 			FEATURE_THERMAL),
	SMU_13_0_6_FEA_MAP(SMU_FEATURE_XGMI_PER_LINK_PWR_DWN_BIT,	FEATURE_XGMI_PER_LINK_PWR_DOWN),
	SMU_13_0_6_FEA_MAP(SMU_FEATURE_DF_CSTATE_BIT,			FEATURE_DF_CSTATE),
	SMU_13_0_6_FEA_MAP(SMU_FEATURE_DS_VCN_BIT,			FEATURE_DS_VCN),
	SMU_13_0_6_FEA_MAP(SMU_FEATURE_DS_MP1CLK_BIT,			FEATURE_DS_MP1CLK),
	SMU_13_0_6_FEA_MAP(SMU_FEATURE_DS_MPIOCLK_BIT,			FEATURE_DS_MPIOCLK),
	SMU_13_0_6_FEA_MAP(SMU_FEATURE_DS_MP0CLK_BIT,			FEATURE_DS_MP0CLK),
};

#define TABLE_PMSTATUSLOG             0
#define TABLE_SMU_METRICS             1
#define TABLE_I2C_COMMANDS            2
#define TABLE_COUNT                   3

static const struct cmn2asic_mapping smu_v13_0_6_table_map[SMU_TABLE_COUNT] = {
	TAB_MAP(PMSTATUSLOG),
	TAB_MAP(SMU_METRICS),
	TAB_MAP(I2C_COMMANDS),
};

static const uint8_t smu_v13_0_6_throttler_map[] = {
	[THROTTLER_PPT_BIT]		= (SMU_THROTTLER_PPT0_BIT),
	[THROTTLER_THERMAL_SOCKET_BIT]	= (SMU_THROTTLER_TEMP_GPU_BIT),
	[THROTTLER_THERMAL_HBM_BIT]	= (SMU_THROTTLER_TEMP_MEM_BIT),
	[THROTTLER_THERMAL_VR_BIT]	= (SMU_THROTTLER_TEMP_VR_GFX_BIT),
	[THROTTLER_PROCHOT_BIT]		= (SMU_THROTTLER_PROCHOT_GFX_BIT),
};

#define GET_GPU_METRIC_FIELD(field, version) ((version == METRICS_VERSION_V0) ?\
		(metrics_v0->field) : (metrics_v2->field))
#define GET_METRIC_FIELD(field, version) ((version == METRICS_VERSION_V1) ?\
		(metrics_v1->field) : GET_GPU_METRIC_FIELD(field, version))
#define METRICS_TABLE_SIZE (max3(sizeof(MetricsTableV0_t),\
				   sizeof(MetricsTableV1_t),\
				   sizeof(MetricsTableV2_t)))

struct smu_v13_0_6_dpm_map {
	enum smu_clk_type clk_type;
	uint32_t feature_num;
	struct smu_13_0_dpm_table *dpm_table;
	uint32_t *freq_table;
};

<<<<<<< HEAD
=======
static inline int smu_v13_0_6_get_metrics_version(struct smu_context *smu)
{
	if ((smu->adev->flags & AMD_IS_APU) &&
	    smu->smc_fw_version <= 0x4556900)
		return METRICS_VERSION_V1;
	else if (amdgpu_ip_version(smu->adev, MP1_HWIP, 0) ==
		 IP_VERSION(13, 0, 12))
		return METRICS_VERSION_V2;

	return METRICS_VERSION_V0;
}

>>>>>>> e8a457b7
static inline void smu_v13_0_6_cap_set(struct smu_context *smu,
				       enum smu_v13_0_6_caps cap)
{
	struct smu_13_0_dpm_context *dpm_context = smu->smu_dpm.dpm_context;

	dpm_context->caps |= BIT_ULL(cap);
}

static inline void smu_v13_0_6_cap_clear(struct smu_context *smu,
					 enum smu_v13_0_6_caps cap)
{
	struct smu_13_0_dpm_context *dpm_context = smu->smu_dpm.dpm_context;

	dpm_context->caps &= ~BIT_ULL(cap);
}

static inline bool smu_v13_0_6_cap_supported(struct smu_context *smu,
					     enum smu_v13_0_6_caps cap)
{
	struct smu_13_0_dpm_context *dpm_context = smu->smu_dpm.dpm_context;

	return !!(dpm_context->caps & BIT_ULL(cap));
}

static void smu_v13_0_14_init_caps(struct smu_context *smu)
{
	enum smu_v13_0_6_caps default_cap_list[] = { SMU_CAP(DPM),
<<<<<<< HEAD
						     SMU_CAP(UNI_METRICS),
=======
>>>>>>> e8a457b7
						     SMU_CAP(SET_UCLK_MAX),
						     SMU_CAP(DPM_POLICY),
						     SMU_CAP(PCIE_METRICS),
						     SMU_CAP(CTF_LIMIT),
						     SMU_CAP(MCA_DEBUG_MODE),
						     SMU_CAP(RMA_MSG),
						     SMU_CAP(ACA_SYND) };
	uint32_t fw_ver = smu->smc_fw_version;

	for (int i = 0; i < ARRAY_SIZE(default_cap_list); i++)
		smu_v13_0_6_cap_set(smu, default_cap_list[i]);

	if (fw_ver >= 0x05550E00)
		smu_v13_0_6_cap_set(smu, SMU_CAP(OTHER_END_METRICS));
	if (fw_ver >= 0x05551000)
		smu_v13_0_6_cap_set(smu, SMU_CAP(HST_LIMIT_METRICS));
	if (fw_ver >= 0x05550B00)
		smu_v13_0_6_cap_set(smu, SMU_CAP(PER_INST_METRICS));
	if (fw_ver >= 0x5551200)
		smu_v13_0_6_cap_set(smu, SMU_CAP(SDMA_RESET));
}

static void smu_v13_0_12_init_caps(struct smu_context *smu)
{
	enum smu_v13_0_6_caps default_cap_list[] = { SMU_CAP(DPM),
<<<<<<< HEAD
						     SMU_CAP(UNI_METRICS),
=======
>>>>>>> e8a457b7
						     SMU_CAP(PCIE_METRICS),
						     SMU_CAP(CTF_LIMIT),
						     SMU_CAP(MCA_DEBUG_MODE),
						     SMU_CAP(RMA_MSG),
<<<<<<< HEAD
						     SMU_CAP(ACA_SYND) };
=======
						     SMU_CAP(ACA_SYND),
						     SMU_CAP(OTHER_END_METRICS),
						     SMU_CAP(HST_LIMIT_METRICS),
						     SMU_CAP(PER_INST_METRICS) };
>>>>>>> e8a457b7
	uint32_t fw_ver = smu->smc_fw_version;

	for (int i = 0; i < ARRAY_SIZE(default_cap_list); i++)
		smu_v13_0_6_cap_set(smu, default_cap_list[i]);

	if (fw_ver < 0x00561900)
		smu_v13_0_6_cap_clear(smu, SMU_CAP(DPM));

	if (fw_ver >= 0x00561700)
		smu_v13_0_6_cap_set(smu, SMU_CAP(SDMA_RESET));
<<<<<<< HEAD
=======

	if (fw_ver >= 0x00561E00)
		smu_v13_0_6_cap_set(smu, SMU_CAP(STATIC_METRICS));
>>>>>>> e8a457b7
}

static void smu_v13_0_6_init_caps(struct smu_context *smu)
{
	enum smu_v13_0_6_caps default_cap_list[] = { SMU_CAP(DPM),
<<<<<<< HEAD
						     SMU_CAP(UNI_METRICS),
=======
>>>>>>> e8a457b7
						     SMU_CAP(SET_UCLK_MAX),
						     SMU_CAP(DPM_POLICY),
						     SMU_CAP(PCIE_METRICS),
						     SMU_CAP(CTF_LIMIT),
						     SMU_CAP(MCA_DEBUG_MODE),
						     SMU_CAP(RMA_MSG),
						     SMU_CAP(ACA_SYND) };
	struct amdgpu_device *adev = smu->adev;
	uint32_t fw_ver = smu->smc_fw_version;
	uint32_t pgm = (fw_ver >> 24) & 0xFF;

	for (int i = 0; i < ARRAY_SIZE(default_cap_list); i++)
		smu_v13_0_6_cap_set(smu, default_cap_list[i]);

	if (fw_ver < 0x552F00)
		smu_v13_0_6_cap_clear(smu, SMU_CAP(DPM));
	if (fw_ver < 0x554500)
		smu_v13_0_6_cap_clear(smu, SMU_CAP(CTF_LIMIT));

	if (adev->flags & AMD_IS_APU) {
		smu_v13_0_6_cap_clear(smu, SMU_CAP(PCIE_METRICS));
		smu_v13_0_6_cap_clear(smu, SMU_CAP(DPM_POLICY));
		smu_v13_0_6_cap_clear(smu, SMU_CAP(RMA_MSG));
		smu_v13_0_6_cap_clear(smu, SMU_CAP(ACA_SYND));

<<<<<<< HEAD
		if (fw_ver <= 0x4556900)
			smu_v13_0_6_cap_clear(smu, SMU_CAP(UNI_METRICS));
=======
>>>>>>> e8a457b7
		if (fw_ver >= 0x04556F00)
			smu_v13_0_6_cap_set(smu, SMU_CAP(HST_LIMIT_METRICS));
		if (fw_ver >= 0x04556A00)
			smu_v13_0_6_cap_set(smu, SMU_CAP(PER_INST_METRICS));
	} else {
		if (fw_ver >= 0x557600)
			smu_v13_0_6_cap_set(smu, SMU_CAP(OTHER_END_METRICS));
		if (fw_ver < 0x00556000)
			smu_v13_0_6_cap_clear(smu, SMU_CAP(DPM_POLICY));
		if (amdgpu_sriov_vf(adev) && (fw_ver < 0x556600))
			smu_v13_0_6_cap_clear(smu, SMU_CAP(SET_UCLK_MAX));
		if (fw_ver < 0x556300)
			smu_v13_0_6_cap_clear(smu, SMU_CAP(PCIE_METRICS));
		if (fw_ver < 0x554800)
			smu_v13_0_6_cap_clear(smu, SMU_CAP(MCA_DEBUG_MODE));
		if (fw_ver >= 0x556F00)
			smu_v13_0_6_cap_set(smu, SMU_CAP(PER_INST_METRICS));
		if (fw_ver < 0x00555a00)
			smu_v13_0_6_cap_clear(smu, SMU_CAP(RMA_MSG));
		if (fw_ver < 0x00555600)
			smu_v13_0_6_cap_clear(smu, SMU_CAP(ACA_SYND));
		if (pgm == 0 && fw_ver >= 0x557900)
			smu_v13_0_6_cap_set(smu, SMU_CAP(HST_LIMIT_METRICS));
	}
	if (((pgm == 7) && (fw_ver >= 0x7550700)) ||
	    ((pgm == 0) && (fw_ver >= 0x00557900)) ||
	    ((pgm == 4) && (fw_ver >= 0x4557000)))
		smu_v13_0_6_cap_set(smu, SMU_CAP(SDMA_RESET));
}

static void smu_v13_0_x_init_caps(struct smu_context *smu)
{
	switch (amdgpu_ip_version(smu->adev, MP1_HWIP, 0)) {
	case IP_VERSION(13, 0, 12):
		return smu_v13_0_12_init_caps(smu);
	case IP_VERSION(13, 0, 14):
		return smu_v13_0_14_init_caps(smu);
	default:
		return smu_v13_0_6_init_caps(smu);
	}
}

static int smu_v13_0_6_check_fw_version(struct smu_context *smu)
{
	int r;

	r = smu_v13_0_check_fw_version(smu);
	/* Initialize caps flags once fw version is fetched */
	if (!r)
		smu_v13_0_x_init_caps(smu);

	return r;
}

static int smu_v13_0_6_init_microcode(struct smu_context *smu)
{
	const struct smc_firmware_header_v2_1 *v2_1;
	const struct common_firmware_header *hdr;
	struct amdgpu_firmware_info *ucode = NULL;
	struct smc_soft_pptable_entry *entries;
	struct amdgpu_device *adev = smu->adev;
	uint32_t p2s_table_id = P2S_TABLE_ID_A;
	int ret = 0, i, p2stable_count;
	int var = (adev->pdev->device & 0xF);
	char ucode_prefix[15];

	/* No need to load P2S tables in IOV mode or for smu v13.0.12 */
	if (amdgpu_sriov_vf(adev) ||
	    (amdgpu_ip_version(smu->adev, MP1_HWIP, 0) == IP_VERSION(13, 0, 12)))
		return 0;

	if (!(adev->flags & AMD_IS_APU)) {
		p2s_table_id = P2S_TABLE_ID_X;
		if (var == 0x5)
			p2s_table_id = P2S_TABLE_ID_3;
	}

	amdgpu_ucode_ip_version_decode(adev, MP1_HWIP, ucode_prefix,
				       sizeof(ucode_prefix));
	ret  = amdgpu_ucode_request(adev, &adev->pm.fw, AMDGPU_UCODE_REQUIRED,
				    "amdgpu/%s.bin", ucode_prefix);
	if (ret)
		goto out;

	hdr = (const struct common_firmware_header *)adev->pm.fw->data;
	amdgpu_ucode_print_smc_hdr(hdr);

	/* SMU v13.0.6 binary file doesn't carry pptables, instead the entries
	 * are used to carry p2s tables.
	 */
	v2_1 = (const struct smc_firmware_header_v2_1 *)adev->pm.fw->data;
	entries = (struct smc_soft_pptable_entry
			   *)((uint8_t *)v2_1 +
			      le32_to_cpu(v2_1->pptable_entry_offset));
	p2stable_count = le32_to_cpu(v2_1->pptable_count);
	for (i = 0; i < p2stable_count; i++) {
		if (le32_to_cpu(entries[i].id) == p2s_table_id) {
			smu->pptable_firmware.data =
				((uint8_t *)v2_1 +
				 le32_to_cpu(entries[i].ppt_offset_bytes));
			smu->pptable_firmware.size =
				le32_to_cpu(entries[i].ppt_size_bytes);
			break;
		}
	}

	if (smu->pptable_firmware.data && smu->pptable_firmware.size) {
		ucode = &adev->firmware.ucode[AMDGPU_UCODE_ID_P2S_TABLE];
		ucode->ucode_id = AMDGPU_UCODE_ID_P2S_TABLE;
		ucode->fw = &smu->pptable_firmware;
		adev->firmware.fw_size += ALIGN(ucode->fw->size, PAGE_SIZE);
	}

	return 0;
out:
	amdgpu_ucode_release(&adev->pm.fw);

	return ret;
}

static int smu_v13_0_6_tables_init(struct smu_context *smu)
{
	struct smu_table_context *smu_table = &smu->smu_table;
	struct smu_table *tables = smu_table->tables;
	struct amdgpu_device *adev = smu->adev;
	int gpu_metrcs_size = METRICS_TABLE_SIZE;

	if (!(adev->flags & AMD_IS_APU))
		SMU_TABLE_INIT(tables, SMU_TABLE_PMSTATUSLOG, SMU13_TOOL_SIZE,
			       PAGE_SIZE, AMDGPU_GEM_DOMAIN_VRAM);

	SMU_TABLE_INIT(tables, SMU_TABLE_SMU_METRICS,
		       max(gpu_metrcs_size,
			    smu_v13_0_12_get_max_metrics_size()),
		       PAGE_SIZE,
		       AMDGPU_GEM_DOMAIN_VRAM | AMDGPU_GEM_DOMAIN_GTT);

	SMU_TABLE_INIT(tables, SMU_TABLE_I2C_COMMANDS, sizeof(SwI2cRequest_t),
		       PAGE_SIZE,
		       AMDGPU_GEM_DOMAIN_VRAM | AMDGPU_GEM_DOMAIN_GTT);

	smu_table->metrics_table = kzalloc(METRICS_TABLE_SIZE, GFP_KERNEL);
	if (!smu_table->metrics_table)
		return -ENOMEM;
	smu_table->metrics_time = 0;

	smu_table->gpu_metrics_table_size = sizeof(struct gpu_metrics_v1_7);
	smu_table->gpu_metrics_table =
		kzalloc(smu_table->gpu_metrics_table_size, GFP_KERNEL);
	if (!smu_table->gpu_metrics_table) {
		kfree(smu_table->metrics_table);
		return -ENOMEM;
	}

	smu_table->driver_pptable =
		kzalloc(sizeof(struct PPTable_t), GFP_KERNEL);
	if (!smu_table->driver_pptable) {
		kfree(smu_table->metrics_table);
		kfree(smu_table->gpu_metrics_table);
		return -ENOMEM;
	}

	return 0;
}

static int smu_v13_0_6_select_policy_soc_pstate(struct smu_context *smu,
						int policy)
{
	struct amdgpu_device *adev = smu->adev;
	int ret, param;

	switch (policy) {
	case SOC_PSTATE_DEFAULT:
		param = 0;
		break;
	case SOC_PSTATE_0:
		param = 1;
		break;
	case SOC_PSTATE_1:
		param = 2;
		break;
	case SOC_PSTATE_2:
		param = 3;
		break;
	default:
		return -EINVAL;
	}

	ret = smu_cmn_send_smc_msg_with_param(smu, SMU_MSG_SetThrottlingPolicy,
					      param, NULL);

	if (ret)
		dev_err(adev->dev, "select soc pstate policy %d failed",
			policy);

	return ret;
}

static int smu_v13_0_6_select_plpd_policy(struct smu_context *smu, int level)
{
	struct amdgpu_device *adev = smu->adev;
	int ret, param;

	switch (level) {
	case XGMI_PLPD_DEFAULT:
		param = PPSMC_PLPD_MODE_DEFAULT;
		break;
	case XGMI_PLPD_OPTIMIZED:
		param = PPSMC_PLPD_MODE_OPTIMIZED;
		break;
	case XGMI_PLPD_DISALLOW:
		param = 0;
		break;
	default:
		return -EINVAL;
	}

	if (level == XGMI_PLPD_DISALLOW)
		ret = smu_cmn_send_smc_msg_with_param(
			smu, SMU_MSG_GmiPwrDnControl, param, NULL);
	else
		/* change xgmi per-link power down policy */
		ret = smu_cmn_send_smc_msg_with_param(
			smu, SMU_MSG_SelectPLPDMode, param, NULL);

	if (ret)
		dev_err(adev->dev,
			"select xgmi per-link power down policy %d failed\n",
			level);

	return ret;
}

static int smu_v13_0_6_allocate_dpm_context(struct smu_context *smu)
{
	struct smu_dpm_context *smu_dpm = &smu->smu_dpm;
	struct smu_dpm_policy *policy;

	smu_dpm->dpm_context =
		kzalloc(sizeof(struct smu_13_0_dpm_context), GFP_KERNEL);
	if (!smu_dpm->dpm_context)
		return -ENOMEM;
	smu_dpm->dpm_context_size = sizeof(struct smu_13_0_dpm_context);

	smu_dpm->dpm_policies =
		kzalloc(sizeof(struct smu_dpm_policy_ctxt), GFP_KERNEL);
	if (!smu_dpm->dpm_policies) {
		kfree(smu_dpm->dpm_context);
		return -ENOMEM;
	}

	if (!(smu->adev->flags & AMD_IS_APU)) {
		policy = &(smu_dpm->dpm_policies->policies[0]);

		policy->policy_type = PP_PM_POLICY_SOC_PSTATE;
		policy->level_mask = BIT(SOC_PSTATE_DEFAULT) |
				     BIT(SOC_PSTATE_0) | BIT(SOC_PSTATE_1) |
				     BIT(SOC_PSTATE_2);
		policy->current_level = SOC_PSTATE_DEFAULT;
		policy->set_policy = smu_v13_0_6_select_policy_soc_pstate;
		smu_cmn_generic_soc_policy_desc(policy);
		smu_dpm->dpm_policies->policy_mask |=
			BIT(PP_PM_POLICY_SOC_PSTATE);
	}
	policy = &(smu_dpm->dpm_policies->policies[1]);

	policy->policy_type = PP_PM_POLICY_XGMI_PLPD;
	policy->level_mask = BIT(XGMI_PLPD_DISALLOW) | BIT(XGMI_PLPD_DEFAULT) |
			     BIT(XGMI_PLPD_OPTIMIZED);
	policy->current_level = XGMI_PLPD_DEFAULT;
	policy->set_policy = smu_v13_0_6_select_plpd_policy;
	smu_cmn_generic_plpd_policy_desc(policy);
	smu_dpm->dpm_policies->policy_mask |= BIT(PP_PM_POLICY_XGMI_PLPD);

	return 0;
}

static int smu_v13_0_6_init_smc_tables(struct smu_context *smu)
{
	int ret = 0;

	ret = smu_v13_0_6_tables_init(smu);
	if (ret)
		return ret;

	ret = smu_v13_0_6_allocate_dpm_context(smu);

	return ret;
}

static int smu_v13_0_6_get_allowed_feature_mask(struct smu_context *smu,
						uint32_t *feature_mask,
						uint32_t num)
{
	if (num > 2)
		return -EINVAL;

	/* pptable will handle the features to enable */
	memset(feature_mask, 0xFF, sizeof(uint32_t) * num);

	return 0;
}

static int smu_v13_0_6_get_metrics_table(struct smu_context *smu,
					 void *metrics_table, bool bypass_cache)
{
	struct smu_table_context *smu_table = &smu->smu_table;
	uint32_t table_size = smu_table->tables[SMU_TABLE_SMU_METRICS].size;
	struct smu_table *table = &smu_table->driver_table;
	int ret;

	if (bypass_cache || !smu_table->metrics_time ||
	    time_after(jiffies,
		       smu_table->metrics_time + msecs_to_jiffies(1))) {
		ret = smu_cmn_send_smc_msg(smu, SMU_MSG_GetMetricsTable, NULL);
		if (ret) {
			dev_info(smu->adev->dev,
				 "Failed to export SMU metrics table!\n");
			return ret;
		}

		amdgpu_asic_invalidate_hdp(smu->adev, NULL);
		memcpy(smu_table->metrics_table, table->cpu_addr, table_size);

		smu_table->metrics_time = jiffies;
	}

	if (metrics_table)
		memcpy(metrics_table, smu_table->metrics_table, table_size);

	return 0;
}

static ssize_t smu_v13_0_6_get_pm_metrics(struct smu_context *smu,
					  void *metrics, size_t max_size)
{
	struct smu_table_context *smu_tbl_ctxt = &smu->smu_table;
	uint32_t table_version = smu_tbl_ctxt->tables[SMU_TABLE_SMU_METRICS].version;
	uint32_t table_size = smu_tbl_ctxt->tables[SMU_TABLE_SMU_METRICS].size;
	struct amdgpu_pm_metrics *pm_metrics = metrics;
	uint32_t pmfw_version;
	int ret;

	if (!pm_metrics || !max_size)
		return -EINVAL;

	if (max_size < (table_size + sizeof(pm_metrics->common_header)))
		return -EOVERFLOW;

	/* Don't use cached metrics data */
	ret = smu_v13_0_6_get_metrics_table(smu, pm_metrics->data, true);
	if (ret)
		return ret;

	smu_cmn_get_smc_version(smu, NULL, &pmfw_version);

	memset(&pm_metrics->common_header, 0,
	       sizeof(pm_metrics->common_header));
	pm_metrics->common_header.mp1_ip_discovery_version =
		amdgpu_ip_version(smu->adev, MP1_HWIP, 0);
	pm_metrics->common_header.pmfw_version = pmfw_version;
	pm_metrics->common_header.pmmetrics_version = table_version;
	pm_metrics->common_header.structure_size =
		sizeof(pm_metrics->common_header) + table_size;

	return pm_metrics->common_header.structure_size;
}

static int smu_v13_0_6_setup_driver_pptable(struct smu_context *smu)
{
	struct smu_table_context *smu_table = &smu->smu_table;
	MetricsTableV0_t *metrics_v0 = (MetricsTableV0_t *)smu_table->metrics_table;
	MetricsTableV1_t *metrics_v1 = (MetricsTableV1_t *)smu_table->metrics_table;
	MetricsTableV2_t *metrics_v2 = (MetricsTableV2_t *)smu_table->metrics_table;
	struct PPTable_t *pptable =
		(struct PPTable_t *)smu_table->driver_pptable;
<<<<<<< HEAD
	bool flag = !smu_v13_0_6_cap_supported(smu, SMU_CAP(UNI_METRICS));
=======
	int version = smu_v13_0_6_get_metrics_version(smu);
>>>>>>> e8a457b7
	int ret, i, retry = 100;
	uint32_t table_version;

	if (smu_v13_0_6_cap_supported(smu, SMU_CAP(STATIC_METRICS)))
		return smu_v13_0_12_setup_driver_pptable(smu);

	/* Store one-time values in driver PPTable */
	if (!pptable->Init) {
		while (--retry) {
			ret = smu_v13_0_6_get_metrics_table(smu, NULL, true);
			if (ret)
				return ret;

			/* Ensure that metrics have been updated */
			if (GET_METRIC_FIELD(AccumulationCounter, version))
				break;

			usleep_range(1000, 1100);
		}

		if (!retry)
			return -ETIME;

		ret = smu_cmn_send_smc_msg(smu, SMU_MSG_GetMetricsVersion,
					   &table_version);
		if (ret)
			return ret;
		smu_table->tables[SMU_TABLE_SMU_METRICS].version =
			table_version;

		pptable->MaxSocketPowerLimit =
			SMUQ10_ROUND(GET_METRIC_FIELD(MaxSocketPowerLimit, version));
		pptable->MaxGfxclkFrequency =
			SMUQ10_ROUND(GET_METRIC_FIELD(MaxGfxclkFrequency, version));
		pptable->MinGfxclkFrequency =
			SMUQ10_ROUND(GET_METRIC_FIELD(MinGfxclkFrequency, version));

		for (i = 0; i < 4; ++i) {
			pptable->FclkFrequencyTable[i] =
				SMUQ10_ROUND(GET_METRIC_FIELD(FclkFrequencyTable, version)[i]);
			pptable->UclkFrequencyTable[i] =
				SMUQ10_ROUND(GET_METRIC_FIELD(UclkFrequencyTable, version)[i]);
			pptable->SocclkFrequencyTable[i] = SMUQ10_ROUND(
				GET_METRIC_FIELD(SocclkFrequencyTable, version)[i]);
			pptable->VclkFrequencyTable[i] =
				SMUQ10_ROUND(GET_METRIC_FIELD(VclkFrequencyTable, version)[i]);
			pptable->DclkFrequencyTable[i] =
				SMUQ10_ROUND(GET_METRIC_FIELD(DclkFrequencyTable, version)[i]);
			pptable->LclkFrequencyTable[i] =
				SMUQ10_ROUND(GET_METRIC_FIELD(LclkFrequencyTable, version)[i]);
		}

		/* use AID0 serial number by default */
		pptable->PublicSerialNumber_AID =
			GET_METRIC_FIELD(PublicSerialNumber_AID, version)[0];

		pptable->Init = true;
	}

	return 0;
}

static int smu_v13_0_6_get_dpm_ultimate_freq(struct smu_context *smu,
					     enum smu_clk_type clk_type,
					     uint32_t *min, uint32_t *max)
{
	struct smu_table_context *smu_table = &smu->smu_table;
	struct PPTable_t *pptable =
		(struct PPTable_t *)smu_table->driver_pptable;
	uint32_t clock_limit = 0, param;
	int ret = 0, clk_id = 0;

	if (!smu_cmn_clk_dpm_is_enabled(smu, clk_type)) {
		switch (clk_type) {
		case SMU_MCLK:
		case SMU_UCLK:
			if (pptable->Init)
				clock_limit = pptable->UclkFrequencyTable[0];
			break;
		case SMU_GFXCLK:
		case SMU_SCLK:
			if (pptable->Init)
				clock_limit = pptable->MinGfxclkFrequency;
			break;
		case SMU_SOCCLK:
			if (pptable->Init)
				clock_limit = pptable->SocclkFrequencyTable[0];
			break;
		case SMU_FCLK:
			if (pptable->Init)
				clock_limit = pptable->FclkFrequencyTable[0];
			break;
		case SMU_VCLK:
			if (pptable->Init)
				clock_limit = pptable->VclkFrequencyTable[0];
			break;
		case SMU_DCLK:
			if (pptable->Init)
				clock_limit = pptable->DclkFrequencyTable[0];
			break;
		default:
			break;
		}

		if (min)
			*min = clock_limit;

		if (max)
			*max = clock_limit;

		return 0;
	}

	if (!(clk_type == SMU_GFXCLK || clk_type == SMU_SCLK)) {
		clk_id = smu_cmn_to_asic_specific_index(
			smu, CMN2ASIC_MAPPING_CLK, clk_type);
		if (clk_id < 0) {
			ret = -EINVAL;
			goto failed;
		}
		param = (clk_id & 0xffff) << 16;
	}

	if (max) {
		if (clk_type == SMU_GFXCLK || clk_type == SMU_SCLK)
			ret = smu_cmn_send_smc_msg(
				smu, SMU_MSG_GetMaxGfxclkFrequency, max);
		else
			ret = smu_cmn_send_smc_msg_with_param(
				smu, SMU_MSG_GetMaxDpmFreq, param, max);
		if (ret)
			goto failed;
	}

	if (min) {
		if (clk_type == SMU_GFXCLK || clk_type == SMU_SCLK)
			ret = smu_cmn_send_smc_msg(
				smu, SMU_MSG_GetMinGfxclkFrequency, min);
		else
			ret = smu_cmn_send_smc_msg_with_param(
				smu, SMU_MSG_GetMinDpmFreq, param, min);
	}

failed:
	return ret;
}

static int smu_v13_0_6_get_dpm_level_count(struct smu_context *smu,
					  enum smu_clk_type clk_type,
					  uint32_t *levels)
{
	int ret;

	ret = smu_v13_0_get_dpm_freq_by_index(smu, clk_type, 0xff, levels);
	if (!ret)
		++(*levels);

	return ret;
}

static void smu_v13_0_6_pm_policy_init(struct smu_context *smu)
{
	struct smu_dpm_policy *policy;

	policy = smu_get_pm_policy(smu, PP_PM_POLICY_SOC_PSTATE);
	if (policy)
		policy->current_level = SOC_PSTATE_DEFAULT;
}

static int smu_v13_0_6_set_default_dpm_table(struct smu_context *smu)
{
	struct smu_13_0_dpm_context *dpm_context = smu->smu_dpm.dpm_context;
	struct smu_table_context *smu_table = &smu->smu_table;
	struct smu_13_0_dpm_table *dpm_table = NULL;
	struct PPTable_t *pptable =
		(struct PPTable_t *)smu_table->driver_pptable;
	uint32_t gfxclkmin, gfxclkmax, levels;
	int ret = 0, i, j;
	struct smu_v13_0_6_dpm_map dpm_map[] = {
		{ SMU_SOCCLK, SMU_FEATURE_DPM_SOCCLK_BIT,
		  &dpm_context->dpm_tables.soc_table,
		  pptable->SocclkFrequencyTable },
		{ SMU_UCLK, SMU_FEATURE_DPM_UCLK_BIT,
		  &dpm_context->dpm_tables.uclk_table,
		  pptable->UclkFrequencyTable },
		{ SMU_FCLK, SMU_FEATURE_DPM_FCLK_BIT,
		  &dpm_context->dpm_tables.fclk_table,
		  pptable->FclkFrequencyTable },
		{ SMU_VCLK, SMU_FEATURE_DPM_VCLK_BIT,
		  &dpm_context->dpm_tables.vclk_table,
		  pptable->VclkFrequencyTable },
		{ SMU_DCLK, SMU_FEATURE_DPM_DCLK_BIT,
		  &dpm_context->dpm_tables.dclk_table,
		  pptable->DclkFrequencyTable },
	};

	smu_v13_0_6_setup_driver_pptable(smu);

	/* DPM policy not supported in older firmwares */
	if (!smu_v13_0_6_cap_supported(smu, SMU_CAP(DPM_POLICY))) {
		struct smu_dpm_context *smu_dpm = &smu->smu_dpm;

		smu_dpm->dpm_policies->policy_mask &=
			~BIT(PP_PM_POLICY_SOC_PSTATE);
	}

	smu_v13_0_6_pm_policy_init(smu);
	/* gfxclk dpm table setup */
	dpm_table = &dpm_context->dpm_tables.gfx_table;
	if (smu_cmn_feature_is_enabled(smu, SMU_FEATURE_DPM_GFXCLK_BIT)) {
		/* In the case of gfxclk, only fine-grained dpm is honored.
		 * Get min/max values from FW.
		 */
		ret = smu_v13_0_6_get_dpm_ultimate_freq(smu, SMU_GFXCLK,
							&gfxclkmin, &gfxclkmax);
		if (ret)
			return ret;

		dpm_table->count = 2;
		dpm_table->dpm_levels[0].value = gfxclkmin;
		dpm_table->dpm_levels[0].enabled = true;
		dpm_table->dpm_levels[1].value = gfxclkmax;
		dpm_table->dpm_levels[1].enabled = true;
		dpm_table->min = dpm_table->dpm_levels[0].value;
		dpm_table->max = dpm_table->dpm_levels[1].value;
	} else {
		dpm_table->count = 1;
		dpm_table->dpm_levels[0].value = pptable->MinGfxclkFrequency;
		dpm_table->dpm_levels[0].enabled = true;
		dpm_table->min = dpm_table->dpm_levels[0].value;
		dpm_table->max = dpm_table->dpm_levels[0].value;
	}

	for (j = 0; j < ARRAY_SIZE(dpm_map); j++) {
		dpm_table = dpm_map[j].dpm_table;
		levels = 1;
		if (smu_cmn_feature_is_enabled(smu, dpm_map[j].feature_num)) {
			ret = smu_v13_0_6_get_dpm_level_count(
				smu, dpm_map[j].clk_type, &levels);
			if (ret)
				return ret;
		}
		dpm_table->count = levels;
		for (i = 0; i < dpm_table->count; ++i) {
			dpm_table->dpm_levels[i].value =
				dpm_map[j].freq_table[i];
			dpm_table->dpm_levels[i].enabled = true;

		}
		dpm_table->min = dpm_table->dpm_levels[0].value;
		dpm_table->max = dpm_table->dpm_levels[levels - 1].value;

	}

	return 0;
}

static int smu_v13_0_6_setup_pptable(struct smu_context *smu)
{
	struct smu_table_context *table_context = &smu->smu_table;

	/* TODO: PPTable is not available.
	 * 1) Find an alternate way to get 'PPTable values' here.
	 * 2) Check if there is SW CTF
	 */
	table_context->thermal_controller_type = 0;

	return 0;
}

static int smu_v13_0_6_check_fw_status(struct smu_context *smu)
{
	struct amdgpu_device *adev = smu->adev;
	uint32_t mp1_fw_flags;

	mp1_fw_flags =
		RREG32_PCIE(MP1_Public | (smnMP1_FIRMWARE_FLAGS & 0xffffffff));

	if ((mp1_fw_flags & MP1_FIRMWARE_FLAGS__INTERRUPTS_ENABLED_MASK) >>
	    MP1_FIRMWARE_FLAGS__INTERRUPTS_ENABLED__SHIFT)
		return 0;

	return -EIO;
}

static int smu_v13_0_6_populate_umd_state_clk(struct smu_context *smu)
{
	struct smu_13_0_dpm_context *dpm_context = smu->smu_dpm.dpm_context;
	struct smu_13_0_dpm_table *gfx_table =
		&dpm_context->dpm_tables.gfx_table;
	struct smu_13_0_dpm_table *mem_table =
		&dpm_context->dpm_tables.uclk_table;
	struct smu_13_0_dpm_table *soc_table =
		&dpm_context->dpm_tables.soc_table;
	struct smu_umd_pstate_table *pstate_table = &smu->pstate_table;

	pstate_table->gfxclk_pstate.min = gfx_table->min;
	pstate_table->gfxclk_pstate.peak = gfx_table->max;
	pstate_table->gfxclk_pstate.curr.min = gfx_table->min;
	pstate_table->gfxclk_pstate.curr.max = gfx_table->max;

	pstate_table->uclk_pstate.min = mem_table->min;
	pstate_table->uclk_pstate.peak = mem_table->max;
	pstate_table->uclk_pstate.curr.min = mem_table->min;
	pstate_table->uclk_pstate.curr.max = mem_table->max;

	pstate_table->socclk_pstate.min = soc_table->min;
	pstate_table->socclk_pstate.peak = soc_table->max;
	pstate_table->socclk_pstate.curr.min = soc_table->min;
	pstate_table->socclk_pstate.curr.max = soc_table->max;

	if (gfx_table->count > SMU_13_0_6_UMD_PSTATE_GFXCLK_LEVEL &&
	    mem_table->count > SMU_13_0_6_UMD_PSTATE_MCLK_LEVEL &&
	    soc_table->count > SMU_13_0_6_UMD_PSTATE_SOCCLK_LEVEL) {
		pstate_table->gfxclk_pstate.standard =
			gfx_table->dpm_levels[SMU_13_0_6_UMD_PSTATE_GFXCLK_LEVEL].value;
		pstate_table->uclk_pstate.standard =
			mem_table->dpm_levels[SMU_13_0_6_UMD_PSTATE_MCLK_LEVEL].value;
		pstate_table->socclk_pstate.standard =
			soc_table->dpm_levels[SMU_13_0_6_UMD_PSTATE_SOCCLK_LEVEL].value;
	} else {
		pstate_table->gfxclk_pstate.standard =
			pstate_table->gfxclk_pstate.min;
		pstate_table->uclk_pstate.standard =
			pstate_table->uclk_pstate.min;
		pstate_table->socclk_pstate.standard =
			pstate_table->socclk_pstate.min;
	}

	return 0;
}

static int smu_v13_0_6_get_clk_table(struct smu_context *smu,
				     struct pp_clock_levels_with_latency *clocks,
				     struct smu_13_0_dpm_table *dpm_table)
{
	int i, count;

	count = (dpm_table->count > MAX_NUM_CLOCKS) ? MAX_NUM_CLOCKS :
						      dpm_table->count;
	clocks->num_levels = count;

	for (i = 0; i < count; i++) {
		clocks->data[i].clocks_in_khz =
			dpm_table->dpm_levels[i].value * 1000;
		clocks->data[i].latency_in_us = 0;
	}

	return 0;
}

static int smu_v13_0_6_freqs_in_same_level(int32_t frequency1,
					   int32_t frequency2)
{
	return (abs(frequency1 - frequency2) <= EPSILON);
}

static uint32_t smu_v13_0_6_get_throttler_status(struct smu_context *smu)
{
	struct smu_power_context *smu_power = &smu->smu_power;
	struct smu_13_0_power_context *power_context = smu_power->power_context;
	uint32_t  throttler_status = 0;

	throttler_status = atomic_read(&power_context->throttle_status);
	dev_dbg(smu->adev->dev, "SMU Throttler status: %u", throttler_status);

	return throttler_status;
}

static int smu_v13_0_6_get_smu_metrics_data(struct smu_context *smu,
					    MetricsMember_t member,
					    uint32_t *value)
{
	struct smu_table_context *smu_table = &smu->smu_table;
<<<<<<< HEAD
	MetricsTableX_t *metrics_x = (MetricsTableX_t *)smu_table->metrics_table;
	MetricsTableA_t *metrics_a = (MetricsTableA_t *)smu_table->metrics_table;
	bool flag = !smu_v13_0_6_cap_supported(smu, SMU_CAP(UNI_METRICS));
=======
	MetricsTableV0_t *metrics_v0 = (MetricsTableV0_t *)smu_table->metrics_table;
	MetricsTableV1_t *metrics_v1 = (MetricsTableV1_t *)smu_table->metrics_table;
	MetricsTableV2_t *metrics_v2 = (MetricsTableV2_t *)smu_table->metrics_table;
	int version = smu_v13_0_6_get_metrics_version(smu);
>>>>>>> e8a457b7
	struct amdgpu_device *adev = smu->adev;
	int ret = 0;
	int xcc_id;

	ret = smu_v13_0_6_get_metrics_table(smu, NULL, false);
	if (ret)
		return ret;

	if (smu_v13_0_6_cap_supported(smu, SMU_CAP(STATIC_METRICS)))
		return smu_v13_0_12_get_smu_metrics_data(smu, member, value);

	/* For clocks with multiple instances, only report the first one */
	switch (member) {
	case METRICS_CURR_GFXCLK:
	case METRICS_AVERAGE_GFXCLK:
		if (smu_v13_0_6_cap_supported(smu, SMU_CAP(DPM))) {
			xcc_id = GET_INST(GC, 0);
			*value = SMUQ10_ROUND(GET_METRIC_FIELD(GfxclkFrequency, version)[xcc_id]);
		} else {
			*value = 0;
		}
		break;
	case METRICS_CURR_SOCCLK:
	case METRICS_AVERAGE_SOCCLK:
		*value = SMUQ10_ROUND(GET_METRIC_FIELD(SocclkFrequency, version)[0]);
		break;
	case METRICS_CURR_UCLK:
	case METRICS_AVERAGE_UCLK:
		*value = SMUQ10_ROUND(GET_METRIC_FIELD(UclkFrequency, version));
		break;
	case METRICS_CURR_VCLK:
		*value = SMUQ10_ROUND(GET_METRIC_FIELD(VclkFrequency, version)[0]);
		break;
	case METRICS_CURR_DCLK:
		*value = SMUQ10_ROUND(GET_METRIC_FIELD(DclkFrequency, version)[0]);
		break;
	case METRICS_CURR_FCLK:
		*value = SMUQ10_ROUND(GET_METRIC_FIELD(FclkFrequency, version));
		break;
	case METRICS_AVERAGE_GFXACTIVITY:
		*value = SMUQ10_ROUND(GET_METRIC_FIELD(SocketGfxBusy, version));
		break;
	case METRICS_AVERAGE_MEMACTIVITY:
		*value = SMUQ10_ROUND(GET_METRIC_FIELD(DramBandwidthUtilization, version));
		break;
	case METRICS_CURR_SOCKETPOWER:
		*value = SMUQ10_ROUND(GET_METRIC_FIELD(SocketPower, version)) << 8;
		break;
	case METRICS_TEMPERATURE_HOTSPOT:
		*value = SMUQ10_ROUND(GET_METRIC_FIELD(MaxSocketTemperature, version)) *
			 SMU_TEMPERATURE_UNITS_PER_CENTIGRADES;
		break;
	case METRICS_TEMPERATURE_MEM:
		*value = SMUQ10_ROUND(GET_METRIC_FIELD(MaxHbmTemperature, version)) *
			 SMU_TEMPERATURE_UNITS_PER_CENTIGRADES;
		break;
	/* This is the max of all VRs and not just SOC VR.
	 * No need to define another data type for the same.
	 */
	case METRICS_TEMPERATURE_VRSOC:
		*value = SMUQ10_ROUND(GET_METRIC_FIELD(MaxVrTemperature, version)) *
			 SMU_TEMPERATURE_UNITS_PER_CENTIGRADES;
		break;
	default:
		*value = UINT_MAX;
		break;
	}

	return ret;
}

static int smu_v13_0_6_get_current_clk_freq_by_table(struct smu_context *smu,
						     enum smu_clk_type clk_type,
						     uint32_t *value)
{
	MetricsMember_t member_type;

	if (!value)
		return -EINVAL;

	switch (clk_type) {
	case SMU_GFXCLK:
		member_type = METRICS_CURR_GFXCLK;
		break;
	case SMU_UCLK:
		member_type = METRICS_CURR_UCLK;
		break;
	case SMU_SOCCLK:
		member_type = METRICS_CURR_SOCCLK;
		break;
	case SMU_VCLK:
		member_type = METRICS_CURR_VCLK;
		break;
	case SMU_DCLK:
		member_type = METRICS_CURR_DCLK;
		break;
	case SMU_FCLK:
		member_type = METRICS_CURR_FCLK;
		break;
	default:
		return -EINVAL;
	}

	return smu_v13_0_6_get_smu_metrics_data(smu, member_type, value);
}

static int smu_v13_0_6_print_clks(struct smu_context *smu, char *buf, int size,
				  struct smu_13_0_dpm_table *single_dpm_table,
				  uint32_t curr_clk, const char *clk_name)
{
	struct pp_clock_levels_with_latency clocks;
	int i, ret, level = -1;
	uint32_t clk1, clk2;

	ret = smu_v13_0_6_get_clk_table(smu, &clocks, single_dpm_table);
	if (ret) {
		dev_err(smu->adev->dev, "Attempt to get %s clk levels failed!",
			clk_name);
		return ret;
	}

	if (!clocks.num_levels)
		return -EINVAL;

	if (curr_clk < SMU_13_0_6_DSCLK_THRESHOLD) {
		size = sysfs_emit_at(buf, size, "S: %uMhz *\n", curr_clk);
		for (i = 0; i < clocks.num_levels; i++)
			size += sysfs_emit_at(buf, size, "%d: %uMhz\n", i,
					      clocks.data[i].clocks_in_khz /
						      1000);

	} else {
		if ((clocks.num_levels == 1) ||
		    (curr_clk < (clocks.data[0].clocks_in_khz / 1000)))
			level = 0;
		for (i = 0; i < clocks.num_levels; i++) {
			clk1 = clocks.data[i].clocks_in_khz / 1000;

			if (i < (clocks.num_levels - 1))
				clk2 = clocks.data[i + 1].clocks_in_khz / 1000;

			if (curr_clk == clk1) {
				level = i;
			} else if (curr_clk >= clk1 && curr_clk < clk2) {
				level = (curr_clk - clk1) <= (clk2 - curr_clk) ?
						i :
						i + 1;
			}

			size += sysfs_emit_at(buf, size, "%d: %uMhz %s\n", i,
					      clk1, (level == i) ? "*" : "");
		}
	}

	return size;
}

static int smu_v13_0_6_print_clk_levels(struct smu_context *smu,
					enum smu_clk_type type, char *buf)
{
	int now, size = 0;
	int ret = 0;
	struct smu_umd_pstate_table *pstate_table = &smu->pstate_table;
	struct smu_13_0_dpm_table *single_dpm_table;
	struct smu_dpm_context *smu_dpm = &smu->smu_dpm;
	struct smu_13_0_dpm_context *dpm_context = NULL;
	uint32_t min_clk, max_clk;

	smu_cmn_get_sysfs_buf(&buf, &size);

	if (amdgpu_ras_intr_triggered()) {
		size += sysfs_emit_at(buf, size, "unavailable\n");
		return size;
	}

	dpm_context = smu_dpm->dpm_context;

	switch (type) {
	case SMU_OD_SCLK:
		size += sysfs_emit_at(buf, size, "%s:\n", "OD_SCLK");
		size += sysfs_emit_at(buf, size, "0: %uMhz\n1: %uMhz\n",
				      pstate_table->gfxclk_pstate.curr.min,
				      pstate_table->gfxclk_pstate.curr.max);
		break;
	case SMU_SCLK:
		ret = smu_v13_0_6_get_current_clk_freq_by_table(smu, SMU_GFXCLK,
								&now);
		if (ret) {
			dev_err(smu->adev->dev,
				"Attempt to get current gfx clk Failed!");
			return ret;
		}

		min_clk = pstate_table->gfxclk_pstate.curr.min;
		max_clk = pstate_table->gfxclk_pstate.curr.max;

		if (now < SMU_13_0_6_DSCLK_THRESHOLD) {
			size += sysfs_emit_at(buf, size, "S: %uMhz *\n",
					      now);
			size += sysfs_emit_at(buf, size, "0: %uMhz\n",
					      min_clk);
			size += sysfs_emit_at(buf, size, "1: %uMhz\n",
					      max_clk);

		} else if (!smu_v13_0_6_freqs_in_same_level(now, min_clk) &&
		    !smu_v13_0_6_freqs_in_same_level(now, max_clk)) {
			size += sysfs_emit_at(buf, size, "0: %uMhz\n",
					      min_clk);
			size += sysfs_emit_at(buf, size, "1: %uMhz *\n",
					      now);
			size += sysfs_emit_at(buf, size, "2: %uMhz\n",
					      max_clk);
		} else {
			size += sysfs_emit_at(buf, size, "0: %uMhz %s\n",
					      min_clk,
					      smu_v13_0_6_freqs_in_same_level(now, min_clk) ? "*" : "");
			size += sysfs_emit_at(buf, size, "1: %uMhz %s\n",
					      max_clk,
					      smu_v13_0_6_freqs_in_same_level(now, max_clk) ? "*" : "");
		}

		break;

	case SMU_OD_MCLK:
		if (!smu_v13_0_6_cap_supported(smu, SMU_CAP(SET_UCLK_MAX)))
			return 0;

		size += sysfs_emit_at(buf, size, "%s:\n", "OD_MCLK");
		size += sysfs_emit_at(buf, size, "0: %uMhz\n1: %uMhz\n",
				      pstate_table->uclk_pstate.curr.min,
				      pstate_table->uclk_pstate.curr.max);
		break;
	case SMU_MCLK:
		ret = smu_v13_0_6_get_current_clk_freq_by_table(smu, SMU_UCLK,
								&now);
		if (ret) {
			dev_err(smu->adev->dev,
				"Attempt to get current mclk Failed!");
			return ret;
		}

		single_dpm_table = &(dpm_context->dpm_tables.uclk_table);

		return smu_v13_0_6_print_clks(smu, buf, size, single_dpm_table,
					      now, "mclk");

	case SMU_SOCCLK:
		ret = smu_v13_0_6_get_current_clk_freq_by_table(smu, SMU_SOCCLK,
								&now);
		if (ret) {
			dev_err(smu->adev->dev,
				"Attempt to get current socclk Failed!");
			return ret;
		}

		single_dpm_table = &(dpm_context->dpm_tables.soc_table);

		return smu_v13_0_6_print_clks(smu, buf, size, single_dpm_table,
					      now, "socclk");

	case SMU_FCLK:
		ret = smu_v13_0_6_get_current_clk_freq_by_table(smu, SMU_FCLK,
								&now);
		if (ret) {
			dev_err(smu->adev->dev,
				"Attempt to get current fclk Failed!");
			return ret;
		}

		single_dpm_table = &(dpm_context->dpm_tables.fclk_table);

		return smu_v13_0_6_print_clks(smu, buf, size, single_dpm_table,
					      now, "fclk");

	case SMU_VCLK:
		ret = smu_v13_0_6_get_current_clk_freq_by_table(smu, SMU_VCLK,
								&now);
		if (ret) {
			dev_err(smu->adev->dev,
				"Attempt to get current vclk Failed!");
			return ret;
		}

		single_dpm_table = &(dpm_context->dpm_tables.vclk_table);

		return smu_v13_0_6_print_clks(smu, buf, size, single_dpm_table,
					      now, "vclk");

	case SMU_DCLK:
		ret = smu_v13_0_6_get_current_clk_freq_by_table(smu, SMU_DCLK,
							       &now);
		if (ret) {
			dev_err(smu->adev->dev,
				"Attempt to get current dclk Failed!");
			return ret;
		}

		single_dpm_table = &(dpm_context->dpm_tables.dclk_table);

		return smu_v13_0_6_print_clks(smu, buf, size, single_dpm_table,
					      now, "dclk");

	default:
		break;
	}

	return size;
}

static int smu_v13_0_6_upload_dpm_level(struct smu_context *smu, bool max,
					uint32_t feature_mask, uint32_t level)
{
	struct smu_13_0_dpm_context *dpm_context = smu->smu_dpm.dpm_context;
	uint32_t freq;
	int ret = 0;

	if (smu_cmn_feature_is_enabled(smu, SMU_FEATURE_DPM_GFXCLK_BIT) &&
	    (feature_mask & FEATURE_MASK(FEATURE_DPM_GFXCLK))) {
		freq = dpm_context->dpm_tables.gfx_table.dpm_levels[level].value;
		ret = smu_cmn_send_smc_msg_with_param(
			smu,
			(max ? SMU_MSG_SetSoftMaxGfxClk :
			       SMU_MSG_SetSoftMinGfxclk),
			freq & 0xffff, NULL);
		if (ret) {
			dev_err(smu->adev->dev,
				"Failed to set soft %s gfxclk !\n",
				max ? "max" : "min");
			return ret;
		}
	}

	if (smu_cmn_feature_is_enabled(smu, SMU_FEATURE_DPM_UCLK_BIT) &&
	    (feature_mask & FEATURE_MASK(FEATURE_DPM_UCLK))) {
		freq = dpm_context->dpm_tables.uclk_table.dpm_levels[level]
			       .value;
		ret = smu_cmn_send_smc_msg_with_param(
			smu,
			(max ? SMU_MSG_SetSoftMaxByFreq :
			       SMU_MSG_SetSoftMinByFreq),
			(PPCLK_UCLK << 16) | (freq & 0xffff), NULL);
		if (ret) {
			dev_err(smu->adev->dev,
				"Failed to set soft %s memclk !\n",
				max ? "max" : "min");
			return ret;
		}
	}

	if (smu_cmn_feature_is_enabled(smu, SMU_FEATURE_DPM_SOCCLK_BIT) &&
	    (feature_mask & FEATURE_MASK(FEATURE_DPM_SOCCLK))) {
		freq = dpm_context->dpm_tables.soc_table.dpm_levels[level].value;
		ret = smu_cmn_send_smc_msg_with_param(
			smu,
			(max ? SMU_MSG_SetSoftMaxByFreq :
			       SMU_MSG_SetSoftMinByFreq),
			(PPCLK_SOCCLK << 16) | (freq & 0xffff), NULL);
		if (ret) {
			dev_err(smu->adev->dev,
				"Failed to set soft %s socclk !\n",
				max ? "max" : "min");
			return ret;
		}
	}

	return ret;
}

static int smu_v13_0_6_force_clk_levels(struct smu_context *smu,
					enum smu_clk_type type, uint32_t mask)
{
	struct smu_13_0_dpm_context *dpm_context = smu->smu_dpm.dpm_context;
	struct smu_13_0_dpm_table *single_dpm_table = NULL;
	uint32_t soft_min_level, soft_max_level;
	int ret = 0;

	soft_min_level = mask ? (ffs(mask) - 1) : 0;
	soft_max_level = mask ? (fls(mask) - 1) : 0;

	switch (type) {
	case SMU_SCLK:
		single_dpm_table = &(dpm_context->dpm_tables.gfx_table);
		if (soft_max_level >= single_dpm_table->count) {
			dev_err(smu->adev->dev,
				"Clock level specified %d is over max allowed %d\n",
				soft_max_level, single_dpm_table->count - 1);
			ret = -EINVAL;
			break;
		}

		ret = smu_v13_0_6_upload_dpm_level(
			smu, false, FEATURE_MASK(FEATURE_DPM_GFXCLK),
			soft_min_level);
		if (ret) {
			dev_err(smu->adev->dev,
				"Failed to upload boot level to lowest!\n");
			break;
		}

		ret = smu_v13_0_6_upload_dpm_level(
			smu, true, FEATURE_MASK(FEATURE_DPM_GFXCLK),
			soft_max_level);
		if (ret)
			dev_err(smu->adev->dev,
				"Failed to upload dpm max level to highest!\n");

		break;

	case SMU_MCLK:
	case SMU_SOCCLK:
	case SMU_FCLK:
		/*
		 * Should not arrive here since smu_13_0_6 does not
		 * support mclk/socclk/fclk softmin/softmax settings
		 */
		ret = -EINVAL;
		break;

	default:
		break;
	}

	return ret;
}

static int smu_v13_0_6_get_current_activity_percent(struct smu_context *smu,
						    enum amd_pp_sensors sensor,
						    uint32_t *value)
{
	int ret = 0;

	if (!value)
		return -EINVAL;

	switch (sensor) {
	case AMDGPU_PP_SENSOR_GPU_LOAD:
		ret = smu_v13_0_6_get_smu_metrics_data(
			smu, METRICS_AVERAGE_GFXACTIVITY, value);
		break;
	case AMDGPU_PP_SENSOR_MEM_LOAD:
		ret = smu_v13_0_6_get_smu_metrics_data(
			smu, METRICS_AVERAGE_MEMACTIVITY, value);
		break;
	default:
		dev_err(smu->adev->dev,
			"Invalid sensor for retrieving clock activity\n");
		return -EINVAL;
	}

	return ret;
}

static int smu_v13_0_6_thermal_get_temperature(struct smu_context *smu,
					       enum amd_pp_sensors sensor,
					       uint32_t *value)
{
	int ret = 0;

	if (!value)
		return -EINVAL;

	switch (sensor) {
	case AMDGPU_PP_SENSOR_HOTSPOT_TEMP:
		ret = smu_v13_0_6_get_smu_metrics_data(
			smu, METRICS_TEMPERATURE_HOTSPOT, value);
		break;
	case AMDGPU_PP_SENSOR_MEM_TEMP:
		ret = smu_v13_0_6_get_smu_metrics_data(
			smu, METRICS_TEMPERATURE_MEM, value);
		break;
	default:
		dev_err(smu->adev->dev, "Invalid sensor for retrieving temp\n");
		return -EINVAL;
	}

	return ret;
}

static int smu_v13_0_6_read_sensor(struct smu_context *smu,
				   enum amd_pp_sensors sensor, void *data,
				   uint32_t *size)
{
	int ret = 0;

	if (amdgpu_ras_intr_triggered())
		return 0;

	if (!data || !size)
		return -EINVAL;

	switch (sensor) {
	case AMDGPU_PP_SENSOR_MEM_LOAD:
	case AMDGPU_PP_SENSOR_GPU_LOAD:
		ret = smu_v13_0_6_get_current_activity_percent(smu, sensor,
							       (uint32_t *)data);
		*size = 4;
		break;
	case AMDGPU_PP_SENSOR_GPU_INPUT_POWER:
		ret = smu_v13_0_6_get_smu_metrics_data(smu,
						       METRICS_CURR_SOCKETPOWER,
						       (uint32_t *)data);
		*size = 4;
		break;
	case AMDGPU_PP_SENSOR_HOTSPOT_TEMP:
	case AMDGPU_PP_SENSOR_MEM_TEMP:
		ret = smu_v13_0_6_thermal_get_temperature(smu, sensor,
							  (uint32_t *)data);
		*size = 4;
		break;
	case AMDGPU_PP_SENSOR_GFX_MCLK:
		ret = smu_v13_0_6_get_current_clk_freq_by_table(
			smu, SMU_UCLK, (uint32_t *)data);
		/* the output clock frequency in 10K unit */
		*(uint32_t *)data *= 100;
		*size = 4;
		break;
	case AMDGPU_PP_SENSOR_GFX_SCLK:
		ret = smu_v13_0_6_get_current_clk_freq_by_table(
			smu, SMU_GFXCLK, (uint32_t *)data);
		*(uint32_t *)data *= 100;
		*size = 4;
		break;
	case AMDGPU_PP_SENSOR_VDDGFX:
		ret = smu_v13_0_get_gfx_vdd(smu, (uint32_t *)data);
		*size = 4;
		break;
	case AMDGPU_PP_SENSOR_GPU_AVG_POWER:
	default:
		ret = -EOPNOTSUPP;
		break;
	}

	return ret;
}

static int smu_v13_0_6_get_power_limit(struct smu_context *smu,
						uint32_t *current_power_limit,
						uint32_t *default_power_limit,
						uint32_t *max_power_limit,
						uint32_t *min_power_limit)
{
	struct smu_table_context *smu_table = &smu->smu_table;
	struct PPTable_t *pptable =
		(struct PPTable_t *)smu_table->driver_pptable;
	uint32_t power_limit = 0;
	int ret;

	ret = smu_cmn_send_smc_msg(smu, SMU_MSG_GetPptLimit, &power_limit);

	if (ret) {
		dev_err(smu->adev->dev, "Couldn't get PPT limit");
		return -EINVAL;
	}

	if (current_power_limit)
		*current_power_limit = power_limit;
	if (default_power_limit)
		*default_power_limit = power_limit;

	if (max_power_limit) {
		*max_power_limit = pptable->MaxSocketPowerLimit;
	}

	if (min_power_limit)
		*min_power_limit = 0;
	return 0;
}

static int smu_v13_0_6_set_power_limit(struct smu_context *smu,
				       enum smu_ppt_limit_type limit_type,
				       uint32_t limit)
{
	return smu_v13_0_set_power_limit(smu, limit_type, limit);
}

static int smu_v13_0_6_irq_process(struct amdgpu_device *adev,
				   struct amdgpu_irq_src *source,
				   struct amdgpu_iv_entry *entry)
{
	struct smu_context *smu = adev->powerplay.pp_handle;
	struct smu_power_context *smu_power = &smu->smu_power;
	struct smu_13_0_power_context *power_context = smu_power->power_context;
	uint32_t client_id = entry->client_id;
	uint32_t ctxid = entry->src_data[0];
	uint32_t src_id = entry->src_id;
	uint32_t data;

	if (client_id == SOC15_IH_CLIENTID_MP1) {
		if (src_id == IH_INTERRUPT_ID_TO_DRIVER) {
			/* ACK SMUToHost interrupt */
			data = RREG32_SOC15(MP1, 0, regMP1_SMN_IH_SW_INT_CTRL);
			data = REG_SET_FIELD(data, MP1_SMN_IH_SW_INT_CTRL, INT_ACK, 1);
			WREG32_SOC15(MP1, 0, regMP1_SMN_IH_SW_INT_CTRL, data);
			/*
			 * ctxid is used to distinguish different events for SMCToHost
			 * interrupt.
			 */
			switch (ctxid) {
			case IH_INTERRUPT_CONTEXT_ID_THERMAL_THROTTLING:
				/*
				 * Increment the throttle interrupt counter
				 */
				atomic64_inc(&smu->throttle_int_counter);

				if (!atomic_read(&adev->throttling_logging_enabled))
					return 0;

				/* This uses the new method which fixes the
				 * incorrect throttling status reporting
				 * through metrics table. For older FWs,
				 * it will be ignored.
				 */
				if (__ratelimit(&adev->throttling_logging_rs)) {
					atomic_set(
						&power_context->throttle_status,
							entry->src_data[1]);
					schedule_work(&smu->throttling_logging_work);
				}
				break;
			default:
				dev_dbg(adev->dev, "Unhandled context id %d from client:%d!\n",
									ctxid, client_id);
				break;
			}
		}
	}

	return 0;
}

static int smu_v13_0_6_set_irq_state(struct amdgpu_device *adev,
			      struct amdgpu_irq_src *source,
			      unsigned tyep,
			      enum amdgpu_interrupt_state state)
{
	uint32_t val = 0;

	switch (state) {
	case AMDGPU_IRQ_STATE_DISABLE:
		/* For MP1 SW irqs */
		val = RREG32_SOC15(MP1, 0, regMP1_SMN_IH_SW_INT_CTRL);
		val = REG_SET_FIELD(val, MP1_SMN_IH_SW_INT_CTRL, INT_MASK, 1);
		WREG32_SOC15(MP1, 0, regMP1_SMN_IH_SW_INT_CTRL, val);

		break;
	case AMDGPU_IRQ_STATE_ENABLE:
		/* For MP1 SW irqs */
		val = RREG32_SOC15(MP1, 0, regMP1_SMN_IH_SW_INT);
		val = REG_SET_FIELD(val, MP1_SMN_IH_SW_INT, ID, 0xFE);
		val = REG_SET_FIELD(val, MP1_SMN_IH_SW_INT, VALID, 0);
		WREG32_SOC15(MP1, 0, regMP1_SMN_IH_SW_INT, val);

		val = RREG32_SOC15(MP1, 0, regMP1_SMN_IH_SW_INT_CTRL);
		val = REG_SET_FIELD(val, MP1_SMN_IH_SW_INT_CTRL, INT_MASK, 0);
		WREG32_SOC15(MP1, 0, regMP1_SMN_IH_SW_INT_CTRL, val);

		break;
	default:
		break;
	}

	return 0;
}

static const struct amdgpu_irq_src_funcs smu_v13_0_6_irq_funcs = {
	.set = smu_v13_0_6_set_irq_state,
	.process = smu_v13_0_6_irq_process,
};

static int smu_v13_0_6_register_irq_handler(struct smu_context *smu)
{
	struct amdgpu_device *adev = smu->adev;
	struct amdgpu_irq_src *irq_src = &smu->irq_source;
	int ret = 0;

	if (amdgpu_sriov_vf(adev))
		return 0;

	irq_src->num_types = 1;
	irq_src->funcs = &smu_v13_0_6_irq_funcs;

	ret = amdgpu_irq_add_id(adev, SOC15_IH_CLIENTID_MP1,
				IH_INTERRUPT_ID_TO_DRIVER,
				irq_src);
	if (ret)
		return ret;

	return ret;
}

static int smu_v13_0_6_notify_unload(struct smu_context *smu)
{
	if (amdgpu_in_reset(smu->adev))
		return 0;

	dev_dbg(smu->adev->dev, "Notify PMFW about driver unload");
	/* Ignore return, just intimate FW that driver is not going to be there */
	smu_cmn_send_smc_msg(smu, SMU_MSG_PrepareMp1ForUnload, NULL);

	return 0;
}

static int smu_v13_0_6_mca_set_debug_mode(struct smu_context *smu, bool enable)
{
	/* NOTE: this ClearMcaOnRead message is only supported for smu version 85.72.0 or higher */
	if (!smu_v13_0_6_cap_supported(smu, SMU_CAP(MCA_DEBUG_MODE)))
		return 0;

	return smu_cmn_send_smc_msg_with_param(smu, SMU_MSG_ClearMcaOnRead,
					       enable ? 0 : ClearMcaOnRead_UE_FLAG_MASK | ClearMcaOnRead_CE_POLL_MASK,
					       NULL);
}

static int smu_v13_0_6_system_features_control(struct smu_context *smu,
					       bool enable)
{
	struct amdgpu_device *adev = smu->adev;
	int ret = 0;

	if (amdgpu_sriov_vf(adev))
		return 0;

	if (enable) {
		if (!(adev->flags & AMD_IS_APU))
			ret = smu_v13_0_system_features_control(smu, enable);
	} else {
		/* Notify FW that the device is no longer driver managed */
		smu_v13_0_6_notify_unload(smu);
	}

	return ret;
}

static int smu_v13_0_6_set_gfx_soft_freq_limited_range(struct smu_context *smu,
						       uint32_t min,
						       uint32_t max)
{
	int ret;

	ret = smu_cmn_send_smc_msg_with_param(smu, SMU_MSG_SetSoftMaxGfxClk,
					      max & 0xffff, NULL);
	if (ret)
		return ret;

	ret = smu_cmn_send_smc_msg_with_param(smu, SMU_MSG_SetSoftMinGfxclk,
					      min & 0xffff, NULL);

	return ret;
}

static int smu_v13_0_6_set_performance_level(struct smu_context *smu,
					     enum amd_dpm_forced_level level)
{
	struct smu_dpm_context *smu_dpm = &(smu->smu_dpm);
	struct smu_13_0_dpm_context *dpm_context = smu_dpm->dpm_context;
	struct smu_13_0_dpm_table *gfx_table =
		&dpm_context->dpm_tables.gfx_table;
	struct smu_13_0_dpm_table *uclk_table =
		&dpm_context->dpm_tables.uclk_table;
	struct smu_umd_pstate_table *pstate_table = &smu->pstate_table;
	int ret;

	/* Disable determinism if switching to another mode */
	if ((smu_dpm->dpm_level == AMD_DPM_FORCED_LEVEL_PERF_DETERMINISM) &&
	    (level != AMD_DPM_FORCED_LEVEL_PERF_DETERMINISM)) {
		smu_cmn_send_smc_msg(smu, SMU_MSG_DisableDeterminism, NULL);
		pstate_table->gfxclk_pstate.curr.max = gfx_table->max;
	}

	switch (level) {
	case AMD_DPM_FORCED_LEVEL_PERF_DETERMINISM:
		return 0;

	case AMD_DPM_FORCED_LEVEL_AUTO:
		if ((gfx_table->min != pstate_table->gfxclk_pstate.curr.min) ||
		    (gfx_table->max != pstate_table->gfxclk_pstate.curr.max)) {
			ret = smu_v13_0_6_set_gfx_soft_freq_limited_range(
				smu, gfx_table->min, gfx_table->max);
			if (ret)
				return ret;

			pstate_table->gfxclk_pstate.curr.min = gfx_table->min;
			pstate_table->gfxclk_pstate.curr.max = gfx_table->max;
		}

		if (uclk_table->max != pstate_table->uclk_pstate.curr.max) {
			/* Min UCLK is not expected to be changed */
			ret = smu_v13_0_set_soft_freq_limited_range(
				smu, SMU_UCLK, 0, uclk_table->max, false);
			if (ret)
				return ret;
			pstate_table->uclk_pstate.curr.max = uclk_table->max;
		}
		pstate_table->uclk_pstate.custom.max = 0;

		return 0;
	case AMD_DPM_FORCED_LEVEL_MANUAL:
		return 0;
	default:
		break;
	}

	return -EOPNOTSUPP;
}

static int smu_v13_0_6_set_soft_freq_limited_range(struct smu_context *smu,
						   enum smu_clk_type clk_type,
						   uint32_t min, uint32_t max,
						   bool automatic)
{
	struct smu_dpm_context *smu_dpm = &(smu->smu_dpm);
	struct smu_13_0_dpm_context *dpm_context = smu_dpm->dpm_context;
	struct smu_umd_pstate_table *pstate_table = &smu->pstate_table;
	struct amdgpu_device *adev = smu->adev;
	uint32_t min_clk;
	uint32_t max_clk;
	int ret = 0;

	if (clk_type != SMU_GFXCLK && clk_type != SMU_SCLK &&
	    clk_type != SMU_UCLK)
		return -EINVAL;

	if ((smu_dpm->dpm_level != AMD_DPM_FORCED_LEVEL_MANUAL) &&
	    (smu_dpm->dpm_level != AMD_DPM_FORCED_LEVEL_PERF_DETERMINISM))
		return -EINVAL;

	if (smu_dpm->dpm_level == AMD_DPM_FORCED_LEVEL_MANUAL) {
		if (min >= max) {
			dev_err(smu->adev->dev,
				"Minimum clk should be less than the maximum allowed clock\n");
			return -EINVAL;
		}

		if (clk_type == SMU_GFXCLK) {
			if ((min == pstate_table->gfxclk_pstate.curr.min) &&
			    (max == pstate_table->gfxclk_pstate.curr.max))
				return 0;

			ret = smu_v13_0_6_set_gfx_soft_freq_limited_range(
				smu, min, max);
			if (!ret) {
				pstate_table->gfxclk_pstate.curr.min = min;
				pstate_table->gfxclk_pstate.curr.max = max;
			}
		}

		if (clk_type == SMU_UCLK) {
			if (max == pstate_table->uclk_pstate.curr.max)
				return 0;
			/* For VF, only allowed in FW versions 85.102 or greater */
			if (!smu_v13_0_6_cap_supported(smu,
						       SMU_CAP(SET_UCLK_MAX)))
				return -EOPNOTSUPP;
			/* Only max clock limiting is allowed for UCLK */
			ret = smu_v13_0_set_soft_freq_limited_range(
				smu, SMU_UCLK, 0, max, false);
			if (!ret)
				pstate_table->uclk_pstate.curr.max = max;
		}

		return ret;
	}

	if (smu_dpm->dpm_level == AMD_DPM_FORCED_LEVEL_PERF_DETERMINISM) {
		if (!max || (max < dpm_context->dpm_tables.gfx_table.min) ||
		    (max > dpm_context->dpm_tables.gfx_table.max)) {
			dev_warn(
				adev->dev,
				"Invalid max frequency %d MHz specified for determinism\n",
				max);
			return -EINVAL;
		}

		/* Restore default min/max clocks and enable determinism */
		min_clk = dpm_context->dpm_tables.gfx_table.min;
		max_clk = dpm_context->dpm_tables.gfx_table.max;
		ret = smu_v13_0_6_set_gfx_soft_freq_limited_range(smu, min_clk,
								 max_clk);
		if (!ret) {
			usleep_range(500, 1000);
			ret = smu_cmn_send_smc_msg_with_param(
				smu, SMU_MSG_EnableDeterminism, max, NULL);
			if (ret) {
				dev_err(adev->dev,
					"Failed to enable determinism at GFX clock %d MHz\n",
					max);
			} else {
				pstate_table->gfxclk_pstate.curr.min = min_clk;
				pstate_table->gfxclk_pstate.curr.max = max;
			}
		}
	}

	return ret;
}

static int smu_v13_0_6_usr_edit_dpm_table(struct smu_context *smu,
					  enum PP_OD_DPM_TABLE_COMMAND type,
					  long input[], uint32_t size)
{
	struct smu_dpm_context *smu_dpm = &(smu->smu_dpm);
	struct smu_13_0_dpm_context *dpm_context = smu_dpm->dpm_context;
	struct smu_umd_pstate_table *pstate_table = &smu->pstate_table;
	uint32_t min_clk;
	uint32_t max_clk;
	int ret = 0;

	/* Only allowed in manual or determinism mode */
	if ((smu_dpm->dpm_level != AMD_DPM_FORCED_LEVEL_MANUAL) &&
	    (smu_dpm->dpm_level != AMD_DPM_FORCED_LEVEL_PERF_DETERMINISM))
		return -EINVAL;

	switch (type) {
	case PP_OD_EDIT_SCLK_VDDC_TABLE:
		if (size != 2) {
			dev_err(smu->adev->dev,
				"Input parameter number not correct\n");
			return -EINVAL;
		}

		if (input[0] == 0) {
			if (input[1] < dpm_context->dpm_tables.gfx_table.min) {
				dev_warn(
					smu->adev->dev,
					"Minimum GFX clk (%ld) MHz specified is less than the minimum allowed (%d) MHz\n",
					input[1],
					dpm_context->dpm_tables.gfx_table.min);
				pstate_table->gfxclk_pstate.custom.min =
					pstate_table->gfxclk_pstate.curr.min;
				return -EINVAL;
			}

			pstate_table->gfxclk_pstate.custom.min = input[1];
		} else if (input[0] == 1) {
			if (input[1] > dpm_context->dpm_tables.gfx_table.max) {
				dev_warn(
					smu->adev->dev,
					"Maximum GFX clk (%ld) MHz specified is greater than the maximum allowed (%d) MHz\n",
					input[1],
					dpm_context->dpm_tables.gfx_table.max);
				pstate_table->gfxclk_pstate.custom.max =
					pstate_table->gfxclk_pstate.curr.max;
				return -EINVAL;
			}

			pstate_table->gfxclk_pstate.custom.max = input[1];
		} else {
			return -EINVAL;
		}
		break;
	case PP_OD_EDIT_MCLK_VDDC_TABLE:
		if (size != 2) {
			dev_err(smu->adev->dev,
				"Input parameter number not correct\n");
			return -EINVAL;
		}

		if (!smu_cmn_feature_is_enabled(smu,
						SMU_FEATURE_DPM_UCLK_BIT)) {
			dev_warn(smu->adev->dev,
				 "UCLK_LIMITS setting not supported!\n");
			return -EOPNOTSUPP;
		}

		if (input[0] == 0) {
			dev_info(smu->adev->dev,
				 "Setting min UCLK level is not supported");
			return -EINVAL;
		} else if (input[0] == 1) {
			if (input[1] > dpm_context->dpm_tables.uclk_table.max) {
				dev_warn(
					smu->adev->dev,
					"Maximum UCLK (%ld) MHz specified is greater than the maximum allowed (%d) MHz\n",
					input[1],
					dpm_context->dpm_tables.uclk_table.max);
				pstate_table->uclk_pstate.custom.max =
					pstate_table->uclk_pstate.curr.max;
				return -EINVAL;
			}

			pstate_table->uclk_pstate.custom.max = input[1];
		}
		break;

	case PP_OD_RESTORE_DEFAULT_TABLE:
		if (size != 0) {
			dev_err(smu->adev->dev,
				"Input parameter number not correct\n");
			return -EINVAL;
		} else {
			/* Use the default frequencies for manual and determinism mode */
			min_clk = dpm_context->dpm_tables.gfx_table.min;
			max_clk = dpm_context->dpm_tables.gfx_table.max;

			ret = smu_v13_0_6_set_soft_freq_limited_range(
				smu, SMU_GFXCLK, min_clk, max_clk, false);

			if (ret)
				return ret;

			min_clk = dpm_context->dpm_tables.uclk_table.min;
			max_clk = dpm_context->dpm_tables.uclk_table.max;
			ret = smu_v13_0_6_set_soft_freq_limited_range(
				smu, SMU_UCLK, min_clk, max_clk, false);
			if (ret)
				return ret;
			pstate_table->uclk_pstate.custom.max = 0;
		}
		break;
	case PP_OD_COMMIT_DPM_TABLE:
		if (size != 0) {
			dev_err(smu->adev->dev,
				"Input parameter number not correct\n");
			return -EINVAL;
		} else {
			if (!pstate_table->gfxclk_pstate.custom.min)
				pstate_table->gfxclk_pstate.custom.min =
					pstate_table->gfxclk_pstate.curr.min;

			if (!pstate_table->gfxclk_pstate.custom.max)
				pstate_table->gfxclk_pstate.custom.max =
					pstate_table->gfxclk_pstate.curr.max;

			min_clk = pstate_table->gfxclk_pstate.custom.min;
			max_clk = pstate_table->gfxclk_pstate.custom.max;

			ret = smu_v13_0_6_set_soft_freq_limited_range(
				smu, SMU_GFXCLK, min_clk, max_clk, false);

			if (ret)
				return ret;

			if (!pstate_table->uclk_pstate.custom.max)
				return 0;

			min_clk = pstate_table->uclk_pstate.curr.min;
			max_clk = pstate_table->uclk_pstate.custom.max;
			return smu_v13_0_6_set_soft_freq_limited_range(
				smu, SMU_UCLK, min_clk, max_clk, false);
		}
		break;
	default:
		return -ENOSYS;
	}

	return ret;
}

static int smu_v13_0_6_get_enabled_mask(struct smu_context *smu,
					uint64_t *feature_mask)
{
	int ret;

	ret = smu_cmn_get_enabled_mask(smu, feature_mask);

	if (ret == -EIO && !smu_v13_0_6_cap_supported(smu, SMU_CAP(DPM))) {
		*feature_mask = 0;
		ret = 0;
	}

	return ret;
}

static bool smu_v13_0_6_is_dpm_running(struct smu_context *smu)
{
	int ret;
	uint64_t feature_enabled;

	if (amdgpu_ip_version(smu->adev, MP1_HWIP, 0) == IP_VERSION(13, 0, 12))
		return smu_v13_0_12_is_dpm_running(smu);

	ret = smu_v13_0_6_get_enabled_mask(smu, &feature_enabled);

	if (ret)
		return false;

	return !!(feature_enabled & SMC_DPM_FEATURE);
}

static int smu_v13_0_6_request_i2c_xfer(struct smu_context *smu,
					void *table_data)
{
	struct smu_table_context *smu_table = &smu->smu_table;
	struct smu_table *table = &smu_table->driver_table;
	struct amdgpu_device *adev = smu->adev;
	uint32_t table_size;
	int ret = 0;

	if (!table_data)
		return -EINVAL;

	table_size = smu_table->tables[SMU_TABLE_I2C_COMMANDS].size;

	memcpy(table->cpu_addr, table_data, table_size);
	/* Flush hdp cache */
	amdgpu_asic_flush_hdp(adev, NULL);
	ret = smu_cmn_send_smc_msg(smu, SMU_MSG_RequestI2cTransaction,
					  NULL);

	return ret;
}

static int smu_v13_0_6_i2c_xfer(struct i2c_adapter *i2c_adap,
				struct i2c_msg *msg, int num_msgs)
{
	struct amdgpu_smu_i2c_bus *smu_i2c = i2c_get_adapdata(i2c_adap);
	struct amdgpu_device *adev = smu_i2c->adev;
	struct smu_context *smu = adev->powerplay.pp_handle;
	struct smu_table_context *smu_table = &smu->smu_table;
	struct smu_table *table = &smu_table->driver_table;
	SwI2cRequest_t *req, *res = (SwI2cRequest_t *)table->cpu_addr;
	int i, j, r, c;
	u16 dir;

	if (!adev->pm.dpm_enabled)
		return -EBUSY;

	req = kzalloc(sizeof(*req), GFP_KERNEL);
	if (!req)
		return -ENOMEM;

	req->I2CcontrollerPort = smu_i2c->port;
	req->I2CSpeed = I2C_SPEED_FAST_400K;
	req->SlaveAddress = msg[0].addr << 1; /* wants an 8-bit address */
	dir = msg[0].flags & I2C_M_RD;

	for (c = i = 0; i < num_msgs; i++) {
		for (j = 0; j < msg[i].len; j++, c++) {
			SwI2cCmd_t *cmd = &req->SwI2cCmds[c];

			if (!(msg[i].flags & I2C_M_RD)) {
				/* write */
				cmd->CmdConfig |= CMDCONFIG_READWRITE_MASK;
				cmd->ReadWriteData = msg[i].buf[j];
			}

			if ((dir ^ msg[i].flags) & I2C_M_RD) {
				/* The direction changes.
				 */
				dir = msg[i].flags & I2C_M_RD;
				cmd->CmdConfig |= CMDCONFIG_RESTART_MASK;
			}

			req->NumCmds++;

			/*
			 * Insert STOP if we are at the last byte of either last
			 * message for the transaction or the client explicitly
			 * requires a STOP at this particular message.
			 */
			if ((j == msg[i].len - 1) &&
			    ((i == num_msgs - 1) || (msg[i].flags & I2C_M_STOP))) {
				cmd->CmdConfig &= ~CMDCONFIG_RESTART_MASK;
				cmd->CmdConfig |= CMDCONFIG_STOP_MASK;
			}
		}
	}
	mutex_lock(&adev->pm.mutex);
	r = smu_v13_0_6_request_i2c_xfer(smu, req);
	if (r) {
		/* Retry once, in case of an i2c collision */
		r = smu_v13_0_6_request_i2c_xfer(smu, req);
		if (r)
			goto fail;
	}

	for (c = i = 0; i < num_msgs; i++) {
		if (!(msg[i].flags & I2C_M_RD)) {
			c += msg[i].len;
			continue;
		}
		for (j = 0; j < msg[i].len; j++, c++) {
			SwI2cCmd_t *cmd = &res->SwI2cCmds[c];

			msg[i].buf[j] = cmd->ReadWriteData;
		}
	}
	r = num_msgs;
fail:
	mutex_unlock(&adev->pm.mutex);
	kfree(req);
	return r;
}

static u32 smu_v13_0_6_i2c_func(struct i2c_adapter *adap)
{
	return I2C_FUNC_I2C | I2C_FUNC_SMBUS_EMUL;
}

static const struct i2c_algorithm smu_v13_0_6_i2c_algo = {
	.master_xfer = smu_v13_0_6_i2c_xfer,
	.functionality = smu_v13_0_6_i2c_func,
};

static const struct i2c_adapter_quirks smu_v13_0_6_i2c_control_quirks = {
	.flags = I2C_AQ_COMB | I2C_AQ_COMB_SAME_ADDR | I2C_AQ_NO_ZERO_LEN,
	.max_read_len = MAX_SW_I2C_COMMANDS,
	.max_write_len = MAX_SW_I2C_COMMANDS,
	.max_comb_1st_msg_len = 2,
	.max_comb_2nd_msg_len = MAX_SW_I2C_COMMANDS - 2,
};

static int smu_v13_0_6_i2c_control_init(struct smu_context *smu)
{
	struct amdgpu_device *adev = smu->adev;
	int res, i;

	for (i = 0; i < MAX_SMU_I2C_BUSES; i++) {
		struct amdgpu_smu_i2c_bus *smu_i2c = &adev->pm.smu_i2c[i];
		struct i2c_adapter *control = &smu_i2c->adapter;

		smu_i2c->adev = adev;
		smu_i2c->port = i;
		mutex_init(&smu_i2c->mutex);
		control->owner = THIS_MODULE;
		control->dev.parent = &adev->pdev->dev;
		control->algo = &smu_v13_0_6_i2c_algo;
		snprintf(control->name, sizeof(control->name), "AMDGPU SMU %d", i);
		control->quirks = &smu_v13_0_6_i2c_control_quirks;
		i2c_set_adapdata(control, smu_i2c);

		res = i2c_add_adapter(control);
		if (res) {
			DRM_ERROR("Failed to register hw i2c, err: %d\n", res);
			goto Out_err;
		}
	}

	adev->pm.ras_eeprom_i2c_bus = &adev->pm.smu_i2c[0].adapter;
	adev->pm.fru_eeprom_i2c_bus = &adev->pm.smu_i2c[0].adapter;

	return 0;
Out_err:
	for ( ; i >= 0; i--) {
		struct amdgpu_smu_i2c_bus *smu_i2c = &adev->pm.smu_i2c[i];
		struct i2c_adapter *control = &smu_i2c->adapter;

		i2c_del_adapter(control);
	}
	return res;
}

static void smu_v13_0_6_i2c_control_fini(struct smu_context *smu)
{
	struct amdgpu_device *adev = smu->adev;
	int i;

	for (i = 0; i < MAX_SMU_I2C_BUSES; i++) {
		struct amdgpu_smu_i2c_bus *smu_i2c = &adev->pm.smu_i2c[i];
		struct i2c_adapter *control = &smu_i2c->adapter;

		i2c_del_adapter(control);
	}
	adev->pm.ras_eeprom_i2c_bus = NULL;
	adev->pm.fru_eeprom_i2c_bus = NULL;
}

static void smu_v13_0_6_get_unique_id(struct smu_context *smu)
{
	struct amdgpu_device *adev = smu->adev;
	struct smu_table_context *smu_table = &smu->smu_table;
	struct PPTable_t *pptable =
		(struct PPTable_t *)smu_table->driver_pptable;

	adev->unique_id = pptable->PublicSerialNumber_AID;
}

static int smu_v13_0_6_get_bamaco_support(struct smu_context *smu)
{
	/* smu_13_0_6 does not support baco */

	return 0;
}

static const char *const throttling_logging_label[] = {
	[THROTTLER_PROCHOT_BIT] = "Prochot",
	[THROTTLER_PPT_BIT] = "PPT",
	[THROTTLER_THERMAL_SOCKET_BIT] = "SOC",
	[THROTTLER_THERMAL_VR_BIT] = "VR",
	[THROTTLER_THERMAL_HBM_BIT] = "HBM"
};

static void smu_v13_0_6_log_thermal_throttling_event(struct smu_context *smu)
{
	int throttler_idx, throttling_events = 0, buf_idx = 0;
	struct amdgpu_device *adev = smu->adev;
	uint32_t throttler_status;
	char log_buf[256];

	throttler_status = smu_v13_0_6_get_throttler_status(smu);
	if (!throttler_status)
		return;

	memset(log_buf, 0, sizeof(log_buf));
	for (throttler_idx = 0;
	     throttler_idx < ARRAY_SIZE(throttling_logging_label);
	     throttler_idx++) {
		if (throttler_status & (1U << throttler_idx)) {
			throttling_events++;
			buf_idx += snprintf(
				log_buf + buf_idx, sizeof(log_buf) - buf_idx,
				"%s%s", throttling_events > 1 ? " and " : "",
				throttling_logging_label[throttler_idx]);
			if (buf_idx >= sizeof(log_buf)) {
				dev_err(adev->dev, "buffer overflow!\n");
				log_buf[sizeof(log_buf) - 1] = '\0';
				break;
			}
		}
	}

	dev_warn(adev->dev,
		 "WARN: GPU is throttled, expect performance decrease. %s.\n",
		 log_buf);
	kgd2kfd_smi_event_throttle(
		smu->adev->kfd.dev,
		smu_cmn_get_indep_throttler_status(throttler_status,
						   smu_v13_0_6_throttler_map));
}

static int
smu_v13_0_6_get_current_pcie_link_width_level(struct smu_context *smu)
{
	struct amdgpu_device *adev = smu->adev;

	return REG_GET_FIELD(RREG32_PCIE(smnPCIE_LC_LINK_WIDTH_CNTL),
			     PCIE_LC_LINK_WIDTH_CNTL, LC_LINK_WIDTH_RD);
}

static int smu_v13_0_6_get_current_pcie_link_speed(struct smu_context *smu)
{
	struct amdgpu_device *adev = smu->adev;
	uint32_t speed_level;
	uint32_t esm_ctrl;

	/* TODO: confirm this on real target */
	esm_ctrl = RREG32_PCIE(smnPCIE_ESM_CTRL);
	if ((esm_ctrl >> 15) & 0x1)
		return (((esm_ctrl >> 8) & 0x7F) + 128);

	speed_level = (RREG32_PCIE(smnPCIE_LC_SPEED_CNTL) &
		PCIE_LC_SPEED_CNTL__LC_CURRENT_DATA_RATE_MASK)
		>> PCIE_LC_SPEED_CNTL__LC_CURRENT_DATA_RATE__SHIFT;
	if (speed_level > LINK_SPEED_MAX)
		speed_level = 0;

	return pcie_gen_to_speed(speed_level + 1);
}

static ssize_t smu_v13_0_6_get_gpu_metrics(struct smu_context *smu, void **table)
{
	struct smu_table_context *smu_table = &smu->smu_table;
	struct gpu_metrics_v1_7 *gpu_metrics =
		(struct gpu_metrics_v1_7 *)smu_table->gpu_metrics_table;
<<<<<<< HEAD
	bool flag = !smu_v13_0_6_cap_supported(smu, SMU_CAP(UNI_METRICS));
=======
	int version = smu_v13_0_6_get_metrics_version(smu);
>>>>>>> e8a457b7
	int ret = 0, xcc_id, inst, i, j, k, idx;
	struct amdgpu_device *adev = smu->adev;
	MetricsTableV0_t *metrics_v0;
	MetricsTableV1_t *metrics_v1;
	MetricsTableV2_t *metrics_v2;
	struct amdgpu_xcp *xcp;
	u16 link_width_level;
	u8 num_jpeg_rings;
	u32 inst_mask;
	bool per_inst;

	metrics_v0 = kzalloc(METRICS_TABLE_SIZE, GFP_KERNEL);
	ret = smu_v13_0_6_get_metrics_table(smu, metrics_v0, true);
	if (ret) {
		kfree(metrics_v0);
		return ret;
	}

	if (smu_v13_0_6_cap_supported(smu, SMU_CAP(STATIC_METRICS)))
		return smu_v13_0_12_get_gpu_metrics(smu, table);

	metrics_v1 = (MetricsTableV1_t *)metrics_v0;
	metrics_v2 = (MetricsTableV2_t *)metrics_v0;

	smu_cmn_init_soft_gpu_metrics(gpu_metrics, 1, 7);

	gpu_metrics->temperature_hotspot =
		SMUQ10_ROUND(GET_METRIC_FIELD(MaxSocketTemperature, version));
	/* Individual HBM stack temperature is not reported */
	gpu_metrics->temperature_mem =
		SMUQ10_ROUND(GET_METRIC_FIELD(MaxHbmTemperature, version));
	/* Reports max temperature of all voltage rails */
	gpu_metrics->temperature_vrsoc =
		SMUQ10_ROUND(GET_METRIC_FIELD(MaxVrTemperature, version));

	gpu_metrics->average_gfx_activity =
		SMUQ10_ROUND(GET_METRIC_FIELD(SocketGfxBusy, version));
	gpu_metrics->average_umc_activity =
		SMUQ10_ROUND(GET_METRIC_FIELD(DramBandwidthUtilization, version));

	gpu_metrics->mem_max_bandwidth =
		SMUQ10_ROUND(GET_METRIC_FIELD(MaxDramBandwidth, version));

	gpu_metrics->mem_max_bandwidth =
		SMUQ10_ROUND(GET_METRIC_FIELD(MaxDramBandwidth, flag));

	gpu_metrics->curr_socket_power =
		SMUQ10_ROUND(GET_METRIC_FIELD(SocketPower, version));
	/* Energy counter reported in 15.259uJ (2^-16) units */
	gpu_metrics->energy_accumulator = GET_METRIC_FIELD(SocketEnergyAcc, version);

	for (i = 0; i < MAX_GFX_CLKS; i++) {
		xcc_id = GET_INST(GC, i);
		if (xcc_id >= 0)
			gpu_metrics->current_gfxclk[i] =
				SMUQ10_ROUND(GET_METRIC_FIELD(GfxclkFrequency, version)[xcc_id]);

		if (i < MAX_CLKS) {
			gpu_metrics->current_socclk[i] =
				SMUQ10_ROUND(GET_METRIC_FIELD(SocclkFrequency, version)[i]);
			inst = GET_INST(VCN, i);
			if (inst >= 0) {
				gpu_metrics->current_vclk0[i] =
					SMUQ10_ROUND(GET_METRIC_FIELD(VclkFrequency,
								      version)[inst]);
				gpu_metrics->current_dclk0[i] =
					SMUQ10_ROUND(GET_METRIC_FIELD(DclkFrequency,
								      version)[inst]);
			}
		}
	}

	gpu_metrics->current_uclk = SMUQ10_ROUND(GET_METRIC_FIELD(UclkFrequency, version));

	/* Total accumulated cycle counter */
	gpu_metrics->accumulation_counter = GET_METRIC_FIELD(AccumulationCounter, version);

	/* Accumulated throttler residencies */
	gpu_metrics->prochot_residency_acc = GET_METRIC_FIELD(ProchotResidencyAcc, version);
	gpu_metrics->ppt_residency_acc = GET_METRIC_FIELD(PptResidencyAcc, version);
	gpu_metrics->socket_thm_residency_acc = GET_METRIC_FIELD(SocketThmResidencyAcc, version);
	gpu_metrics->vr_thm_residency_acc = GET_METRIC_FIELD(VrThmResidencyAcc, version);
	gpu_metrics->hbm_thm_residency_acc =
		GET_METRIC_FIELD(HbmThmResidencyAcc, version);

	/* Clock Lock Status. Each bit corresponds to each GFXCLK instance */
	gpu_metrics->gfxclk_lock_status = GET_METRIC_FIELD(GfxLockXCDMak,
							   version) >> GET_INST(GC, 0);

	if (!(adev->flags & AMD_IS_APU)) {
		/*Check smu version, PCIE link speed and width will be reported from pmfw metric
		 * table for both pf & one vf for smu version 85.99.0 or higher else report only
		 * for pf from registers
		 */
		if (smu_v13_0_6_cap_supported(smu, SMU_CAP(PCIE_METRICS))) {
<<<<<<< HEAD
			gpu_metrics->pcie_link_width = metrics_x->PCIeLinkWidth;
=======
			gpu_metrics->pcie_link_width = GET_GPU_METRIC_FIELD(PCIeLinkWidth, version);
>>>>>>> e8a457b7
			gpu_metrics->pcie_link_speed =
				pcie_gen_to_speed(GET_GPU_METRIC_FIELD(PCIeLinkSpeed, version));
		} else if (!amdgpu_sriov_vf(adev)) {
			link_width_level = smu_v13_0_6_get_current_pcie_link_width_level(smu);
			if (link_width_level > MAX_LINK_WIDTH)
				link_width_level = 0;

			gpu_metrics->pcie_link_width =
				DECODE_LANE_WIDTH(link_width_level);
			gpu_metrics->pcie_link_speed =
				smu_v13_0_6_get_current_pcie_link_speed(smu);
		}

		gpu_metrics->pcie_bandwidth_acc =
				SMUQ10_ROUND(GET_GPU_METRIC_FIELD(PcieBandwidthAcc, version)[0]);
		gpu_metrics->pcie_bandwidth_inst =
				SMUQ10_ROUND(GET_GPU_METRIC_FIELD(PcieBandwidth, version)[0]);
		gpu_metrics->pcie_l0_to_recov_count_acc =
				GET_GPU_METRIC_FIELD(PCIeL0ToRecoveryCountAcc, version);
		gpu_metrics->pcie_replay_count_acc =
				GET_GPU_METRIC_FIELD(PCIenReplayAAcc, version);
		gpu_metrics->pcie_replay_rover_count_acc =
				GET_GPU_METRIC_FIELD(PCIenReplayARolloverCountAcc, version);
		gpu_metrics->pcie_nak_sent_count_acc =
				GET_GPU_METRIC_FIELD(PCIeNAKSentCountAcc, version);
		gpu_metrics->pcie_nak_rcvd_count_acc =
<<<<<<< HEAD
				metrics_x->PCIeNAKReceivedCountAcc;
=======
				GET_GPU_METRIC_FIELD(PCIeNAKReceivedCountAcc, version);
>>>>>>> e8a457b7
		if (smu_v13_0_6_cap_supported(smu, SMU_CAP(OTHER_END_METRICS)))
			gpu_metrics->pcie_lc_perf_other_end_recovery =
				GET_GPU_METRIC_FIELD(PCIeOtherEndRecoveryAcc, version);

	}

	gpu_metrics->system_clock_counter = ktime_get_boottime_ns();

	gpu_metrics->gfx_activity_acc =
		SMUQ10_ROUND(GET_METRIC_FIELD(SocketGfxBusyAcc, version));
	gpu_metrics->mem_activity_acc =
		SMUQ10_ROUND(GET_METRIC_FIELD(DramBandwidthUtilizationAcc, version));

	for (i = 0; i < NUM_XGMI_LINKS; i++) {
		gpu_metrics->xgmi_read_data_acc[i] =
			SMUQ10_ROUND(GET_METRIC_FIELD(XgmiReadDataSizeAcc, version)[i]);
		gpu_metrics->xgmi_write_data_acc[i] =
			SMUQ10_ROUND(GET_METRIC_FIELD(XgmiWriteDataSizeAcc, version)[i]);
		ret = amdgpu_get_xgmi_link_status(adev, i);
		if (ret >= 0)
			gpu_metrics->xgmi_link_status[i] = ret;
	}

	gpu_metrics->num_partition = adev->xcp_mgr->num_xcps;

	per_inst = smu_v13_0_6_cap_supported(smu, SMU_CAP(PER_INST_METRICS));

	num_jpeg_rings = AMDGPU_MAX_JPEG_RINGS_4_0_3;
	for_each_xcp(adev->xcp_mgr, xcp, i) {
		amdgpu_xcp_get_inst_details(xcp, AMDGPU_XCP_VCN, &inst_mask);
		idx = 0;
		for_each_inst(k, inst_mask) {
			/* Both JPEG and VCN has same instances */
			inst = GET_INST(VCN, k);

			for (j = 0; j < num_jpeg_rings; ++j) {
				gpu_metrics->xcp_stats[i].jpeg_busy
					[(idx * num_jpeg_rings) + j] =
					SMUQ10_ROUND(GET_METRIC_FIELD(JpegBusy, version)
							[(inst * num_jpeg_rings) + j]);
			}
			gpu_metrics->xcp_stats[i].vcn_busy[idx] =
			       SMUQ10_ROUND(GET_METRIC_FIELD(VcnBusy, version)[inst]);
			idx++;

		}

		if (per_inst) {
			amdgpu_xcp_get_inst_details(xcp, AMDGPU_XCP_GFX, &inst_mask);
			idx = 0;
			for_each_inst(k, inst_mask) {
				inst = GET_INST(GC, k);
				gpu_metrics->xcp_stats[i].gfx_busy_inst[idx] =
					SMUQ10_ROUND(GET_GPU_METRIC_FIELD(GfxBusy, version)[inst]);
				gpu_metrics->xcp_stats[i].gfx_busy_acc[idx] =
<<<<<<< HEAD
					SMUQ10_ROUND(metrics_x->GfxBusyAcc[inst]);
=======
					SMUQ10_ROUND(GET_GPU_METRIC_FIELD(GfxBusyAcc,
									  version)[inst]);
>>>>>>> e8a457b7

				if (smu_v13_0_6_cap_supported(
					    smu, SMU_CAP(HST_LIMIT_METRICS)))
					gpu_metrics->xcp_stats[i].gfx_below_host_limit_acc[idx] =
<<<<<<< HEAD
						SMUQ10_ROUND(metrics_x->GfxclkBelowHostLimitAcc
=======
						SMUQ10_ROUND(GET_GPU_METRIC_FIELD
								(GfxclkBelowHostLimitAcc, version)
>>>>>>> e8a457b7
								[inst]);
				idx++;
			}
		}
	}

	gpu_metrics->xgmi_link_width = GET_METRIC_FIELD(XgmiWidth, version);
	gpu_metrics->xgmi_link_speed = GET_METRIC_FIELD(XgmiBitrate, version);

	gpu_metrics->firmware_timestamp = GET_METRIC_FIELD(Timestamp, version);

	*table = (void *)gpu_metrics;
	kfree(metrics_v0);

	return sizeof(*gpu_metrics);
}

static void smu_v13_0_6_restore_pci_config(struct smu_context *smu)
{
	struct amdgpu_device *adev = smu->adev;
	int i;

	for (i = 0; i < 16; i++)
		pci_write_config_dword(adev->pdev, i * 4,
				       adev->pdev->saved_config_space[i]);
	pci_restore_msi_state(adev->pdev);
}

static int smu_v13_0_6_mode2_reset(struct smu_context *smu)
{
	int ret = 0, index;
	struct amdgpu_device *adev = smu->adev;
	int timeout = 10;

	index = smu_cmn_to_asic_specific_index(smu, CMN2ASIC_MAPPING_MSG,
					       SMU_MSG_GfxDeviceDriverReset);
	if (index < 0)
		return index;

	mutex_lock(&smu->message_lock);

	ret = smu_cmn_send_msg_without_waiting(smu, (uint16_t)index,
					       SMU_RESET_MODE_2);

	/* Reset takes a bit longer, wait for 200ms. */
	msleep(200);

	dev_dbg(smu->adev->dev, "restore config space...\n");
	/* Restore the config space saved during init */
	amdgpu_device_load_pci_state(adev->pdev);

	/* Certain platforms have switches which assign virtual BAR values to
	 * devices. OS uses the virtual BAR values and device behind the switch
	 * is assgined another BAR value. When device's config space registers
	 * are queried, switch returns the virtual BAR values. When mode-2 reset
	 * is performed, switch is unaware of it, and will continue to return
	 * the same virtual values to the OS.This affects
	 * pci_restore_config_space() API as it doesn't write the value saved if
	 * the current value read from config space is the same as what is
	 * saved. As a workaround, make sure the config space is restored
	 * always.
	 */
	if (!(adev->flags & AMD_IS_APU))
		smu_v13_0_6_restore_pci_config(smu);

	dev_dbg(smu->adev->dev, "wait for reset ack\n");
	do {
		ret = smu_cmn_wait_for_response(smu);
		/* Wait a bit more time for getting ACK */
		if (ret == -ETIME) {
			--timeout;
			usleep_range(500, 1000);
			continue;
		}

		if (ret)
			goto out;

	} while (ret == -ETIME && timeout);

out:
	mutex_unlock(&smu->message_lock);

	if (ret)
		dev_err(adev->dev, "failed to send mode2 reset, error code %d",
			ret);

	return ret;
}

static int smu_v13_0_6_get_thermal_temperature_range(struct smu_context *smu,
						     struct smu_temperature_range *range)
{
	struct amdgpu_device *adev = smu->adev;
	u32 aid_temp, xcd_temp, max_temp;
	u32 ccd_temp = 0;
	int ret;

	if (amdgpu_sriov_vf(smu->adev))
		return 0;

	if (!range)
		return -EINVAL;

	/*Check smu version, GetCtfLimit message only supported for smu version 85.69 or higher */
	if (!smu_v13_0_6_cap_supported(smu, SMU_CAP(CTF_LIMIT)))
		return 0;

	/* Get SOC Max operating temperature */
	ret = smu_cmn_send_smc_msg_with_param(smu, SMU_MSG_GetCTFLimit,
					      PPSMC_AID_THM_TYPE, &aid_temp);
	if (ret)
		goto failed;
	if (adev->flags & AMD_IS_APU) {
		ret = smu_cmn_send_smc_msg_with_param(smu, SMU_MSG_GetCTFLimit,
						      PPSMC_CCD_THM_TYPE, &ccd_temp);
		if (ret)
			goto failed;
	}
	ret = smu_cmn_send_smc_msg_with_param(smu, SMU_MSG_GetCTFLimit,
					      PPSMC_XCD_THM_TYPE, &xcd_temp);
	if (ret)
		goto failed;
	range->hotspot_emergency_max = max3(aid_temp, xcd_temp, ccd_temp) *
				       SMU_TEMPERATURE_UNITS_PER_CENTIGRADES;

	/* Get HBM Max operating temperature */
	ret = smu_cmn_send_smc_msg_with_param(smu, SMU_MSG_GetCTFLimit,
					      PPSMC_HBM_THM_TYPE, &max_temp);
	if (ret)
		goto failed;
	range->mem_emergency_max =
		max_temp * SMU_TEMPERATURE_UNITS_PER_CENTIGRADES;

	/* Get SOC thermal throttle limit */
	ret = smu_cmn_send_smc_msg_with_param(smu, SMU_MSG_GetThermalLimit,
					      PPSMC_THROTTLING_LIMIT_TYPE_SOCKET,
					      &max_temp);
	if (ret)
		goto failed;
	range->hotspot_crit_max =
		max_temp * SMU_TEMPERATURE_UNITS_PER_CENTIGRADES;

	/* Get HBM thermal throttle limit */
	ret = smu_cmn_send_smc_msg_with_param(smu, SMU_MSG_GetThermalLimit,
					      PPSMC_THROTTLING_LIMIT_TYPE_HBM,
					      &max_temp);
	if (ret)
		goto failed;

	range->mem_crit_max = max_temp * SMU_TEMPERATURE_UNITS_PER_CENTIGRADES;

failed:
	return ret;
}

static int smu_v13_0_6_mode1_reset(struct smu_context *smu)
{
	struct amdgpu_device *adev = smu->adev;
	u32 fatal_err, param;
	int ret = 0;

	fatal_err = 0;
	param = SMU_RESET_MODE_1;

	/* fatal error triggered by ras, PMFW supports the flag */
	if (amdgpu_ras_get_fed_status(adev))
		fatal_err = 1;

	param |= (fatal_err << 16);
	ret = smu_cmn_send_smc_msg_with_param(smu, SMU_MSG_GfxDeviceDriverReset,
					      param, NULL);

	if (!ret)
		msleep(SMU13_MODE1_RESET_WAIT_TIME_IN_MS);

	return ret;
}

static bool smu_v13_0_6_is_mode1_reset_supported(struct smu_context *smu)
{
	return true;
}

static bool smu_v13_0_6_is_mode2_reset_supported(struct smu_context *smu)
{
	return true;
}

static int smu_v13_0_6_smu_send_hbm_bad_page_num(struct smu_context *smu,
						 uint32_t size)
{
	int ret = 0;

	/* message SMU to update the bad page number on SMUBUS */
	ret = smu_cmn_send_smc_msg_with_param(
		smu, SMU_MSG_SetNumBadHbmPagesRetired, size, NULL);
	if (ret)
		dev_err(smu->adev->dev,
			"[%s] failed to message SMU to update HBM bad pages number\n",
			__func__);

	return ret;
}

static int smu_v13_0_6_send_rma_reason(struct smu_context *smu)
{
	int ret;

	/* NOTE: the message is only valid on dGPU with pmfw 85.90.0 and above */
	if (!smu_v13_0_6_cap_supported(smu, SMU_CAP(RMA_MSG)))
		return 0;

	ret = smu_cmn_send_smc_msg(smu, SMU_MSG_RmaDueToBadPageThreshold, NULL);
	if (ret)
		dev_err(smu->adev->dev,
			"[%s] failed to send BadPageThreshold event to SMU\n",
			__func__);

	return ret;
}

<<<<<<< HEAD
=======
/**
 * smu_v13_0_6_reset_sdma_is_supported - Check if SDMA reset is supported
 * @smu: smu_context pointer
 *
 * This function checks if the SMU supports resetting the SDMA engine.
 * It returns false if the capability is not supported.
 */
static bool smu_v13_0_6_reset_sdma_is_supported(struct smu_context *smu)
{
	bool ret = true;

	if (!smu_v13_0_6_cap_supported(smu, SMU_CAP(SDMA_RESET))) {
		dev_info(smu->adev->dev,
			"SDMA reset capability is not supported\n");
		ret = false;
	}

	return ret;
}

>>>>>>> e8a457b7
static int smu_v13_0_6_reset_sdma(struct smu_context *smu, uint32_t inst_mask)
{
	int ret = 0;

<<<<<<< HEAD
	if (!smu_v13_0_6_cap_supported(smu, SMU_CAP(SDMA_RESET)))
=======
	if (!smu_v13_0_6_reset_sdma_is_supported(smu))
>>>>>>> e8a457b7
		return -EOPNOTSUPP;

	ret = smu_cmn_send_smc_msg_with_param(smu,
						SMU_MSG_ResetSDMA, inst_mask, NULL);
	if (ret)
		dev_err(smu->adev->dev,
			"failed to send ResetSDMA event with mask 0x%x\n",
			inst_mask);

	return ret;
}

static int mca_smu_set_debug_mode(struct amdgpu_device *adev, bool enable)
{
	struct smu_context *smu = adev->powerplay.pp_handle;

	return smu_v13_0_6_mca_set_debug_mode(smu, enable);
}

static int smu_v13_0_6_get_valid_mca_count(struct smu_context *smu, enum amdgpu_mca_error_type type, uint32_t *count)
{
	uint32_t msg;
	int ret;

	if (!count)
		return -EINVAL;

	switch (type) {
	case AMDGPU_MCA_ERROR_TYPE_UE:
		msg = SMU_MSG_QueryValidMcaCount;
		break;
	case AMDGPU_MCA_ERROR_TYPE_CE:
		msg = SMU_MSG_QueryValidMcaCeCount;
		break;
	default:
		return -EINVAL;
	}

	ret = smu_cmn_send_smc_msg(smu, msg, count);
	if (ret) {
		*count = 0;
		return ret;
	}

	return 0;
}

static int __smu_v13_0_6_mca_dump_bank(struct smu_context *smu, enum amdgpu_mca_error_type type,
				       int idx, int offset, uint32_t *val)
{
	uint32_t msg, param;

	switch (type) {
	case AMDGPU_MCA_ERROR_TYPE_UE:
		msg = SMU_MSG_McaBankDumpDW;
		break;
	case AMDGPU_MCA_ERROR_TYPE_CE:
		msg = SMU_MSG_McaBankCeDumpDW;
		break;
	default:
		return -EINVAL;
	}

	param = ((idx & 0xffff) << 16) | (offset & 0xfffc);

	return smu_cmn_send_smc_msg_with_param(smu, msg, param, val);
}

static int smu_v13_0_6_mca_dump_bank(struct smu_context *smu, enum amdgpu_mca_error_type type,
				     int idx, int offset, uint32_t *val, int count)
{
	int ret, i;

	if (!val)
		return -EINVAL;

	for (i = 0; i < count; i++) {
		ret = __smu_v13_0_6_mca_dump_bank(smu, type, idx, offset + (i << 2), &val[i]);
		if (ret)
			return ret;
	}

	return 0;
}

static const struct mca_bank_ipid smu_v13_0_6_mca_ipid_table[AMDGPU_MCA_IP_COUNT] = {
	MCA_BANK_IPID(UMC, 0x96, 0x0),
	MCA_BANK_IPID(SMU, 0x01, 0x1),
	MCA_BANK_IPID(MP5, 0x01, 0x2),
	MCA_BANK_IPID(PCS_XGMI, 0x50, 0x0),
};

static void mca_bank_entry_info_decode(struct mca_bank_entry *entry, struct mca_bank_info *info)
{
	u64 ipid = entry->regs[MCA_REG_IDX_IPID];
	u32 instidhi, instid;

	/* NOTE: All MCA IPID register share the same format,
	 * so the driver can share the MCMP1 register header file.
	 * */

	info->hwid = REG_GET_FIELD(ipid, MCMP1_IPIDT0, HardwareID);
	info->mcatype = REG_GET_FIELD(ipid, MCMP1_IPIDT0, McaType);

	/*
	 * Unfied DieID Format: SAASS. A:AID, S:Socket.
	 * Unfied DieID[4] = InstanceId[0]
	 * Unfied DieID[0:3] = InstanceIdHi[0:3]
	 */
	instidhi = REG_GET_FIELD(ipid, MCMP1_IPIDT0, InstanceIdHi);
	instid = REG_GET_FIELD(ipid, MCMP1_IPIDT0, InstanceIdLo);
	info->aid = ((instidhi >> 2) & 0x03);
	info->socket_id = ((instid & 0x1) << 2) | (instidhi & 0x03);
}

static int mca_bank_read_reg(struct amdgpu_device *adev, enum amdgpu_mca_error_type type,
			     int idx, int reg_idx, uint64_t *val)
{
	struct smu_context *smu = adev->powerplay.pp_handle;
	uint32_t data[2] = {0, 0};
	int ret;

	if (!val || reg_idx >= MCA_REG_IDX_COUNT)
		return -EINVAL;

	ret = smu_v13_0_6_mca_dump_bank(smu, type, idx, reg_idx * 8, data, ARRAY_SIZE(data));
	if (ret)
		return ret;

	*val = (uint64_t)data[1] << 32 | data[0];

	dev_dbg(adev->dev, "mca read bank reg: type:%s, index: %d, reg_idx: %d, val: 0x%016llx\n",
		type == AMDGPU_MCA_ERROR_TYPE_UE ? "UE" : "CE", idx, reg_idx, *val);

	return 0;
}

static int mca_get_mca_entry(struct amdgpu_device *adev, enum amdgpu_mca_error_type type,
			     int idx, struct mca_bank_entry *entry)
{
	int i, ret;

	/* NOTE: populated all mca register by default */
	for (i = 0; i < ARRAY_SIZE(entry->regs); i++) {
		ret = mca_bank_read_reg(adev, type, idx, i, &entry->regs[i]);
		if (ret)
			return ret;
	}

	entry->idx = idx;
	entry->type = type;

	mca_bank_entry_info_decode(entry, &entry->info);

	return 0;
}

static int mca_decode_ipid_to_hwip(uint64_t val)
{
	const struct mca_bank_ipid *ipid;
	uint16_t hwid, mcatype;
	int i;

	hwid = REG_GET_FIELD(val, MCMP1_IPIDT0, HardwareID);
	mcatype = REG_GET_FIELD(val, MCMP1_IPIDT0, McaType);

	for (i = 0; i < ARRAY_SIZE(smu_v13_0_6_mca_ipid_table); i++) {
		ipid = &smu_v13_0_6_mca_ipid_table[i];

		if (!ipid->hwid)
			continue;

		if (ipid->hwid == hwid && ipid->mcatype == mcatype)
			return i;
	}

	return AMDGPU_MCA_IP_UNKNOW;
}

static int mca_umc_mca_get_err_count(const struct mca_ras_info *mca_ras, struct amdgpu_device *adev,
				     enum amdgpu_mca_error_type type, struct mca_bank_entry *entry, uint32_t *count)
{
	uint64_t status0;
	uint32_t ext_error_code;
	uint32_t odecc_err_cnt;

	status0 = entry->regs[MCA_REG_IDX_STATUS];
	ext_error_code = MCA_REG__STATUS__ERRORCODEEXT(status0);
	odecc_err_cnt = MCA_REG__MISC0__ERRCNT(entry->regs[MCA_REG_IDX_MISC0]);

	if (!REG_GET_FIELD(status0, MCMP1_STATUST0, Val)) {
		*count = 0;
		return 0;
	}

	if (umc_v12_0_is_deferred_error(adev, status0) ||
	    umc_v12_0_is_uncorrectable_error(adev, status0) ||
	    umc_v12_0_is_correctable_error(adev, status0))
		*count = (ext_error_code == 0) ? odecc_err_cnt : 1;

	amdgpu_umc_update_ecc_status(adev,
			entry->regs[MCA_REG_IDX_STATUS],
			entry->regs[MCA_REG_IDX_IPID],
			entry->regs[MCA_REG_IDX_ADDR]);

	return 0;
}

static int mca_pcs_xgmi_mca_get_err_count(const struct mca_ras_info *mca_ras, struct amdgpu_device *adev,
					  enum amdgpu_mca_error_type type, struct mca_bank_entry *entry,
					  uint32_t *count)
{
	u32 ext_error_code;
	u32 err_cnt;

	ext_error_code = MCA_REG__STATUS__ERRORCODEEXT(entry->regs[MCA_REG_IDX_STATUS]);
	err_cnt = MCA_REG__MISC0__ERRCNT(entry->regs[MCA_REG_IDX_MISC0]);

	if (type == AMDGPU_MCA_ERROR_TYPE_UE &&
	    (ext_error_code == 0 || ext_error_code == 9))
		*count = err_cnt;
	else if (type == AMDGPU_MCA_ERROR_TYPE_CE && ext_error_code == 6)
		*count = err_cnt;

	return 0;
}

static bool mca_smu_check_error_code(struct amdgpu_device *adev, const struct mca_ras_info *mca_ras,
				     uint32_t errcode)
{
	int i;

	if (!mca_ras->err_code_count || !mca_ras->err_code_array)
		return true;

	for (i = 0; i < mca_ras->err_code_count; i++) {
		if (errcode == mca_ras->err_code_array[i])
			return true;
	}

	return false;
}

static int mca_gfx_mca_get_err_count(const struct mca_ras_info *mca_ras, struct amdgpu_device *adev,
				     enum amdgpu_mca_error_type type, struct mca_bank_entry *entry, uint32_t *count)
{
	uint64_t status0, misc0;

	status0 = entry->regs[MCA_REG_IDX_STATUS];
	if (!REG_GET_FIELD(status0, MCMP1_STATUST0, Val)) {
		*count = 0;
		return 0;
	}

	if (type == AMDGPU_MCA_ERROR_TYPE_UE &&
	    REG_GET_FIELD(status0, MCMP1_STATUST0, UC) == 1 &&
	    REG_GET_FIELD(status0, MCMP1_STATUST0, PCC) == 1) {
		*count = 1;
		return 0;
	} else {
		misc0 = entry->regs[MCA_REG_IDX_MISC0];
		*count = REG_GET_FIELD(misc0, MCMP1_MISC0T0, ErrCnt);
	}

	return 0;
}

static int mca_smu_mca_get_err_count(const struct mca_ras_info *mca_ras, struct amdgpu_device *adev,
				     enum amdgpu_mca_error_type type, struct mca_bank_entry *entry, uint32_t *count)
{
	uint64_t status0, misc0;

	status0 = entry->regs[MCA_REG_IDX_STATUS];
	if (!REG_GET_FIELD(status0, MCMP1_STATUST0, Val)) {
		*count = 0;
		return 0;
	}

	if (type == AMDGPU_MCA_ERROR_TYPE_UE &&
	    REG_GET_FIELD(status0, MCMP1_STATUST0, UC) == 1 &&
	    REG_GET_FIELD(status0, MCMP1_STATUST0, PCC) == 1) {
		if (count)
			*count = 1;
		return 0;
	}

	misc0 = entry->regs[MCA_REG_IDX_MISC0];
	*count = REG_GET_FIELD(misc0, MCMP1_MISC0T0, ErrCnt);

	return 0;
}

static bool mca_gfx_smu_bank_is_valid(const struct mca_ras_info *mca_ras, struct amdgpu_device *adev,
				      enum amdgpu_mca_error_type type, struct mca_bank_entry *entry)
{
	uint32_t instlo;

	instlo = REG_GET_FIELD(entry->regs[MCA_REG_IDX_IPID], MCMP1_IPIDT0, InstanceIdLo);
	instlo &= GENMASK(31, 1);
	switch (instlo) {
	case 0x36430400: /* SMNAID XCD 0 */
	case 0x38430400: /* SMNAID XCD 1 */
	case 0x40430400: /* SMNXCD XCD 0, NOTE: FIXME: fix this error later */
		return true;
	default:
		return false;
	}

	return false;
};

static bool mca_smu_bank_is_valid(const struct mca_ras_info *mca_ras, struct amdgpu_device *adev,
				  enum amdgpu_mca_error_type type, struct mca_bank_entry *entry)
{
	struct smu_context *smu = adev->powerplay.pp_handle;
	uint32_t errcode, instlo;

	instlo = REG_GET_FIELD(entry->regs[MCA_REG_IDX_IPID], MCMP1_IPIDT0, InstanceIdLo);
	instlo &= GENMASK(31, 1);
	if (instlo != 0x03b30400)
		return false;

	if (smu_v13_0_6_cap_supported(smu, SMU_CAP(ACA_SYND))) {
		errcode = MCA_REG__SYND__ERRORINFORMATION(entry->regs[MCA_REG_IDX_SYND]);
		errcode &= 0xff;
	} else {
		errcode = REG_GET_FIELD(entry->regs[MCA_REG_IDX_STATUS], MCMP1_STATUST0, ErrorCode);
	}

	return mca_smu_check_error_code(adev, mca_ras, errcode);
}

static int sdma_err_codes[] = { CODE_SDMA0, CODE_SDMA1, CODE_SDMA2, CODE_SDMA3 };
static int mmhub_err_codes[] = {
	CODE_DAGB0, CODE_DAGB0 + 1, CODE_DAGB0 + 2, CODE_DAGB0 + 3, CODE_DAGB0 + 4, /* DAGB0-4 */
	CODE_EA0, CODE_EA0 + 1, CODE_EA0 + 2, CODE_EA0 + 3, CODE_EA0 + 4,	/* MMEA0-4*/
	CODE_VML2, CODE_VML2_WALKER, CODE_MMCANE,
};

static int vcn_err_codes[] = {
	CODE_VIDD, CODE_VIDV,
};
static int jpeg_err_codes[] = {
	CODE_JPEG0S, CODE_JPEG0D, CODE_JPEG1S, CODE_JPEG1D,
	CODE_JPEG2S, CODE_JPEG2D, CODE_JPEG3S, CODE_JPEG3D,
	CODE_JPEG4S, CODE_JPEG4D, CODE_JPEG5S, CODE_JPEG5D,
	CODE_JPEG6S, CODE_JPEG6D, CODE_JPEG7S, CODE_JPEG7D,
};

static const struct mca_ras_info mca_ras_table[] = {
	{
		.blkid = AMDGPU_RAS_BLOCK__UMC,
		.ip = AMDGPU_MCA_IP_UMC,
		.get_err_count = mca_umc_mca_get_err_count,
	}, {
		.blkid = AMDGPU_RAS_BLOCK__GFX,
		.ip = AMDGPU_MCA_IP_SMU,
		.get_err_count = mca_gfx_mca_get_err_count,
		.bank_is_valid = mca_gfx_smu_bank_is_valid,
	}, {
		.blkid = AMDGPU_RAS_BLOCK__SDMA,
		.ip = AMDGPU_MCA_IP_SMU,
		.err_code_array = sdma_err_codes,
		.err_code_count = ARRAY_SIZE(sdma_err_codes),
		.get_err_count = mca_smu_mca_get_err_count,
		.bank_is_valid = mca_smu_bank_is_valid,
	}, {
		.blkid = AMDGPU_RAS_BLOCK__MMHUB,
		.ip = AMDGPU_MCA_IP_SMU,
		.err_code_array = mmhub_err_codes,
		.err_code_count = ARRAY_SIZE(mmhub_err_codes),
		.get_err_count = mca_smu_mca_get_err_count,
		.bank_is_valid = mca_smu_bank_is_valid,
	}, {
		.blkid = AMDGPU_RAS_BLOCK__XGMI_WAFL,
		.ip = AMDGPU_MCA_IP_PCS_XGMI,
		.get_err_count = mca_pcs_xgmi_mca_get_err_count,
	}, {
		.blkid = AMDGPU_RAS_BLOCK__VCN,
		.ip = AMDGPU_MCA_IP_SMU,
		.err_code_array = vcn_err_codes,
		.err_code_count = ARRAY_SIZE(vcn_err_codes),
		.get_err_count = mca_smu_mca_get_err_count,
		.bank_is_valid = mca_smu_bank_is_valid,
	}, {
		.blkid = AMDGPU_RAS_BLOCK__JPEG,
		.ip = AMDGPU_MCA_IP_SMU,
		.err_code_array = jpeg_err_codes,
		.err_code_count = ARRAY_SIZE(jpeg_err_codes),
		.get_err_count = mca_smu_mca_get_err_count,
		.bank_is_valid = mca_smu_bank_is_valid,
	},
};

static const struct mca_ras_info *mca_get_mca_ras_info(struct amdgpu_device *adev, enum amdgpu_ras_block blkid)
{
	int i;

	for (i = 0; i < ARRAY_SIZE(mca_ras_table); i++) {
		if (mca_ras_table[i].blkid == blkid)
			return &mca_ras_table[i];
	}

	return NULL;
}

static int mca_get_valid_mca_count(struct amdgpu_device *adev, enum amdgpu_mca_error_type type, uint32_t *count)
{
	struct smu_context *smu = adev->powerplay.pp_handle;
	int ret;

	switch (type) {
	case AMDGPU_MCA_ERROR_TYPE_UE:
	case AMDGPU_MCA_ERROR_TYPE_CE:
		ret = smu_v13_0_6_get_valid_mca_count(smu, type, count);
		break;
	default:
		ret = -EINVAL;
		break;
	}

	return ret;
}

static bool mca_bank_is_valid(struct amdgpu_device *adev, const struct mca_ras_info *mca_ras,
			      enum amdgpu_mca_error_type type, struct mca_bank_entry *entry)
{
	if (mca_decode_ipid_to_hwip(entry->regs[MCA_REG_IDX_IPID]) != mca_ras->ip)
		return false;

	if (mca_ras->bank_is_valid)
		return mca_ras->bank_is_valid(mca_ras, adev, type, entry);

	return true;
}

static int mca_smu_parse_mca_error_count(struct amdgpu_device *adev, enum amdgpu_ras_block blk, enum amdgpu_mca_error_type type,
					 struct mca_bank_entry *entry, uint32_t *count)
{
	const struct mca_ras_info *mca_ras;

	if (!entry || !count)
		return -EINVAL;

	mca_ras = mca_get_mca_ras_info(adev, blk);
	if (!mca_ras)
		return -EOPNOTSUPP;

	if (!mca_bank_is_valid(adev, mca_ras, type, entry)) {
		*count = 0;
		return 0;
	}

	return mca_ras->get_err_count(mca_ras, adev, type, entry, count);
}

static int mca_smu_get_mca_entry(struct amdgpu_device *adev,
				 enum amdgpu_mca_error_type type, int idx, struct mca_bank_entry *entry)
{
	return mca_get_mca_entry(adev, type, idx, entry);
}

static int mca_smu_get_valid_mca_count(struct amdgpu_device *adev,
				       enum amdgpu_mca_error_type type, uint32_t *count)
{
	return mca_get_valid_mca_count(adev, type, count);
}

static const struct amdgpu_mca_smu_funcs smu_v13_0_6_mca_smu_funcs = {
	.max_ue_count = 12,
	.max_ce_count = 12,
	.mca_set_debug_mode = mca_smu_set_debug_mode,
	.mca_parse_mca_error_count = mca_smu_parse_mca_error_count,
	.mca_get_mca_entry = mca_smu_get_mca_entry,
	.mca_get_valid_mca_count = mca_smu_get_valid_mca_count,
};

static int aca_smu_set_debug_mode(struct amdgpu_device *adev, bool enable)
{
	struct smu_context *smu = adev->powerplay.pp_handle;

	return smu_v13_0_6_mca_set_debug_mode(smu, enable);
}

static int smu_v13_0_6_get_valid_aca_count(struct smu_context *smu, enum aca_smu_type type, u32 *count)
{
	uint32_t msg;
	int ret;

	if (!count)
		return -EINVAL;

	switch (type) {
	case ACA_SMU_TYPE_UE:
		msg = SMU_MSG_QueryValidMcaCount;
		break;
	case ACA_SMU_TYPE_CE:
		msg = SMU_MSG_QueryValidMcaCeCount;
		break;
	default:
		return -EINVAL;
	}

	ret = smu_cmn_send_smc_msg(smu, msg, count);
	if (ret) {
		*count = 0;
		return ret;
	}

	return 0;
}

static int aca_smu_get_valid_aca_count(struct amdgpu_device *adev,
				       enum aca_smu_type type, u32 *count)
{
	struct smu_context *smu = adev->powerplay.pp_handle;
	int ret;

	switch (type) {
	case ACA_SMU_TYPE_UE:
	case ACA_SMU_TYPE_CE:
		ret = smu_v13_0_6_get_valid_aca_count(smu, type, count);
		break;
	default:
		ret = -EINVAL;
		break;
	}

	return ret;
}

static int __smu_v13_0_6_aca_bank_dump(struct smu_context *smu, enum aca_smu_type type,
				       int idx, int offset, u32 *val)
{
	uint32_t msg, param;

	switch (type) {
	case ACA_SMU_TYPE_UE:
		msg = SMU_MSG_McaBankDumpDW;
		break;
	case ACA_SMU_TYPE_CE:
		msg = SMU_MSG_McaBankCeDumpDW;
		break;
	default:
		return -EINVAL;
	}

	param = ((idx & 0xffff) << 16) | (offset & 0xfffc);

	return smu_cmn_send_smc_msg_with_param(smu, msg, param, (uint32_t *)val);
}

static int smu_v13_0_6_aca_bank_dump(struct smu_context *smu, enum aca_smu_type type,
				     int idx, int offset, u32 *val, int count)
{
	int ret, i;

	if (!val)
		return -EINVAL;

	for (i = 0; i < count; i++) {
		ret = __smu_v13_0_6_aca_bank_dump(smu, type, idx, offset + (i << 2), &val[i]);
		if (ret)
			return ret;
	}

	return 0;
}

static int aca_bank_read_reg(struct amdgpu_device *adev, enum aca_smu_type type,
			     int idx, int reg_idx, u64 *val)
{
	struct smu_context *smu = adev->powerplay.pp_handle;
	u32 data[2] = {0, 0};
	int ret;

	if (!val || reg_idx >= ACA_REG_IDX_COUNT)
		return -EINVAL;

	ret = smu_v13_0_6_aca_bank_dump(smu, type, idx, reg_idx * 8, data, ARRAY_SIZE(data));
	if (ret)
		return ret;

	*val = (u64)data[1] << 32 | data[0];

	dev_dbg(adev->dev, "mca read bank reg: type:%s, index: %d, reg_idx: %d, val: 0x%016llx\n",
		type == ACA_SMU_TYPE_UE ? "UE" : "CE", idx, reg_idx, *val);

	return 0;
}

static int aca_smu_get_valid_aca_bank(struct amdgpu_device *adev,
				      enum aca_smu_type type, int idx, struct aca_bank *bank)
{
	int i, ret, count;

	count = min_t(int, 16, ARRAY_SIZE(bank->regs));
	for (i = 0; i < count; i++) {
		ret = aca_bank_read_reg(adev, type, idx, i, &bank->regs[i]);
		if (ret)
			return ret;
	}

	return 0;
}

static int aca_smu_parse_error_code(struct amdgpu_device *adev, struct aca_bank *bank)
{
	struct smu_context *smu = adev->powerplay.pp_handle;
	int error_code;

	if (smu_v13_0_6_cap_supported(smu, SMU_CAP(ACA_SYND)))
		error_code = ACA_REG__SYND__ERRORINFORMATION(bank->regs[ACA_REG_IDX_SYND]);
	else
		error_code = ACA_REG__STATUS__ERRORCODE(bank->regs[ACA_REG_IDX_STATUS]);

	return error_code & 0xff;
}

static const struct aca_smu_funcs smu_v13_0_6_aca_smu_funcs = {
	.max_ue_bank_count = 12,
	.max_ce_bank_count = 12,
	.set_debug_mode = aca_smu_set_debug_mode,
	.get_valid_aca_count = aca_smu_get_valid_aca_count,
	.get_valid_aca_bank = aca_smu_get_valid_aca_bank,
	.parse_error_code = aca_smu_parse_error_code,
};

static const struct pptable_funcs smu_v13_0_6_ppt_funcs = {
	/* init dpm */
	.get_allowed_feature_mask = smu_v13_0_6_get_allowed_feature_mask,
	/* dpm/clk tables */
	.set_default_dpm_table = smu_v13_0_6_set_default_dpm_table,
	.populate_umd_state_clk = smu_v13_0_6_populate_umd_state_clk,
	.print_clk_levels = smu_v13_0_6_print_clk_levels,
	.force_clk_levels = smu_v13_0_6_force_clk_levels,
	.read_sensor = smu_v13_0_6_read_sensor,
	.set_performance_level = smu_v13_0_6_set_performance_level,
	.get_power_limit = smu_v13_0_6_get_power_limit,
	.is_dpm_running = smu_v13_0_6_is_dpm_running,
	.get_unique_id = smu_v13_0_6_get_unique_id,
	.init_microcode = smu_v13_0_6_init_microcode,
	.fini_microcode = smu_v13_0_fini_microcode,
	.init_smc_tables = smu_v13_0_6_init_smc_tables,
	.fini_smc_tables = smu_v13_0_fini_smc_tables,
	.init_power = smu_v13_0_init_power,
	.fini_power = smu_v13_0_fini_power,
	.check_fw_status = smu_v13_0_6_check_fw_status,
	/* pptable related */
	.check_fw_version = smu_v13_0_6_check_fw_version,
	.set_driver_table_location = smu_v13_0_set_driver_table_location,
	.set_tool_table_location = smu_v13_0_set_tool_table_location,
	.notify_memory_pool_location = smu_v13_0_notify_memory_pool_location,
	.system_features_control = smu_v13_0_6_system_features_control,
	.send_smc_msg_with_param = smu_cmn_send_smc_msg_with_param,
	.send_smc_msg = smu_cmn_send_smc_msg,
	.get_enabled_mask = smu_v13_0_6_get_enabled_mask,
	.feature_is_enabled = smu_cmn_feature_is_enabled,
	.set_power_limit = smu_v13_0_6_set_power_limit,
	.set_xgmi_pstate = smu_v13_0_set_xgmi_pstate,
	.register_irq_handler = smu_v13_0_6_register_irq_handler,
	.enable_thermal_alert = smu_v13_0_enable_thermal_alert,
	.disable_thermal_alert = smu_v13_0_disable_thermal_alert,
	.setup_pptable = smu_v13_0_6_setup_pptable,
	.get_bamaco_support = smu_v13_0_6_get_bamaco_support,
	.get_dpm_ultimate_freq = smu_v13_0_6_get_dpm_ultimate_freq,
	.set_soft_freq_limited_range = smu_v13_0_6_set_soft_freq_limited_range,
	.od_edit_dpm_table = smu_v13_0_6_usr_edit_dpm_table,
	.log_thermal_throttling_event = smu_v13_0_6_log_thermal_throttling_event,
	.get_pp_feature_mask = smu_cmn_get_pp_feature_mask,
	.get_gpu_metrics = smu_v13_0_6_get_gpu_metrics,
	.get_pm_metrics = smu_v13_0_6_get_pm_metrics,
	.get_thermal_temperature_range = smu_v13_0_6_get_thermal_temperature_range,
	.mode1_reset_is_support = smu_v13_0_6_is_mode1_reset_supported,
	.mode2_reset_is_support = smu_v13_0_6_is_mode2_reset_supported,
	.mode1_reset = smu_v13_0_6_mode1_reset,
	.mode2_reset = smu_v13_0_6_mode2_reset,
	.wait_for_event = smu_v13_0_wait_for_event,
	.i2c_init = smu_v13_0_6_i2c_control_init,
	.i2c_fini = smu_v13_0_6_i2c_control_fini,
	.send_hbm_bad_pages_num = smu_v13_0_6_smu_send_hbm_bad_page_num,
	.send_rma_reason = smu_v13_0_6_send_rma_reason,
	.reset_sdma = smu_v13_0_6_reset_sdma,
<<<<<<< HEAD
=======
	.reset_sdma_is_supported = smu_v13_0_6_reset_sdma_is_supported,
>>>>>>> e8a457b7
};

void smu_v13_0_6_set_ppt_funcs(struct smu_context *smu)
{
	smu->ppt_funcs = &smu_v13_0_6_ppt_funcs;
	smu->message_map = (amdgpu_ip_version(smu->adev, MP1_HWIP, 0) == IP_VERSION(13, 0, 12)) ?
		smu_v13_0_12_message_map : smu_v13_0_6_message_map;
	smu->clock_map = smu_v13_0_6_clk_map;
	smu->feature_map = (amdgpu_ip_version(smu->adev, MP1_HWIP, 0) == IP_VERSION(13, 0, 12)) ?
		smu_v13_0_12_feature_mask_map : smu_v13_0_6_feature_mask_map;
	smu->table_map = smu_v13_0_6_table_map;
	smu->smc_driver_if_version = SMU13_0_6_DRIVER_IF_VERSION;
	smu->smc_fw_caps |= SMU_FW_CAP_RAS_PRI;
	smu_v13_0_set_smu_mailbox_registers(smu);
	amdgpu_mca_smu_init_funcs(smu->adev, &smu_v13_0_6_mca_smu_funcs);
	amdgpu_aca_set_smu_funcs(smu->adev, &smu_v13_0_6_aca_smu_funcs);
}<|MERGE_RESOLUTION|>--- conflicted
+++ resolved
@@ -105,10 +105,6 @@
 
 enum smu_v13_0_6_caps {
 	SMU_CAP(DPM),
-<<<<<<< HEAD
-	SMU_CAP(UNI_METRICS),
-=======
->>>>>>> e8a457b7
 	SMU_CAP(DPM_POLICY),
 	SMU_CAP(OTHER_END_METRICS),
 	SMU_CAP(SET_UCLK_MAX),
@@ -120,10 +116,7 @@
 	SMU_CAP(RMA_MSG),
 	SMU_CAP(ACA_SYND),
 	SMU_CAP(SDMA_RESET),
-<<<<<<< HEAD
-=======
 	SMU_CAP(STATIC_METRICS),
->>>>>>> e8a457b7
 	SMU_CAP(ALL),
 };
 
@@ -200,11 +193,7 @@
 	MSG_MAP(McaBankCeDumpDW,                     PPSMC_MSG_McaBankCeDumpDW,                 SMU_MSG_RAS_PRI),
 	MSG_MAP(SelectPLPDMode,                      PPSMC_MSG_SelectPLPDMode,                  0),
 	MSG_MAP(RmaDueToBadPageThreshold,            PPSMC_MSG_RmaDueToBadPageThreshold,        0),
-<<<<<<< HEAD
-	MSG_MAP(SelectPstatePolicy,                  PPSMC_MSG_SelectPstatePolicy,              0),
-=======
 	MSG_MAP(SetThrottlingPolicy,                 PPSMC_MSG_SetThrottlingPolicy,             0),
->>>>>>> e8a457b7
 	MSG_MAP(ResetSDMA,                           PPSMC_MSG_ResetSDMA,                       0),
 };
 
@@ -283,8 +272,6 @@
 	uint32_t *freq_table;
 };
 
-<<<<<<< HEAD
-=======
 static inline int smu_v13_0_6_get_metrics_version(struct smu_context *smu)
 {
 	if ((smu->adev->flags & AMD_IS_APU) &&
@@ -297,7 +284,6 @@
 	return METRICS_VERSION_V0;
 }
 
->>>>>>> e8a457b7
 static inline void smu_v13_0_6_cap_set(struct smu_context *smu,
 				       enum smu_v13_0_6_caps cap)
 {
@@ -325,10 +311,6 @@
 static void smu_v13_0_14_init_caps(struct smu_context *smu)
 {
 	enum smu_v13_0_6_caps default_cap_list[] = { SMU_CAP(DPM),
-<<<<<<< HEAD
-						     SMU_CAP(UNI_METRICS),
-=======
->>>>>>> e8a457b7
 						     SMU_CAP(SET_UCLK_MAX),
 						     SMU_CAP(DPM_POLICY),
 						     SMU_CAP(PCIE_METRICS),
@@ -354,22 +336,14 @@
 static void smu_v13_0_12_init_caps(struct smu_context *smu)
 {
 	enum smu_v13_0_6_caps default_cap_list[] = { SMU_CAP(DPM),
-<<<<<<< HEAD
-						     SMU_CAP(UNI_METRICS),
-=======
->>>>>>> e8a457b7
 						     SMU_CAP(PCIE_METRICS),
 						     SMU_CAP(CTF_LIMIT),
 						     SMU_CAP(MCA_DEBUG_MODE),
 						     SMU_CAP(RMA_MSG),
-<<<<<<< HEAD
-						     SMU_CAP(ACA_SYND) };
-=======
 						     SMU_CAP(ACA_SYND),
 						     SMU_CAP(OTHER_END_METRICS),
 						     SMU_CAP(HST_LIMIT_METRICS),
 						     SMU_CAP(PER_INST_METRICS) };
->>>>>>> e8a457b7
 	uint32_t fw_ver = smu->smc_fw_version;
 
 	for (int i = 0; i < ARRAY_SIZE(default_cap_list); i++)
@@ -380,21 +354,14 @@
 
 	if (fw_ver >= 0x00561700)
 		smu_v13_0_6_cap_set(smu, SMU_CAP(SDMA_RESET));
-<<<<<<< HEAD
-=======
 
 	if (fw_ver >= 0x00561E00)
 		smu_v13_0_6_cap_set(smu, SMU_CAP(STATIC_METRICS));
->>>>>>> e8a457b7
 }
 
 static void smu_v13_0_6_init_caps(struct smu_context *smu)
 {
 	enum smu_v13_0_6_caps default_cap_list[] = { SMU_CAP(DPM),
-<<<<<<< HEAD
-						     SMU_CAP(UNI_METRICS),
-=======
->>>>>>> e8a457b7
 						     SMU_CAP(SET_UCLK_MAX),
 						     SMU_CAP(DPM_POLICY),
 						     SMU_CAP(PCIE_METRICS),
@@ -420,11 +387,6 @@
 		smu_v13_0_6_cap_clear(smu, SMU_CAP(RMA_MSG));
 		smu_v13_0_6_cap_clear(smu, SMU_CAP(ACA_SYND));
 
-<<<<<<< HEAD
-		if (fw_ver <= 0x4556900)
-			smu_v13_0_6_cap_clear(smu, SMU_CAP(UNI_METRICS));
-=======
->>>>>>> e8a457b7
 		if (fw_ver >= 0x04556F00)
 			smu_v13_0_6_cap_set(smu, SMU_CAP(HST_LIMIT_METRICS));
 		if (fw_ver >= 0x04556A00)
@@ -801,11 +763,7 @@
 	MetricsTableV2_t *metrics_v2 = (MetricsTableV2_t *)smu_table->metrics_table;
 	struct PPTable_t *pptable =
 		(struct PPTable_t *)smu_table->driver_pptable;
-<<<<<<< HEAD
-	bool flag = !smu_v13_0_6_cap_supported(smu, SMU_CAP(UNI_METRICS));
-=======
 	int version = smu_v13_0_6_get_metrics_version(smu);
->>>>>>> e8a457b7
 	int ret, i, retry = 100;
 	uint32_t table_version;
 
@@ -1180,16 +1138,10 @@
 					    uint32_t *value)
 {
 	struct smu_table_context *smu_table = &smu->smu_table;
-<<<<<<< HEAD
-	MetricsTableX_t *metrics_x = (MetricsTableX_t *)smu_table->metrics_table;
-	MetricsTableA_t *metrics_a = (MetricsTableA_t *)smu_table->metrics_table;
-	bool flag = !smu_v13_0_6_cap_supported(smu, SMU_CAP(UNI_METRICS));
-=======
 	MetricsTableV0_t *metrics_v0 = (MetricsTableV0_t *)smu_table->metrics_table;
 	MetricsTableV1_t *metrics_v1 = (MetricsTableV1_t *)smu_table->metrics_table;
 	MetricsTableV2_t *metrics_v2 = (MetricsTableV2_t *)smu_table->metrics_table;
 	int version = smu_v13_0_6_get_metrics_version(smu);
->>>>>>> e8a457b7
 	struct amdgpu_device *adev = smu->adev;
 	int ret = 0;
 	int xcc_id;
@@ -2544,11 +2496,7 @@
 	struct smu_table_context *smu_table = &smu->smu_table;
 	struct gpu_metrics_v1_7 *gpu_metrics =
 		(struct gpu_metrics_v1_7 *)smu_table->gpu_metrics_table;
-<<<<<<< HEAD
-	bool flag = !smu_v13_0_6_cap_supported(smu, SMU_CAP(UNI_METRICS));
-=======
 	int version = smu_v13_0_6_get_metrics_version(smu);
->>>>>>> e8a457b7
 	int ret = 0, xcc_id, inst, i, j, k, idx;
 	struct amdgpu_device *adev = smu->adev;
 	MetricsTableV0_t *metrics_v0;
@@ -2591,9 +2539,6 @@
 
 	gpu_metrics->mem_max_bandwidth =
 		SMUQ10_ROUND(GET_METRIC_FIELD(MaxDramBandwidth, version));
-
-	gpu_metrics->mem_max_bandwidth =
-		SMUQ10_ROUND(GET_METRIC_FIELD(MaxDramBandwidth, flag));
 
 	gpu_metrics->curr_socket_power =
 		SMUQ10_ROUND(GET_METRIC_FIELD(SocketPower, version));
@@ -2644,11 +2589,7 @@
 		 * for pf from registers
 		 */
 		if (smu_v13_0_6_cap_supported(smu, SMU_CAP(PCIE_METRICS))) {
-<<<<<<< HEAD
-			gpu_metrics->pcie_link_width = metrics_x->PCIeLinkWidth;
-=======
 			gpu_metrics->pcie_link_width = GET_GPU_METRIC_FIELD(PCIeLinkWidth, version);
->>>>>>> e8a457b7
 			gpu_metrics->pcie_link_speed =
 				pcie_gen_to_speed(GET_GPU_METRIC_FIELD(PCIeLinkSpeed, version));
 		} else if (!amdgpu_sriov_vf(adev)) {
@@ -2675,11 +2616,7 @@
 		gpu_metrics->pcie_nak_sent_count_acc =
 				GET_GPU_METRIC_FIELD(PCIeNAKSentCountAcc, version);
 		gpu_metrics->pcie_nak_rcvd_count_acc =
-<<<<<<< HEAD
-				metrics_x->PCIeNAKReceivedCountAcc;
-=======
 				GET_GPU_METRIC_FIELD(PCIeNAKReceivedCountAcc, version);
->>>>>>> e8a457b7
 		if (smu_v13_0_6_cap_supported(smu, SMU_CAP(OTHER_END_METRICS)))
 			gpu_metrics->pcie_lc_perf_other_end_recovery =
 				GET_GPU_METRIC_FIELD(PCIeOtherEndRecoveryAcc, version);
@@ -2735,22 +2672,14 @@
 				gpu_metrics->xcp_stats[i].gfx_busy_inst[idx] =
 					SMUQ10_ROUND(GET_GPU_METRIC_FIELD(GfxBusy, version)[inst]);
 				gpu_metrics->xcp_stats[i].gfx_busy_acc[idx] =
-<<<<<<< HEAD
-					SMUQ10_ROUND(metrics_x->GfxBusyAcc[inst]);
-=======
 					SMUQ10_ROUND(GET_GPU_METRIC_FIELD(GfxBusyAcc,
 									  version)[inst]);
->>>>>>> e8a457b7
 
 				if (smu_v13_0_6_cap_supported(
 					    smu, SMU_CAP(HST_LIMIT_METRICS)))
 					gpu_metrics->xcp_stats[i].gfx_below_host_limit_acc[idx] =
-<<<<<<< HEAD
-						SMUQ10_ROUND(metrics_x->GfxclkBelowHostLimitAcc
-=======
 						SMUQ10_ROUND(GET_GPU_METRIC_FIELD
 								(GfxclkBelowHostLimitAcc, version)
->>>>>>> e8a457b7
 								[inst]);
 				idx++;
 			}
@@ -2973,8 +2902,6 @@
 	return ret;
 }
 
-<<<<<<< HEAD
-=======
 /**
  * smu_v13_0_6_reset_sdma_is_supported - Check if SDMA reset is supported
  * @smu: smu_context pointer
@@ -2995,16 +2922,11 @@
 	return ret;
 }
 
->>>>>>> e8a457b7
 static int smu_v13_0_6_reset_sdma(struct smu_context *smu, uint32_t inst_mask)
 {
 	int ret = 0;
 
-<<<<<<< HEAD
-	if (!smu_v13_0_6_cap_supported(smu, SMU_CAP(SDMA_RESET)))
-=======
 	if (!smu_v13_0_6_reset_sdma_is_supported(smu))
->>>>>>> e8a457b7
 		return -EOPNOTSUPP;
 
 	ret = smu_cmn_send_smc_msg_with_param(smu,
@@ -3688,10 +3610,7 @@
 	.send_hbm_bad_pages_num = smu_v13_0_6_smu_send_hbm_bad_page_num,
 	.send_rma_reason = smu_v13_0_6_send_rma_reason,
 	.reset_sdma = smu_v13_0_6_reset_sdma,
-<<<<<<< HEAD
-=======
 	.reset_sdma_is_supported = smu_v13_0_6_reset_sdma_is_supported,
->>>>>>> e8a457b7
 };
 
 void smu_v13_0_6_set_ppt_funcs(struct smu_context *smu)
