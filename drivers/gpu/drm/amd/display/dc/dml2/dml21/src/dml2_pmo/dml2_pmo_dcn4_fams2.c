// SPDX-License-Identifier: MIT
//
// Copyright 2024 Advanced Micro Devices, Inc.

#include "dml2_pmo_factory.h"
#include "dml2_debug.h"
#include "lib_float_math.h"
#include "dml2_pmo_dcn4_fams2.h"

static const double MIN_VACTIVE_MARGIN_PCT = 0.25; // We need more than non-zero margin because DET buffer granularity can alter vactive latency hiding
static const double MIN_BLANK_STUTTER_FACTOR = 3.0;

static const struct dml2_pmo_pstate_strategy base_strategy_list_1_display[] = {
	// VActive Preferred
	{
		.per_stream_pstate_method = { dml2_pstate_method_vactive, dml2_pstate_method_na, dml2_pstate_method_na, dml2_pstate_method_na },
		.allow_state_increase = true,
	},

	// Then SVP
	{
		.per_stream_pstate_method = { dml2_pstate_method_fw_svp, dml2_pstate_method_na, dml2_pstate_method_na, dml2_pstate_method_na },
		.allow_state_increase = true,
	},

	// Then VBlank
	{
		.per_stream_pstate_method = { dml2_pstate_method_vblank, dml2_pstate_method_na, dml2_pstate_method_na, dml2_pstate_method_na },
		.allow_state_increase = false,
	},

	// Then DRR
	{
		.per_stream_pstate_method = { dml2_pstate_method_fw_drr, dml2_pstate_method_na, dml2_pstate_method_na, dml2_pstate_method_na },
		.allow_state_increase = true,
	},

	// Finally VBlank, but allow base clocks for latency to increase
	/*
	{
		.per_stream_pstate_method = { dml2_pstate_method_vblank, dml2_pstate_method_na, dml2_pstate_method_na, dml2_pstate_method_na },
		.allow_state_increase = true,
	},
	*/
};

static const int base_strategy_list_1_display_size = sizeof(base_strategy_list_1_display) / sizeof(struct dml2_pmo_pstate_strategy);

static const struct dml2_pmo_pstate_strategy base_strategy_list_2_display[] = {
	// VActive only is preferred
	{
		.per_stream_pstate_method = { dml2_pstate_method_vactive, dml2_pstate_method_vactive, dml2_pstate_method_na, dml2_pstate_method_na },
		.allow_state_increase = true,
	},

	// Then VActive + VBlank
	{
		.per_stream_pstate_method = { dml2_pstate_method_vactive, dml2_pstate_method_vblank, dml2_pstate_method_na, dml2_pstate_method_na },
		.allow_state_increase = false,
	},

	// Then VBlank only
	{
		.per_stream_pstate_method = { dml2_pstate_method_vblank, dml2_pstate_method_vblank, dml2_pstate_method_na, dml2_pstate_method_na },
		.allow_state_increase = false,
	},

	// Then SVP + VBlank
	{
		.per_stream_pstate_method = { dml2_pstate_method_fw_svp, dml2_pstate_method_vblank, dml2_pstate_method_na, dml2_pstate_method_na },
		.allow_state_increase = false,
	},

	// Then SVP + DRR
	{
		.per_stream_pstate_method = { dml2_pstate_method_fw_svp, dml2_pstate_method_fw_drr, dml2_pstate_method_na, dml2_pstate_method_na },
		.allow_state_increase = true,
	},

	// Then SVP + SVP
	{
		.per_stream_pstate_method = { dml2_pstate_method_fw_svp, dml2_pstate_method_fw_svp, dml2_pstate_method_na, dml2_pstate_method_na },
		.allow_state_increase = true,
	},

	// Then DRR + VActive
	{
		.per_stream_pstate_method = { dml2_pstate_method_vactive, dml2_pstate_method_fw_drr, dml2_pstate_method_na, dml2_pstate_method_na },
		.allow_state_increase = true,
	},

	// Then DRR + DRR
	{
		.per_stream_pstate_method = { dml2_pstate_method_fw_drr, dml2_pstate_method_fw_drr, dml2_pstate_method_na, dml2_pstate_method_na },
		.allow_state_increase = true,
	},

	// Finally VBlank, but allow base clocks for latency to increase
	/*
	{
		.per_stream_pstate_method = { dml2_pstate_method_vblank, dml2_pstate_method_vblank, dml2_pstate_method_na, dml2_pstate_method_na },
		.allow_state_increase = true,
	},
	*/
};

static const int base_strategy_list_2_display_size = sizeof(base_strategy_list_2_display) / sizeof(struct dml2_pmo_pstate_strategy);

static const struct dml2_pmo_pstate_strategy base_strategy_list_3_display[] = {
	// All VActive
	{
		.per_stream_pstate_method = { dml2_pstate_method_vactive, dml2_pstate_method_vactive, dml2_pstate_method_vactive, dml2_pstate_method_na },
		.allow_state_increase = true,
	},

	// VActive + 1 VBlank
	{
		.per_stream_pstate_method = { dml2_pstate_method_vactive, dml2_pstate_method_vactive, dml2_pstate_method_vblank, dml2_pstate_method_na },
		.allow_state_increase = false,
	},

	// All VBlank
	{
		.per_stream_pstate_method = { dml2_pstate_method_vblank, dml2_pstate_method_vblank, dml2_pstate_method_vblank, dml2_pstate_method_na },
		.allow_state_increase = false,
	},

	// All DRR
	{
		.per_stream_pstate_method = { dml2_pstate_method_fw_drr, dml2_pstate_method_fw_drr, dml2_pstate_method_fw_drr, dml2_pstate_method_na },
		.allow_state_increase = true,
	},

	// All VBlank, with state increase allowed
	/*
	{
		.per_stream_pstate_method = { dml2_pstate_method_vblank, dml2_pstate_method_vblank, dml2_pstate_method_vblank, dml2_pstate_method_na },
		.allow_state_increase = true,
	},
	*/
};

static const int base_strategy_list_3_display_size = sizeof(base_strategy_list_3_display) / sizeof(struct dml2_pmo_pstate_strategy);

static const struct dml2_pmo_pstate_strategy base_strategy_list_4_display[] = {
	// All VActive
	{
		.per_stream_pstate_method = { dml2_pstate_method_vactive, dml2_pstate_method_vactive, dml2_pstate_method_vactive, dml2_pstate_method_vactive },
		.allow_state_increase = true,
	},

	// VActive + 1 VBlank
	{
		.per_stream_pstate_method = { dml2_pstate_method_vactive, dml2_pstate_method_vactive, dml2_pstate_method_vactive, dml2_pstate_method_vblank },
		.allow_state_increase = false,
	},

	// All Vblank
	{
		.per_stream_pstate_method = { dml2_pstate_method_vblank, dml2_pstate_method_vblank, dml2_pstate_method_vblank, dml2_pstate_method_vblank },
		.allow_state_increase = false,
	},

	// All DRR
	{
		.per_stream_pstate_method = { dml2_pstate_method_fw_drr, dml2_pstate_method_fw_drr, dml2_pstate_method_fw_drr, dml2_pstate_method_fw_drr },
		.allow_state_increase = true,
	},

	// All VBlank, with state increase allowed
	/*
	{
		.per_stream_pstate_method = { dml2_pstate_method_vblank, dml2_pstate_method_vblank, dml2_pstate_method_vblank, dml2_pstate_method_vblank },
		.allow_state_increase = true,
	},
	*/
};

static const int base_strategy_list_4_display_size = sizeof(base_strategy_list_4_display) / sizeof(struct dml2_pmo_pstate_strategy);


static bool increase_odm_combine_factor(enum dml2_odm_mode *odm_mode, int odms_calculated)
{
	bool result = true;

	if (*odm_mode == dml2_odm_mode_auto) {
		switch (odms_calculated) {
		case 1:
			*odm_mode = dml2_odm_mode_bypass;
			break;
		case 2:
			*odm_mode = dml2_odm_mode_combine_2to1;
			break;
		case 3:
			*odm_mode = dml2_odm_mode_combine_3to1;
			break;
		case 4:
			*odm_mode = dml2_odm_mode_combine_4to1;
			break;
		default:
			result = false;
			break;
		}
	}

	if (result) {
		if (*odm_mode == dml2_odm_mode_bypass) {
			*odm_mode = dml2_odm_mode_combine_2to1;
		} else if (*odm_mode == dml2_odm_mode_combine_2to1) {
			*odm_mode = dml2_odm_mode_combine_3to1;
		} else if (*odm_mode == dml2_odm_mode_combine_3to1) {
			*odm_mode = dml2_odm_mode_combine_4to1;
		} else {
			result = false;
		}
	}

	return result;
}

static bool increase_mpc_combine_factor(unsigned int *mpc_combine_factor, unsigned int limit)
{
	if (*mpc_combine_factor < limit) {
		(*mpc_combine_factor)++;
		return true;
	}

	return false;
}

static int count_planes_with_stream_index(const struct dml2_display_cfg *display_cfg, unsigned int stream_index)
{
	unsigned int i, count;

	count = 0;
	for (i = 0; i < display_cfg->num_planes; i++) {
		if (display_cfg->plane_descriptors[i].stream_index == stream_index)
			count++;
	}

	return count;
}

static bool optimize_dcc_mcache_no_odm(struct dml2_pmo_optimize_dcc_mcache_in_out *in_out,
	int free_pipes)
{
	struct dml2_pmo_instance *pmo = in_out->instance;

	unsigned int i;
	bool result = true;

	for (i = 0; i < in_out->optimized_display_cfg->num_planes; i++) {
		// For pipes that failed dcc mcache check, we want to increase the pipe count.
		// The logic for doing this depends on how many pipes is already being used,
		// and whether it's mpcc or odm combine.
		if (!in_out->dcc_mcache_supported[i]) {
			// For the general case of "n displays", we can only optimize streams with an ODM combine factor of 1
			if (in_out->cfg_support_info->stream_support_info[in_out->optimized_display_cfg->plane_descriptors[i].stream_index].odms_used == 1) {
				in_out->optimized_display_cfg->plane_descriptors[i].overrides.mpcc_combine_factor =
					in_out->cfg_support_info->plane_support_info[i].dpps_used;
				// For each plane that is not passing mcache validation, just add another pipe to it, up to the limit.
				if (free_pipes > 0) {
					if (!increase_mpc_combine_factor(&in_out->optimized_display_cfg->plane_descriptors[i].overrides.mpcc_combine_factor,
						pmo->mpc_combine_limit)) {
						// We've reached max pipes allocatable to a single plane, so we fail.
						result = false;
						break;
					} else {
						// Successfully added another pipe to this failing plane.
						free_pipes--;
					}
				} else {
					// No free pipes to add.
					result = false;
					break;
				}
			} else {
				// If the stream of this plane needs ODM combine, no further optimization can be done.
				result = false;
				break;
			}
		}
	}

	return result;
}

bool pmo_dcn4_fams2_optimize_dcc_mcache(struct dml2_pmo_optimize_dcc_mcache_in_out *in_out)
{
	struct dml2_pmo_instance *pmo = in_out->instance;

	unsigned int i, used_pipes, free_pipes, planes_on_stream;
	bool result;

	if (in_out->display_config != in_out->optimized_display_cfg) {
		memcpy(in_out->optimized_display_cfg, in_out->display_config, sizeof(struct dml2_display_cfg));
	}

	//Count number of free pipes, and check if any odm combine is in use.
	used_pipes = 0;
	for (i = 0; i < in_out->optimized_display_cfg->num_planes; i++) {
		used_pipes += in_out->cfg_support_info->plane_support_info[i].dpps_used;
	}
	free_pipes = pmo->ip_caps->pipe_count - used_pipes;

	// Optimization loop
	// The goal here is to add more pipes to any planes
	// which are failing mcache admissibility
	result = true;

	// The optimization logic depends on whether ODM combine is enabled, and the stream count.
	if (in_out->optimized_display_cfg->num_streams > 1 || in_out->instance->options->disable_dyn_odm) {
		// If there are multiple streams, we are limited to only be able to optimize mcache failures on planes
		// which are not ODM combined.

		result = optimize_dcc_mcache_no_odm(in_out, free_pipes);
	} else if (in_out->optimized_display_cfg->num_streams == 1) {
		// In single stream cases, we still optimize mcache failures when there's ODM combine with some
		// additional logic.

		if (in_out->cfg_support_info->stream_support_info[0].odms_used > 1) {
			// If ODM combine is enabled, then the logic is to increase ODM combine factor.

			// Optimization for streams with > 1 ODM combine factor is only supported for single display.
			planes_on_stream = count_planes_with_stream_index(in_out->optimized_display_cfg, 0);

			for (i = 0; i < in_out->optimized_display_cfg->num_planes; i++) {
				// For pipes that failed dcc mcache check, we want to increase the pipe count.
				// The logic for doing this depends on how many pipes is already being used,
				// and whether it's mpcc or odm combine.
				if (!in_out->dcc_mcache_supported[i]) {
					// Increasing ODM combine factor on a stream requires a free pipe for each plane on the stream.
					if (free_pipes >= planes_on_stream) {
						if (!increase_odm_combine_factor(&in_out->optimized_display_cfg->stream_descriptors[i].overrides.odm_mode,
							in_out->cfg_support_info->plane_support_info[i].dpps_used)) {
							result = false;
						} else {
							break;
						}
					} else {
						result = false;
						break;
					}
				}
			}
		} else {
			// If ODM combine is not enabled, then we can actually use the same logic as before.

			result = optimize_dcc_mcache_no_odm(in_out, free_pipes);
		}
	} else {
		result = true;
	}

	return result;
}

static enum dml2_pstate_method convert_strategy_to_drr_variant(const enum dml2_pstate_method base_strategy)
{
	enum dml2_pstate_method variant_strategy = 0;

	switch (base_strategy) {
	case dml2_pstate_method_vactive:
		variant_strategy = dml2_pstate_method_fw_vactive_drr;
		break;
	case dml2_pstate_method_vblank:
		variant_strategy = dml2_pstate_method_fw_vblank_drr;
		break;
	case dml2_pstate_method_fw_svp:
		variant_strategy = dml2_pstate_method_fw_svp_drr;
		break;
	case dml2_pstate_method_fw_vactive_drr:
	case dml2_pstate_method_fw_vblank_drr:
	case dml2_pstate_method_fw_svp_drr:
	case dml2_pstate_method_fw_drr:
	case dml2_pstate_method_reserved_hw:
	case dml2_pstate_method_reserved_fw:
	case dml2_pstate_method_reserved_fw_drr_clamped:
	case dml2_pstate_method_reserved_fw_drr_var:
	case dml2_pstate_method_count:
	case dml2_pstate_method_na:
	default:
		/* no variant for this mode */
		variant_strategy = base_strategy;
	}

	return variant_strategy;
}

static struct dml2_pmo_pstate_strategy *get_expanded_strategy_list(struct dml2_pmo_init_data *init_data, int stream_count)
{
	struct dml2_pmo_pstate_strategy *expanded_strategy_list = NULL;

	switch (stream_count) {
	case 1:
		expanded_strategy_list = init_data->pmo_dcn4.expanded_strategy_list_1_display;
		break;
	case 2:
		expanded_strategy_list = init_data->pmo_dcn4.expanded_strategy_list_2_display;
		break;
	case 3:
		expanded_strategy_list = init_data->pmo_dcn4.expanded_strategy_list_3_display;
		break;
	case 4:
		expanded_strategy_list = init_data->pmo_dcn4.expanded_strategy_list_4_display;
		break;
	default:
		break;
	}

	return expanded_strategy_list;
}

static unsigned int get_num_expanded_strategies(
	struct dml2_pmo_init_data *init_data,
	int stream_count)
{
	return init_data->pmo_dcn4.num_expanded_strategies_per_list[stream_count - 1];
}

static void insert_strategy_into_expanded_list(
	const struct dml2_pmo_pstate_strategy *per_stream_pstate_strategy,
	const int stream_count,
	struct dml2_pmo_pstate_strategy *expanded_strategy_list,
	unsigned int *num_expanded_strategies)
{
	if (expanded_strategy_list && num_expanded_strategies) {
		memcpy(&expanded_strategy_list[*num_expanded_strategies], per_stream_pstate_strategy, sizeof(struct dml2_pmo_pstate_strategy));

		(*num_expanded_strategies)++;
	}
}

static void expand_base_strategy(
	const struct dml2_pmo_pstate_strategy *base_strategy,
	const unsigned int stream_count,
	struct dml2_pmo_pstate_strategy *expanded_strategy_list,
	unsigned int *num_expanded_strategies)
{
	bool skip_to_next_stream;
	bool expanded_strategy_added;
	bool skip_iteration;
	unsigned int i, j;
	unsigned int num_streams_per_method[PMO_DCN4_MAX_DISPLAYS] = { 0 };
	unsigned int stream_iteration_indices[PMO_DCN4_MAX_DISPLAYS] = { 0 };
	struct dml2_pmo_pstate_strategy cur_strategy_list = { 0 };

	/* determine number of displays per method */
	for (i = 0; i < stream_count; i++) {
		/* increment the count of the earliest index with the same method */
		for (j = 0; j < stream_count; j++) {
			if (base_strategy->per_stream_pstate_method[i] == base_strategy->per_stream_pstate_method[j]) {
				num_streams_per_method[j] = num_streams_per_method[j] + 1;
				break;
			}
		}
	}

	cur_strategy_list.allow_state_increase = base_strategy->allow_state_increase;

	i = 0;
	/* uses a while loop instead of recursion to build permutations of base strategy */
	while (stream_iteration_indices[0] < stream_count) {
		skip_to_next_stream = false;
		expanded_strategy_added = false;
		skip_iteration = false;

		/* determine what to do for this iteration */
		if (stream_iteration_indices[i] < stream_count && num_streams_per_method[stream_iteration_indices[i]] != 0) {
			/* decrement count and assign method */
			cur_strategy_list.per_stream_pstate_method[i] = base_strategy->per_stream_pstate_method[stream_iteration_indices[i]];
			num_streams_per_method[stream_iteration_indices[i]] -= 1;

			if (i >= stream_count - 1) {
				/* insert into strategy list */
				insert_strategy_into_expanded_list(&cur_strategy_list, stream_count, expanded_strategy_list, num_expanded_strategies);
				expanded_strategy_added = true;
			} else {
				/* skip to next stream */
				skip_to_next_stream = true;
			}
		} else {
			skip_iteration = true;
		}

		/* prepare for next iteration */
		if (skip_to_next_stream) {
			i++;
		} else {
			/* restore count */
			if (!skip_iteration) {
				num_streams_per_method[stream_iteration_indices[i]] += 1;
			}

			/* increment iteration count */
			stream_iteration_indices[i]++;

			/* if iterations are complete, or last stream was reached */
			if ((stream_iteration_indices[i] >= stream_count || expanded_strategy_added) && i > 0) {
				/* reset per stream index, decrement i */
				stream_iteration_indices[i] = 0;
				i--;

				/* restore previous stream's count and increment index */
				num_streams_per_method[stream_iteration_indices[i]] += 1;
				stream_iteration_indices[i]++;
			}
		}
	}
}


static bool is_variant_method_valid(const struct dml2_pmo_pstate_strategy *base_strategy,
		const struct dml2_pmo_pstate_strategy *variant_strategy,
		const unsigned int num_streams_per_base_method[PMO_DCN4_MAX_DISPLAYS],
		const unsigned int num_streams_per_variant_method[PMO_DCN4_MAX_DISPLAYS],
		const unsigned int stream_count)
{
	bool valid = true;
	unsigned int i;

	/* check all restrictions are met */
	for (i = 0; i < stream_count; i++) {
		/* vblank + vblank_drr variants are invalid */
		if (base_strategy->per_stream_pstate_method[i] == dml2_pstate_method_vblank &&
				((num_streams_per_base_method[i] > 0 && num_streams_per_variant_method[i] > 0) ||
				num_streams_per_variant_method[i] > 1)) {
			valid = false;
			break;
		}
	}

	return valid;
}

static void expand_variant_strategy(
		const struct dml2_pmo_pstate_strategy *base_strategy,
		const unsigned int stream_count,
		const bool should_permute,
		struct dml2_pmo_pstate_strategy *expanded_strategy_list,
		unsigned int *num_expanded_strategies)
{
	bool variant_found;
	unsigned int i, j;
	unsigned int method_index;
	unsigned int stream_index;
	unsigned int num_streams_per_method[PMO_DCN4_MAX_DISPLAYS] = { 0 };
	unsigned int num_streams_per_base_method[PMO_DCN4_MAX_DISPLAYS] = { 0 };
	unsigned int num_streams_per_variant_method[PMO_DCN4_MAX_DISPLAYS] = { 0 };
	enum dml2_pstate_method per_stream_variant_method[DML2_MAX_PLANES];
	struct dml2_pmo_pstate_strategy variant_strategy = { 0 };

	/* determine number of displays per method */
	for (i = 0; i < stream_count; i++) {
		/* increment the count of the earliest index with the same method */
		for (j = 0; j < stream_count; j++) {
			if (base_strategy->per_stream_pstate_method[i] == base_strategy->per_stream_pstate_method[j]) {
				num_streams_per_method[j] = num_streams_per_method[j] + 1;
				break;
			}
		}

		per_stream_variant_method[i] = convert_strategy_to_drr_variant(base_strategy->per_stream_pstate_method[i]);
	}
	memcpy(num_streams_per_base_method, num_streams_per_method, sizeof(unsigned int) * PMO_DCN4_MAX_DISPLAYS);

	memcpy(&variant_strategy, base_strategy, sizeof(struct dml2_pmo_pstate_strategy));

	method_index = 0;
	/* uses a while loop instead of recursion to build permutations of base strategy */
	while (num_streams_per_base_method[0] > 0 || method_index != 0) {
		if (method_index == stream_count) {
			/* construct variant strategy */
			variant_found = false;
			stream_index = 0;

			for (i = 0; i < stream_count; i++) {
				for (j = 0; j < num_streams_per_base_method[i]; j++) {
					variant_strategy.per_stream_pstate_method[stream_index++] = base_strategy->per_stream_pstate_method[i];
				}

				for (j = 0; j < num_streams_per_variant_method[i]; j++) {
					variant_strategy.per_stream_pstate_method[stream_index++] = per_stream_variant_method[i];
					if (base_strategy->per_stream_pstate_method[i] != per_stream_variant_method[i]) {
						variant_found = true;
					}
				}
			}

			if (variant_found && is_variant_method_valid(base_strategy, &variant_strategy, num_streams_per_base_method, num_streams_per_variant_method, stream_count)) {
				if (should_permute) {
					/* permutations are permitted, proceed to expand */
					expand_base_strategy(&variant_strategy, stream_count, expanded_strategy_list, num_expanded_strategies);
				} else {
					/* no permutations allowed, so add to list now */
					insert_strategy_into_expanded_list(&variant_strategy, stream_count, expanded_strategy_list, num_expanded_strategies);
				}
			}

			/* rollback to earliest method with bases remaining */
			for (method_index = stream_count - 1; method_index > 0; method_index--) {
				if (num_streams_per_base_method[method_index]) {
					/* bases remaining */
					break;
				} else {
					/* reset counters */
					num_streams_per_base_method[method_index] = num_streams_per_method[method_index];
					num_streams_per_variant_method[method_index] = 0;
				}
			}
		}

		if (num_streams_per_base_method[method_index]) {
			num_streams_per_base_method[method_index]--;
			num_streams_per_variant_method[method_index]++;

			method_index++;
		} else if (method_index != 0) {
			method_index++;
		}
	}
}

void pmo_dcn4_fams2_expand_base_pstate_strategies(
		const struct dml2_pmo_pstate_strategy *base_strategies_list,
		const unsigned int num_base_strategies,
		const unsigned int stream_count,
		struct dml2_pmo_pstate_strategy *expanded_strategy_list,
		unsigned int *num_expanded_strategies)
{
	unsigned int i;

	/* expand every explicit base strategy (except all DRR) */
	for (i = 0; i < num_base_strategies; i++) {
		expand_base_strategy(&base_strategies_list[i], stream_count, expanded_strategy_list, num_expanded_strategies);
		expand_variant_strategy(&base_strategies_list[i], stream_count, true, expanded_strategy_list, num_expanded_strategies);
	}
}

bool pmo_dcn4_fams2_initialize(struct dml2_pmo_initialize_in_out *in_out)
{
	int i = 0;
	struct dml2_pmo_instance *pmo = in_out->instance;

	pmo->soc_bb = in_out->soc_bb;
	pmo->ip_caps = in_out->ip_caps;
	pmo->mpc_combine_limit = 2;
	pmo->odm_combine_limit = 4;
	pmo->mcg_clock_table_size = in_out->mcg_clock_table_size;

	pmo->fams_params.v2.subvp.refresh_rate_limit_max = 175;
	pmo->fams_params.v2.subvp.refresh_rate_limit_min = 0;
	pmo->fams_params.v2.drr.refresh_rate_limit_max = 1000;
	pmo->fams_params.v2.drr.refresh_rate_limit_min = 119;

	pmo->options = in_out->options;

	/* generate permutations of p-state configs from base strategy list */
	for (i = 1; i <= PMO_DCN4_MAX_DISPLAYS; i++) {
		switch (i) {
		case 1:
			DML2_ASSERT(base_strategy_list_1_display_size <= PMO_DCN4_MAX_BASE_STRATEGIES);

			/* populate list */
			pmo_dcn4_fams2_expand_base_pstate_strategies(
					base_strategy_list_1_display,
					base_strategy_list_1_display_size,
					i,
					pmo->init_data.pmo_dcn4.expanded_strategy_list_1_display,
					&pmo->init_data.pmo_dcn4.num_expanded_strategies_per_list[i - 1]);
			break;
		case 2:
			DML2_ASSERT(base_strategy_list_2_display_size <= PMO_DCN4_MAX_BASE_STRATEGIES);

			/* populate list */
			pmo_dcn4_fams2_expand_base_pstate_strategies(
					base_strategy_list_2_display,
					base_strategy_list_2_display_size,
					i,
					pmo->init_data.pmo_dcn4.expanded_strategy_list_2_display,
					&pmo->init_data.pmo_dcn4.num_expanded_strategies_per_list[i - 1]);
			break;
		case 3:
			DML2_ASSERT(base_strategy_list_3_display_size <= PMO_DCN4_MAX_BASE_STRATEGIES);

			/* populate list */
			pmo_dcn4_fams2_expand_base_pstate_strategies(
					base_strategy_list_3_display,
					base_strategy_list_3_display_size,
					i,
					pmo->init_data.pmo_dcn4.expanded_strategy_list_3_display,
					&pmo->init_data.pmo_dcn4.num_expanded_strategies_per_list[i - 1]);
			break;
		case 4:
			DML2_ASSERT(base_strategy_list_4_display_size <= PMO_DCN4_MAX_BASE_STRATEGIES);

			/* populate list */
			pmo_dcn4_fams2_expand_base_pstate_strategies(
					base_strategy_list_4_display,
					base_strategy_list_4_display_size,
					i,
					pmo->init_data.pmo_dcn4.expanded_strategy_list_4_display,
					&pmo->init_data.pmo_dcn4.num_expanded_strategies_per_list[i - 1]);
			break;
		}
	}

	return true;
}

static bool is_h_timing_divisible_by(const struct dml2_timing_cfg *timing, unsigned char denominator)
{
	/*
	 * Htotal, Hblank start/end, and Hsync start/end all must be divisible
	 * in order for the horizontal timing params to be considered divisible
	 * by 2. Hsync start is always 0.
	 */
	unsigned long h_blank_start = timing->h_total - timing->h_front_porch;

	return (timing->h_total % denominator == 0) &&
			(h_blank_start % denominator == 0) &&
			(timing->h_blank_end % denominator == 0) &&
			(timing->h_sync_width % denominator == 0);
}

static bool is_dp_encoder(enum dml2_output_encoder_class encoder_type)
{
	switch (encoder_type) {
	case dml2_dp:
	case dml2_edp:
	case dml2_dp2p0:
	case dml2_none:
		return true;
	case dml2_hdmi:
	case dml2_hdmifrl:
	default:
		return false;
	}
}

bool pmo_dcn4_fams2_init_for_vmin(struct dml2_pmo_init_for_vmin_in_out *in_out)
{
	unsigned int i;
	const struct dml2_display_cfg *display_config =
			&in_out->base_display_config->display_config;
	const struct dml2_core_mode_support_result *mode_support_result =
			&in_out->base_display_config->mode_support_result;
	struct dml2_optimization_stage4_state *state =
				&in_out->base_display_config->stage4;

	if (in_out->instance->options->disable_dyn_odm ||
			(in_out->instance->options->disable_dyn_odm_for_multi_stream && display_config->num_streams > 1))
		return false;

	for (i = 0; i < display_config->num_planes; i++)
		/*
		 * vmin optimization is required to be seamlessly switched off
		 * at any time when the new configuration is no longer
		 * supported. However switching from ODM combine to MPC combine
		 * is not always seamless. When there not enough free pipes, we
		 * will have to use the same secondary OPP heads as secondary
		 * DPP pipes in MPC combine in new state. This transition is
		 * expected to cause glitches. To avoid the transition, we only
		 * allow vmin optimization if the stream's base configuration
		 * doesn't require MPC combine. This condition checks if MPC
		 * combine is enabled. If so do not optimize the stream.
		 */
		if (mode_support_result->cfg_support_info.plane_support_info[i].dpps_used > 1 &&
				mode_support_result->cfg_support_info.stream_support_info[display_config->plane_descriptors[i].stream_index].odms_used == 1)
			state->unoptimizable_streams[display_config->plane_descriptors[i].stream_index] = true;

	for (i = 0; i < display_config->num_streams; i++) {
		if (display_config->stream_descriptors[i].overrides.disable_dynamic_odm)
			state->unoptimizable_streams[i] = true;
		else if (in_out->base_display_config->stage3.stream_svp_meta[i].valid &&
				in_out->instance->options->disable_dyn_odm_for_stream_with_svp)
			state->unoptimizable_streams[i] = true;
		/*
		 * ODM Combine requires horizontal timing divisible by 2 so each
		 * ODM segment has the same size.
		 */
		else if (!is_h_timing_divisible_by(&display_config->stream_descriptors[i].timing, 2))
			state->unoptimizable_streams[i] = true;
		/*
		 * Our hardware support seamless ODM transitions for DP encoders
		 * only.
		 */
		else if (!is_dp_encoder(display_config->stream_descriptors[i].output.output_encoder))
			state->unoptimizable_streams[i] = true;
	}

	state->performed = true;

	return true;
}

bool pmo_dcn4_fams2_test_for_vmin(struct dml2_pmo_test_for_vmin_in_out *in_out)
{
	bool is_vmin = true;

	if (in_out->vmin_limits->dispclk_khz > 0 &&
		in_out->display_config->mode_support_result.global.dispclk_khz > in_out->vmin_limits->dispclk_khz)
		is_vmin = false;

	return is_vmin;
}

static int find_highest_odm_load_stream_index(
		const struct dml2_display_cfg *display_config,
		const struct dml2_core_mode_support_result *mode_support_result)
{
	unsigned int i;
	int odm_load, highest_odm_load = -1, highest_odm_load_index = -1;

	for (i = 0; i < display_config->num_streams; i++) {
		if (mode_support_result->cfg_support_info.stream_support_info[i].odms_used > 0)
			odm_load = display_config->stream_descriptors[i].timing.pixel_clock_khz
				/ mode_support_result->cfg_support_info.stream_support_info[i].odms_used;
		else
			odm_load = 0;

		if (odm_load > highest_odm_load) {
			highest_odm_load_index = i;
			highest_odm_load = odm_load;
		}
	}

	return highest_odm_load_index;
}

bool pmo_dcn4_fams2_optimize_for_vmin(struct dml2_pmo_optimize_for_vmin_in_out *in_out)
{
	int stream_index;
	const struct dml2_display_cfg *display_config =
			&in_out->base_display_config->display_config;
	const struct dml2_core_mode_support_result *mode_support_result =
			&in_out->base_display_config->mode_support_result;
	unsigned int odms_used;
	struct dml2_stream_parameters *stream_descriptor;
	bool optimizable = false;

	/*
	 * highest odm load stream must be optimizable to continue as dispclk is
	 * bounded by it.
	 */
	stream_index = find_highest_odm_load_stream_index(display_config,
			mode_support_result);

	if (stream_index < 0 ||
			in_out->base_display_config->stage4.unoptimizable_streams[stream_index])
		return false;

	odms_used = mode_support_result->cfg_support_info.stream_support_info[stream_index].odms_used;
	if ((int)odms_used >= in_out->instance->odm_combine_limit)
		return false;

	memcpy(in_out->optimized_display_config,
			in_out->base_display_config,
			sizeof(struct display_configuation_with_meta));

	stream_descriptor = &in_out->optimized_display_config->display_config.stream_descriptors[stream_index];
	while (!optimizable && increase_odm_combine_factor(
			&stream_descriptor->overrides.odm_mode,
			odms_used)) {
		switch (stream_descriptor->overrides.odm_mode) {
		case dml2_odm_mode_combine_2to1:
			optimizable = true;
			break;
		case dml2_odm_mode_combine_3to1:
			/*
			 * In ODM Combine 3:1 OTG_valid_pixel rate is 1/4 of
			 * actual pixel rate. Therefore horizontal timing must
			 * be divisible by 4.
			 */
			if (is_h_timing_divisible_by(&display_config->stream_descriptors[stream_index].timing, 4)) {
				if (mode_support_result->cfg_support_info.stream_support_info[stream_index].dsc_enable) {
					/*
					 * DSC h slice count must be divisible
					 * by 3.
					 */
					if (mode_support_result->cfg_support_info.stream_support_info[stream_index].num_dsc_slices % 3 == 0)
						optimizable = true;
				} else {
					optimizable = true;
				}
			}
			break;
		case dml2_odm_mode_combine_4to1:
			/*
			 * In ODM Combine 4:1 OTG_valid_pixel rate is 1/4 of
			 * actual pixel rate. Therefore horizontal timing must
			 * be divisible by 4.
			 */
			if (is_h_timing_divisible_by(&display_config->stream_descriptors[stream_index].timing, 4)) {
				if (mode_support_result->cfg_support_info.stream_support_info[stream_index].dsc_enable) {
					/*
					 * DSC h slice count must be divisible
					 * by 4.
					 */
					if (mode_support_result->cfg_support_info.stream_support_info[stream_index].num_dsc_slices % 4 == 0)
						optimizable = true;
				} else {
					optimizable = true;
				}
			}
			break;
		case dml2_odm_mode_auto:
		case dml2_odm_mode_bypass:
		case dml2_odm_mode_split_1to2:
		case dml2_odm_mode_mso_1to2:
		case dml2_odm_mode_mso_1to4:
		default:
			break;
		}
	}

	return optimizable;
}

static void set_bit_in_bitfield(unsigned int *bit_field, unsigned int bit_offset)
{
	*bit_field = *bit_field | (0x1 << bit_offset);
}

static bool is_bit_set_in_bitfield(unsigned int bit_field, unsigned int bit_offset)
{
	if (bit_field & (0x1 << bit_offset))
		return true;

	return false;
}

static void build_synchronized_timing_groups(
	struct dml2_pmo_instance *pmo,
	struct display_configuation_with_meta *display_config)
{
	unsigned int i, j;
	struct dml2_timing_cfg *master_timing;

	unsigned int stream_mapped_mask = 0;
	unsigned int num_timing_groups = 0;
	unsigned int timing_group_idx = 0;
	struct dml2_pmo_scratch *s = &pmo->scratch;

	/* clear all group masks */
	memset(s->pmo_dcn4.synchronized_timing_group_masks, 0, sizeof(s->pmo_dcn4.synchronized_timing_group_masks));
	memset(s->pmo_dcn4.group_is_drr_enabled, 0, sizeof(s->pmo_dcn4.group_is_drr_enabled));
	memset(s->pmo_dcn4.group_is_drr_active, 0, sizeof(s->pmo_dcn4.group_is_drr_active));
	memset(s->pmo_dcn4.group_line_time_us, 0, sizeof(s->pmo_dcn4.group_line_time_us));
	s->pmo_dcn4.num_timing_groups = 0;

	for (i = 0; i < display_config->display_config.num_streams; i++) {
		master_timing = &display_config->display_config.stream_descriptors[i].timing;

		/* only need to build group of this stream is not in a group already */
		if (is_bit_set_in_bitfield(stream_mapped_mask, i)) {
			continue;
		}
		set_bit_in_bitfield(&stream_mapped_mask, i);
		timing_group_idx = num_timing_groups;
		num_timing_groups++;

		/* trivially set default timing group to itself */
		set_bit_in_bitfield(&s->pmo_dcn4.synchronized_timing_group_masks[timing_group_idx], i);
		s->pmo_dcn4.group_line_time_us[timing_group_idx] = (double)master_timing->h_total / master_timing->pixel_clock_khz * 1000.0;

		/* if drr is in use, timing is not sychnronizable */
		if (master_timing->drr_config.enabled) {
			s->pmo_dcn4.group_is_drr_enabled[timing_group_idx] = true;
			s->pmo_dcn4.group_is_drr_active[timing_group_idx] = !master_timing->drr_config.disallowed &&
					(master_timing->drr_config.drr_active_fixed || master_timing->drr_config.drr_active_variable);
			continue;
		}

		/* find synchronizable timing groups */
		for (j = i + 1; j < display_config->display_config.num_streams; j++) {
			if (memcmp(master_timing,
				&display_config->display_config.stream_descriptors[j].timing,
				sizeof(struct dml2_timing_cfg)) == 0) {
				set_bit_in_bitfield(&pmo->scratch.pmo_dcn4.synchronized_timing_group_masks[timing_group_idx], j);
				set_bit_in_bitfield(&stream_mapped_mask, j);
			}
		}
	}

	s->pmo_dcn4.num_timing_groups = num_timing_groups;
}

static bool all_timings_support_vactive(const struct dml2_pmo_instance *pmo,
		const struct display_configuation_with_meta *display_config,
		unsigned int mask)
{
	unsigned int i;
	bool valid = true;

	// Create a remap array to enable simple iteration through only masked stream indicies
	for (i = 0; i < display_config->display_config.num_streams; i++) {
		if (is_bit_set_in_bitfield(mask, i)) {
			/* check if stream has enough vactive margin */
			valid &= is_bit_set_in_bitfield(pmo->scratch.pmo_dcn4.stream_vactive_capability_mask, i);
		}
	}

	return valid;
}

static bool all_timings_support_vblank(const struct dml2_pmo_instance *pmo,
		const struct display_configuation_with_meta *display_config,
		unsigned int mask)
{
	unsigned int i;

	bool synchronizable = true;

	/* find first vblank stream index and compare the timing group mask */
	for (i = 0; i < display_config->display_config.num_streams; i++) {
		if (is_bit_set_in_bitfield(mask, i)) {
			if (mask != pmo->scratch.pmo_dcn4.synchronized_timing_group_masks[i]) {
				/* vblank streams are not synchronizable */
				synchronizable = false;
			}
			break;
		}
	}

	return synchronizable;
}

static unsigned int calc_svp_microschedule(const struct dml2_fams2_meta *fams2_meta)
{
	return fams2_meta->contention_delay_otg_vlines +
		fams2_meta->method_subvp.programming_delay_otg_vlines +
		fams2_meta->method_subvp.phantom_vtotal +
		fams2_meta->method_subvp.prefetch_to_mall_delay_otg_vlines +
		fams2_meta->dram_clk_change_blackout_otg_vlines;
}

static bool all_timings_support_drr(const struct dml2_pmo_instance *pmo,
	const struct display_configuation_with_meta *display_config,
	unsigned int mask)
{
	unsigned int i;
	for (i = 0; i < DML2_MAX_PLANES; i++) {
		const struct dml2_stream_parameters *stream_descriptor;
		const struct dml2_fams2_meta *stream_fams2_meta;

		if (is_bit_set_in_bitfield(mask, i)) {
			stream_descriptor = &display_config->display_config.stream_descriptors[i];
			stream_fams2_meta = &pmo->scratch.pmo_dcn4.stream_fams2_meta[i];

			if (!stream_descriptor->timing.drr_config.enabled)
				return false;

			/* cannot support required vtotal */
			if (stream_fams2_meta->method_drr.stretched_vtotal > stream_fams2_meta->max_vtotal) {
				return false;
			}

			/* check rr is within bounds */
			if (stream_fams2_meta->nom_refresh_rate_hz < pmo->fams_params.v2.drr.refresh_rate_limit_min ||
				stream_fams2_meta->nom_refresh_rate_hz > pmo->fams_params.v2.drr.refresh_rate_limit_max) {
				return false;
			}

			/* check required stretch is allowed */
			if (stream_descriptor->timing.drr_config.max_instant_vtotal_delta > 0 &&
					stream_fams2_meta->method_drr.stretched_vtotal - stream_fams2_meta->nom_vtotal > stream_descriptor->timing.drr_config.max_instant_vtotal_delta) {
				return false;
			}
		}
	}

	return true;
}

static bool all_timings_support_svp(const struct dml2_pmo_instance *pmo,
	const struct display_configuation_with_meta *display_config,
	unsigned int mask)
{
	const struct dml2_stream_parameters *stream_descriptor;
	const struct dml2_plane_parameters *plane_descriptor;
	const struct dml2_fams2_meta *stream_fams2_meta;
	unsigned int microschedule_vlines;
	unsigned int i;
<<<<<<< HEAD
=======
	unsigned int mcaches_per_plane;
	unsigned int total_mcaches_required = 0;
>>>>>>> e8a457b7

	unsigned int num_planes_per_stream[DML2_MAX_PLANES] = { 0 };

	/* confirm timing it is not a centered timing */
	for (i = 0; i < display_config->display_config.num_planes; i++) {
		plane_descriptor = &display_config->display_config.plane_descriptors[i];
		mcaches_per_plane = 0;

		if (plane_descriptor->surface.dcc.enable) {
			mcaches_per_plane += display_config->stage2.mcache_allocations[i].num_mcaches_plane0 +
				display_config->stage2.mcache_allocations[i].num_mcaches_plane1 -
				(display_config->stage2.mcache_allocations[i].last_slice_sharing.plane0_plane1 ? 1 : 0);
		}

		if (is_bit_set_in_bitfield(mask, (unsigned char)plane_descriptor->stream_index)) {
			num_planes_per_stream[plane_descriptor->stream_index]++;

			/* check recout height covers entire otg vactive, and single plane */
			if (num_planes_per_stream[plane_descriptor->stream_index] > 1 ||
					!plane_descriptor->composition.rect_out_height_spans_vactive ||
					plane_descriptor->composition.rotation_angle != dml2_rotation_0) {
				return false;
			}

			/* phantom requires same number of mcaches as main */
			if (plane_descriptor->surface.dcc.enable) {
				mcaches_per_plane *= 2;
			}
		}
		total_mcaches_required += mcaches_per_plane;
	}

	if (total_mcaches_required > pmo->soc_bb->num_dcc_mcaches) {
		/* too many mcaches required */
		return false;
	}

	for (i = 0; i < DML2_MAX_PLANES; i++) {
		if (is_bit_set_in_bitfield(mask, i)) {
			stream_descriptor = &display_config->display_config.stream_descriptors[i];
			stream_fams2_meta = &pmo->scratch.pmo_dcn4.stream_fams2_meta[i];

			if (stream_descriptor->overrides.disable_subvp) {
				return false;
			}

			microschedule_vlines = calc_svp_microschedule(&pmo->scratch.pmo_dcn4.stream_fams2_meta[i]);

			/* block if using an interlaced timing */
			if (stream_descriptor->timing.interlaced) {
				return false;
			}

			/* 1) svp main stream's vactive must be able to fit the microschedule
			*  2) refresh rate must be within the allowed bounds
			*/
			if (microschedule_vlines >= stream_descriptor->timing.v_active ||
					(stream_fams2_meta->nom_refresh_rate_hz < pmo->fams_params.v2.subvp.refresh_rate_limit_min ||
					stream_fams2_meta->nom_refresh_rate_hz > pmo->fams_params.v2.subvp.refresh_rate_limit_max)) {
				return false;
			}
		}
	}

	return true;
}

static void insert_into_candidate_list(const struct dml2_pmo_pstate_strategy *pstate_strategy, int stream_count, struct dml2_pmo_scratch *scratch)
{
	scratch->pmo_dcn4.pstate_strategy_candidates[scratch->pmo_dcn4.num_pstate_candidates] = *pstate_strategy;
	scratch->pmo_dcn4.num_pstate_candidates++;
}

static enum dml2_pstate_method uclk_pstate_strategy_override_to_pstate_method(const enum dml2_uclk_pstate_change_strategy override_strategy)
{
	enum dml2_pstate_method method = dml2_pstate_method_na;
<<<<<<< HEAD

	switch (override_strategy) {
	case dml2_uclk_pstate_change_strategy_force_vactive:
		method = dml2_pstate_method_vactive;
		break;
	case dml2_uclk_pstate_change_strategy_force_vblank:
		method = dml2_pstate_method_vblank;
		break;
	case dml2_uclk_pstate_change_strategy_force_drr:
		method = dml2_pstate_method_fw_drr;
		break;
	case dml2_uclk_pstate_change_strategy_force_mall_svp:
		method = dml2_pstate_method_fw_svp;
		break;
	case dml2_uclk_pstate_change_strategy_force_mall_full_frame:
	case dml2_uclk_pstate_change_strategy_auto:
	default:
		method = dml2_pstate_method_na;
	}

	return method;
}

=======

	switch (override_strategy) {
	case dml2_uclk_pstate_change_strategy_force_vactive:
		method = dml2_pstate_method_vactive;
		break;
	case dml2_uclk_pstate_change_strategy_force_vblank:
		method = dml2_pstate_method_vblank;
		break;
	case dml2_uclk_pstate_change_strategy_force_drr:
		method = dml2_pstate_method_fw_drr;
		break;
	case dml2_uclk_pstate_change_strategy_force_mall_svp:
		method = dml2_pstate_method_fw_svp;
		break;
	case dml2_uclk_pstate_change_strategy_force_mall_full_frame:
	case dml2_uclk_pstate_change_strategy_auto:
	default:
		method = dml2_pstate_method_na;
	}

	return method;
}

>>>>>>> e8a457b7
static enum dml2_uclk_pstate_change_strategy pstate_method_to_uclk_pstate_strategy_override(const enum dml2_pstate_method method)
{
	enum dml2_uclk_pstate_change_strategy override_strategy = dml2_uclk_pstate_change_strategy_auto;

	switch (method) {
	case dml2_pstate_method_vactive:
	case dml2_pstate_method_fw_vactive_drr:
		override_strategy = dml2_uclk_pstate_change_strategy_force_vactive;
		break;
	case dml2_pstate_method_vblank:
	case dml2_pstate_method_fw_vblank_drr:
		override_strategy = dml2_uclk_pstate_change_strategy_force_vblank;
		break;
	case dml2_pstate_method_fw_svp:
	case dml2_pstate_method_fw_svp_drr:
		override_strategy = dml2_uclk_pstate_change_strategy_force_mall_svp;
		break;
	case dml2_pstate_method_fw_drr:
		override_strategy = dml2_uclk_pstate_change_strategy_force_drr;
		break;
	case dml2_pstate_method_reserved_hw:
	case dml2_pstate_method_reserved_fw:
	case dml2_pstate_method_reserved_fw_drr_clamped:
	case dml2_pstate_method_reserved_fw_drr_var:
	case dml2_pstate_method_count:
	case dml2_pstate_method_na:
	default:
		override_strategy = dml2_uclk_pstate_change_strategy_auto;
	}

	return override_strategy;
}

static bool all_planes_match_method(const struct display_configuation_with_meta *display_cfg, int plane_mask, enum dml2_pstate_method method)
{
	unsigned int i;

	for (i = 0; i < DML2_MAX_PLANES; i++) {
		if (is_bit_set_in_bitfield(plane_mask, i)) {
			if (display_cfg->display_config.plane_descriptors[i].overrides.uclk_pstate_change_strategy != dml2_uclk_pstate_change_strategy_auto &&
				display_cfg->display_config.plane_descriptors[i].overrides.uclk_pstate_change_strategy != pstate_method_to_uclk_pstate_strategy_override(method))
				return false;
		}
	}

	return true;
}

static void build_method_scheduling_params(
	struct dml2_fams2_per_method_common_meta *stream_method_fams2_meta,
	struct dml2_fams2_meta *stream_fams2_meta)
{
	stream_method_fams2_meta->allow_time_us =
			(double)((int)stream_method_fams2_meta->allow_end_otg_vline - (int)stream_method_fams2_meta->allow_start_otg_vline) *
			stream_fams2_meta->otg_vline_time_us;
	if (stream_method_fams2_meta->allow_time_us >= stream_method_fams2_meta->period_us) {
		/* when allow wave overlaps an entire frame, it is always schedulable (DRR can do this)*/
		stream_method_fams2_meta->disallow_time_us = 0.0;
	} else {
		stream_method_fams2_meta->disallow_time_us =
				stream_method_fams2_meta->period_us - stream_method_fams2_meta->allow_time_us;
	}
}

static struct dml2_fams2_per_method_common_meta *get_per_method_common_meta(
	struct dml2_pmo_instance *pmo,
	enum dml2_pstate_method stream_pstate_method,
	int stream_idx)
{
	struct dml2_fams2_per_method_common_meta *stream_method_fams2_meta = NULL;

	switch (stream_pstate_method) {
	case dml2_pstate_method_vactive:
	case dml2_pstate_method_fw_vactive_drr:
		stream_method_fams2_meta = &pmo->scratch.pmo_dcn4.stream_fams2_meta[stream_idx].method_vactive.common;
		break;
	case dml2_pstate_method_vblank:
	case dml2_pstate_method_fw_vblank_drr:
		stream_method_fams2_meta = &pmo->scratch.pmo_dcn4.stream_fams2_meta[stream_idx].method_vblank.common;
		break;
	case dml2_pstate_method_fw_svp:
	case dml2_pstate_method_fw_svp_drr:
		stream_method_fams2_meta = &pmo->scratch.pmo_dcn4.stream_fams2_meta[stream_idx].method_subvp.common;
		break;
	case dml2_pstate_method_fw_drr:
		stream_method_fams2_meta = &pmo->scratch.pmo_dcn4.stream_fams2_meta[stream_idx].method_drr.common;
		break;
	case dml2_pstate_method_reserved_hw:
	case dml2_pstate_method_reserved_fw:
	case dml2_pstate_method_reserved_fw_drr_clamped:
	case dml2_pstate_method_reserved_fw_drr_var:
	case dml2_pstate_method_count:
	case dml2_pstate_method_na:
	default:
		stream_method_fams2_meta = NULL;
	}

	return stream_method_fams2_meta;
}

static bool is_timing_group_schedulable(
		struct dml2_pmo_instance *pmo,
		const struct display_configuation_with_meta *display_cfg,
		const struct dml2_pmo_pstate_strategy *pstate_strategy,
		const unsigned int timing_group_idx,
		struct dml2_fams2_per_method_common_meta *group_fams2_meta)
{
	unsigned int i;
	struct dml2_fams2_per_method_common_meta *stream_method_fams2_meta;

	unsigned int base_stream_idx = 0;
	struct dml2_pmo_scratch *s = &pmo->scratch;

	/* find base stream idx */
	for (base_stream_idx = 0; base_stream_idx < display_cfg->display_config.num_streams; base_stream_idx++) {
		if (is_bit_set_in_bitfield(s->pmo_dcn4.synchronized_timing_group_masks[timing_group_idx], base_stream_idx)) {
			/* master stream found */
			break;
		}
	}

	/* init allow start and end lines for timing group */
	stream_method_fams2_meta = get_per_method_common_meta(pmo, pstate_strategy->per_stream_pstate_method[base_stream_idx], base_stream_idx);
	if (!stream_method_fams2_meta)
		return false;

	group_fams2_meta->allow_start_otg_vline = stream_method_fams2_meta->allow_start_otg_vline;
	group_fams2_meta->allow_end_otg_vline = stream_method_fams2_meta->allow_end_otg_vline;
	group_fams2_meta->period_us = stream_method_fams2_meta->period_us;
	for (i = base_stream_idx + 1; i < display_cfg->display_config.num_streams; i++) {
		if (is_bit_set_in_bitfield(pmo->scratch.pmo_dcn4.synchronized_timing_group_masks[timing_group_idx], i)) {
			stream_method_fams2_meta = get_per_method_common_meta(pmo, pstate_strategy->per_stream_pstate_method[i], i);
			if (!stream_method_fams2_meta)
				continue;

			if (group_fams2_meta->allow_start_otg_vline < stream_method_fams2_meta->allow_start_otg_vline) {
				/* set group allow start to larger otg vline */
				group_fams2_meta->allow_start_otg_vline = stream_method_fams2_meta->allow_start_otg_vline;
			}

			if (group_fams2_meta->allow_end_otg_vline > stream_method_fams2_meta->allow_end_otg_vline) {
				/* set group allow end to smaller otg vline */
				group_fams2_meta->allow_end_otg_vline = stream_method_fams2_meta->allow_end_otg_vline;
			}

			/* check waveform still has positive width */
			if (group_fams2_meta->allow_start_otg_vline >= group_fams2_meta->allow_end_otg_vline) {
				/* timing group is not schedulable */
				return false;
			}
		}
	}

	/* calculate the rest of the meta */
	build_method_scheduling_params(group_fams2_meta, &pmo->scratch.pmo_dcn4.stream_fams2_meta[base_stream_idx]);

	return group_fams2_meta->allow_time_us > 0.0 &&
			group_fams2_meta->disallow_time_us < pmo->ip_caps->fams2.max_allow_delay_us;
}

static bool is_config_schedulable(
	struct dml2_pmo_instance *pmo,
	const struct display_configuation_with_meta *display_cfg,
	const struct dml2_pmo_pstate_strategy *pstate_strategy)
{
	unsigned int i, j;
	bool schedulable;
	struct dml2_pmo_scratch *s = &pmo->scratch;

	double max_allow_delay_us = 0.0;

	memset(s->pmo_dcn4.group_common_fams2_meta, 0, sizeof(s->pmo_dcn4.group_common_fams2_meta));
	memset(s->pmo_dcn4.sorted_group_gtl_disallow_index, 0, sizeof(unsigned int) * DML2_MAX_PLANES);

	/* search for a general solution to the schedule */

	/* STAGE 0: Early return for special cases */
	if (display_cfg->display_config.num_streams == 0) {
		return true;
	}

	/* STAGE 1: confirm allow waves overlap for synchronizable streams */
	schedulable = true;
	for (i = 0; i < s->pmo_dcn4.num_timing_groups; i++) {
		s->pmo_dcn4.sorted_group_gtl_disallow_index[i] = i;
		s->pmo_dcn4.sorted_group_gtl_period_index[i] = i;
		if (!is_timing_group_schedulable(pmo, display_cfg, pstate_strategy, i, &s->pmo_dcn4.group_common_fams2_meta[i])) {
			/* synchronized timing group was not schedulable */
			schedulable = false;
			break;
		}
		max_allow_delay_us += s->pmo_dcn4.group_common_fams2_meta[i].disallow_time_us;
	}

	if ((schedulable && s->pmo_dcn4.num_timing_groups <= 1) || !schedulable) {
		/* 1. the only timing group was schedulable, so early pass
		 * 2. one of the timing groups was not schedulable, so early fail */
		return schedulable;
	}

	/* STAGE 2: Check allow can't be masked entirely by other disallows */
	schedulable = true;

	/* sort disallow times from greatest to least */
	for (i = 0; i < s->pmo_dcn4.num_timing_groups; i++) {
		bool swapped = false;

		for (j = 0; j < s->pmo_dcn4.num_timing_groups - 1; j++) {
			double j_disallow_us = s->pmo_dcn4.group_common_fams2_meta[s->pmo_dcn4.sorted_group_gtl_disallow_index[j]].disallow_time_us;
			double jp1_disallow_us = s->pmo_dcn4.group_common_fams2_meta[s->pmo_dcn4.sorted_group_gtl_disallow_index[j + 1]].disallow_time_us;
			if (j_disallow_us < jp1_disallow_us) {
				/* swap as A < B */
				swap(s->pmo_dcn4.sorted_group_gtl_disallow_index[j],
					 s->pmo_dcn4.sorted_group_gtl_disallow_index[j + 1]);
				swapped = true;
			}
		}

		/* sorted, exit early */
		if (!swapped)
			break;
	}

	/* Check worst case disallow region occurs in the middle of allow for the
	* other display, or when >2 streams continue to halve the remaining allow time.
	*/
	for (i = 0; i < s->pmo_dcn4.num_timing_groups; i++) {
		if (s->pmo_dcn4.group_common_fams2_meta[i].disallow_time_us <= 0.0) {
			/* this timing group always allows */
			continue;
		}

		double max_allow_time_us = s->pmo_dcn4.group_common_fams2_meta[i].allow_time_us;
		for (j = 0; j < s->pmo_dcn4.num_timing_groups; j++) {
			unsigned int sorted_j = s->pmo_dcn4.sorted_group_gtl_disallow_index[j];
			/* stream can't overlap itself */
			if (i != sorted_j && s->pmo_dcn4.group_common_fams2_meta[sorted_j].disallow_time_us > 0.0) {
				max_allow_time_us = math_min2(
						s->pmo_dcn4.group_common_fams2_meta[sorted_j].allow_time_us,
						(max_allow_time_us - s->pmo_dcn4.group_common_fams2_meta[sorted_j].disallow_time_us) / 2);

				if (max_allow_time_us < 0.0) {
					/* failed exit early */
					break;
				}
			}
		}

		if (max_allow_time_us <= 0.0) {
			/* not enough time for microschedule in the worst case */
			schedulable = false;
			break;
		}
	}

	if (schedulable && max_allow_delay_us < pmo->ip_caps->fams2.max_allow_delay_us) {
		return true;
	}

	/* STAGE 3: check larger allow can fit period of all other streams */
	schedulable = true;

	/* sort periods from greatest to least */
	for (i = 0; i < s->pmo_dcn4.num_timing_groups; i++) {
		bool swapped = false;

		for (j = 0; j < s->pmo_dcn4.num_timing_groups - 1; j++) {
			double j_period_us = s->pmo_dcn4.group_common_fams2_meta[s->pmo_dcn4.sorted_group_gtl_period_index[j]].period_us;
			double jp1_period_us = s->pmo_dcn4.group_common_fams2_meta[s->pmo_dcn4.sorted_group_gtl_period_index[j + 1]].period_us;
			if (j_period_us < jp1_period_us) {
				/* swap as A < B */
				swap(s->pmo_dcn4.sorted_group_gtl_period_index[j],
					 s->pmo_dcn4.sorted_group_gtl_period_index[j + 1]);
				swapped = true;
			}
		}

		/* sorted, exit early */
		if (!swapped)
			break;
	}

	/* check larger allow can fit period of all other streams */
	for (i = 0; i < s->pmo_dcn4.num_timing_groups - 1; i++) {
		unsigned int sorted_i = s->pmo_dcn4.sorted_group_gtl_period_index[i];
		unsigned int sorted_ip1 = s->pmo_dcn4.sorted_group_gtl_period_index[i + 1];

		if (s->pmo_dcn4.group_common_fams2_meta[sorted_i].allow_time_us < s->pmo_dcn4.group_common_fams2_meta[sorted_ip1].period_us ||
				(s->pmo_dcn4.group_is_drr_enabled[sorted_ip1] && s->pmo_dcn4.group_is_drr_active[sorted_ip1])) {
			schedulable = false;
			break;
		}
	}

	if (schedulable && max_allow_delay_us < pmo->ip_caps->fams2.max_allow_delay_us) {
		return true;
	}

	/* STAGE 4: When using HW exclusive modes, check disallow alignments are within allowed threshold */
	if (s->pmo_dcn4.num_timing_groups == 2 &&
			!is_bit_set_in_bitfield(PMO_FW_STRATEGY_MASK, pstate_strategy->per_stream_pstate_method[0]) &&
			!is_bit_set_in_bitfield(PMO_FW_STRATEGY_MASK, pstate_strategy->per_stream_pstate_method[1])) {
		double period_ratio;
		double max_shift_us;
		double shift_per_period;

		/* default period_0 > period_1 */
		unsigned int lrg_idx = 0;
		unsigned int sml_idx = 1;
		if (s->pmo_dcn4.group_common_fams2_meta[0].period_us < s->pmo_dcn4.group_common_fams2_meta[1].period_us) {
			/* period_0 < period_1 */
			lrg_idx = 1;
			sml_idx = 0;
		}
		period_ratio = s->pmo_dcn4.group_common_fams2_meta[lrg_idx].period_us / s->pmo_dcn4.group_common_fams2_meta[sml_idx].period_us;
		shift_per_period = s->pmo_dcn4.group_common_fams2_meta[sml_idx].period_us * (period_ratio - math_floor(period_ratio));
		max_shift_us = s->pmo_dcn4.group_common_fams2_meta[lrg_idx].disallow_time_us - s->pmo_dcn4.group_common_fams2_meta[sml_idx].allow_time_us;
		max_allow_delay_us = max_shift_us / shift_per_period * s->pmo_dcn4.group_common_fams2_meta[lrg_idx].period_us;

		if (shift_per_period > 0.0 &&
			shift_per_period < s->pmo_dcn4.group_common_fams2_meta[lrg_idx].allow_time_us + s->pmo_dcn4.group_common_fams2_meta[sml_idx].allow_time_us &&
			max_allow_delay_us < pmo->ip_caps->fams2.max_allow_delay_us) {
			schedulable = true;
		}
	}

	return schedulable;
}

static bool stream_matches_drr_policy(struct dml2_pmo_instance *pmo,
	const struct display_configuation_with_meta *display_cfg,
	const enum dml2_pstate_method stream_pstate_method,
	unsigned int stream_index)
{
	const struct dml2_stream_parameters *stream_descriptor = &display_cfg->display_config.stream_descriptors[stream_index];
	bool strategy_matches_drr_requirements = true;

	/* check if strategy is compatible with stream drr capability and strategy */
	if (is_bit_set_in_bitfield(PMO_NO_DRR_STRATEGY_MASK, stream_pstate_method) &&
			display_cfg->display_config.num_streams > 1 &&
			stream_descriptor->timing.drr_config.enabled &&
			(stream_descriptor->timing.drr_config.drr_active_fixed || stream_descriptor->timing.drr_config.drr_active_variable)) {
		/* DRR is active, so config may become unschedulable */
		strategy_matches_drr_requirements = false;
	} else if (is_bit_set_in_bitfield(PMO_NO_DRR_STRATEGY_MASK, stream_pstate_method) &&
			is_bit_set_in_bitfield(PMO_FW_STRATEGY_MASK, stream_pstate_method) &&
			stream_descriptor->timing.drr_config.enabled &&
			stream_descriptor->timing.drr_config.drr_active_variable) {
		/* DRR is variable, fw exclusive methods require DRR to be clamped */
		strategy_matches_drr_requirements = false;
	} else if (is_bit_set_in_bitfield(PMO_DRR_VAR_STRATEGY_MASK, stream_pstate_method) &&
			pmo->options->disable_drr_var_when_var_active &&
			stream_descriptor->timing.drr_config.enabled &&
			stream_descriptor->timing.drr_config.drr_active_variable) {
		/* DRR variable is active, but policy blocks DRR for p-state when this happens */
		strategy_matches_drr_requirements = false;
	} else if (is_bit_set_in_bitfield(PMO_DRR_VAR_STRATEGY_MASK, stream_pstate_method) &&
			(pmo->options->disable_drr_var ||
			!stream_descriptor->timing.drr_config.enabled ||
			stream_descriptor->timing.drr_config.disallowed)) {
		/* DRR variable strategies are disallowed due to settings or policy */
		strategy_matches_drr_requirements = false;
	} else if (is_bit_set_in_bitfield(PMO_DRR_CLAMPED_STRATEGY_MASK, stream_pstate_method) &&
		(pmo->options->disable_drr_clamped ||
			(!stream_descriptor->timing.drr_config.enabled ||
			(!stream_descriptor->timing.drr_config.drr_active_fixed && !stream_descriptor->timing.drr_config.drr_active_variable)) ||
			(pmo->options->disable_drr_clamped_when_var_active &&
			stream_descriptor->timing.drr_config.enabled &&
			stream_descriptor->timing.drr_config.drr_active_variable))) {
		/* DRR fixed strategies are disallowed due to settings or policy */
		strategy_matches_drr_requirements = false;
	} else if (is_bit_set_in_bitfield(PMO_FW_STRATEGY_MASK, stream_pstate_method) &&
			pmo->options->disable_fams2) {
		/* FW modes require FAMS2 */
		strategy_matches_drr_requirements = false;
	}

	return strategy_matches_drr_requirements;
}

static bool validate_pstate_support_strategy_cofunctionality(struct dml2_pmo_instance *pmo,
		const struct display_configuation_with_meta *display_cfg,
		const struct dml2_pmo_pstate_strategy *pstate_strategy)
{
	struct dml2_pmo_scratch *s = &pmo->scratch;

	unsigned int stream_index = 0;

	unsigned int svp_count = 0;
	unsigned int svp_stream_mask = 0;
	unsigned int drr_count = 0;
	unsigned int drr_stream_mask = 0;
	unsigned int vactive_count = 0;
	unsigned int vactive_stream_mask = 0;
	unsigned int vblank_count = 0;
	unsigned int vblank_stream_mask = 0;

	bool strategy_matches_forced_requirements = true;
	bool strategy_matches_drr_requirements = true;

	// Tabulate everything
	for (stream_index = 0; stream_index < display_cfg->display_config.num_streams; stream_index++) {

		if (!all_planes_match_method(display_cfg, s->pmo_dcn4.stream_plane_mask[stream_index],
			pstate_strategy->per_stream_pstate_method[stream_index])) {
			strategy_matches_forced_requirements = false;
			break;
		}

		strategy_matches_drr_requirements &=
			stream_matches_drr_policy(pmo, display_cfg, pstate_strategy->per_stream_pstate_method[stream_index], stream_index);

		if (pstate_strategy->per_stream_pstate_method[stream_index] == dml2_pstate_method_fw_svp ||
			pstate_strategy->per_stream_pstate_method[stream_index] == dml2_pstate_method_fw_svp_drr) {
			svp_count++;
			set_bit_in_bitfield(&svp_stream_mask, stream_index);
		} else if (pstate_strategy->per_stream_pstate_method[stream_index] == dml2_pstate_method_fw_drr) {
			drr_count++;
			set_bit_in_bitfield(&drr_stream_mask, stream_index);
		} else if (pstate_strategy->per_stream_pstate_method[stream_index] == dml2_pstate_method_vactive ||
			pstate_strategy->per_stream_pstate_method[stream_index] == dml2_pstate_method_fw_vactive_drr) {
			vactive_count++;
			set_bit_in_bitfield(&vactive_stream_mask, stream_index);
		} else if (pstate_strategy->per_stream_pstate_method[stream_index] == dml2_pstate_method_vblank ||
			pstate_strategy->per_stream_pstate_method[stream_index] == dml2_pstate_method_fw_vblank_drr) {
			vblank_count++;
			set_bit_in_bitfield(&vblank_stream_mask, stream_index);
		}
	}

	if (!strategy_matches_forced_requirements || !strategy_matches_drr_requirements)
		return false;

	if (vactive_count > 0 && !all_timings_support_vactive(pmo, display_cfg, vactive_stream_mask))
		return false;

	if (vblank_count > 0 && (pmo->options->disable_vblank || !all_timings_support_vblank(pmo, display_cfg, vblank_stream_mask)))
		return false;

	if (drr_count > 0 && (pmo->options->disable_drr_var || !all_timings_support_drr(pmo, display_cfg, drr_stream_mask)))
		return false;

	if (svp_count > 0 && (pmo->options->disable_svp || !all_timings_support_svp(pmo, display_cfg, svp_stream_mask)))
		return false;

	return is_config_schedulable(pmo, display_cfg, pstate_strategy);
}

static int get_vactive_pstate_margin(const struct display_configuation_with_meta *display_cfg, int plane_mask)
{
	unsigned int i;
	int min_vactive_margin_us = 0xFFFFFFF;

	for (i = 0; i < DML2_MAX_PLANES; i++) {
		if (is_bit_set_in_bitfield(plane_mask, i)) {
			if (display_cfg->mode_support_result.cfg_support_info.plane_support_info[i].dram_change_latency_hiding_margin_in_active < min_vactive_margin_us)
				min_vactive_margin_us = display_cfg->mode_support_result.cfg_support_info.plane_support_info[i].dram_change_latency_hiding_margin_in_active;
		}
	}

	return min_vactive_margin_us;
}

static unsigned int get_vactive_det_fill_latency_delay_us(const struct display_configuation_with_meta *display_cfg, int plane_mask)
{
	unsigned char i;
	unsigned int max_vactive_fill_us = 0;

	for (i = 0; i < DML2_MAX_PLANES; i++) {
		if (is_bit_set_in_bitfield(plane_mask, i)) {
			if (display_cfg->mode_support_result.cfg_support_info.plane_support_info[i].dram_change_vactive_det_fill_delay_us > max_vactive_fill_us)
				max_vactive_fill_us = display_cfg->mode_support_result.cfg_support_info.plane_support_info[i].dram_change_vactive_det_fill_delay_us;
		}
	}

	return max_vactive_fill_us;
}

static void build_fams2_meta_per_stream(struct dml2_pmo_instance *pmo,
	struct display_configuation_with_meta *display_config,
	int stream_index)
{
	const struct dml2_ip_capabilities *ip_caps = pmo->ip_caps;
	const struct dml2_stream_parameters *stream_descriptor = &display_config->display_config.stream_descriptors[stream_index];
	const struct core_stream_support_info *stream_info = &display_config->mode_support_result.cfg_support_info.stream_support_info[stream_index];
	const struct dml2_timing_cfg *timing = &stream_descriptor->timing;
	struct dml2_fams2_meta *stream_fams2_meta = &pmo->scratch.pmo_dcn4.stream_fams2_meta[stream_index];

	/* worst case all other streams require some programming at the same time, 0 if only 1 stream */
	unsigned int contention_delay_us = (ip_caps->fams2.vertical_interrupt_ack_delay_us +
			(unsigned int)math_max3(ip_caps->fams2.subvp_programming_delay_us, ip_caps->fams2.drr_programming_delay_us, ip_caps->fams2.allow_programming_delay_us)) *
			(display_config->display_config.num_streams - 1);

	/* common */
	stream_fams2_meta->valid = true;
	stream_fams2_meta->otg_vline_time_us = (double)timing->h_total / timing->pixel_clock_khz * 1000.0;
	stream_fams2_meta->nom_vtotal = stream_descriptor->timing.vblank_nom + stream_descriptor->timing.v_active;
	stream_fams2_meta->nom_refresh_rate_hz = timing->pixel_clock_khz * 1000.0 /
			(stream_fams2_meta->nom_vtotal * timing->h_total);
	stream_fams2_meta->nom_frame_time_us =
			(double)stream_fams2_meta->nom_vtotal * stream_fams2_meta->otg_vline_time_us;
	stream_fams2_meta->vblank_start = timing->v_blank_end + timing->v_active;

	if (stream_descriptor->timing.drr_config.enabled == true) {
		if (stream_descriptor->timing.drr_config.min_refresh_uhz != 0.0) {
			stream_fams2_meta->max_vtotal = (unsigned int)math_floor((double)stream_descriptor->timing.pixel_clock_khz /
					((double)stream_descriptor->timing.drr_config.min_refresh_uhz * stream_descriptor->timing.h_total) * 1e9);
		} else {
			/* assume min of 48Hz */
			stream_fams2_meta->max_vtotal = (unsigned int)math_floor((double)stream_descriptor->timing.pixel_clock_khz /
					(48000000.0 * stream_descriptor->timing.h_total) * 1e9);
		}
	} else {
		stream_fams2_meta->max_vtotal = stream_fams2_meta->nom_vtotal;
	}
	stream_fams2_meta->min_refresh_rate_hz = timing->pixel_clock_khz * 1000.0 /
			(stream_fams2_meta->max_vtotal * timing->h_total);
	stream_fams2_meta->max_frame_time_us =
			(double)stream_fams2_meta->max_vtotal * stream_fams2_meta->otg_vline_time_us;

	stream_fams2_meta->scheduling_delay_otg_vlines =
			(unsigned int)math_ceil(ip_caps->fams2.scheduling_delay_us / stream_fams2_meta->otg_vline_time_us);
	stream_fams2_meta->vertical_interrupt_ack_delay_otg_vlines =
			(unsigned int)math_ceil(ip_caps->fams2.vertical_interrupt_ack_delay_us / stream_fams2_meta->otg_vline_time_us);
	stream_fams2_meta->contention_delay_otg_vlines =
			(unsigned int)math_ceil(contention_delay_us / stream_fams2_meta->otg_vline_time_us);
	/* worst case allow to target needs to account for all streams' allow events overlapping, and 1 line for error */
	stream_fams2_meta->allow_to_target_delay_otg_vlines =
			(unsigned int)(math_ceil((ip_caps->fams2.vertical_interrupt_ack_delay_us + contention_delay_us + ip_caps->fams2.allow_programming_delay_us) / stream_fams2_meta->otg_vline_time_us)) + 1;
	stream_fams2_meta->min_allow_width_otg_vlines =
			(unsigned int)math_ceil(ip_caps->fams2.min_allow_width_us / stream_fams2_meta->otg_vline_time_us);
	/* this value should account for urgent latency */
	stream_fams2_meta->dram_clk_change_blackout_otg_vlines =
			(unsigned int)math_ceil(pmo->soc_bb->power_management_parameters.dram_clk_change_blackout_us /
			stream_fams2_meta->otg_vline_time_us);

	/* scheduling params should be built based on the worst case for allow_time:disallow_time */

	/* vactive */
	if (display_config->display_config.num_streams == 1) {
		/* for single stream, guarantee at least an instant of allow */
		stream_fams2_meta->method_vactive.max_vactive_det_fill_delay_otg_vlines = (unsigned int)math_floor(
				math_max2(0.0,
				timing->v_active - math_max2(1.0, stream_fams2_meta->min_allow_width_otg_vlines) - stream_fams2_meta->dram_clk_change_blackout_otg_vlines));
	} else {
		/* for multi stream, bound to a max fill time defined by IP caps */
		stream_fams2_meta->method_vactive.max_vactive_det_fill_delay_otg_vlines =
				(unsigned int)math_floor((double)ip_caps->max_vactive_det_fill_delay_us / stream_fams2_meta->otg_vline_time_us);
	}
	stream_fams2_meta->method_vactive.max_vactive_det_fill_delay_us = stream_fams2_meta->method_vactive.max_vactive_det_fill_delay_otg_vlines * stream_fams2_meta->otg_vline_time_us;

	if (stream_fams2_meta->method_vactive.max_vactive_det_fill_delay_us > 0.0) {
		stream_fams2_meta->method_vactive.common.allow_start_otg_vline =
			timing->v_blank_end + stream_fams2_meta->method_vactive.max_vactive_det_fill_delay_otg_vlines;
		stream_fams2_meta->method_vactive.common.allow_end_otg_vline =
			stream_fams2_meta->vblank_start -
			stream_fams2_meta->dram_clk_change_blackout_otg_vlines;
	} else {
		stream_fams2_meta->method_vactive.common.allow_start_otg_vline = 0;
		stream_fams2_meta->method_vactive.common.allow_end_otg_vline = 0;
	}
	stream_fams2_meta->method_vactive.common.period_us = stream_fams2_meta->nom_frame_time_us;
	build_method_scheduling_params(&stream_fams2_meta->method_vactive.common, stream_fams2_meta);

	/* vblank */
	stream_fams2_meta->method_vblank.common.allow_start_otg_vline = stream_fams2_meta->vblank_start;
	stream_fams2_meta->method_vblank.common.allow_end_otg_vline =
			stream_fams2_meta->method_vblank.common.allow_start_otg_vline + 1;
	stream_fams2_meta->method_vblank.common.period_us = stream_fams2_meta->nom_frame_time_us;
	build_method_scheduling_params(&stream_fams2_meta->method_vblank.common, stream_fams2_meta);

	/* subvp */
	stream_fams2_meta->method_subvp.programming_delay_otg_vlines =
			(unsigned int)math_ceil(ip_caps->fams2.subvp_programming_delay_us / stream_fams2_meta->otg_vline_time_us);
	stream_fams2_meta->method_subvp.df_throttle_delay_otg_vlines =
			(unsigned int)math_ceil(ip_caps->fams2.subvp_df_throttle_delay_us / stream_fams2_meta->otg_vline_time_us);
	stream_fams2_meta->method_subvp.prefetch_to_mall_delay_otg_vlines =
			(unsigned int)math_ceil(ip_caps->fams2.subvp_prefetch_to_mall_delay_us / stream_fams2_meta->otg_vline_time_us);
	stream_fams2_meta->method_subvp.phantom_vactive =
			stream_fams2_meta->allow_to_target_delay_otg_vlines +
			stream_fams2_meta->min_allow_width_otg_vlines +
			stream_info->phantom_min_v_active;
	stream_fams2_meta->method_subvp.phantom_vfp =
			stream_fams2_meta->method_subvp.df_throttle_delay_otg_vlines;
	/* phantom vtotal = v_bp(vstartup) + v_sync(1) + v_fp(throttle_delay) + v_active(allow_to_target + min_allow + min_vactive)*/
	stream_fams2_meta->method_subvp.phantom_vtotal =
			stream_info->phantom_v_startup +
			stream_fams2_meta->method_subvp.phantom_vfp +
			1 +
			stream_fams2_meta->method_subvp.df_throttle_delay_otg_vlines +
			stream_fams2_meta->method_subvp.phantom_vactive;
	stream_fams2_meta->method_subvp.common.allow_start_otg_vline =
			stream_descriptor->timing.v_blank_end +
			stream_fams2_meta->contention_delay_otg_vlines +
			stream_fams2_meta->method_subvp.programming_delay_otg_vlines +
			stream_fams2_meta->method_subvp.phantom_vtotal +
			stream_fams2_meta->method_subvp.prefetch_to_mall_delay_otg_vlines +
			stream_fams2_meta->allow_to_target_delay_otg_vlines;
	stream_fams2_meta->method_subvp.common.allow_end_otg_vline =
			stream_fams2_meta->vblank_start -
			stream_fams2_meta->dram_clk_change_blackout_otg_vlines;
	stream_fams2_meta->method_subvp.common.period_us = stream_fams2_meta->nom_frame_time_us;
	build_method_scheduling_params(&stream_fams2_meta->method_subvp.common, stream_fams2_meta);

	/* drr */
	stream_fams2_meta->method_drr.programming_delay_otg_vlines =
			(unsigned int)math_ceil(ip_caps->fams2.drr_programming_delay_us / stream_fams2_meta->otg_vline_time_us);
	stream_fams2_meta->method_drr.common.allow_start_otg_vline =
			stream_fams2_meta->vblank_start +
			stream_fams2_meta->allow_to_target_delay_otg_vlines;
	stream_fams2_meta->method_drr.common.period_us = stream_fams2_meta->nom_frame_time_us;
	if (display_config->display_config.num_streams <= 1) {
		/* only need to stretch vblank for blackout time */
		stream_fams2_meta->method_drr.stretched_vtotal =
				stream_fams2_meta->nom_vtotal +
				stream_fams2_meta->allow_to_target_delay_otg_vlines +
				stream_fams2_meta->min_allow_width_otg_vlines +
				stream_fams2_meta->dram_clk_change_blackout_otg_vlines;
	} else {
		/* multi display needs to always be schedulable */
		stream_fams2_meta->method_drr.stretched_vtotal =
				stream_fams2_meta->nom_vtotal * 2 +
				stream_fams2_meta->allow_to_target_delay_otg_vlines +
				stream_fams2_meta->min_allow_width_otg_vlines +
				stream_fams2_meta->dram_clk_change_blackout_otg_vlines;
	}
	stream_fams2_meta->method_drr.common.allow_end_otg_vline =
			stream_fams2_meta->method_drr.stretched_vtotal -
			stream_fams2_meta->dram_clk_change_blackout_otg_vlines;
	build_method_scheduling_params(&stream_fams2_meta->method_drr.common, stream_fams2_meta);
}

static void build_subvp_meta_per_stream(struct dml2_pmo_instance *pmo,
	struct display_configuation_with_meta *display_config,
	int stream_index)
{
	struct dml2_implicit_svp_meta *stream_svp_meta = &pmo->scratch.pmo_dcn4.stream_svp_meta[stream_index];
	struct dml2_fams2_meta *stream_fams2_meta = &pmo->scratch.pmo_dcn4.stream_fams2_meta[stream_index];

	stream_svp_meta->valid = true;

	/* PMO FAMS2 precaulcates these values */
	stream_svp_meta->v_active = stream_fams2_meta->method_subvp.phantom_vactive;
	stream_svp_meta->v_front_porch = stream_fams2_meta->method_subvp.phantom_vfp;
	stream_svp_meta->v_total = stream_fams2_meta->method_subvp.phantom_vtotal;
}

bool pmo_dcn4_fams2_init_for_pstate_support(struct dml2_pmo_init_for_pstate_support_in_out *in_out)
{
	struct dml2_pmo_instance *pmo = in_out->instance;
	struct dml2_optimization_stage3_state *state = &in_out->base_display_config->stage3;
	struct dml2_pmo_scratch *s = &pmo->scratch;

	struct display_configuation_with_meta *display_config;
	const struct dml2_plane_parameters *plane_descriptor;
	const struct dml2_pmo_pstate_strategy *strategy_list = NULL;
	struct dml2_pmo_pstate_strategy override_base_strategy = { 0 };
	unsigned int strategy_list_size = 0;
	unsigned int plane_index, stream_index, i;
	bool build_override_strategy = true;

	state->performed = true;
	in_out->base_display_config->stage3.min_clk_index_for_latency = in_out->base_display_config->stage1.min_clk_index_for_latency;

	display_config = in_out->base_display_config;
	display_config->display_config.overrides.enable_subvp_implicit_pmo = true;

	memset(s, 0, sizeof(struct dml2_pmo_scratch));

	if (display_config->display_config.overrides.all_streams_blanked) {
		return true;
	}

	pmo->scratch.pmo_dcn4.min_latency_index = in_out->base_display_config->stage1.min_clk_index_for_latency;
	pmo->scratch.pmo_dcn4.max_latency_index = pmo->mcg_clock_table_size;
	pmo->scratch.pmo_dcn4.cur_latency_index = in_out->base_display_config->stage1.min_clk_index_for_latency;

	// First build the stream plane mask (array of bitfields indexed by stream, indicating plane mapping)
	for (plane_index = 0; plane_index < display_config->display_config.num_planes; plane_index++) {
		plane_descriptor = &display_config->display_config.plane_descriptors[plane_index];

		set_bit_in_bitfield(&s->pmo_dcn4.stream_plane_mask[plane_descriptor->stream_index], plane_index);

		state->pstate_switch_modes[plane_index] = dml2_pstate_method_vactive;

		build_override_strategy &= plane_descriptor->overrides.uclk_pstate_change_strategy != dml2_uclk_pstate_change_strategy_auto;
		override_base_strategy.per_stream_pstate_method[plane_descriptor->stream_index] =
				uclk_pstate_strategy_override_to_pstate_method(plane_descriptor->overrides.uclk_pstate_change_strategy);
	}

	// Figure out which streams can do vactive, and also build up implicit SVP and FAMS2 meta
	for (stream_index = 0; stream_index < display_config->display_config.num_streams; stream_index++) {
		if (get_vactive_pstate_margin(display_config, s->pmo_dcn4.stream_plane_mask[stream_index]) >= (int)(MIN_VACTIVE_MARGIN_PCT * pmo->soc_bb->power_management_parameters.dram_clk_change_blackout_us))
			set_bit_in_bitfield(&s->pmo_dcn4.stream_vactive_capability_mask, stream_index);

		/* FAMS2 meta */
		build_fams2_meta_per_stream(pmo, display_config, stream_index);

		/* SVP meta */
		build_subvp_meta_per_stream(pmo, display_config, stream_index);
	}

	/* get synchronized timing groups */
	build_synchronized_timing_groups(pmo, display_config);

	if (build_override_strategy) {
		/* build expanded override strategy list (no permutations) */
		override_base_strategy.allow_state_increase = true;
		s->pmo_dcn4.num_expanded_override_strategies = 0;
		insert_strategy_into_expanded_list(&override_base_strategy,
				display_config->display_config.num_streams,
				s->pmo_dcn4.expanded_override_strategy_list,
				&s->pmo_dcn4.num_expanded_override_strategies);
		expand_variant_strategy(&override_base_strategy,
				display_config->display_config.num_streams,
				false,
				s->pmo_dcn4.expanded_override_strategy_list,
				&s->pmo_dcn4.num_expanded_override_strategies);

		/* use override strategy list */
		strategy_list = s->pmo_dcn4.expanded_override_strategy_list;
		strategy_list_size = s->pmo_dcn4.num_expanded_override_strategies;
	} else {
		/* use predefined strategy list */
		strategy_list = get_expanded_strategy_list(&pmo->init_data, display_config->display_config.num_streams);
		strategy_list_size = get_num_expanded_strategies(&pmo->init_data, display_config->display_config.num_streams);
	}

	if (!strategy_list || strategy_list_size == 0)
		return false;

	s->pmo_dcn4.num_pstate_candidates = 0;

	for (i = 0; i < strategy_list_size && s->pmo_dcn4.num_pstate_candidates < DML2_PMO_PSTATE_CANDIDATE_LIST_SIZE; i++) {
		if (validate_pstate_support_strategy_cofunctionality(pmo, display_config, &strategy_list[i])) {
			insert_into_candidate_list(&strategy_list[i], display_config->display_config.num_streams, s);
		}
	}

	if (s->pmo_dcn4.num_pstate_candidates > 0) {
		s->pmo_dcn4.pstate_strategy_candidates[s->pmo_dcn4.num_pstate_candidates-1].allow_state_increase = true;
		s->pmo_dcn4.cur_pstate_candidate = -1;
		return true;
	} else {
		return false;
	}
}

static void reset_display_configuration(struct display_configuation_with_meta *display_config)
{
	unsigned int plane_index;
	unsigned int stream_index;
	struct dml2_plane_parameters *plane;

	for (stream_index = 0; stream_index < display_config->display_config.num_streams; stream_index++) {
		display_config->stage3.stream_svp_meta[stream_index].valid = false;

		display_config->display_config.stream_descriptors[stream_index].overrides.minimize_active_latency_hiding = false;
		display_config->display_config.overrides.best_effort_min_active_latency_hiding_us = 0;
	}

	for (plane_index = 0; plane_index < display_config->display_config.num_planes; plane_index++) {
		plane = &display_config->display_config.plane_descriptors[plane_index];

		// Unset SubVP
		plane->overrides.legacy_svp_config = dml2_svp_mode_override_auto;

		// Remove reserve time
		plane->overrides.reserved_vblank_time_ns = 0;

		// Reset strategy to auto
		plane->overrides.uclk_pstate_change_strategy = dml2_uclk_pstate_change_strategy_auto;

		display_config->stage3.pstate_switch_modes[plane_index] = dml2_pstate_method_na;
	}
}

static void setup_planes_for_drr_by_mask(struct display_configuation_with_meta *display_config,
	struct dml2_pmo_instance *pmo,
	int plane_mask)
{
	unsigned int plane_index;
	struct dml2_plane_parameters *plane;

	for (plane_index = 0; plane_index < display_config->display_config.num_planes; plane_index++) {
		if (is_bit_set_in_bitfield(plane_mask, plane_index)) {
			plane = &display_config->display_config.plane_descriptors[plane_index];

			plane->overrides.uclk_pstate_change_strategy = dml2_uclk_pstate_change_strategy_force_drr;

			display_config->stage3.pstate_switch_modes[plane_index] = dml2_pstate_method_fw_drr;

		}
	}
}

static void setup_planes_for_svp_by_mask(struct display_configuation_with_meta *display_config,
	struct dml2_pmo_instance *pmo,
	int plane_mask)
{
	struct dml2_pmo_scratch *scratch = &pmo->scratch;

	unsigned int plane_index;
	int stream_index = -1;

	for (plane_index = 0; plane_index < display_config->display_config.num_planes; plane_index++) {
		if (is_bit_set_in_bitfield(plane_mask, plane_index)) {
			stream_index = (char)display_config->display_config.plane_descriptors[plane_index].stream_index;
			display_config->stage3.pstate_switch_modes[plane_index] = dml2_pstate_method_fw_svp;
		}
	}

	if (stream_index >= 0) {
		memcpy(&display_config->stage3.stream_svp_meta[stream_index],
			&scratch->pmo_dcn4.stream_svp_meta[stream_index],
			sizeof(struct dml2_implicit_svp_meta));
	}
}

static void setup_planes_for_svp_drr_by_mask(struct display_configuation_with_meta *display_config,
	struct dml2_pmo_instance *pmo,
	int plane_mask)
{
	struct dml2_pmo_scratch *scratch = &pmo->scratch;

	unsigned int plane_index;
	int stream_index = -1;

	for (plane_index = 0; plane_index < display_config->display_config.num_planes; plane_index++) {
		if (is_bit_set_in_bitfield(plane_mask, plane_index)) {
			stream_index = (char)display_config->display_config.plane_descriptors[plane_index].stream_index;
			display_config->stage3.pstate_switch_modes[plane_index] = dml2_pstate_method_fw_svp_drr;
		}
	}

	if (stream_index >= 0) {
		memcpy(&display_config->stage3.stream_svp_meta[stream_index],
			&scratch->pmo_dcn4.stream_svp_meta[stream_index],
			sizeof(struct dml2_implicit_svp_meta));
	}
}

static void setup_planes_for_vblank_by_mask(struct display_configuation_with_meta *display_config,
	struct dml2_pmo_instance *pmo,
	int plane_mask)
{
	unsigned int plane_index;
	struct dml2_plane_parameters *plane;

	for (plane_index = 0; plane_index < display_config->display_config.num_planes; plane_index++) {
		if (is_bit_set_in_bitfield(plane_mask, plane_index)) {
			plane = &display_config->display_config.plane_descriptors[plane_index];

			plane->overrides.reserved_vblank_time_ns = (long)math_max2(pmo->soc_bb->power_management_parameters.dram_clk_change_blackout_us * 1000.0,
					plane->overrides.reserved_vblank_time_ns);

			display_config->stage3.pstate_switch_modes[plane_index] = dml2_pstate_method_vblank;

		}
	}
}

static void setup_planes_for_vblank_drr_by_mask(struct display_configuation_with_meta *display_config,
	struct dml2_pmo_instance *pmo,
	int plane_mask)
{
	unsigned int plane_index;
	struct dml2_plane_parameters *plane;

	for (plane_index = 0; plane_index < display_config->display_config.num_planes; plane_index++) {
		if (is_bit_set_in_bitfield(plane_mask, plane_index)) {
			plane = &display_config->display_config.plane_descriptors[plane_index];
			plane->overrides.reserved_vblank_time_ns = (long)(pmo->soc_bb->power_management_parameters.dram_clk_change_blackout_us * 1000);

			display_config->stage3.pstate_switch_modes[plane_index] = dml2_pstate_method_fw_vblank_drr;
		}
	}
}

static void setup_planes_for_vactive_by_mask(struct display_configuation_with_meta *display_config,
	struct dml2_pmo_instance *pmo,
	int plane_mask)
{
	unsigned int plane_index;
	unsigned int stream_index;

	for (plane_index = 0; plane_index < display_config->display_config.num_planes; plane_index++) {
		if (is_bit_set_in_bitfield(plane_mask, plane_index)) {
			stream_index = display_config->display_config.plane_descriptors[plane_index].stream_index;

			display_config->stage3.pstate_switch_modes[plane_index] = dml2_pstate_method_vactive;

			if (!pmo->options->disable_vactive_det_fill_bw_pad) {
				display_config->display_config.plane_descriptors[plane_index].overrides.max_vactive_det_fill_delay_us =
					(unsigned int)math_floor(pmo->scratch.pmo_dcn4.stream_fams2_meta[stream_index].method_vactive.max_vactive_det_fill_delay_us);
			}
		}
	}
}

static void setup_planes_for_vactive_drr_by_mask(struct display_configuation_with_meta *display_config,
	struct dml2_pmo_instance *pmo,
	int plane_mask)
{
	unsigned int plane_index;
	unsigned int stream_index;

	for (plane_index = 0; plane_index < display_config->display_config.num_planes; plane_index++) {
		if (is_bit_set_in_bitfield(plane_mask, plane_index)) {
			stream_index = display_config->display_config.plane_descriptors[plane_index].stream_index;

			display_config->stage3.pstate_switch_modes[plane_index] = dml2_pstate_method_fw_vactive_drr;

			if (!pmo->options->disable_vactive_det_fill_bw_pad) {
				display_config->display_config.plane_descriptors[plane_index].overrides.max_vactive_det_fill_delay_us =
					(unsigned int)math_floor(pmo->scratch.pmo_dcn4.stream_fams2_meta[stream_index].method_vactive.max_vactive_det_fill_delay_us);
			}
		}
	}
}

static bool setup_display_config(struct display_configuation_with_meta *display_config, struct dml2_pmo_instance *pmo, int strategy_index)
{
	struct dml2_pmo_scratch *scratch = &pmo->scratch;

	bool fams2_required = false;
	bool success = true;
	unsigned int stream_index;

	reset_display_configuration(display_config);

	for (stream_index = 0; stream_index < display_config->display_config.num_streams; stream_index++) {

		if (pmo->scratch.pmo_dcn4.pstate_strategy_candidates[strategy_index].per_stream_pstate_method[stream_index] == dml2_pstate_method_na) {
			success = false;
			break;
		} else if (scratch->pmo_dcn4.pstate_strategy_candidates[strategy_index].per_stream_pstate_method[stream_index] == dml2_pstate_method_vactive) {
			setup_planes_for_vactive_by_mask(display_config, pmo, scratch->pmo_dcn4.stream_plane_mask[stream_index]);
		} else if (scratch->pmo_dcn4.pstate_strategy_candidates[strategy_index].per_stream_pstate_method[stream_index] == dml2_pstate_method_vblank) {
			setup_planes_for_vblank_by_mask(display_config, pmo, scratch->pmo_dcn4.stream_plane_mask[stream_index]);
		} else if (scratch->pmo_dcn4.pstate_strategy_candidates[strategy_index].per_stream_pstate_method[stream_index] == dml2_pstate_method_fw_svp) {
			fams2_required = true;
			setup_planes_for_svp_by_mask(display_config, pmo, scratch->pmo_dcn4.stream_plane_mask[stream_index]);
		} else if (scratch->pmo_dcn4.pstate_strategy_candidates[strategy_index].per_stream_pstate_method[stream_index] == dml2_pstate_method_fw_vactive_drr) {
			fams2_required = true;
			setup_planes_for_vactive_drr_by_mask(display_config, pmo, scratch->pmo_dcn4.stream_plane_mask[stream_index]);
		} else if (scratch->pmo_dcn4.pstate_strategy_candidates[strategy_index].per_stream_pstate_method[stream_index] == dml2_pstate_method_fw_vblank_drr) {
			fams2_required = true;
			setup_planes_for_vblank_drr_by_mask(display_config, pmo, scratch->pmo_dcn4.stream_plane_mask[stream_index]);
		} else if (scratch->pmo_dcn4.pstate_strategy_candidates[strategy_index].per_stream_pstate_method[stream_index] == dml2_pstate_method_fw_svp_drr) {
			fams2_required = true;
			setup_planes_for_svp_drr_by_mask(display_config, pmo, scratch->pmo_dcn4.stream_plane_mask[stream_index]);
		} else if (scratch->pmo_dcn4.pstate_strategy_candidates[strategy_index].per_stream_pstate_method[stream_index] == dml2_pstate_method_fw_drr) {
			fams2_required = true;
			setup_planes_for_drr_by_mask(display_config, pmo, scratch->pmo_dcn4.stream_plane_mask[stream_index]);
		}
	}

	/* copy FAMS2 meta */
	if (success) {
		display_config->stage3.fams2_required = fams2_required;
		memcpy(&display_config->stage3.stream_fams2_meta,
			&scratch->pmo_dcn4.stream_fams2_meta,
			sizeof(struct dml2_fams2_meta) * DML2_MAX_PLANES);
	}

	return success;
}

static int get_minimum_reserved_time_us_for_planes(struct display_configuation_with_meta *display_config, int plane_mask)
{
	int min_time_us = 0xFFFFFF;
	unsigned int plane_index = 0;

	for (plane_index = 0; plane_index < display_config->display_config.num_planes; plane_index++) {
		if (is_bit_set_in_bitfield(plane_mask, plane_index)) {
			if (min_time_us > (display_config->display_config.plane_descriptors[plane_index].overrides.reserved_vblank_time_ns / 1000))
				min_time_us = display_config->display_config.plane_descriptors[plane_index].overrides.reserved_vblank_time_ns / 1000;
		}
	}
	return min_time_us;
}

bool pmo_dcn4_fams2_test_for_pstate_support(struct dml2_pmo_test_for_pstate_support_in_out *in_out)
{
	bool p_state_supported = true;
	unsigned int stream_index;
	struct dml2_pmo_scratch *s = &in_out->instance->scratch;

	int MIN_VACTIVE_MARGIN_VBLANK = 0;
	int MIN_VACTIVE_MARGIN_DRR = 0;
	int REQUIRED_RESERVED_TIME = 0;

	if (in_out->base_display_config->display_config.overrides.all_streams_blanked) {
		return true;
	}

	MIN_VACTIVE_MARGIN_VBLANK = INT_MIN;
	MIN_VACTIVE_MARGIN_DRR = INT_MIN;
	REQUIRED_RESERVED_TIME = (int)in_out->instance->soc_bb->power_management_parameters.dram_clk_change_blackout_us;

	if (s->pmo_dcn4.cur_pstate_candidate < 0)
		return false;

	for (stream_index = 0; stream_index < in_out->base_display_config->display_config.num_streams; stream_index++) {
		struct dml2_fams2_meta *stream_fams2_meta = &s->pmo_dcn4.stream_fams2_meta[stream_index];

		if (s->pmo_dcn4.pstate_strategy_candidates[s->pmo_dcn4.cur_pstate_candidate].per_stream_pstate_method[stream_index] == dml2_pstate_method_vactive ||
				s->pmo_dcn4.pstate_strategy_candidates[s->pmo_dcn4.cur_pstate_candidate].per_stream_pstate_method[stream_index] == dml2_pstate_method_fw_vactive_drr) {
			if (get_vactive_pstate_margin(in_out->base_display_config, s->pmo_dcn4.stream_plane_mask[stream_index]) < (MIN_VACTIVE_MARGIN_PCT * in_out->instance->soc_bb->power_management_parameters.dram_clk_change_blackout_us) ||
					get_vactive_det_fill_latency_delay_us(in_out->base_display_config, s->pmo_dcn4.stream_plane_mask[stream_index]) > stream_fams2_meta->method_vactive.max_vactive_det_fill_delay_us) {
				p_state_supported = false;
				break;
			}
		} else if (s->pmo_dcn4.pstate_strategy_candidates[s->pmo_dcn4.cur_pstate_candidate].per_stream_pstate_method[stream_index] == dml2_pstate_method_vblank ||
				s->pmo_dcn4.pstate_strategy_candidates[s->pmo_dcn4.cur_pstate_candidate].per_stream_pstate_method[stream_index] == dml2_pstate_method_fw_vblank_drr) {
			if (get_minimum_reserved_time_us_for_planes(in_out->base_display_config, s->pmo_dcn4.stream_plane_mask[stream_index]) <
				REQUIRED_RESERVED_TIME ||
				get_vactive_pstate_margin(in_out->base_display_config, s->pmo_dcn4.stream_plane_mask[stream_index]) < MIN_VACTIVE_MARGIN_VBLANK) {
				p_state_supported = false;
				break;
			}
		} else if (s->pmo_dcn4.pstate_strategy_candidates[s->pmo_dcn4.cur_pstate_candidate].per_stream_pstate_method[stream_index] == dml2_pstate_method_fw_svp ||
				s->pmo_dcn4.pstate_strategy_candidates[s->pmo_dcn4.cur_pstate_candidate].per_stream_pstate_method[stream_index] == dml2_pstate_method_fw_svp_drr) {
			if (in_out->base_display_config->stage3.stream_svp_meta[stream_index].valid == false) {
				p_state_supported = false;
				break;
			}
		} else if (s->pmo_dcn4.pstate_strategy_candidates[s->pmo_dcn4.cur_pstate_candidate].per_stream_pstate_method[stream_index] == dml2_pstate_method_fw_drr) {
			if (!all_planes_match_method(in_out->base_display_config, s->pmo_dcn4.stream_plane_mask[stream_index], dml2_pstate_method_fw_drr) ||
				get_vactive_pstate_margin(in_out->base_display_config, s->pmo_dcn4.stream_plane_mask[stream_index]) < MIN_VACTIVE_MARGIN_DRR) {
				p_state_supported = false;
				break;
			}
		} else if (s->pmo_dcn4.pstate_strategy_candidates[s->pmo_dcn4.cur_pstate_candidate].per_stream_pstate_method[stream_index] == dml2_pstate_method_na) {
			p_state_supported = false;
			break;
		}
	}

	return p_state_supported;
}

bool pmo_dcn4_fams2_optimize_for_pstate_support(struct dml2_pmo_optimize_for_pstate_support_in_out *in_out)
{
	bool success = false;
	struct dml2_pmo_scratch *s = &in_out->instance->scratch;

	memcpy(in_out->optimized_display_config, in_out->base_display_config, sizeof(struct display_configuation_with_meta));

	if (in_out->last_candidate_failed) {
		if (s->pmo_dcn4.pstate_strategy_candidates[s->pmo_dcn4.cur_pstate_candidate].allow_state_increase &&
			s->pmo_dcn4.cur_latency_index < s->pmo_dcn4.max_latency_index - 1) {
			s->pmo_dcn4.cur_latency_index++;

			success = true;
		}
	}

	if (!success) {
		s->pmo_dcn4.cur_latency_index = s->pmo_dcn4.min_latency_index;
		s->pmo_dcn4.cur_pstate_candidate++;

		if (s->pmo_dcn4.cur_pstate_candidate < s->pmo_dcn4.num_pstate_candidates) {
			success = true;
		}
	}

	if (success) {
		in_out->optimized_display_config->stage3.min_clk_index_for_latency = s->pmo_dcn4.cur_latency_index;
		setup_display_config(in_out->optimized_display_config, in_out->instance, in_out->instance->scratch.pmo_dcn4.cur_pstate_candidate);
	}

	return success;
}

bool pmo_dcn4_fams2_init_for_stutter(struct dml2_pmo_init_for_stutter_in_out *in_out)
{
	bool success = true;
	struct dml2_pmo_instance *pmo = in_out->instance;
	bool stutter_period_meets_z8_eco = true;
	bool z8_stutter_optimization_too_expensive = false;
	bool stutter_optimization_too_expensive = false;
	double line_time_us, vblank_nom_time_us;

	unsigned int i;

	if (pmo->soc_bb->power_management_parameters.z8_stutter_exit_latency_us > 0 &&
		pmo->soc_bb->power_management_parameters.stutter_enter_plus_exit_latency_us > 0 &&
		pmo->soc_bb->power_management_parameters.z8_stutter_exit_latency_us < pmo->soc_bb->power_management_parameters.stutter_enter_plus_exit_latency_us)
		return false; // Unexpected SoCBB setup

	for (i = 0; i < in_out->base_display_config->display_config.num_planes; i++) {
		if (in_out->base_display_config->mode_support_result.cfg_support_info.plane_support_info[i].active_latency_hiding_us <
			pmo->soc_bb->power_management_parameters.z8_stutter_exit_latency_us + pmo->soc_bb->power_management_parameters.z8_min_idle_time) {
			stutter_period_meets_z8_eco = false;
			break;
		}
	}

	for (i = 0; i < in_out->base_display_config->display_config.num_streams; i++) {
		line_time_us = (double)in_out->base_display_config->display_config.stream_descriptors[i].timing.h_total / (in_out->base_display_config->display_config.stream_descriptors[i].timing.pixel_clock_khz * 1000) * 1000000;
		vblank_nom_time_us = line_time_us * in_out->base_display_config->display_config.stream_descriptors[i].timing.vblank_nom;

		if (vblank_nom_time_us < pmo->soc_bb->power_management_parameters.z8_stutter_exit_latency_us * MIN_BLANK_STUTTER_FACTOR) {
			z8_stutter_optimization_too_expensive = true;
			break;
		}

		if (vblank_nom_time_us < pmo->soc_bb->power_management_parameters.stutter_enter_plus_exit_latency_us * MIN_BLANK_STUTTER_FACTOR) {
			stutter_optimization_too_expensive = true;
			break;
		}
	}

	pmo->scratch.pmo_dcn4.num_stutter_candidates = 0;
	pmo->scratch.pmo_dcn4.cur_stutter_candidate = 0;

	if (stutter_period_meets_z8_eco && !z8_stutter_optimization_too_expensive) {
		if (pmo->soc_bb->power_management_parameters.z8_stutter_exit_latency_us > 0) {
			pmo->scratch.pmo_dcn4.optimal_vblank_reserved_time_for_stutter_us[pmo->scratch.pmo_dcn4.num_stutter_candidates] = (unsigned int)pmo->soc_bb->power_management_parameters.z8_stutter_exit_latency_us;
			pmo->scratch.pmo_dcn4.num_stutter_candidates++;
			pmo->scratch.pmo_dcn4.z8_vblank_optimizable = true;
		}
	} else {
		pmo->scratch.pmo_dcn4.z8_vblank_optimizable = false;
	}

	if (!stutter_optimization_too_expensive && pmo->soc_bb->power_management_parameters.stutter_enter_plus_exit_latency_us > 0) {
		pmo->scratch.pmo_dcn4.optimal_vblank_reserved_time_for_stutter_us[pmo->scratch.pmo_dcn4.num_stutter_candidates] = (unsigned int)pmo->soc_bb->power_management_parameters.stutter_enter_plus_exit_latency_us;
		pmo->scratch.pmo_dcn4.num_stutter_candidates++;
	}

	if (pmo->scratch.pmo_dcn4.num_stutter_candidates == 0)
		success = false;

	return success;
}

bool pmo_dcn4_fams2_test_for_stutter(struct dml2_pmo_test_for_stutter_in_out *in_out)
{
	bool success = true;
	struct dml2_pmo_instance *pmo = in_out->instance;

	unsigned int i;

	for (i = 0; i < in_out->base_display_config->display_config.num_planes; i++) {
		if (pmo->soc_bb->power_management_parameters.z8_stutter_exit_latency_us > 0 &&
			pmo->scratch.pmo_dcn4.z8_vblank_optimizable &&
			in_out->base_display_config->display_config.plane_descriptors[i].overrides.reserved_vblank_time_ns < (int)pmo->soc_bb->power_management_parameters.z8_stutter_exit_latency_us * 1000) {
			success = false;
			break;
		}
		if (pmo->soc_bb->power_management_parameters.stutter_enter_plus_exit_latency_us > 0 &&
			in_out->base_display_config->display_config.plane_descriptors[i].overrides.reserved_vblank_time_ns < (int)pmo->soc_bb->power_management_parameters.stutter_enter_plus_exit_latency_us * 1000) {
			success = false;
			break;
		}
	}

	return success;
}

bool pmo_dcn4_fams2_optimize_for_stutter(struct dml2_pmo_optimize_for_stutter_in_out *in_out)
{
	bool success = false;
	struct dml2_pmo_instance *pmo = in_out->instance;
	unsigned int i;

	memcpy(in_out->optimized_display_config, in_out->base_display_config, sizeof(struct display_configuation_with_meta));

	if (!in_out->last_candidate_failed) {
		if (pmo->scratch.pmo_dcn4.cur_stutter_candidate < pmo->scratch.pmo_dcn4.num_stutter_candidates) {
			for (i = 0; i < in_out->optimized_display_config->display_config.num_planes; i++) {
				/* take the max of the current and the optimal reserved time */
				in_out->optimized_display_config->display_config.plane_descriptors[i].overrides.reserved_vblank_time_ns =
						(long)math_max2(pmo->scratch.pmo_dcn4.optimal_vblank_reserved_time_for_stutter_us[pmo->scratch.pmo_dcn4.cur_stutter_candidate] * 1000,
						in_out->optimized_display_config->display_config.plane_descriptors[i].overrides.reserved_vblank_time_ns);
			}

			success = true;
		}
	}

	return success;
}<|MERGE_RESOLUTION|>--- conflicted
+++ resolved
@@ -1082,11 +1082,8 @@
 	const struct dml2_fams2_meta *stream_fams2_meta;
 	unsigned int microschedule_vlines;
 	unsigned int i;
-<<<<<<< HEAD
-=======
 	unsigned int mcaches_per_plane;
 	unsigned int total_mcaches_required = 0;
->>>>>>> e8a457b7
 
 	unsigned int num_planes_per_stream[DML2_MAX_PLANES] = { 0 };
 
@@ -1163,7 +1160,6 @@
 static enum dml2_pstate_method uclk_pstate_strategy_override_to_pstate_method(const enum dml2_uclk_pstate_change_strategy override_strategy)
 {
 	enum dml2_pstate_method method = dml2_pstate_method_na;
-<<<<<<< HEAD
 
 	switch (override_strategy) {
 	case dml2_uclk_pstate_change_strategy_force_vactive:
@@ -1187,31 +1183,6 @@
 	return method;
 }
 
-=======
-
-	switch (override_strategy) {
-	case dml2_uclk_pstate_change_strategy_force_vactive:
-		method = dml2_pstate_method_vactive;
-		break;
-	case dml2_uclk_pstate_change_strategy_force_vblank:
-		method = dml2_pstate_method_vblank;
-		break;
-	case dml2_uclk_pstate_change_strategy_force_drr:
-		method = dml2_pstate_method_fw_drr;
-		break;
-	case dml2_uclk_pstate_change_strategy_force_mall_svp:
-		method = dml2_pstate_method_fw_svp;
-		break;
-	case dml2_uclk_pstate_change_strategy_force_mall_full_frame:
-	case dml2_uclk_pstate_change_strategy_auto:
-	default:
-		method = dml2_pstate_method_na;
-	}
-
-	return method;
-}
-
->>>>>>> e8a457b7
 static enum dml2_uclk_pstate_change_strategy pstate_method_to_uclk_pstate_strategy_override(const enum dml2_pstate_method method)
 {
 	enum dml2_uclk_pstate_change_strategy override_strategy = dml2_uclk_pstate_change_strategy_auto;
