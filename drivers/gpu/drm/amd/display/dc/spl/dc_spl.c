--- conflicted
+++ resolved
@@ -948,11 +948,7 @@
 	int min_taps_y, min_taps_c;
 	enum lb_memory_config lb_config;
 	bool skip_easf = false;
-<<<<<<< HEAD
-	bool is_ycbcr = spl_dscl_is_video_format(spl_in->basic_in.format);
-=======
 	bool is_subsampled = spl_is_subsampled_format(spl_in->basic_in.format);
->>>>>>> a5a056c8
 
 	if (spl_scratch->scl_data.viewport.width > spl_scratch->scl_data.h_active &&
 		max_downscale_src_width != 0 &&
@@ -1103,17 +1099,10 @@
 			spl_scratch->scl_data.taps.h_taps = 1;
 			spl_scratch->scl_data.taps.v_taps = 1;
 
-<<<<<<< HEAD
-			if (IDENTITY_RATIO(spl_scratch->scl_data.ratios.horz_c) && !is_ycbcr)
-				spl_scratch->scl_data.taps.h_taps_c = 1;
-
-			if (IDENTITY_RATIO(spl_scratch->scl_data.ratios.vert_c) && !is_ycbcr)
-=======
 			if (IDENTITY_RATIO(spl_scratch->scl_data.ratios.horz_c) && !is_subsampled)
 				spl_scratch->scl_data.taps.h_taps_c = 1;
 
 			if (IDENTITY_RATIO(spl_scratch->scl_data.ratios.vert_c) && !is_subsampled)
->>>>>>> a5a056c8
 				spl_scratch->scl_data.taps.v_taps_c = 1;
 
 			*enable_easf_v = false;
@@ -1127,19 +1116,11 @@
 				(IDENTITY_RATIO(spl_scratch->scl_data.ratios.vert)))
 				spl_scratch->scl_data.taps.v_taps = 1;
 
-<<<<<<< HEAD
-			if ((!*enable_easf_h) && !is_ycbcr &&
-				(IDENTITY_RATIO(spl_scratch->scl_data.ratios.horz_c)))
-				spl_scratch->scl_data.taps.h_taps_c = 1;
-
-			if ((!*enable_easf_v) && !is_ycbcr &&
-=======
 			if ((!*enable_easf_h) && !is_subsampled &&
 				(IDENTITY_RATIO(spl_scratch->scl_data.ratios.horz_c)))
 				spl_scratch->scl_data.taps.h_taps_c = 1;
 
 			if ((!*enable_easf_v) && !is_subsampled &&
->>>>>>> a5a056c8
 				(IDENTITY_RATIO(spl_scratch->scl_data.ratios.vert_c)))
 				spl_scratch->scl_data.taps.v_taps_c = 1;
 		}
@@ -1150,11 +1131,7 @@
 static void spl_set_black_color_data(enum spl_pixel_format format,
 			struct scl_black_color *scl_black_color)
 {
-<<<<<<< HEAD
-	bool ycbcr = spl_dscl_is_video_format(format);
-=======
 	bool ycbcr = spl_is_video_format(format);
->>>>>>> a5a056c8
 	if (ycbcr)	{
 		scl_black_color->offset_rgb_y = BLACK_OFFSET_RGB_Y;
 		scl_black_color->offset_rgb_cbcr = BLACK_OFFSET_CBCR;
