/* SPDX-License-Identifier: MIT */
/*
 * Copyright 2023 Advanced Micro Devices, Inc.
 *
 * Permission is hereby granted, free of charge, to any person obtaining a
 * copy of this software and associated documentation files (the "Software"),
 * to deal in the Software without restriction, including without limitation
 * the rights to use, copy, modify, merge, publish, distribute, sublicense,
 * and/or sell copies of the Software, and to permit persons to whom the
 * Software is furnished to do so, subject to the following conditions:
 *
 * The above copyright notice and this permission notice shall be included in
 * all copies or substantial portions of the Software.
 *
 * THE SOFTWARE IS PROVIDED "AS IS", WITHOUT WARRANTY OF ANY KIND, EXPRESS OR
 * IMPLIED, INCLUDING BUT NOT LIMITED TO THE WARRANTIES OF MERCHANTABILITY,
 * FITNESS FOR A PARTICULAR PURPOSE AND NONINFRINGEMENT.  IN NO EVENT SHALL
 * THE COPYRIGHT HOLDER(S) OR AUTHOR(S) BE LIABLE FOR ANY CLAIM, DAMAGES OR
 * OTHER LIABILITY, WHETHER IN AN ACTION OF CONTRACT, TORT OR OTHERWISE,
 * ARISING FROM, OUT OF OR IN CONNECTION WITH THE SOFTWARE OR THE USE OR
 * OTHER DEALINGS IN THE SOFTWARE.
 *
 */

#ifndef __DC_LINK_ENCODER__DCN35_H__
#define __DC_LINK_ENCODER__DCN35_H__

#include "dcn32/dcn32_dio_link_encoder.h"
#include "dcn30/dcn30_dio_link_encoder.h"
#include "dcn31/dcn31_dio_link_encoder.h"

#define LINK_ENCODER_MASK_SH_LIST_DCN35(mask_sh) \
	LE_SF(DIG0_DIG_BE_EN_CNTL, DIG_BE_ENABLE, mask_sh),\
	LE_SF(DIG0_DIG_BE_CNTL, DIG_RB_SWITCH_EN, mask_sh),\
	LE_SF(DIG0_DIG_BE_CNTL, DIG_HPD_SELECT, mask_sh),\
	LE_SF(DIG0_DIG_BE_CNTL, DIG_FE_SOURCE_SELECT, mask_sh),\
	LE_SF(DIG0_DIG_BE_CLK_CNTL, DIG_BE_MODE, mask_sh),\
	LE_SF(DIG0_DIG_BE_CLK_CNTL, DIG_BE_CLK_EN, mask_sh),\
	LE_SF(DIG0_DIG_BE_CLK_CNTL, DIG_BE_SOFT_RESET, mask_sh),\
	LE_SF(DIG0_DIG_BE_CLK_CNTL, HDCP_SOFT_RESET, mask_sh),\
	LE_SF(DIG0_DIG_BE_CLK_CNTL, DIG_BE_SYMCLK_G_CLOCK_ON, mask_sh),\
	LE_SF(DIG0_DIG_BE_CLK_CNTL, DIG_BE_SYMCLK_G_HDCP_CLOCK_ON, mask_sh),\
	LE_SF(DIG0_DIG_BE_CLK_CNTL, DIG_BE_SYMCLK_G_TMDS_CLOCK_ON, mask_sh),\
	LE_SF(DIG0_DIG_CLOCK_PATTERN, DIG_CLOCK_PATTERN, mask_sh),\
	LE_SF(DIG0_TMDS_CTL_BITS, TMDS_CTL0, mask_sh), \
	LE_SF(DP0_DP_DPHY_CNTL, DPHY_BYPASS, mask_sh),\
	LE_SF(DP0_DP_DPHY_CNTL, DPHY_ATEST_SEL_LANE0, mask_sh),\
	LE_SF(DP0_DP_DPHY_CNTL, DPHY_ATEST_SEL_LANE1, mask_sh),\
	LE_SF(DP0_DP_DPHY_CNTL, DPHY_ATEST_SEL_LANE2, mask_sh),\
	LE_SF(DP0_DP_DPHY_CNTL, DPHY_ATEST_SEL_LANE3, mask_sh),\
	LE_SF(DP0_DP_DPHY_PRBS_CNTL, DPHY_PRBS_EN, mask_sh),\
	LE_SF(DP0_DP_DPHY_PRBS_CNTL, DPHY_PRBS_SEL, mask_sh),\
	LE_SF(DP0_DP_DPHY_SYM0, DPHY_SYM1, mask_sh),\
	LE_SF(DP0_DP_DPHY_SYM0, DPHY_SYM2, mask_sh),\
	LE_SF(DP0_DP_DPHY_SYM0, DPHY_SYM3, mask_sh),\
	LE_SF(DP0_DP_DPHY_SYM1, DPHY_SYM4, mask_sh),\
	LE_SF(DP0_DP_DPHY_SYM1, DPHY_SYM5, mask_sh),\
	LE_SF(DP0_DP_DPHY_SYM1, DPHY_SYM6, mask_sh),\
	LE_SF(DP0_DP_DPHY_SYM2, DPHY_SYM7, mask_sh),\
	LE_SF(DP0_DP_DPHY_SYM2, DPHY_SYM8, mask_sh),\
	LE_SF(DP0_DP_DPHY_SCRAM_CNTL, DPHY_SCRAMBLER_BS_COUNT, mask_sh),\
	LE_SF(DP0_DP_DPHY_SCRAM_CNTL, DPHY_SCRAMBLER_ADVANCE, mask_sh),\
	LE_SF(DP0_DP_DPHY_FAST_TRAINING, DPHY_RX_FAST_TRAINING_CAPABLE, mask_sh),\
	LE_SF(DP0_DP_DPHY_BS_SR_SWAP_CNTL, DPHY_LOAD_BS_COUNT, mask_sh),\
	LE_SF(DP0_DP_DPHY_TRAINING_PATTERN_SEL, DPHY_TRAINING_PATTERN_SEL, mask_sh),\
	LE_SF(DP0_DP_DPHY_HBR2_PATTERN_CONTROL, DP_DPHY_HBR2_PATTERN_CONTROL, mask_sh),\
	LE_SF(DP0_DP_LINK_CNTL, DP_LINK_TRAINING_COMPLETE, mask_sh),\
	LE_SF(DP0_DP_LINK_FRAMING_CNTL, DP_IDLE_BS_INTERVAL, mask_sh),\
	LE_SF(DP0_DP_LINK_FRAMING_CNTL, DP_VBID_DISABLE, mask_sh),\
	LE_SF(DP0_DP_LINK_FRAMING_CNTL, DP_VID_ENHANCED_FRAME_MODE, mask_sh),\
	LE_SF(DP0_DP_VID_STREAM_CNTL, DP_VID_STREAM_ENABLE, mask_sh),\
	LE_SF(DP0_DP_CONFIG, DP_UDI_LANES, mask_sh),\
	LE_SF(DP0_DP_SEC_CNTL1, DP_SEC_GSP0_LINE_NUM, mask_sh),\
	LE_SF(DP0_DP_SEC_CNTL1, DP_SEC_GSP0_PRIORITY, mask_sh),\
	LE_SF(DP0_DP_MSE_SAT0, DP_MSE_SAT_SRC0, mask_sh),\
	LE_SF(DP0_DP_MSE_SAT0, DP_MSE_SAT_SRC1, mask_sh),\
	LE_SF(DP0_DP_MSE_SAT0, DP_MSE_SAT_SLOT_COUNT0, mask_sh),\
	LE_SF(DP0_DP_MSE_SAT0, DP_MSE_SAT_SLOT_COUNT1, mask_sh),\
	LE_SF(DP0_DP_MSE_SAT1, DP_MSE_SAT_SRC2, mask_sh),\
	LE_SF(DP0_DP_MSE_SAT1, DP_MSE_SAT_SRC3, mask_sh),\
	LE_SF(DP0_DP_MSE_SAT1, DP_MSE_SAT_SLOT_COUNT2, mask_sh),\
	LE_SF(DP0_DP_MSE_SAT1, DP_MSE_SAT_SLOT_COUNT3, mask_sh),\
	LE_SF(DP0_DP_MSE_SAT_UPDATE, DP_MSE_SAT_UPDATE, mask_sh),\
	LE_SF(DP0_DP_MSE_SAT_UPDATE, DP_MSE_16_MTP_KEEPOUT, mask_sh),\
	LE_SF(DP_AUX0_AUX_CONTROL, AUX_HPD_SEL, mask_sh),\
	LE_SF(DP_AUX0_AUX_CONTROL, AUX_LS_READ_EN, mask_sh),\
	LE_SF(DP_AUX0_AUX_DPHY_RX_CONTROL0, AUX_RX_RECEIVE_WINDOW, mask_sh),\
	LE_SF(HPD0_DC_HPD_CONTROL, DC_HPD_EN, mask_sh),\
	LE_SF(DP0_DP_DPHY_CNTL, DPHY_FEC_EN, mask_sh),\
	LE_SF(DP0_DP_DPHY_CNTL, DPHY_FEC_READY_SHADOW, mask_sh),\
	LE_SF(DP0_DP_DPHY_CNTL, DPHY_FEC_ACTIVE_STATUS, mask_sh),\
	LE_SF(DIG0_TMDS_CTL_BITS, TMDS_CTL0, mask_sh), \
	LE_SF(DP_AUX0_AUX_DPHY_RX_CONTROL0, AUX_RX_START_WINDOW, mask_sh),\
	LE_SF(DP_AUX0_AUX_DPHY_RX_CONTROL0, AUX_RX_HALF_SYM_DETECT_LEN, mask_sh),\
	LE_SF(DP_AUX0_AUX_DPHY_RX_CONTROL0, AUX_RX_TRANSITION_FILTER_EN, mask_sh),\
	LE_SF(DP_AUX0_AUX_DPHY_RX_CONTROL0, AUX_RX_ALLOW_BELOW_THRESHOLD_PHASE_DETECT, mask_sh),\
	LE_SF(DP_AUX0_AUX_DPHY_RX_CONTROL0, AUX_RX_ALLOW_BELOW_THRESHOLD_START, mask_sh),\
	LE_SF(DP_AUX0_AUX_DPHY_RX_CONTROL0, AUX_RX_ALLOW_BELOW_THRESHOLD_STOP, mask_sh),\
	LE_SF(DP_AUX0_AUX_DPHY_RX_CONTROL0, AUX_RX_PHASE_DETECT_LEN, mask_sh),\
	LE_SF(DP_AUX0_AUX_DPHY_RX_CONTROL0, AUX_RX_DETECTION_THRESHOLD, mask_sh), \
	LE_SF(DP_AUX0_AUX_DPHY_TX_CONTROL, AUX_TX_PRECHARGE_LEN, mask_sh),\
	LE_SF(DP_AUX0_AUX_DPHY_TX_CONTROL, AUX_TX_PRECHARGE_SYMBOLS, mask_sh),\
	LE_SF(DP_AUX0_AUX_DPHY_TX_CONTROL, AUX_MODE_DET_CHECK_DELAY, mask_sh),\
	LE_SF(DP_AUX0_AUX_DPHY_RX_CONTROL1, AUX_RX_PRECHARGE_SKIP, mask_sh),\
	LE_SF(DP_AUX0_AUX_DPHY_RX_CONTROL1, AUX_RX_TIMEOUT_LEN, mask_sh),\
	LE_SF(DP_AUX0_AUX_DPHY_RX_CONTROL1, AUX_RX_TIMEOUT_LEN_MUL, mask_sh),\
	LE_SF(DIO_LINKA_CNTL, ENC_TYPE_SEL, mask_sh),\
	LE_SF(DIO_LINKA_CNTL, HPO_DP_ENC_SEL, mask_sh),\
	LE_SF(DIO_LINKA_CNTL, HPO_HDMI_ENC_SEL, mask_sh),\
	LE_SF(DIO_CLK_CNTL, DISPCLK_R_GATE_DIS, mask_sh),\
	LE_SF(DIO_CLK_CNTL, DISPCLK_G_GATE_DIS, mask_sh),\
	LE_SF(DIO_CLK_CNTL, REFCLK_R_GATE_DIS, mask_sh),\
	LE_SF(DIO_CLK_CNTL, REFCLK_G_GATE_DIS, mask_sh),\
	LE_SF(DIO_CLK_CNTL, SOCCLK_G_GATE_DIS, mask_sh),\
	LE_SF(DIO_CLK_CNTL, SYMCLK_FE_R_GATE_DIS, mask_sh),\
	LE_SF(DIO_CLK_CNTL, SYMCLK_FE_G_GATE_DIS, mask_sh),\
	LE_SF(DIO_CLK_CNTL, SYMCLK_R_GATE_DIS, mask_sh),\
	LE_SF(DIO_CLK_CNTL, SYMCLK_G_GATE_DIS, mask_sh),\
	LE_SF(DIO_CLK_CNTL, DIO_FGCG_REP_DIS, mask_sh),\
	LE_SF(DIO_CLK_CNTL, DISPCLK_G_HDCP_GATE_DIS, mask_sh),\
	LE_SF(DIO_CLK_CNTL, SYMCLKA_G_HDCP_GATE_DIS, mask_sh),\
	LE_SF(DIO_CLK_CNTL, SYMCLKB_G_HDCP_GATE_DIS, mask_sh),\
	LE_SF(DIO_CLK_CNTL, SYMCLKC_G_HDCP_GATE_DIS, mask_sh),\
	LE_SF(DIO_CLK_CNTL, SYMCLKD_G_HDCP_GATE_DIS, mask_sh),\
	LE_SF(DIO_CLK_CNTL, SYMCLKE_G_HDCP_GATE_DIS, mask_sh),\
	LE_SF(DIO_CLK_CNTL, SYMCLKF_G_HDCP_GATE_DIS, mask_sh),\
	LE_SF(DIO_CLK_CNTL, SYMCLKG_G_HDCP_GATE_DIS, mask_sh)


void dcn35_link_encoder_construct(
	struct dcn20_link_encoder *enc20,
	const struct encoder_init_data *init_data,
	const struct encoder_feature_support *enc_features,
	const struct dcn10_link_enc_registers *link_regs,
	const struct dcn10_link_enc_aux_registers *aux_regs,
	const struct dcn10_link_enc_hpd_registers *hpd_regs,
	const struct dcn10_link_enc_shift *link_shift,
	const struct dcn10_link_enc_mask *link_mask);

void dcn35_link_encoder_init(struct link_encoder *enc);
void dcn35_link_encoder_set_fgcg(struct link_encoder *enc, bool enabled);
bool dcn35_is_dig_enabled(struct link_encoder *enc);

enum signal_type dcn35_get_dig_mode(struct link_encoder *enc);
void dcn35_link_encoder_setup(struct link_encoder *enc, enum signal_type signal);

/*
<<<<<<< HEAD
=======
 * Enable DP transmitter and its encoder.
 */
void dcn35_link_encoder_enable_dp_output(
	struct link_encoder *enc,
	const struct dc_link_settings *link_settings,
	enum clock_source_id clock_source);

/*
 * Enable DP transmitter and its encoder in MST mode.
 */
void dcn35_link_encoder_enable_dp_mst_output(
	struct link_encoder *enc,
	const struct dc_link_settings *link_settings,
	enum clock_source_id clock_source);

/*
 * Disable transmitter and its encoder.
 */
void dcn35_link_encoder_disable_output(
	struct link_encoder *enc,
	enum signal_type signal);

/*
>>>>>>> e8a457b7
 * Enable DP transmitter and its encoder for dpia port.
 */
void dcn35_link_encoder_enable_dpia_output(
	struct link_encoder *enc,
	const struct dc_link_settings *link_settings,
	uint8_t dpia_id,
	uint8_t digmode,
	uint8_t fec_rdy);

/*
 * Disable transmitter and its encoder for dpia port.
 */
void dcn35_link_encoder_disable_dpia_output(
	struct link_encoder *enc,
	uint8_t dpia_id,
	uint8_t digmode);

#endif /* __DC_LINK_ENCODER__DCN35_H__ */<|MERGE_RESOLUTION|>--- conflicted
+++ resolved
@@ -145,8 +145,6 @@
 void dcn35_link_encoder_setup(struct link_encoder *enc, enum signal_type signal);
 
 /*
-<<<<<<< HEAD
-=======
  * Enable DP transmitter and its encoder.
  */
 void dcn35_link_encoder_enable_dp_output(
@@ -170,7 +168,6 @@
 	enum signal_type signal);
 
 /*
->>>>>>> e8a457b7
  * Enable DP transmitter and its encoder for dpia port.
  */
 void dcn35_link_encoder_enable_dpia_output(
