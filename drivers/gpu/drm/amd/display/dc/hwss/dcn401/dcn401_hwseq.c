// SPDX-License-Identifier: MIT
//
// Copyright 2024 Advanced Micro Devices, Inc.

#include "dm_services.h"
#include "basics/dc_common.h"
#include "dm_helpers.h"
#include "core_types.h"
#include "resource.h"
#include "dccg.h"
#include "dce/dce_hwseq.h"
#include "reg_helper.h"
#include "abm.h"
#include "hubp.h"
#include "dchubbub.h"
#include "timing_generator.h"
#include "opp.h"
#include "ipp.h"
#include "mpc.h"
#include "mcif_wb.h"
#include "dc_dmub_srv.h"
#include "link_hwss.h"
#include "dpcd_defs.h"
#include "clk_mgr.h"
#include "dsc.h"
#include "link.h"

#include "dce/dmub_hw_lock_mgr.h"
#include "dcn10/dcn10_cm_common.h"
#include "dcn20/dcn20_optc.h"
#include "dcn30/dcn30_cm_common.h"
#include "dcn32/dcn32_hwseq.h"
#include "dcn401_hwseq.h"
#include "dcn401/dcn401_resource.h"
#include "dc_state_priv.h"
#include "link_enc_cfg.h"

#define DC_LOGGER_INIT(logger)

#define CTX \
	hws->ctx
#define REG(reg)\
	hws->regs->reg
#define DC_LOGGER \
	dc->ctx->logger


#undef FN
#define FN(reg_name, field_name) \
	hws->shifts->field_name, hws->masks->field_name

static void dcn401_initialize_min_clocks(struct dc *dc)
{
	struct dc_clocks *clocks = &dc->current_state->bw_ctx.bw.dcn.clk;

	clocks->dcfclk_deep_sleep_khz = DCN3_2_DCFCLK_DS_INIT_KHZ;
	clocks->dcfclk_khz = dc->clk_mgr->bw_params->clk_table.entries[0].dcfclk_mhz * 1000;
	clocks->socclk_khz = dc->clk_mgr->bw_params->clk_table.entries[0].socclk_mhz * 1000;
	clocks->dramclk_khz = dc->clk_mgr->bw_params->clk_table.entries[0].memclk_mhz * 1000;
	clocks->dppclk_khz = dc->clk_mgr->bw_params->clk_table.entries[0].dppclk_mhz * 1000;
	if (dc->debug.disable_boot_optimizations) {
		clocks->dispclk_khz = dc->clk_mgr->bw_params->clk_table.entries[0].dispclk_mhz * 1000;
	} else {
		/* Even though DPG_EN = 1 for the connected display, it still requires the
		 * correct timing so we cannot set DISPCLK to min freq or it could cause
		 * audio corruption. Read current DISPCLK from DENTIST and request the same
		 * freq to ensure that the timing is valid and unchanged.
		 */
		clocks->dispclk_khz = dc->clk_mgr->funcs->get_dispclk_from_dentist(dc->clk_mgr);
	}
	clocks->ref_dtbclk_khz = dc->clk_mgr->bw_params->clk_table.entries[0].dtbclk_mhz * 1000;
	clocks->fclk_p_state_change_support = true;
	clocks->p_state_change_support = true;

	dc->clk_mgr->funcs->update_clocks(
			dc->clk_mgr,
			dc->current_state,
			true);
}

void dcn401_program_gamut_remap(struct pipe_ctx *pipe_ctx)
{
	unsigned int i = 0;
	struct mpc_grph_gamut_adjustment mpc_adjust;
	unsigned int mpcc_id = pipe_ctx->plane_res.mpcc_inst;
	struct mpc *mpc = pipe_ctx->stream_res.opp->ctx->dc->res_pool->mpc;

	//For now assert if location is not pre-blend
	if (pipe_ctx->plane_state)
		ASSERT(pipe_ctx->plane_state->mcm_location == MPCC_MOVABLE_CM_LOCATION_BEFORE);

	// program MPCC_MCM_FIRST_GAMUT_REMAP
	memset(&mpc_adjust, 0, sizeof(mpc_adjust));
	mpc_adjust.gamut_adjust_type = GRAPHICS_GAMUT_ADJUST_TYPE_BYPASS;
	mpc_adjust.mpcc_gamut_remap_block_id = MPCC_MCM_FIRST_GAMUT_REMAP;

	if (pipe_ctx->plane_state &&
		pipe_ctx->plane_state->gamut_remap_matrix.enable_remap == true) {
		mpc_adjust.gamut_adjust_type = GRAPHICS_GAMUT_ADJUST_TYPE_SW;
		for (i = 0; i < CSC_TEMPERATURE_MATRIX_SIZE; i++)
			mpc_adjust.temperature_matrix[i] =
			pipe_ctx->plane_state->gamut_remap_matrix.matrix[i];
	}

	mpc->funcs->set_gamut_remap(mpc, mpcc_id, &mpc_adjust);

	// program MPCC_MCM_SECOND_GAMUT_REMAP for Bypass / Disable for now
	mpc_adjust.gamut_adjust_type = GRAPHICS_GAMUT_ADJUST_TYPE_BYPASS;
	mpc_adjust.mpcc_gamut_remap_block_id = MPCC_MCM_SECOND_GAMUT_REMAP;

	mpc->funcs->set_gamut_remap(mpc, mpcc_id, &mpc_adjust);

	// program MPCC_OGAM_GAMUT_REMAP same as is currently used on DCN3x
	memset(&mpc_adjust, 0, sizeof(mpc_adjust));
	mpc_adjust.gamut_adjust_type = GRAPHICS_GAMUT_ADJUST_TYPE_BYPASS;
	mpc_adjust.mpcc_gamut_remap_block_id = MPCC_OGAM_GAMUT_REMAP;

	if (pipe_ctx->top_pipe == NULL) {
		if (pipe_ctx->stream->gamut_remap_matrix.enable_remap == true) {
			mpc_adjust.gamut_adjust_type = GRAPHICS_GAMUT_ADJUST_TYPE_SW;
			for (i = 0; i < CSC_TEMPERATURE_MATRIX_SIZE; i++)
				mpc_adjust.temperature_matrix[i] =
				pipe_ctx->stream->gamut_remap_matrix.matrix[i];
		}
	}

	mpc->funcs->set_gamut_remap(mpc, mpcc_id, &mpc_adjust);
}

void dcn401_init_hw(struct dc *dc)
{
	struct abm **abms = dc->res_pool->multiple_abms;
	struct dce_hwseq *hws = dc->hwseq;
	struct dc_bios *dcb = dc->ctx->dc_bios;
	struct resource_pool *res_pool = dc->res_pool;
	int i;
	int edp_num;
	uint32_t backlight = MAX_BACKLIGHT_LEVEL;
	uint32_t user_level = MAX_BACKLIGHT_LEVEL;
	int current_dchub_ref_freq = 0;

	if (dc->clk_mgr && dc->clk_mgr->funcs && dc->clk_mgr->funcs->init_clocks) {
		dc->clk_mgr->funcs->init_clocks(dc->clk_mgr);

		// mark dcmode limits present if any clock has distinct AC and DC values from SMU
		dc->caps.dcmode_power_limits_present =
				(dc->clk_mgr->bw_params->clk_table.num_entries_per_clk.num_dcfclk_levels && dc->clk_mgr->bw_params->dc_mode_limit.dcfclk_mhz) ||
				(dc->clk_mgr->bw_params->clk_table.num_entries_per_clk.num_dispclk_levels && dc->clk_mgr->bw_params->dc_mode_limit.dispclk_mhz) ||
				(dc->clk_mgr->bw_params->clk_table.num_entries_per_clk.num_dtbclk_levels && dc->clk_mgr->bw_params->dc_mode_limit.dtbclk_mhz) ||
				(dc->clk_mgr->bw_params->clk_table.num_entries_per_clk.num_fclk_levels && dc->clk_mgr->bw_params->dc_mode_limit.fclk_mhz) ||
				(dc->clk_mgr->bw_params->clk_table.num_entries_per_clk.num_memclk_levels && dc->clk_mgr->bw_params->dc_mode_limit.memclk_mhz) ||
				(dc->clk_mgr->bw_params->clk_table.num_entries_per_clk.num_socclk_levels && dc->clk_mgr->bw_params->dc_mode_limit.socclk_mhz);
	}

	// Initialize the dccg
	if (res_pool->dccg->funcs->dccg_init)
		res_pool->dccg->funcs->dccg_init(res_pool->dccg);

	// Disable DMUB Initialization until IPS state programming is finalized
	//if (!dcb->funcs->is_accelerated_mode(dcb)) {
	//	hws->funcs.bios_golden_init(dc);
	//}

	// Set default OPTC memory power states
	if (dc->debug.enable_mem_low_power.bits.optc) {
		// Shutdown when unassigned and light sleep in VBLANK
		REG_SET_2(ODM_MEM_PWR_CTRL3, 0, ODM_MEM_UNASSIGNED_PWR_MODE, 3, ODM_MEM_VBLANK_PWR_MODE, 1);
	}

	if (dc->debug.enable_mem_low_power.bits.vga) {
		// Power down VGA memory
		REG_UPDATE(MMHUBBUB_MEM_PWR_CNTL, VGA_MEM_PWR_FORCE, 1);
	}

	if (dc->ctx->dc_bios->fw_info_valid) {
		res_pool->ref_clocks.xtalin_clock_inKhz =
				dc->ctx->dc_bios->fw_info.pll_info.crystal_frequency;

		if (res_pool->hubbub) {
			(res_pool->dccg->funcs->get_dccg_ref_freq)(res_pool->dccg,
					dc->ctx->dc_bios->fw_info.pll_info.crystal_frequency,
					&res_pool->ref_clocks.dccg_ref_clock_inKhz);

			current_dchub_ref_freq = res_pool->ref_clocks.dchub_ref_clock_inKhz / 1000;

			(res_pool->hubbub->funcs->get_dchub_ref_freq)(res_pool->hubbub,
					res_pool->ref_clocks.dccg_ref_clock_inKhz,
					&res_pool->ref_clocks.dchub_ref_clock_inKhz);
		} else {
			// Not all ASICs have DCCG sw component
			res_pool->ref_clocks.dccg_ref_clock_inKhz =
					res_pool->ref_clocks.xtalin_clock_inKhz;
			res_pool->ref_clocks.dchub_ref_clock_inKhz =
					res_pool->ref_clocks.xtalin_clock_inKhz;
		}
	} else
		ASSERT_CRITICAL(false);

	for (i = 0; i < dc->link_count; i++) {
		/* Power up AND update implementation according to the
		 * required signal (which may be different from the
		 * default signal on connector).
		 */
		struct dc_link *link = dc->links[i];

		link->link_enc->funcs->hw_init(link->link_enc);

		/* Check for enabled DIG to identify enabled display */
		if (link->link_enc->funcs->is_dig_enabled &&
			link->link_enc->funcs->is_dig_enabled(link->link_enc)) {
			link->link_status.link_active = true;
			link->phy_state.symclk_state = SYMCLK_ON_TX_ON;
			if (link->link_enc->funcs->fec_is_active &&
					link->link_enc->funcs->fec_is_active(link->link_enc))
				link->fec_state = dc_link_fec_enabled;
		}
	}

	/* enable_power_gating_plane before dsc_pg_control because
	 * FORCEON = 1 with hw default value on bootup, resume from s3
	 */
	if (hws->funcs.enable_power_gating_plane)
		hws->funcs.enable_power_gating_plane(dc->hwseq, true);

	/* we want to turn off all dp displays before doing detection */
	dc->link_srv->blank_all_dp_displays(dc);

	/* If taking control over from VBIOS, we may want to optimize our first
	 * mode set, so we need to skip powering down pipes until we know which
	 * pipes we want to use.
	 * Otherwise, if taking control is not possible, we need to power
	 * everything down.
	 */
	if (dcb->funcs->is_accelerated_mode(dcb) || !dc->config.seamless_boot_edp_requested) {
		/* Disable boot optimizations means power down everything including PHY, DIG,
		 * and OTG (i.e. the boot is not optimized because we do a full power down).
		 */
		if (dc->hwss.enable_accelerated_mode && dc->debug.disable_boot_optimizations)
			dc->hwss.enable_accelerated_mode(dc, dc->current_state);
		else
			hws->funcs.init_pipes(dc, dc->current_state);

		if (dc->res_pool->hubbub->funcs->allow_self_refresh_control)
			dc->res_pool->hubbub->funcs->allow_self_refresh_control(dc->res_pool->hubbub,
					!dc->res_pool->hubbub->ctx->dc->debug.disable_stutter);

		dcn401_initialize_min_clocks(dc);

		/* On HW init, allow idle optimizations after pipes have been turned off.
		 *
		 * In certain D3 cases (i.e. BOCO / BOMACO) it's possible that hardware state
		 * is reset (i.e. not in idle at the time hw init is called), but software state
		 * still has idle_optimizations = true, so we must disable idle optimizations first
		 * (i.e. set false), then re-enable (set true).
		 */
		dc_allow_idle_optimizations(dc, false);
		dc_allow_idle_optimizations(dc, true);
	}

	/* In headless boot cases, DIG may be turned
	 * on which causes HW/SW discrepancies.
	 * To avoid this, power down hardware on boot
	 * if DIG is turned on and seamless boot not enabled
	 */
	if (!dc->config.seamless_boot_edp_requested) {
		struct dc_link *edp_links[MAX_NUM_EDP];
		struct dc_link *edp_link;

		dc_get_edp_links(dc, edp_links, &edp_num);
		if (edp_num) {
			for (i = 0; i < edp_num; i++) {
				edp_link = edp_links[i];
				if (edp_link->link_enc->funcs->is_dig_enabled &&
						edp_link->link_enc->funcs->is_dig_enabled(edp_link->link_enc) &&
						dc->hwss.edp_backlight_control &&
						hws->funcs.power_down &&
						dc->hwss.edp_power_control) {
					dc->hwss.edp_backlight_control(edp_link, false);
					hws->funcs.power_down(dc);
					dc->hwss.edp_power_control(edp_link, false);
				}
			}
		} else {
			for (i = 0; i < dc->link_count; i++) {
				struct dc_link *link = dc->links[i];

				if (link->link_enc->funcs->is_dig_enabled &&
						link->link_enc->funcs->is_dig_enabled(link->link_enc) &&
						hws->funcs.power_down) {
					hws->funcs.power_down(dc);
					break;
				}

			}
		}
	}

	for (i = 0; i < res_pool->audio_count; i++) {
		struct audio *audio = res_pool->audios[i];

		audio->funcs->hw_init(audio);
	}

	for (i = 0; i < dc->link_count; i++) {
		struct dc_link *link = dc->links[i];

		if (link->panel_cntl) {
			backlight = link->panel_cntl->funcs->hw_init(link->panel_cntl);
			user_level = link->panel_cntl->stored_backlight_registers.USER_LEVEL;
		}
	}

	for (i = 0; i < dc->res_pool->pipe_count; i++) {
		if (abms[i] != NULL && abms[i]->funcs != NULL)
			abms[i]->funcs->abm_init(abms[i], backlight, user_level);
	}

	/* power AFMT HDMI memory TODO: may move to dis/en output save power*/
	REG_WRITE(DIO_MEM_PWR_CTRL, 0);

	if (!dc->debug.disable_clock_gate) {
		/* enable all DCN clock gating */
		REG_WRITE(DCCG_GATE_DISABLE_CNTL, 0);

		REG_WRITE(DCCG_GATE_DISABLE_CNTL2, 0);

		REG_UPDATE(DCFCLK_CNTL, DCFCLK_GATE_DIS, 0);
	}

	dcn401_setup_hpo_hw_control(hws, true);

	if (!dcb->funcs->is_accelerated_mode(dcb) && dc->res_pool->hubbub->funcs->init_watermarks)
		dc->res_pool->hubbub->funcs->init_watermarks(dc->res_pool->hubbub);

	if (dc->clk_mgr && dc->clk_mgr->funcs && dc->clk_mgr->funcs->notify_wm_ranges)
		dc->clk_mgr->funcs->notify_wm_ranges(dc->clk_mgr);

	if (dc->res_pool->hubbub->funcs->force_pstate_change_control)
		dc->res_pool->hubbub->funcs->force_pstate_change_control(
				dc->res_pool->hubbub, false, false);

	if (dc->res_pool->hubbub->funcs->init_crb)
		dc->res_pool->hubbub->funcs->init_crb(dc->res_pool->hubbub);

	if (dc->res_pool->hubbub->funcs->set_request_limit && dc->config.sdpif_request_limit_words_per_umc > 0)
		dc->res_pool->hubbub->funcs->set_request_limit(dc->res_pool->hubbub, dc->ctx->dc_bios->vram_info.num_chans, dc->config.sdpif_request_limit_words_per_umc);

	// Get DMCUB capabilities
	if (dc->ctx->dmub_srv) {
		dc_dmub_srv_query_caps_cmd(dc->ctx->dmub_srv);
		dc->caps.dmub_caps.psr = dc->ctx->dmub_srv->dmub->feature_caps.psr;
		dc->caps.dmub_caps.mclk_sw = dc->ctx->dmub_srv->dmub->feature_caps.fw_assisted_mclk_switch_ver > 0;
		dc->caps.dmub_caps.fams_ver = dc->ctx->dmub_srv->dmub->feature_caps.fw_assisted_mclk_switch_ver;
		dc->debug.fams2_config.bits.enable &=
				dc->caps.dmub_caps.fams_ver == dc->debug.fams_version.ver; // sw & fw fams versions must match for support
		if ((!dc->debug.fams2_config.bits.enable && dc->res_pool->funcs->update_bw_bounding_box)
			|| res_pool->ref_clocks.dchub_ref_clock_inKhz / 1000 != current_dchub_ref_freq) {
			/* update bounding box if FAMS2 disabled, or if dchub clk has changed */
			if (dc->clk_mgr)
				dc->res_pool->funcs->update_bw_bounding_box(dc,
									    dc->clk_mgr->bw_params);
		}
	}
}

static void dcn401_get_mcm_lut_xable_from_pipe_ctx(struct dc *dc, struct pipe_ctx *pipe_ctx,
		enum MCM_LUT_XABLE *shaper_xable,
		enum MCM_LUT_XABLE *lut3d_xable,
		enum MCM_LUT_XABLE *lut1d_xable)
{
	enum dc_cm2_shaper_3dlut_setting shaper_3dlut_setting = DC_CM2_SHAPER_3DLUT_SETTING_BYPASS_ALL;
	bool lut1d_enable = false;
	struct mpc *mpc = dc->res_pool->mpc;
	int mpcc_id = pipe_ctx->plane_res.hubp->inst;

	if (!pipe_ctx->plane_state)
		return;
	shaper_3dlut_setting = pipe_ctx->plane_state->mcm_shaper_3dlut_setting;
	lut1d_enable = pipe_ctx->plane_state->mcm_lut1d_enable;
	mpc->funcs->set_movable_cm_location(mpc, MPCC_MOVABLE_CM_LOCATION_BEFORE, mpcc_id);
	pipe_ctx->plane_state->mcm_location = MPCC_MOVABLE_CM_LOCATION_BEFORE;

	*lut1d_xable = lut1d_enable ? MCM_LUT_ENABLE : MCM_LUT_DISABLE;

	switch (shaper_3dlut_setting) {
	case DC_CM2_SHAPER_3DLUT_SETTING_BYPASS_ALL:
		*lut3d_xable = *shaper_xable = MCM_LUT_DISABLE;
		break;
	case DC_CM2_SHAPER_3DLUT_SETTING_ENABLE_SHAPER:
		*lut3d_xable = MCM_LUT_DISABLE;
		*shaper_xable = MCM_LUT_ENABLE;
		break;
	case DC_CM2_SHAPER_3DLUT_SETTING_ENABLE_SHAPER_3DLUT:
		*lut3d_xable = *shaper_xable = MCM_LUT_ENABLE;
		break;
	}
}

void dcn401_populate_mcm_luts(struct dc *dc,
		struct pipe_ctx *pipe_ctx,
		struct dc_cm2_func_luts mcm_luts,
		bool lut_bank_a)
{
	struct dpp *dpp_base = pipe_ctx->plane_res.dpp;
	struct hubp *hubp = pipe_ctx->plane_res.hubp;
	int mpcc_id = hubp->inst;
	struct mpc *mpc = dc->res_pool->mpc;
	union mcm_lut_params m_lut_params;
	enum dc_cm2_transfer_func_source lut3d_src = mcm_luts.lut3d_data.lut3d_src;
	enum hubp_3dlut_fl_format format;
	enum hubp_3dlut_fl_mode mode;
	enum hubp_3dlut_fl_width width;
	enum hubp_3dlut_fl_addressing_mode addr_mode;
	enum hubp_3dlut_fl_crossbar_bit_slice crossbar_bit_slice_y_g;
	enum hubp_3dlut_fl_crossbar_bit_slice crossbar_bit_slice_cb_b;
	enum hubp_3dlut_fl_crossbar_bit_slice crossbar_bit_slice_cr_r;
	enum MCM_LUT_XABLE shaper_xable = MCM_LUT_DISABLE;
	enum MCM_LUT_XABLE lut3d_xable = MCM_LUT_DISABLE;
	enum MCM_LUT_XABLE lut1d_xable = MCM_LUT_DISABLE;
	bool is_17x17x17 = true;
	bool rval;

	dcn401_get_mcm_lut_xable_from_pipe_ctx(dc, pipe_ctx, &shaper_xable, &lut3d_xable, &lut1d_xable);

	/* 1D LUT */
	if (mcm_luts.lut1d_func) {
		memset(&m_lut_params, 0, sizeof(m_lut_params));
		if (mcm_luts.lut1d_func->type == TF_TYPE_HWPWL)
			m_lut_params.pwl = &mcm_luts.lut1d_func->pwl;
		else if (mcm_luts.lut1d_func->type == TF_TYPE_DISTRIBUTED_POINTS) {
			rval = cm3_helper_translate_curve_to_hw_format(
					mcm_luts.lut1d_func,
					&dpp_base->regamma_params, false);
			m_lut_params.pwl = rval ? &dpp_base->regamma_params : NULL;
		}
		if (m_lut_params.pwl) {
			if (mpc->funcs->populate_lut)
				mpc->funcs->populate_lut(mpc, MCM_LUT_1DLUT, m_lut_params, lut_bank_a, mpcc_id);
		}
		if (mpc->funcs->program_lut_mode)
			mpc->funcs->program_lut_mode(mpc, MCM_LUT_1DLUT, lut1d_xable && m_lut_params.pwl, lut_bank_a, mpcc_id);
	}

	/* Shaper */
	if (mcm_luts.shaper) {
		memset(&m_lut_params, 0, sizeof(m_lut_params));
		if (mcm_luts.shaper->type == TF_TYPE_HWPWL)
			m_lut_params.pwl = &mcm_luts.shaper->pwl;
		else if (mcm_luts.shaper->type == TF_TYPE_DISTRIBUTED_POINTS) {
			ASSERT(false);
			rval = cm3_helper_translate_curve_to_hw_format(
					mcm_luts.shaper,
					&dpp_base->regamma_params, true);
			m_lut_params.pwl = rval ? &dpp_base->regamma_params : NULL;
		}
		if (m_lut_params.pwl) {
			if (mpc->funcs->populate_lut)
				mpc->funcs->populate_lut(mpc, MCM_LUT_SHAPER, m_lut_params, lut_bank_a, mpcc_id);
		}
		if (mpc->funcs->program_lut_mode)
			mpc->funcs->program_lut_mode(mpc, MCM_LUT_SHAPER, shaper_xable, lut_bank_a, mpcc_id);
	}

	/* 3DLUT */
	switch (lut3d_src) {
	case DC_CM2_TRANSFER_FUNC_SOURCE_SYSMEM:
		memset(&m_lut_params, 0, sizeof(m_lut_params));
		if (hubp->funcs->hubp_enable_3dlut_fl)
			hubp->funcs->hubp_enable_3dlut_fl(hubp, false);
		if (mcm_luts.lut3d_data.lut3d_func && mcm_luts.lut3d_data.lut3d_func->state.bits.initialized) {
			m_lut_params.lut3d = &mcm_luts.lut3d_data.lut3d_func->lut_3d;
			if (mpc->funcs->populate_lut)
				mpc->funcs->populate_lut(mpc, MCM_LUT_3DLUT, m_lut_params, lut_bank_a, mpcc_id);
			if (mpc->funcs->program_lut_mode)
				mpc->funcs->program_lut_mode(mpc, MCM_LUT_3DLUT, lut3d_xable, lut_bank_a,
						mpcc_id);
		}
		break;
	case DC_CM2_TRANSFER_FUNC_SOURCE_VIDMEM:

		if (mpc->funcs->program_lut_read_write_control)
			mpc->funcs->program_lut_read_write_control(mpc, MCM_LUT_3DLUT, lut_bank_a, mpcc_id);
		if (mpc->funcs->program_lut_mode)
			mpc->funcs->program_lut_mode(mpc, MCM_LUT_3DLUT, lut3d_xable, lut_bank_a, mpcc_id);
		if (mpc->funcs->program_3dlut_size)
			mpc->funcs->program_3dlut_size(mpc, is_17x17x17, mpcc_id);
		if (hubp->funcs->hubp_program_3dlut_fl_addr)
			hubp->funcs->hubp_program_3dlut_fl_addr(hubp, mcm_luts.lut3d_data.gpu_mem_params.addr);
		switch (mcm_luts.lut3d_data.gpu_mem_params.layout) {
		case DC_CM2_GPU_MEM_LAYOUT_3D_SWIZZLE_LINEAR_RGB:
			mode = hubp_3dlut_fl_mode_native_1;
			addr_mode = hubp_3dlut_fl_addressing_mode_sw_linear;
			break;
		case DC_CM2_GPU_MEM_LAYOUT_3D_SWIZZLE_LINEAR_BGR:
			mode = hubp_3dlut_fl_mode_native_2;
			addr_mode = hubp_3dlut_fl_addressing_mode_sw_linear;
			break;
		case DC_CM2_GPU_MEM_LAYOUT_1D_PACKED_LINEAR:
			mode = hubp_3dlut_fl_mode_transform;
			addr_mode = hubp_3dlut_fl_addressing_mode_simple_linear;
			break;
		default:
			mode = hubp_3dlut_fl_mode_disable;
			addr_mode = hubp_3dlut_fl_addressing_mode_sw_linear;
			break;
		}
		if (hubp->funcs->hubp_program_3dlut_fl_mode)
			hubp->funcs->hubp_program_3dlut_fl_mode(hubp, mode);

		if (hubp->funcs->hubp_program_3dlut_fl_addressing_mode)
			hubp->funcs->hubp_program_3dlut_fl_addressing_mode(hubp, addr_mode);

		switch (mcm_luts.lut3d_data.gpu_mem_params.format_params.format) {
		case DC_CM2_GPU_MEM_FORMAT_16161616_UNORM_12MSB:
		default:
			format = hubp_3dlut_fl_format_unorm_12msb_bitslice;
			break;
		case DC_CM2_GPU_MEM_FORMAT_16161616_UNORM_12LSB:
			format = hubp_3dlut_fl_format_unorm_12lsb_bitslice;
			break;
		case DC_CM2_GPU_MEM_FORMAT_16161616_FLOAT_FP1_5_10:
			format = hubp_3dlut_fl_format_float_fp1_5_10;
			break;
		}
		if (hubp->funcs->hubp_program_3dlut_fl_format)
			hubp->funcs->hubp_program_3dlut_fl_format(hubp, format);
		if (hubp->funcs->hubp_update_3dlut_fl_bias_scale)
			hubp->funcs->hubp_update_3dlut_fl_bias_scale(hubp,
					mcm_luts.lut3d_data.gpu_mem_params.format_params.float_params.bias,
					mcm_luts.lut3d_data.gpu_mem_params.format_params.float_params.scale);

		switch (mcm_luts.lut3d_data.gpu_mem_params.component_order) {
		case DC_CM2_GPU_MEM_PIXEL_COMPONENT_ORDER_RGBA:
		default:
			crossbar_bit_slice_cr_r = hubp_3dlut_fl_crossbar_bit_slice_0_15;
			crossbar_bit_slice_y_g = hubp_3dlut_fl_crossbar_bit_slice_16_31;
			crossbar_bit_slice_cb_b = hubp_3dlut_fl_crossbar_bit_slice_32_47;
			break;
		}

		if (hubp->funcs->hubp_program_3dlut_fl_crossbar)
			hubp->funcs->hubp_program_3dlut_fl_crossbar(hubp,
					crossbar_bit_slice_y_g,
					crossbar_bit_slice_cb_b,
					crossbar_bit_slice_cr_r);

		switch (mcm_luts.lut3d_data.gpu_mem_params.size) {
		case DC_CM2_GPU_MEM_SIZE_171717:
		default:
			width = hubp_3dlut_fl_width_17;
			break;
		case DC_CM2_GPU_MEM_SIZE_TRANSFORMED:
			width = hubp_3dlut_fl_width_transformed;
			break;
		}
		if (hubp->funcs->hubp_program_3dlut_fl_width)
			hubp->funcs->hubp_program_3dlut_fl_width(hubp, width);
		if (mpc->funcs->update_3dlut_fast_load_select)
			mpc->funcs->update_3dlut_fast_load_select(mpc, mpcc_id, hubp->inst);

		if (hubp->funcs->hubp_enable_3dlut_fl)
			hubp->funcs->hubp_enable_3dlut_fl(hubp, true);
		else {
			if (mpc->funcs->program_lut_mode) {
				mpc->funcs->program_lut_mode(mpc, MCM_LUT_SHAPER, MCM_LUT_DISABLE, lut_bank_a, mpcc_id);
				mpc->funcs->program_lut_mode(mpc, MCM_LUT_3DLUT, MCM_LUT_DISABLE, lut_bank_a, mpcc_id);
				mpc->funcs->program_lut_mode(mpc, MCM_LUT_1DLUT, MCM_LUT_DISABLE, lut_bank_a, mpcc_id);
			}
		}
		break;

	}
}

void dcn401_trigger_3dlut_dma_load(struct dc *dc, struct pipe_ctx *pipe_ctx)
{
	struct hubp *hubp = pipe_ctx->plane_res.hubp;

	if (hubp->funcs->hubp_enable_3dlut_fl) {
		hubp->funcs->hubp_enable_3dlut_fl(hubp, true);
	}
}

bool dcn401_set_mcm_luts(struct pipe_ctx *pipe_ctx,
				const struct dc_plane_state *plane_state)
{
	struct dpp *dpp_base = pipe_ctx->plane_res.dpp;
	int mpcc_id = pipe_ctx->plane_res.hubp->inst;
	struct dc *dc = pipe_ctx->stream_res.opp->ctx->dc;
	struct mpc *mpc = dc->res_pool->mpc;
	bool result;
	const struct pwl_params *lut_params = NULL;
	bool rval;

	if (plane_state->mcm_luts.lut3d_data.lut3d_src == DC_CM2_TRANSFER_FUNC_SOURCE_VIDMEM) {
		dcn401_populate_mcm_luts(dc, pipe_ctx, plane_state->mcm_luts, plane_state->lut_bank_a);
		return true;
	}

	mpc->funcs->set_movable_cm_location(mpc, MPCC_MOVABLE_CM_LOCATION_BEFORE, mpcc_id);
	pipe_ctx->plane_state->mcm_location = MPCC_MOVABLE_CM_LOCATION_BEFORE;
	// 1D LUT
	if (plane_state->blend_tf.type == TF_TYPE_HWPWL)
		lut_params = &plane_state->blend_tf.pwl;
	else if (plane_state->blend_tf.type == TF_TYPE_DISTRIBUTED_POINTS) {
		rval = cm3_helper_translate_curve_to_hw_format(&plane_state->blend_tf,
				&dpp_base->regamma_params, false);
		lut_params = rval ? &dpp_base->regamma_params : NULL;
	}
	result = mpc->funcs->program_1dlut(mpc, lut_params, mpcc_id);
	lut_params = NULL;

	// Shaper
	if (plane_state->in_shaper_func.type == TF_TYPE_HWPWL)
		lut_params = &plane_state->in_shaper_func.pwl;
	else if (plane_state->in_shaper_func.type == TF_TYPE_DISTRIBUTED_POINTS) {
		// TODO: dpp_base replace
		rval = cm3_helper_translate_curve_to_hw_format(&plane_state->in_shaper_func,
				&dpp_base->shaper_params, true);
		lut_params = rval ? &dpp_base->shaper_params : NULL;
	}
	result &= mpc->funcs->program_shaper(mpc, lut_params, mpcc_id);

	// 3D
	if (mpc->funcs->program_3dlut) {
		if (plane_state->lut3d_func.state.bits.initialized == 1)
			result &= mpc->funcs->program_3dlut(mpc, &plane_state->lut3d_func.lut_3d, mpcc_id);
		else
			result &= mpc->funcs->program_3dlut(mpc, NULL, mpcc_id);
	}

	return result;
}

bool dcn401_set_output_transfer_func(struct dc *dc,
				struct pipe_ctx *pipe_ctx,
				const struct dc_stream_state *stream)
{
	int mpcc_id = pipe_ctx->plane_res.hubp->inst;
	struct mpc *mpc = pipe_ctx->stream_res.opp->ctx->dc->res_pool->mpc;
	const struct pwl_params *params = NULL;
	bool ret = false;

	/* program OGAM or 3DLUT only for the top pipe*/
	if (resource_is_pipe_type(pipe_ctx, OPP_HEAD)) {
		/*program shaper and 3dlut in MPC*/
		ret = dcn32_set_mpc_shaper_3dlut(pipe_ctx, stream);
		if (ret == false && mpc->funcs->set_output_gamma) {
			if (stream->out_transfer_func.type == TF_TYPE_HWPWL)
				params = &stream->out_transfer_func.pwl;
			else if (pipe_ctx->stream->out_transfer_func.type ==
					TF_TYPE_DISTRIBUTED_POINTS &&
					cm3_helper_translate_curve_to_hw_format(
					&stream->out_transfer_func,
					&mpc->blender_params, false))
				params = &mpc->blender_params;
			/* there are no ROM LUTs in OUTGAM */
			if (stream->out_transfer_func.type == TF_TYPE_PREDEFINED)
				BREAK_TO_DEBUGGER();
		}
	}

	if (mpc->funcs->set_output_gamma)
		mpc->funcs->set_output_gamma(mpc, mpcc_id, params);

	return ret;
}

void dcn401_calculate_dccg_tmds_div_value(struct pipe_ctx *pipe_ctx,
				unsigned int *tmds_div)
{
	struct dc_stream_state *stream = pipe_ctx->stream;

	if (dc_is_tmds_signal(stream->signal) || dc_is_virtual_signal(stream->signal)) {
		if (stream->timing.pixel_encoding == PIXEL_ENCODING_YCBCR420)
			*tmds_div = PIXEL_RATE_DIV_BY_2;
		else
			*tmds_div = PIXEL_RATE_DIV_BY_4;
	} else {
		*tmds_div = PIXEL_RATE_DIV_BY_1;
	}

	if (*tmds_div == PIXEL_RATE_DIV_NA)
		ASSERT(false);

}

static void enable_stream_timing_calc(
		struct pipe_ctx *pipe_ctx,
		struct dc_state *context,
		struct dc *dc,
		unsigned int *tmds_div,
		int *opp_inst,
		int *opp_cnt,
		struct pipe_ctx *opp_heads[MAX_PIPES],
		bool *manual_mode,
		struct drr_params *params,
		unsigned int *event_triggers)
{
	struct dc_stream_state *stream = pipe_ctx->stream;
	int i;

	if (dc_is_tmds_signal(stream->signal) || dc_is_virtual_signal(stream->signal))
		dcn401_calculate_dccg_tmds_div_value(pipe_ctx, tmds_div);

	*opp_cnt = resource_get_opp_heads_for_otg_master(pipe_ctx, &context->res_ctx, opp_heads);
	for (i = 0; i < *opp_cnt; i++)
		opp_inst[i] = opp_heads[i]->stream_res.opp->inst;

	if (dc_is_tmds_signal(stream->signal)) {
		stream->link->phy_state.symclk_ref_cnts.otg = 1;
		if (stream->link->phy_state.symclk_state == SYMCLK_OFF_TX_OFF)
			stream->link->phy_state.symclk_state = SYMCLK_ON_TX_OFF;
		else
			stream->link->phy_state.symclk_state = SYMCLK_ON_TX_ON;
	}

	params->vertical_total_min = stream->adjust.v_total_min;
	params->vertical_total_max = stream->adjust.v_total_max;
	params->vertical_total_mid = stream->adjust.v_total_mid;
	params->vertical_total_mid_frame_num = stream->adjust.v_total_mid_frame_num;

	// DRR should set trigger event to monitor surface update event
	if (stream->adjust.v_total_min != 0 && stream->adjust.v_total_max != 0)
		*event_triggers = 0x80;
}

enum dc_status dcn401_enable_stream_timing(
		struct pipe_ctx *pipe_ctx,
		struct dc_state *context,
		struct dc *dc)
{
	struct dce_hwseq *hws = dc->hwseq;
	struct dc_stream_state *stream = pipe_ctx->stream;
	struct drr_params params = {0};
	unsigned int event_triggers = 0;
	int opp_cnt = 1;
	int opp_inst[MAX_PIPES] = {0};
	struct pipe_ctx *opp_heads[MAX_PIPES] = {0};
	struct dc_crtc_timing patched_crtc_timing = stream->timing;
	bool manual_mode = false;
	unsigned int tmds_div = PIXEL_RATE_DIV_NA;
	unsigned int unused_div = PIXEL_RATE_DIV_NA;
	int odm_slice_width;
	int last_odm_slice_width;
	int i;

	if (!resource_is_pipe_type(pipe_ctx, OTG_MASTER))
		return DC_OK;

	enable_stream_timing_calc(pipe_ctx, context, dc, &tmds_div, opp_inst,
			&opp_cnt, opp_heads, &manual_mode, &params, &event_triggers);

	if (dc->res_pool->dccg->funcs->set_pixel_rate_div) {
		dc->res_pool->dccg->funcs->set_pixel_rate_div(
			dc->res_pool->dccg, pipe_ctx->stream_res.tg->inst,
			tmds_div, unused_div);
	}

	/* TODO check if timing_changed, disable stream if timing changed */

	if (opp_cnt > 1) {
		odm_slice_width = resource_get_odm_slice_dst_width(pipe_ctx, false);
		last_odm_slice_width = resource_get_odm_slice_dst_width(pipe_ctx, true);
		pipe_ctx->stream_res.tg->funcs->set_odm_combine(
				pipe_ctx->stream_res.tg,
				opp_inst, opp_cnt,
				odm_slice_width, last_odm_slice_width);
	}

	/* set DTBCLK_P */
	if (dc->res_pool->dccg->funcs->set_dtbclk_p_src) {
		if (dc_is_dp_signal(stream->signal) || dc_is_virtual_signal(stream->signal)) {
			dc->res_pool->dccg->funcs->set_dtbclk_p_src(dc->res_pool->dccg, DPREFCLK, pipe_ctx->stream_res.tg->inst);
		}
	}

	/* HW program guide assume display already disable
	 * by unplug sequence. OTG assume stop.
	 */
	pipe_ctx->stream_res.tg->funcs->enable_optc_clock(pipe_ctx->stream_res.tg, true);

	if (false == pipe_ctx->clock_source->funcs->program_pix_clk(
			pipe_ctx->clock_source,
			&pipe_ctx->stream_res.pix_clk_params,
			dc->link_srv->dp_get_encoding_format(&pipe_ctx->link_config.dp_link_settings),
			&pipe_ctx->pll_settings)) {
		BREAK_TO_DEBUGGER();
		return DC_ERROR_UNEXPECTED;
	}

	if (dc->hwseq->funcs.PLAT_58856_wa && (!dc_is_dp_signal(stream->signal)))
		dc->hwseq->funcs.PLAT_58856_wa(context, pipe_ctx);

	/* if we are borrowing from hblank, h_addressable needs to be adjusted */
	if (dc->debug.enable_hblank_borrow)
		patched_crtc_timing.h_addressable = patched_crtc_timing.h_addressable + pipe_ctx->hblank_borrow;

	pipe_ctx->stream_res.tg->funcs->program_timing(
		pipe_ctx->stream_res.tg,
		&patched_crtc_timing,
		(unsigned int)pipe_ctx->global_sync.dcn4x.vready_offset_pixels,
		(unsigned int)pipe_ctx->global_sync.dcn4x.vstartup_lines,
		(unsigned int)pipe_ctx->global_sync.dcn4x.vupdate_offset_pixels,
		(unsigned int)pipe_ctx->global_sync.dcn4x.vupdate_vupdate_width_pixels,
		(unsigned int)pipe_ctx->global_sync.dcn4x.pstate_keepout_start_lines,
		pipe_ctx->stream->signal,
		true);

	for (i = 0; i < opp_cnt; i++) {
		opp_heads[i]->stream_res.opp->funcs->opp_pipe_clock_control(
				opp_heads[i]->stream_res.opp,
				true);
		opp_heads[i]->stream_res.opp->funcs->opp_program_left_edge_extra_pixel(
				opp_heads[i]->stream_res.opp,
				stream->timing.pixel_encoding,
				resource_is_pipe_type(opp_heads[i], OTG_MASTER));
	}

	pipe_ctx->stream_res.opp->funcs->opp_pipe_clock_control(
			pipe_ctx->stream_res.opp,
			true);

	hws->funcs.blank_pixel_data(dc, pipe_ctx, true);

	/* VTG is  within DCHUB command block. DCFCLK is always on */
	if (false == pipe_ctx->stream_res.tg->funcs->enable_crtc(pipe_ctx->stream_res.tg)) {
		BREAK_TO_DEBUGGER();
		return DC_ERROR_UNEXPECTED;
	}

	hws->funcs.wait_for_blank_complete(pipe_ctx->stream_res.opp);
	set_drr_and_clear_adjust_pending(pipe_ctx, stream, &params);

	/* Event triggers and num frames initialized for DRR, but can be
	 * later updated for PSR use. Note DRR trigger events are generated
	 * regardless of whether num frames met.
	 */
	if (pipe_ctx->stream_res.tg->funcs->set_static_screen_control)
		pipe_ctx->stream_res.tg->funcs->set_static_screen_control(
				pipe_ctx->stream_res.tg, event_triggers, 2);

	/* TODO program crtc source select for non-virtual signal*/
	/* TODO program FMT */
	/* TODO setup link_enc */
	/* TODO set stream attributes */
	/* TODO program audio */
	/* TODO enable stream if timing changed */
	/* TODO unblank stream if DP */

	if (dc_state_get_pipe_subvp_type(context, pipe_ctx) == SUBVP_PHANTOM) {
		if (pipe_ctx->stream_res.tg->funcs->phantom_crtc_post_enable)
			pipe_ctx->stream_res.tg->funcs->phantom_crtc_post_enable(pipe_ctx->stream_res.tg);
	}

	return DC_OK;
}

static enum phyd32clk_clock_source get_phyd32clk_src(struct dc_link *link)
{
	switch (link->link_enc->transmitter) {
	case TRANSMITTER_UNIPHY_A:
		return PHYD32CLKA;
	case TRANSMITTER_UNIPHY_B:
		return PHYD32CLKB;
	case TRANSMITTER_UNIPHY_C:
		return PHYD32CLKC;
	case TRANSMITTER_UNIPHY_D:
		return PHYD32CLKD;
	case TRANSMITTER_UNIPHY_E:
		return PHYD32CLKE;
	default:
		return PHYD32CLKA;
	}
}

static void dcn401_enable_stream_calc(
		struct pipe_ctx *pipe_ctx,
		int *dp_hpo_inst,
		enum phyd32clk_clock_source *phyd32clk,
		unsigned int *tmds_div,
		uint32_t *early_control)
{

	struct dc *dc = pipe_ctx->stream->ctx->dc;
	struct dc_crtc_timing *timing = &pipe_ctx->stream->timing;
	enum dc_lane_count lane_count =
			pipe_ctx->stream->link->cur_link_settings.lane_count;
	uint32_t active_total_with_borders;

	if (dc->link_srv->dp_is_128b_132b_signal(pipe_ctx))
		*dp_hpo_inst = pipe_ctx->stream_res.hpo_dp_stream_enc->inst;

	*phyd32clk = get_phyd32clk_src(pipe_ctx->stream->link);

	if (dc_is_tmds_signal(pipe_ctx->stream->signal))
		dcn401_calculate_dccg_tmds_div_value(pipe_ctx, tmds_div);
	else
		*tmds_div = PIXEL_RATE_DIV_BY_1;

	/* enable early control to avoid corruption on DP monitor*/
	active_total_with_borders =
			timing->h_addressable
				+ timing->h_border_left
				+ timing->h_border_right;

	if (lane_count != 0)
		*early_control = active_total_with_borders % lane_count;

	if (*early_control == 0)
		*early_control = lane_count;

}

void dcn401_enable_stream(struct pipe_ctx *pipe_ctx)
{
	uint32_t early_control = 0;
	struct timing_generator *tg = pipe_ctx->stream_res.tg;
	struct dc_link *link = pipe_ctx->stream->link;
	const struct link_hwss *link_hwss = get_link_hwss(link, &pipe_ctx->link_res);
	struct dc *dc = pipe_ctx->stream->ctx->dc;
	struct dccg *dccg = dc->res_pool->dccg;
	enum phyd32clk_clock_source phyd32clk;
	int dp_hpo_inst = 0;
	unsigned int tmds_div = PIXEL_RATE_DIV_NA;
	unsigned int unused_div = PIXEL_RATE_DIV_NA;
	struct link_encoder *link_enc = pipe_ctx->link_res.dio_link_enc;
	struct stream_encoder *stream_enc = pipe_ctx->stream_res.stream_enc;

	if (!dc->config.unify_link_enc_assignment)
		link_enc = link_enc_cfg_get_link_enc(link);

	dcn401_enable_stream_calc(pipe_ctx, &dp_hpo_inst, &phyd32clk,
				&tmds_div, &early_control);

	if (dc_is_dp_signal(pipe_ctx->stream->signal) || dc_is_virtual_signal(pipe_ctx->stream->signal)) {
		if (dc->link_srv->dp_is_128b_132b_signal(pipe_ctx)) {
			dccg->funcs->set_dpstreamclk(dccg, DPREFCLK, tg->inst, dp_hpo_inst);

			dccg->funcs->enable_symclk32_se(dccg, dp_hpo_inst, phyd32clk);
		} else {
			dccg->funcs->enable_symclk_se(dccg, stream_enc->stream_enc_inst,
					link_enc->transmitter - TRANSMITTER_UNIPHY_A);
		}
	}

	if (dc->res_pool->dccg->funcs->set_pixel_rate_div) {
		dc->res_pool->dccg->funcs->set_pixel_rate_div(
			dc->res_pool->dccg,
			pipe_ctx->stream_res.tg->inst,
			tmds_div,
			unused_div);
	}

	link_hwss->setup_stream_encoder(pipe_ctx);

	if (pipe_ctx->plane_state && pipe_ctx->plane_state->flip_immediate != 1) {
		if (dc->hwss.program_dmdata_engine)
			dc->hwss.program_dmdata_engine(pipe_ctx);
	}

	dc->hwss.update_info_frame(pipe_ctx);

	if (dc_is_dp_signal(pipe_ctx->stream->signal))
		dc->link_srv->dp_trace_source_sequence(link, DPCD_SOURCE_SEQ_AFTER_UPDATE_INFO_FRAME);

	tg->funcs->set_early_control(tg, early_control);
}

void dcn401_setup_hpo_hw_control(const struct dce_hwseq *hws, bool enable)
{
	REG_UPDATE(HPO_TOP_HW_CONTROL, HPO_IO_EN, enable);
}

void adjust_hotspot_between_slices_for_2x_magnify(uint32_t cursor_width, struct dc_cursor_position *pos_cpy)
{
	if (cursor_width <= 128) {
		pos_cpy->x_hotspot /= 2;
		pos_cpy->x_hotspot += 1;
	} else {
		pos_cpy->x_hotspot /= 2;
		pos_cpy->x_hotspot += 2;
	}
}

static void disable_link_output_symclk_on_tx_off(struct dc_link *link, enum dp_link_encoding link_encoding)
{
	struct dc *dc = link->ctx->dc;
	struct pipe_ctx *pipe_ctx = NULL;
	uint8_t i;

	for (i = 0; i < MAX_PIPES; i++) {
		pipe_ctx = &dc->current_state->res_ctx.pipe_ctx[i];
		if (pipe_ctx->stream && pipe_ctx->stream->link == link && pipe_ctx->top_pipe == NULL) {
			pipe_ctx->clock_source->funcs->program_pix_clk(
					pipe_ctx->clock_source,
					&pipe_ctx->stream_res.pix_clk_params,
					link_encoding,
					&pipe_ctx->pll_settings);
			break;
		}
	}
}

void dcn401_disable_link_output(struct dc_link *link,
		const struct link_resource *link_res,
		enum signal_type signal)
{
	struct dc *dc = link->ctx->dc;
	const struct link_hwss *link_hwss = get_link_hwss(link, link_res);
	struct dmcu *dmcu = dc->res_pool->dmcu;

	if (signal == SIGNAL_TYPE_EDP &&
			link->dc->hwss.edp_backlight_control &&
			!link->skip_implict_edp_power_control)
		link->dc->hwss.edp_backlight_control(link, false);
	else if (dmcu != NULL && dmcu->funcs->lock_phy)
		dmcu->funcs->lock_phy(dmcu);

	if (dc_is_tmds_signal(signal) && link->phy_state.symclk_ref_cnts.otg > 0) {
		disable_link_output_symclk_on_tx_off(link, DP_UNKNOWN_ENCODING);
		link->phy_state.symclk_state = SYMCLK_ON_TX_OFF;
	} else {
		link_hwss->disable_link_output(link, link_res, signal);
		link->phy_state.symclk_state = SYMCLK_OFF_TX_OFF;
	}

	if (signal == SIGNAL_TYPE_EDP &&
			link->dc->hwss.edp_backlight_control &&
			!link->skip_implict_edp_power_control)
		link->dc->hwss.edp_power_control(link, false);
	else if (dmcu != NULL && dmcu->funcs->lock_phy)
		dmcu->funcs->unlock_phy(dmcu);

	dc->link_srv->dp_trace_source_sequence(link, DPCD_SOURCE_SEQ_AFTER_DISABLE_LINK_PHY);
}

void dcn401_set_cursor_position(struct pipe_ctx *pipe_ctx)
{
	struct dc_cursor_position pos_cpy = pipe_ctx->stream->cursor_position;
	struct hubp *hubp = pipe_ctx->plane_res.hubp;
	struct dpp *dpp = pipe_ctx->plane_res.dpp;
	struct dc_cursor_mi_param param = {
		.pixel_clk_khz = pipe_ctx->stream->timing.pix_clk_100hz / 10,
		.ref_clk_khz = pipe_ctx->stream->ctx->dc->res_pool->ref_clocks.dchub_ref_clock_inKhz,
		.viewport = pipe_ctx->plane_res.scl_data.viewport,
		.recout = pipe_ctx->plane_res.scl_data.recout,
		.h_scale_ratio = pipe_ctx->plane_res.scl_data.ratios.horz,
		.v_scale_ratio = pipe_ctx->plane_res.scl_data.ratios.vert,
		.rotation = pipe_ctx->plane_state->rotation,
		.mirror = pipe_ctx->plane_state->horizontal_mirror,
		.stream = pipe_ctx->stream
	};
	struct rect odm_slice_src = { 0 };
	bool odm_combine_on = (pipe_ctx->next_odm_pipe != NULL) ||
		(pipe_ctx->prev_odm_pipe != NULL);
	int prev_odm_width = 0;
	struct pipe_ctx *prev_odm_pipe = NULL;
	bool mpc_combine_on = false;
	int  bottom_pipe_x_pos = 0;

	int x_pos = pos_cpy.x;
	int y_pos = pos_cpy.y;
	int recout_x_pos = 0;
	int recout_y_pos = 0;

	if ((pipe_ctx->top_pipe != NULL) || (pipe_ctx->bottom_pipe != NULL)) {
		if ((pipe_ctx->plane_state->src_rect.width != pipe_ctx->plane_res.scl_data.viewport.width) ||
			(pipe_ctx->plane_state->src_rect.height != pipe_ctx->plane_res.scl_data.viewport.height)) {
			mpc_combine_on = true;
		}
	}

	/* DCN4 moved cursor composition after Scaler, so in HW it is in
	 * recout space and for HW Cursor position programming need to
	 * translate to recout space.
	 *
	 * Cursor X and Y position programmed into HW can't be negative,
	 * in fact it is X, Y coordinate shifted for the HW Cursor Hot spot
	 * position that goes into HW X and Y coordinates while HW Hot spot
	 * X and Y coordinates are length relative to the cursor top left
	 * corner, hotspot must be smaller than the cursor size.
	 *
	 * DMs/DC interface for Cursor position is in stream->src space, and
	 * DMs supposed to transform Cursor coordinates to stream->src space,
	 * then here we need to translate Cursor coordinates to stream->dst
	 * space, as now in HW, Cursor coordinates are in per pipe recout
	 * space, and for the given pipe valid coordinates are only in range
	 * from 0,0 - recout width, recout height space.
	 * If certain pipe combining is in place, need to further adjust per
	 * pipe to make sure each pipe enabling cursor on its part of the
	 * screen.
	 */
	x_pos = pipe_ctx->stream->dst.x + x_pos * pipe_ctx->stream->dst.width /
		pipe_ctx->stream->src.width;
	y_pos = pipe_ctx->stream->dst.y + y_pos * pipe_ctx->stream->dst.height /
		pipe_ctx->stream->src.height;

	/* If the cursor's source viewport is clipped then we need to
	 * translate the cursor to appear in the correct position on
	 * the screen.
	 *
	 * This translation isn't affected by scaling so it needs to be
	 * done *after* we adjust the position for the scale factor.
	 *
	 * This is only done by opt-in for now since there are still
	 * some usecases like tiled display that might enable the
	 * cursor on both streams while expecting dc to clip it.
	 */
	if (pos_cpy.translate_by_source) {
		x_pos += pipe_ctx->plane_state->src_rect.x;
		y_pos += pipe_ctx->plane_state->src_rect.y;
	}

	/* Adjust for ODM Combine
	 * next/prev_odm_offset is to account for scaled modes that have underscan
	 */
	if (odm_combine_on) {
		prev_odm_pipe = pipe_ctx->prev_odm_pipe;

		while (prev_odm_pipe != NULL) {
			odm_slice_src = resource_get_odm_slice_src_rect(prev_odm_pipe);
			prev_odm_width += odm_slice_src.width;
			prev_odm_pipe = prev_odm_pipe->prev_odm_pipe;
		}

		x_pos -= (prev_odm_width);
	}

	/* If the position is negative then we need to add to the hotspot
	 * to fix cursor size between ODM slices
	 */

	if (x_pos < 0) {
		pos_cpy.x_hotspot -= x_pos;
		if (hubp->curs_attr.attribute_flags.bits.ENABLE_MAGNIFICATION)
			adjust_hotspot_between_slices_for_2x_magnify(hubp->curs_attr.width, &pos_cpy);
		x_pos = 0;
	}

	if (y_pos < 0) {
		pos_cpy.y_hotspot -= y_pos;
		y_pos = 0;
	}

	/* If the position on bottom MPC pipe is negative then we need to add to the hotspot and
	 * adjust x_pos on bottom pipe to make cursor visible when crossing between MPC slices.
	 */
	if (mpc_combine_on &&
		pipe_ctx->top_pipe &&
		(pipe_ctx == pipe_ctx->top_pipe->bottom_pipe)) {

		bottom_pipe_x_pos = x_pos - pipe_ctx->plane_res.scl_data.recout.x;
		if (bottom_pipe_x_pos < 0) {
			x_pos = pipe_ctx->plane_res.scl_data.recout.x;
			pos_cpy.x_hotspot -= bottom_pipe_x_pos;
			if (hubp->curs_attr.attribute_flags.bits.ENABLE_MAGNIFICATION)
				adjust_hotspot_between_slices_for_2x_magnify(hubp->curs_attr.width, &pos_cpy);
		}
	}

	pos_cpy.x = (uint32_t)x_pos;
	pos_cpy.y = (uint32_t)y_pos;

	if (pos_cpy.enable && resource_can_pipe_disable_cursor(pipe_ctx))
		pos_cpy.enable = false;

	x_pos = pos_cpy.x - param.recout.x;
	y_pos = pos_cpy.y - param.recout.y;

	recout_x_pos = x_pos - pos_cpy.x_hotspot;
	recout_y_pos = y_pos - pos_cpy.y_hotspot;

	if (recout_x_pos >= (int)param.recout.width)
		pos_cpy.enable = false;  /* not visible beyond right edge*/

	if (recout_y_pos >= (int)param.recout.height)
		pos_cpy.enable = false;  /* not visible beyond bottom edge*/

	if (recout_x_pos + (int)hubp->curs_attr.width <= 0)
		pos_cpy.enable = false;  /* not visible beyond left edge*/

	if (recout_y_pos + (int)hubp->curs_attr.height <= 0)
		pos_cpy.enable = false;  /* not visible beyond top edge*/

	hubp->funcs->set_cursor_position(hubp, &pos_cpy, &param);
	dpp->funcs->set_cursor_position(dpp, &pos_cpy, &param, hubp->curs_attr.width, hubp->curs_attr.height);
}

static bool dcn401_check_no_memory_request_for_cab(struct dc *dc)
{
	int i;

	/* First, check no-memory-request case */
	for (i = 0; i < dc->current_state->stream_count; i++) {
		if ((dc->current_state->stream_status[i].plane_count) &&
			(dc->current_state->streams[i]->link->psr_settings.psr_version == DC_PSR_VERSION_UNSUPPORTED))
			/* Fail eligibility on a visible stream */
			return false;
	}

	return true;
}

static uint32_t dcn401_calculate_cab_allocation(struct dc *dc, struct dc_state *ctx)
{
	int i;
	uint8_t num_ways = 0;
	uint32_t mall_ss_size_bytes = 0;

	mall_ss_size_bytes = ctx->bw_ctx.bw.dcn.mall_ss_size_bytes;
	// TODO add additional logic for PSR active stream exclusion optimization
	// mall_ss_psr_active_size_bytes = ctx->bw_ctx.bw.dcn.mall_ss_psr_active_size_bytes;

	// Include cursor size for CAB allocation
	for (i = 0; i < dc->res_pool->pipe_count; i++) {
		struct pipe_ctx *pipe = &ctx->res_ctx.pipe_ctx[i];

		if (!pipe->stream || !pipe->plane_state)
			continue;

		mall_ss_size_bytes += dcn32_helper_calculate_mall_bytes_for_cursor(dc, pipe, false);
	}

	// Convert number of cache lines required to number of ways
	if (dc->debug.force_mall_ss_num_ways > 0)
		num_ways = dc->debug.force_mall_ss_num_ways;
	else if (dc->res_pool->funcs->calculate_mall_ways_from_bytes)
		num_ways = dc->res_pool->funcs->calculate_mall_ways_from_bytes(dc, mall_ss_size_bytes);
	else
		num_ways = 0;

	return num_ways;
}

bool dcn401_apply_idle_power_optimizations(struct dc *dc, bool enable)
{
	union dmub_rb_cmd cmd;
	uint8_t ways, i;
	int j;
	bool mall_ss_unsupported = false;
	struct dc_plane_state *plane = NULL;

	if (!dc->ctx->dmub_srv || !dc->current_state)
		return false;

	for (i = 0; i < dc->current_state->stream_count; i++) {
		/* MALL SS messaging is not supported with PSR at this time */
		if (dc->current_state->streams[i] != NULL &&
				dc->current_state->streams[i]->link->psr_settings.psr_version != DC_PSR_VERSION_UNSUPPORTED) {
			DC_LOG_MALL("MALL SS not supported with PSR at this time\n");
			return false;
		}
	}

	memset(&cmd, 0, sizeof(cmd));
	cmd.cab.header.type = DMUB_CMD__CAB_FOR_SS;
	cmd.cab.header.payload_bytes = sizeof(cmd.cab) - sizeof(cmd.cab.header);

	if (enable) {
		if (dcn401_check_no_memory_request_for_cab(dc)) {
			/* 1. Check no memory request case for CAB.
			 * If no memory request case, send CAB_ACTION NO_DCN_REQ DMUB message
			 */
			DC_LOG_MALL("sending CAB action NO_DCN_REQ\n");
			cmd.cab.header.sub_type = DMUB_CMD__CAB_NO_DCN_REQ;
		} else {
			/* 2. Check if all surfaces can fit in CAB.
			 * If surfaces can fit into CAB, send CAB_ACTION_ALLOW DMUB message
			 * and configure HUBP's to fetch from MALL
			 */
			ways = dcn401_calculate_cab_allocation(dc, dc->current_state);

			/* MALL not supported with Stereo3D or TMZ surface. If any plane is using stereo,
			 * or TMZ surface, don't try to enter MALL.
			 */
			for (i = 0; i < dc->current_state->stream_count; i++) {
				for (j = 0; j < dc->current_state->stream_status[i].plane_count; j++) {
					plane = dc->current_state->stream_status[i].plane_states[j];

					if (plane->address.type == PLN_ADDR_TYPE_GRPH_STEREO ||
							plane->address.tmz_surface) {
						mall_ss_unsupported = true;
						break;
					}
				}
				if (mall_ss_unsupported)
					break;
			}
			if (ways <= dc->caps.cache_num_ways && !mall_ss_unsupported) {
				cmd.cab.header.sub_type = DMUB_CMD__CAB_DCN_SS_FIT_IN_CAB;
				cmd.cab.cab_alloc_ways = ways;
				DC_LOG_MALL("cab allocation: %d ways. CAB action: DCN_SS_FIT_IN_CAB\n", ways);
			} else {
				cmd.cab.header.sub_type = DMUB_CMD__CAB_DCN_SS_NOT_FIT_IN_CAB;
				DC_LOG_MALL("frame does not fit in CAB: %d ways required. CAB action: DCN_SS_NOT_FIT_IN_CAB\n", ways);
			}
		}
	} else {
		/* Disable CAB */
		cmd.cab.header.sub_type = DMUB_CMD__CAB_NO_IDLE_OPTIMIZATION;
		DC_LOG_MALL("idle optimization disabled\n");
	}

	dm_execute_dmub_cmd(dc->ctx, &cmd, DM_DMUB_WAIT_TYPE_WAIT);

	return true;
}

void dcn401_wait_for_dcc_meta_propagation(const struct dc *dc,
		const struct pipe_ctx *top_pipe)
{
	bool is_wait_needed = false;
	const struct pipe_ctx *pipe_ctx = top_pipe;

	/* check if any surfaces are updating address while using flip immediate and dcc */
	while (pipe_ctx != NULL) {
		if (pipe_ctx->plane_state &&
				pipe_ctx->plane_state->dcc.enable &&
				pipe_ctx->plane_state->flip_immediate &&
				pipe_ctx->plane_state->update_flags.bits.addr_update) {
			is_wait_needed = true;
			break;
		}

		/* check next pipe */
		pipe_ctx = pipe_ctx->bottom_pipe;
	}

	if (is_wait_needed && dc->debug.dcc_meta_propagation_delay_us > 0) {
		udelay(dc->debug.dcc_meta_propagation_delay_us);
	}
}

void dcn401_prepare_bandwidth(struct dc *dc,
	struct dc_state *context)
{
	struct hubbub *hubbub = dc->res_pool->hubbub;
	bool p_state_change_support = context->bw_ctx.bw.dcn.clk.p_state_change_support;
	unsigned int compbuf_size = 0;

	/* Any transition into P-State support should disable MCLK switching first to avoid hangs */
	if (p_state_change_support) {
		dc->optimized_required = true;
		context->bw_ctx.bw.dcn.clk.p_state_change_support = false;
	}

	if (dc->clk_mgr->dc_mode_softmax_enabled)
		if (dc->clk_mgr->clks.dramclk_khz <= dc->clk_mgr->bw_params->dc_mode_softmax_memclk * 1000 &&
				context->bw_ctx.bw.dcn.clk.dramclk_khz > dc->clk_mgr->bw_params->dc_mode_softmax_memclk * 1000)
			dc->clk_mgr->funcs->set_max_memclk(dc->clk_mgr, dc->clk_mgr->bw_params->clk_table.entries[dc->clk_mgr->bw_params->clk_table.num_entries - 1].memclk_mhz);

	/* Increase clocks */
	dc->clk_mgr->funcs->update_clocks(
			dc->clk_mgr,
			context,
			false);

	/* program dchubbub watermarks:
	 * For assigning wm_optimized_required, use |= operator since we don't want
	 * to clear the value if the optimize has not happened yet
	 */
	dc->wm_optimized_required |= hubbub->funcs->program_watermarks(hubbub,
					&context->bw_ctx.bw.dcn.watermarks,
					dc->res_pool->ref_clocks.dchub_ref_clock_inKhz / 1000,
					false);
	/* update timeout thresholds */
	if (hubbub->funcs->program_arbiter) {
		dc->wm_optimized_required |= hubbub->funcs->program_arbiter(hubbub, &context->bw_ctx.bw.dcn.arb_regs, false);
	}

	/* decrease compbuf size */
	if (hubbub->funcs->program_compbuf_segments) {
		compbuf_size = context->bw_ctx.bw.dcn.arb_regs.compbuf_size;
		dc->wm_optimized_required |= (compbuf_size != dc->current_state->bw_ctx.bw.dcn.arb_regs.compbuf_size);

		hubbub->funcs->program_compbuf_segments(hubbub, compbuf_size, false);
	}

	if (dc->debug.fams2_config.bits.enable) {
		dcn401_fams2_global_control_lock(dc, context, true);
		dcn401_fams2_update_config(dc, context, false);
		dcn401_fams2_global_control_lock(dc, context, false);
	}

	if (p_state_change_support != context->bw_ctx.bw.dcn.clk.p_state_change_support) {
		/* After disabling P-State, restore the original value to ensure we get the correct P-State
		 * on the next optimize. */
		context->bw_ctx.bw.dcn.clk.p_state_change_support = p_state_change_support;
	}
}

void dcn401_optimize_bandwidth(
		struct dc *dc,
		struct dc_state *context)
{
	int i;
	struct hubbub *hubbub = dc->res_pool->hubbub;

	/* enable fams2 if needed */
	if (dc->debug.fams2_config.bits.enable) {
		dcn401_fams2_global_control_lock(dc, context, true);
		dcn401_fams2_update_config(dc, context, true);
		dcn401_fams2_global_control_lock(dc, context, false);
	}

	/* program dchubbub watermarks */
	hubbub->funcs->program_watermarks(hubbub,
					&context->bw_ctx.bw.dcn.watermarks,
					dc->res_pool->ref_clocks.dchub_ref_clock_inKhz / 1000,
					true);
	/* update timeout thresholds */
	if (hubbub->funcs->program_arbiter) {
		hubbub->funcs->program_arbiter(hubbub, &context->bw_ctx.bw.dcn.arb_regs, true);
	}

	if (dc->clk_mgr->dc_mode_softmax_enabled)
		if (dc->clk_mgr->clks.dramclk_khz > dc->clk_mgr->bw_params->dc_mode_softmax_memclk * 1000 &&
				context->bw_ctx.bw.dcn.clk.dramclk_khz <= dc->clk_mgr->bw_params->dc_mode_softmax_memclk * 1000)
			dc->clk_mgr->funcs->set_max_memclk(dc->clk_mgr, dc->clk_mgr->bw_params->dc_mode_softmax_memclk);

	/* increase compbuf size */
	if (hubbub->funcs->program_compbuf_segments)
		hubbub->funcs->program_compbuf_segments(hubbub, context->bw_ctx.bw.dcn.arb_regs.compbuf_size, true);

	dc->clk_mgr->funcs->update_clocks(
			dc->clk_mgr,
			context,
			true);
	if (context->bw_ctx.bw.dcn.clk.zstate_support == DCN_ZSTATE_SUPPORT_ALLOW) {
		for (i = 0; i < dc->res_pool->pipe_count; ++i) {
			struct pipe_ctx *pipe_ctx = &context->res_ctx.pipe_ctx[i];

			if (pipe_ctx->stream && pipe_ctx->plane_res.hubp->funcs->program_extended_blank
				&& pipe_ctx->stream->adjust.v_total_min == pipe_ctx->stream->adjust.v_total_max
				&& pipe_ctx->stream->adjust.v_total_max > pipe_ctx->stream->timing.v_total)
					pipe_ctx->plane_res.hubp->funcs->program_extended_blank(pipe_ctx->plane_res.hubp,
						pipe_ctx->dlg_regs.min_dst_y_next_start);
		}
	}
}

void dcn401_fams2_global_control_lock(struct dc *dc,
		struct dc_state *context,
		bool lock)
{
	/* use always for now */
	union dmub_inbox0_cmd_lock_hw hw_lock_cmd = { 0 };

	if (!dc->ctx || !dc->ctx->dmub_srv || !dc->debug.fams2_config.bits.enable)
		return;

	hw_lock_cmd.bits.command_code = DMUB_INBOX0_CMD__HW_LOCK;
	hw_lock_cmd.bits.hw_lock_client = HW_LOCK_CLIENT_DRIVER;
	hw_lock_cmd.bits.lock = lock;
	hw_lock_cmd.bits.should_release = !lock;
	dmub_hw_lock_mgr_inbox0_cmd(dc->ctx->dmub_srv, hw_lock_cmd);
}

void dcn401_fams2_global_control_lock_fast(union block_sequence_params *params)
{
	struct dc *dc = params->fams2_global_control_lock_fast_params.dc;
	bool lock = params->fams2_global_control_lock_fast_params.lock;

	if (params->fams2_global_control_lock_fast_params.is_required) {
		union dmub_inbox0_cmd_lock_hw hw_lock_cmd = { 0 };

		hw_lock_cmd.bits.command_code = DMUB_INBOX0_CMD__HW_LOCK;
		hw_lock_cmd.bits.hw_lock_client = HW_LOCK_CLIENT_DRIVER;
		hw_lock_cmd.bits.lock = lock;
		hw_lock_cmd.bits.should_release = !lock;
		dmub_hw_lock_mgr_inbox0_cmd(dc->ctx->dmub_srv, hw_lock_cmd);
	}
}

void dcn401_fams2_update_config(struct dc *dc, struct dc_state *context, bool enable)
{
	bool fams2_required;

	if (!dc->ctx || !dc->ctx->dmub_srv || !dc->debug.fams2_config.bits.enable)
		return;

	fams2_required = context->bw_ctx.bw.dcn.fams2_global_config.features.bits.enable;

	dc_dmub_srv_fams2_update_config(dc, context, enable && fams2_required);
}

static void update_dsc_for_odm_change(struct dc *dc, struct dc_state *context,
		struct pipe_ctx *otg_master)
{
	int i;
	struct pipe_ctx *old_pipe;
	struct pipe_ctx *new_pipe;
	struct pipe_ctx *old_opp_heads[MAX_PIPES];
	struct pipe_ctx *old_otg_master;
	int old_opp_head_count = 0;

	old_otg_master = &dc->current_state->res_ctx.pipe_ctx[otg_master->pipe_idx];

	if (resource_is_pipe_type(old_otg_master, OTG_MASTER)) {
		old_opp_head_count = resource_get_opp_heads_for_otg_master(old_otg_master,
									   &dc->current_state->res_ctx,
									   old_opp_heads);
	} else {
		// DC cannot assume that the current state and the new state
		// share the same OTG pipe since this is not true when called
		// in the context of a commit stream not checked. Hence, set
		// old_otg_master to NULL to skip the DSC configuration.
		old_otg_master = NULL;
	}


	if (otg_master->stream_res.dsc)
		dcn32_update_dsc_on_stream(otg_master,
				otg_master->stream->timing.flags.DSC);
	if (old_otg_master && old_otg_master->stream_res.dsc) {
		for (i = 0; i < old_opp_head_count; i++) {
			old_pipe = old_opp_heads[i];
			new_pipe = &context->res_ctx.pipe_ctx[old_pipe->pipe_idx];
			if (old_pipe->stream_res.dsc && !new_pipe->stream_res.dsc)
				old_pipe->stream_res.dsc->funcs->dsc_disconnect(
						old_pipe->stream_res.dsc);
		}
	}
}

void dcn401_update_odm(struct dc *dc, struct dc_state *context,
		struct pipe_ctx *otg_master)
{
	struct pipe_ctx *opp_heads[MAX_PIPES];
	int opp_inst[MAX_PIPES] = {0};
	int opp_head_count;
	int odm_slice_width = resource_get_odm_slice_dst_width(otg_master, false);
	int last_odm_slice_width = resource_get_odm_slice_dst_width(otg_master, true);
	int i;

	opp_head_count = resource_get_opp_heads_for_otg_master(
			otg_master, &context->res_ctx, opp_heads);

	for (i = 0; i < opp_head_count; i++)
		opp_inst[i] = opp_heads[i]->stream_res.opp->inst;
	if (opp_head_count > 1)
		otg_master->stream_res.tg->funcs->set_odm_combine(
				otg_master->stream_res.tg,
				opp_inst, opp_head_count,
				odm_slice_width, last_odm_slice_width);
	else
		otg_master->stream_res.tg->funcs->set_odm_bypass(
				otg_master->stream_res.tg,
				&otg_master->stream->timing);

	for (i = 0; i < opp_head_count; i++) {
		opp_heads[i]->stream_res.opp->funcs->opp_pipe_clock_control(
				opp_heads[i]->stream_res.opp,
				true);
		opp_heads[i]->stream_res.opp->funcs->opp_program_left_edge_extra_pixel(
				opp_heads[i]->stream_res.opp,
				opp_heads[i]->stream->timing.pixel_encoding,
				resource_is_pipe_type(opp_heads[i], OTG_MASTER));
	}

	update_dsc_for_odm_change(dc, context, otg_master);

	if (!resource_is_pipe_type(otg_master, DPP_PIPE))
		/*
		 * blank pattern is generated by OPP, reprogram blank pattern
		 * due to OPP count change
		 */
		dc->hwseq->funcs.blank_pixel_data(dc, otg_master, true);
}

void dcn401_unblank_stream(struct pipe_ctx *pipe_ctx,
		struct dc_link_settings *link_settings)
{
	struct encoder_unblank_param params = {0};
	struct dc_stream_state *stream = pipe_ctx->stream;
	struct dc_link *link = stream->link;
	struct dce_hwseq *hws = link->dc->hwseq;

	/* calculate parameters for unblank */
	params.opp_cnt = resource_get_odm_slice_count(pipe_ctx);

	params.timing = pipe_ctx->stream->timing;
	params.link_settings.link_rate = link_settings->link_rate;
	params.pix_per_cycle = pipe_ctx->stream_res.pix_clk_params.dio_se_pix_per_cycle;

	if (link->dc->link_srv->dp_is_128b_132b_signal(pipe_ctx)) {
		pipe_ctx->stream_res.hpo_dp_stream_enc->funcs->dp_unblank(
				pipe_ctx->stream_res.hpo_dp_stream_enc,
				pipe_ctx->stream_res.tg->inst);
	} else if (dc_is_dp_signal(pipe_ctx->stream->signal)) {
		pipe_ctx->stream_res.stream_enc->funcs->dp_unblank(link, pipe_ctx->stream_res.stream_enc, &params);
	}

	if (link->local_sink && link->local_sink->sink_signal == SIGNAL_TYPE_EDP)
		hws->funcs.edp_backlight_control(link, true);
}

void dcn401_hardware_release(struct dc *dc)
{
	dc_dmub_srv_fams2_update_config(dc, dc->current_state, false);

	/* If pstate unsupported, or still supported
	 * by firmware, force it supported by dcn
	 */
	if (dc->current_state) {
		if ((!dc->clk_mgr->clks.p_state_change_support ||
				dc->current_state->bw_ctx.bw.dcn.fams2_global_config.features.bits.enable) &&
				dc->res_pool->hubbub->funcs->force_pstate_change_control)
			dc->res_pool->hubbub->funcs->force_pstate_change_control(
					dc->res_pool->hubbub, true, true);

		dc->current_state->bw_ctx.bw.dcn.clk.p_state_change_support = true;
		dc->clk_mgr->funcs->update_clocks(dc->clk_mgr, dc->current_state, true);
	}
}

void dcn401_wait_for_det_buffer_update_under_otg_master(struct dc *dc, struct dc_state *context, struct pipe_ctx *otg_master)
{
	struct pipe_ctx *opp_heads[MAX_PIPES];
	struct pipe_ctx *dpp_pipes[MAX_PIPES];
	struct hubbub *hubbub = dc->res_pool->hubbub;
	int dpp_count = 0;

	if (!otg_master->stream)
		return;

	int slice_count = resource_get_opp_heads_for_otg_master(otg_master,
			&context->res_ctx, opp_heads);

	for (int slice_idx = 0; slice_idx < slice_count; slice_idx++) {
		if (opp_heads[slice_idx]->plane_state) {
			dpp_count = resource_get_dpp_pipes_for_opp_head(
					opp_heads[slice_idx],
					&context->res_ctx,
					dpp_pipes);
			for (int dpp_idx = 0; dpp_idx < dpp_count; dpp_idx++) {
				struct pipe_ctx *dpp_pipe = dpp_pipes[dpp_idx];
					if (dpp_pipe && hubbub &&
						dpp_pipe->plane_res.hubp &&
						hubbub->funcs->wait_for_det_update)
						hubbub->funcs->wait_for_det_update(hubbub, dpp_pipe->plane_res.hubp->inst);
			}
		} else {
			if (hubbub && opp_heads[slice_idx]->plane_res.hubp && hubbub->funcs->wait_for_det_update)
				hubbub->funcs->wait_for_det_update(hubbub, opp_heads[slice_idx]->plane_res.hubp->inst);
		}
	}
}

void dcn401_interdependent_update_lock(struct dc *dc,
		struct dc_state *context, bool lock)
{
	unsigned int i = 0;
	struct pipe_ctx *pipe = NULL;
	struct timing_generator *tg = NULL;

	if (lock) {
		for (i = 0; i < dc->res_pool->pipe_count; i++) {
			pipe = &context->res_ctx.pipe_ctx[i];
			tg = pipe->stream_res.tg;

			if (!resource_is_pipe_type(pipe, OTG_MASTER) ||
					!tg->funcs->is_tg_enabled(tg) ||
					dc_state_get_pipe_subvp_type(context, pipe) == SUBVP_PHANTOM)
				continue;
			dc->hwss.pipe_control_lock(dc, pipe, true);
		}
	} else {
		/* Need to free DET being used first and have pipe update, then unlock the remaining pipes*/
		for (i = 0; i < dc->res_pool->pipe_count; i++) {
			pipe = &context->res_ctx.pipe_ctx[i];
			tg = pipe->stream_res.tg;

			if (!resource_is_pipe_type(pipe, OTG_MASTER) ||
					!tg->funcs->is_tg_enabled(tg) ||
					dc_state_get_pipe_subvp_type(context, pipe) == SUBVP_PHANTOM) {
				continue;
			}

			if (dc->scratch.pipes_to_unlock_first[i]) {
				struct pipe_ctx *old_pipe = &dc->current_state->res_ctx.pipe_ctx[i];
				dc->hwss.pipe_control_lock(dc, pipe, false);
				/* Assumes pipe of the same index in current_state is also an OTG_MASTER pipe*/
				dcn401_wait_for_det_buffer_update_under_otg_master(dc, dc->current_state, old_pipe);
			}
		}

		/* Unlocking the rest of the pipes */
		for (i = 0; i < dc->res_pool->pipe_count; i++) {
			if (dc->scratch.pipes_to_unlock_first[i])
				continue;

			pipe = &context->res_ctx.pipe_ctx[i];
			tg = pipe->stream_res.tg;
			if (!resource_is_pipe_type(pipe, OTG_MASTER) ||
					!tg->funcs->is_tg_enabled(tg) ||
					dc_state_get_pipe_subvp_type(context, pipe) == SUBVP_PHANTOM) {
				continue;
			}

			dc->hwss.pipe_control_lock(dc, pipe, false);
		}
	}
}

void dcn401_perform_3dlut_wa_unlock(struct pipe_ctx *pipe_ctx)
{
	/* If 3DLUT FL is enabled and 3DLUT is in use, follow the workaround sequence for pipe unlock to make sure that
	 * HUBP will properly fetch 3DLUT contents after unlock.
	 *
	 * This is meant to work around a known HW issue where VREADY will cancel the pending 3DLUT_ENABLE signal regardless
	 * of whether OTG lock is currently being held or not.
	 */
	struct pipe_ctx *wa_pipes[MAX_PIPES] = { NULL };
	struct pipe_ctx *odm_pipe, *mpc_pipe;
	int i, wa_pipe_ct = 0;

	for (odm_pipe = pipe_ctx; odm_pipe != NULL; odm_pipe = odm_pipe->next_odm_pipe) {
		for (mpc_pipe = odm_pipe; mpc_pipe != NULL; mpc_pipe = mpc_pipe->bottom_pipe) {
			if (mpc_pipe->plane_state && mpc_pipe->plane_state->mcm_luts.lut3d_data.lut3d_src
						== DC_CM2_TRANSFER_FUNC_SOURCE_VIDMEM
					&& mpc_pipe->plane_state->mcm_shaper_3dlut_setting
						== DC_CM2_SHAPER_3DLUT_SETTING_ENABLE_SHAPER_3DLUT) {
				wa_pipes[wa_pipe_ct++] = mpc_pipe;
			}
		}
	}

	if (wa_pipe_ct > 0) {
		if (pipe_ctx->stream_res.tg->funcs->set_vupdate_keepout)
			pipe_ctx->stream_res.tg->funcs->set_vupdate_keepout(pipe_ctx->stream_res.tg, true);

		for (i = 0; i < wa_pipe_ct; ++i) {
			if (wa_pipes[i]->plane_res.hubp->funcs->hubp_enable_3dlut_fl)
				wa_pipes[i]->plane_res.hubp->funcs->hubp_enable_3dlut_fl(wa_pipes[i]->plane_res.hubp, true);
		}

		pipe_ctx->stream_res.tg->funcs->unlock(pipe_ctx->stream_res.tg);
		if (pipe_ctx->stream_res.tg->funcs->wait_update_lock_status)
			pipe_ctx->stream_res.tg->funcs->wait_update_lock_status(pipe_ctx->stream_res.tg, false);

		for (i = 0; i < wa_pipe_ct; ++i) {
			if (wa_pipes[i]->plane_res.hubp->funcs->hubp_enable_3dlut_fl)
				wa_pipes[i]->plane_res.hubp->funcs->hubp_enable_3dlut_fl(wa_pipes[i]->plane_res.hubp, true);
		}

		if (pipe_ctx->stream_res.tg->funcs->set_vupdate_keepout)
			pipe_ctx->stream_res.tg->funcs->set_vupdate_keepout(pipe_ctx->stream_res.tg, false);
	} else {
		pipe_ctx->stream_res.tg->funcs->unlock(pipe_ctx->stream_res.tg);
	}
}

void dcn401_program_outstanding_updates(struct dc *dc,
		struct dc_state *context)
{
	struct hubbub *hubbub = dc->res_pool->hubbub;

	/* update compbuf if required */
	if (hubbub->funcs->program_compbuf_segments)
		hubbub->funcs->program_compbuf_segments(hubbub, context->bw_ctx.bw.dcn.arb_regs.compbuf_size, true);
}

void dcn401_reset_back_end_for_pipe(
		struct dc *dc,
		struct pipe_ctx *pipe_ctx,
		struct dc_state *context)
{
	struct dc_link *link = pipe_ctx->stream->link;
	const struct link_hwss *link_hwss = get_link_hwss(link, &pipe_ctx->link_res);

	DC_LOGGER_INIT(dc->ctx->logger);
	if (pipe_ctx->stream_res.stream_enc == NULL) {
		pipe_ctx->stream = NULL;
		return;
	}

	/* DPMS may already disable or */
	/* dpms_off status is incorrect due to fastboot
	 * feature. When system resume from S4 with second
	 * screen only, the dpms_off would be true but
	 * VBIOS lit up eDP, so check link status too.
	 */
	if (!pipe_ctx->stream->dpms_off || link->link_status.link_active)
		dc->link_srv->set_dpms_off(pipe_ctx);
	else if (pipe_ctx->stream_res.audio)
		dc->hwss.disable_audio_stream(pipe_ctx);

	/* free acquired resources */
	if (pipe_ctx->stream_res.audio) {
		/*disable az_endpoint*/
		pipe_ctx->stream_res.audio->funcs->az_disable(pipe_ctx->stream_res.audio);

		/*free audio*/
		if (dc->caps.dynamic_audio == true) {
			/*we have to dynamic arbitrate the audio endpoints*/
			/*we free the resource, need reset is_audio_acquired*/
			update_audio_usage(&dc->current_state->res_ctx, dc->res_pool,
					pipe_ctx->stream_res.audio, false);
			pipe_ctx->stream_res.audio = NULL;
		}
	}

	/* by upper caller loop, parent pipe: pipe0, will be reset last.
	 * back end share by all pipes and will be disable only when disable
	 * parent pipe.
	 */
	if (pipe_ctx->top_pipe == NULL) {

		dc->hwss.set_abm_immediate_disable(pipe_ctx);

		pipe_ctx->stream_res.tg->funcs->disable_crtc(pipe_ctx->stream_res.tg);

		pipe_ctx->stream_res.tg->funcs->enable_optc_clock(pipe_ctx->stream_res.tg, false);
		if (pipe_ctx->stream_res.tg->funcs->set_odm_bypass)
			pipe_ctx->stream_res.tg->funcs->set_odm_bypass(
					pipe_ctx->stream_res.tg, &pipe_ctx->stream->timing);

		set_drr_and_clear_adjust_pending(pipe_ctx, pipe_ctx->stream, NULL);

		/* TODO - convert symclk_ref_cnts for otg to a bit map to solve
		 * the case where the same symclk is shared across multiple otg
		 * instances
		 */
		if (dc_is_hdmi_tmds_signal(pipe_ctx->stream->signal))
			link->phy_state.symclk_ref_cnts.otg = 0;
		if (link->phy_state.symclk_state == SYMCLK_ON_TX_OFF) {
			link_hwss->disable_link_output(link,
					&pipe_ctx->link_res, pipe_ctx->stream->signal);
			link->phy_state.symclk_state = SYMCLK_OFF_TX_OFF;
		}

		/* reset DTBCLK_P */
		if (dc->res_pool->dccg->funcs->set_dtbclk_p_src)
			dc->res_pool->dccg->funcs->set_dtbclk_p_src(dc->res_pool->dccg, REFCLK, pipe_ctx->stream_res.tg->inst);
	}

/*
 * In case of a dangling plane, setting this to NULL unconditionally
 * causes failures during reset hw ctx where, if stream is NULL,
 * it is expected that the pipe_ctx pointers to pipes and plane are NULL.
 */
	pipe_ctx->stream = NULL;
	pipe_ctx->top_pipe = NULL;
	pipe_ctx->bottom_pipe = NULL;
	pipe_ctx->next_odm_pipe = NULL;
	pipe_ctx->prev_odm_pipe = NULL;
	DC_LOG_DEBUG("Reset back end for pipe %d, tg:%d\n",
					pipe_ctx->pipe_idx, pipe_ctx->stream_res.tg->inst);
}

void dcn401_reset_hw_ctx_wrap(
		struct dc *dc,
		struct dc_state *context)
{
	int i;
	struct dce_hwseq *hws = dc->hwseq;

	/* Reset Back End*/
	for (i = dc->res_pool->pipe_count - 1; i >= 0 ; i--) {
		struct pipe_ctx *pipe_ctx_old =
			&dc->current_state->res_ctx.pipe_ctx[i];
		struct pipe_ctx *pipe_ctx = &context->res_ctx.pipe_ctx[i];

		if (!pipe_ctx_old->stream)
			continue;

		if (pipe_ctx_old->top_pipe || pipe_ctx_old->prev_odm_pipe)
			continue;

		if (!pipe_ctx->stream ||
				pipe_need_reprogram(pipe_ctx_old, pipe_ctx)) {
			struct clock_source *old_clk = pipe_ctx_old->clock_source;

			if (hws->funcs.reset_back_end_for_pipe)
				hws->funcs.reset_back_end_for_pipe(dc, pipe_ctx_old, dc->current_state);
			if (hws->funcs.enable_stream_gating)
				hws->funcs.enable_stream_gating(dc, pipe_ctx_old);
			if (old_clk)
				old_clk->funcs->cs_power_down(old_clk);
		}
	}
}

static unsigned int dcn401_calculate_vready_offset_for_group(struct pipe_ctx *pipe)
{
	struct pipe_ctx *other_pipe;
	unsigned int vready_offset = pipe->global_sync.dcn4x.vready_offset_pixels;

	/* Always use the largest vready_offset of all connected pipes */
	for (other_pipe = pipe->bottom_pipe; other_pipe != NULL; other_pipe = other_pipe->bottom_pipe) {
		if (other_pipe->global_sync.dcn4x.vready_offset_pixels > vready_offset)
			vready_offset = other_pipe->global_sync.dcn4x.vready_offset_pixels;
	}
	for (other_pipe = pipe->top_pipe; other_pipe != NULL; other_pipe = other_pipe->top_pipe) {
		if (other_pipe->global_sync.dcn4x.vready_offset_pixels > vready_offset)
			vready_offset = other_pipe->global_sync.dcn4x.vready_offset_pixels;
	}
	for (other_pipe = pipe->next_odm_pipe; other_pipe != NULL; other_pipe = other_pipe->next_odm_pipe) {
		if (other_pipe->global_sync.dcn4x.vready_offset_pixels > vready_offset)
			vready_offset = other_pipe->global_sync.dcn4x.vready_offset_pixels;
	}
	for (other_pipe = pipe->prev_odm_pipe; other_pipe != NULL; other_pipe = other_pipe->prev_odm_pipe) {
		if (other_pipe->global_sync.dcn4x.vready_offset_pixels > vready_offset)
			vready_offset = other_pipe->global_sync.dcn4x.vready_offset_pixels;
	}

	return vready_offset;
}

static void dcn401_program_tg(
	struct dc *dc,
	struct pipe_ctx *pipe_ctx,
	struct dc_state *context,
	struct dce_hwseq *hws)
{
	pipe_ctx->stream_res.tg->funcs->program_global_sync(
		pipe_ctx->stream_res.tg,
		dcn401_calculate_vready_offset_for_group(pipe_ctx),
		(unsigned int)pipe_ctx->global_sync.dcn4x.vstartup_lines,
		(unsigned int)pipe_ctx->global_sync.dcn4x.vupdate_offset_pixels,
		(unsigned int)pipe_ctx->global_sync.dcn4x.vupdate_vupdate_width_pixels,
		(unsigned int)pipe_ctx->global_sync.dcn4x.pstate_keepout_start_lines);

	if (dc_state_get_pipe_subvp_type(context, pipe_ctx) != SUBVP_PHANTOM)
		pipe_ctx->stream_res.tg->funcs->wait_for_state(pipe_ctx->stream_res.tg, CRTC_STATE_VACTIVE);

	pipe_ctx->stream_res.tg->funcs->set_vtg_params(
		pipe_ctx->stream_res.tg, &pipe_ctx->stream->timing, true);

	if (hws->funcs.setup_vupdate_interrupt)
		hws->funcs.setup_vupdate_interrupt(dc, pipe_ctx);
}

<<<<<<< HEAD
static void dcn401_program_pipe(
=======
void dcn401_program_pipe(
>>>>>>> e8a457b7
	struct dc *dc,
	struct pipe_ctx *pipe_ctx,
	struct dc_state *context)
{
	struct dce_hwseq *hws = dc->hwseq;

	/* Only need to unblank on top pipe */
	if (resource_is_pipe_type(pipe_ctx, OTG_MASTER)) {
		if (pipe_ctx->update_flags.bits.enable ||
			pipe_ctx->update_flags.bits.odm ||
			pipe_ctx->stream->update_flags.bits.abm_level)
			hws->funcs.blank_pixel_data(dc, pipe_ctx,
				!pipe_ctx->plane_state ||
				!pipe_ctx->plane_state->visible);
	}

	/* Only update TG on top pipe */
	if (pipe_ctx->update_flags.bits.global_sync && !pipe_ctx->top_pipe
		&& !pipe_ctx->prev_odm_pipe)
		dcn401_program_tg(dc, pipe_ctx, context, hws);

	if (pipe_ctx->update_flags.bits.odm)
		hws->funcs.update_odm(dc, context, pipe_ctx);

	if (pipe_ctx->update_flags.bits.enable) {
		if (hws->funcs.enable_plane)
			hws->funcs.enable_plane(dc, pipe_ctx, context);
		else
			dc->hwss.enable_plane(dc, pipe_ctx, context);

		if (dc->res_pool->hubbub->funcs->force_wm_propagate_to_pipes)
			dc->res_pool->hubbub->funcs->force_wm_propagate_to_pipes(dc->res_pool->hubbub);
	}

	if (pipe_ctx->update_flags.bits.det_size) {
		if (dc->res_pool->hubbub->funcs->program_det_size)
			dc->res_pool->hubbub->funcs->program_det_size(
				dc->res_pool->hubbub, pipe_ctx->plane_res.hubp->inst, pipe_ctx->det_buffer_size_kb);
		if (dc->res_pool->hubbub->funcs->program_det_segments)
			dc->res_pool->hubbub->funcs->program_det_segments(
				dc->res_pool->hubbub, pipe_ctx->plane_res.hubp->inst, pipe_ctx->hubp_regs.det_size);
	}

	if (pipe_ctx->update_flags.raw ||
		(pipe_ctx->plane_state && pipe_ctx->plane_state->update_flags.raw) ||
		pipe_ctx->stream->update_flags.raw)
		dc->hwss.update_dchubp_dpp(dc, pipe_ctx, context);

	if (pipe_ctx->plane_state && (pipe_ctx->update_flags.bits.enable ||
		pipe_ctx->plane_state->update_flags.bits.hdr_mult))
		hws->funcs.set_hdr_multiplier(pipe_ctx);

	if (hws->funcs.populate_mcm_luts) {
		if (pipe_ctx->plane_state) {
			hws->funcs.populate_mcm_luts(dc, pipe_ctx, pipe_ctx->plane_state->mcm_luts,
				pipe_ctx->plane_state->lut_bank_a);
			pipe_ctx->plane_state->lut_bank_a = !pipe_ctx->plane_state->lut_bank_a;
		}
	}

	if (pipe_ctx->plane_state &&
		(pipe_ctx->plane_state->update_flags.bits.in_transfer_func_change ||
			pipe_ctx->plane_state->update_flags.bits.gamma_change ||
			pipe_ctx->plane_state->update_flags.bits.lut_3d ||
			pipe_ctx->update_flags.bits.enable))
		hws->funcs.set_input_transfer_func(dc, pipe_ctx, pipe_ctx->plane_state);

	/* dcn10_translate_regamma_to_hw_format takes 750us to finish
	 * only do gamma programming for powering on, internal memcmp to avoid
	 * updating on slave planes
	 */
	if (pipe_ctx->update_flags.bits.enable ||
		pipe_ctx->update_flags.bits.plane_changed ||
		pipe_ctx->stream->update_flags.bits.out_tf ||
		(pipe_ctx->plane_state &&
			pipe_ctx->plane_state->update_flags.bits.output_tf_change))
		hws->funcs.set_output_transfer_func(dc, pipe_ctx, pipe_ctx->stream);

	/* If the pipe has been enabled or has a different opp, we
	 * should reprogram the fmt. This deals with cases where
	 * interation between mpc and odm combine on different streams
	 * causes a different pipe to be chosen to odm combine with.
	 */
	if (pipe_ctx->update_flags.bits.enable
		|| pipe_ctx->update_flags.bits.opp_changed) {

		pipe_ctx->stream_res.opp->funcs->opp_set_dyn_expansion(
			pipe_ctx->stream_res.opp,
			COLOR_SPACE_YCBCR601,
			pipe_ctx->stream->timing.display_color_depth,
			pipe_ctx->stream->signal);

		pipe_ctx->stream_res.opp->funcs->opp_program_fmt(
			pipe_ctx->stream_res.opp,
			&pipe_ctx->stream->bit_depth_params,
			&pipe_ctx->stream->clamping);
	}

	/* Set ABM pipe after other pipe configurations done */
	if ((pipe_ctx->plane_state && pipe_ctx->plane_state->visible)) {
		if (pipe_ctx->stream_res.abm) {
			dc->hwss.set_pipe(pipe_ctx);
			pipe_ctx->stream_res.abm->funcs->set_abm_level(pipe_ctx->stream_res.abm,
				pipe_ctx->stream->abm_level);
		}
	}

	if (pipe_ctx->update_flags.bits.test_pattern_changed) {
		struct output_pixel_processor *odm_opp = pipe_ctx->stream_res.opp;
		struct bit_depth_reduction_params params;

		memset(&params, 0, sizeof(params));
		odm_opp->funcs->opp_program_bit_depth_reduction(odm_opp, &params);
		dc->hwss.set_disp_pattern_generator(dc,
			pipe_ctx,
			pipe_ctx->stream_res.test_pattern_params.test_pattern,
			pipe_ctx->stream_res.test_pattern_params.color_space,
			pipe_ctx->stream_res.test_pattern_params.color_depth,
			NULL,
			pipe_ctx->stream_res.test_pattern_params.width,
			pipe_ctx->stream_res.test_pattern_params.height,
			pipe_ctx->stream_res.test_pattern_params.offset);
	}
}

void dcn401_program_front_end_for_ctx(
	struct dc *dc,
	struct dc_state *context)
{
	int i;
	unsigned int prev_hubp_count = 0;
	unsigned int hubp_count = 0;
	struct dce_hwseq *hws = dc->hwseq;
	struct pipe_ctx *pipe = NULL;

	DC_LOGGER_INIT(dc->ctx->logger);

	if (resource_is_pipe_topology_changed(dc->current_state, context))
		resource_log_pipe_topology_update(dc, context);

	if (dc->hwss.program_triplebuffer != NULL && dc->debug.enable_tri_buf) {
		for (i = 0; i < dc->res_pool->pipe_count; i++) {
			pipe = &context->res_ctx.pipe_ctx[i];

			if (!pipe->top_pipe && !pipe->prev_odm_pipe && pipe->plane_state) {
				if (pipe->plane_state->triplebuffer_flips)
					BREAK_TO_DEBUGGER();

				/*turn off triple buffer for full update*/
				dc->hwss.program_triplebuffer(
					dc, pipe, pipe->plane_state->triplebuffer_flips);
			}
		}
	}

	for (i = 0; i < dc->res_pool->pipe_count; i++) {
		if (dc->current_state->res_ctx.pipe_ctx[i].plane_state)
			prev_hubp_count++;
		if (context->res_ctx.pipe_ctx[i].plane_state)
			hubp_count++;
	}

	if (prev_hubp_count == 0 && hubp_count > 0) {
		if (dc->res_pool->hubbub->funcs->force_pstate_change_control)
			dc->res_pool->hubbub->funcs->force_pstate_change_control(
				dc->res_pool->hubbub, true, false);
		udelay(500);
	}

	/* Set pipe update flags and lock pipes */
	for (i = 0; i < dc->res_pool->pipe_count; i++)
		dc->hwss.detect_pipe_changes(dc->current_state, context, &dc->current_state->res_ctx.pipe_ctx[i],
			&context->res_ctx.pipe_ctx[i]);

	/* When disabling phantom pipes, turn on phantom OTG first (so we can get double
	 * buffer updates properly)
	 */
	for (i = 0; i < dc->res_pool->pipe_count; i++) {
		struct dc_stream_state *stream = dc->current_state->res_ctx.pipe_ctx[i].stream;

		pipe = &dc->current_state->res_ctx.pipe_ctx[i];

		if (context->res_ctx.pipe_ctx[i].update_flags.bits.disable && stream &&
			dc_state_get_pipe_subvp_type(dc->current_state, pipe) == SUBVP_PHANTOM) {
			struct timing_generator *tg = dc->current_state->res_ctx.pipe_ctx[i].stream_res.tg;

			if (tg->funcs->enable_crtc) {
				if (dc->hwseq->funcs.blank_pixel_data)
					dc->hwseq->funcs.blank_pixel_data(dc, pipe, true);

				tg->funcs->enable_crtc(tg);
			}
		}
	}
	/* OTG blank before disabling all front ends */
	for (i = 0; i < dc->res_pool->pipe_count; i++)
		if (context->res_ctx.pipe_ctx[i].update_flags.bits.disable
			&& !context->res_ctx.pipe_ctx[i].top_pipe
			&& !context->res_ctx.pipe_ctx[i].prev_odm_pipe
			&& context->res_ctx.pipe_ctx[i].stream)
			hws->funcs.blank_pixel_data(dc, &context->res_ctx.pipe_ctx[i], true);


	/* Disconnect mpcc */
	for (i = 0; i < dc->res_pool->pipe_count; i++)
		if (context->res_ctx.pipe_ctx[i].update_flags.bits.disable
			|| context->res_ctx.pipe_ctx[i].update_flags.bits.opp_changed) {
			struct hubbub *hubbub = dc->res_pool->hubbub;

			/* Phantom pipe DET should be 0, but if a pipe in use is being transitioned to phantom
			 * then we want to do the programming here (effectively it's being disabled). If we do
			 * the programming later the DET won't be updated until the OTG for the phantom pipe is
			 * turned on (i.e. in an MCLK switch) which can come in too late and cause issues with
			 * DET allocation.
			 */
			if ((context->res_ctx.pipe_ctx[i].update_flags.bits.disable ||
				(context->res_ctx.pipe_ctx[i].plane_state &&
				dc_state_get_pipe_subvp_type(context, &context->res_ctx.pipe_ctx[i]) ==
				SUBVP_PHANTOM))) {
				if (hubbub->funcs->program_det_size)
					hubbub->funcs->program_det_size(hubbub,
						dc->current_state->res_ctx.pipe_ctx[i].plane_res.hubp->inst, 0);
				if (dc->res_pool->hubbub->funcs->program_det_segments)
					dc->res_pool->hubbub->funcs->program_det_segments(
						hubbub,	dc->current_state->res_ctx.pipe_ctx[i].plane_res.hubp->inst, 0);
			}
			hws->funcs.plane_atomic_disconnect(dc, dc->current_state,
				&dc->current_state->res_ctx.pipe_ctx[i]);
			DC_LOG_DC("Reset mpcc for pipe %d\n", dc->current_state->res_ctx.pipe_ctx[i].pipe_idx);
		}

	/* update ODM for blanked OTG master pipes */
	for (i = 0; i < dc->res_pool->pipe_count; i++) {
		pipe = &context->res_ctx.pipe_ctx[i];
		if (resource_is_pipe_type(pipe, OTG_MASTER) &&
			!resource_is_pipe_type(pipe, DPP_PIPE) &&
			pipe->update_flags.bits.odm &&
			hws->funcs.update_odm)
			hws->funcs.update_odm(dc, context, pipe);
	}

	/*
	 * Program all updated pipes, order matters for mpcc setup. Start with
	 * top pipe and program all pipes that follow in order
	 */
	for (i = 0; i < dc->res_pool->pipe_count; i++) {
		pipe = &context->res_ctx.pipe_ctx[i];

		if (pipe->plane_state && !pipe->top_pipe) {
			while (pipe) {
				if (hws->funcs.program_pipe)
					hws->funcs.program_pipe(dc, pipe, context);
				else {
					/* Don't program phantom pipes in the regular front end programming sequence.
					 * There is an MPO transition case where a pipe being used by a video plane is
					 * transitioned directly to be a phantom pipe when closing the MPO video.
					 * However the phantom pipe will program a new HUBP_VTG_SEL (update takes place
					 * right away) but the MPO still exists until the double buffered update of the
					 * main pipe so we will get a frame of underflow if the phantom pipe is
					 * programmed here.
					 */
					if (pipe->stream &&
						dc_state_get_pipe_subvp_type(context, pipe) != SUBVP_PHANTOM)
						dcn401_program_pipe(dc, pipe, context);
				}

				pipe = pipe->bottom_pipe;
			}
		}

		/* Program secondary blending tree and writeback pipes */
		pipe = &context->res_ctx.pipe_ctx[i];
		if (!pipe->top_pipe && !pipe->prev_odm_pipe
			&& pipe->stream && pipe->stream->num_wb_info > 0
			&& (pipe->update_flags.raw || (pipe->plane_state && pipe->plane_state->update_flags.raw)
				|| pipe->stream->update_flags.raw)
			&& hws->funcs.program_all_writeback_pipes_in_tree)
			hws->funcs.program_all_writeback_pipes_in_tree(dc, pipe->stream, context);

		/* Avoid underflow by check of pipe line read when adding 2nd plane. */
		if (hws->wa.wait_hubpret_read_start_during_mpo_transition &&
			!pipe->top_pipe &&
			pipe->stream &&
			pipe->plane_res.hubp->funcs->hubp_wait_pipe_read_start &&
			dc->current_state->stream_status[0].plane_count == 1 &&
			context->stream_status[0].plane_count > 1) {
			pipe->plane_res.hubp->funcs->hubp_wait_pipe_read_start(pipe->plane_res.hubp);
		}
	}
}

void dcn401_post_unlock_program_front_end(
	struct dc *dc,
	struct dc_state *context)
{
	// Timeout for pipe enable
	unsigned int timeout_us = 100000;
	unsigned int polling_interval_us = 1;
	struct dce_hwseq *hwseq = dc->hwseq;
	int i;

	DC_LOGGER_INIT(dc->ctx->logger);

	for (i = 0; i < dc->res_pool->pipe_count; i++)
		if (resource_is_pipe_type(&dc->current_state->res_ctx.pipe_ctx[i], OPP_HEAD) &&
			!resource_is_pipe_type(&context->res_ctx.pipe_ctx[i], OPP_HEAD))
			dc->hwss.post_unlock_reset_opp(dc,
				&dc->current_state->res_ctx.pipe_ctx[i]);

	for (i = 0; i < dc->res_pool->pipe_count; i++)
		if (context->res_ctx.pipe_ctx[i].update_flags.bits.disable)
			dc->hwss.disable_plane(dc, dc->current_state, &dc->current_state->res_ctx.pipe_ctx[i]);

	/*
	 * If we are enabling a pipe, we need to wait for pending clear as this is a critical
	 * part of the enable operation otherwise, DM may request an immediate flip which
	 * will cause HW to perform an "immediate enable" (as opposed to "vsync enable") which
	 * is unsupported on DCN.
	 */
	for (i = 0; i < dc->res_pool->pipe_count; i++) {
		struct pipe_ctx *pipe = &context->res_ctx.pipe_ctx[i];
		// Don't check flip pending on phantom pipes
		if (pipe->plane_state && !pipe->top_pipe && pipe->update_flags.bits.enable &&
			dc_state_get_pipe_subvp_type(context, pipe) != SUBVP_PHANTOM) {
			struct hubp *hubp = pipe->plane_res.hubp;
			int j = 0;

			for (j = 0; j < timeout_us / polling_interval_us
				&& hubp->funcs->hubp_is_flip_pending(hubp); j++)
				udelay(polling_interval_us);
		}
	}

	for (i = 0; i < dc->res_pool->pipe_count; i++) {
		struct pipe_ctx *pipe = &context->res_ctx.pipe_ctx[i];
		struct pipe_ctx *old_pipe = &dc->current_state->res_ctx.pipe_ctx[i];

		/* When going from a smaller ODM slice count to larger, we must ensure double
		 * buffer update completes before we return to ensure we don't reduce DISPCLK
		 * before we've transitioned to 2:1 or 4:1
		 */
		if (resource_is_pipe_type(old_pipe, OTG_MASTER) && resource_is_pipe_type(pipe, OTG_MASTER) &&
			resource_get_odm_slice_count(old_pipe) < resource_get_odm_slice_count(pipe) &&
			dc_state_get_pipe_subvp_type(context, pipe) != SUBVP_PHANTOM) {
			int j = 0;
			struct timing_generator *tg = pipe->stream_res.tg;

			if (tg->funcs->get_optc_double_buffer_pending) {
				for (j = 0; j < timeout_us / polling_interval_us
					&& tg->funcs->get_optc_double_buffer_pending(tg); j++)
					udelay(polling_interval_us);
			}
		}
	}

	if (dc->res_pool->hubbub->funcs->force_pstate_change_control)
		dc->res_pool->hubbub->funcs->force_pstate_change_control(
			dc->res_pool->hubbub, false, false);


	for (i = 0; i < dc->res_pool->pipe_count; i++) {
		struct pipe_ctx *pipe = &context->res_ctx.pipe_ctx[i];

		if (pipe->plane_state && !pipe->top_pipe) {
			/* Program phantom pipe here to prevent a frame of underflow in the MPO transition
			 * case (if a pipe being used for a video plane transitions to a phantom pipe, it
			 * can underflow due to HUBP_VTG_SEL programming if done in the regular front end
			 * programming sequence).
			 */
			while (pipe) {
				if (pipe->stream && dc_state_get_pipe_subvp_type(context, pipe) == SUBVP_PHANTOM) {
					/* When turning on the phantom pipe we want to run through the
					 * entire enable sequence, so apply all the "enable" flags.
					 */
					if (dc->hwss.apply_update_flags_for_phantom)
						dc->hwss.apply_update_flags_for_phantom(pipe);
					if (dc->hwss.update_phantom_vp_position)
						dc->hwss.update_phantom_vp_position(dc, context, pipe);
					dcn401_program_pipe(dc, pipe, context);
				}
				pipe = pipe->bottom_pipe;
			}
		}
	}

	if (!hwseq)
		return;

	/* P-State support transitions:
	 * Natural -> FPO:      P-State disabled in prepare, force disallow anytime is safe
	 * FPO -> Natural:      Unforce anytime after FW disable is safe (P-State will assert naturally)
	 * Unsupported -> FPO:  P-State enabled in optimize, force disallow anytime is safe
	 * FPO -> Unsupported:  P-State disabled in prepare, unforce disallow anytime is safe
	 * FPO <-> SubVP:       Force disallow is maintained on the FPO / SubVP pipes
	 */
	if (hwseq->funcs.update_force_pstate)
		dc->hwseq->funcs.update_force_pstate(dc, context);

	/* Only program the MALL registers after all the main and phantom pipes
	 * are done programming.
	 */
	if (hwseq->funcs.program_mall_pipe_config)
		hwseq->funcs.program_mall_pipe_config(dc, context);

	/* WA to apply WM setting*/
	if (hwseq->wa.DEGVIDCN21)
		dc->res_pool->hubbub->funcs->apply_DEDCN21_147_wa(dc->res_pool->hubbub);


	/* WA for stutter underflow during MPO transitions when adding 2nd plane */
	if (hwseq->wa.disallow_self_refresh_during_multi_plane_transition) {

		if (dc->current_state->stream_status[0].plane_count == 1 &&
			context->stream_status[0].plane_count > 1) {

			struct timing_generator *tg = dc->res_pool->timing_generators[0];

			dc->res_pool->hubbub->funcs->allow_self_refresh_control(dc->res_pool->hubbub, false);

			hwseq->wa_state.disallow_self_refresh_during_multi_plane_transition_applied = true;
			hwseq->wa_state.disallow_self_refresh_during_multi_plane_transition_applied_on_frame =
				tg->funcs->get_frame_count(tg);
		}
	}
}

bool dcn401_update_bandwidth(
	struct dc *dc,
	struct dc_state *context)
{
	int i;
	struct dce_hwseq *hws = dc->hwseq;

	/* recalculate DML parameters */
	if (!dc->res_pool->funcs->validate_bandwidth(dc, context, false))
		return false;

	/* apply updated bandwidth parameters */
	dc->hwss.prepare_bandwidth(dc, context);

	/* update hubp configs for all pipes */
	for (i = 0; i < dc->res_pool->pipe_count; i++) {
		struct pipe_ctx *pipe_ctx = &context->res_ctx.pipe_ctx[i];

		if (pipe_ctx->plane_state == NULL)
			continue;

		if (pipe_ctx->top_pipe == NULL) {
			bool blank = !is_pipe_tree_visible(pipe_ctx);

			pipe_ctx->stream_res.tg->funcs->program_global_sync(
				pipe_ctx->stream_res.tg,
				dcn401_calculate_vready_offset_for_group(pipe_ctx),
				(unsigned int)pipe_ctx->global_sync.dcn4x.vstartup_lines,
				(unsigned int)pipe_ctx->global_sync.dcn4x.vupdate_offset_pixels,
				(unsigned int)pipe_ctx->global_sync.dcn4x.vupdate_vupdate_width_pixels,
				(unsigned int)pipe_ctx->global_sync.dcn4x.pstate_keepout_start_lines);

			pipe_ctx->stream_res.tg->funcs->set_vtg_params(
				pipe_ctx->stream_res.tg, &pipe_ctx->stream->timing, false);

			if (pipe_ctx->prev_odm_pipe == NULL)
				hws->funcs.blank_pixel_data(dc, pipe_ctx, blank);

			if (hws->funcs.setup_vupdate_interrupt)
				hws->funcs.setup_vupdate_interrupt(dc, pipe_ctx);
		}

		if (pipe_ctx->plane_res.hubp->funcs->hubp_setup2)
			pipe_ctx->plane_res.hubp->funcs->hubp_setup2(
				pipe_ctx->plane_res.hubp,
				&pipe_ctx->hubp_regs,
				&pipe_ctx->global_sync,
				&pipe_ctx->stream->timing);
	}

	return true;
}

void dcn401_detect_pipe_changes(struct dc_state *old_state,
	struct dc_state *new_state,
	struct pipe_ctx *old_pipe,
	struct pipe_ctx *new_pipe)
{
	bool old_is_phantom = dc_state_get_pipe_subvp_type(old_state, old_pipe) == SUBVP_PHANTOM;
	bool new_is_phantom = dc_state_get_pipe_subvp_type(new_state, new_pipe) == SUBVP_PHANTOM;

	unsigned int old_pipe_vready_offset_pixels = old_pipe->global_sync.dcn4x.vready_offset_pixels;
	unsigned int new_pipe_vready_offset_pixels = new_pipe->global_sync.dcn4x.vready_offset_pixels;
	unsigned int old_pipe_vstartup_lines = old_pipe->global_sync.dcn4x.vstartup_lines;
	unsigned int new_pipe_vstartup_lines = new_pipe->global_sync.dcn4x.vstartup_lines;
	unsigned int old_pipe_vupdate_offset_pixels = old_pipe->global_sync.dcn4x.vupdate_offset_pixels;
	unsigned int new_pipe_vupdate_offset_pixels = new_pipe->global_sync.dcn4x.vupdate_offset_pixels;
	unsigned int old_pipe_vupdate_width_pixels = old_pipe->global_sync.dcn4x.vupdate_vupdate_width_pixels;
	unsigned int new_pipe_vupdate_width_pixels = new_pipe->global_sync.dcn4x.vupdate_vupdate_width_pixels;

	new_pipe->update_flags.raw = 0;

	/* If non-phantom pipe is being transitioned to a phantom pipe,
	 * set disable and return immediately. This is because the pipe
	 * that was previously in use must be fully disabled before we
	 * can "enable" it as a phantom pipe (since the OTG will certainly
	 * be different). The post_unlock sequence will set the correct
	 * update flags to enable the phantom pipe.
	 */
	if (old_pipe->plane_state && !old_is_phantom &&
		new_pipe->plane_state && new_is_phantom) {
		new_pipe->update_flags.bits.disable = 1;
		return;
	}

	if (resource_is_pipe_type(new_pipe, OTG_MASTER) &&
		resource_is_odm_topology_changed(new_pipe, old_pipe))
		/* Detect odm changes */
		new_pipe->update_flags.bits.odm = 1;

	/* Exit on unchanged, unused pipe */
	if (!old_pipe->plane_state && !new_pipe->plane_state)
		return;
	/* Detect pipe enable/disable */
	if (!old_pipe->plane_state && new_pipe->plane_state) {
		new_pipe->update_flags.bits.enable = 1;
		new_pipe->update_flags.bits.mpcc = 1;
		new_pipe->update_flags.bits.dppclk = 1;
		new_pipe->update_flags.bits.hubp_interdependent = 1;
		new_pipe->update_flags.bits.hubp_rq_dlg_ttu = 1;
		new_pipe->update_flags.bits.unbounded_req = 1;
		new_pipe->update_flags.bits.gamut_remap = 1;
		new_pipe->update_flags.bits.scaler = 1;
		new_pipe->update_flags.bits.viewport = 1;
		new_pipe->update_flags.bits.det_size = 1;
		if (new_pipe->stream->test_pattern.type != DP_TEST_PATTERN_VIDEO_MODE &&
			new_pipe->stream_res.test_pattern_params.width != 0 &&
			new_pipe->stream_res.test_pattern_params.height != 0)
			new_pipe->update_flags.bits.test_pattern_changed = 1;
		if (!new_pipe->top_pipe && !new_pipe->prev_odm_pipe) {
			new_pipe->update_flags.bits.odm = 1;
			new_pipe->update_flags.bits.global_sync = 1;
		}
		return;
	}

	/* For SubVP we need to unconditionally enable because any phantom pipes are
	 * always removed then newly added for every full updates whenever SubVP is in use.
	 * The remove-add sequence of the phantom pipe always results in the pipe
	 * being blanked in enable_stream_timing (DPG).
	 */
	if (new_pipe->stream && dc_state_get_pipe_subvp_type(new_state, new_pipe) == SUBVP_PHANTOM)
		new_pipe->update_flags.bits.enable = 1;

	/* Phantom pipes are effectively disabled, if the pipe was previously phantom
	 * we have to enable
	 */
	if (old_pipe->plane_state && old_is_phantom &&
		new_pipe->plane_state && !new_is_phantom)
		new_pipe->update_flags.bits.enable = 1;

	if (old_pipe->plane_state && !new_pipe->plane_state) {
		new_pipe->update_flags.bits.disable = 1;
		return;
	}

	/* Detect plane change */
	if (old_pipe->plane_state != new_pipe->plane_state)
		new_pipe->update_flags.bits.plane_changed = true;

	/* Detect top pipe only changes */
	if (resource_is_pipe_type(new_pipe, OTG_MASTER)) {
		/* Detect global sync changes */
		if ((old_pipe_vready_offset_pixels != new_pipe_vready_offset_pixels)
			|| (old_pipe_vstartup_lines != new_pipe_vstartup_lines)
			|| (old_pipe_vupdate_offset_pixels != new_pipe_vupdate_offset_pixels)
			|| (old_pipe_vupdate_width_pixels != new_pipe_vupdate_width_pixels))
			new_pipe->update_flags.bits.global_sync = 1;
	}

	if (old_pipe->det_buffer_size_kb != new_pipe->det_buffer_size_kb)
		new_pipe->update_flags.bits.det_size = 1;

	/*
	 * Detect opp / tg change, only set on change, not on enable
	 * Assume mpcc inst = pipe index, if not this code needs to be updated
	 * since mpcc is what is affected by these. In fact all of our sequence
	 * makes this assumption at the moment with how hubp reset is matched to
	 * same index mpcc reset.
	 */
	if (old_pipe->stream_res.opp != new_pipe->stream_res.opp)
		new_pipe->update_flags.bits.opp_changed = 1;
	if (old_pipe->stream_res.tg != new_pipe->stream_res.tg)
		new_pipe->update_flags.bits.tg_changed = 1;

	/*
	 * Detect mpcc blending changes, only dpp inst and opp matter here,
	 * mpccs getting removed/inserted update connected ones during their own
	 * programming
	 */
	if (old_pipe->plane_res.dpp != new_pipe->plane_res.dpp
		|| old_pipe->stream_res.opp != new_pipe->stream_res.opp)
		new_pipe->update_flags.bits.mpcc = 1;

	/* Detect dppclk change */
	if (old_pipe->plane_res.bw.dppclk_khz != new_pipe->plane_res.bw.dppclk_khz)
		new_pipe->update_flags.bits.dppclk = 1;

	/* Check for scl update */
	if (memcmp(&old_pipe->plane_res.scl_data, &new_pipe->plane_res.scl_data, sizeof(struct scaler_data)))
		new_pipe->update_flags.bits.scaler = 1;
	/* Check for vp update */
	if (memcmp(&old_pipe->plane_res.scl_data.viewport, &new_pipe->plane_res.scl_data.viewport, sizeof(struct rect))
		|| memcmp(&old_pipe->plane_res.scl_data.viewport_c,
			&new_pipe->plane_res.scl_data.viewport_c, sizeof(struct rect)))
		new_pipe->update_flags.bits.viewport = 1;

	/* Detect dlg/ttu/rq updates */
	{
		struct dml2_display_dlg_regs old_dlg_regs = old_pipe->hubp_regs.dlg_regs;
		struct dml2_display_ttu_regs old_ttu_regs = old_pipe->hubp_regs.ttu_regs;
		struct dml2_display_rq_regs	 old_rq_regs = old_pipe->hubp_regs.rq_regs;
		struct dml2_display_dlg_regs *new_dlg_regs = &new_pipe->hubp_regs.dlg_regs;
		struct dml2_display_ttu_regs *new_ttu_regs = &new_pipe->hubp_regs.ttu_regs;
		struct dml2_display_rq_regs	 *new_rq_regs = &new_pipe->hubp_regs.rq_regs;

		/* Detect pipe interdependent updates */
		if ((old_dlg_regs.dst_y_prefetch != new_dlg_regs->dst_y_prefetch)
			|| (old_dlg_regs.vratio_prefetch != new_dlg_regs->vratio_prefetch)
			|| (old_dlg_regs.vratio_prefetch_c != new_dlg_regs->vratio_prefetch_c)
			|| (old_dlg_regs.dst_y_per_vm_vblank != new_dlg_regs->dst_y_per_vm_vblank)
			|| (old_dlg_regs.dst_y_per_row_vblank != new_dlg_regs->dst_y_per_row_vblank)
			|| (old_dlg_regs.dst_y_per_vm_flip != new_dlg_regs->dst_y_per_vm_flip)
			|| (old_dlg_regs.dst_y_per_row_flip != new_dlg_regs->dst_y_per_row_flip)
			|| (old_dlg_regs.refcyc_per_meta_chunk_vblank_l != new_dlg_regs->refcyc_per_meta_chunk_vblank_l)
			|| (old_dlg_regs.refcyc_per_meta_chunk_vblank_c != new_dlg_regs->refcyc_per_meta_chunk_vblank_c)
			|| (old_dlg_regs.refcyc_per_meta_chunk_flip_l != new_dlg_regs->refcyc_per_meta_chunk_flip_l)
			|| (old_dlg_regs.refcyc_per_line_delivery_pre_l != new_dlg_regs->refcyc_per_line_delivery_pre_l)
			|| (old_dlg_regs.refcyc_per_line_delivery_pre_c != new_dlg_regs->refcyc_per_line_delivery_pre_c)
			|| (old_ttu_regs.refcyc_per_req_delivery_pre_l != new_ttu_regs->refcyc_per_req_delivery_pre_l)
			|| (old_ttu_regs.refcyc_per_req_delivery_pre_c != new_ttu_regs->refcyc_per_req_delivery_pre_c)
			|| (old_ttu_regs.refcyc_per_req_delivery_pre_cur0 !=
				new_ttu_regs->refcyc_per_req_delivery_pre_cur0)
			|| (old_ttu_regs.min_ttu_vblank != new_ttu_regs->min_ttu_vblank)
			|| (old_ttu_regs.qos_level_flip != new_ttu_regs->qos_level_flip)) {
			old_dlg_regs.dst_y_prefetch = new_dlg_regs->dst_y_prefetch;
			old_dlg_regs.vratio_prefetch = new_dlg_regs->vratio_prefetch;
			old_dlg_regs.vratio_prefetch_c = new_dlg_regs->vratio_prefetch_c;
			old_dlg_regs.dst_y_per_vm_vblank = new_dlg_regs->dst_y_per_vm_vblank;
			old_dlg_regs.dst_y_per_row_vblank = new_dlg_regs->dst_y_per_row_vblank;
			old_dlg_regs.dst_y_per_vm_flip = new_dlg_regs->dst_y_per_vm_flip;
			old_dlg_regs.dst_y_per_row_flip = new_dlg_regs->dst_y_per_row_flip;
			old_dlg_regs.refcyc_per_meta_chunk_vblank_l = new_dlg_regs->refcyc_per_meta_chunk_vblank_l;
			old_dlg_regs.refcyc_per_meta_chunk_vblank_c = new_dlg_regs->refcyc_per_meta_chunk_vblank_c;
			old_dlg_regs.refcyc_per_meta_chunk_flip_l = new_dlg_regs->refcyc_per_meta_chunk_flip_l;
			old_dlg_regs.refcyc_per_line_delivery_pre_l = new_dlg_regs->refcyc_per_line_delivery_pre_l;
			old_dlg_regs.refcyc_per_line_delivery_pre_c = new_dlg_regs->refcyc_per_line_delivery_pre_c;
			old_ttu_regs.refcyc_per_req_delivery_pre_l = new_ttu_regs->refcyc_per_req_delivery_pre_l;
			old_ttu_regs.refcyc_per_req_delivery_pre_c = new_ttu_regs->refcyc_per_req_delivery_pre_c;
			old_ttu_regs.refcyc_per_req_delivery_pre_cur0 = new_ttu_regs->refcyc_per_req_delivery_pre_cur0;
			old_ttu_regs.min_ttu_vblank = new_ttu_regs->min_ttu_vblank;
			old_ttu_regs.qos_level_flip = new_ttu_regs->qos_level_flip;
			new_pipe->update_flags.bits.hubp_interdependent = 1;
		}
		/* Detect any other updates to ttu/rq/dlg */
		if (memcmp(&old_dlg_regs, new_dlg_regs, sizeof(old_dlg_regs)) ||
			memcmp(&old_ttu_regs, new_ttu_regs, sizeof(old_ttu_regs)) ||
			memcmp(&old_rq_regs, new_rq_regs, sizeof(old_rq_regs)))
			new_pipe->update_flags.bits.hubp_rq_dlg_ttu = 1;
	}

	if (old_pipe->unbounded_req != new_pipe->unbounded_req)
		new_pipe->update_flags.bits.unbounded_req = 1;

	if (memcmp(&old_pipe->stream_res.test_pattern_params,
		&new_pipe->stream_res.test_pattern_params, sizeof(struct test_pattern_params))) {
		new_pipe->update_flags.bits.test_pattern_changed = 1;
	}
<<<<<<< HEAD
=======
}

void dcn401_plane_atomic_power_down(struct dc *dc,
		struct dpp *dpp,
		struct hubp *hubp)
{
	struct dce_hwseq *hws = dc->hwseq;
	uint32_t org_ip_request_cntl = 0;

	DC_LOGGER_INIT(dc->ctx->logger);

	REG_GET(DC_IP_REQUEST_CNTL, IP_REQUEST_EN, &org_ip_request_cntl);
	if (org_ip_request_cntl == 0)
		REG_SET(DC_IP_REQUEST_CNTL, 0,
			IP_REQUEST_EN, 1);

	if (hws->funcs.dpp_pg_control)
		hws->funcs.dpp_pg_control(hws, dpp->inst, false);

	if (hws->funcs.hubp_pg_control)
		hws->funcs.hubp_pg_control(hws, hubp->inst, false);

	hubp->funcs->hubp_reset(hubp);
	dpp->funcs->dpp_reset(dpp);

	if (org_ip_request_cntl == 0)
		REG_SET(DC_IP_REQUEST_CNTL, 0,
			IP_REQUEST_EN, 0);

	DC_LOG_DEBUG(
			"Power gated front end %d\n", hubp->inst);

	if (hws->funcs.dpp_root_clock_control)
		hws->funcs.dpp_root_clock_control(hws, dpp->inst, false);
>>>>>>> e8a457b7
}<|MERGE_RESOLUTION|>--- conflicted
+++ resolved
@@ -1933,11 +1933,7 @@
 		hws->funcs.setup_vupdate_interrupt(dc, pipe_ctx);
 }
 
-<<<<<<< HEAD
-static void dcn401_program_pipe(
-=======
 void dcn401_program_pipe(
->>>>>>> e8a457b7
 	struct dc *dc,
 	struct pipe_ctx *pipe_ctx,
 	struct dc_state *context)
@@ -2612,8 +2608,6 @@
 		&new_pipe->stream_res.test_pattern_params, sizeof(struct test_pattern_params))) {
 		new_pipe->update_flags.bits.test_pattern_changed = 1;
 	}
-<<<<<<< HEAD
-=======
 }
 
 void dcn401_plane_atomic_power_down(struct dc *dc,
@@ -2648,5 +2642,4 @@
 
 	if (hws->funcs.dpp_root_clock_control)
 		hws->funcs.dpp_root_clock_control(hws, dpp->inst, false);
->>>>>>> e8a457b7
 }