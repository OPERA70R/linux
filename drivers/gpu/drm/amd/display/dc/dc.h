/*
 * Copyright 2012-2023 Advanced Micro Devices, Inc.
 *
 * Permission is hereby granted, free of charge, to any person obtaining a
 * copy of this software and associated documentation files (the "Software"),
 * to deal in the Software without restriction, including without limitation
 * the rights to use, copy, modify, merge, publish, distribute, sublicense,
 * and/or sell copies of the Software, and to permit persons to whom the
 * Software is furnished to do so, subject to the following conditions:
 *
 * The above copyright notice and this permission notice shall be included in
 * all copies or substantial portions of the Software.
 *
 * THE SOFTWARE IS PROVIDED "AS IS", WITHOUT WARRANTY OF ANY KIND, EXPRESS OR
 * IMPLIED, INCLUDING BUT NOT LIMITED TO THE WARRANTIES OF MERCHANTABILITY,
 * FITNESS FOR A PARTICULAR PURPOSE AND NONINFRINGEMENT.  IN NO EVENT SHALL
 * THE COPYRIGHT HOLDER(S) OR AUTHOR(S) BE LIABLE FOR ANY CLAIM, DAMAGES OR
 * OTHER LIABILITY, WHETHER IN AN ACTION OF CONTRACT, TORT OR OTHERWISE,
 * ARISING FROM, OUT OF OR IN CONNECTION WITH THE SOFTWARE OR THE USE OR
 * OTHER DEALINGS IN THE SOFTWARE.
 *
 * Authors: AMD
 *
 */

#ifndef DC_INTERFACE_H_
#define DC_INTERFACE_H_

#include "dc_types.h"
#include "dc_state.h"
#include "dc_plane.h"
#include "grph_object_defs.h"
#include "logger_types.h"
#include "hdcp_msg_types.h"
#include "gpio_types.h"
#include "link_service_types.h"
#include "grph_object_ctrl_defs.h"
#include <inc/hw/opp.h>

#include "hwss/hw_sequencer.h"
#include "inc/compressor.h"
#include "inc/hw/dmcu.h"
#include "dml/display_mode_lib.h"

#include "dml2/dml2_wrapper.h"

#include "dmub/inc/dmub_cmd.h"

#include "spl/dc_spl_types.h"

struct abm_save_restore;

/* forward declaration */
struct aux_payload;
struct set_config_cmd_payload;
struct dmub_notification;

#define DC_VER "3.2.310"

#define MAX_SURFACES 3
#define MAX_PLANES 6
#define MAX_STREAMS 6
#define MIN_VIEWPORT_SIZE 12
#define MAX_NUM_EDP 2
#define MAX_HOST_ROUTERS_NUM 2

/* Display Core Interfaces */
struct dc_versions {
	const char *dc_ver;
	struct dmcu_version dmcu_version;
};

enum dp_protocol_version {
	DP_VERSION_1_4 = 0,
	DP_VERSION_2_1,
	DP_VERSION_UNKNOWN,
};

enum dc_plane_type {
	DC_PLANE_TYPE_INVALID,
	DC_PLANE_TYPE_DCE_RGB,
	DC_PLANE_TYPE_DCE_UNDERLAY,
	DC_PLANE_TYPE_DCN_UNIVERSAL,
};

// Sizes defined as multiples of 64KB
enum det_size {
	DET_SIZE_DEFAULT = 0,
	DET_SIZE_192KB = 3,
	DET_SIZE_256KB = 4,
	DET_SIZE_320KB = 5,
	DET_SIZE_384KB = 6
};


struct dc_plane_cap {
	enum dc_plane_type type;
	uint32_t per_pixel_alpha : 1;
	struct {
		uint32_t argb8888 : 1;
		uint32_t nv12 : 1;
		uint32_t fp16 : 1;
		uint32_t p010 : 1;
		uint32_t ayuv : 1;
	} pixel_format_support;
	// max upscaling factor x1000
	// upscaling factors are always >= 1
	// for example, 1080p -> 8K is 4.0, or 4000 raw value
	struct {
		uint32_t argb8888;
		uint32_t nv12;
		uint32_t fp16;
	} max_upscale_factor;
	// max downscale factor x1000
	// downscale factors are always <= 1
	// for example, 8K -> 1080p is 0.25, or 250 raw value
	struct {
		uint32_t argb8888;
		uint32_t nv12;
		uint32_t fp16;
	} max_downscale_factor;
	// minimal width/height
	uint32_t min_width;
	uint32_t min_height;
};

/**
 * DOC: color-management-caps
 *
 * **Color management caps (DPP and MPC)**
 *
 * Modules/color calculates various color operations which are translated to
 * abstracted HW. DCE 5-12 had almost no important changes, but starting with
 * DCN1, every new generation comes with fairly major differences in color
 * pipeline. Therefore, we abstract color pipe capabilities so modules/DM can
 * decide mapping to HW block based on logical capabilities.
 */

/**
 * struct rom_curve_caps - predefined transfer function caps for degamma and regamma
 * @srgb: RGB color space transfer func
 * @bt2020: BT.2020 transfer func
 * @gamma2_2: standard gamma
 * @pq: perceptual quantizer transfer function
 * @hlg: hybrid log–gamma transfer function
 */
struct rom_curve_caps {
	uint16_t srgb : 1;
	uint16_t bt2020 : 1;
	uint16_t gamma2_2 : 1;
	uint16_t pq : 1;
	uint16_t hlg : 1;
};

/**
 * struct dpp_color_caps - color pipeline capabilities for display pipe and
 * plane blocks
 *
 * @dcn_arch: all DCE generations treated the same
 * @input_lut_shared: shared with DGAM. Input LUT is different than most LUTs,
 * just plain 256-entry lookup
 * @icsc: input color space conversion
 * @dgam_ram: programmable degamma LUT
 * @post_csc: post color space conversion, before gamut remap
 * @gamma_corr: degamma correction
 * @hw_3d_lut: 3D LUT support. It implies a shaper LUT before. It may be shared
 * with MPC by setting mpc:shared_3d_lut flag
 * @ogam_ram: programmable out/blend gamma LUT
 * @ocsc: output color space conversion
 * @dgam_rom_for_yuv: pre-defined degamma LUT for YUV planes
 * @dgam_rom_caps: pre-definied curve caps for degamma 1D LUT
 * @ogam_rom_caps: pre-definied curve caps for regamma 1D LUT
 *
 * Note: hdr_mult and gamut remap (CTM) are always available in DPP (in that order)
 */
struct dpp_color_caps {
	uint16_t dcn_arch : 1;
	uint16_t input_lut_shared : 1;
	uint16_t icsc : 1;
	uint16_t dgam_ram : 1;
	uint16_t post_csc : 1;
	uint16_t gamma_corr : 1;
	uint16_t hw_3d_lut : 1;
	uint16_t ogam_ram : 1;
	uint16_t ocsc : 1;
	uint16_t dgam_rom_for_yuv : 1;
	struct rom_curve_caps dgam_rom_caps;
	struct rom_curve_caps ogam_rom_caps;
};

/**
 * struct mpc_color_caps - color pipeline capabilities for multiple pipe and
 * plane combined blocks
 *
 * @gamut_remap: color transformation matrix
 * @ogam_ram: programmable out gamma LUT
 * @ocsc: output color space conversion matrix
 * @num_3dluts: MPC 3D LUT; always assumes a preceding shaper LUT
 * @shared_3d_lut: shared 3D LUT flag. Can be either DPP or MPC, but single
 * instance
 * @ogam_rom_caps: pre-definied curve caps for regamma 1D LUT
 */
struct mpc_color_caps {
	uint16_t gamut_remap : 1;
	uint16_t ogam_ram : 1;
	uint16_t ocsc : 1;
	uint16_t num_3dluts : 3;
	uint16_t shared_3d_lut:1;
	struct rom_curve_caps ogam_rom_caps;
};

/**
 * struct dc_color_caps - color pipes capabilities for DPP and MPC hw blocks
 * @dpp: color pipes caps for DPP
 * @mpc: color pipes caps for MPC
 */
struct dc_color_caps {
	struct dpp_color_caps dpp;
	struct mpc_color_caps mpc;
};

struct dc_dmub_caps {
	bool psr;
	bool mclk_sw;
	bool subvp_psr;
	bool gecc_enable;
	uint8_t fams_ver;
	bool aux_backlight_support;
};

struct dc_scl_caps {
	bool sharpener_support;
};

struct dc_caps {
	uint32_t max_streams;
	uint32_t max_links;
	uint32_t max_audios;
	uint32_t max_slave_planes;
	uint32_t max_slave_yuv_planes;
	uint32_t max_slave_rgb_planes;
	uint32_t max_planes;
	uint32_t max_downscale_ratio;
	uint32_t i2c_speed_in_khz;
	uint32_t i2c_speed_in_khz_hdcp;
	uint32_t dmdata_alloc_size;
	unsigned int max_cursor_size;
	unsigned int max_video_width;
	/*
	 * max video plane width that can be safely assumed to be always
	 * supported by single DPP pipe.
	 */
	unsigned int max_optimizable_video_width;
	unsigned int min_horizontal_blanking_period;
	int linear_pitch_alignment;
	bool dcc_const_color;
	bool dynamic_audio;
	bool is_apu;
	bool dual_link_dvi;
	bool post_blend_color_processing;
	bool force_dp_tps4_for_cp2520;
	bool disable_dp_clk_share;
	bool psp_setup_panel_mode;
	bool extended_aux_timeout_support;
	bool dmcub_support;
	bool zstate_support;
	bool ips_support;
	uint32_t num_of_internal_disp;
	enum dp_protocol_version max_dp_protocol_version;
	unsigned int mall_size_per_mem_channel;
	unsigned int mall_size_total;
	unsigned int cursor_cache_size;
	struct dc_plane_cap planes[MAX_PLANES];
	struct dc_color_caps color;
	struct dc_dmub_caps dmub_caps;
	bool dp_hpo;
	bool dp_hdmi21_pcon_support;
	bool edp_dsc_support;
	bool vbios_lttpr_aware;
	bool vbios_lttpr_enable;
	uint32_t max_otg_num;
	uint32_t max_cab_allocation_bytes;
	uint32_t cache_line_size;
	uint32_t cache_num_ways;
	uint16_t subvp_fw_processing_delay_us;
	uint8_t subvp_drr_max_vblank_margin_us;
	uint16_t subvp_prefetch_end_to_mall_start_us;
	uint8_t subvp_swath_height_margin_lines; // subvp start line must be aligned to 2 x swath height
	uint16_t subvp_pstate_allow_width_us;
	uint16_t subvp_vertical_int_margin_us;
	bool seamless_odm;
	uint32_t max_v_total;
	bool vtotal_limited_by_fp2;
	uint32_t max_disp_clock_khz_at_vmin;
	uint8_t subvp_drr_vblank_start_margin_us;
	bool cursor_not_scaled;
	bool dcmode_power_limits_present;
	bool sequential_ono;
	/* Conservative limit for DCC cases which require ODM4:1 to support*/
	uint32_t dcc_plane_width_limit;
	struct dc_scl_caps scl_caps;
};

struct dc_bug_wa {
	bool no_connect_phy_config;
	bool dedcn20_305_wa;
	bool skip_clock_update;
	bool lt_early_cr_pattern;
	struct {
		uint8_t uclk : 1;
		uint8_t fclk : 1;
		uint8_t dcfclk : 1;
		uint8_t dcfclk_ds: 1;
	} clock_update_disable_mask;
	bool skip_psr_ips_crtc_disable;
};
struct dc_dcc_surface_param {
	struct dc_size surface_size;
	enum surface_pixel_format format;
	unsigned int plane0_pitch;
	struct dc_size plane1_size;
	unsigned int plane1_pitch;
	union {
		enum swizzle_mode_values swizzle_mode;
		enum swizzle_mode_addr3_values swizzle_mode_addr3;
	};
	enum dc_scan_direction scan;
};

struct dc_dcc_setting {
	unsigned int max_compressed_blk_size;
	unsigned int max_uncompressed_blk_size;
	bool independent_64b_blks;
	//These bitfields to be used starting with DCN 3.0
	struct {
		uint32_t dcc_256_64_64 : 1;//available in ASICs before DCN 3.0 (the worst compression case)
		uint32_t dcc_128_128_uncontrained : 1;  //available in ASICs before DCN 3.0
		uint32_t dcc_256_128_128 : 1;		//available starting with DCN 3.0
		uint32_t dcc_256_256_unconstrained : 1;  //available in ASICs before DCN 3.0 (the best compression case)
		uint32_t dcc_256_256 : 1;  //available in ASICs starting with DCN 4.0x (the best compression case)
		uint32_t dcc_256_128 : 1;  //available in ASICs starting with DCN 4.0x
		uint32_t dcc_256_64 : 1;   //available in ASICs starting with DCN 4.0x (the worst compression case)
	} dcc_controls;
};

struct dc_surface_dcc_cap {
	union {
		struct {
			struct dc_dcc_setting rgb;
		} grph;

		struct {
			struct dc_dcc_setting luma;
			struct dc_dcc_setting chroma;
		} video;
	};

	bool capable;
	bool const_color_support;
};

struct dc_static_screen_params {
	struct {
		bool force_trigger;
		bool cursor_update;
		bool surface_update;
		bool overlay_update;
	} triggers;
	unsigned int num_frames;
};


/* Surface update type is used by dc_update_surfaces_and_stream
 * The update type is determined at the very beginning of the function based
 * on parameters passed in and decides how much programming (or updating) is
 * going to be done during the call.
 *
 * UPDATE_TYPE_FAST is used for really fast updates that do not require much
 * logical calculations or hardware register programming. This update MUST be
 * ISR safe on windows. Currently fast update will only be used to flip surface
 * address.
 *
 * UPDATE_TYPE_MED is used for slower updates which require significant hw
 * re-programming however do not affect bandwidth consumption or clock
 * requirements. At present, this is the level at which front end updates
 * that do not require us to run bw_calcs happen. These are in/out transfer func
 * updates, viewport offset changes, recout size changes and pixel depth changes.
 * This update can be done at ISR, but we want to minimize how often this happens.
 *
 * UPDATE_TYPE_FULL is slow. Really slow. This requires us to recalculate our
 * bandwidth and clocks, possibly rearrange some pipes and reprogram anything front
 * end related. Any time viewport dimensions, recout dimensions, scaling ratios or
 * gamma need to be adjusted or pipe needs to be turned on (or disconnected) we do
 * a full update. This cannot be done at ISR level and should be a rare event.
 * Unless someone is stress testing mpo enter/exit, playing with colour or adjusting
 * underscan we don't expect to see this call at all.
 */

enum surface_update_type {
	UPDATE_TYPE_FAST, /* super fast, safe to execute in isr */
	UPDATE_TYPE_MED,  /* ISR safe, most of programming needed, no bw/clk change*/
	UPDATE_TYPE_FULL, /* may need to shuffle resources */
};

/* Forward declaration*/
struct dc;
struct dc_plane_state;
struct dc_state;

struct dc_cap_funcs {
	bool (*get_dcc_compression_cap)(const struct dc *dc,
			const struct dc_dcc_surface_param *input,
			struct dc_surface_dcc_cap *output);
	bool (*get_subvp_en)(struct dc *dc, struct dc_state *context);
};

struct link_training_settings;

union allow_lttpr_non_transparent_mode {
	struct {
		bool DP1_4A : 1;
		bool DP2_0 : 1;
	} bits;
	unsigned char raw;
};

/* Structure to hold configuration flags set by dm at dc creation. */
struct dc_config {
	bool gpu_vm_support;
	bool disable_disp_pll_sharing;
	bool fbc_support;
	bool disable_fractional_pwm;
	bool allow_seamless_boot_optimization;
	bool seamless_boot_edp_requested;
	bool edp_not_connected;
	bool edp_no_power_sequencing;
	bool force_enum_edp;
	bool forced_clocks;
	union allow_lttpr_non_transparent_mode allow_lttpr_non_transparent_mode;
	bool multi_mon_pp_mclk_switch;
	bool disable_dmcu;
	bool enable_4to1MPC;
	bool enable_windowed_mpo_odm;
	bool forceHBR2CP2520; // Used for switching between test patterns TPS4 and CP2520
	uint32_t allow_edp_hotplug_detection;
	bool clamp_min_dcfclk;
	uint64_t vblank_alignment_dto_params;
	uint8_t  vblank_alignment_max_frame_time_diff;
	bool is_asymmetric_memory;
	bool is_single_rank_dimm;
	bool is_vmin_only_asic;
	bool use_spl;
	bool prefer_easf;
	bool use_pipe_ctx_sync_logic;
	bool ignore_dpref_ss;
	bool enable_mipi_converter_optimization;
	bool use_default_clock_table;
	bool force_bios_enable_lttpr;
	uint8_t force_bios_fixed_vs;
	int sdpif_request_limit_words_per_umc;
	bool dc_mode_clk_limit_support;
	bool EnableMinDispClkODM;
	bool enable_auto_dpm_test_logs;
	unsigned int disable_ips;
	unsigned int disable_ips_in_vpb;
	bool usb4_bw_alloc_support;
	bool allow_0_dtb_clk;
	bool use_assr_psp_message;
	bool support_edp0_on_dp1;
	unsigned int enable_fpo_flicker_detection;
	bool disable_hbr_audio_dp2;
	bool consolidated_dpia_dp_lt;
	bool set_pipe_unlock_order;
};

enum visual_confirm {
	VISUAL_CONFIRM_DISABLE = 0,
	VISUAL_CONFIRM_SURFACE = 1,
	VISUAL_CONFIRM_HDR = 2,
	VISUAL_CONFIRM_MPCTREE = 4,
	VISUAL_CONFIRM_PSR = 5,
	VISUAL_CONFIRM_SWAPCHAIN = 6,
	VISUAL_CONFIRM_FAMS = 7,
	VISUAL_CONFIRM_SWIZZLE = 9,
	VISUAL_CONFIRM_REPLAY = 12,
	VISUAL_CONFIRM_SUBVP = 14,
	VISUAL_CONFIRM_MCLK_SWITCH = 16,
	VISUAL_CONFIRM_FAMS2 = 19,
	VISUAL_CONFIRM_HW_CURSOR = 20,
};

enum dc_psr_power_opts {
	psr_power_opt_invalid = 0x0,
	psr_power_opt_smu_opt_static_screen = 0x1,
	psr_power_opt_z10_static_screen = 0x10,
	psr_power_opt_ds_disable_allow = 0x100,
};

enum dml_hostvm_override_opts {
	DML_HOSTVM_NO_OVERRIDE = 0x0,
	DML_HOSTVM_OVERRIDE_FALSE = 0x1,
	DML_HOSTVM_OVERRIDE_TRUE = 0x2,
};

enum dc_replay_power_opts {
	replay_power_opt_invalid		= 0x0,
	replay_power_opt_smu_opt_static_screen	= 0x1,
	replay_power_opt_z10_static_screen	= 0x10,
};

enum dcc_option {
	DCC_ENABLE = 0,
	DCC_DISABLE = 1,
	DCC_HALF_REQ_DISALBE = 2,
};

enum in_game_fams_config {
	INGAME_FAMS_SINGLE_DISP_ENABLE, // enable in-game fams
	INGAME_FAMS_DISABLE, // disable in-game fams
	INGAME_FAMS_MULTI_DISP_ENABLE, //enable in-game fams for multi-display
	INGAME_FAMS_MULTI_DISP_CLAMPED_ONLY, //enable in-game fams for multi-display only for clamped RR strategies
};

/**
 * enum pipe_split_policy - Pipe split strategy supported by DCN
 *
 * This enum is used to define the pipe split policy supported by DCN. By
 * default, DC favors MPC_SPLIT_DYNAMIC.
 */
enum pipe_split_policy {
	/**
	 * @MPC_SPLIT_DYNAMIC: DC will automatically decide how to split the
	 * pipe in order to bring the best trade-off between performance and
	 * power consumption. This is the recommended option.
	 */
	MPC_SPLIT_DYNAMIC = 0,

	/**
	 * @MPC_SPLIT_AVOID: Avoid pipe split, which means that DC will not
	 * try any sort of split optimization.
	 */
	MPC_SPLIT_AVOID = 1,

	/**
	 * @MPC_SPLIT_AVOID_MULT_DISP: With this option, DC will only try to
	 * optimize the pipe utilization when using a single display; if the
	 * user connects to a second display, DC will avoid pipe split.
	 */
	MPC_SPLIT_AVOID_MULT_DISP = 2,
};

enum wm_report_mode {
	WM_REPORT_DEFAULT = 0,
	WM_REPORT_OVERRIDE = 1,
};
enum dtm_pstate{
	dtm_level_p0 = 0,/*highest voltage*/
	dtm_level_p1,
	dtm_level_p2,
	dtm_level_p3,
	dtm_level_p4,/*when active_display_count = 0*/
};

enum dcn_pwr_state {
	DCN_PWR_STATE_UNKNOWN = -1,
	DCN_PWR_STATE_MISSION_MODE = 0,
	DCN_PWR_STATE_LOW_POWER = 3,
};

enum dcn_zstate_support_state {
	DCN_ZSTATE_SUPPORT_UNKNOWN,
	DCN_ZSTATE_SUPPORT_ALLOW,
	DCN_ZSTATE_SUPPORT_ALLOW_Z8_ONLY,
	DCN_ZSTATE_SUPPORT_ALLOW_Z8_Z10_ONLY,
	DCN_ZSTATE_SUPPORT_ALLOW_Z10_ONLY,
	DCN_ZSTATE_SUPPORT_DISALLOW,
};

/*
 * struct dc_clocks - DC pipe clocks
 *
 * For any clocks that may differ per pipe only the max is stored in this
 * structure
 */
struct dc_clocks {
	int dispclk_khz;
	int actual_dispclk_khz;
	int dppclk_khz;
	int actual_dppclk_khz;
	int disp_dpp_voltage_level_khz;
	int dcfclk_khz;
	int socclk_khz;
	int dcfclk_deep_sleep_khz;
	int fclk_khz;
	int phyclk_khz;
	int dramclk_khz;
	bool p_state_change_support;
	enum dcn_zstate_support_state zstate_support;
	bool dtbclk_en;
	int ref_dtbclk_khz;
	bool fclk_p_state_change_support;
	enum dcn_pwr_state pwr_state;
	/*
	 * Elements below are not compared for the purposes of
	 * optimization required
	 */
	bool prev_p_state_change_support;
	bool fclk_prev_p_state_change_support;
	int num_ways;
	int host_router_bw_kbps[MAX_HOST_ROUTERS_NUM];

	/*
	 * @fw_based_mclk_switching
	 *
	 * DC has a mechanism that leverage the variable refresh rate to switch
	 * memory clock in cases that we have a large latency to achieve the
	 * memory clock change and a short vblank window. DC has some
	 * requirements to enable this feature, and this field describes if the
	 * system support or not such a feature.
	 */
	bool fw_based_mclk_switching;
	bool fw_based_mclk_switching_shut_down;
	int prev_num_ways;
	enum dtm_pstate dtm_level;
	int max_supported_dppclk_khz;
	int max_supported_dispclk_khz;
	int bw_dppclk_khz; /*a copy of dppclk_khz*/
	int bw_dispclk_khz;
	int idle_dramclk_khz;
	int idle_fclk_khz;
};

struct dc_bw_validation_profile {
	bool enable;

	unsigned long long total_ticks;
	unsigned long long voltage_level_ticks;
	unsigned long long watermark_ticks;
	unsigned long long rq_dlg_ticks;

	unsigned long long total_count;
	unsigned long long skip_fast_count;
	unsigned long long skip_pass_count;
	unsigned long long skip_fail_count;
};

#define BW_VAL_TRACE_SETUP() \
		unsigned long long end_tick = 0; \
		unsigned long long voltage_level_tick = 0; \
		unsigned long long watermark_tick = 0; \
		unsigned long long start_tick = dc->debug.bw_val_profile.enable ? \
				dm_get_timestamp(dc->ctx) : 0

#define BW_VAL_TRACE_COUNT() \
		if (dc->debug.bw_val_profile.enable) \
			dc->debug.bw_val_profile.total_count++

#define BW_VAL_TRACE_SKIP(status) \
		if (dc->debug.bw_val_profile.enable) { \
			if (!voltage_level_tick) \
				voltage_level_tick = dm_get_timestamp(dc->ctx); \
			dc->debug.bw_val_profile.skip_ ## status ## _count++; \
		}

#define BW_VAL_TRACE_END_VOLTAGE_LEVEL() \
		if (dc->debug.bw_val_profile.enable) \
			voltage_level_tick = dm_get_timestamp(dc->ctx)

#define BW_VAL_TRACE_END_WATERMARKS() \
		if (dc->debug.bw_val_profile.enable) \
			watermark_tick = dm_get_timestamp(dc->ctx)

#define BW_VAL_TRACE_FINISH() \
		if (dc->debug.bw_val_profile.enable) { \
			end_tick = dm_get_timestamp(dc->ctx); \
			dc->debug.bw_val_profile.total_ticks += end_tick - start_tick; \
			dc->debug.bw_val_profile.voltage_level_ticks += voltage_level_tick - start_tick; \
			if (watermark_tick) { \
				dc->debug.bw_val_profile.watermark_ticks += watermark_tick - voltage_level_tick; \
				dc->debug.bw_val_profile.rq_dlg_ticks += end_tick - watermark_tick; \
			} \
		}

union mem_low_power_enable_options {
	struct {
		bool vga: 1;
		bool i2c: 1;
		bool dmcu: 1;
		bool dscl: 1;
		bool cm: 1;
		bool mpc: 1;
		bool optc: 1;
		bool vpg: 1;
		bool afmt: 1;
	} bits;
	uint32_t u32All;
};

union root_clock_optimization_options {
	struct {
		bool dpp: 1;
		bool dsc: 1;
		bool hdmistream: 1;
		bool hdmichar: 1;
		bool dpstream: 1;
		bool symclk32_se: 1;
		bool symclk32_le: 1;
		bool symclk_fe: 1;
		bool physymclk: 1;
		bool dpiasymclk: 1;
		uint32_t reserved: 22;
	} bits;
	uint32_t u32All;
};

union fine_grain_clock_gating_enable_options {
	struct {
		bool dccg_global_fgcg_rep : 1; /* Global fine grain clock gating of repeaters */
		bool dchub : 1;	   /* Display controller hub */
		bool dchubbub : 1;
		bool dpp : 1;	   /* Display pipes and planes */
		bool opp : 1;	   /* Output pixel processing */
		bool optc : 1;	   /* Output pipe timing combiner */
		bool dio : 1;	   /* Display output */
		bool dwb : 1;	   /* Display writeback */
		bool mmhubbub : 1; /* Multimedia hub */
		bool dmu : 1;	   /* Display core management unit */
		bool az : 1;	   /* Azalia */
		bool dchvm : 1;
		bool dsc : 1;	   /* Display stream compression */

		uint32_t reserved : 19;
	} bits;
	uint32_t u32All;
};

enum pg_hw_pipe_resources {
	PG_HUBP = 0,
	PG_DPP,
	PG_DSC,
	PG_MPCC,
	PG_OPP,
	PG_OPTC,
	PG_DPSTREAM,
	PG_HDMISTREAM,
	PG_PHYSYMCLK,
	PG_HW_PIPE_RESOURCES_NUM_ELEMENT
};

enum pg_hw_resources {
	PG_DCCG = 0,
	PG_DCIO,
	PG_DIO,
	PG_DCHUBBUB,
	PG_DCHVM,
	PG_DWB,
	PG_HPO,
	PG_HW_RESOURCES_NUM_ELEMENT
};

struct pg_block_update {
	bool pg_pipe_res_update[PG_HW_PIPE_RESOURCES_NUM_ELEMENT][MAX_PIPES];
	bool pg_res_update[PG_HW_RESOURCES_NUM_ELEMENT];
};

union dpia_debug_options {
	struct {
		uint32_t disable_dpia:1; /* bit 0 */
		uint32_t force_non_lttpr:1; /* bit 1 */
		uint32_t extend_aux_rd_interval:1; /* bit 2 */
		uint32_t disable_mst_dsc_work_around:1; /* bit 3 */
		uint32_t enable_force_tbt3_work_around:1; /* bit 4 */
		uint32_t disable_usb4_pm_support:1; /* bit 5 */
		uint32_t enable_consolidated_dpia_dp_lt:1; /* bit 6 */
		uint32_t reserved:25;
	} bits;
	uint32_t raw;
};

/* AUX wake work around options
 * 0: enable/disable work around
 * 1: use default timeout LINK_AUX_WAKE_TIMEOUT_MS
 * 15-2: reserved
 * 31-16: timeout in ms
 */
union aux_wake_wa_options {
	struct {
		uint32_t enable_wa : 1;
		uint32_t use_default_timeout : 1;
		uint32_t rsvd: 14;
		uint32_t timeout_ms : 16;
	} bits;
	uint32_t raw;
};

struct dc_debug_data {
	uint32_t ltFailCount;
	uint32_t i2cErrorCount;
	uint32_t auxErrorCount;
};

struct dc_phy_addr_space_config {
	struct {
		uint64_t start_addr;
		uint64_t end_addr;
		uint64_t fb_top;
		uint64_t fb_offset;
		uint64_t fb_base;
		uint64_t agp_top;
		uint64_t agp_bot;
		uint64_t agp_base;
	} system_aperture;

	struct {
		uint64_t page_table_start_addr;
		uint64_t page_table_end_addr;
		uint64_t page_table_base_addr;
		bool base_addr_is_mc_addr;
	} gart_config;

	bool valid;
	bool is_hvm_enabled;
	uint64_t page_table_default_page_addr;
};

struct dc_virtual_addr_space_config {
	uint64_t	page_table_base_addr;
	uint64_t	page_table_start_addr;
	uint64_t	page_table_end_addr;
	uint32_t	page_table_block_size_in_bytes;
	uint8_t		page_table_depth; // 1 = 1 level, 2 = 2 level, etc.  0 = invalid
};

struct dc_bounding_box_overrides {
	int sr_exit_time_ns;
	int sr_enter_plus_exit_time_ns;
	int sr_exit_z8_time_ns;
	int sr_enter_plus_exit_z8_time_ns;
	int urgent_latency_ns;
	int percent_of_ideal_drambw;
	int dram_clock_change_latency_ns;
	int dummy_clock_change_latency_ns;
	int fclk_clock_change_latency_ns;
	/* This forces a hard min on the DCFCLK we use
	 * for DML.  Unlike the debug option for forcing
	 * DCFCLK, this override affects watermark calculations
	 */
	int min_dcfclk_mhz;
};

struct dc_state;
struct resource_pool;
struct dce_hwseq;
struct link_service;

/*
 * struct dc_debug_options - DC debug struct
 *
 * This struct provides a simple mechanism for developers to change some
 * configurations, enable/disable features, and activate extra debug options.
 * This can be very handy to narrow down whether some specific feature is
 * causing an issue or not.
 */
struct dc_debug_options {
	bool native422_support;
	bool disable_dsc;
	enum visual_confirm visual_confirm;
	int visual_confirm_rect_height;

	bool sanity_checks;
	bool max_disp_clk;
	bool surface_trace;
	bool clock_trace;
	bool validation_trace;
	bool bandwidth_calcs_trace;
	int max_downscale_src_width;

	/* stutter efficiency related */
	bool disable_stutter;
	bool use_max_lb;
	enum dcc_option disable_dcc;

	/*
	 * @pipe_split_policy: Define which pipe split policy is used by the
	 * display core.
	 */
	enum pipe_split_policy pipe_split_policy;
	bool force_single_disp_pipe_split;
	bool voltage_align_fclk;
	bool disable_min_fclk;

	bool disable_dfs_bypass;
	bool disable_dpp_power_gate;
	bool disable_hubp_power_gate;
	bool disable_dsc_power_gate;
	bool disable_optc_power_gate;
	bool disable_hpo_power_gate;
	int dsc_min_slice_height_override;
	int dsc_bpp_increment_div;
	bool disable_pplib_wm_range;
	enum wm_report_mode pplib_wm_report_mode;
	unsigned int min_disp_clk_khz;
	unsigned int min_dpp_clk_khz;
	unsigned int min_dram_clk_khz;
	int sr_exit_time_dpm0_ns;
	int sr_enter_plus_exit_time_dpm0_ns;
	int sr_exit_time_ns;
	int sr_enter_plus_exit_time_ns;
	int sr_exit_z8_time_ns;
	int sr_enter_plus_exit_z8_time_ns;
	int urgent_latency_ns;
	uint32_t underflow_assert_delay_us;
	int percent_of_ideal_drambw;
	int dram_clock_change_latency_ns;
	bool optimized_watermark;
	int always_scale;
	bool disable_pplib_clock_request;
	bool disable_clock_gate;
	bool disable_mem_low_power;
	bool pstate_enabled;
	bool disable_dmcu;
	bool force_abm_enable;
	bool disable_stereo_support;
	bool vsr_support;
	bool performance_trace;
	bool az_endpoint_mute_only;
	bool always_use_regamma;
	bool recovery_enabled;
	bool avoid_vbios_exec_table;
	bool scl_reset_length10;
	bool hdmi20_disable;
	bool skip_detection_link_training;
	uint32_t edid_read_retry_times;
	unsigned int force_odm_combine; //bit vector based on otg inst
	unsigned int seamless_boot_odm_combine;
	unsigned int force_odm_combine_4to1; //bit vector based on otg inst
	int minimum_z8_residency_time;
	int minimum_z10_residency_time;
	bool disable_z9_mpc;
	unsigned int force_fclk_khz;
	bool enable_tri_buf;
	bool ips_disallow_entry;
	bool dmub_offload_enabled;
	bool dmcub_emulation;
	bool disable_idle_power_optimizations;
	unsigned int mall_size_override;
	unsigned int mall_additional_timer_percent;
	bool mall_error_as_fatal;
	bool dmub_command_table; /* for testing only */
	struct dc_bw_validation_profile bw_val_profile;
	bool disable_fec;
	bool disable_48mhz_pwrdwn;
	/* This forces a hard min on the DCFCLK requested to SMU/PP
	 * watermarks are not affected.
	 */
	unsigned int force_min_dcfclk_mhz;
	int dwb_fi_phase;
	bool disable_timing_sync;
	bool cm_in_bypass;
	int force_clock_mode;/*every mode change.*/

	bool disable_dram_clock_change_vactive_support;
	bool validate_dml_output;
	bool enable_dmcub_surface_flip;
	bool usbc_combo_phy_reset_wa;
	bool enable_dram_clock_change_one_display_vactive;
	/* TODO - remove once tested */
	bool legacy_dp2_lt;
	bool set_mst_en_for_sst;
	bool disable_uhbr;
	bool force_dp2_lt_fallback_method;
	bool ignore_cable_id;
	union mem_low_power_enable_options enable_mem_low_power;
	union root_clock_optimization_options root_clock_optimization;
	union fine_grain_clock_gating_enable_options enable_fine_grain_clock_gating;
	bool hpo_optimization;
	bool force_vblank_alignment;

	/* Enable dmub aux for legacy ddc */
	bool enable_dmub_aux_for_legacy_ddc;
	bool disable_fams;
	enum in_game_fams_config disable_fams_gaming;
	/* FEC/PSR1 sequence enable delay in 100us */
	uint8_t fec_enable_delay_in100us;
	bool enable_driver_sequence_debug;
	enum det_size crb_alloc_policy;
	int crb_alloc_policy_min_disp_count;
	bool disable_z10;
	bool enable_z9_disable_interface;
	bool psr_skip_crtc_disable;
	uint32_t ips_skip_crtc_disable_mask;
	union dpia_debug_options dpia_debug;
	bool disable_fixed_vs_aux_timeout_wa;
	uint32_t fixed_vs_aux_delay_config_wa;
	bool force_disable_subvp;
	bool force_subvp_mclk_switch;
	bool allow_sw_cursor_fallback;
	unsigned int force_subvp_num_ways;
	unsigned int force_mall_ss_num_ways;
	bool alloc_extra_way_for_cursor;
	uint32_t subvp_extra_lines;
	bool force_usr_allow;
	/* uses value at boot and disables switch */
	bool disable_dtb_ref_clk_switch;
	bool extended_blank_optimization;
	union aux_wake_wa_options aux_wake_wa;
	uint32_t mst_start_top_delay;
	uint8_t psr_power_use_phy_fsm;
	enum dml_hostvm_override_opts dml_hostvm_override;
	bool dml_disallow_alternate_prefetch_modes;
	bool use_legacy_soc_bb_mechanism;
	bool exit_idle_opt_for_cursor_updates;
	bool using_dml2;
	bool enable_single_display_2to1_odm_policy;
	bool enable_double_buffered_dsc_pg_support;
	bool enable_dp_dig_pixel_rate_div_policy;
	bool using_dml21;
	enum lttpr_mode lttpr_mode_override;
	unsigned int dsc_delay_factor_wa_x1000;
	unsigned int min_prefetch_in_strobe_ns;
	bool disable_unbounded_requesting;
	bool dig_fifo_off_in_blank;
	bool override_dispclk_programming;
	bool otg_crc_db;
	bool disallow_dispclk_dppclk_ds;
	bool disable_fpo_optimizations;
	bool support_eDP1_5;
	uint32_t fpo_vactive_margin_us;
	bool disable_fpo_vactive;
	bool disable_boot_optimizations;
	bool override_odm_optimization;
	bool minimize_dispclk_using_odm;
	bool disable_subvp_high_refresh;
	bool disable_dp_plus_plus_wa;
	uint32_t fpo_vactive_min_active_margin_us;
	uint32_t fpo_vactive_max_blank_us;
	bool enable_hpo_pg_support;
	bool enable_legacy_fast_update;
	bool disable_dc_mode_overwrite;
	bool replay_skip_crtc_disabled;
	bool ignore_pg;/*do nothing, let pmfw control it*/
	bool psp_disabled_wa;
	unsigned int ips2_eval_delay_us;
	unsigned int ips2_entry_delay_us;
	bool optimize_ips_handshake;
	bool disable_dmub_reallow_idle;
	bool disable_timeout;
	bool disable_extblankadj;
	bool enable_idle_reg_checks;
	unsigned int static_screen_wait_frames;
	uint32_t pwm_freq;
	bool force_chroma_subsampling_1tap;
	unsigned int dcc_meta_propagation_delay_us;
	bool disable_422_left_edge_pixel;
	bool dml21_force_pstate_method;
	uint32_t dml21_force_pstate_method_values[MAX_PIPES];
	uint32_t dml21_disable_pstate_method_mask;
	union dmub_fams2_global_feature_config fams2_config;
	bool enable_legacy_clock_update;
	unsigned int force_cositing;
	unsigned int disable_spl;
	unsigned int force_easf;
	unsigned int force_sharpness;
	unsigned int force_sharpness_level;
	unsigned int force_lls;
	bool notify_dpia_hr_bw;
	bool enable_ips_visual_confirm;
	unsigned int sharpen_policy;
	unsigned int scale_to_sharpness_policy;
	bool skip_full_updated_if_possible;
	unsigned int enable_oled_edp_power_up_opt;
<<<<<<< HEAD
=======
	bool enable_hblank_borrow;
>>>>>>> 9f01557a
};


/* Generic structure that can be used to query properties of DC. More fields
 * can be added as required.
 */
struct dc_current_properties {
	unsigned int cursor_size_limit;
};

enum frame_buffer_mode {
	FRAME_BUFFER_MODE_LOCAL_ONLY = 0,
	FRAME_BUFFER_MODE_ZFB_ONLY,
	FRAME_BUFFER_MODE_MIXED_ZFB_AND_LOCAL,
} ;

struct dchub_init_data {
	int64_t zfb_phys_addr_base;
	int64_t zfb_mc_base_addr;
	uint64_t zfb_size_in_byte;
	enum frame_buffer_mode fb_mode;
	bool dchub_initialzied;
	bool dchub_info_valid;
};

struct dml2_soc_bb;

struct dc_init_data {
	struct hw_asic_id asic_id;
	void *driver; /* ctx */
	struct cgs_device *cgs_device;
	struct dc_bounding_box_overrides bb_overrides;

	int num_virtual_links;
	/*
	 * If 'vbios_override' not NULL, it will be called instead
	 * of the real VBIOS. Intended use is Diagnostics on FPGA.
	 */
	struct dc_bios *vbios_override;
	enum dce_environment dce_environment;

	struct dmub_offload_funcs *dmub_if;
	struct dc_reg_helper_state *dmub_offload;

	struct dc_config flags;
	uint64_t log_mask;

	struct dpcd_vendor_signature vendor_signature;
	bool force_smu_not_present;
	/*
	 * IP offset for run time initializaion of register addresses
	 *
	 * DCN3.5+ will fail dc_create() if these fields are null for them. They are
	 * applicable starting with DCN32/321 and are not used for ASICs upstreamed
	 * before them.
	 */
	uint32_t *dcn_reg_offsets;
	uint32_t *nbio_reg_offsets;
	uint32_t *clk_reg_offsets;
	struct dml2_soc_bb *bb_from_dmub;
};

struct dc_callback_init {
	struct cp_psp cp_psp;
};

struct dc *dc_create(const struct dc_init_data *init_params);
void dc_hardware_init(struct dc *dc);

int dc_get_vmid_use_vector(struct dc *dc);
void dc_setup_vm_context(struct dc *dc, struct dc_virtual_addr_space_config *va_config, int vmid);
/* Returns the number of vmids supported */
int dc_setup_system_context(struct dc *dc, struct dc_phy_addr_space_config *pa_config);
void dc_init_callbacks(struct dc *dc,
		const struct dc_callback_init *init_params);
void dc_deinit_callbacks(struct dc *dc);
void dc_destroy(struct dc **dc);

/* Surface Interfaces */

enum {
	TRANSFER_FUNC_POINTS = 1025
};

struct dc_hdr_static_metadata {
	/* display chromaticities and white point in units of 0.00001 */
	unsigned int chromaticity_green_x;
	unsigned int chromaticity_green_y;
	unsigned int chromaticity_blue_x;
	unsigned int chromaticity_blue_y;
	unsigned int chromaticity_red_x;
	unsigned int chromaticity_red_y;
	unsigned int chromaticity_white_point_x;
	unsigned int chromaticity_white_point_y;

	uint32_t min_luminance;
	uint32_t max_luminance;
	uint32_t maximum_content_light_level;
	uint32_t maximum_frame_average_light_level;
};

enum dc_transfer_func_type {
	TF_TYPE_PREDEFINED,
	TF_TYPE_DISTRIBUTED_POINTS,
	TF_TYPE_BYPASS,
	TF_TYPE_HWPWL
};

struct dc_transfer_func_distributed_points {
	struct fixed31_32 red[TRANSFER_FUNC_POINTS];
	struct fixed31_32 green[TRANSFER_FUNC_POINTS];
	struct fixed31_32 blue[TRANSFER_FUNC_POINTS];

	uint16_t end_exponent;
	uint16_t x_point_at_y1_red;
	uint16_t x_point_at_y1_green;
	uint16_t x_point_at_y1_blue;
};

enum dc_transfer_func_predefined {
	TRANSFER_FUNCTION_SRGB,
	TRANSFER_FUNCTION_BT709,
	TRANSFER_FUNCTION_PQ,
	TRANSFER_FUNCTION_LINEAR,
	TRANSFER_FUNCTION_UNITY,
	TRANSFER_FUNCTION_HLG,
	TRANSFER_FUNCTION_HLG12,
	TRANSFER_FUNCTION_GAMMA22,
	TRANSFER_FUNCTION_GAMMA24,
	TRANSFER_FUNCTION_GAMMA26
};


struct dc_transfer_func {
	struct kref refcount;
	enum dc_transfer_func_type type;
	enum dc_transfer_func_predefined tf;
	/* FP16 1.0 reference level in nits, default is 80 nits, only for PQ*/
	uint32_t sdr_ref_white_level;
	union {
		struct pwl_params pwl;
		struct dc_transfer_func_distributed_points tf_pts;
	};
};


union dc_3dlut_state {
	struct {
		uint32_t initialized:1;		/*if 3dlut is went through color module for initialization */
		uint32_t rmu_idx_valid:1;	/*if mux settings are valid*/
		uint32_t rmu_mux_num:3;		/*index of mux to use*/
		uint32_t mpc_rmu0_mux:4;	/*select mpcc on mux, one of the following : mpcc0, mpcc1, mpcc2, mpcc3*/
		uint32_t mpc_rmu1_mux:4;
		uint32_t mpc_rmu2_mux:4;
		uint32_t reserved:15;
	} bits;
	uint32_t raw;
};


struct dc_3dlut {
	struct kref refcount;
	struct tetrahedral_params lut_3d;
	struct fixed31_32 hdr_multiplier;
	union dc_3dlut_state state;
};
/*
 * This structure is filled in by dc_surface_get_status and contains
 * the last requested address and the currently active address so the called
 * can determine if there are any outstanding flips
 */
struct dc_plane_status {
	struct dc_plane_address requested_address;
	struct dc_plane_address current_address;
	bool is_flip_pending;
	bool is_right_eye;
};

union surface_update_flags {

	struct {
		uint32_t addr_update:1;
		/* Medium updates */
		uint32_t dcc_change:1;
		uint32_t color_space_change:1;
		uint32_t horizontal_mirror_change:1;
		uint32_t per_pixel_alpha_change:1;
		uint32_t global_alpha_change:1;
		uint32_t hdr_mult:1;
		uint32_t rotation_change:1;
		uint32_t swizzle_change:1;
		uint32_t scaling_change:1;
		uint32_t position_change:1;
		uint32_t in_transfer_func_change:1;
		uint32_t input_csc_change:1;
		uint32_t coeff_reduction_change:1;
		uint32_t output_tf_change:1;
		uint32_t pixel_format_change:1;
		uint32_t plane_size_change:1;
		uint32_t gamut_remap_change:1;

		/* Full updates */
		uint32_t new_plane:1;
		uint32_t bpp_change:1;
		uint32_t gamma_change:1;
		uint32_t bandwidth_change:1;
		uint32_t clock_change:1;
		uint32_t stereo_format_change:1;
		uint32_t lut_3d:1;
		uint32_t tmz_changed:1;
		uint32_t mcm_transfer_function_enable_change:1; /* disable or enable MCM transfer func */
		uint32_t full_update:1;
		uint32_t sdr_white_level_nits:1;
	} bits;

	uint32_t raw;
};

#define DC_REMOVE_PLANE_POINTERS 1

struct dc_plane_state {
	struct dc_plane_address address;
	struct dc_plane_flip_time time;
	bool triplebuffer_flips;
	struct scaling_taps scaling_quality;
	struct rect src_rect;
	struct rect dst_rect;
	struct rect clip_rect;

	struct plane_size plane_size;
	union dc_tiling_info tiling_info;

	struct dc_plane_dcc_param dcc;

	struct dc_gamma gamma_correction;
	struct dc_transfer_func in_transfer_func;
	struct dc_bias_and_scale bias_and_scale;
	struct dc_csc_transform input_csc_color_matrix;
	struct fixed31_32 coeff_reduction_factor;
	struct fixed31_32 hdr_mult;
	struct colorspace_transform gamut_remap_matrix;

	// TODO: No longer used, remove
	struct dc_hdr_static_metadata hdr_static_ctx;

	enum dc_color_space color_space;

	struct dc_3dlut lut3d_func;
	struct dc_transfer_func in_shaper_func;
	struct dc_transfer_func blend_tf;

	struct dc_transfer_func *gamcor_tf;
	enum surface_pixel_format format;
	enum dc_rotation_angle rotation;
	enum plane_stereo_format stereo_format;

	bool is_tiling_rotated;
	bool per_pixel_alpha;
	bool pre_multiplied_alpha;
	bool global_alpha;
	int  global_alpha_value;
	bool visible;
	bool flip_immediate;
	bool horizontal_mirror;
	int layer_index;

	union surface_update_flags update_flags;
	bool flip_int_enabled;
	bool skip_manual_trigger;

	/* private to DC core */
	struct dc_plane_status status;
	struct dc_context *ctx;

	/* HACK: Workaround for forcing full reprogramming under some conditions */
	bool force_full_update;

	bool is_phantom; // TODO: Change mall_stream_config into mall_plane_config instead

	/* private to dc_surface.c */
	enum dc_irq_source irq_source;
	struct kref refcount;
	struct tg_color visual_confirm_color;

	bool is_statically_allocated;
	enum chroma_cositing cositing;
	enum dc_cm2_shaper_3dlut_setting mcm_shaper_3dlut_setting;
	bool mcm_lut1d_enable;
	struct dc_cm2_func_luts mcm_luts;
	bool lut_bank_a;
	enum mpcc_movable_cm_location mcm_location;
	struct dc_csc_transform cursor_csc_color_matrix;
	bool adaptive_sharpness_en;
	int adaptive_sharpness_policy;
	int sharpness_level;
	enum linear_light_scaling linear_light_scaling;
	unsigned int sdr_white_level_nits;
};

struct dc_plane_info {
	struct plane_size plane_size;
	union dc_tiling_info tiling_info;
	struct dc_plane_dcc_param dcc;
	enum surface_pixel_format format;
	enum dc_rotation_angle rotation;
	enum plane_stereo_format stereo_format;
	enum dc_color_space color_space;
	bool horizontal_mirror;
	bool visible;
	bool per_pixel_alpha;
	bool pre_multiplied_alpha;
	bool global_alpha;
	int  global_alpha_value;
	bool input_csc_enabled;
	int layer_index;
	enum chroma_cositing cositing;
};

#include "dc_stream.h"

struct dc_scratch_space {
	/* used to temporarily backup plane states of a stream during
	 * dc update. The reason is that plane states are overwritten
	 * with surface updates in dc update. Once they are overwritten
	 * current state is no longer valid. We want to temporarily
	 * store current value in plane states so we can still recover
	 * a valid current state during dc update.
	 */
	struct dc_plane_state plane_states[MAX_SURFACE_NUM];

	struct dc_stream_state stream_state;
};

struct dc {
	struct dc_debug_options debug;
	struct dc_versions versions;
	struct dc_caps caps;
	struct dc_cap_funcs cap_funcs;
	struct dc_config config;
	struct dc_bounding_box_overrides bb_overrides;
	struct dc_bug_wa work_arounds;
	struct dc_context *ctx;
	struct dc_phy_addr_space_config vm_pa_config;

	uint8_t link_count;
	struct dc_link *links[MAX_LINKS];
	struct link_service *link_srv;

	struct dc_state *current_state;
	struct resource_pool *res_pool;

	struct clk_mgr *clk_mgr;

	/* Display Engine Clock levels */
	struct dm_pp_clock_levels sclk_lvls;

	/* Inputs into BW and WM calculations. */
	struct bw_calcs_dceip *bw_dceip;
	struct bw_calcs_vbios *bw_vbios;
	struct dcn_soc_bounding_box *dcn_soc;
	struct dcn_ip_params *dcn_ip;
	struct display_mode_lib dml;

	/* HW functions */
	struct hw_sequencer_funcs hwss;
	struct dce_hwseq *hwseq;

	/* Require to optimize clocks and bandwidth for added/removed planes */
	bool optimized_required;
	bool wm_optimized_required;
	bool idle_optimizations_allowed;
	bool enable_c20_dtm_b0;

	/* Require to maintain clocks and bandwidth for UEFI enabled HW */

	/* FBC compressor */
	struct compressor *fbc_compressor;

	struct dc_debug_data debug_data;
	struct dpcd_vendor_signature vendor_signature;

	const char *build_id;
	struct vm_helper *vm_helper;

	uint32_t *dcn_reg_offsets;
	uint32_t *nbio_reg_offsets;
	uint32_t *clk_reg_offsets;

	/* Scratch memory */
	struct {
		struct {
			/*
			 * For matching clock_limits table in driver with table
			 * from PMFW.
			 */
			struct _vcs_dpi_voltage_scaling_st clock_limits[DC__VOLTAGE_STATES];
		} update_bw_bounding_box;
		struct dc_scratch_space current_state;
		struct dc_scratch_space new_state;
		struct dc_stream_state temp_stream; // Used so we don't need to allocate stream on the stack
		bool pipes_to_unlock_first[MAX_PIPES]; /* Any of the pipes indicated here should be unlocked first */
	} scratch;

	struct dml2_configuration_options dml2_options;
	struct dml2_configuration_options dml2_tmp;
	enum dc_acpi_cm_power_state power_state;

};

struct dc_scaling_info {
	struct rect src_rect;
	struct rect dst_rect;
	struct rect clip_rect;
	struct scaling_taps scaling_quality;
};

struct dc_fast_update {
	const struct dc_flip_addrs *flip_addr;
	const struct dc_gamma *gamma;
	const struct colorspace_transform *gamut_remap_matrix;
	const struct dc_csc_transform *input_csc_color_matrix;
	const struct fixed31_32 *coeff_reduction_factor;
	struct dc_transfer_func *out_transfer_func;
	struct dc_csc_transform *output_csc_transform;
	const struct dc_csc_transform *cursor_csc_color_matrix;
};

struct dc_surface_update {
	struct dc_plane_state *surface;

	/* isr safe update parameters.  null means no updates */
	const struct dc_flip_addrs *flip_addr;
	const struct dc_plane_info *plane_info;
	const struct dc_scaling_info *scaling_info;
	struct fixed31_32 hdr_mult;
	/* following updates require alloc/sleep/spin that is not isr safe,
	 * null means no updates
	 */
	const struct dc_gamma *gamma;
	const struct dc_transfer_func *in_transfer_func;

	const struct dc_csc_transform *input_csc_color_matrix;
	const struct fixed31_32 *coeff_reduction_factor;
	const struct dc_transfer_func *func_shaper;
	const struct dc_3dlut *lut3d_func;
	const struct dc_transfer_func *blend_tf;
	const struct colorspace_transform *gamut_remap_matrix;
	/*
	 * Color Transformations for pre-blend MCM (Shaper, 3DLUT, 1DLUT)
	 *
	 * change cm2_params.component_settings: Full update
	 * change cm2_params.cm2_luts: Fast update
	 */
	const struct dc_cm2_parameters *cm2_params;
	const struct dc_csc_transform *cursor_csc_color_matrix;
	unsigned int sdr_white_level_nits;
};

/*
 * Create a new surface with default parameters;
 */
void dc_gamma_retain(struct dc_gamma *dc_gamma);
void dc_gamma_release(struct dc_gamma **dc_gamma);
struct dc_gamma *dc_create_gamma(void);

void dc_transfer_func_retain(struct dc_transfer_func *dc_tf);
void dc_transfer_func_release(struct dc_transfer_func *dc_tf);
struct dc_transfer_func *dc_create_transfer_func(void);

struct dc_3dlut *dc_create_3dlut_func(void);
void dc_3dlut_func_release(struct dc_3dlut *lut);
void dc_3dlut_func_retain(struct dc_3dlut *lut);

void dc_post_update_surfaces_to_stream(
		struct dc *dc);

#include "dc_stream.h"

/**
 * struct dc_validation_set - Struct to store surface/stream associations for validation
 */
struct dc_validation_set {
	/**
	 * @stream: Stream state properties
	 */
	struct dc_stream_state *stream;

	/**
	 * @plane_states: Surface state
	 */
	struct dc_plane_state *plane_states[MAX_SURFACES];

	/**
	 * @plane_count: Total of active planes
	 */
	uint8_t plane_count;
};

bool dc_validate_boot_timing(const struct dc *dc,
				const struct dc_sink *sink,
				struct dc_crtc_timing *crtc_timing);

enum dc_status dc_validate_plane(struct dc *dc, const struct dc_plane_state *plane_state);

void get_clock_requirements_for_state(struct dc_state *state, struct AsicStateEx *info);

enum dc_status dc_validate_with_context(struct dc *dc,
					const struct dc_validation_set set[],
					int set_count,
					struct dc_state *context,
					bool fast_validate);

bool dc_set_generic_gpio_for_stereo(bool enable,
		struct gpio_service *gpio_service);

/*
 * fast_validate: we return after determining if we can support the new state,
 * but before we populate the programming info
 */
enum dc_status dc_validate_global_state(
		struct dc *dc,
		struct dc_state *new_ctx,
		bool fast_validate);

bool dc_acquire_release_mpc_3dlut(
		struct dc *dc, bool acquire,
		struct dc_stream_state *stream,
		struct dc_3dlut **lut,
		struct dc_transfer_func **shaper);

bool dc_resource_is_dsc_encoding_supported(const struct dc *dc);
void get_audio_check(struct audio_info *aud_modes,
	struct audio_check *aud_chk);

bool fast_nonaddr_updates_exist(struct dc_fast_update *fast_update, int surface_count);
void populate_fast_updates(struct dc_fast_update *fast_update,
		struct dc_surface_update *srf_updates,
		int surface_count,
		struct dc_stream_update *stream_update);
/*
 * Set up streams and links associated to drive sinks
 * The streams parameter is an absolute set of all active streams.
 *
 * After this call:
 *   Phy, Encoder, Timing Generator are programmed and enabled.
 *   New streams are enabled with blank stream; no memory read.
 */
enum dc_status dc_commit_streams(struct dc *dc, struct dc_commit_streams_params *params);


struct dc_plane_state *dc_get_surface_for_mpcc(struct dc *dc,
		struct dc_stream_state *stream,
		int mpcc_inst);


uint32_t dc_get_opp_for_plane(struct dc *dc, struct dc_plane_state *plane);

void dc_set_disable_128b_132b_stream_overhead(bool disable);

/* The function returns minimum bandwidth required to drive a given timing
 * return - minimum required timing bandwidth in kbps.
 */
uint32_t dc_bandwidth_in_kbps_from_timing(
		const struct dc_crtc_timing *timing,
		const enum dc_link_encoding_format link_encoding);

/* Link Interfaces */
/*
 * A link contains one or more sinks and their connected status.
 * The currently active signal type (HDMI, DP-SST, DP-MST) is also reported.
 */
struct dc_link {
	struct dc_sink *remote_sinks[MAX_SINKS_PER_LINK];
	unsigned int sink_count;
	struct dc_sink *local_sink;
	unsigned int link_index;
	enum dc_connection_type type;
	enum signal_type connector_signal;
	enum dc_irq_source irq_source_hpd;
	enum dc_irq_source irq_source_hpd_rx;/* aka DP Short Pulse  */

	bool is_hpd_filter_disabled;
	bool dp_ss_off;

	/**
	 * @link_state_valid:
	 *
	 * If there is no link and local sink, this variable should be set to
	 * false. Otherwise, it should be set to true; usually, the function
	 * core_link_enable_stream sets this field to true.
	 */
	bool link_state_valid;
	bool aux_access_disabled;
	bool sync_lt_in_progress;
	bool skip_stream_reenable;
	bool is_internal_display;
	/** @todo Rename. Flag an endpoint as having a programmable mapping to a DIG encoder. */
	bool is_dig_mapping_flexible;
	bool hpd_status; /* HPD status of link without physical HPD pin. */
	bool is_hpd_pending; /* Indicates a new received hpd */

	/* USB4 DPIA links skip verifying link cap, instead performing the fallback method
	 * for every link training. This is incompatible with DP LL compliance automation,
	 * which expects the same link settings to be used every retry on a link loss.
	 * This flag is used to skip the fallback when link loss occurs during automation.
	 */
	bool skip_fallback_on_link_loss;

	bool edp_sink_present;

	struct dp_trace dp_trace;

	/* caps is the same as reported_link_cap. link_traing use
	 * reported_link_cap. Will clean up.  TODO
	 */
	struct dc_link_settings reported_link_cap;
	struct dc_link_settings verified_link_cap;
	struct dc_link_settings cur_link_settings;
	struct dc_lane_settings cur_lane_setting[LANE_COUNT_DP_MAX];
	struct dc_link_settings preferred_link_setting;
	/* preferred_training_settings are override values that
	 * come from DM. DM is responsible for the memory
	 * management of the override pointers.
	 */
	struct dc_link_training_overrides preferred_training_settings;
	struct dp_audio_test_data audio_test_data;

	uint8_t ddc_hw_inst;

	uint8_t hpd_src;

	uint8_t link_enc_hw_inst;
	/* DIG link encoder ID. Used as index in link encoder resource pool.
	 * For links with fixed mapping to DIG, this is not changed after dc_link
	 * object creation.
	 */
	enum engine_id eng_id;
	enum engine_id dpia_preferred_eng_id;

	bool test_pattern_enabled;
	/* Pending/Current test pattern are only used to perform and track
	 * FIXED_VS retimer test pattern/lane adjustment override state.
	 * Pending allows link HWSS to differentiate PHY vs non-PHY pattern,
	 * to perform specific lane adjust overrides before setting certain
	 * PHY test patterns. In cases when lane adjust and set test pattern
	 * calls are not performed atomically (i.e. performing link training),
	 * pending_test_pattern will be invalid or contain a non-PHY test pattern
	 * and current_test_pattern will contain required context for any future
	 * set pattern/set lane adjust to transition between override state(s).
	 * */
	enum dp_test_pattern current_test_pattern;
	enum dp_test_pattern pending_test_pattern;

	union compliance_test_state compliance_test_state;

	void *priv;

	struct ddc_service *ddc;

	enum dp_panel_mode panel_mode;
	bool aux_mode;

	/* Private to DC core */

	const struct dc *dc;

	struct dc_context *ctx;

	struct panel_cntl *panel_cntl;
	struct link_encoder *link_enc;
	struct graphics_object_id link_id;
	/* Endpoint type distinguishes display endpoints which do not have entries
	 * in the BIOS connector table from those that do. Helps when tracking link
	 * encoder to display endpoint assignments.
	 */
	enum display_endpoint_type ep_type;
	union ddi_channel_mapping ddi_channel_mapping;
	struct connector_device_tag_info device_tag;
	struct dpcd_caps dpcd_caps;
	uint32_t dongle_max_pix_clk;
	unsigned short chip_caps;
	unsigned int dpcd_sink_count;
	struct hdcp_caps hdcp_caps;
	enum edp_revision edp_revision;
	union dpcd_sink_ext_caps dpcd_sink_ext_caps;

	struct psr_settings psr_settings;
	struct replay_settings replay_settings;

	/* Drive settings read from integrated info table */
	struct dc_lane_settings bios_forced_drive_settings;

	/* Vendor specific LTTPR workaround variables */
	uint8_t vendor_specific_lttpr_link_rate_wa;
	bool apply_vendor_specific_lttpr_link_rate_wa;

	/* MST record stream using this link */
	struct link_flags {
		bool dp_keep_receiver_powered;
		bool dp_skip_DID2;
		bool dp_skip_reset_segment;
		bool dp_skip_fs_144hz;
		bool dp_mot_reset_segment;
		/* Some USB4 docks do not handle turning off MST DSC once it has been enabled. */
		bool dpia_mst_dsc_always_on;
		/* Forced DPIA into TBT3 compatibility mode. */
		bool dpia_forced_tbt3_mode;
		bool dongle_mode_timing_override;
		bool blank_stream_on_ocs_change;
		bool read_dpcd204h_on_irq_hpd;
	} wa_flags;
	struct link_mst_stream_allocation_table mst_stream_alloc_table;

	struct dc_link_status link_status;
	struct dprx_states dprx_states;

	struct gpio *hpd_gpio;
	enum dc_link_fec_state fec_state;
	bool link_powered_externally;	// Used to bypass hardware sequencing delays when panel is powered down forcibly

	struct dc_panel_config panel_config;
	struct phy_state phy_state;
	// BW ALLOCATON USB4 ONLY
	struct dc_dpia_bw_alloc dpia_bw_alloc_config;
	bool skip_implict_edp_power_control;
	enum backlight_control_type backlight_control_type;
};

/* Return an enumerated dc_link.
 * dc_link order is constant and determined at
 * boot time.  They cannot be created or destroyed.
 * Use dc_get_caps() to get number of links.
 */
struct dc_link *dc_get_link_at_index(struct dc *dc, uint32_t link_index);

/* Return instance id of the edp link. Inst 0 is primary edp link. */
bool dc_get_edp_link_panel_inst(const struct dc *dc,
		const struct dc_link *link,
		unsigned int *inst_out);

/* Return an array of link pointers to edp links. */
void dc_get_edp_links(const struct dc *dc,
		struct dc_link **edp_links,
		int *edp_num);

void dc_set_edp_power(const struct dc *dc, struct dc_link *edp_link,
				 bool powerOn);

/* The function initiates detection handshake over the given link. It first
 * determines if there are display connections over the link. If so it initiates
 * detection protocols supported by the connected receiver device. The function
 * contains protocol specific handshake sequences which are sometimes mandatory
 * to establish a proper connection between TX and RX. So it is always
 * recommended to call this function as the first link operation upon HPD event
 * or power up event. Upon completion, the function will update link structure
 * in place based on latest RX capabilities. The function may also cause dpms
 * to be reset to off for all currently enabled streams to the link. It is DM's
 * responsibility to serialize detection and DPMS updates.
 *
 * @reason - Indicate which event triggers this detection. dc may customize
 * detection flow depending on the triggering events.
 * return false - if detection is not fully completed. This could happen when
 * there is an unrecoverable error during detection or detection is partially
 * completed (detection has been delegated to dm mst manager ie.
 * link->connection_type == dc_connection_mst_branch when returning false).
 * return true - detection is completed, link has been fully updated with latest
 * detection result.
 */
bool dc_link_detect(struct dc_link *link, enum dc_detect_reason reason);

struct dc_sink_init_data;

/* When link connection type is dc_connection_mst_branch, remote sink can be
 * added to the link. The interface creates a remote sink and associates it with
 * current link. The sink will be retained by link until remove remote sink is
 * called.
 *
 * @dc_link - link the remote sink will be added to.
 * @edid - byte array of EDID raw data.
 * @len - size of the edid in byte
 * @init_data -
 */
struct dc_sink *dc_link_add_remote_sink(
		struct dc_link *dc_link,
		const uint8_t *edid,
		int len,
		struct dc_sink_init_data *init_data);

/* Remove remote sink from a link with dc_connection_mst_branch connection type.
 * @link - link the sink should be removed from
 * @sink - sink to be removed.
 */
void dc_link_remove_remote_sink(
	struct dc_link *link,
	struct dc_sink *sink);

/* Enable HPD interrupt handler for a given link */
void dc_link_enable_hpd(const struct dc_link *link);

/* Disable HPD interrupt handler for a given link */
void dc_link_disable_hpd(const struct dc_link *link);

/* determine if there is a sink connected to the link
 *
 * @type - dc_connection_single if connected, dc_connection_none otherwise.
 * return - false if an unexpected error occurs, true otherwise.
 *
 * NOTE: This function doesn't detect downstream sink connections i.e
 * dc_connection_mst_branch, dc_connection_sst_branch. In this case, it will
 * return dc_connection_single if the branch device is connected despite of
 * downstream sink's connection status.
 */
bool dc_link_detect_connection_type(struct dc_link *link,
		enum dc_connection_type *type);

/* query current hpd pin value
 * return - true HPD is asserted (HPD high), false otherwise (HPD low)
 *
 */
bool dc_link_get_hpd_state(struct dc_link *link);

/* Getter for cached link status from given link */
const struct dc_link_status *dc_link_get_status(const struct dc_link *link);

/* enable/disable hardware HPD filter.
 *
 * @link - The link the HPD pin is associated with.
 * @enable = true - enable hardware HPD filter. HPD event will only queued to irq
 * handler once after no HPD change has been detected within dc default HPD
 * filtering interval since last HPD event. i.e if display keeps toggling hpd
 * pulses within default HPD interval, no HPD event will be received until HPD
 * toggles have stopped. Then HPD event will be queued to irq handler once after
 * dc default HPD filtering interval since last HPD event.
 *
 * @enable = false - disable hardware HPD filter. HPD event will be queued
 * immediately to irq handler after no HPD change has been detected within
 * IRQ_HPD (aka HPD short pulse) interval (i.e 2ms).
 */
void dc_link_enable_hpd_filter(struct dc_link *link, bool enable);

/* submit i2c read/write payloads through ddc channel
 * @link_index - index to a link with ddc in i2c mode
 * @cmd - i2c command structure
 * return - true if success, false otherwise.
 */
bool dc_submit_i2c(
		struct dc *dc,
		uint32_t link_index,
		struct i2c_command *cmd);

/* submit i2c read/write payloads through oem channel
 * @link_index - index to a link with ddc in i2c mode
 * @cmd - i2c command structure
 * return - true if success, false otherwise.
 */
bool dc_submit_i2c_oem(
		struct dc *dc,
		struct i2c_command *cmd);

enum aux_return_code_type;
/* Attempt to transfer the given aux payload. This function does not perform
 * retries or handle error states. The reply is returned in the payload->reply
 * and the result through operation_result. Returns the number of bytes
 * transferred,or -1 on a failure.
 */
int dc_link_aux_transfer_raw(struct ddc_service *ddc,
		struct aux_payload *payload,
		enum aux_return_code_type *operation_result);

bool dc_is_oem_i2c_device_present(
	struct dc *dc,
	size_t slave_address
);

/* return true if the connected receiver supports the hdcp version */
bool dc_link_is_hdcp14(struct dc_link *link, enum signal_type signal);
bool dc_link_is_hdcp22(struct dc_link *link, enum signal_type signal);

/* Notify DC about DP RX Interrupt (aka DP IRQ_HPD).
 *
 * TODO - When defer_handling is true the function will have a different purpose.
 * It no longer does complete hpd rx irq handling. We should create a separate
 * interface specifically for this case.
 *
 * Return:
 * true - Downstream port status changed. DM should call DC to do the
 * detection.
 * false - no change in Downstream port status. No further action required
 * from DM.
 */
bool dc_link_handle_hpd_rx_irq(struct dc_link *dc_link,
		union hpd_irq_data *hpd_irq_dpcd_data, bool *out_link_loss,
		bool defer_handling, bool *has_left_work);
/* handle DP specs define test automation sequence*/
void dc_link_dp_handle_automated_test(struct dc_link *link);

/* handle DP Link loss sequence and try to recover RX link loss with best
 * effort
 */
void dc_link_dp_handle_link_loss(struct dc_link *link);

/* Determine if hpd rx irq should be handled or ignored
 * return true - hpd rx irq should be handled.
 * return false - it is safe to ignore hpd rx irq event
 */
bool dc_link_dp_allow_hpd_rx_irq(const struct dc_link *link);

/* Determine if link loss is indicated with a given hpd_irq_dpcd_data.
 * @link - link the hpd irq data associated with
 * @hpd_irq_dpcd_data - input hpd irq data
 * return - true if hpd irq data indicates a link lost
 */
bool dc_link_check_link_loss_status(struct dc_link *link,
		union hpd_irq_data *hpd_irq_dpcd_data);

/* Read hpd rx irq data from a given link
 * @link - link where the hpd irq data should be read from
 * @irq_data - output hpd irq data
 * return - DC_OK if hpd irq data is read successfully, otherwise hpd irq data
 * read has failed.
 */
enum dc_status dc_link_dp_read_hpd_rx_irq_data(
	struct dc_link *link,
	union hpd_irq_data *irq_data);

/* The function clears recorded DP RX states in the link. DM should call this
 * function when it is resuming from S3 power state to previously connected links.
 *
 * TODO - in the future we should consider to expand link resume interface to
 * support clearing previous rx states. So we don't have to rely on dm to call
 * this interface explicitly.
 */
void dc_link_clear_dprx_states(struct dc_link *link);

/* Destruct the mst topology of the link and reset the allocated payload table
 *
 * NOTE: this should only be called if DM chooses not to call dc_link_detect but
 * still wants to reset MST topology on an unplug event */
bool dc_link_reset_cur_dp_mst_topology(struct dc_link *link);

/* The function calculates effective DP link bandwidth when a given link is
 * using the given link settings.
 *
 * return - total effective link bandwidth in kbps.
 */
uint32_t dc_link_bandwidth_kbps(
	const struct dc_link *link,
	const struct dc_link_settings *link_setting);

/* The function takes a snapshot of current link resource allocation state
 * @dc: pointer to dc of the dm calling this
 * @map: a dc link resource snapshot defined internally to dc.
 *
 * DM needs to capture a snapshot of current link resource allocation mapping
 * and store it in its persistent storage.
 *
 * Some of the link resource is using first come first serve policy.
 * The allocation mapping depends on original hotplug order. This information
 * is lost after driver is loaded next time. The snapshot is used in order to
 * restore link resource to its previous state so user will get consistent
 * link capability allocation across reboot.
 *
 */
void dc_get_cur_link_res_map(const struct dc *dc, uint32_t *map);

/* This function restores link resource allocation state from a snapshot
 * @dc: pointer to dc of the dm calling this
 * @map: a dc link resource snapshot defined internally to dc.
 *
 * DM needs to call this function after initial link detection on boot and
 * before first commit streams to restore link resource allocation state
 * from previous boot session.
 *
 * Some of the link resource is using first come first serve policy.
 * The allocation mapping depends on original hotplug order. This information
 * is lost after driver is loaded next time. The snapshot is used in order to
 * restore link resource to its previous state so user will get consistent
 * link capability allocation across reboot.
 *
 */
void dc_restore_link_res_map(const struct dc *dc, uint32_t *map);

/* TODO: this is not meant to be exposed to DM. Should switch to stream update
 * interface i.e stream_update->dsc_config
 */
bool dc_link_update_dsc_config(struct pipe_ctx *pipe_ctx);

/* translate a raw link rate data to bandwidth in kbps */
uint32_t dc_link_bw_kbps_from_raw_frl_link_rate_data(const struct dc *dc, uint8_t bw);

/* determine the optimal bandwidth given link and required bw.
 * @link - current detected link
 * @req_bw - requested bandwidth in kbps
 * @link_settings - returned most optimal link settings that can fit the
 * requested bandwidth
 * return - false if link can't support requested bandwidth, true if link
 * settings is found.
 */
bool dc_link_decide_edp_link_settings(struct dc_link *link,
		struct dc_link_settings *link_settings,
		uint32_t req_bw);

/* return the max dp link settings can be driven by the link without considering
 * connected RX device and its capability
 */
bool dc_link_dp_get_max_link_enc_cap(const struct dc_link *link,
		struct dc_link_settings *max_link_enc_cap);

/* determine when the link is driving MST mode, what DP link channel coding
 * format will be used. The decision will remain unchanged until next HPD event.
 *
 * @link -  a link with DP RX connection
 * return - if stream is committed to this link with MST signal type, type of
 * channel coding format dc will choose.
 */
enum dp_link_encoding dc_link_dp_mst_decide_link_encoding_format(
		const struct dc_link *link);

/* get max dp link settings the link can enable with all things considered. (i.e
 * TX/RX/Cable capabilities and dp override policies.
 *
 * @link - a link with DP RX connection
 * return - max dp link settings the link can enable.
 *
 */
const struct dc_link_settings *dc_link_get_link_cap(const struct dc_link *link);

/* Get the highest encoding format that the link supports; highest meaning the
 * encoding format which supports the maximum bandwidth.
 *
 * @link - a link with DP RX connection
 * return - highest encoding format link supports.
 */
enum dc_link_encoding_format dc_link_get_highest_encoding_format(const struct dc_link *link);

/* Check if a RX (ex. DP sink, MST hub, passive or active dongle) is connected
 * to a link with dp connector signal type.
 * @link - a link with dp connector signal type
 * return - true if connected, false otherwise
 */
bool dc_link_is_dp_sink_present(struct dc_link *link);

/* Force DP lane settings update to main-link video signal and notify the change
 * to DP RX via DPCD. This is a debug interface used for video signal integrity
 * tuning purpose. The interface assumes link has already been enabled with DP
 * signal.
 *
 * @lt_settings - a container structure with desired hw_lane_settings
 */
void dc_link_set_drive_settings(struct dc *dc,
				struct link_training_settings *lt_settings,
				struct dc_link *link);

/* Enable a test pattern in Link or PHY layer in an active link for compliance
 * test or debugging purpose. The test pattern will remain until next un-plug.
 *
 * @link - active link with DP signal output enabled.
 * @test_pattern - desired test pattern to output.
 * NOTE: set to DP_TEST_PATTERN_VIDEO_MODE to disable previous test pattern.
 * @test_pattern_color_space - for video test pattern choose a desired color
 * space.
 * @p_link_settings - For PHY pattern choose a desired link settings
 * @p_custom_pattern - some test pattern will require a custom input to
 * customize some pattern details. Otherwise keep it to NULL.
 * @cust_pattern_size - size of the custom pattern input.
 *
 */
bool dc_link_dp_set_test_pattern(
	struct dc_link *link,
	enum dp_test_pattern test_pattern,
	enum dp_test_pattern_color_space test_pattern_color_space,
	const struct link_training_settings *p_link_settings,
	const unsigned char *p_custom_pattern,
	unsigned int cust_pattern_size);

/* Force DP link settings to always use a specific value until reboot to a
 * specific link. If link has already been enabled, the interface will also
 * switch to desired link settings immediately. This is a debug interface to
 * generic dp issue trouble shooting.
 */
void dc_link_set_preferred_link_settings(struct dc *dc,
		struct dc_link_settings *link_setting,
		struct dc_link *link);

/* Force DP link to customize a specific link training behavior by overriding to
 * standard DP specs defined protocol. This is a debug interface to trouble shoot
 * display specific link training issues or apply some display specific
 * workaround in link training.
 *
 * @link_settings - if not NULL, force preferred link settings to the link.
 * @lt_override - a set of override pointers. If any pointer is none NULL, dc
 * will apply this particular override in future link training. If NULL is
 * passed in, dc resets previous overrides.
 * NOTE: DM must keep the memory from override pointers until DM resets preferred
 * training settings.
 */
void dc_link_set_preferred_training_settings(struct dc *dc,
		struct dc_link_settings *link_setting,
		struct dc_link_training_overrides *lt_overrides,
		struct dc_link *link,
		bool skip_immediate_retrain);

/* return - true if FEC is supported with connected DP RX, false otherwise */
bool dc_link_is_fec_supported(const struct dc_link *link);

/* query FEC enablement policy to determine if FEC will be enabled by dc during
 * link enablement.
 * return - true if FEC should be enabled, false otherwise.
 */
bool dc_link_should_enable_fec(const struct dc_link *link);

/* determine lttpr mode the current link should be enabled with a specific link
 * settings.
 */
enum lttpr_mode dc_link_decide_lttpr_mode(struct dc_link *link,
		struct dc_link_settings *link_setting);

/* Force DP RX to update its power state.
 * NOTE: this interface doesn't update dp main-link. Calling this function will
 * cause DP TX main-link and DP RX power states out of sync. DM has to restore
 * RX power state back upon finish DM specific execution requiring DP RX in a
 * specific power state.
 * @on - true to set DP RX in D0 power state, false to set DP RX in D3 power
 * state.
 */
void dc_link_dp_receiver_power_ctrl(struct dc_link *link, bool on);

/* Force link to read base dp receiver caps from dpcd 000h - 00Fh and overwrite
 * current value read from extended receiver cap from 02200h - 0220Fh.
 * Some DP RX has problems of providing accurate DP receiver caps from extended
 * field, this interface is a workaround to revert link back to use base caps.
 */
void dc_link_overwrite_extended_receiver_cap(
		struct dc_link *link);

void dc_link_edp_panel_backlight_power_on(struct dc_link *link,
		bool wait_for_hpd);

/* Set backlight level of an embedded panel (eDP, LVDS).
 * backlight_pwm_u16_16 is unsigned 32 bit with 16 bit integer
 * and 16 bit fractional, where 1.0 is max backlight value.
 */
bool dc_link_set_backlight_level(const struct dc_link *dc_link,
		struct set_backlight_level_params *backlight_level_params);

/* Set/get nits-based backlight level of an embedded panel (eDP, LVDS). */
bool dc_link_set_backlight_level_nits(struct dc_link *link,
		bool isHDR,
		uint32_t backlight_millinits,
		uint32_t transition_time_in_ms);

bool dc_link_get_backlight_level_nits(struct dc_link *link,
		uint32_t *backlight_millinits,
		uint32_t *backlight_millinits_peak);

int dc_link_get_backlight_level(const struct dc_link *dc_link);

int dc_link_get_target_backlight_pwm(const struct dc_link *link);

bool dc_link_set_psr_allow_active(struct dc_link *dc_link, const bool *enable,
		bool wait, bool force_static, const unsigned int *power_opts);

bool dc_link_get_psr_state(const struct dc_link *dc_link, enum dc_psr_state *state);

bool dc_link_setup_psr(struct dc_link *dc_link,
		const struct dc_stream_state *stream, struct psr_config *psr_config,
		struct psr_context *psr_context);

/*
 * Communicate with DMUB to allow or disallow Panel Replay on the specified link:
 *
 * @link: pointer to the dc_link struct instance
 * @enable: enable(active) or disable(inactive) replay
 * @wait: state transition need to wait the active set completed.
 * @force_static: force disable(inactive) the replay
 * @power_opts: set power optimazation parameters to DMUB.
 *
 * return: allow Replay active will return true, else will return false.
 */
bool dc_link_set_replay_allow_active(struct dc_link *dc_link, const bool *enable,
		bool wait, bool force_static, const unsigned int *power_opts);

bool dc_link_get_replay_state(const struct dc_link *dc_link, uint64_t *state);

/* On eDP links this function call will stall until T12 has elapsed.
 * If the panel is not in power off state, this function will return
 * immediately.
 */
bool dc_link_wait_for_t12(struct dc_link *link);

/* Determine if dp trace has been initialized to reflect upto date result *
 * return - true if trace is initialized and has valid data. False dp trace
 * doesn't have valid result.
 */
bool dc_dp_trace_is_initialized(struct dc_link *link);

/* Query a dp trace flag to indicate if the current dp trace data has been
 * logged before
 */
bool dc_dp_trace_is_logged(struct dc_link *link,
		bool in_detection);

/* Set dp trace flag to indicate whether DM has already logged the current dp
 * trace data. DM can set is_logged to true upon logging and check
 * dc_dp_trace_is_logged before logging to avoid logging the same result twice.
 */
void dc_dp_trace_set_is_logged_flag(struct dc_link *link,
		bool in_detection,
		bool is_logged);

/* Obtain driver time stamp for last dp link training end. The time stamp is
 * formatted based on dm_get_timestamp DM function.
 * @in_detection - true to get link training end time stamp of last link
 * training in detection sequence. false to get link training end time stamp
 * of last link training in commit (dpms) sequence
 */
unsigned long long dc_dp_trace_get_lt_end_timestamp(struct dc_link *link,
		bool in_detection);

/* Get how many link training attempts dc has done with latest sequence.
 * @in_detection - true to get link training count of last link
 * training in detection sequence. false to get link training count of last link
 * training in commit (dpms) sequence
 */
const struct dp_trace_lt_counts *dc_dp_trace_get_lt_counts(struct dc_link *link,
		bool in_detection);

/* Get how many link loss has happened since last link training attempts */
unsigned int dc_dp_trace_get_link_loss_count(struct dc_link *link);

/*
 *  USB4 DPIA BW ALLOCATION PUBLIC FUNCTIONS
 */
/*
 * Send a request from DP-Tx requesting to allocate BW remotely after
 * allocating it locally. This will get processed by CM and a CB function
 * will be called.
 *
 * @link: pointer to the dc_link struct instance
 * @req_bw: The requested bw in Kbyte to allocated
 *
 * return: none
 */
void dc_link_set_usb4_req_bw_req(struct dc_link *link, int req_bw);

/*
 * Handle function for when the status of the Request above is complete.
 * We will find out the result of allocating on CM and update structs.
 *
 * @link: pointer to the dc_link struct instance
 * @bw: Allocated or Estimated BW depending on the result
 * @result: Response type
 *
 * return: none
 */
void dc_link_handle_usb4_bw_alloc_response(struct dc_link *link,
		uint8_t bw, uint8_t result);

/*
 * Handle the USB4 BW Allocation related functionality here:
 * Plug => Try to allocate max bw from timing parameters supported by the sink
 * Unplug => de-allocate bw
 *
 * @link: pointer to the dc_link struct instance
 * @peak_bw: Peak bw used by the link/sink
 *
 * return: allocated bw else return 0
 */
int dc_link_dp_dpia_handle_usb4_bandwidth_allocation_for_link(
		struct dc_link *link, int peak_bw);

/*
 * Validate the BW of all the valid DPIA links to make sure it doesn't exceed
 * available BW for each host router
 *
 * @dc: pointer to dc struct
 * @stream: pointer to all possible streams
 * @count: number of valid DPIA streams
 *
 * return: TRUE if bw used by DPIAs doesn't exceed available BW else return FALSE
 */
bool dc_link_dp_dpia_validate(struct dc *dc, const struct dc_stream_state *streams,
		const unsigned int count);

/* Sink Interfaces - A sink corresponds to a display output device */

struct dc_container_id {
	// 128bit GUID in binary form
	unsigned char  guid[16];
	// 8 byte port ID -> ELD.PortID
	unsigned int   portId[2];
	// 128bit GUID in binary formufacturer name -> ELD.ManufacturerName
	unsigned short manufacturerName;
	// 2 byte product code -> ELD.ProductCode
	unsigned short productCode;
};


struct dc_sink_dsc_caps {
	// 'true' if these are virtual DPCD's DSC caps (immediately upstream of sink in MST topology),
	// 'false' if they are sink's DSC caps
	bool is_virtual_dpcd_dsc;
	// 'true' if MST topology supports DSC passthrough for sink
	// 'false' if MST topology does not support DSC passthrough
	bool is_dsc_passthrough_supported;
	struct dsc_dec_dpcd_caps dsc_dec_caps;
};

struct dc_sink_fec_caps {
	bool is_rx_fec_supported;
	bool is_topology_fec_supported;
};

struct scdc_caps {
	union hdmi_scdc_manufacturer_OUI_data manufacturer_OUI;
	union hdmi_scdc_device_id_data device_id;
};

/*
 * The sink structure contains EDID and other display device properties
 */
struct dc_sink {
	enum signal_type sink_signal;
	struct dc_edid dc_edid; /* raw edid */
	struct dc_edid_caps edid_caps; /* parse display caps */
	struct dc_container_id *dc_container_id;
	uint32_t dongle_max_pix_clk;
	void *priv;
	struct stereo_3d_features features_3d[TIMING_3D_FORMAT_MAX];
	bool converter_disable_audio;

	struct scdc_caps scdc_caps;
	struct dc_sink_dsc_caps dsc_caps;
	struct dc_sink_fec_caps fec_caps;

	bool is_vsc_sdp_colorimetry_supported;

	/* private to DC core */
	struct dc_link *link;
	struct dc_context *ctx;

	uint32_t sink_id;

	/* private to dc_sink.c */
	// refcount must be the last member in dc_sink, since we want the
	// sink structure to be logically cloneable up to (but not including)
	// refcount
	struct kref refcount;
};

void dc_sink_retain(struct dc_sink *sink);
void dc_sink_release(struct dc_sink *sink);

struct dc_sink_init_data {
	enum signal_type sink_signal;
	struct dc_link *link;
	uint32_t dongle_max_pix_clk;
	bool converter_disable_audio;
};

struct dc_sink *dc_sink_create(const struct dc_sink_init_data *init_params);

/* Newer interfaces  */
struct dc_cursor {
	struct dc_plane_address address;
	struct dc_cursor_attributes attributes;
};


/* Interrupt interfaces */
enum dc_irq_source dc_interrupt_to_irq_source(
		struct dc *dc,
		uint32_t src_id,
		uint32_t ext_id);
bool dc_interrupt_set(struct dc *dc, enum dc_irq_source src, bool enable);
void dc_interrupt_ack(struct dc *dc, enum dc_irq_source src);
enum dc_irq_source dc_get_hpd_irq_source_at_index(
		struct dc *dc, uint32_t link_index);

void dc_notify_vsync_int_state(struct dc *dc, struct dc_stream_state *stream, bool enable);

/* Power Interfaces */

void dc_set_power_state(
		struct dc *dc,
		enum dc_acpi_cm_power_state power_state);
void dc_resume(struct dc *dc);

void dc_power_down_on_boot(struct dc *dc);

/*
 * HDCP Interfaces
 */
enum hdcp_message_status dc_process_hdcp_msg(
		enum signal_type signal,
		struct dc_link *link,
		struct hdcp_protection_message *message_info);
bool dc_is_dmcu_initialized(struct dc *dc);

enum dc_status dc_set_clock(struct dc *dc, enum dc_clock_type clock_type, uint32_t clk_khz, uint32_t stepping);
void dc_get_clock(struct dc *dc, enum dc_clock_type clock_type, struct dc_clock_config *clock_cfg);

bool dc_is_plane_eligible_for_idle_optimizations(struct dc *dc,
		unsigned int pitch,
		unsigned int height,
		enum surface_pixel_format format,
		struct dc_cursor_attributes *cursor_attr);

#define dc_allow_idle_optimizations(dc, allow) dc_allow_idle_optimizations_internal(dc, allow, __func__)
#define dc_exit_ips_for_hw_access(dc) dc_exit_ips_for_hw_access_internal(dc, __func__)

void dc_allow_idle_optimizations_internal(struct dc *dc, bool allow, const char *caller_name);
void dc_exit_ips_for_hw_access_internal(struct dc *dc, const char *caller_name);
bool dc_dmub_is_ips_idle_state(struct dc *dc);

/* set min and max memory clock to lowest and highest DPM level, respectively */
void dc_unlock_memory_clock_frequency(struct dc *dc);

/* set min memory clock to the min required for current mode, max to maxDPM */
void dc_lock_memory_clock_frequency(struct dc *dc);

/* set soft max for memclk, to be used for AC/DC switching clock limitations */
void dc_enable_dcmode_clk_limit(struct dc *dc, bool enable);

/* cleanup on driver unload */
void dc_hardware_release(struct dc *dc);

/* disables fw based mclk switch */
void dc_mclk_switch_using_fw_based_vblank_stretch_shut_down(struct dc *dc);

bool dc_set_psr_allow_active(struct dc *dc, bool enable);

bool dc_set_replay_allow_active(struct dc *dc, bool active);

bool dc_set_ips_disable(struct dc *dc, unsigned int disable_ips);

void dc_z10_restore(const struct dc *dc);
void dc_z10_save_init(struct dc *dc);

bool dc_is_dmub_outbox_supported(struct dc *dc);
bool dc_enable_dmub_notifications(struct dc *dc);

bool dc_abm_save_restore(
		struct dc *dc,
		struct dc_stream_state *stream,
		struct abm_save_restore *pData);

void dc_enable_dmub_outbox(struct dc *dc);

bool dc_process_dmub_aux_transfer_async(struct dc *dc,
				uint32_t link_index,
				struct aux_payload *payload);

/* Get dc link index from dpia port index */
uint8_t get_link_index_from_dpia_port_index(const struct dc *dc,
				uint8_t dpia_port_index);

bool dc_process_dmub_set_config_async(struct dc *dc,
				uint32_t link_index,
				struct set_config_cmd_payload *payload,
				struct dmub_notification *notify);

enum dc_status dc_process_dmub_set_mst_slots(const struct dc *dc,
				uint32_t link_index,
				uint8_t mst_alloc_slots,
				uint8_t *mst_slots_in_use);

void dc_process_dmub_dpia_set_tps_notification(const struct dc *dc, uint32_t link_index, uint8_t tps);

void dc_process_dmub_dpia_hpd_int_enable(const struct dc *dc,
				uint32_t hpd_int_enable);

void dc_print_dmub_diagnostic_data(const struct dc *dc);

void dc_query_current_properties(struct dc *dc, struct dc_current_properties *properties);

struct dc_power_profile {
	int power_level; /* Lower is better */
};

struct dc_power_profile dc_get_power_profile_for_dc_state(const struct dc_state *context);

unsigned int dc_get_det_buffer_size_from_state(const struct dc_state *context);

/* DSC Interfaces */
#include "dc_dsc.h"

/* Disable acc mode Interfaces */
void dc_disable_accelerated_mode(struct dc *dc);

bool dc_is_timing_changed(struct dc_stream_state *cur_stream,
		       struct dc_stream_state *new_stream);

#endif /* DC_INTERFACE_H_ */<|MERGE_RESOLUTION|>--- conflicted
+++ resolved
@@ -1069,10 +1069,7 @@
 	unsigned int scale_to_sharpness_policy;
 	bool skip_full_updated_if_possible;
 	unsigned int enable_oled_edp_power_up_opt;
-<<<<<<< HEAD
-=======
 	bool enable_hblank_borrow;
->>>>>>> 9f01557a
 };
 
 
