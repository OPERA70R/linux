/*
 * Copyright 2015 Advanced Micro Devices, Inc.
 *
 * Permission is hereby granted, free of charge, to any person obtaining a
 * copy of this software and associated documentation files (the "Software"),
 * to deal in the Software without restriction, including without limitation
 * the rights to use, copy, modify, merge, publish, distribute, sublicense,
 * and/or sell copies of the Software, and to permit persons to whom the
 * Software is furnished to do so, subject to the following conditions:
 *
 * The above copyright notice and this permission notice shall be included in
 * all copies or substantial portions of the Software.
 *
 * THE SOFTWARE IS PROVIDED "AS IS", WITHOUT WARRANTY OF ANY KIND, EXPRESS OR
 * IMPLIED, INCLUDING BUT NOT LIMITED TO THE WARRANTIES OF MERCHANTABILITY,
 * FITNESS FOR A PARTICULAR PURPOSE AND NONINFRINGEMENT.  IN NO EVENT SHALL
 * THE COPYRIGHT HOLDER(S) OR AUTHOR(S) BE LIABLE FOR ANY CLAIM, DAMAGES OR
 * OTHER LIABILITY, WHETHER IN AN ACTION OF CONTRACT, TORT OR OTHERWISE,
 * ARISING FROM, OUT OF OR IN CONNECTION WITH THE SOFTWARE OR THE USE OR
 * OTHER DEALINGS IN THE SOFTWARE.
 *
 * Authors: AMD
 */

#include "dm_services.h"

#include "amdgpu.h"

#include "dc.h"

#include "core_status.h"
#include "core_types.h"
#include "hw_sequencer.h"
#include "dce/dce_hwseq.h"

#include "resource.h"
#include "dc_state.h"
#include "dc_state_priv.h"
#include "dc_plane_priv.h"

#include "gpio_service_interface.h"
#include "clk_mgr.h"
#include "clock_source.h"
#include "dc_bios_types.h"

#include "bios_parser_interface.h"
#include "bios/bios_parser_helper.h"
#include "include/irq_service_interface.h"
#include "transform.h"
#include "dmcu.h"
#include "dpp.h"
#include "timing_generator.h"
#include "abm.h"
#include "virtual/virtual_link_encoder.h"
#include "hubp.h"

#include "link_hwss.h"
#include "link_encoder.h"
#include "link_enc_cfg.h"

#include "link.h"
#include "dm_helpers.h"
#include "mem_input.h"

#include "dc_dmub_srv.h"

#include "dsc.h"

#include "vm_helper.h"

#include "dce/dce_i2c.h"

#include "dmub/dmub_srv.h"

#include "dce/dmub_psr.h"

#include "dce/dmub_hw_lock_mgr.h"

#include "dc_trace.h"

#include "hw_sequencer_private.h"

#if defined(CONFIG_DRM_AMD_DC_FP)
#include "dml2/dml2_internal_types.h"
#endif

#include "dce/dmub_outbox.h"

#define CTX \
	dc->ctx

#define DC_LOGGER \
	dc->ctx->logger

static const char DC_BUILD_ID[] = "production-build";

/**
 * DOC: Overview
 *
 * DC is the OS-agnostic component of the amdgpu DC driver.
 *
 * DC maintains and validates a set of structs representing the state of the
 * driver and writes that state to AMD hardware
 *
 * Main DC HW structs:
 *
 * struct dc - The central struct.  One per driver.  Created on driver load,
 * destroyed on driver unload.
 *
 * struct dc_context - One per driver.
 * Used as a backpointer by most other structs in dc.
 *
 * struct dc_link - One per connector (the physical DP, HDMI, miniDP, or eDP
 * plugpoints).  Created on driver load, destroyed on driver unload.
 *
 * struct dc_sink - One per display.  Created on boot or hotplug.
 * Destroyed on shutdown or hotunplug.  A dc_link can have a local sink
 * (the display directly attached).  It may also have one or more remote
 * sinks (in the Multi-Stream Transport case)
 *
 * struct resource_pool - One per driver.  Represents the hw blocks not in the
 * main pipeline.  Not directly accessible by dm.
 *
 * Main dc state structs:
 *
 * These structs can be created and destroyed as needed.  There is a full set of
 * these structs in dc->current_state representing the currently programmed state.
 *
 * struct dc_state - The global DC state to track global state information,
 * such as bandwidth values.
 *
 * struct dc_stream_state - Represents the hw configuration for the pipeline from
 * a framebuffer to a display.  Maps one-to-one with dc_sink.
 *
 * struct dc_plane_state - Represents a framebuffer.  Each stream has at least one,
 * and may have more in the Multi-Plane Overlay case.
 *
 * struct resource_context - Represents the programmable state of everything in
 * the resource_pool.  Not directly accessible by dm.
 *
 * struct pipe_ctx - A member of struct resource_context.  Represents the
 * internal hardware pipeline components.  Each dc_plane_state has either
 * one or two (in the pipe-split case).
 */

/* Private functions */

static inline void elevate_update_type(enum surface_update_type *original, enum surface_update_type new)
{
	if (new > *original)
		*original = new;
}

static void destroy_links(struct dc *dc)
{
	uint32_t i;

	for (i = 0; i < dc->link_count; i++) {
		if (NULL != dc->links[i])
			dc->link_srv->destroy_link(&dc->links[i]);
	}
}

static uint32_t get_num_of_internal_disp(struct dc_link **links, uint32_t num_links)
{
	int i;
	uint32_t count = 0;

	for (i = 0; i < num_links; i++) {
		if (links[i]->connector_signal == SIGNAL_TYPE_EDP ||
				links[i]->is_internal_display)
			count++;
	}

	return count;
}

static int get_seamless_boot_stream_count(struct dc_state *ctx)
{
	uint8_t i;
	uint8_t seamless_boot_stream_count = 0;

	for (i = 0; i < ctx->stream_count; i++)
		if (ctx->streams[i]->apply_seamless_boot_optimization)
			seamless_boot_stream_count++;

	return seamless_boot_stream_count;
}

static bool create_links(
		struct dc *dc,
		uint32_t num_virtual_links)
{
	int i;
	int connectors_num;
	struct dc_bios *bios = dc->ctx->dc_bios;

	dc->link_count = 0;

	connectors_num = bios->funcs->get_connectors_number(bios);

	DC_LOG_DC("BIOS object table - number of connectors: %d", connectors_num);

	if (connectors_num > ENUM_ID_COUNT) {
		dm_error(
			"DC: Number of connectors %d exceeds maximum of %d!\n",
			connectors_num,
			ENUM_ID_COUNT);
		return false;
	}

	dm_output_to_console(
		"DC: %s: connectors_num: physical:%d, virtual:%d\n",
		__func__,
		connectors_num,
		num_virtual_links);

	// condition loop on link_count to allow skipping invalid indices
	for (i = 0; dc->link_count < connectors_num && i < MAX_LINKS; i++) {
		struct link_init_data link_init_params = {0};
		struct dc_link *link;

		DC_LOG_DC("BIOS object table - printing link object info for connector number: %d, link_index: %d", i, dc->link_count);

		link_init_params.ctx = dc->ctx;
		/* next BIOS object table connector */
		link_init_params.connector_index = i;
		link_init_params.link_index = dc->link_count;
		link_init_params.dc = dc;
		link = dc->link_srv->create_link(&link_init_params);

		if (link) {
			dc->links[dc->link_count] = link;
			link->dc = dc;
			++dc->link_count;
		}
	}

	DC_LOG_DC("BIOS object table - end");

	/* Create a link for each usb4 dpia port */
	for (i = 0; i < dc->res_pool->usb4_dpia_count; i++) {
		struct link_init_data link_init_params = {0};
		struct dc_link *link;

		link_init_params.ctx = dc->ctx;
		link_init_params.connector_index = i;
		link_init_params.link_index = dc->link_count;
		link_init_params.dc = dc;
		link_init_params.is_dpia_link = true;

		link = dc->link_srv->create_link(&link_init_params);
		if (link) {
			dc->links[dc->link_count] = link;
			link->dc = dc;
			++dc->link_count;
		}
	}

	for (i = 0; i < num_virtual_links; i++) {
		struct dc_link *link = kzalloc(sizeof(*link), GFP_KERNEL);
		struct encoder_init_data enc_init = {0};

		if (link == NULL) {
			BREAK_TO_DEBUGGER();
			goto failed_alloc;
		}

		link->link_index = dc->link_count;
		dc->links[dc->link_count] = link;
		dc->link_count++;

		link->ctx = dc->ctx;
		link->dc = dc;
		link->connector_signal = SIGNAL_TYPE_VIRTUAL;
		link->link_id.type = OBJECT_TYPE_CONNECTOR;
		link->link_id.id = CONNECTOR_ID_VIRTUAL;
		link->link_id.enum_id = ENUM_ID_1;
		link->psr_settings.psr_version = DC_PSR_VERSION_UNSUPPORTED;
		link->link_enc = kzalloc(sizeof(*link->link_enc), GFP_KERNEL);

		if (!link->link_enc) {
			BREAK_TO_DEBUGGER();
			goto failed_alloc;
		}

		link->link_status.dpcd_caps = &link->dpcd_caps;

		enc_init.ctx = dc->ctx;
		enc_init.channel = CHANNEL_ID_UNKNOWN;
		enc_init.hpd_source = HPD_SOURCEID_UNKNOWN;
		enc_init.transmitter = TRANSMITTER_UNKNOWN;
		enc_init.connector = link->link_id;
		enc_init.encoder.type = OBJECT_TYPE_ENCODER;
		enc_init.encoder.id = ENCODER_ID_INTERNAL_VIRTUAL;
		enc_init.encoder.enum_id = ENUM_ID_1;
		virtual_link_encoder_construct(link->link_enc, &enc_init);
	}

	dc->caps.num_of_internal_disp = get_num_of_internal_disp(dc->links, dc->link_count);

	return true;

failed_alloc:
	return false;
}

/* Create additional DIG link encoder objects if fewer than the platform
 * supports were created during link construction. This can happen if the
 * number of physical connectors is less than the number of DIGs.
 */
static bool create_link_encoders(struct dc *dc)
{
	bool res = true;
	unsigned int num_usb4_dpia = dc->res_pool->res_cap->num_usb4_dpia;
	unsigned int num_dig_link_enc = dc->res_pool->res_cap->num_dig_link_enc;
	int i;

	/* A platform without USB4 DPIA endpoints has a fixed mapping between DIG
	 * link encoders and physical display endpoints and does not require
	 * additional link encoder objects.
	 */
	if (num_usb4_dpia == 0)
		return res;

	/* Create as many link encoder objects as the platform supports. DPIA
	 * endpoints can be programmably mapped to any DIG.
	 */
	if (num_dig_link_enc > dc->res_pool->dig_link_enc_count) {
		for (i = 0; i < num_dig_link_enc; i++) {
			struct link_encoder *link_enc = dc->res_pool->link_encoders[i];

			if (!link_enc && dc->res_pool->funcs->link_enc_create_minimal) {
				link_enc = dc->res_pool->funcs->link_enc_create_minimal(dc->ctx,
						(enum engine_id)(ENGINE_ID_DIGA + i));
				if (link_enc) {
					dc->res_pool->link_encoders[i] = link_enc;
					dc->res_pool->dig_link_enc_count++;
				} else {
					res = false;
				}
			}
		}
	}

	return res;
}

/* Destroy any additional DIG link encoder objects created by
 * create_link_encoders().
 * NB: Must only be called after destroy_links().
 */
static void destroy_link_encoders(struct dc *dc)
{
	unsigned int num_usb4_dpia;
	unsigned int num_dig_link_enc;
	int i;

	if (!dc->res_pool)
		return;

	num_usb4_dpia = dc->res_pool->res_cap->num_usb4_dpia;
	num_dig_link_enc = dc->res_pool->res_cap->num_dig_link_enc;

	/* A platform without USB4 DPIA endpoints has a fixed mapping between DIG
	 * link encoders and physical display endpoints and does not require
	 * additional link encoder objects.
	 */
	if (num_usb4_dpia == 0)
		return;

	for (i = 0; i < num_dig_link_enc; i++) {
		struct link_encoder *link_enc = dc->res_pool->link_encoders[i];

		if (link_enc) {
			link_enc->funcs->destroy(&link_enc);
			dc->res_pool->link_encoders[i] = NULL;
			dc->res_pool->dig_link_enc_count--;
		}
	}
}

static struct dc_perf_trace *dc_perf_trace_create(void)
{
	return kzalloc(sizeof(struct dc_perf_trace), GFP_KERNEL);
}

static void dc_perf_trace_destroy(struct dc_perf_trace **perf_trace)
{
	kfree(*perf_trace);
	*perf_trace = NULL;
}

static bool set_long_vtotal(struct dc *dc, struct dc_stream_state *stream, struct dc_crtc_timing_adjust *adjust)
{
	if (!dc || !stream || !adjust)
		return false;

	if (!dc->current_state)
		return false;

	int i;

	for (i = 0; i < MAX_PIPES; i++) {
		struct pipe_ctx *pipe = &dc->current_state->res_ctx.pipe_ctx[i];

		if (pipe->stream == stream && pipe->stream_res.tg) {
			if (dc->hwss.set_long_vtotal)
				dc->hwss.set_long_vtotal(&pipe, 1, adjust->v_total_min, adjust->v_total_max);

			return true;
		}
	}

	return false;
}

/**
 *  dc_stream_adjust_vmin_vmax - look up pipe context & update parts of DRR
 *  @dc:     dc reference
 *  @stream: Initial dc stream state
 *  @adjust: Updated parameters for vertical_total_min and vertical_total_max
 *
 *  Looks up the pipe context of dc_stream_state and updates the
 *  vertical_total_min and vertical_total_max of the DRR, Dynamic Refresh
 *  Rate, which is a power-saving feature that targets reducing panel
 *  refresh rate while the screen is static
 *
 *  Return: %true if the pipe context is found and adjusted;
 *          %false if the pipe context is not found.
 */
bool dc_stream_adjust_vmin_vmax(struct dc *dc,
		struct dc_stream_state *stream,
		struct dc_crtc_timing_adjust *adjust)
{
	int i;

	/*
	 * Don't adjust DRR while there's bandwidth optimizations pending to
	 * avoid conflicting with firmware updates.
	 */
	if (dc->ctx->dce_version > DCE_VERSION_MAX)
		if (dc->optimized_required || dc->wm_optimized_required)
			return false;

	dc_exit_ips_for_hw_access(dc);

	stream->adjust.v_total_max = adjust->v_total_max;
	stream->adjust.v_total_mid = adjust->v_total_mid;
	stream->adjust.v_total_mid_frame_num = adjust->v_total_mid_frame_num;
	stream->adjust.v_total_min = adjust->v_total_min;
	stream->adjust.allow_otg_v_count_halt = adjust->allow_otg_v_count_halt;

	if (dc->caps.max_v_total != 0 &&
		(adjust->v_total_max > dc->caps.max_v_total || adjust->v_total_min > dc->caps.max_v_total)) {
		stream->adjust.timing_adjust_pending = false;
		if (adjust->allow_otg_v_count_halt)
			return set_long_vtotal(dc, stream, adjust);
		else
			return false;
	}

	for (i = 0; i < MAX_PIPES; i++) {
		struct pipe_ctx *pipe = &dc->current_state->res_ctx.pipe_ctx[i];

		if (pipe->stream == stream && pipe->stream_res.tg) {
			dc->hwss.set_drr(&pipe,
					1,
					*adjust);
			stream->adjust.timing_adjust_pending = false;
			return true;
		}
	}
	return false;
}

/**
 * dc_stream_get_last_used_drr_vtotal - Looks up the pipe context of
 * dc_stream_state and gets the last VTOTAL used by DRR (Dynamic Refresh Rate)
 *
 * @dc: [in] dc reference
 * @stream: [in] Initial dc stream state
 * @refresh_rate: [in] new refresh_rate
 *
 * Return: %true if the pipe context is found and there is an associated
 *         timing_generator for the DC;
 *         %false if the pipe context is not found or there is no
 *         timing_generator for the DC.
 */
bool dc_stream_get_last_used_drr_vtotal(struct dc *dc,
		struct dc_stream_state *stream,
		uint32_t *refresh_rate)
{
	bool status = false;

	int i = 0;

	dc_exit_ips_for_hw_access(dc);

	for (i = 0; i < MAX_PIPES; i++) {
		struct pipe_ctx *pipe = &dc->current_state->res_ctx.pipe_ctx[i];

		if (pipe->stream == stream && pipe->stream_res.tg) {
			/* Only execute if a function pointer has been defined for
			 * the DC version in question
			 */
			if (pipe->stream_res.tg->funcs->get_last_used_drr_vtotal) {
				pipe->stream_res.tg->funcs->get_last_used_drr_vtotal(pipe->stream_res.tg, refresh_rate);

				status = true;

				break;
			}
		}
	}

	return status;
}

#if defined(CONFIG_DRM_AMD_SECURE_DISPLAY)
static inline void
dc_stream_forward_dmub_crc_window(struct dc_dmub_srv *dmub_srv,
		struct rect *rect, struct otg_phy_mux *mux_mapping, bool is_stop)
{
	union dmub_rb_cmd cmd = {0};

	cmd.secure_display.roi_info.phy_id = mux_mapping->phy_output_num;
	cmd.secure_display.roi_info.otg_id = mux_mapping->otg_output_num;

	if (is_stop) {
		cmd.secure_display.header.type = DMUB_CMD__SECURE_DISPLAY;
		cmd.secure_display.header.sub_type = DMUB_CMD__SECURE_DISPLAY_CRC_STOP_UPDATE;
	} else {
		cmd.secure_display.header.type = DMUB_CMD__SECURE_DISPLAY;
		cmd.secure_display.header.sub_type = DMUB_CMD__SECURE_DISPLAY_CRC_WIN_NOTIFY;
		cmd.secure_display.roi_info.x_start = rect->x;
		cmd.secure_display.roi_info.y_start = rect->y;
		cmd.secure_display.roi_info.x_end = rect->x + rect->width;
		cmd.secure_display.roi_info.y_end = rect->y + rect->height;
	}

	dc_wake_and_execute_dmub_cmd(dmub_srv->ctx, &cmd, DM_DMUB_WAIT_TYPE_NO_WAIT);
}

static inline void
dc_stream_forward_dmcu_crc_window(struct dmcu *dmcu,
		struct rect *rect, struct otg_phy_mux *mux_mapping, bool is_stop)
{
	if (is_stop)
		dmcu->funcs->stop_crc_win_update(dmcu, mux_mapping);
	else
		dmcu->funcs->forward_crc_window(dmcu, rect, mux_mapping);
}

bool
dc_stream_forward_crc_window(struct dc_stream_state *stream,
		struct rect *rect, uint8_t phy_id, bool is_stop)
{
	struct dmcu *dmcu;
	struct dc_dmub_srv *dmub_srv;
	struct otg_phy_mux mux_mapping;
	struct pipe_ctx *pipe;
	int i;
	struct dc *dc = stream->ctx->dc;

	for (i = 0; i < MAX_PIPES; i++) {
		pipe = &dc->current_state->res_ctx.pipe_ctx[i];
		if (pipe->stream == stream && !pipe->top_pipe && !pipe->prev_odm_pipe)
			break;
	}

	/* Stream not found */
	if (i == MAX_PIPES)
		return false;

	mux_mapping.phy_output_num = phy_id;
	mux_mapping.otg_output_num = pipe->stream_res.tg->inst;

	dmcu = dc->res_pool->dmcu;
	dmub_srv = dc->ctx->dmub_srv;

	/* forward to dmub */
	if (dmub_srv)
		dc_stream_forward_dmub_crc_window(dmub_srv, rect, &mux_mapping, is_stop);
	/* forward to dmcu */
	else if (dmcu && dmcu->funcs->is_dmcu_initialized(dmcu))
		dc_stream_forward_dmcu_crc_window(dmcu, rect, &mux_mapping, is_stop);
	else
		return false;

	return true;
}

static void
dc_stream_forward_dmub_multiple_crc_window(struct dc_dmub_srv *dmub_srv,
		struct crc_window *window, struct otg_phy_mux *mux_mapping, bool stop)
{
	int i;
	union dmub_rb_cmd cmd = {0};

	cmd.secure_display.mul_roi_ctl.phy_id = mux_mapping->phy_output_num;
	cmd.secure_display.mul_roi_ctl.otg_id = mux_mapping->otg_output_num;

	cmd.secure_display.header.type = DMUB_CMD__SECURE_DISPLAY;

	if (stop) {
		cmd.secure_display.header.sub_type = DMUB_CMD__SECURE_DISPLAY_MULTIPLE_CRC_STOP_UPDATE;
	} else {
		cmd.secure_display.header.sub_type = DMUB_CMD__SECURE_DISPLAY_MULTIPLE_CRC_WIN_NOTIFY;
		for (i = 0; i < MAX_CRC_WINDOW_NUM; i++) {
			cmd.secure_display.mul_roi_ctl.roi_ctl[i].x_start = window[i].rect.x;
			cmd.secure_display.mul_roi_ctl.roi_ctl[i].y_start = window[i].rect.y;
			cmd.secure_display.mul_roi_ctl.roi_ctl[i].x_end = window[i].rect.x + window[i].rect.width;
			cmd.secure_display.mul_roi_ctl.roi_ctl[i].y_end = window[i].rect.y + window[i].rect.height;
			cmd.secure_display.mul_roi_ctl.roi_ctl[i].enable = window[i].enable;
		}
	}

	dc_wake_and_execute_dmub_cmd(dmub_srv->ctx, &cmd, DM_DMUB_WAIT_TYPE_NO_WAIT);
}

bool
dc_stream_forward_multiple_crc_window(struct dc_stream_state *stream,
		struct crc_window *window, uint8_t phy_id, bool stop)
{
	struct dc_dmub_srv *dmub_srv;
	struct otg_phy_mux mux_mapping;
	struct pipe_ctx *pipe;
	int i;
	struct dc *dc = stream->ctx->dc;

	for (i = 0; i < MAX_PIPES; i++) {
		pipe = &dc->current_state->res_ctx.pipe_ctx[i];
		if (pipe->stream == stream && !pipe->top_pipe && !pipe->prev_odm_pipe)
			break;
	}

	/* Stream not found */
	if (i == MAX_PIPES)
		return false;

	mux_mapping.phy_output_num = phy_id;
	mux_mapping.otg_output_num = pipe->stream_res.tg->inst;

	dmub_srv = dc->ctx->dmub_srv;

	/* forward to dmub only. no dmcu support*/
	if (dmub_srv)
		dc_stream_forward_dmub_multiple_crc_window(dmub_srv, window, &mux_mapping, stop);
	else
		return false;

	return true;
}
#endif /* CONFIG_DRM_AMD_SECURE_DISPLAY */

/**
 * dc_stream_configure_crc() - Configure CRC capture for the given stream.
 * @dc: DC Object
 * @stream: The stream to configure CRC on.
 * @crc_window: CRC window (x/y start/end) information
 * @enable: Enable CRC if true, disable otherwise.
 * @continuous: Capture CRC on every frame if true. Otherwise, only capture
 *              once.
 * @idx: Capture CRC on which CRC engine instance
 * @reset: Reset CRC engine before the configuration
 *
 * By default, the entire frame is used to calculate the CRC.
 *
 * Return: %false if the stream is not found or CRC capture is not supported;
 *         %true if the stream has been configured.
 */
bool dc_stream_configure_crc(struct dc *dc, struct dc_stream_state *stream,
			     struct crc_params *crc_window, bool enable, bool continuous,
			     uint8_t idx, bool reset)
{
	struct pipe_ctx *pipe;
	struct crc_params param;
	struct timing_generator *tg;

	pipe = resource_get_otg_master_for_stream(
			&dc->current_state->res_ctx, stream);

	/* Stream not found */
	if (pipe == NULL)
		return false;

	dc_exit_ips_for_hw_access(dc);

	/* By default, capture the full frame */
	param.windowa_x_start = 0;
	param.windowa_y_start = 0;
	param.windowa_x_end = pipe->stream->timing.h_addressable;
	param.windowa_y_end = pipe->stream->timing.v_addressable;
	param.windowb_x_start = 0;
	param.windowb_y_start = 0;
	param.windowb_x_end = pipe->stream->timing.h_addressable;
	param.windowb_y_end = pipe->stream->timing.v_addressable;

	if (crc_window) {
		param.windowa_x_start = crc_window->windowa_x_start;
		param.windowa_y_start = crc_window->windowa_y_start;
		param.windowa_x_end = crc_window->windowa_x_end;
		param.windowa_y_end = crc_window->windowa_y_end;
		param.windowb_x_start = crc_window->windowb_x_start;
		param.windowb_y_start = crc_window->windowb_y_start;
		param.windowb_x_end = crc_window->windowb_x_end;
		param.windowb_y_end = crc_window->windowb_y_end;
	}

	param.dsc_mode = pipe->stream->timing.flags.DSC ? 1:0;
	param.odm_mode = pipe->next_odm_pipe ? 1:0;

	/* Default to the union of both windows */
	param.selection = UNION_WINDOW_A_B;
	param.continuous_mode = continuous;
	param.enable = enable;

	param.crc_eng_inst = idx;
	param.reset = reset;

	tg = pipe->stream_res.tg;

	/* Only call if supported */
	if (tg->funcs->configure_crc)
		return tg->funcs->configure_crc(tg, &param);
	DC_LOG_WARNING("CRC capture not supported.");
	return false;
}

/**
 * dc_stream_get_crc() - Get CRC values for the given stream.
 *
 * @dc: DC object.
 * @stream: The DC stream state of the stream to get CRCs from.
 * @idx: index of crc engine to get CRC from
 * @r_cr: CRC value for the red component.
 * @g_y:  CRC value for the green component.
 * @b_cb: CRC value for the blue component.
 *
 * dc_stream_configure_crc needs to be called beforehand to enable CRCs.
 *
 * Return:
 * %false if stream is not found, or if CRCs are not enabled.
 */
bool dc_stream_get_crc(struct dc *dc, struct dc_stream_state *stream, uint8_t idx,
		       uint32_t *r_cr, uint32_t *g_y, uint32_t *b_cb)
{
	int i;
	struct pipe_ctx *pipe;
	struct timing_generator *tg;

	dc_exit_ips_for_hw_access(dc);

	for (i = 0; i < MAX_PIPES; i++) {
		pipe = &dc->current_state->res_ctx.pipe_ctx[i];
		if (pipe->stream == stream)
			break;
	}
	/* Stream not found */
	if (i == MAX_PIPES)
		return false;

	tg = pipe->stream_res.tg;

	if (tg->funcs->get_crc)
		return tg->funcs->get_crc(tg, idx, r_cr, g_y, b_cb);
	DC_LOG_WARNING("CRC capture not supported.");
	return false;
}

void dc_stream_set_dyn_expansion(struct dc *dc, struct dc_stream_state *stream,
		enum dc_dynamic_expansion option)
{
	/* OPP FMT dyn expansion updates*/
	int i;
	struct pipe_ctx *pipe_ctx;

	dc_exit_ips_for_hw_access(dc);

	for (i = 0; i < MAX_PIPES; i++) {
		if (dc->current_state->res_ctx.pipe_ctx[i].stream
				== stream) {
			pipe_ctx = &dc->current_state->res_ctx.pipe_ctx[i];
			pipe_ctx->stream_res.opp->dyn_expansion = option;
			pipe_ctx->stream_res.opp->funcs->opp_set_dyn_expansion(
					pipe_ctx->stream_res.opp,
					COLOR_SPACE_YCBCR601,
					stream->timing.display_color_depth,
					stream->signal);
		}
	}
}

void dc_stream_set_dither_option(struct dc_stream_state *stream,
		enum dc_dither_option option)
{
	struct bit_depth_reduction_params params;
	struct dc_link *link = stream->link;
	struct pipe_ctx *pipes = NULL;
	int i;

	for (i = 0; i < MAX_PIPES; i++) {
		if (link->dc->current_state->res_ctx.pipe_ctx[i].stream ==
				stream) {
			pipes = &link->dc->current_state->res_ctx.pipe_ctx[i];
			break;
		}
	}

	if (!pipes)
		return;
	if (option > DITHER_OPTION_MAX)
		return;

	dc_exit_ips_for_hw_access(stream->ctx->dc);

	stream->dither_option = option;

	memset(&params, 0, sizeof(params));
	resource_build_bit_depth_reduction_params(stream, &params);
	stream->bit_depth_params = params;

	if (pipes->plane_res.xfm &&
	    pipes->plane_res.xfm->funcs->transform_set_pixel_storage_depth) {
		pipes->plane_res.xfm->funcs->transform_set_pixel_storage_depth(
			pipes->plane_res.xfm,
			pipes->plane_res.scl_data.lb_params.depth,
			&stream->bit_depth_params);
	}

	pipes->stream_res.opp->funcs->
		opp_program_bit_depth_reduction(pipes->stream_res.opp, &params);
}

bool dc_stream_set_gamut_remap(struct dc *dc, const struct dc_stream_state *stream)
{
	int i;
	bool ret = false;
	struct pipe_ctx *pipes;

	dc_exit_ips_for_hw_access(dc);

	for (i = 0; i < MAX_PIPES; i++) {
		if (dc->current_state->res_ctx.pipe_ctx[i].stream == stream) {
			pipes = &dc->current_state->res_ctx.pipe_ctx[i];
			dc->hwss.program_gamut_remap(pipes);
			ret = true;
		}
	}

	return ret;
}

bool dc_stream_program_csc_matrix(struct dc *dc, struct dc_stream_state *stream)
{
	int i;
	bool ret = false;
	struct pipe_ctx *pipes;

	dc_exit_ips_for_hw_access(dc);

	for (i = 0; i < MAX_PIPES; i++) {
		if (dc->current_state->res_ctx.pipe_ctx[i].stream
				== stream) {

			pipes = &dc->current_state->res_ctx.pipe_ctx[i];
			dc->hwss.program_output_csc(dc,
					pipes,
					stream->output_color_space,
					stream->csc_color_matrix.matrix,
					pipes->stream_res.opp->inst);
			ret = true;
		}
	}

	return ret;
}

void dc_stream_set_static_screen_params(struct dc *dc,
		struct dc_stream_state **streams,
		int num_streams,
		const struct dc_static_screen_params *params)
{
	int i, j;
	struct pipe_ctx *pipes_affected[MAX_PIPES];
	int num_pipes_affected = 0;

	dc_exit_ips_for_hw_access(dc);

	for (i = 0; i < num_streams; i++) {
		struct dc_stream_state *stream = streams[i];

		for (j = 0; j < MAX_PIPES; j++) {
			if (dc->current_state->res_ctx.pipe_ctx[j].stream
					== stream) {
				pipes_affected[num_pipes_affected++] =
						&dc->current_state->res_ctx.pipe_ctx[j];
			}
		}
	}

	dc->hwss.set_static_screen_control(pipes_affected, num_pipes_affected, params);
}

static void dc_destruct(struct dc *dc)
{
	// reset link encoder assignment table on destruct
	if (dc->res_pool && dc->res_pool->funcs->link_encs_assign &&
			!dc->config.unify_link_enc_assignment)
		link_enc_cfg_init(dc, dc->current_state);

	if (dc->current_state) {
		dc_state_release(dc->current_state);
		dc->current_state = NULL;
	}

	destroy_links(dc);

	destroy_link_encoders(dc);

	if (dc->clk_mgr) {
		dc_destroy_clk_mgr(dc->clk_mgr);
		dc->clk_mgr = NULL;
	}

	dc_destroy_resource_pool(dc);

	if (dc->link_srv)
		link_destroy_link_service(&dc->link_srv);

	if (dc->ctx->gpio_service)
		dal_gpio_service_destroy(&dc->ctx->gpio_service);

	if (dc->ctx->created_bios)
		dal_bios_parser_destroy(&dc->ctx->dc_bios);

	kfree(dc->ctx->logger);
	dc_perf_trace_destroy(&dc->ctx->perf_trace);

	kfree(dc->ctx);
	dc->ctx = NULL;

	kfree(dc->bw_vbios);
	dc->bw_vbios = NULL;

	kfree(dc->bw_dceip);
	dc->bw_dceip = NULL;

	kfree(dc->dcn_soc);
	dc->dcn_soc = NULL;

	kfree(dc->dcn_ip);
	dc->dcn_ip = NULL;

	kfree(dc->vm_helper);
	dc->vm_helper = NULL;

}

static bool dc_construct_ctx(struct dc *dc,
		const struct dc_init_data *init_params)
{
	struct dc_context *dc_ctx;

	dc_ctx = kzalloc(sizeof(*dc_ctx), GFP_KERNEL);
	if (!dc_ctx)
		return false;

	dc_ctx->cgs_device = init_params->cgs_device;
	dc_ctx->driver_context = init_params->driver;
	dc_ctx->dc = dc;
	dc_ctx->asic_id = init_params->asic_id;
	dc_ctx->dc_sink_id_count = 0;
	dc_ctx->dc_stream_id_count = 0;
	dc_ctx->dce_environment = init_params->dce_environment;
	dc_ctx->dcn_reg_offsets = init_params->dcn_reg_offsets;
	dc_ctx->nbio_reg_offsets = init_params->nbio_reg_offsets;
	dc_ctx->clk_reg_offsets = init_params->clk_reg_offsets;

	/* Create logger */
	dc_ctx->logger = kmalloc(sizeof(*dc_ctx->logger), GFP_KERNEL);

	if (!dc_ctx->logger) {
		kfree(dc_ctx);
		return false;
	}

	dc_ctx->logger->dev = adev_to_drm(init_params->driver);
	dc->dml.logger = dc_ctx->logger;

	dc_ctx->dce_version = resource_parse_asic_id(init_params->asic_id);

	dc_ctx->perf_trace = dc_perf_trace_create();
	if (!dc_ctx->perf_trace) {
		kfree(dc_ctx);
		ASSERT_CRITICAL(false);
		return false;
	}

	dc->ctx = dc_ctx;

	dc->link_srv = link_create_link_service();
	if (!dc->link_srv)
		return false;

	return true;
}

static bool dc_construct(struct dc *dc,
		const struct dc_init_data *init_params)
{
	struct dc_context *dc_ctx;
	struct bw_calcs_dceip *dc_dceip;
	struct bw_calcs_vbios *dc_vbios;
	struct dcn_soc_bounding_box *dcn_soc;
	struct dcn_ip_params *dcn_ip;

	dc->config = init_params->flags;

	// Allocate memory for the vm_helper
	dc->vm_helper = kzalloc(sizeof(struct vm_helper), GFP_KERNEL);
	if (!dc->vm_helper) {
		dm_error("%s: failed to create dc->vm_helper\n", __func__);
		goto fail;
	}

	memcpy(&dc->bb_overrides, &init_params->bb_overrides, sizeof(dc->bb_overrides));

	dc_dceip = kzalloc(sizeof(*dc_dceip), GFP_KERNEL);
	if (!dc_dceip) {
		dm_error("%s: failed to create dceip\n", __func__);
		goto fail;
	}

	dc->bw_dceip = dc_dceip;

	dc_vbios = kzalloc(sizeof(*dc_vbios), GFP_KERNEL);
	if (!dc_vbios) {
		dm_error("%s: failed to create vbios\n", __func__);
		goto fail;
	}

	dc->bw_vbios = dc_vbios;
	dcn_soc = kzalloc(sizeof(*dcn_soc), GFP_KERNEL);
	if (!dcn_soc) {
		dm_error("%s: failed to create dcn_soc\n", __func__);
		goto fail;
	}

	dc->dcn_soc = dcn_soc;

	dcn_ip = kzalloc(sizeof(*dcn_ip), GFP_KERNEL);
	if (!dcn_ip) {
		dm_error("%s: failed to create dcn_ip\n", __func__);
		goto fail;
	}

	dc->dcn_ip = dcn_ip;

	if (init_params->bb_from_dmub)
		dc->dml2_options.bb_from_dmub = init_params->bb_from_dmub;
	else
		dc->dml2_options.bb_from_dmub = NULL;

	if (!dc_construct_ctx(dc, init_params)) {
		dm_error("%s: failed to create ctx\n", __func__);
		goto fail;
	}

	dc_ctx = dc->ctx;

	/* Resource should construct all asic specific resources.
	 * This should be the only place where we need to parse the asic id
	 */
	if (init_params->vbios_override)
		dc_ctx->dc_bios = init_params->vbios_override;
	else {
		/* Create BIOS parser */
		struct bp_init_data bp_init_data;

		bp_init_data.ctx = dc_ctx;
		bp_init_data.bios = init_params->asic_id.atombios_base_address;

		dc_ctx->dc_bios = dal_bios_parser_create(
				&bp_init_data, dc_ctx->dce_version);

		if (!dc_ctx->dc_bios) {
			ASSERT_CRITICAL(false);
			goto fail;
		}

		dc_ctx->created_bios = true;
	}

	dc->vendor_signature = init_params->vendor_signature;

	/* Create GPIO service */
	dc_ctx->gpio_service = dal_gpio_service_create(
			dc_ctx->dce_version,
			dc_ctx->dce_environment,
			dc_ctx);

	if (!dc_ctx->gpio_service) {
		ASSERT_CRITICAL(false);
		goto fail;
	}

	dc->res_pool = dc_create_resource_pool(dc, init_params, dc_ctx->dce_version);
	if (!dc->res_pool)
		goto fail;

	/* set i2c speed if not done by the respective dcnxxx__resource.c */
	if (dc->caps.i2c_speed_in_khz_hdcp == 0)
		dc->caps.i2c_speed_in_khz_hdcp = dc->caps.i2c_speed_in_khz;
	if (dc->caps.max_optimizable_video_width == 0)
		dc->caps.max_optimizable_video_width = 5120;
	dc->clk_mgr = dc_clk_mgr_create(dc->ctx, dc->res_pool->pp_smu, dc->res_pool->dccg);
	if (!dc->clk_mgr)
		goto fail;
#ifdef CONFIG_DRM_AMD_DC_FP
	dc->clk_mgr->force_smu_not_present = init_params->force_smu_not_present;

	if (dc->res_pool->funcs->update_bw_bounding_box) {
		DC_FP_START();
		dc->res_pool->funcs->update_bw_bounding_box(dc, dc->clk_mgr->bw_params);
		DC_FP_END();
	}
#endif

	if (!create_links(dc, init_params->num_virtual_links))
		goto fail;

	/* Create additional DIG link encoder objects if fewer than the platform
	 * supports were created during link construction.
	 */
	if (!create_link_encoders(dc))
		goto fail;

	/* Creation of current_state must occur after dc->dml
	 * is initialized in dc_create_resource_pool because
	 * on creation it copies the contents of dc->dml
	 */
	dc->current_state = dc_state_create(dc, NULL);

	if (!dc->current_state) {
		dm_error("%s: failed to create validate ctx\n", __func__);
		goto fail;
	}

	return true;

fail:
	return false;
}

static void disable_all_writeback_pipes_for_stream(
		const struct dc *dc,
		struct dc_stream_state *stream,
		struct dc_state *context)
{
	int i;

	for (i = 0; i < stream->num_wb_info; i++)
		stream->writeback_info[i].wb_enabled = false;
}

static void apply_ctx_interdependent_lock(struct dc *dc,
					  struct dc_state *context,
					  struct dc_stream_state *stream,
					  bool lock)
{
	int i;

	/* Checks if interdependent update function pointer is NULL or not, takes care of DCE110 case */
	if (dc->hwss.interdependent_update_lock)
		dc->hwss.interdependent_update_lock(dc, context, lock);
	else {
		for (i = 0; i < dc->res_pool->pipe_count; i++) {
			struct pipe_ctx *pipe_ctx = &context->res_ctx.pipe_ctx[i];
			struct pipe_ctx *old_pipe_ctx = &dc->current_state->res_ctx.pipe_ctx[i];

			// Copied conditions that were previously in dce110_apply_ctx_for_surface
			if (stream == pipe_ctx->stream) {
				if (resource_is_pipe_type(pipe_ctx, OPP_HEAD) &&
					(pipe_ctx->plane_state || old_pipe_ctx->plane_state))
					dc->hwss.pipe_control_lock(dc, pipe_ctx, lock);
			}
		}
	}
}

static void dc_update_visual_confirm_color(struct dc *dc, struct dc_state *context, struct pipe_ctx *pipe_ctx)
{
	if (dc->ctx->dce_version >= DCN_VERSION_1_0) {
		memset(&pipe_ctx->visual_confirm_color, 0, sizeof(struct tg_color));

		if (dc->debug.visual_confirm == VISUAL_CONFIRM_HDR)
			get_hdr_visual_confirm_color(pipe_ctx, &(pipe_ctx->visual_confirm_color));
		else if (dc->debug.visual_confirm == VISUAL_CONFIRM_SURFACE)
			get_surface_visual_confirm_color(pipe_ctx, &(pipe_ctx->visual_confirm_color));
		else if (dc->debug.visual_confirm == VISUAL_CONFIRM_SWIZZLE)
			get_surface_tile_visual_confirm_color(pipe_ctx, &(pipe_ctx->visual_confirm_color));
		else if (dc->debug.visual_confirm == VISUAL_CONFIRM_HW_CURSOR)
			get_cursor_visual_confirm_color(pipe_ctx, &(pipe_ctx->visual_confirm_color));
		else if (dc->debug.visual_confirm == VISUAL_CONFIRM_DCC)
			get_dcc_visual_confirm_color(dc, pipe_ctx, &(pipe_ctx->visual_confirm_color));
		else {
			if (dc->ctx->dce_version < DCN_VERSION_2_0)
				color_space_to_black_color(
					dc, pipe_ctx->stream->output_color_space, &(pipe_ctx->visual_confirm_color));
		}
		if (dc->ctx->dce_version >= DCN_VERSION_2_0) {
			if (dc->debug.visual_confirm == VISUAL_CONFIRM_MPCTREE)
				get_mpctree_visual_confirm_color(pipe_ctx, &(pipe_ctx->visual_confirm_color));
			else if (dc->debug.visual_confirm == VISUAL_CONFIRM_SUBVP)
				get_subvp_visual_confirm_color(pipe_ctx, &(pipe_ctx->visual_confirm_color));
			else if (dc->debug.visual_confirm == VISUAL_CONFIRM_MCLK_SWITCH)
				get_mclk_switch_visual_confirm_color(pipe_ctx, &(pipe_ctx->visual_confirm_color));
			else if (dc->debug.visual_confirm == VISUAL_CONFIRM_FAMS2)
				get_fams2_visual_confirm_color(dc, context, pipe_ctx, &(pipe_ctx->visual_confirm_color));
			else if (dc->debug.visual_confirm == VISUAL_CONFIRM_VABC)
				get_vabc_visual_confirm_color(pipe_ctx, &(pipe_ctx->visual_confirm_color));
		}
	}
}

static void disable_dangling_plane(struct dc *dc, struct dc_state *context)
{
	int i, j;
	struct dc_state *dangling_context = dc_state_create_current_copy(dc);
	struct dc_state *current_ctx;
	struct pipe_ctx *pipe;
	struct timing_generator *tg;

	if (dangling_context == NULL)
		return;

	for (i = 0; i < dc->res_pool->pipe_count; i++) {
		struct dc_stream_state *old_stream =
				dc->current_state->res_ctx.pipe_ctx[i].stream;
		bool should_disable = true;
		bool pipe_split_change = false;

		if ((context->res_ctx.pipe_ctx[i].top_pipe) &&
			(dc->current_state->res_ctx.pipe_ctx[i].top_pipe))
			pipe_split_change = context->res_ctx.pipe_ctx[i].top_pipe->pipe_idx !=
				dc->current_state->res_ctx.pipe_ctx[i].top_pipe->pipe_idx;
		else
			pipe_split_change = context->res_ctx.pipe_ctx[i].top_pipe !=
				dc->current_state->res_ctx.pipe_ctx[i].top_pipe;

		for (j = 0; j < context->stream_count; j++) {
			if (old_stream == context->streams[j]) {
				should_disable = false;
				break;
			}
		}
		if (!should_disable && pipe_split_change &&
				dc->current_state->stream_count != context->stream_count)
			should_disable = true;

		if (old_stream && !dc->current_state->res_ctx.pipe_ctx[i].top_pipe &&
				!dc->current_state->res_ctx.pipe_ctx[i].prev_odm_pipe) {
			struct pipe_ctx *old_pipe, *new_pipe;

			old_pipe = &dc->current_state->res_ctx.pipe_ctx[i];
			new_pipe = &context->res_ctx.pipe_ctx[i];

			if (old_pipe->plane_state && !new_pipe->plane_state)
				should_disable = true;
		}

		if (should_disable && old_stream) {
			bool is_phantom = dc_state_get_stream_subvp_type(dc->current_state, old_stream) == SUBVP_PHANTOM;
			pipe = &dc->current_state->res_ctx.pipe_ctx[i];
			tg = pipe->stream_res.tg;
			/* When disabling plane for a phantom pipe, we must turn on the
			 * phantom OTG so the disable programming gets the double buffer
			 * update. Otherwise the pipe will be left in a partially disabled
			 * state that can result in underflow or hang when enabling it
			 * again for different use.
			 */
			if (is_phantom) {
				if (tg->funcs->enable_crtc) {
					if (dc->hwseq->funcs.blank_pixel_data)
						dc->hwseq->funcs.blank_pixel_data(dc, pipe, true);
					tg->funcs->enable_crtc(tg);
				}
			}

			if (is_phantom)
				dc_state_rem_all_phantom_planes_for_stream(dc, old_stream, dangling_context, true);
			else
				dc_state_rem_all_planes_for_stream(dc, old_stream, dangling_context);
			disable_all_writeback_pipes_for_stream(dc, old_stream, dangling_context);

			if (pipe->stream && pipe->plane_state) {
				if (!dc->debug.using_dml2)
					set_p_state_switch_method(dc, context, pipe);
				dc_update_visual_confirm_color(dc, context, pipe);
			}

			if (dc->hwss.apply_ctx_for_surface) {
				apply_ctx_interdependent_lock(dc, dc->current_state, old_stream, true);
				dc->hwss.apply_ctx_for_surface(dc, old_stream, 0, dangling_context);
				apply_ctx_interdependent_lock(dc, dc->current_state, old_stream, false);
				dc->hwss.post_unlock_program_front_end(dc, dangling_context);
			}

			if (dc->res_pool->funcs->prepare_mcache_programming)
				dc->res_pool->funcs->prepare_mcache_programming(dc, dangling_context);
			if (dc->hwss.program_front_end_for_ctx) {
				dc->hwss.interdependent_update_lock(dc, dc->current_state, true);
				dc->hwss.program_front_end_for_ctx(dc, dangling_context);
				dc->hwss.interdependent_update_lock(dc, dc->current_state, false);
				dc->hwss.post_unlock_program_front_end(dc, dangling_context);
			}
			/* We need to put the phantom OTG back into it's default (disabled) state or we
			 * can get corruption when transition from one SubVP config to a different one.
			 * The OTG is set to disable on falling edge of VUPDATE so the plane disable
			 * will still get it's double buffer update.
			 */
			if (is_phantom) {
				if (tg->funcs->disable_phantom_crtc)
					tg->funcs->disable_phantom_crtc(tg);
			}
		}
	}

	current_ctx = dc->current_state;
	dc->current_state = dangling_context;
	dc_state_release(current_ctx);
}

static void disable_vbios_mode_if_required(
		struct dc *dc,
		struct dc_state *context)
{
	unsigned int i, j;

	/* check if timing_changed, disable stream*/
	for (i = 0; i < dc->res_pool->pipe_count; i++) {
		struct dc_stream_state *stream = NULL;
		struct dc_link *link = NULL;
		struct pipe_ctx *pipe = NULL;

		pipe = &context->res_ctx.pipe_ctx[i];
		stream = pipe->stream;
		if (stream == NULL)
			continue;

		if (stream->apply_seamless_boot_optimization)
			continue;

		// only looking for first odm pipe
		if (pipe->prev_odm_pipe)
			continue;

		if (stream->link->local_sink &&
			stream->link->local_sink->sink_signal == SIGNAL_TYPE_EDP) {
			link = stream->link;
		}

		if (link != NULL && link->link_enc->funcs->is_dig_enabled(link->link_enc)) {
			unsigned int enc_inst, tg_inst = 0;
			unsigned int pix_clk_100hz = 0;

			enc_inst = link->link_enc->funcs->get_dig_frontend(link->link_enc);
			if (enc_inst != ENGINE_ID_UNKNOWN) {
				for (j = 0; j < dc->res_pool->stream_enc_count; j++) {
					if (dc->res_pool->stream_enc[j]->id == enc_inst) {
						tg_inst = dc->res_pool->stream_enc[j]->funcs->dig_source_otg(
							dc->res_pool->stream_enc[j]);
						break;
					}
				}

				dc->res_pool->dp_clock_source->funcs->get_pixel_clk_frequency_100hz(
					dc->res_pool->dp_clock_source,
					tg_inst, &pix_clk_100hz);

				if (link->link_status.link_active) {
					uint32_t requested_pix_clk_100hz =
						pipe->stream_res.pix_clk_params.requested_pix_clk_100hz;

					if (pix_clk_100hz != requested_pix_clk_100hz) {
						dc->link_srv->set_dpms_off(pipe);
						pipe->stream->dpms_off = false;
					}
				}
			}
		}
	}
}

/* Public functions */

struct dc *dc_create(const struct dc_init_data *init_params)
{
	struct dc *dc = kzalloc(sizeof(*dc), GFP_KERNEL);
	unsigned int full_pipe_count;

	if (!dc)
		return NULL;

	if (init_params->dce_environment == DCE_ENV_VIRTUAL_HW) {
		dc->caps.linear_pitch_alignment = 64;
		if (!dc_construct_ctx(dc, init_params))
			goto destruct_dc;
	} else {
		if (!dc_construct(dc, init_params))
			goto destruct_dc;

		full_pipe_count = dc->res_pool->pipe_count;
		if (dc->res_pool->underlay_pipe_index != NO_UNDERLAY_PIPE)
			full_pipe_count--;
		dc->caps.max_streams = min(
				full_pipe_count,
				dc->res_pool->stream_enc_count);

		dc->caps.max_links = dc->link_count;
		dc->caps.max_audios = dc->res_pool->audio_count;
		dc->caps.linear_pitch_alignment = 64;

		dc->caps.max_dp_protocol_version = DP_VERSION_1_4;

		dc->caps.max_otg_num = dc->res_pool->res_cap->num_timing_generator;

		if (dc->res_pool->dmcu != NULL)
			dc->versions.dmcu_version = dc->res_pool->dmcu->dmcu_version;
	}

	dc->dcn_reg_offsets = init_params->dcn_reg_offsets;
	dc->nbio_reg_offsets = init_params->nbio_reg_offsets;
	dc->clk_reg_offsets = init_params->clk_reg_offsets;

	/* Populate versioning information */
	dc->versions.dc_ver = DC_VER;

	dc->build_id = DC_BUILD_ID;

	DC_LOG_DC("Display Core initialized\n");

	return dc;

destruct_dc:
	dc_destruct(dc);
	kfree(dc);
	return NULL;
}

static void detect_edp_presence(struct dc *dc)
{
	struct dc_link *edp_links[MAX_NUM_EDP];
	struct dc_link *edp_link = NULL;
	enum dc_connection_type type;
	int i;
	int edp_num;

	dc_get_edp_links(dc, edp_links, &edp_num);
	if (!edp_num)
		return;

	for (i = 0; i < edp_num; i++) {
		edp_link = edp_links[i];
		if (dc->config.edp_not_connected) {
			edp_link->edp_sink_present = false;
		} else {
			dc_link_detect_connection_type(edp_link, &type);
			edp_link->edp_sink_present = (type != dc_connection_none);
		}
	}
}

void dc_hardware_init(struct dc *dc)
{

	detect_edp_presence(dc);
	if (dc->ctx->dce_environment != DCE_ENV_VIRTUAL_HW)
		dc->hwss.init_hw(dc);
	dc_dmub_srv_notify_fw_dc_power_state(dc->ctx->dmub_srv, DC_ACPI_CM_POWER_STATE_D0);
}

void dc_init_callbacks(struct dc *dc,
		const struct dc_callback_init *init_params)
{
	dc->ctx->cp_psp = init_params->cp_psp;
}

void dc_deinit_callbacks(struct dc *dc)
{
	memset(&dc->ctx->cp_psp, 0, sizeof(dc->ctx->cp_psp));
}

void dc_destroy(struct dc **dc)
{
	dc_destruct(*dc);
	kfree(*dc);
	*dc = NULL;
}

static void enable_timing_multisync(
		struct dc *dc,
		struct dc_state *ctx)
{
	int i, multisync_count = 0;
	int pipe_count = dc->res_pool->pipe_count;
	struct pipe_ctx *multisync_pipes[MAX_PIPES] = { NULL };

	for (i = 0; i < pipe_count; i++) {
		if (!ctx->res_ctx.pipe_ctx[i].stream ||
				!ctx->res_ctx.pipe_ctx[i].stream->triggered_crtc_reset.enabled)
			continue;
		if (ctx->res_ctx.pipe_ctx[i].stream == ctx->res_ctx.pipe_ctx[i].stream->triggered_crtc_reset.event_source)
			continue;
		multisync_pipes[multisync_count] = &ctx->res_ctx.pipe_ctx[i];
		multisync_count++;
	}

	if (multisync_count > 0) {
		dc->hwss.enable_per_frame_crtc_position_reset(
			dc, multisync_count, multisync_pipes);
	}
}

static void program_timing_sync(
		struct dc *dc,
		struct dc_state *ctx)
{
	int i, j, k;
	int group_index = 0;
	int num_group = 0;
	int pipe_count = dc->res_pool->pipe_count;
	struct pipe_ctx *unsynced_pipes[MAX_PIPES] = { NULL };

	for (i = 0; i < pipe_count; i++) {
		if (!ctx->res_ctx.pipe_ctx[i].stream
				|| ctx->res_ctx.pipe_ctx[i].top_pipe
				|| ctx->res_ctx.pipe_ctx[i].prev_odm_pipe)
			continue;

		unsynced_pipes[i] = &ctx->res_ctx.pipe_ctx[i];
	}

	for (i = 0; i < pipe_count; i++) {
		int group_size = 1;
		enum timing_synchronization_type sync_type = NOT_SYNCHRONIZABLE;
		struct pipe_ctx *pipe_set[MAX_PIPES];

		if (!unsynced_pipes[i])
			continue;

		pipe_set[0] = unsynced_pipes[i];
		unsynced_pipes[i] = NULL;

		/* Add tg to the set, search rest of the tg's for ones with
		 * same timing, add all tgs with same timing to the group
		 */
		for (j = i + 1; j < pipe_count; j++) {
			if (!unsynced_pipes[j])
				continue;
			if (sync_type != TIMING_SYNCHRONIZABLE &&
				dc->hwss.enable_vblanks_synchronization &&
				unsynced_pipes[j]->stream_res.tg->funcs->align_vblanks &&
				resource_are_vblanks_synchronizable(
					unsynced_pipes[j]->stream,
					pipe_set[0]->stream)) {
				sync_type = VBLANK_SYNCHRONIZABLE;
				pipe_set[group_size] = unsynced_pipes[j];
				unsynced_pipes[j] = NULL;
				group_size++;
			} else
			if (sync_type != VBLANK_SYNCHRONIZABLE &&
				resource_are_streams_timing_synchronizable(
					unsynced_pipes[j]->stream,
					pipe_set[0]->stream)) {
				sync_type = TIMING_SYNCHRONIZABLE;
				pipe_set[group_size] = unsynced_pipes[j];
				unsynced_pipes[j] = NULL;
				group_size++;
			}
		}

		/* set first unblanked pipe as master */
		for (j = 0; j < group_size; j++) {
			bool is_blanked;

			if (pipe_set[j]->stream_res.opp->funcs->dpg_is_blanked)
				is_blanked =
					pipe_set[j]->stream_res.opp->funcs->dpg_is_blanked(pipe_set[j]->stream_res.opp);
			else
				is_blanked =
					pipe_set[j]->stream_res.tg->funcs->is_blanked(pipe_set[j]->stream_res.tg);
			if (!is_blanked) {
				if (j == 0)
					break;

				swap(pipe_set[0], pipe_set[j]);
				break;
			}
		}

		for (k = 0; k < group_size; k++) {
			struct dc_stream_status *status = dc_state_get_stream_status(ctx, pipe_set[k]->stream);

			if (!status)
				continue;

			status->timing_sync_info.group_id = num_group;
			status->timing_sync_info.group_size = group_size;
			if (k == 0)
				status->timing_sync_info.master = true;
			else
				status->timing_sync_info.master = false;

		}

		/* remove any other unblanked pipes as they have already been synced */
		if (dc->config.use_pipe_ctx_sync_logic) {
			/* check pipe's syncd to decide which pipe to be removed */
			for (j = 1; j < group_size; j++) {
				if (pipe_set[j]->pipe_idx_syncd == pipe_set[0]->pipe_idx_syncd) {
					group_size--;
					pipe_set[j] = pipe_set[group_size];
					j--;
				} else
					/* link slave pipe's syncd with master pipe */
					pipe_set[j]->pipe_idx_syncd = pipe_set[0]->pipe_idx_syncd;
			}
		} else {
			/* remove any other pipes by checking valid plane */
			for (j = j + 1; j < group_size; j++) {
				bool is_blanked;

				if (pipe_set[j]->stream_res.opp->funcs->dpg_is_blanked)
					is_blanked =
						pipe_set[j]->stream_res.opp->funcs->dpg_is_blanked(pipe_set[j]->stream_res.opp);
				else
					is_blanked =
						pipe_set[j]->stream_res.tg->funcs->is_blanked(pipe_set[j]->stream_res.tg);
				if (!is_blanked) {
					group_size--;
					pipe_set[j] = pipe_set[group_size];
					j--;
				}
			}
		}

		if (group_size > 1) {
			if (sync_type == TIMING_SYNCHRONIZABLE) {
				dc->hwss.enable_timing_synchronization(
					dc, ctx, group_index, group_size, pipe_set);
			} else
				if (sync_type == VBLANK_SYNCHRONIZABLE) {
				dc->hwss.enable_vblanks_synchronization(
					dc, group_index, group_size, pipe_set);
				}
			group_index++;
		}
		num_group++;
	}
}

static bool streams_changed(struct dc *dc,
			    struct dc_stream_state *streams[],
			    uint8_t stream_count)
{
	uint8_t i;

	if (stream_count != dc->current_state->stream_count)
		return true;

	for (i = 0; i < dc->current_state->stream_count; i++) {
		if (dc->current_state->streams[i] != streams[i])
			return true;
		if (!streams[i]->link->link_state_valid)
			return true;
	}

	return false;
}

bool dc_validate_boot_timing(const struct dc *dc,
				const struct dc_sink *sink,
				struct dc_crtc_timing *crtc_timing)
{
	struct timing_generator *tg;
	struct stream_encoder *se = NULL;

	struct dc_crtc_timing hw_crtc_timing = {0};

	struct dc_link *link = sink->link;
	unsigned int i, enc_inst, tg_inst = 0;

	/* Support seamless boot on EDP displays only */
	if (sink->sink_signal != SIGNAL_TYPE_EDP) {
		return false;
	}

	if (dc->debug.force_odm_combine) {
		DC_LOG_DEBUG("boot timing validation failed due to force_odm_combine\n");
		return false;
	}

	/* Check for enabled DIG to identify enabled display */
	if (!link->link_enc->funcs->is_dig_enabled(link->link_enc)) {
		DC_LOG_DEBUG("boot timing validation failed due to disabled DIG\n");
		return false;
	}

	enc_inst = link->link_enc->funcs->get_dig_frontend(link->link_enc);

	if (enc_inst == ENGINE_ID_UNKNOWN) {
		DC_LOG_DEBUG("boot timing validation failed due to unknown DIG engine ID\n");
		return false;
	}

	for (i = 0; i < dc->res_pool->stream_enc_count; i++) {
		if (dc->res_pool->stream_enc[i]->id == enc_inst) {

			se = dc->res_pool->stream_enc[i];

			tg_inst = dc->res_pool->stream_enc[i]->funcs->dig_source_otg(
				dc->res_pool->stream_enc[i]);
			break;
		}
	}

	// tg_inst not found
	if (i == dc->res_pool->stream_enc_count) {
		DC_LOG_DEBUG("boot timing validation failed due to timing generator instance not found\n");
		return false;
	}

	if (tg_inst >= dc->res_pool->timing_generator_count) {
		DC_LOG_DEBUG("boot timing validation failed due to invalid timing generator count\n");
		return false;
	}

	if (tg_inst != link->link_enc->preferred_engine) {
		DC_LOG_DEBUG("boot timing validation failed due to non-preferred timing generator\n");
		return false;
	}

	tg = dc->res_pool->timing_generators[tg_inst];

	if (!tg->funcs->get_hw_timing) {
		DC_LOG_DEBUG("boot timing validation failed due to missing get_hw_timing callback\n");
		return false;
	}

	if (!tg->funcs->get_hw_timing(tg, &hw_crtc_timing)) {
		DC_LOG_DEBUG("boot timing validation failed due to failed get_hw_timing return\n");
		return false;
	}

	if (crtc_timing->h_total != hw_crtc_timing.h_total) {
		DC_LOG_DEBUG("boot timing validation failed due to h_total mismatch\n");
		return false;
	}

	if (crtc_timing->h_border_left != hw_crtc_timing.h_border_left) {
		DC_LOG_DEBUG("boot timing validation failed due to h_border_left mismatch\n");
		return false;
	}

	if (crtc_timing->h_addressable != hw_crtc_timing.h_addressable) {
		DC_LOG_DEBUG("boot timing validation failed due to h_addressable mismatch\n");
		return false;
	}

	if (crtc_timing->h_border_right != hw_crtc_timing.h_border_right) {
		DC_LOG_DEBUG("boot timing validation failed due to h_border_right mismatch\n");
		return false;
	}

	if (crtc_timing->h_front_porch != hw_crtc_timing.h_front_porch) {
		DC_LOG_DEBUG("boot timing validation failed due to h_front_porch mismatch\n");
		return false;
	}

	if (crtc_timing->h_sync_width != hw_crtc_timing.h_sync_width) {
		DC_LOG_DEBUG("boot timing validation failed due to h_sync_width mismatch\n");
		return false;
	}

	if (crtc_timing->v_total != hw_crtc_timing.v_total) {
		DC_LOG_DEBUG("boot timing validation failed due to v_total mismatch\n");
		return false;
	}

	if (crtc_timing->v_border_top != hw_crtc_timing.v_border_top) {
		DC_LOG_DEBUG("boot timing validation failed due to v_border_top mismatch\n");
		return false;
	}

	if (crtc_timing->v_addressable != hw_crtc_timing.v_addressable) {
		DC_LOG_DEBUG("boot timing validation failed due to v_addressable mismatch\n");
		return false;
	}

	if (crtc_timing->v_border_bottom != hw_crtc_timing.v_border_bottom) {
		DC_LOG_DEBUG("boot timing validation failed due to v_border_bottom mismatch\n");
		return false;
	}

	if (crtc_timing->v_front_porch != hw_crtc_timing.v_front_porch) {
		DC_LOG_DEBUG("boot timing validation failed due to v_front_porch mismatch\n");
		return false;
	}

	if (crtc_timing->v_sync_width != hw_crtc_timing.v_sync_width) {
		DC_LOG_DEBUG("boot timing validation failed due to v_sync_width mismatch\n");
		return false;
	}

	/* block DSC for now, as VBIOS does not currently support DSC timings */
	if (crtc_timing->flags.DSC) {
		DC_LOG_DEBUG("boot timing validation failed due to DSC\n");
		return false;
	}

	if (dc_is_dp_signal(link->connector_signal)) {
		unsigned int pix_clk_100hz = 0;
		uint32_t numOdmPipes = 1;
		uint32_t id_src[4] = {0};

		dc->res_pool->dp_clock_source->funcs->get_pixel_clk_frequency_100hz(
			dc->res_pool->dp_clock_source,
			tg_inst, &pix_clk_100hz);

		if (tg->funcs->get_optc_source)
			tg->funcs->get_optc_source(tg,
						&numOdmPipes, &id_src[0], &id_src[1]);

		if (numOdmPipes == 2) {
			pix_clk_100hz *= 2;
		} else if (numOdmPipes == 4) {
			pix_clk_100hz *= 4;
		} else if (se && se->funcs->get_pixels_per_cycle) {
			uint32_t pixels_per_cycle = se->funcs->get_pixels_per_cycle(se);

			if (pixels_per_cycle != 1 && !dc->debug.enable_dp_dig_pixel_rate_div_policy) {
				DC_LOG_DEBUG("boot timing validation failed due to pixels_per_cycle\n");
				return false;
			}

			pix_clk_100hz *= pixels_per_cycle;
		}

		// Note: In rare cases, HW pixclk may differ from crtc's pixclk
		// slightly due to rounding issues in 10 kHz units.
		if (crtc_timing->pix_clk_100hz != pix_clk_100hz) {
			DC_LOG_DEBUG("boot timing validation failed due to pix_clk_100hz mismatch\n");
			return false;
		}

		if (!se || !se->funcs->dp_get_pixel_format) {
			DC_LOG_DEBUG("boot timing validation failed due to missing dp_get_pixel_format\n");
			return false;
		}

		if (!se->funcs->dp_get_pixel_format(
			se,
			&hw_crtc_timing.pixel_encoding,
			&hw_crtc_timing.display_color_depth)) {
			DC_LOG_DEBUG("boot timing validation failed due to dp_get_pixel_format failure\n");
			return false;
		}

		if (hw_crtc_timing.display_color_depth != crtc_timing->display_color_depth) {
			DC_LOG_DEBUG("boot timing validation failed due to display_color_depth mismatch\n");
			return false;
		}

		if (hw_crtc_timing.pixel_encoding != crtc_timing->pixel_encoding) {
			DC_LOG_DEBUG("boot timing validation failed due to pixel_encoding mismatch\n");
			return false;
		}
	}


	if (link->dpcd_caps.dprx_feature.bits.VSC_SDP_COLORIMETRY_SUPPORTED) {
		DC_LOG_DEBUG("boot timing validation failed due to VSC SDP colorimetry\n");
		return false;
	}

	if (link->dpcd_caps.channel_coding_cap.bits.DP_128b_132b_SUPPORTED) {
		DC_LOG_DEBUG("boot timing validation failed due to DP 128b/132b\n");
		return false;
	}

	if (dc->link_srv->edp_is_ilr_optimization_required(link, crtc_timing)) {
		DC_LOG_EVENT_LINK_TRAINING("Seamless boot disabled to optimize eDP link rate\n");
		return false;
	}

	return true;
}

static inline bool should_update_pipe_for_stream(
		struct dc_state *context,
		struct pipe_ctx *pipe_ctx,
		struct dc_stream_state *stream)
{
	return (pipe_ctx->stream && pipe_ctx->stream == stream);
}

static inline bool should_update_pipe_for_plane(
		struct dc_state *context,
		struct pipe_ctx *pipe_ctx,
		struct dc_plane_state *plane_state)
{
	return (pipe_ctx->plane_state == plane_state);
}

void dc_enable_stereo(
	struct dc *dc,
	struct dc_state *context,
	struct dc_stream_state *streams[],
	uint8_t stream_count)
{
	int i, j;
	struct pipe_ctx *pipe;

	dc_exit_ips_for_hw_access(dc);

	for (i = 0; i < MAX_PIPES; i++) {
		if (context != NULL) {
			pipe = &context->res_ctx.pipe_ctx[i];
		} else {
			context = dc->current_state;
			pipe = &dc->current_state->res_ctx.pipe_ctx[i];
		}

		for (j = 0; pipe && j < stream_count; j++)  {
			if (should_update_pipe_for_stream(context, pipe, streams[j]) &&
				dc->hwss.setup_stereo)
				dc->hwss.setup_stereo(pipe, dc);
		}
	}
}

void dc_trigger_sync(struct dc *dc, struct dc_state *context)
{
	if (context->stream_count > 1 && !dc->debug.disable_timing_sync) {
		dc_exit_ips_for_hw_access(dc);

		enable_timing_multisync(dc, context);
		program_timing_sync(dc, context);
	}
}

static uint8_t get_stream_mask(struct dc *dc, struct dc_state *context)
{
	int i;
	unsigned int stream_mask = 0;

	for (i = 0; i < dc->res_pool->pipe_count; i++) {
		if (context->res_ctx.pipe_ctx[i].stream)
			stream_mask |= 1 << i;
	}

	return stream_mask;
}

void dc_z10_restore(const struct dc *dc)
{
	if (dc->hwss.z10_restore)
		dc->hwss.z10_restore(dc);
}

void dc_z10_save_init(struct dc *dc)
{
	if (dc->hwss.z10_save_init)
		dc->hwss.z10_save_init(dc);
}

/* Set a pipe unlock order based on the change in DET allocation and stores it in dc scratch memory
 * Prevents over allocation of DET during unlock process
 * e.g. 2 pipe config with different streams with a max of 20 DET segments
 *	Before:								After:
 *		- Pipe0: 10 DET segments			- Pipe0: 12 DET segments
 *		- Pipe1: 10 DET segments			- Pipe1: 8 DET segments
 * If Pipe0 gets updated first, 22 DET segments will be allocated
 */
static void determine_pipe_unlock_order(struct dc *dc, struct dc_state *context)
{
	unsigned int i = 0;
	struct pipe_ctx *pipe = NULL;
	struct timing_generator *tg = NULL;

	if (!dc->config.set_pipe_unlock_order)
		return;

	memset(dc->scratch.pipes_to_unlock_first, 0, sizeof(dc->scratch.pipes_to_unlock_first));
	for (i = 0; i < dc->res_pool->pipe_count; i++) {
		pipe = &context->res_ctx.pipe_ctx[i];
		tg = pipe->stream_res.tg;

		if (!resource_is_pipe_type(pipe, OTG_MASTER) ||
				!tg->funcs->is_tg_enabled(tg) ||
				dc_state_get_pipe_subvp_type(context, pipe) == SUBVP_PHANTOM) {
			continue;
		}

		if (resource_calculate_det_for_stream(context, pipe) <
				resource_calculate_det_for_stream(dc->current_state, &dc->current_state->res_ctx.pipe_ctx[i])) {
			dc->scratch.pipes_to_unlock_first[i] = true;
		}
	}
}

/**
 * dc_commit_state_no_check - Apply context to the hardware
 *
 * @dc: DC object with the current status to be updated
 * @context: New state that will become the current status at the end of this function
 *
 * Applies given context to the hardware and copy it into current context.
 * It's up to the user to release the src context afterwards.
 *
 * Return: an enum dc_status result code for the operation
 */
static enum dc_status dc_commit_state_no_check(struct dc *dc, struct dc_state *context)
{
	struct dc_bios *dcb = dc->ctx->dc_bios;
	enum dc_status result = DC_ERROR_UNEXPECTED;
	struct pipe_ctx *pipe;
	int i, k, l;
	struct dc_stream_state *dc_streams[MAX_STREAMS] = {0};
	struct dc_state *old_state;
	bool subvp_prev_use = false;

	dc_z10_restore(dc);
	dc_allow_idle_optimizations(dc, false);

	for (i = 0; i < dc->res_pool->pipe_count; i++) {
		struct pipe_ctx *old_pipe = &dc->current_state->res_ctx.pipe_ctx[i];

		/* Check old context for SubVP */
		subvp_prev_use |= (dc_state_get_pipe_subvp_type(dc->current_state, old_pipe) == SUBVP_PHANTOM);
		if (subvp_prev_use)
			break;
	}

	for (i = 0; i < context->stream_count; i++)
		dc_streams[i] =  context->streams[i];

	if (!dcb->funcs->is_accelerated_mode(dcb)) {
		disable_vbios_mode_if_required(dc, context);
		dc->hwss.enable_accelerated_mode(dc, context);
	}

	if (context->stream_count > get_seamless_boot_stream_count(context) ||
		context->stream_count == 0)
		dc->hwss.prepare_bandwidth(dc, context);

	/* When SubVP is active, all HW programming must be done while
	 * SubVP lock is acquired
	 */
	if (dc->hwss.subvp_pipe_control_lock)
		dc->hwss.subvp_pipe_control_lock(dc, context, true, true, NULL, subvp_prev_use);
	if (dc->hwss.fams2_global_control_lock)
		dc->hwss.fams2_global_control_lock(dc, context, true);

	if (dc->hwss.update_dsc_pg)
		dc->hwss.update_dsc_pg(dc, context, false);

	disable_dangling_plane(dc, context);
	/* re-program planes for existing stream, in case we need to
	 * free up plane resource for later use
	 */
	if (dc->hwss.apply_ctx_for_surface) {
		for (i = 0; i < context->stream_count; i++) {
			if (context->streams[i]->mode_changed)
				continue;
			apply_ctx_interdependent_lock(dc, context, context->streams[i], true);
			dc->hwss.apply_ctx_for_surface(
				dc, context->streams[i],
				context->stream_status[i].plane_count,
				context); /* use new pipe config in new context */
			apply_ctx_interdependent_lock(dc, context, context->streams[i], false);
			dc->hwss.post_unlock_program_front_end(dc, context);
		}
	}

	/* Program hardware */
	for (i = 0; i < dc->res_pool->pipe_count; i++) {
		pipe = &context->res_ctx.pipe_ctx[i];
		dc->hwss.wait_for_mpcc_disconnect(dc, dc->res_pool, pipe);
	}

	result = dc->hwss.apply_ctx_to_hw(dc, context);

	if (result != DC_OK) {
		/* Application of dc_state to hardware stopped. */
		dc->current_state->res_ctx.link_enc_cfg_ctx.mode = LINK_ENC_CFG_STEADY;
		return result;
	}

	dc_trigger_sync(dc, context);

	/* Full update should unconditionally be triggered when dc_commit_state_no_check is called */
	for (i = 0; i < context->stream_count; i++) {
		uint32_t prev_dsc_changed = context->streams[i]->update_flags.bits.dsc_changed;

		context->streams[i]->update_flags.raw = 0xFFFFFFFF;
		context->streams[i]->update_flags.bits.dsc_changed = prev_dsc_changed;
	}

	determine_pipe_unlock_order(dc, context);
	/* Program all planes within new context*/
	if (dc->res_pool->funcs->prepare_mcache_programming)
		dc->res_pool->funcs->prepare_mcache_programming(dc, context);
	if (dc->hwss.program_front_end_for_ctx) {
		dc->hwss.interdependent_update_lock(dc, context, true);
		dc->hwss.program_front_end_for_ctx(dc, context);
		dc->hwss.interdependent_update_lock(dc, context, false);
		dc->hwss.post_unlock_program_front_end(dc, context);
	}

	if (dc->hwss.commit_subvp_config)
		dc->hwss.commit_subvp_config(dc, context);
	if (dc->hwss.subvp_pipe_control_lock)
		dc->hwss.subvp_pipe_control_lock(dc, context, false, true, NULL, subvp_prev_use);
	if (dc->hwss.fams2_global_control_lock)
		dc->hwss.fams2_global_control_lock(dc, context, false);

	for (i = 0; i < context->stream_count; i++) {
		const struct dc_link *link = context->streams[i]->link;

		if (!context->streams[i]->mode_changed)
			continue;

		if (dc->hwss.apply_ctx_for_surface) {
			apply_ctx_interdependent_lock(dc, context, context->streams[i], true);
			dc->hwss.apply_ctx_for_surface(
					dc, context->streams[i],
					context->stream_status[i].plane_count,
					context);
			apply_ctx_interdependent_lock(dc, context, context->streams[i], false);
			dc->hwss.post_unlock_program_front_end(dc, context);
		}

		/*
		 * enable stereo
		 * TODO rework dc_enable_stereo call to work with validation sets?
		 */
		for (k = 0; k < MAX_PIPES; k++) {
			pipe = &context->res_ctx.pipe_ctx[k];

			for (l = 0 ; pipe && l < context->stream_count; l++)  {
				if (context->streams[l] &&
					context->streams[l] == pipe->stream &&
					dc->hwss.setup_stereo)
					dc->hwss.setup_stereo(pipe, dc);
			}
		}

		CONN_MSG_MODE(link, "{%dx%d, %dx%d@%dKhz}",
				context->streams[i]->timing.h_addressable,
				context->streams[i]->timing.v_addressable,
				context->streams[i]->timing.h_total,
				context->streams[i]->timing.v_total,
				context->streams[i]->timing.pix_clk_100hz / 10);
	}

	dc_enable_stereo(dc, context, dc_streams, context->stream_count);

	if (get_seamless_boot_stream_count(context) == 0 ||
		context->stream_count == 0) {
		/* Must wait for no flips to be pending before doing optimize bw */
		hwss_wait_for_no_pipes_pending(dc, context);
		/*
		 * optimized dispclk depends on ODM setup. Need to wait for ODM
		 * update pending complete before optimizing bandwidth.
		 */
		hwss_wait_for_odm_update_pending_complete(dc, context);
		/* pplib is notified if disp_num changed */
		dc->hwss.optimize_bandwidth(dc, context);
		/* Need to do otg sync again as otg could be out of sync due to otg
		 * workaround applied during clock update
		 */
		dc_trigger_sync(dc, context);
	}

	if (dc->hwss.update_dsc_pg)
		dc->hwss.update_dsc_pg(dc, context, true);

	if (dc->ctx->dce_version >= DCE_VERSION_MAX)
		TRACE_DCN_CLOCK_STATE(&context->bw_ctx.bw.dcn.clk);
	else
		TRACE_DCE_CLOCK_STATE(&context->bw_ctx.bw.dce);

	context->stream_mask = get_stream_mask(dc, context);

	if (context->stream_mask != dc->current_state->stream_mask)
		dc_dmub_srv_notify_stream_mask(dc->ctx->dmub_srv, context->stream_mask);

	for (i = 0; i < context->stream_count; i++)
		context->streams[i]->mode_changed = false;

	/* Clear update flags that were set earlier to avoid redundant programming */
	for (i = 0; i < context->stream_count; i++) {
		context->streams[i]->update_flags.raw = 0x0;
	}

	old_state = dc->current_state;
	dc->current_state = context;

	dc_state_release(old_state);

	dc_state_retain(dc->current_state);

	return result;
}

static bool commit_minimal_transition_state(struct dc *dc,
		struct dc_state *transition_base_context);

/**
 * dc_commit_streams - Commit current stream state
 *
 * @dc: DC object with the commit state to be configured in the hardware
 * @params: Parameters for the commit, including the streams to be committed
 *
 * Function responsible for commit streams change to the hardware.
 *
 * Return:
 * Return DC_OK if everything work as expected, otherwise, return a dc_status
 * code.
 */
enum dc_status dc_commit_streams(struct dc *dc, struct dc_commit_streams_params *params)
{
	int i, j;
	struct dc_state *context;
	enum dc_status res = DC_OK;
	struct dc_validation_set set[MAX_STREAMS] = {0};
	struct pipe_ctx *pipe;
	bool handle_exit_odm2to1 = false;

	if (!params)
		return DC_ERROR_UNEXPECTED;

	if (dc->ctx->dce_environment == DCE_ENV_VIRTUAL_HW)
		return res;

	if (!streams_changed(dc, params->streams, params->stream_count) &&
			dc->current_state->power_source == params->power_source)
		return res;

	dc_exit_ips_for_hw_access(dc);

	DC_LOG_DC("%s: %d streams\n", __func__, params->stream_count);

	for (i = 0; i < params->stream_count; i++) {
		struct dc_stream_state *stream = params->streams[i];
		struct dc_stream_status *status = dc_stream_get_status(stream);

		/* revalidate streams */
		res = dc_validate_stream(dc, stream);
		if (res != DC_OK)
			return res;

		dc_stream_log(dc, stream);

		set[i].stream = stream;

		if (status) {
			set[i].plane_count = status->plane_count;
			for (j = 0; j < status->plane_count; j++)
				set[i].plane_states[j] = status->plane_states[j];
		}
	}

	/* ODM Combine 2:1 power optimization is only applied for single stream
	 * scenario, it uses extra pipes than needed to reduce power consumption
	 * We need to switch off this feature to make room for new streams.
	 */
	if (params->stream_count > dc->current_state->stream_count &&
			dc->current_state->stream_count == 1) {
		for (i = 0; i < dc->res_pool->pipe_count; i++) {
			pipe = &dc->current_state->res_ctx.pipe_ctx[i];
			if (pipe->next_odm_pipe)
				handle_exit_odm2to1 = true;
		}
	}

	if (handle_exit_odm2to1)
		res = commit_minimal_transition_state(dc, dc->current_state);

	context = dc_state_create_current_copy(dc);
	if (!context)
		goto context_alloc_fail;

	context->power_source = params->power_source;

	res = dc_validate_with_context(dc, set, params->stream_count, context, false);

	/*
	 * Only update link encoder to stream assignment after bandwidth validation passed.
	 */
	if (res == DC_OK && dc->res_pool->funcs->link_encs_assign && !dc->config.unify_link_enc_assignment)
		dc->res_pool->funcs->link_encs_assign(
			dc, context, context->streams, context->stream_count);

	if (res != DC_OK) {
		BREAK_TO_DEBUGGER();
		goto fail;
	}

	res = dc_commit_state_no_check(dc, context);

	for (i = 0; i < params->stream_count; i++) {
		for (j = 0; j < context->stream_count; j++) {
			if (params->streams[i]->stream_id == context->streams[j]->stream_id)
				params->streams[i]->out.otg_offset = context->stream_status[j].primary_otg_inst;

			if (dc_is_embedded_signal(params->streams[i]->signal)) {
				struct dc_stream_status *status = dc_state_get_stream_status(context, params->streams[i]);

				if (!status)
					continue;

				if (dc->hwss.is_abm_supported)
					status->is_abm_supported = dc->hwss.is_abm_supported(dc, context, params->streams[i]);
				else
					status->is_abm_supported = true;
			}
		}
	}

fail:
	dc_state_release(context);

context_alloc_fail:

	DC_LOG_DC("%s Finished.\n", __func__);

	return res;
}

bool dc_acquire_release_mpc_3dlut(
		struct dc *dc, bool acquire,
		struct dc_stream_state *stream,
		struct dc_3dlut **lut,
		struct dc_transfer_func **shaper)
{
	int pipe_idx;
	bool ret = false;
	bool found_pipe_idx = false;
	const struct resource_pool *pool = dc->res_pool;
	struct resource_context *res_ctx = &dc->current_state->res_ctx;
	int mpcc_id = 0;

	if (pool && res_ctx) {
		if (acquire) {
			/*find pipe idx for the given stream*/
			for (pipe_idx = 0; pipe_idx < pool->pipe_count; pipe_idx++) {
				if (res_ctx->pipe_ctx[pipe_idx].stream == stream) {
					found_pipe_idx = true;
					mpcc_id = res_ctx->pipe_ctx[pipe_idx].plane_res.hubp->inst;
					break;
				}
			}
		} else
			found_pipe_idx = true;/*for release pipe_idx is not required*/

		if (found_pipe_idx) {
			if (acquire && pool->funcs->acquire_post_bldn_3dlut)
				ret = pool->funcs->acquire_post_bldn_3dlut(res_ctx, pool, mpcc_id, lut, shaper);
			else if (!acquire && pool->funcs->release_post_bldn_3dlut)
				ret = pool->funcs->release_post_bldn_3dlut(res_ctx, pool, lut, shaper);
		}
	}
	return ret;
}

static bool is_flip_pending_in_pipes(struct dc *dc, struct dc_state *context)
{
	int i;
	struct pipe_ctx *pipe;

	for (i = 0; i < MAX_PIPES; i++) {
		pipe = &context->res_ctx.pipe_ctx[i];

		// Don't check flip pending on phantom pipes
		if (!pipe->plane_state || (dc_state_get_pipe_subvp_type(context, pipe) == SUBVP_PHANTOM))
			continue;

		/* Must set to false to start with, due to OR in update function */
		pipe->plane_state->status.is_flip_pending = false;
		dc->hwss.update_pending_status(pipe);
		if (pipe->plane_state->status.is_flip_pending)
			return true;
	}
	return false;
}

/* Perform updates here which need to be deferred until next vupdate
 *
 * i.e. blnd lut, 3dlut, and shaper lut bypass regs are double buffered
 * but forcing lut memory to shutdown state is immediate. This causes
 * single frame corruption as lut gets disabled mid-frame unless shutdown
 * is deferred until after entering bypass.
 */
static void process_deferred_updates(struct dc *dc)
{
	int i = 0;

	if (dc->debug.enable_mem_low_power.bits.cm) {
		ASSERT(dc->dcn_ip->max_num_dpp);
		for (i = 0; i < dc->dcn_ip->max_num_dpp; i++)
			if (dc->res_pool->dpps[i]->funcs->dpp_deferred_update)
				dc->res_pool->dpps[i]->funcs->dpp_deferred_update(dc->res_pool->dpps[i]);
	}
}

void dc_post_update_surfaces_to_stream(struct dc *dc)
{
	int i;
	struct dc_state *context = dc->current_state;

	if ((!dc->optimized_required) || get_seamless_boot_stream_count(context) > 0)
		return;

	post_surface_trace(dc);

	/*
	 * Only relevant for DCN behavior where we can guarantee the optimization
	 * is safe to apply - retain the legacy behavior for DCE.
	 */

	if (dc->ctx->dce_version < DCE_VERSION_MAX)
		TRACE_DCE_CLOCK_STATE(&context->bw_ctx.bw.dce);
	else {
		TRACE_DCN_CLOCK_STATE(&context->bw_ctx.bw.dcn.clk);

		if (is_flip_pending_in_pipes(dc, context))
			return;

		for (i = 0; i < dc->res_pool->pipe_count; i++)
			if (context->res_ctx.pipe_ctx[i].stream == NULL ||
					context->res_ctx.pipe_ctx[i].plane_state == NULL) {
				context->res_ctx.pipe_ctx[i].pipe_idx = i;
				dc->hwss.disable_plane(dc, context, &context->res_ctx.pipe_ctx[i]);
			}

		process_deferred_updates(dc);

		dc->hwss.optimize_bandwidth(dc, context);

		if (dc->hwss.update_dsc_pg)
			dc->hwss.update_dsc_pg(dc, context, true);
	}

	dc->optimized_required = false;
	dc->wm_optimized_required = false;
}

bool dc_set_generic_gpio_for_stereo(bool enable,
		struct gpio_service *gpio_service)
{
	enum gpio_result gpio_result = GPIO_RESULT_NON_SPECIFIC_ERROR;
	struct gpio_pin_info pin_info;
	struct gpio *generic;
	struct gpio_generic_mux_config *config = kzalloc(sizeof(struct gpio_generic_mux_config),
			   GFP_KERNEL);

	if (!config)
		return false;
	pin_info = dal_gpio_get_generic_pin_info(gpio_service, GPIO_ID_GENERIC, 0);

	if (pin_info.mask == 0xFFFFFFFF || pin_info.offset == 0xFFFFFFFF) {
		kfree(config);
		return false;
	} else {
		generic = dal_gpio_service_create_generic_mux(
			gpio_service,
			pin_info.offset,
			pin_info.mask);
	}

	if (!generic) {
		kfree(config);
		return false;
	}

	gpio_result = dal_gpio_open(generic, GPIO_MODE_OUTPUT);

	config->enable_output_from_mux = enable;
	config->mux_select = GPIO_SIGNAL_SOURCE_PASS_THROUGH_STEREO_SYNC;

	if (gpio_result == GPIO_RESULT_OK)
		gpio_result = dal_mux_setup_config(generic, config);

	if (gpio_result == GPIO_RESULT_OK) {
		dal_gpio_close(generic);
		dal_gpio_destroy_generic_mux(&generic);
		kfree(config);
		return true;
	} else {
		dal_gpio_close(generic);
		dal_gpio_destroy_generic_mux(&generic);
		kfree(config);
		return false;
	}
}

static bool is_surface_in_context(
		const struct dc_state *context,
		const struct dc_plane_state *plane_state)
{
	int j;

	for (j = 0; j < MAX_PIPES; j++) {
		const struct pipe_ctx *pipe_ctx = &context->res_ctx.pipe_ctx[j];

		if (plane_state == pipe_ctx->plane_state) {
			return true;
		}
	}

	return false;
}

static enum surface_update_type get_plane_info_update_type(const struct dc *dc, const struct dc_surface_update *u)
{
	union surface_update_flags *update_flags = &u->surface->update_flags;
	enum surface_update_type update_type = UPDATE_TYPE_FAST;

	if (!u->plane_info)
		return UPDATE_TYPE_FAST;

	if (u->plane_info->color_space != u->surface->color_space) {
		update_flags->bits.color_space_change = 1;
		elevate_update_type(&update_type, UPDATE_TYPE_MED);
	}

	if (u->plane_info->horizontal_mirror != u->surface->horizontal_mirror) {
		update_flags->bits.horizontal_mirror_change = 1;
		elevate_update_type(&update_type, UPDATE_TYPE_MED);
	}

	if (u->plane_info->rotation != u->surface->rotation) {
		update_flags->bits.rotation_change = 1;
		elevate_update_type(&update_type, UPDATE_TYPE_FULL);
	}

	if (u->plane_info->format != u->surface->format) {
		update_flags->bits.pixel_format_change = 1;
		elevate_update_type(&update_type, UPDATE_TYPE_FULL);
	}

	if (u->plane_info->stereo_format != u->surface->stereo_format) {
		update_flags->bits.stereo_format_change = 1;
		elevate_update_type(&update_type, UPDATE_TYPE_FULL);
	}

	if (u->plane_info->per_pixel_alpha != u->surface->per_pixel_alpha) {
		update_flags->bits.per_pixel_alpha_change = 1;
		elevate_update_type(&update_type, UPDATE_TYPE_MED);
	}

	if (u->plane_info->global_alpha_value != u->surface->global_alpha_value) {
		update_flags->bits.global_alpha_change = 1;
		elevate_update_type(&update_type, UPDATE_TYPE_MED);
	}

	if (u->plane_info->dcc.enable != u->surface->dcc.enable
			|| u->plane_info->dcc.dcc_ind_blk != u->surface->dcc.dcc_ind_blk
			|| u->plane_info->dcc.meta_pitch != u->surface->dcc.meta_pitch) {
		/* During DCC on/off, stutter period is calculated before
		 * DCC has fully transitioned. This results in incorrect
		 * stutter period calculation. Triggering a full update will
		 * recalculate stutter period.
		 */
		update_flags->bits.dcc_change = 1;
		elevate_update_type(&update_type, UPDATE_TYPE_FULL);
	}

	if (resource_pixel_format_to_bpp(u->plane_info->format) !=
			resource_pixel_format_to_bpp(u->surface->format)) {
		/* different bytes per element will require full bandwidth
		 * and DML calculation
		 */
		update_flags->bits.bpp_change = 1;
		elevate_update_type(&update_type, UPDATE_TYPE_FULL);
	}

	if (u->plane_info->plane_size.surface_pitch != u->surface->plane_size.surface_pitch
			|| u->plane_info->plane_size.chroma_pitch != u->surface->plane_size.chroma_pitch) {
		update_flags->bits.plane_size_change = 1;
		elevate_update_type(&update_type, UPDATE_TYPE_MED);
	}


	if (memcmp(&u->plane_info->tiling_info, &u->surface->tiling_info,
			sizeof(struct dc_tiling_info)) != 0) {
		update_flags->bits.swizzle_change = 1;
		elevate_update_type(&update_type, UPDATE_TYPE_MED);

		/* todo: below are HW dependent, we should add a hook to
		 * DCE/N resource and validated there.
		 */
		if (!dc->debug.skip_full_updated_if_possible) {
			/* swizzled mode requires RQ to be setup properly,
			 * thus need to run DML to calculate RQ settings
			 */
			update_flags->bits.bandwidth_change = 1;
			elevate_update_type(&update_type, UPDATE_TYPE_FULL);
		}
	}

	/* This should be UPDATE_TYPE_FAST if nothing has changed. */
	return update_type;
}

static enum surface_update_type get_scaling_info_update_type(
		const struct dc *dc,
		const struct dc_surface_update *u)
{
	union surface_update_flags *update_flags = &u->surface->update_flags;

	if (!u->scaling_info)
		return UPDATE_TYPE_FAST;

	if (u->scaling_info->src_rect.width != u->surface->src_rect.width
			|| u->scaling_info->src_rect.height != u->surface->src_rect.height
			|| u->scaling_info->dst_rect.width != u->surface->dst_rect.width
			|| u->scaling_info->dst_rect.height != u->surface->dst_rect.height
			|| u->scaling_info->clip_rect.width != u->surface->clip_rect.width
			|| u->scaling_info->clip_rect.height != u->surface->clip_rect.height
			|| u->scaling_info->scaling_quality.integer_scaling !=
					u->surface->scaling_quality.integer_scaling) {
		update_flags->bits.scaling_change = 1;

		if (u->scaling_info->src_rect.width > u->surface->src_rect.width
				|| u->scaling_info->src_rect.height > u->surface->src_rect.height)
			/* Making src rect bigger requires a bandwidth change */
			update_flags->bits.clock_change = 1;

		if ((u->scaling_info->dst_rect.width < u->surface->dst_rect.width
			|| u->scaling_info->dst_rect.height < u->surface->dst_rect.height)
				&& (u->scaling_info->dst_rect.width < u->surface->src_rect.width
					|| u->scaling_info->dst_rect.height < u->surface->src_rect.height))
			/* Making dst rect smaller requires a bandwidth change */
			update_flags->bits.bandwidth_change = 1;

		if (u->scaling_info->src_rect.width > dc->caps.max_optimizable_video_width &&
			(u->scaling_info->clip_rect.width > u->surface->clip_rect.width ||
			 u->scaling_info->clip_rect.height > u->surface->clip_rect.height))
			 /* Changing clip size of a large surface may result in MPC slice count change */
			update_flags->bits.bandwidth_change = 1;
	}

	if (u->scaling_info->src_rect.x != u->surface->src_rect.x
			|| u->scaling_info->src_rect.y != u->surface->src_rect.y
			|| u->scaling_info->clip_rect.x != u->surface->clip_rect.x
			|| u->scaling_info->clip_rect.y != u->surface->clip_rect.y
			|| u->scaling_info->dst_rect.x != u->surface->dst_rect.x
			|| u->scaling_info->dst_rect.y != u->surface->dst_rect.y)
		update_flags->bits.position_change = 1;

	/* process every update flag before returning */
	if (update_flags->bits.clock_change
			|| update_flags->bits.bandwidth_change
			|| update_flags->bits.scaling_change)
		return UPDATE_TYPE_FULL;

	if (update_flags->bits.position_change)
		return UPDATE_TYPE_MED;

	return UPDATE_TYPE_FAST;
}

static enum surface_update_type det_surface_update(const struct dc *dc,
		const struct dc_surface_update *u)
{
	const struct dc_state *context = dc->current_state;
	enum surface_update_type type;
	enum surface_update_type overall_type = UPDATE_TYPE_FAST;
	union surface_update_flags *update_flags = &u->surface->update_flags;

	if (!is_surface_in_context(context, u->surface) || u->surface->force_full_update) {
		update_flags->raw = 0xFFFFFFFF;
		return UPDATE_TYPE_FULL;
	}

	update_flags->raw = 0; // Reset all flags

	type = get_plane_info_update_type(dc, u);
	elevate_update_type(&overall_type, type);

	type = get_scaling_info_update_type(dc, u);
	elevate_update_type(&overall_type, type);

	if (u->flip_addr) {
		update_flags->bits.addr_update = 1;
		if (u->flip_addr->address.tmz_surface != u->surface->address.tmz_surface) {
			update_flags->bits.tmz_changed = 1;
			elevate_update_type(&overall_type, UPDATE_TYPE_FULL);
		}
	}
	if (u->in_transfer_func)
		update_flags->bits.in_transfer_func_change = 1;

	if (u->input_csc_color_matrix)
		update_flags->bits.input_csc_change = 1;

	if (u->coeff_reduction_factor)
		update_flags->bits.coeff_reduction_change = 1;

	if (u->gamut_remap_matrix)
		update_flags->bits.gamut_remap_change = 1;

	if (u->blend_tf)
		update_flags->bits.gamma_change = 1;

	if (u->gamma) {
		enum surface_pixel_format format = SURFACE_PIXEL_FORMAT_GRPH_BEGIN;

		if (u->plane_info)
			format = u->plane_info->format;
		else
			format = u->surface->format;

		if (dce_use_lut(format))
			update_flags->bits.gamma_change = 1;
	}

	if (u->lut3d_func || u->func_shaper)
		update_flags->bits.lut_3d = 1;

	if (u->hdr_mult.value)
		if (u->hdr_mult.value != u->surface->hdr_mult.value) {
			update_flags->bits.hdr_mult = 1;
			elevate_update_type(&overall_type, UPDATE_TYPE_MED);
		}

	if (u->sdr_white_level_nits)
		if (u->sdr_white_level_nits != u->surface->sdr_white_level_nits) {
			update_flags->bits.sdr_white_level_nits = 1;
			elevate_update_type(&overall_type, UPDATE_TYPE_FULL);
		}

	if (u->cm2_params) {
		if ((u->cm2_params->component_settings.shaper_3dlut_setting
					!= u->surface->mcm_shaper_3dlut_setting)
				|| (u->cm2_params->component_settings.lut1d_enable
					!= u->surface->mcm_lut1d_enable))
			update_flags->bits.mcm_transfer_function_enable_change = 1;
		if (u->cm2_params->cm2_luts.lut3d_data.lut3d_src
				!= u->surface->mcm_luts.lut3d_data.lut3d_src)
			update_flags->bits.mcm_transfer_function_enable_change = 1;
	}
	if (update_flags->bits.in_transfer_func_change) {
		type = UPDATE_TYPE_MED;
		elevate_update_type(&overall_type, type);
	}

	if (update_flags->bits.lut_3d &&
			u->surface->mcm_luts.lut3d_data.lut3d_src != DC_CM2_TRANSFER_FUNC_SOURCE_VIDMEM) {
		type = UPDATE_TYPE_FULL;
		elevate_update_type(&overall_type, type);
	}
	if (update_flags->bits.mcm_transfer_function_enable_change) {
		type = UPDATE_TYPE_FULL;
		elevate_update_type(&overall_type, type);
	}

	if (dc->debug.enable_legacy_fast_update &&
			(update_flags->bits.gamma_change ||
			update_flags->bits.gamut_remap_change ||
			update_flags->bits.input_csc_change ||
			update_flags->bits.coeff_reduction_change)) {
		type = UPDATE_TYPE_FULL;
		elevate_update_type(&overall_type, type);
	}
	return overall_type;
}

/* May need to flip the desktop plane in cases where MPO plane receives a flip but desktop plane doesn't
 * while both planes are flip_immediate
 */
static void force_immediate_gsl_plane_flip(struct dc *dc, struct dc_surface_update *updates, int surface_count)
{
	bool has_flip_immediate_plane = false;
	int i;

	for (i = 0; i < surface_count; i++) {
		if (updates[i].surface->flip_immediate) {
			has_flip_immediate_plane = true;
			break;
		}
	}

	if (has_flip_immediate_plane && surface_count > 1) {
		for (i = 0; i < surface_count; i++) {
			if (updates[i].surface->flip_immediate)
				updates[i].surface->update_flags.bits.addr_update = 1;
		}
	}
}

static enum surface_update_type check_update_surfaces_for_stream(
		struct dc *dc,
		struct dc_surface_update *updates,
		int surface_count,
		struct dc_stream_update *stream_update,
		const struct dc_stream_status *stream_status)
{
	int i;
	enum surface_update_type overall_type = UPDATE_TYPE_FAST;

	if (dc->idle_optimizations_allowed)
		overall_type = UPDATE_TYPE_FULL;

	if (stream_status == NULL || stream_status->plane_count != surface_count)
		overall_type = UPDATE_TYPE_FULL;

	if (stream_update && stream_update->pending_test_pattern) {
		overall_type = UPDATE_TYPE_FULL;
	}

	if (stream_update && stream_update->hw_cursor_req) {
		overall_type = UPDATE_TYPE_FULL;
	}

	/* some stream updates require passive update */
	if (stream_update) {
		union stream_update_flags *su_flags = &stream_update->stream->update_flags;

		if ((stream_update->src.height != 0 && stream_update->src.width != 0) ||
			(stream_update->dst.height != 0 && stream_update->dst.width != 0) ||
			stream_update->integer_scaling_update)
			su_flags->bits.scaling = 1;

		if (dc->debug.enable_legacy_fast_update && stream_update->out_transfer_func)
			su_flags->bits.out_tf = 1;

		if (stream_update->abm_level)
			su_flags->bits.abm_level = 1;

		if (stream_update->dpms_off)
			su_flags->bits.dpms_off = 1;

		if (stream_update->gamut_remap)
			su_flags->bits.gamut_remap = 1;

		if (stream_update->wb_update)
			su_flags->bits.wb_update = 1;

		if (stream_update->dsc_config)
			su_flags->bits.dsc_changed = 1;

		if (stream_update->mst_bw_update)
			su_flags->bits.mst_bw = 1;

		if (stream_update->stream->freesync_on_desktop &&
			(stream_update->vrr_infopacket || stream_update->allow_freesync ||
				stream_update->vrr_active_variable || stream_update->vrr_active_fixed))
			su_flags->bits.fams_changed = 1;

		if (stream_update->scaler_sharpener_update)
			su_flags->bits.scaler_sharpener = 1;

		if (stream_update->sharpening_required)
			su_flags->bits.sharpening_required = 1;

		if (stream_update->output_color_space)
			su_flags->bits.out_csc = 1;

		if (su_flags->raw != 0)
			overall_type = UPDATE_TYPE_FULL;

		if (stream_update->output_csc_transform)
			su_flags->bits.out_csc = 1;

		/* Output transfer function changes do not require bandwidth recalculation,
		 * so don't trigger a full update
		 */
		if (!dc->debug.enable_legacy_fast_update && stream_update->out_transfer_func)
			su_flags->bits.out_tf = 1;
	}

	for (i = 0 ; i < surface_count; i++) {
		enum surface_update_type type =
				det_surface_update(dc, &updates[i]);

		elevate_update_type(&overall_type, type);
	}

	return overall_type;
}

/*
 * dc_check_update_surfaces_for_stream() - Determine update type (fast, med, or full)
 *
 * See :c:type:`enum surface_update_type <surface_update_type>` for explanation of update types
 */
enum surface_update_type dc_check_update_surfaces_for_stream(
		struct dc *dc,
		struct dc_surface_update *updates,
		int surface_count,
		struct dc_stream_update *stream_update,
		const struct dc_stream_status *stream_status)
{
	int i;
	enum surface_update_type type;

	if (stream_update)
		stream_update->stream->update_flags.raw = 0;
	for (i = 0; i < surface_count; i++)
		updates[i].surface->update_flags.raw = 0;

	type = check_update_surfaces_for_stream(dc, updates, surface_count, stream_update, stream_status);
	if (type == UPDATE_TYPE_FULL) {
		if (stream_update) {
			uint32_t dsc_changed = stream_update->stream->update_flags.bits.dsc_changed;
			stream_update->stream->update_flags.raw = 0xFFFFFFFF;
			stream_update->stream->update_flags.bits.dsc_changed = dsc_changed;
		}
		for (i = 0; i < surface_count; i++)
			updates[i].surface->update_flags.raw = 0xFFFFFFFF;
	}

	if (type == UPDATE_TYPE_FAST) {
		// If there's an available clock comparator, we use that.
		if (dc->clk_mgr->funcs->are_clock_states_equal) {
			if (!dc->clk_mgr->funcs->are_clock_states_equal(&dc->clk_mgr->clks, &dc->current_state->bw_ctx.bw.dcn.clk))
				dc->optimized_required = true;
		// Else we fallback to mem compare.
		} else if (memcmp(&dc->current_state->bw_ctx.bw.dcn.clk, &dc->clk_mgr->clks, offsetof(struct dc_clocks, prev_p_state_change_support)) != 0) {
			dc->optimized_required = true;
		}

		dc->optimized_required |= dc->wm_optimized_required;
	}

	return type;
}

static struct dc_stream_status *stream_get_status(
	struct dc_state *ctx,
	struct dc_stream_state *stream)
{
	uint8_t i;

	for (i = 0; i < ctx->stream_count; i++) {
		if (stream == ctx->streams[i]) {
			return &ctx->stream_status[i];
		}
	}

	return NULL;
}

static const enum surface_update_type update_surface_trace_level = UPDATE_TYPE_FULL;

static void copy_surface_update_to_plane(
		struct dc_plane_state *surface,
		struct dc_surface_update *srf_update)
{
	if (srf_update->flip_addr) {
		surface->address = srf_update->flip_addr->address;
		surface->flip_immediate =
			srf_update->flip_addr->flip_immediate;
		surface->time.time_elapsed_in_us[surface->time.index] =
			srf_update->flip_addr->flip_timestamp_in_us -
				surface->time.prev_update_time_in_us;
		surface->time.prev_update_time_in_us =
			srf_update->flip_addr->flip_timestamp_in_us;
		surface->time.index++;
		if (surface->time.index >= DC_PLANE_UPDATE_TIMES_MAX)
			surface->time.index = 0;

		surface->triplebuffer_flips = srf_update->flip_addr->triplebuffer_flips;
	}

	if (srf_update->scaling_info) {
		surface->scaling_quality =
				srf_update->scaling_info->scaling_quality;
		surface->dst_rect =
				srf_update->scaling_info->dst_rect;
		surface->src_rect =
				srf_update->scaling_info->src_rect;
		surface->clip_rect =
				srf_update->scaling_info->clip_rect;
	}

	if (srf_update->plane_info) {
		surface->color_space =
				srf_update->plane_info->color_space;
		surface->format =
				srf_update->plane_info->format;
		surface->plane_size =
				srf_update->plane_info->plane_size;
		surface->rotation =
				srf_update->plane_info->rotation;
		surface->horizontal_mirror =
				srf_update->plane_info->horizontal_mirror;
		surface->stereo_format =
				srf_update->plane_info->stereo_format;
		surface->tiling_info =
				srf_update->plane_info->tiling_info;
		surface->visible =
				srf_update->plane_info->visible;
		surface->per_pixel_alpha =
				srf_update->plane_info->per_pixel_alpha;
		surface->global_alpha =
				srf_update->plane_info->global_alpha;
		surface->global_alpha_value =
				srf_update->plane_info->global_alpha_value;
		surface->dcc =
				srf_update->plane_info->dcc;
		surface->layer_index =
				srf_update->plane_info->layer_index;
	}

	if (srf_update->gamma) {
		memcpy(&surface->gamma_correction.entries,
			&srf_update->gamma->entries,
			sizeof(struct dc_gamma_entries));
		surface->gamma_correction.is_identity =
			srf_update->gamma->is_identity;
		surface->gamma_correction.num_entries =
			srf_update->gamma->num_entries;
		surface->gamma_correction.type =
			srf_update->gamma->type;
	}

	if (srf_update->in_transfer_func) {
		surface->in_transfer_func.sdr_ref_white_level =
			srf_update->in_transfer_func->sdr_ref_white_level;
		surface->in_transfer_func.tf =
			srf_update->in_transfer_func->tf;
		surface->in_transfer_func.type =
			srf_update->in_transfer_func->type;
		memcpy(&surface->in_transfer_func.tf_pts,
			&srf_update->in_transfer_func->tf_pts,
			sizeof(struct dc_transfer_func_distributed_points));
	}

	if (srf_update->cm2_params) {
		surface->mcm_shaper_3dlut_setting = srf_update->cm2_params->component_settings.shaper_3dlut_setting;
		surface->mcm_lut1d_enable = srf_update->cm2_params->component_settings.lut1d_enable;
		surface->mcm_luts = srf_update->cm2_params->cm2_luts;
	}

	if (srf_update->func_shaper) {
		memcpy(&surface->in_shaper_func, srf_update->func_shaper,
		sizeof(surface->in_shaper_func));

		if (surface->mcm_shaper_3dlut_setting >= DC_CM2_SHAPER_3DLUT_SETTING_ENABLE_SHAPER)
			surface->mcm_luts.shaper = &surface->in_shaper_func;
	}

	if (srf_update->lut3d_func)
		memcpy(&surface->lut3d_func, srf_update->lut3d_func,
		sizeof(surface->lut3d_func));

	if (srf_update->hdr_mult.value)
		surface->hdr_mult =
				srf_update->hdr_mult;

	if (srf_update->sdr_white_level_nits)
		surface->sdr_white_level_nits =
				srf_update->sdr_white_level_nits;

	if (srf_update->blend_tf) {
		memcpy(&surface->blend_tf, srf_update->blend_tf,
		sizeof(surface->blend_tf));

		if (surface->mcm_lut1d_enable)
			surface->mcm_luts.lut1d_func = &surface->blend_tf;
	}

	if (srf_update->cm2_params || srf_update->blend_tf)
		surface->lut_bank_a = !surface->lut_bank_a;

	if (srf_update->input_csc_color_matrix)
		surface->input_csc_color_matrix =
			*srf_update->input_csc_color_matrix;

	if (srf_update->coeff_reduction_factor)
		surface->coeff_reduction_factor =
			*srf_update->coeff_reduction_factor;

	if (srf_update->gamut_remap_matrix)
		surface->gamut_remap_matrix =
			*srf_update->gamut_remap_matrix;

	if (srf_update->cursor_csc_color_matrix)
		surface->cursor_csc_color_matrix =
			*srf_update->cursor_csc_color_matrix;

	if (srf_update->bias_and_scale.bias_and_scale_valid)
			surface->bias_and_scale =
					srf_update->bias_and_scale;
}

static void copy_stream_update_to_stream(struct dc *dc,
					 struct dc_state *context,
					 struct dc_stream_state *stream,
					 struct dc_stream_update *update)
{
	struct dc_context *dc_ctx = dc->ctx;

	if (update == NULL || stream == NULL)
		return;

	if (update->src.height && update->src.width)
		stream->src = update->src;

	if (update->dst.height && update->dst.width)
		stream->dst = update->dst;

	if (update->out_transfer_func) {
		stream->out_transfer_func.sdr_ref_white_level =
			update->out_transfer_func->sdr_ref_white_level;
		stream->out_transfer_func.tf = update->out_transfer_func->tf;
		stream->out_transfer_func.type =
			update->out_transfer_func->type;
		memcpy(&stream->out_transfer_func.tf_pts,
		       &update->out_transfer_func->tf_pts,
		       sizeof(struct dc_transfer_func_distributed_points));
	}

	if (update->hdr_static_metadata)
		stream->hdr_static_metadata = *update->hdr_static_metadata;

	if (update->abm_level)
		stream->abm_level = *update->abm_level;

	if (update->periodic_interrupt)
		stream->periodic_interrupt = *update->periodic_interrupt;

	if (update->gamut_remap)
		stream->gamut_remap_matrix = *update->gamut_remap;

	/* Note: this being updated after mode set is currently not a use case
	 * however if it arises OCSC would need to be reprogrammed at the
	 * minimum
	 */
	if (update->output_color_space)
		stream->output_color_space = *update->output_color_space;

	if (update->output_csc_transform)
		stream->csc_color_matrix = *update->output_csc_transform;

	if (update->vrr_infopacket)
		stream->vrr_infopacket = *update->vrr_infopacket;

	if (update->hw_cursor_req)
		stream->hw_cursor_req = *update->hw_cursor_req;

	if (update->allow_freesync)
		stream->allow_freesync = *update->allow_freesync;

	if (update->vrr_active_variable)
		stream->vrr_active_variable = *update->vrr_active_variable;

	if (update->vrr_active_fixed)
		stream->vrr_active_fixed = *update->vrr_active_fixed;

	if (update->crtc_timing_adjust) {
		if (stream->adjust.v_total_min != update->crtc_timing_adjust->v_total_min ||
			stream->adjust.v_total_max != update->crtc_timing_adjust->v_total_max)
			update->crtc_timing_adjust->timing_adjust_pending = true;
		stream->adjust = *update->crtc_timing_adjust;
		update->crtc_timing_adjust->timing_adjust_pending = false;
	}

	if (update->dpms_off)
		stream->dpms_off = *update->dpms_off;

	if (update->hfvsif_infopacket)
		stream->hfvsif_infopacket = *update->hfvsif_infopacket;

	if (update->vtem_infopacket)
		stream->vtem_infopacket = *update->vtem_infopacket;

	if (update->vsc_infopacket)
		stream->vsc_infopacket = *update->vsc_infopacket;

	if (update->vsp_infopacket)
		stream->vsp_infopacket = *update->vsp_infopacket;

	if (update->adaptive_sync_infopacket)
		stream->adaptive_sync_infopacket = *update->adaptive_sync_infopacket;

	if (update->dither_option)
		stream->dither_option = *update->dither_option;

	if (update->pending_test_pattern)
		stream->test_pattern = *update->pending_test_pattern;
	/* update current stream with writeback info */
	if (update->wb_update) {
		int i;

		stream->num_wb_info = update->wb_update->num_wb_info;
		ASSERT(stream->num_wb_info <= MAX_DWB_PIPES);
		for (i = 0; i < stream->num_wb_info; i++)
			stream->writeback_info[i] =
				update->wb_update->writeback_info[i];
	}
	if (update->dsc_config) {
		struct dc_dsc_config old_dsc_cfg = stream->timing.dsc_cfg;
		uint32_t old_dsc_enabled = stream->timing.flags.DSC;
		uint32_t enable_dsc = (update->dsc_config->num_slices_h != 0 &&
				       update->dsc_config->num_slices_v != 0);

		/* Use temporarry context for validating new DSC config */
		struct dc_state *dsc_validate_context = dc_state_create_copy(dc->current_state);

		if (dsc_validate_context) {
			stream->timing.dsc_cfg = *update->dsc_config;
			stream->timing.flags.DSC = enable_dsc;
			if (!dc->res_pool->funcs->validate_bandwidth(dc, dsc_validate_context, true)) {
				stream->timing.dsc_cfg = old_dsc_cfg;
				stream->timing.flags.DSC = old_dsc_enabled;
				update->dsc_config = NULL;
			}

			dc_state_release(dsc_validate_context);
		} else {
			DC_ERROR("Failed to allocate new validate context for DSC change\n");
			update->dsc_config = NULL;
		}
	}
	if (update->scaler_sharpener_update)
		stream->scaler_sharpener_update = *update->scaler_sharpener_update;
	if (update->sharpening_required)
		stream->sharpening_required = *update->sharpening_required;
}

static void backup_planes_and_stream_state(
		struct dc_scratch_space *scratch,
		struct dc_stream_state *stream)
{
	int i;
	struct dc_stream_status *status = dc_stream_get_status(stream);

	if (!status)
		return;

	for (i = 0; i < status->plane_count; i++) {
		scratch->plane_states[i] = *status->plane_states[i];
	}
	scratch->stream_state = *stream;
}

static void restore_planes_and_stream_state(
		struct dc_scratch_space *scratch,
		struct dc_stream_state *stream)
{
	int i;
	struct dc_stream_status *status = dc_stream_get_status(stream);

	if (!status)
		return;

	for (i = 0; i < status->plane_count; i++) {
		/* refcount will always be valid, restore everything else */
		struct kref refcount = status->plane_states[i]->refcount;
		*status->plane_states[i] = scratch->plane_states[i];
		status->plane_states[i]->refcount = refcount;
	}
	*stream = scratch->stream_state;
}

/**
 * update_seamless_boot_flags() - Helper function for updating seamless boot flags
 *
 * @dc: Current DC state
 * @context: New DC state to be programmed
 * @surface_count: Number of surfaces that have an updated
 * @stream: Corresponding stream to be updated in the current flip
 *
 * Updating seamless boot flags do not need to be part of the commit sequence. This
 * helper function will update the seamless boot flags on each flip (if required)
 * outside of the HW commit sequence (fast or slow).
 *
 * Return: void
 */
static void update_seamless_boot_flags(struct dc *dc,
		struct dc_state *context,
		int surface_count,
		struct dc_stream_state *stream)
{
	if (get_seamless_boot_stream_count(context) > 0 && surface_count > 0) {
		/* Optimize seamless boot flag keeps clocks and watermarks high until
		 * first flip. After first flip, optimization is required to lower
		 * bandwidth. Important to note that it is expected UEFI will
		 * only light up a single display on POST, therefore we only expect
		 * one stream with seamless boot flag set.
		 */
		if (stream->apply_seamless_boot_optimization) {
			stream->apply_seamless_boot_optimization = false;

			if (get_seamless_boot_stream_count(context) == 0)
				dc->optimized_required = true;
		}
	}
}

/**
 * update_planes_and_stream_state() - The function takes planes and stream
 * updates as inputs and determines the appropriate update type. If update type
 * is FULL, the function allocates a new context, populates and validates it.
 * Otherwise, it updates current dc context. The function will return both
 * new_context and new_update_type back to the caller. The function also backs
 * up both current and new contexts into corresponding dc state scratch memory.
 * TODO: The function does too many things, and even conditionally allocates dc
 * context memory implicitly. We should consider to break it down.
 *
 * @dc: Current DC state
 * @srf_updates: an array of surface updates
 * @surface_count: surface update count
 * @stream: Corresponding stream to be updated
 * @stream_update: stream update
 * @new_update_type: [out] determined update type by the function
 * @new_context: [out] new context allocated and validated if update type is
 * FULL, reference to current context if update type is less than FULL.
 *
 * Return: true if a valid update is populated into new_context, false
 * otherwise.
 */
static bool update_planes_and_stream_state(struct dc *dc,
		struct dc_surface_update *srf_updates, int surface_count,
		struct dc_stream_state *stream,
		struct dc_stream_update *stream_update,
		enum surface_update_type *new_update_type,
		struct dc_state **new_context)
{
	struct dc_state *context;
	int i, j;
	enum surface_update_type update_type;
	const struct dc_stream_status *stream_status;
	struct dc_context *dc_ctx = dc->ctx;

	stream_status = dc_stream_get_status(stream);

	if (!stream_status) {
		if (surface_count) /* Only an error condition if surf_count non-zero*/
			ASSERT(false);

		return false; /* Cannot commit surface to stream that is not committed */
	}

	context = dc->current_state;
	update_type = dc_check_update_surfaces_for_stream(
			dc, srf_updates, surface_count, stream_update, stream_status);
	/* It is possible to receive a flip for one plane while there are multiple flip_immediate planes in the same stream.
	 * E.g. Desktop and MPO plane are flip_immediate but only the MPO plane received a flip
	 * Force the other flip_immediate planes to flip so GSL doesn't wait for a flip that won't come.
	 */
	force_immediate_gsl_plane_flip(dc, srf_updates, surface_count);
	if (update_type == UPDATE_TYPE_FULL)
		backup_planes_and_stream_state(&dc->scratch.current_state, stream);

	/* update current stream with the new updates */
	copy_stream_update_to_stream(dc, context, stream, stream_update);

	/* do not perform surface update if surface has invalid dimensions
	 * (all zero) and no scaling_info is provided
	 */
	if (surface_count > 0) {
		for (i = 0; i < surface_count; i++) {
			if ((srf_updates[i].surface->src_rect.width == 0 ||
				 srf_updates[i].surface->src_rect.height == 0 ||
				 srf_updates[i].surface->dst_rect.width == 0 ||
				 srf_updates[i].surface->dst_rect.height == 0) &&
				(!srf_updates[i].scaling_info ||
				  srf_updates[i].scaling_info->src_rect.width == 0 ||
				  srf_updates[i].scaling_info->src_rect.height == 0 ||
				  srf_updates[i].scaling_info->dst_rect.width == 0 ||
				  srf_updates[i].scaling_info->dst_rect.height == 0)) {
				DC_ERROR("Invalid src/dst rects in surface update!\n");
				return false;
			}
		}
	}

	if (update_type >= update_surface_trace_level)
		update_surface_trace(dc, srf_updates, surface_count);

	for (i = 0; i < surface_count; i++)
		copy_surface_update_to_plane(srf_updates[i].surface, &srf_updates[i]);

	if (update_type >= UPDATE_TYPE_FULL) {
		struct dc_plane_state *new_planes[MAX_SURFACES] = {0};

		for (i = 0; i < surface_count; i++)
			new_planes[i] = srf_updates[i].surface;

		/* initialize scratch memory for building context */
		context = dc_state_create_copy(dc->current_state);
		if (context == NULL) {
			DC_ERROR("Failed to allocate new validate context!\n");
			return false;
		}

		/* For each full update, remove all existing phantom pipes first.
		 * Ensures that we have enough pipes for newly added MPO planes
		 */
		dc_state_remove_phantom_streams_and_planes(dc, context);
		dc_state_release_phantom_streams_and_planes(dc, context);

		/*remove old surfaces from context */
		if (!dc_state_rem_all_planes_for_stream(dc, stream, context)) {

			BREAK_TO_DEBUGGER();
			goto fail;
		}

		/* add surface to context */
		if (!dc_state_add_all_planes_for_stream(dc, stream, new_planes, surface_count, context)) {

			BREAK_TO_DEBUGGER();
			goto fail;
		}
	}

	/* save update parameters into surface */
	for (i = 0; i < surface_count; i++) {
		struct dc_plane_state *surface = srf_updates[i].surface;

		if (update_type != UPDATE_TYPE_MED)
			continue;
		if (surface->update_flags.bits.position_change) {
			for (j = 0; j < dc->res_pool->pipe_count; j++) {
				struct pipe_ctx *pipe_ctx = &context->res_ctx.pipe_ctx[j];

				if (pipe_ctx->plane_state != surface)
					continue;

				resource_build_scaling_params(pipe_ctx);
			}
		}
	}

	if (update_type == UPDATE_TYPE_FULL) {
		if (!dc->res_pool->funcs->validate_bandwidth(dc, context, false)) {
			BREAK_TO_DEBUGGER();
			goto fail;
		}
	}
	update_seamless_boot_flags(dc, context, surface_count, stream);

	*new_context = context;
	*new_update_type = update_type;
	if (update_type == UPDATE_TYPE_FULL)
		backup_planes_and_stream_state(&dc->scratch.new_state, stream);

	return true;

fail:
	dc_state_release(context);

	return false;

}

static void commit_planes_do_stream_update(struct dc *dc,
		struct dc_stream_state *stream,
		struct dc_stream_update *stream_update,
		enum surface_update_type update_type,
		struct dc_state *context)
{
	int j;

	// Stream updates
	for (j = 0; j < dc->res_pool->pipe_count; j++) {
		struct pipe_ctx *pipe_ctx = &context->res_ctx.pipe_ctx[j];

		if (resource_is_pipe_type(pipe_ctx, OTG_MASTER) && pipe_ctx->stream == stream) {

			if (stream_update->periodic_interrupt && dc->hwss.setup_periodic_interrupt)
				dc->hwss.setup_periodic_interrupt(dc, pipe_ctx);

			if ((stream_update->hdr_static_metadata && !stream->use_dynamic_meta) ||
					stream_update->vrr_infopacket ||
					stream_update->vsc_infopacket ||
					stream_update->vsp_infopacket ||
					stream_update->hfvsif_infopacket ||
					stream_update->adaptive_sync_infopacket ||
					stream_update->vtem_infopacket) {
				resource_build_info_frame(pipe_ctx);
				dc->hwss.update_info_frame(pipe_ctx);

				if (dc_is_dp_signal(pipe_ctx->stream->signal))
					dc->link_srv->dp_trace_source_sequence(
							pipe_ctx->stream->link,
							DPCD_SOURCE_SEQ_AFTER_UPDATE_INFO_FRAME);
			}

			if (stream_update->hdr_static_metadata &&
					stream->use_dynamic_meta &&
					dc->hwss.set_dmdata_attributes &&
					pipe_ctx->stream->dmdata_address.quad_part != 0)
				dc->hwss.set_dmdata_attributes(pipe_ctx);

			if (stream_update->gamut_remap)
				dc_stream_set_gamut_remap(dc, stream);

			if (stream_update->output_csc_transform)
				dc_stream_program_csc_matrix(dc, stream);

			if (stream_update->dither_option) {
				struct pipe_ctx *odm_pipe = pipe_ctx->next_odm_pipe;
				resource_build_bit_depth_reduction_params(pipe_ctx->stream,
									&pipe_ctx->stream->bit_depth_params);
				pipe_ctx->stream_res.opp->funcs->opp_program_fmt(pipe_ctx->stream_res.opp,
						&stream->bit_depth_params,
						&stream->clamping);
				while (odm_pipe) {
					odm_pipe->stream_res.opp->funcs->opp_program_fmt(odm_pipe->stream_res.opp,
							&stream->bit_depth_params,
							&stream->clamping);
					odm_pipe = odm_pipe->next_odm_pipe;
				}
			}

			if (stream_update->cursor_attributes)
				program_cursor_attributes(dc, stream);

			if (stream_update->cursor_position)
				program_cursor_position(dc, stream);

			/* Full fe update*/
			if (update_type == UPDATE_TYPE_FAST)
				continue;

			if (stream_update->dsc_config)
				dc->link_srv->update_dsc_config(pipe_ctx);

			if (stream_update->mst_bw_update) {
				if (stream_update->mst_bw_update->is_increase)
					dc->link_srv->increase_mst_payload(pipe_ctx,
							stream_update->mst_bw_update->mst_stream_bw);
				else
					dc->link_srv->reduce_mst_payload(pipe_ctx,
							stream_update->mst_bw_update->mst_stream_bw);
			}

			if (stream_update->pending_test_pattern) {
				/*
				 * test pattern params depends on ODM topology
				 * changes that we could be applying to front
				 * end. Since at the current stage front end
				 * changes are not yet applied. We can only
				 * apply test pattern in hw based on current
				 * state and populate the final test pattern
				 * params in new state. If current and new test
				 * pattern params are different as result of
				 * different ODM topology being used, it will be
				 * detected and handle during front end
				 * programming update.
				 */
				dc->link_srv->dp_set_test_pattern(stream->link,
					stream->test_pattern.type,
					stream->test_pattern.color_space,
					stream->test_pattern.p_link_settings,
					stream->test_pattern.p_custom_pattern,
					stream->test_pattern.cust_pattern_size);
				resource_build_test_pattern_params(&context->res_ctx, pipe_ctx);
			}

			if (stream_update->dpms_off) {
				if (*stream_update->dpms_off) {
					dc->link_srv->set_dpms_off(pipe_ctx);
					/* for dpms, keep acquired resources*/
					if (pipe_ctx->stream_res.audio && !dc->debug.az_endpoint_mute_only)
						pipe_ctx->stream_res.audio->funcs->az_disable(pipe_ctx->stream_res.audio);

					dc->optimized_required = true;

				} else {
					if (get_seamless_boot_stream_count(context) == 0)
						dc->hwss.prepare_bandwidth(dc, dc->current_state);
					dc->link_srv->set_dpms_on(dc->current_state, pipe_ctx);
				}
			} else if (pipe_ctx->stream->link->wa_flags.blank_stream_on_ocs_change && stream_update->output_color_space
					&& !stream->dpms_off && dc_is_dp_signal(pipe_ctx->stream->signal)) {
				/*
				 * Workaround for firmware issue in some receivers where they don't pick up
				 * correct output color space unless DP link is disabled/re-enabled
				 */
				dc->link_srv->set_dpms_on(dc->current_state, pipe_ctx);
			}

			if (stream_update->abm_level && pipe_ctx->stream_res.abm) {
				bool should_program_abm = true;

				// if otg funcs defined check if blanked before programming
				if (pipe_ctx->stream_res.tg->funcs->is_blanked)
					if (pipe_ctx->stream_res.tg->funcs->is_blanked(pipe_ctx->stream_res.tg))
						should_program_abm = false;

				if (should_program_abm) {
					if (*stream_update->abm_level == ABM_LEVEL_IMMEDIATE_DISABLE) {
						dc->hwss.set_abm_immediate_disable(pipe_ctx);
					} else {
						pipe_ctx->stream_res.abm->funcs->set_abm_level(
							pipe_ctx->stream_res.abm, stream->abm_level);
					}
				}
			}
		}
	}
}

static bool dc_dmub_should_send_dirty_rect_cmd(struct dc *dc, struct dc_stream_state *stream)
{
	if ((stream->link->psr_settings.psr_version == DC_PSR_VERSION_SU_1
			|| stream->link->psr_settings.psr_version == DC_PSR_VERSION_1)
			&& stream->ctx->dce_version >= DCN_VERSION_3_1)
		return true;

	if (stream->link->replay_settings.config.replay_supported)
		return true;

	if (stream->ctx->dce_version >= DCN_VERSION_3_5 && stream->abm_level)
		return true;

	return false;
}

void dc_dmub_update_dirty_rect(struct dc *dc,
			       int surface_count,
			       struct dc_stream_state *stream,
			       struct dc_surface_update *srf_updates,
			       struct dc_state *context)
{
	union dmub_rb_cmd cmd;
	struct dmub_cmd_update_dirty_rect_data *update_dirty_rect;
	unsigned int i, j;
	unsigned int panel_inst = 0;

	if (!dc_dmub_should_send_dirty_rect_cmd(dc, stream))
		return;

	if (!dc_get_edp_link_panel_inst(dc, stream->link, &panel_inst))
		return;

	memset(&cmd, 0x0, sizeof(cmd));
	cmd.update_dirty_rect.header.type = DMUB_CMD__UPDATE_DIRTY_RECT;
	cmd.update_dirty_rect.header.sub_type = 0;
	cmd.update_dirty_rect.header.payload_bytes =
		sizeof(cmd.update_dirty_rect) -
		sizeof(cmd.update_dirty_rect.header);
	update_dirty_rect = &cmd.update_dirty_rect.update_dirty_rect_data;
	for (i = 0; i < surface_count; i++) {
		struct dc_plane_state *plane_state = srf_updates[i].surface;
		const struct dc_flip_addrs *flip_addr = srf_updates[i].flip_addr;

		if (!srf_updates[i].surface || !flip_addr)
			continue;
		/* Do not send in immediate flip mode */
		if (srf_updates[i].surface->flip_immediate)
			continue;

		update_dirty_rect->cmd_version = DMUB_CMD_PSR_CONTROL_VERSION_1;
		update_dirty_rect->dirty_rect_count = flip_addr->dirty_rect_count;
		memcpy(update_dirty_rect->src_dirty_rects, flip_addr->dirty_rects,
				sizeof(flip_addr->dirty_rects));
		for (j = 0; j < dc->res_pool->pipe_count; j++) {
			struct pipe_ctx *pipe_ctx = &context->res_ctx.pipe_ctx[j];

			if (pipe_ctx->stream != stream)
				continue;
			if (pipe_ctx->plane_state != plane_state)
				continue;

			update_dirty_rect->panel_inst = panel_inst;
			update_dirty_rect->pipe_idx = j;
			dc_wake_and_execute_dmub_cmd(dc->ctx, &cmd, DM_DMUB_WAIT_TYPE_NO_WAIT);
		}
	}
}

static void build_dmub_update_dirty_rect(
		struct dc *dc,
		int surface_count,
		struct dc_stream_state *stream,
		struct dc_surface_update *srf_updates,
		struct dc_state *context,
		struct dc_dmub_cmd dc_dmub_cmd[],
		unsigned int *dmub_cmd_count)
{
	union dmub_rb_cmd cmd;
	struct dmub_cmd_update_dirty_rect_data *update_dirty_rect;
	unsigned int i, j;
	unsigned int panel_inst = 0;

	if (!dc_dmub_should_send_dirty_rect_cmd(dc, stream))
		return;

	if (!dc_get_edp_link_panel_inst(dc, stream->link, &panel_inst))
		return;

	memset(&cmd, 0x0, sizeof(cmd));
	cmd.update_dirty_rect.header.type = DMUB_CMD__UPDATE_DIRTY_RECT;
	cmd.update_dirty_rect.header.sub_type = 0;
	cmd.update_dirty_rect.header.payload_bytes =
		sizeof(cmd.update_dirty_rect) -
		sizeof(cmd.update_dirty_rect.header);
	update_dirty_rect = &cmd.update_dirty_rect.update_dirty_rect_data;
	for (i = 0; i < surface_count; i++) {
		struct dc_plane_state *plane_state = srf_updates[i].surface;
		const struct dc_flip_addrs *flip_addr = srf_updates[i].flip_addr;

		if (!srf_updates[i].surface || !flip_addr)
			continue;
		/* Do not send in immediate flip mode */
		if (srf_updates[i].surface->flip_immediate)
			continue;
		update_dirty_rect->cmd_version = DMUB_CMD_PSR_CONTROL_VERSION_1;
		update_dirty_rect->dirty_rect_count = flip_addr->dirty_rect_count;
		memcpy(update_dirty_rect->src_dirty_rects, flip_addr->dirty_rects,
				sizeof(flip_addr->dirty_rects));
		for (j = 0; j < dc->res_pool->pipe_count; j++) {
			struct pipe_ctx *pipe_ctx = &context->res_ctx.pipe_ctx[j];

			if (pipe_ctx->stream != stream)
				continue;
			if (pipe_ctx->plane_state != plane_state)
				continue;
			update_dirty_rect->panel_inst = panel_inst;
			update_dirty_rect->pipe_idx = j;
			dc_dmub_cmd[*dmub_cmd_count].dmub_cmd = cmd;
			dc_dmub_cmd[*dmub_cmd_count].wait_type = DM_DMUB_WAIT_TYPE_NO_WAIT;
			(*dmub_cmd_count)++;
		}
	}
}

static bool check_address_only_update(union surface_update_flags update_flags)
{
	union surface_update_flags addr_only_update_flags;
	addr_only_update_flags.raw = 0;
	addr_only_update_flags.bits.addr_update = 1;

	return update_flags.bits.addr_update &&
			!(update_flags.raw & ~addr_only_update_flags.raw);
}

/**
 * build_dmub_cmd_list() - Build an array of DMCUB commands to be sent to DMCUB
 *
 * @dc: Current DC state
 * @srf_updates: Array of surface updates
 * @surface_count: Number of surfaces that have an updated
 * @stream: Corresponding stream to be updated in the current flip
 * @context: New DC state to be programmed
 *
 * @dc_dmub_cmd: Array of DMCUB commands to be sent to DMCUB
 * @dmub_cmd_count: Count indicating the number of DMCUB commands in dc_dmub_cmd array
 *
 * This function builds an array of DMCUB commands to be sent to DMCUB. This function is required
 * to build an array of commands and have them sent while the OTG lock is acquired.
 *
 * Return: void
 */
static void build_dmub_cmd_list(struct dc *dc,
		struct dc_surface_update *srf_updates,
		int surface_count,
		struct dc_stream_state *stream,
		struct dc_state *context,
		struct dc_dmub_cmd dc_dmub_cmd[],
		unsigned int *dmub_cmd_count)
{
	// Initialize cmd count to 0
	*dmub_cmd_count = 0;
	build_dmub_update_dirty_rect(dc, surface_count, stream, srf_updates, context, dc_dmub_cmd, dmub_cmd_count);
}

static void commit_plane_for_stream_offload_fams2_flip(struct dc *dc,
		struct dc_surface_update *srf_updates,
		int surface_count,
		struct dc_stream_state *stream,
		struct dc_state *context)
{
	int i, j;

	/* update dirty rect for PSR */
	dc_dmub_update_dirty_rect(dc, surface_count, stream,
			srf_updates, context);

	/* Perform requested Updates */
	for (i = 0; i < surface_count; i++) {
		struct dc_plane_state *plane_state = srf_updates[i].surface;

		for (j = 0; j < dc->res_pool->pipe_count; j++) {
			struct pipe_ctx *pipe_ctx = &context->res_ctx.pipe_ctx[j];

			if (!should_update_pipe_for_stream(context, pipe_ctx, stream))
				continue;

			if (!should_update_pipe_for_plane(context, pipe_ctx, plane_state))
				continue;

			/* update pipe context for plane */
			if (pipe_ctx->plane_state->update_flags.bits.addr_update)
				dc->hwss.update_plane_addr(dc, pipe_ctx);
		}
	}

	/* Send commands to DMCUB */
	dc_dmub_srv_fams2_passthrough_flip(dc,
				context,
				stream,
				srf_updates,
				surface_count);
}

static void commit_planes_for_stream_fast(struct dc *dc,
		struct dc_surface_update *srf_updates,
		int surface_count,
		struct dc_stream_state *stream,
		struct dc_stream_update *stream_update,
		enum surface_update_type update_type,
		struct dc_state *context)
{
	int i, j;
	struct pipe_ctx *top_pipe_to_program = NULL;
	struct dc_stream_status *stream_status = NULL;
	bool should_offload_fams2_flip = false;
	bool should_lock_all_pipes = (update_type != UPDATE_TYPE_FAST);

	if (should_lock_all_pipes)
		determine_pipe_unlock_order(dc, context);

	if (dc->debug.fams2_config.bits.enable &&
			dc->debug.fams2_config.bits.enable_offload_flip &&
			dc_state_is_fams2_in_use(dc, context)) {
		/* if not offloading to HWFQ, offload to FAMS2 if needed */
		should_offload_fams2_flip = true;
		for (i = 0; i < surface_count; i++) {
			if (srf_updates[i].surface &&
					srf_updates[i].surface->update_flags.raw &&
					!check_address_only_update(srf_updates[i].surface->update_flags)) {
				/* more than address update, need to acquire FAMS2 lock */
				should_offload_fams2_flip = false;
				break;
			}
		}
		if (stream_update) {
			/* more than address update, need to acquire FAMS2 lock */
			should_offload_fams2_flip = false;
		}
	}

	dc_exit_ips_for_hw_access(dc);

	dc_z10_restore(dc);

	top_pipe_to_program = resource_get_otg_master_for_stream(
			&context->res_ctx,
			stream);

	if (!top_pipe_to_program)
		return;

	for (i = 0; i < dc->res_pool->pipe_count; i++) {
		struct pipe_ctx *pipe = &context->res_ctx.pipe_ctx[i];

		if (pipe->stream && pipe->plane_state) {
			if (!dc->debug.using_dml2)
				set_p_state_switch_method(dc, context, pipe);

			if (dc->debug.visual_confirm)
				dc_update_visual_confirm_color(dc, context, pipe);
		}
	}

	for (i = 0; i < surface_count; i++) {
		struct dc_plane_state *plane_state = srf_updates[i].surface;
		/*set logical flag for lock/unlock use*/
		for (j = 0; j < dc->res_pool->pipe_count; j++) {
			struct pipe_ctx *pipe_ctx = &context->res_ctx.pipe_ctx[j];

			if (!pipe_ctx->plane_state)
				continue;
			if (!should_update_pipe_for_plane(context, pipe_ctx, plane_state))
				continue;

			pipe_ctx->plane_state->triplebuffer_flips = false;
			if (update_type == UPDATE_TYPE_FAST &&
					dc->hwss.program_triplebuffer != NULL &&
					!pipe_ctx->plane_state->flip_immediate && dc->debug.enable_tri_buf) {
				/*triple buffer for VUpdate only*/
				pipe_ctx->plane_state->triplebuffer_flips = true;
			}
		}
	}

	stream_status = dc_state_get_stream_status(context, stream);

	if (should_offload_fams2_flip) {
		commit_plane_for_stream_offload_fams2_flip(dc,
				srf_updates,
				surface_count,
				stream,
				context);
	} else if (stream_status) {
		build_dmub_cmd_list(dc,
				srf_updates,
				surface_count,
				stream,
				context,
				context->dc_dmub_cmd,
				&(context->dmub_cmd_count));
		hwss_build_fast_sequence(dc,
				context->dc_dmub_cmd,
				context->dmub_cmd_count,
				context->block_sequence,
				&(context->block_sequence_steps),
				top_pipe_to_program,
				stream_status,
				context);
		hwss_execute_sequence(dc,
				context->block_sequence,
				context->block_sequence_steps);
	}

	/* Clear update flags so next flip doesn't have redundant programming
	 * (if there's no stream update, the update flags are not cleared).
	 * Surface updates are cleared unconditionally at the beginning of each flip,
	 * so no need to clear here.
	 */
	if (top_pipe_to_program->stream)
		top_pipe_to_program->stream->update_flags.raw = 0;
}

static void commit_planes_for_stream(struct dc *dc,
		struct dc_surface_update *srf_updates,
		int surface_count,
		struct dc_stream_state *stream,
		struct dc_stream_update *stream_update,
		enum surface_update_type update_type,
		struct dc_state *context)
{
	int i, j;
	struct pipe_ctx *top_pipe_to_program = NULL;
	bool should_lock_all_pipes = (update_type != UPDATE_TYPE_FAST);
	bool subvp_prev_use = false;
	bool subvp_curr_use = false;
	uint8_t current_stream_mask = 0;

	if (should_lock_all_pipes)
		determine_pipe_unlock_order(dc, context);
	// Once we apply the new subvp context to hardware it won't be in the
	// dc->current_state anymore, so we have to cache it before we apply
	// the new SubVP context
	subvp_prev_use = false;
	dc_exit_ips_for_hw_access(dc);

	dc_z10_restore(dc);
	if (update_type == UPDATE_TYPE_FULL && dc->optimized_required)
		hwss_process_outstanding_hw_updates(dc, dc->current_state);

	if (update_type != UPDATE_TYPE_FAST && dc->res_pool->funcs->prepare_mcache_programming)
		dc->res_pool->funcs->prepare_mcache_programming(dc, context);

	for (i = 0; i < dc->res_pool->pipe_count; i++) {
		struct pipe_ctx *pipe = &context->res_ctx.pipe_ctx[i];

		if (pipe->stream && pipe->plane_state) {
			if (!dc->debug.using_dml2)
				set_p_state_switch_method(dc, context, pipe);

			if (dc->debug.visual_confirm)
				dc_update_visual_confirm_color(dc, context, pipe);
		}
	}

	if (update_type == UPDATE_TYPE_FULL) {
		dc_allow_idle_optimizations(dc, false);

		if (get_seamless_boot_stream_count(context) == 0)
			dc->hwss.prepare_bandwidth(dc, context);

		if (dc->hwss.update_dsc_pg)
			dc->hwss.update_dsc_pg(dc, context, false);

		context_clock_trace(dc, context);
	}

	if (update_type == UPDATE_TYPE_FULL)
		hwss_wait_for_outstanding_hw_updates(dc, dc->current_state);

	top_pipe_to_program = resource_get_otg_master_for_stream(
				&context->res_ctx,
				stream);
	ASSERT(top_pipe_to_program != NULL);
	for (i = 0; i < dc->res_pool->pipe_count; i++) {
		struct pipe_ctx *old_pipe = &dc->current_state->res_ctx.pipe_ctx[i];

		// Check old context for SubVP
		subvp_prev_use |= (dc_state_get_pipe_subvp_type(dc->current_state, old_pipe) == SUBVP_PHANTOM);
		if (subvp_prev_use)
			break;
	}

	for (i = 0; i < dc->res_pool->pipe_count; i++) {
		struct pipe_ctx *pipe = &context->res_ctx.pipe_ctx[i];

		if (dc_state_get_pipe_subvp_type(context, pipe) == SUBVP_PHANTOM) {
			subvp_curr_use = true;
			break;
		}
	}

	if (stream->test_pattern.type != DP_TEST_PATTERN_VIDEO_MODE) {
		struct pipe_ctx *mpcc_pipe;
		struct pipe_ctx *odm_pipe;

		for (mpcc_pipe = top_pipe_to_program; mpcc_pipe; mpcc_pipe = mpcc_pipe->bottom_pipe)
			for (odm_pipe = mpcc_pipe; odm_pipe; odm_pipe = odm_pipe->next_odm_pipe)
				odm_pipe->ttu_regs.min_ttu_vblank = MAX_TTU;
	}

	if ((update_type != UPDATE_TYPE_FAST) && stream->update_flags.bits.dsc_changed)
		if (top_pipe_to_program &&
			top_pipe_to_program->stream_res.tg->funcs->lock_doublebuffer_enable) {
			if (should_use_dmub_lock(stream->link)) {
				union dmub_hw_lock_flags hw_locks = { 0 };
				struct dmub_hw_lock_inst_flags inst_flags = { 0 };

				hw_locks.bits.lock_dig = 1;
				inst_flags.dig_inst = top_pipe_to_program->stream_res.tg->inst;

				dmub_hw_lock_mgr_cmd(dc->ctx->dmub_srv,
							true,
							&hw_locks,
							&inst_flags);
			} else
				top_pipe_to_program->stream_res.tg->funcs->lock_doublebuffer_enable(
						top_pipe_to_program->stream_res.tg);
		}

	if (dc->hwss.wait_for_dcc_meta_propagation) {
		dc->hwss.wait_for_dcc_meta_propagation(dc, top_pipe_to_program);
	}

	if (should_lock_all_pipes && dc->hwss.interdependent_update_lock) {
		if (dc->hwss.subvp_pipe_control_lock)
			dc->hwss.subvp_pipe_control_lock(dc, context, true, should_lock_all_pipes, NULL, subvp_prev_use);

		if (dc->hwss.fams2_global_control_lock)
			dc->hwss.fams2_global_control_lock(dc, context, true);

		dc->hwss.interdependent_update_lock(dc, context, true);
	} else {
		if (dc->hwss.subvp_pipe_control_lock)
			dc->hwss.subvp_pipe_control_lock(dc, context, true, should_lock_all_pipes, top_pipe_to_program, subvp_prev_use);

		if (dc->hwss.fams2_global_control_lock)
			dc->hwss.fams2_global_control_lock(dc, context, true);

		/* Lock the top pipe while updating plane addrs, since freesync requires
		 *  plane addr update event triggers to be synchronized.
		 *  top_pipe_to_program is expected to never be NULL
		 */
		dc->hwss.pipe_control_lock(dc, top_pipe_to_program, true);
	}

	dc_dmub_update_dirty_rect(dc, surface_count, stream, srf_updates, context);

	// Stream updates
	if (stream_update)
		commit_planes_do_stream_update(dc, stream, stream_update, update_type, context);

	if (surface_count == 0) {
		/*
		 * In case of turning off screen, no need to program front end a second time.
		 * just return after program blank.
		 */
		if (dc->hwss.apply_ctx_for_surface)
			dc->hwss.apply_ctx_for_surface(dc, stream, 0, context);
		if (dc->hwss.program_front_end_for_ctx)
			dc->hwss.program_front_end_for_ctx(dc, context);

		if (should_lock_all_pipes && dc->hwss.interdependent_update_lock) {
			dc->hwss.interdependent_update_lock(dc, context, false);
		} else {
			dc->hwss.pipe_control_lock(dc, top_pipe_to_program, false);
		}
		dc->hwss.post_unlock_program_front_end(dc, context);

		if (update_type != UPDATE_TYPE_FAST)
			if (dc->hwss.commit_subvp_config)
				dc->hwss.commit_subvp_config(dc, context);

		/* Since phantom pipe programming is moved to post_unlock_program_front_end,
		 * move the SubVP lock to after the phantom pipes have been setup
		 */
		if (dc->hwss.subvp_pipe_control_lock)
			dc->hwss.subvp_pipe_control_lock(dc, context, false, should_lock_all_pipes,
							 NULL, subvp_prev_use);

		if (dc->hwss.fams2_global_control_lock)
			dc->hwss.fams2_global_control_lock(dc, context, false);

		return;
	}

	if (update_type != UPDATE_TYPE_FAST) {
		for (j = 0; j < dc->res_pool->pipe_count; j++) {
			struct pipe_ctx *pipe_ctx = &context->res_ctx.pipe_ctx[j];

			if ((dc->debug.visual_confirm == VISUAL_CONFIRM_SUBVP ||
				dc->debug.visual_confirm == VISUAL_CONFIRM_MCLK_SWITCH) &&
				pipe_ctx->stream && pipe_ctx->plane_state) {
				/* Only update visual confirm for SUBVP and Mclk switching here.
				 * The bar appears on all pipes, so we need to update the bar on all displays,
				 * so the information doesn't get stale.
				 */
				dc->hwss.update_visual_confirm_color(dc, pipe_ctx,
						pipe_ctx->plane_res.hubp->inst);
			}
		}
	}

	for (i = 0; i < surface_count; i++) {
		struct dc_plane_state *plane_state = srf_updates[i].surface;

		/*set logical flag for lock/unlock use*/
		for (j = 0; j < dc->res_pool->pipe_count; j++) {
			struct pipe_ctx *pipe_ctx = &context->res_ctx.pipe_ctx[j];
			if (!pipe_ctx->plane_state)
				continue;
			if (!should_update_pipe_for_plane(context, pipe_ctx, plane_state))
				continue;
			pipe_ctx->plane_state->triplebuffer_flips = false;
			if (update_type == UPDATE_TYPE_FAST &&
					dc->hwss.program_triplebuffer != NULL &&
					!pipe_ctx->plane_state->flip_immediate && dc->debug.enable_tri_buf) {
				/*triple buffer for VUpdate only*/
				pipe_ctx->plane_state->triplebuffer_flips = true;
			}
		}
		if (update_type == UPDATE_TYPE_FULL) {
			/* force vsync flip when reconfiguring pipes to prevent underflow */
			plane_state->flip_immediate = false;
			plane_state->triplebuffer_flips = false;
		}
	}

	// Update Type FULL, Surface updates
	for (j = 0; j < dc->res_pool->pipe_count; j++) {
		struct pipe_ctx *pipe_ctx = &context->res_ctx.pipe_ctx[j];

		if (!pipe_ctx->top_pipe &&
			!pipe_ctx->prev_odm_pipe &&
			should_update_pipe_for_stream(context, pipe_ctx, stream)) {
			struct dc_stream_status *stream_status = NULL;

			if (!pipe_ctx->plane_state)
				continue;

			/* Full fe update*/
			if (update_type == UPDATE_TYPE_FAST)
				continue;

			ASSERT(!pipe_ctx->plane_state->triplebuffer_flips);
			if (dc->hwss.program_triplebuffer != NULL && dc->debug.enable_tri_buf) {
				/*turn off triple buffer for full update*/
				dc->hwss.program_triplebuffer(
					dc, pipe_ctx, pipe_ctx->plane_state->triplebuffer_flips);
			}
			stream_status =
				stream_get_status(context, pipe_ctx->stream);

			if (dc->hwss.apply_ctx_for_surface && stream_status)
				dc->hwss.apply_ctx_for_surface(
					dc, pipe_ctx->stream, stream_status->plane_count, context);
		}
	}
	if (dc->hwss.program_front_end_for_ctx && update_type != UPDATE_TYPE_FAST) {
		dc->hwss.program_front_end_for_ctx(dc, context);
		if (dc->debug.validate_dml_output) {
			for (i = 0; i < dc->res_pool->pipe_count; i++) {
				struct pipe_ctx *cur_pipe = &context->res_ctx.pipe_ctx[i];
				if (cur_pipe->stream == NULL)
					continue;

				cur_pipe->plane_res.hubp->funcs->validate_dml_output(
						cur_pipe->plane_res.hubp, dc->ctx,
						&context->res_ctx.pipe_ctx[i].rq_regs,
						&context->res_ctx.pipe_ctx[i].dlg_regs,
						&context->res_ctx.pipe_ctx[i].ttu_regs);
			}
		}
	}

	// Update Type FAST, Surface updates
	if (update_type == UPDATE_TYPE_FAST) {
		if (dc->hwss.set_flip_control_gsl)
			for (i = 0; i < surface_count; i++) {
				struct dc_plane_state *plane_state = srf_updates[i].surface;

				for (j = 0; j < dc->res_pool->pipe_count; j++) {
					struct pipe_ctx *pipe_ctx = &context->res_ctx.pipe_ctx[j];

					if (!should_update_pipe_for_stream(context, pipe_ctx, stream))
						continue;

					if (!should_update_pipe_for_plane(context, pipe_ctx, plane_state))
						continue;

					// GSL has to be used for flip immediate
					dc->hwss.set_flip_control_gsl(pipe_ctx,
							pipe_ctx->plane_state->flip_immediate);
				}
			}

		/* Perform requested Updates */
		for (i = 0; i < surface_count; i++) {
			struct dc_plane_state *plane_state = srf_updates[i].surface;

			for (j = 0; j < dc->res_pool->pipe_count; j++) {
				struct pipe_ctx *pipe_ctx = &context->res_ctx.pipe_ctx[j];

				if (!should_update_pipe_for_stream(context, pipe_ctx, stream))
					continue;

				if (!should_update_pipe_for_plane(context, pipe_ctx, plane_state))
					continue;

				if (srf_updates[i].cm2_params &&
						srf_updates[i].cm2_params->cm2_luts.lut3d_data.lut3d_src ==
								DC_CM2_TRANSFER_FUNC_SOURCE_VIDMEM &&
						srf_updates[i].cm2_params->component_settings.shaper_3dlut_setting ==
								DC_CM2_SHAPER_3DLUT_SETTING_ENABLE_SHAPER_3DLUT &&
						dc->hwss.trigger_3dlut_dma_load)
					dc->hwss.trigger_3dlut_dma_load(dc, pipe_ctx);

				/*program triple buffer after lock based on flip type*/
				if (dc->hwss.program_triplebuffer != NULL && dc->debug.enable_tri_buf) {
					/*only enable triplebuffer for fast_update*/
					dc->hwss.program_triplebuffer(
						dc, pipe_ctx, pipe_ctx->plane_state->triplebuffer_flips);
				}
				if (pipe_ctx->plane_state->update_flags.bits.addr_update)
					dc->hwss.update_plane_addr(dc, pipe_ctx);
			}
		}
	}

	if (should_lock_all_pipes && dc->hwss.interdependent_update_lock) {
		dc->hwss.interdependent_update_lock(dc, context, false);
	} else {
		dc->hwss.pipe_control_lock(dc, top_pipe_to_program, false);
	}

	if ((update_type != UPDATE_TYPE_FAST) && stream->update_flags.bits.dsc_changed)
		if (top_pipe_to_program &&
		    top_pipe_to_program->stream_res.tg->funcs->lock_doublebuffer_enable) {
			top_pipe_to_program->stream_res.tg->funcs->wait_for_state(
				top_pipe_to_program->stream_res.tg,
				CRTC_STATE_VACTIVE);
			top_pipe_to_program->stream_res.tg->funcs->wait_for_state(
				top_pipe_to_program->stream_res.tg,
				CRTC_STATE_VBLANK);
			top_pipe_to_program->stream_res.tg->funcs->wait_for_state(
				top_pipe_to_program->stream_res.tg,
				CRTC_STATE_VACTIVE);

			if (should_use_dmub_lock(stream->link)) {
				union dmub_hw_lock_flags hw_locks = { 0 };
				struct dmub_hw_lock_inst_flags inst_flags = { 0 };

				hw_locks.bits.lock_dig = 1;
				inst_flags.dig_inst = top_pipe_to_program->stream_res.tg->inst;

				dmub_hw_lock_mgr_cmd(dc->ctx->dmub_srv,
							false,
							&hw_locks,
							&inst_flags);
			} else
				top_pipe_to_program->stream_res.tg->funcs->lock_doublebuffer_disable(
					top_pipe_to_program->stream_res.tg);
		}

	if (subvp_curr_use) {
		/* If enabling subvp or transitioning from subvp->subvp, enable the
		 * phantom streams before we program front end for the phantom pipes.
		 */
		if (update_type != UPDATE_TYPE_FAST) {
			if (dc->hwss.enable_phantom_streams)
				dc->hwss.enable_phantom_streams(dc, context);
		}
	}

	if (update_type != UPDATE_TYPE_FAST)
		dc->hwss.post_unlock_program_front_end(dc, context);

	if (subvp_prev_use && !subvp_curr_use) {
		/* If disabling subvp, disable phantom streams after front end
		 * programming has completed (we turn on phantom OTG in order
		 * to complete the plane disable for phantom pipes).
		 */

		if (dc->hwss.disable_phantom_streams)
			dc->hwss.disable_phantom_streams(dc, context);
	}

	if (update_type != UPDATE_TYPE_FAST)
		if (dc->hwss.commit_subvp_config)
			dc->hwss.commit_subvp_config(dc, context);
	/* Since phantom pipe programming is moved to post_unlock_program_front_end,
	 * move the SubVP lock to after the phantom pipes have been setup
	 */
	if (should_lock_all_pipes && dc->hwss.interdependent_update_lock) {
		if (dc->hwss.subvp_pipe_control_lock)
			dc->hwss.subvp_pipe_control_lock(dc, context, false, should_lock_all_pipes, NULL, subvp_prev_use);
		if (dc->hwss.fams2_global_control_lock)
			dc->hwss.fams2_global_control_lock(dc, context, false);
	} else {
		if (dc->hwss.subvp_pipe_control_lock)
			dc->hwss.subvp_pipe_control_lock(dc, context, false, should_lock_all_pipes, top_pipe_to_program, subvp_prev_use);
		if (dc->hwss.fams2_global_control_lock)
			dc->hwss.fams2_global_control_lock(dc, context, false);
	}

	// Fire manual trigger only when bottom plane is flipped
	for (j = 0; j < dc->res_pool->pipe_count; j++) {
		struct pipe_ctx *pipe_ctx = &context->res_ctx.pipe_ctx[j];

		if (!pipe_ctx->plane_state)
			continue;

		if (pipe_ctx->bottom_pipe || pipe_ctx->next_odm_pipe ||
				!pipe_ctx->stream || !should_update_pipe_for_stream(context, pipe_ctx, stream) ||
				!pipe_ctx->plane_state->update_flags.bits.addr_update ||
				pipe_ctx->plane_state->skip_manual_trigger)
			continue;

		if (pipe_ctx->stream_res.tg->funcs->program_manual_trigger)
			pipe_ctx->stream_res.tg->funcs->program_manual_trigger(pipe_ctx->stream_res.tg);
	}

	current_stream_mask = get_stream_mask(dc, context);
	if (current_stream_mask != context->stream_mask) {
		context->stream_mask = current_stream_mask;
		dc_dmub_srv_notify_stream_mask(dc->ctx->dmub_srv, current_stream_mask);
	}
}

/**
 * could_mpcc_tree_change_for_active_pipes - Check if an OPP associated with MPCC might change
 *
 * @dc: Used to get the current state status
 * @stream: Target stream, which we want to remove the attached planes
 * @srf_updates: Array of surface updates
 * @surface_count: Number of surface update
 * @is_plane_addition: [in] Fill out with true if it is a plane addition case
 *
 * DCN32x and newer support a feature named Dynamic ODM which can conflict with
 * the MPO if used simultaneously in some specific configurations (e.g.,
 * 4k@144). This function checks if the incoming context requires applying a
 * transition state with unnecessary pipe splitting and ODM disabled to
 * circumvent our hardware limitations to prevent this edge case. If the OPP
 * associated with an MPCC might change due to plane additions, this function
 * returns true.
 *
 * Return:
 * Return true if OPP and MPCC might change, otherwise, return false.
 */
static bool could_mpcc_tree_change_for_active_pipes(struct dc *dc,
		struct dc_stream_state *stream,
		struct dc_surface_update *srf_updates,
		int surface_count,
		bool *is_plane_addition)
{

	struct dc_stream_status *cur_stream_status = stream_get_status(dc->current_state, stream);
	bool force_minimal_pipe_splitting = false;
	bool subvp_active = false;
	uint32_t i;

	*is_plane_addition = false;

	if (cur_stream_status &&
			dc->current_state->stream_count > 0 &&
			dc->debug.pipe_split_policy != MPC_SPLIT_AVOID) {
		/* determine if minimal transition is required due to MPC*/
		if (surface_count > 0) {
			if (cur_stream_status->plane_count > surface_count) {
				force_minimal_pipe_splitting = true;
			} else if (cur_stream_status->plane_count < surface_count) {
				force_minimal_pipe_splitting = true;
				*is_plane_addition = true;
			}
		}
	}

	if (cur_stream_status &&
			dc->current_state->stream_count == 1 &&
			dc->debug.enable_single_display_2to1_odm_policy) {
		/* determine if minimal transition is required due to dynamic ODM*/
		if (surface_count > 0) {
			if (cur_stream_status->plane_count > 2 && cur_stream_status->plane_count > surface_count) {
				force_minimal_pipe_splitting = true;
			} else if (surface_count > 2 && cur_stream_status->plane_count < surface_count) {
				force_minimal_pipe_splitting = true;
				*is_plane_addition = true;
			}
		}
	}

	for (i = 0; i < dc->res_pool->pipe_count; i++) {
		struct pipe_ctx *pipe = &dc->current_state->res_ctx.pipe_ctx[i];

		if (dc_state_get_pipe_subvp_type(dc->current_state, pipe) != SUBVP_NONE) {
			subvp_active = true;
			break;
		}
	}

	/* For SubVP when adding or removing planes we need to add a minimal transition
	 * (even when disabling all planes). Whenever disabling a phantom pipe, we
	 * must use the minimal transition path to disable the pipe correctly.
	 *
	 * We want to use the minimal transition whenever subvp is active, not only if
	 * a plane is being added / removed from a subvp stream (MPO plane can be added
	 * to a DRR pipe of SubVP + DRR config, in which case we still want to run through
	 * a min transition to disable subvp.
	 */
	if (cur_stream_status && subvp_active) {
		/* determine if minimal transition is required due to SubVP*/
		if (cur_stream_status->plane_count > surface_count) {
			force_minimal_pipe_splitting = true;
		} else if (cur_stream_status->plane_count < surface_count) {
			force_minimal_pipe_splitting = true;
			*is_plane_addition = true;
		}
	}

	return force_minimal_pipe_splitting;
}

struct pipe_split_policy_backup {
	bool dynamic_odm_policy;
	bool subvp_policy;
	enum pipe_split_policy mpc_policy;
	char force_odm[MAX_PIPES];
};

static void backup_and_set_minimal_pipe_split_policy(struct dc *dc,
		struct dc_state *context,
		struct pipe_split_policy_backup *policy)
{
	int i;

	if (!dc->config.is_vmin_only_asic) {
		policy->mpc_policy = dc->debug.pipe_split_policy;
		dc->debug.pipe_split_policy = MPC_SPLIT_AVOID;
	}
	policy->dynamic_odm_policy = dc->debug.enable_single_display_2to1_odm_policy;
	dc->debug.enable_single_display_2to1_odm_policy = false;
	policy->subvp_policy = dc->debug.force_disable_subvp;
	dc->debug.force_disable_subvp = true;
	for (i = 0; i < context->stream_count; i++) {
		policy->force_odm[i] = context->streams[i]->debug.force_odm_combine_segments;
		if (context->streams[i]->debug.allow_transition_for_forced_odm)
			context->streams[i]->debug.force_odm_combine_segments = 0;
	}
}

static void restore_minimal_pipe_split_policy(struct dc *dc,
		struct dc_state *context,
		struct pipe_split_policy_backup *policy)
{
	uint8_t i;

	if (!dc->config.is_vmin_only_asic)
		dc->debug.pipe_split_policy = policy->mpc_policy;
	dc->debug.enable_single_display_2to1_odm_policy =
			policy->dynamic_odm_policy;
	dc->debug.force_disable_subvp = policy->subvp_policy;
	for (i = 0; i < context->stream_count; i++)
		context->streams[i]->debug.force_odm_combine_segments = policy->force_odm[i];
}

static void release_minimal_transition_state(struct dc *dc,
		struct dc_state *minimal_transition_context,
		struct dc_state *base_context,
		struct pipe_split_policy_backup *policy)
{
	restore_minimal_pipe_split_policy(dc, base_context, policy);
	dc_state_release(minimal_transition_context);
}

static void force_vsync_flip_in_minimal_transition_context(struct dc_state *context)
{
	uint8_t i;
	int j;
	struct dc_stream_status *stream_status;

	for (i = 0; i < context->stream_count; i++) {
		stream_status = &context->stream_status[i];

		for (j = 0; j < stream_status->plane_count; j++)
			stream_status->plane_states[j]->flip_immediate = false;
	}
}

static struct dc_state *create_minimal_transition_state(struct dc *dc,
		struct dc_state *base_context, struct pipe_split_policy_backup *policy)
{
	struct dc_state *minimal_transition_context = NULL;

	minimal_transition_context = dc_state_create_copy(base_context);
	if (!minimal_transition_context)
		return NULL;

	backup_and_set_minimal_pipe_split_policy(dc, base_context, policy);
	/* commit minimal state */
	if (dc->res_pool->funcs->validate_bandwidth(dc, minimal_transition_context, false)) {
		/* prevent underflow and corruption when reconfiguring pipes */
		force_vsync_flip_in_minimal_transition_context(minimal_transition_context);
	} else {
		/*
		 * This should never happen, minimal transition state should
		 * always be validated first before adding pipe split features.
		 */
		release_minimal_transition_state(dc, minimal_transition_context, base_context, policy);
		BREAK_TO_DEBUGGER();
		minimal_transition_context = NULL;
	}
	return minimal_transition_context;
}

static bool is_pipe_topology_transition_seamless_with_intermediate_step(
		struct dc *dc,
		struct dc_state *initial_state,
		struct dc_state *intermediate_state,
		struct dc_state *final_state)
{
	return dc->hwss.is_pipe_topology_transition_seamless(dc, initial_state,
			intermediate_state) &&
			dc->hwss.is_pipe_topology_transition_seamless(dc,
					intermediate_state, final_state);
}

static void swap_and_release_current_context(struct dc *dc,
		struct dc_state *new_context, struct dc_stream_state *stream)
{

	int i;
	struct dc_state *old = dc->current_state;
	struct pipe_ctx *pipe_ctx;

	/* Since memory free requires elevated IRQ, an interrupt
	 * request is generated by mem free. If this happens
	 * between freeing and reassigning the context, our vsync
	 * interrupt will call into dc and cause a memory
	 * corruption. Hence, we first reassign the context,
	 * then free the old context.
	 */
	dc->current_state = new_context;
	dc_state_release(old);

	// clear any forced full updates
	for (i = 0; i < dc->res_pool->pipe_count; i++) {
		pipe_ctx = &new_context->res_ctx.pipe_ctx[i];

		if (pipe_ctx->plane_state && pipe_ctx->stream == stream)
			pipe_ctx->plane_state->force_full_update = false;
	}
}

static int initialize_empty_surface_updates(
		struct dc_stream_state *stream,
		struct dc_surface_update *srf_updates)
{
	struct dc_stream_status *status = dc_stream_get_status(stream);
	int i;

	if (!status)
		return 0;

	for (i = 0; i < status->plane_count; i++)
		srf_updates[i].surface = status->plane_states[i];

	return status->plane_count;
}

static bool commit_minimal_transition_based_on_new_context(struct dc *dc,
		struct dc_state *new_context,
		struct dc_stream_state *stream,
		struct dc_surface_update *srf_updates,
		int surface_count)
{
	bool success = false;
	struct pipe_split_policy_backup policy;
	struct dc_state *intermediate_context =
			create_minimal_transition_state(dc, new_context,
					&policy);

	if (intermediate_context) {
		if (is_pipe_topology_transition_seamless_with_intermediate_step(
				dc,
				dc->current_state,
				intermediate_context,
				new_context)) {
			DC_LOG_DC("commit minimal transition state: base = new state\n");
			commit_planes_for_stream(dc, srf_updates,
					surface_count, stream, NULL,
					UPDATE_TYPE_FULL, intermediate_context);
			swap_and_release_current_context(
					dc, intermediate_context, stream);
			dc_state_retain(dc->current_state);
			success = true;
		}
		release_minimal_transition_state(
				dc, intermediate_context, new_context, &policy);
	}
	return success;
}

static bool commit_minimal_transition_based_on_current_context(struct dc *dc,
		struct dc_state *new_context, struct dc_stream_state *stream)
{
	bool success = false;
	struct pipe_split_policy_backup policy;
	struct dc_state *intermediate_context;
	struct dc_state *old_current_state = dc->current_state;
	struct dc_surface_update srf_updates[MAX_SURFACES] = {0};
	int surface_count;

	/*
	 * Both current and new contexts share the same stream and plane state
	 * pointers. When new context is validated, stream and planes get
	 * populated with new updates such as new plane addresses. This makes
	 * the current context no longer valid because stream and planes are
	 * modified from the original. We backup current stream and plane states
	 * into scratch space whenever we are populating new context. So we can
	 * restore the original values back by calling the restore function now.
	 * This restores back the original stream and plane states associated
	 * with the current state.
	 */
	restore_planes_and_stream_state(&dc->scratch.current_state, stream);
	dc_state_retain(old_current_state);
	intermediate_context = create_minimal_transition_state(dc,
			old_current_state, &policy);

	if (intermediate_context) {
		if (is_pipe_topology_transition_seamless_with_intermediate_step(
				dc,
				dc->current_state,
				intermediate_context,
				new_context)) {
			DC_LOG_DC("commit minimal transition state: base = current state\n");
			surface_count = initialize_empty_surface_updates(
					stream, srf_updates);
			commit_planes_for_stream(dc, srf_updates,
					surface_count, stream, NULL,
					UPDATE_TYPE_FULL, intermediate_context);
			swap_and_release_current_context(
					dc, intermediate_context, stream);
			dc_state_retain(dc->current_state);
			success = true;
		}
		release_minimal_transition_state(dc, intermediate_context,
				old_current_state, &policy);
	}
	dc_state_release(old_current_state);
	/*
	 * Restore stream and plane states back to the values associated with
	 * new context.
	 */
	restore_planes_and_stream_state(&dc->scratch.new_state, stream);
	return success;
}

/**
 * commit_minimal_transition_state_in_dc_update - Commit a minimal state based
 * on current or new context
 *
 * @dc: DC structure, used to get the current state
 * @new_context: New context
 * @stream: Stream getting the update for the flip
 * @srf_updates: Surface updates
 * @surface_count: Number of surfaces
 *
 * The function takes in current state and new state and determine a minimal
 * transition state as the intermediate step which could make the transition
 * between current and new states seamless. If found, it will commit the minimal
 * transition state and update current state to this minimal transition state
 * and return true, if not, it will return false.
 *
 * Return:
 * Return True if the minimal transition succeeded, false otherwise
 */
static bool commit_minimal_transition_state_in_dc_update(struct dc *dc,
		struct dc_state *new_context,
		struct dc_stream_state *stream,
		struct dc_surface_update *srf_updates,
		int surface_count)
{
	bool success = commit_minimal_transition_based_on_new_context(
				dc, new_context, stream, srf_updates,
				surface_count);
	if (!success)
		success = commit_minimal_transition_based_on_current_context(dc,
				new_context, stream);
	if (!success)
		DC_LOG_ERROR("Fail to commit a seamless minimal transition state between current and new states.\nThis pipe topology update is non-seamless!\n");
	return success;
}

/**
 * commit_minimal_transition_state - Create a transition pipe split state
 *
 * @dc: Used to get the current state status
 * @transition_base_context: New transition state
 *
 * In some specific configurations, such as pipe split on multi-display with
 * MPO and/or Dynamic ODM, removing a plane may cause unsupported pipe
 * programming when moving to new planes. To mitigate those types of problems,
 * this function adds a transition state that minimizes pipe usage before
 * programming the new configuration. When adding a new plane, the current
 * state requires the least pipes, so it is applied without splitting. When
 * removing a plane, the new state requires the least pipes, so it is applied
 * without splitting.
 *
 * Return:
 * Return false if something is wrong in the transition state.
 */
static bool commit_minimal_transition_state(struct dc *dc,
		struct dc_state *transition_base_context)
{
	struct dc_state *transition_context;
	struct pipe_split_policy_backup policy;
	enum dc_status ret = DC_ERROR_UNEXPECTED;
	unsigned int i, j;
	unsigned int pipe_in_use = 0;
	bool subvp_in_use = false;
	bool odm_in_use = false;

	/* check current pipes in use*/
	for (i = 0; i < dc->res_pool->pipe_count; i++) {
		struct pipe_ctx *pipe = &transition_base_context->res_ctx.pipe_ctx[i];

		if (pipe->plane_state)
			pipe_in_use++;
	}

	/* If SubVP is enabled and we are adding or removing planes from any main subvp
	 * pipe, we must use the minimal transition.
	 */
	for (i = 0; i < dc->res_pool->pipe_count; i++) {
		struct pipe_ctx *pipe = &dc->current_state->res_ctx.pipe_ctx[i];

		if (pipe->stream && dc_state_get_pipe_subvp_type(dc->current_state, pipe) == SUBVP_PHANTOM) {
			subvp_in_use = true;
			break;
		}
	}

	/* If ODM is enabled and we are adding or removing planes from any ODM
	 * pipe, we must use the minimal transition.
	 */
	for (i = 0; i < dc->res_pool->pipe_count; i++) {
		struct pipe_ctx *pipe = &transition_base_context->res_ctx.pipe_ctx[i];

		if (resource_is_pipe_type(pipe, OTG_MASTER)) {
			odm_in_use = resource_get_odm_slice_count(pipe) > 1;
			break;
		}
	}

	/* When the OS add a new surface if we have been used all of pipes with odm combine
	 * and mpc split feature, it need use commit_minimal_transition_state to transition safely.
	 * After OS exit MPO, it will back to use odm and mpc split with all of pipes, we need
	 * call it again. Otherwise return true to skip.
	 *
	 * Reduce the scenarios to use dc_commit_state_no_check in the stage of flip. Especially
	 * enter/exit MPO when DCN still have enough resources.
	 */
	if (pipe_in_use != dc->res_pool->pipe_count && !subvp_in_use && !odm_in_use)
		return true;

	DC_LOG_DC("%s base = %s state, reason = %s\n", __func__,
			dc->current_state == transition_base_context ? "current" : "new",
			subvp_in_use ? "Subvp In Use" :
			odm_in_use ? "ODM in Use" :
			dc->debug.pipe_split_policy != MPC_SPLIT_AVOID ? "MPC in Use" :
			"Unknown");

	dc_state_retain(transition_base_context);
	transition_context = create_minimal_transition_state(dc,
			transition_base_context, &policy);
	if (transition_context) {
		ret = dc_commit_state_no_check(dc, transition_context);
		release_minimal_transition_state(dc, transition_context, transition_base_context, &policy);
	}
	dc_state_release(transition_base_context);

	if (ret != DC_OK) {
		/* this should never happen */
		BREAK_TO_DEBUGGER();
		return false;
	}

	/* force full surface update */
	for (i = 0; i < dc->current_state->stream_count; i++) {
		for (j = 0; j < dc->current_state->stream_status[i].plane_count; j++) {
			dc->current_state->stream_status[i].plane_states[j]->update_flags.raw = 0xFFFFFFFF;
		}
	}

	return true;
}

void populate_fast_updates(struct dc_fast_update *fast_update,
		struct dc_surface_update *srf_updates,
		int surface_count,
		struct dc_stream_update *stream_update)
{
	int i = 0;

	if (stream_update) {
		fast_update[0].out_transfer_func = stream_update->out_transfer_func;
		fast_update[0].output_csc_transform = stream_update->output_csc_transform;
	} else {
		fast_update[0].out_transfer_func = NULL;
		fast_update[0].output_csc_transform = NULL;
	}

	for (i = 0; i < surface_count; i++) {
		fast_update[i].flip_addr = srf_updates[i].flip_addr;
		fast_update[i].gamma = srf_updates[i].gamma;
		fast_update[i].gamut_remap_matrix = srf_updates[i].gamut_remap_matrix;
		fast_update[i].input_csc_color_matrix = srf_updates[i].input_csc_color_matrix;
		fast_update[i].coeff_reduction_factor = srf_updates[i].coeff_reduction_factor;
		fast_update[i].cursor_csc_color_matrix = srf_updates[i].cursor_csc_color_matrix;
	}
}

static bool fast_updates_exist(struct dc_fast_update *fast_update, int surface_count)
{
	int i;

	if (fast_update[0].out_transfer_func ||
		fast_update[0].output_csc_transform)
		return true;

	for (i = 0; i < surface_count; i++) {
		if (fast_update[i].flip_addr ||
				fast_update[i].gamma ||
				fast_update[i].gamut_remap_matrix ||
				fast_update[i].input_csc_color_matrix ||
				fast_update[i].cursor_csc_color_matrix ||
				fast_update[i].coeff_reduction_factor)
			return true;
	}

	return false;
}

bool fast_nonaddr_updates_exist(struct dc_fast_update *fast_update, int surface_count)
{
	int i;

	if (fast_update[0].out_transfer_func ||
		fast_update[0].output_csc_transform)
		return true;

	for (i = 0; i < surface_count; i++) {
		if (fast_update[i].input_csc_color_matrix ||
				fast_update[i].gamma ||
				fast_update[i].gamut_remap_matrix ||
				fast_update[i].coeff_reduction_factor ||
				fast_update[i].cursor_csc_color_matrix)
			return true;
	}

	return false;
}

static bool full_update_required(struct dc *dc,
		struct dc_surface_update *srf_updates,
		int surface_count,
		struct dc_stream_update *stream_update,
		struct dc_stream_state *stream)
{

	int i;
	struct dc_stream_status *stream_status;
	const struct dc_state *context = dc->current_state;

	for (i = 0; i < surface_count; i++) {
		if (srf_updates &&
				(srf_updates[i].plane_info ||
				srf_updates[i].scaling_info ||
				(srf_updates[i].hdr_mult.value &&
				srf_updates[i].hdr_mult.value != srf_updates->surface->hdr_mult.value) ||
				(srf_updates[i].sdr_white_level_nits &&
				srf_updates[i].sdr_white_level_nits != srf_updates->surface->sdr_white_level_nits) ||
				srf_updates[i].in_transfer_func ||
				srf_updates[i].func_shaper ||
				srf_updates[i].lut3d_func ||
				srf_updates[i].surface->force_full_update ||
				(srf_updates[i].flip_addr &&
				srf_updates[i].flip_addr->address.tmz_surface != srf_updates[i].surface->address.tmz_surface) ||
				(srf_updates[i].cm2_params &&
				 (srf_updates[i].cm2_params->component_settings.shaper_3dlut_setting != srf_updates[i].surface->mcm_shaper_3dlut_setting ||
				  srf_updates[i].cm2_params->component_settings.lut1d_enable != srf_updates[i].surface->mcm_lut1d_enable)) ||
				!is_surface_in_context(context, srf_updates[i].surface)))
			return true;
	}

	if (stream_update &&
			(((stream_update->src.height != 0 && stream_update->src.width != 0) ||
			(stream_update->dst.height != 0 && stream_update->dst.width != 0) ||
			stream_update->integer_scaling_update) ||
			stream_update->hdr_static_metadata ||
			stream_update->abm_level ||
			stream_update->periodic_interrupt ||
			stream_update->vrr_infopacket ||
			stream_update->vsc_infopacket ||
			stream_update->vsp_infopacket ||
			stream_update->hfvsif_infopacket ||
			stream_update->vtem_infopacket ||
			stream_update->adaptive_sync_infopacket ||
			stream_update->dpms_off ||
			stream_update->allow_freesync ||
			stream_update->vrr_active_variable ||
			stream_update->vrr_active_fixed ||
			stream_update->gamut_remap ||
			stream_update->output_color_space ||
			stream_update->dither_option ||
			stream_update->wb_update ||
			stream_update->dsc_config ||
			stream_update->mst_bw_update ||
			stream_update->func_shaper ||
			stream_update->lut3d_func ||
			stream_update->pending_test_pattern ||
			stream_update->crtc_timing_adjust ||
			stream_update->scaler_sharpener_update ||
			stream_update->hw_cursor_req))
		return true;

	if (stream) {
		stream_status = dc_stream_get_status(stream);
		if (stream_status == NULL || stream_status->plane_count != surface_count)
			return true;
	}
	if (dc->idle_optimizations_allowed)
		return true;

	return false;
}

static bool fast_update_only(struct dc *dc,
		struct dc_fast_update *fast_update,
		struct dc_surface_update *srf_updates,
		int surface_count,
		struct dc_stream_update *stream_update,
		struct dc_stream_state *stream)
{
	return fast_updates_exist(fast_update, surface_count)
			&& !full_update_required(dc, srf_updates, surface_count, stream_update, stream);
}

static bool update_planes_and_stream_v1(struct dc *dc,
		struct dc_surface_update *srf_updates, int surface_count,
		struct dc_stream_state *stream,
		struct dc_stream_update *stream_update,
		struct dc_state *state)
{
	const struct dc_stream_status *stream_status;
	enum surface_update_type update_type;
	struct dc_state *context;
	struct dc_context *dc_ctx = dc->ctx;
	int i, j;
	struct dc_fast_update fast_update[MAX_SURFACES] = {0};

	dc_exit_ips_for_hw_access(dc);

	populate_fast_updates(fast_update, srf_updates, surface_count, stream_update);
	stream_status = dc_stream_get_status(stream);
	context = dc->current_state;

	update_type = dc_check_update_surfaces_for_stream(
				dc, srf_updates, surface_count, stream_update, stream_status);
	/* It is possible to receive a flip for one plane while there are multiple flip_immediate planes in the same stream.
	 * E.g. Desktop and MPO plane are flip_immediate but only the MPO plane received a flip
	 * Force the other flip_immediate planes to flip so GSL doesn't wait for a flip that won't come.
	 */
	force_immediate_gsl_plane_flip(dc, srf_updates, surface_count);

	if (update_type >= UPDATE_TYPE_FULL) {

		/* initialize scratch memory for building context */
		context = dc_state_create_copy(state);
		if (context == NULL) {
			DC_ERROR("Failed to allocate new validate context!\n");
			return false;
		}

		for (i = 0; i < dc->res_pool->pipe_count; i++) {
			struct pipe_ctx *new_pipe = &context->res_ctx.pipe_ctx[i];
			struct pipe_ctx *old_pipe = &dc->current_state->res_ctx.pipe_ctx[i];

			if (new_pipe->plane_state && new_pipe->plane_state != old_pipe->plane_state)
				new_pipe->plane_state->force_full_update = true;
		}
	} else if (update_type == UPDATE_TYPE_FAST) {
		/*
		 * Previous frame finished and HW is ready for optimization.
		 */
		dc_post_update_surfaces_to_stream(dc);
	}

	for (i = 0; i < surface_count; i++) {
		struct dc_plane_state *surface = srf_updates[i].surface;

		copy_surface_update_to_plane(surface, &srf_updates[i]);

		if (update_type >= UPDATE_TYPE_MED) {
			for (j = 0; j < dc->res_pool->pipe_count; j++) {
				struct pipe_ctx *pipe_ctx =
					&context->res_ctx.pipe_ctx[j];

				if (pipe_ctx->plane_state != surface)
					continue;

				resource_build_scaling_params(pipe_ctx);
			}
		}
	}

	copy_stream_update_to_stream(dc, context, stream, stream_update);

	if (update_type >= UPDATE_TYPE_FULL) {
		if (!dc->res_pool->funcs->validate_bandwidth(dc, context, false)) {
			DC_ERROR("Mode validation failed for stream update!\n");
			dc_state_release(context);
			return false;
		}
	}

	TRACE_DC_PIPE_STATE(pipe_ctx, i, MAX_PIPES);

	if (fast_update_only(dc, fast_update, srf_updates, surface_count, stream_update, stream) &&
			!dc->debug.enable_legacy_fast_update) {
		commit_planes_for_stream_fast(dc,
				srf_updates,
				surface_count,
				stream,
				stream_update,
				update_type,
				context);
	} else {
		commit_planes_for_stream(
				dc,
				srf_updates,
				surface_count,
				stream,
				stream_update,
				update_type,
				context);
	}
	/*update current_State*/
	if (dc->current_state != context) {

		struct dc_state *old = dc->current_state;

		dc->current_state = context;
		dc_state_release(old);

		for (i = 0; i < dc->res_pool->pipe_count; i++) {
			struct pipe_ctx *pipe_ctx = &context->res_ctx.pipe_ctx[i];

			if (pipe_ctx->plane_state && pipe_ctx->stream == stream)
				pipe_ctx->plane_state->force_full_update = false;
		}
	}

	/* Legacy optimization path for DCE. */
	if (update_type >= UPDATE_TYPE_FULL && dc_ctx->dce_version < DCE_VERSION_MAX) {
		dc_post_update_surfaces_to_stream(dc);
		TRACE_DCE_CLOCK_STATE(&context->bw_ctx.bw.dce);
	}
	return true;
}

static bool update_planes_and_stream_v2(struct dc *dc,
		struct dc_surface_update *srf_updates, int surface_count,
		struct dc_stream_state *stream,
		struct dc_stream_update *stream_update)
{
	struct dc_state *context;
	enum surface_update_type update_type;
	struct dc_fast_update fast_update[MAX_SURFACES] = {0};

	/* In cases where MPO and split or ODM are used transitions can
	 * cause underflow. Apply stream configuration with minimal pipe
	 * split first to avoid unsupported transitions for active pipes.
	 */
	bool force_minimal_pipe_splitting = 0;
	bool is_plane_addition = 0;
	bool is_fast_update_only;

	populate_fast_updates(fast_update, srf_updates, surface_count, stream_update);
	is_fast_update_only = fast_update_only(dc, fast_update, srf_updates,
			surface_count, stream_update, stream);
	force_minimal_pipe_splitting = could_mpcc_tree_change_for_active_pipes(
			dc,
			stream,
			srf_updates,
			surface_count,
			&is_plane_addition);

	/* on plane addition, minimal state is the current one */
	if (force_minimal_pipe_splitting && is_plane_addition &&
		!commit_minimal_transition_state(dc, dc->current_state))
		return false;

	if (!update_planes_and_stream_state(
			dc,
			srf_updates,
			surface_count,
			stream,
			stream_update,
			&update_type,
			&context))
		return false;

	/* on plane removal, minimal state is the new one */
	if (force_minimal_pipe_splitting && !is_plane_addition) {
		if (!commit_minimal_transition_state(dc, context)) {
			dc_state_release(context);
			return false;
		}
		update_type = UPDATE_TYPE_FULL;
	}

	if (dc->hwss.is_pipe_topology_transition_seamless &&
			!dc->hwss.is_pipe_topology_transition_seamless(
					dc, dc->current_state, context))
		commit_minimal_transition_state_in_dc_update(dc, context, stream,
				srf_updates, surface_count);

	if (is_fast_update_only && !dc->debug.enable_legacy_fast_update) {
		commit_planes_for_stream_fast(dc,
				srf_updates,
				surface_count,
				stream,
				stream_update,
				update_type,
				context);
	} else {
		if (!stream_update &&
				dc->hwss.is_pipe_topology_transition_seamless &&
				!dc->hwss.is_pipe_topology_transition_seamless(
						dc, dc->current_state, context)) {
			DC_LOG_ERROR("performing non-seamless pipe topology transition with surface only update!\n");
			BREAK_TO_DEBUGGER();
		}
		commit_planes_for_stream(
				dc,
				srf_updates,
				surface_count,
				stream,
				stream_update,
				update_type,
				context);
	}
	if (dc->current_state != context)
		swap_and_release_current_context(dc, context, stream);
	return true;
}

static void commit_planes_and_stream_update_on_current_context(struct dc *dc,
		struct dc_surface_update *srf_updates, int surface_count,
		struct dc_stream_state *stream,
		struct dc_stream_update *stream_update,
		enum surface_update_type update_type)
{
	struct dc_fast_update fast_update[MAX_SURFACES] = {0};

	ASSERT(update_type < UPDATE_TYPE_FULL);
	populate_fast_updates(fast_update, srf_updates, surface_count,
			stream_update);
	if (fast_update_only(dc, fast_update, srf_updates, surface_count,
			stream_update, stream) &&
			!dc->debug.enable_legacy_fast_update)
		commit_planes_for_stream_fast(dc,
				srf_updates,
				surface_count,
				stream,
				stream_update,
				update_type,
				dc->current_state);
	else
		commit_planes_for_stream(
				dc,
				srf_updates,
				surface_count,
				stream,
				stream_update,
				update_type,
				dc->current_state);
}

static void commit_planes_and_stream_update_with_new_context(struct dc *dc,
		struct dc_surface_update *srf_updates, int surface_count,
		struct dc_stream_state *stream,
		struct dc_stream_update *stream_update,
		enum surface_update_type update_type,
		struct dc_state *new_context)
{
	ASSERT(update_type >= UPDATE_TYPE_FULL);
	if (!dc->hwss.is_pipe_topology_transition_seamless(dc,
			dc->current_state, new_context))
		/*
		 * It is required by the feature design that all pipe topologies
		 * using extra free pipes for power saving purposes such as
		 * dynamic ODM or SubVp shall only be enabled when it can be
		 * transitioned seamlessly to AND from its minimal transition
		 * state. A minimal transition state is defined as the same dc
		 * state but with all power saving features disabled. So it uses
		 * the minimum pipe topology. When we can't seamlessly
		 * transition from state A to state B, we will insert the
		 * minimal transition state A' or B' in between so seamless
		 * transition between A and B can be made possible.
		 */
		commit_minimal_transition_state_in_dc_update(dc, new_context,
				stream, srf_updates, surface_count);

	commit_planes_for_stream(
			dc,
			srf_updates,
			surface_count,
			stream,
			stream_update,
			update_type,
			new_context);
}

static bool update_planes_and_stream_v3(struct dc *dc,
		struct dc_surface_update *srf_updates, int surface_count,
		struct dc_stream_state *stream,
		struct dc_stream_update *stream_update)
{
	struct dc_state *new_context;
	enum surface_update_type update_type;

	/*
	 * When this function returns true and new_context is not equal to
	 * current state, the function allocates and validates a new dc state
	 * and assigns it to new_context. The function expects that the caller
	 * is responsible to free this memory when new_context is no longer
	 * used. We swap current with new context and free current instead. So
	 * new_context's memory will live until the next full update after it is
	 * replaced by a newer context. Refer to the use of
	 * swap_and_free_current_context below.
	 */
	if (!update_planes_and_stream_state(dc, srf_updates, surface_count,
				stream, stream_update, &update_type,
				&new_context))
		return false;

	if (new_context == dc->current_state) {
		commit_planes_and_stream_update_on_current_context(dc,
				srf_updates, surface_count, stream,
				stream_update, update_type);
	} else {
		commit_planes_and_stream_update_with_new_context(dc,
				srf_updates, surface_count, stream,
				stream_update, update_type, new_context);
		swap_and_release_current_context(dc, new_context, stream);
	}

	return true;
}

static void clear_update_flags(struct dc_surface_update *srf_updates,
	int surface_count, struct dc_stream_state *stream)
{
	int i;

	if (stream)
		stream->update_flags.raw = 0;

	for (i = 0; i < surface_count; i++)
		if (srf_updates[i].surface)
			srf_updates[i].surface->update_flags.raw = 0;
}

bool dc_update_planes_and_stream(struct dc *dc,
		struct dc_surface_update *srf_updates, int surface_count,
		struct dc_stream_state *stream,
		struct dc_stream_update *stream_update)
{
	bool ret = false;

	dc_exit_ips_for_hw_access(dc);
	/*
	 * update planes and stream version 3 separates FULL and FAST updates
	 * to their own sequences. It aims to clean up frequent checks for
	 * update type resulting unnecessary branching in logic flow. It also
	 * adds a new commit minimal transition sequence, which detects the need
	 * for minimal transition based on the actual comparison of current and
	 * new states instead of "predicting" it based on per feature software
	 * policy.i.e could_mpcc_tree_change_for_active_pipes. The new commit
	 * minimal transition sequence is made universal to any power saving
	 * features that would use extra free pipes such as Dynamic ODM/MPC
	 * Combine, MPO or SubVp. Therefore there is no longer a need to
	 * specially handle compatibility problems with transitions among those
	 * features as they are now transparent to the new sequence.
	 */
	if (dc->ctx->dce_version >= DCN_VERSION_4_01)
		ret = update_planes_and_stream_v3(dc, srf_updates,
				surface_count, stream, stream_update);
	else
		ret = update_planes_and_stream_v2(dc, srf_updates,
			surface_count, stream, stream_update);

	if (ret)
		clear_update_flags(srf_updates, surface_count, stream);

	return ret;
}

void dc_commit_updates_for_stream(struct dc *dc,
		struct dc_surface_update *srf_updates,
		int surface_count,
		struct dc_stream_state *stream,
		struct dc_stream_update *stream_update,
		struct dc_state *state)
{
	bool ret = false;

	dc_exit_ips_for_hw_access(dc);
	/* TODO: Since change commit sequence can have a huge impact,
	 * we decided to only enable it for DCN3x. However, as soon as
	 * we get more confident about this change we'll need to enable
	 * the new sequence for all ASICs.
	 */
	if (dc->ctx->dce_version >= DCN_VERSION_4_01) {
		ret = update_planes_and_stream_v3(dc, srf_updates, surface_count,
				stream, stream_update);
	} else if (dc->ctx->dce_version >= DCN_VERSION_3_2) {
		ret = update_planes_and_stream_v2(dc, srf_updates, surface_count,
				stream, stream_update);
	} else
		ret = update_planes_and_stream_v1(dc, srf_updates, surface_count, stream,
				stream_update, state);

	if (ret)
		clear_update_flags(srf_updates, surface_count, stream);
}

uint8_t dc_get_current_stream_count(struct dc *dc)
{
	return dc->current_state->stream_count;
}

struct dc_stream_state *dc_get_stream_at_index(struct dc *dc, uint8_t i)
{
	if (i < dc->current_state->stream_count)
		return dc->current_state->streams[i];
	return NULL;
}

enum dc_irq_source dc_interrupt_to_irq_source(
		struct dc *dc,
		uint32_t src_id,
		uint32_t ext_id)
{
	return dal_irq_service_to_irq_source(dc->res_pool->irqs, src_id, ext_id);
}

/*
 * dc_interrupt_set() - Enable/disable an AMD hw interrupt source
 */
bool dc_interrupt_set(struct dc *dc, enum dc_irq_source src, bool enable)
{

	if (dc == NULL)
		return false;

	return dal_irq_service_set(dc->res_pool->irqs, src, enable);
}

void dc_interrupt_ack(struct dc *dc, enum dc_irq_source src)
{
	dal_irq_service_ack(dc->res_pool->irqs, src);
}

void dc_power_down_on_boot(struct dc *dc)
{
	if (dc->ctx->dce_environment != DCE_ENV_VIRTUAL_HW &&
	    dc->hwss.power_down_on_boot) {
		if (dc->caps.ips_support)
			dc_exit_ips_for_hw_access(dc);
		dc->hwss.power_down_on_boot(dc);
	}
}

void dc_set_power_state(struct dc *dc, enum dc_acpi_cm_power_state power_state)
{
	if (!dc->current_state)
		return;

	switch (power_state) {
	case DC_ACPI_CM_POWER_STATE_D0:
		dc_state_construct(dc, dc->current_state);

		dc_exit_ips_for_hw_access(dc);

		dc_z10_restore(dc);

		dc_dmub_srv_notify_fw_dc_power_state(dc->ctx->dmub_srv, power_state);

		dc->hwss.init_hw(dc);

		if (dc->hwss.init_sys_ctx != NULL &&
			dc->vm_pa_config.valid) {
			dc->hwss.init_sys_ctx(dc->hwseq, dc, &dc->vm_pa_config);
		}
		break;
	default:
		ASSERT(dc->current_state->stream_count == 0);
		dc_dmub_srv_notify_fw_dc_power_state(dc->ctx->dmub_srv, power_state);

		dc_state_destruct(dc->current_state);

		break;
	}
}

void dc_resume(struct dc *dc)
{
	uint32_t i;

	for (i = 0; i < dc->link_count; i++)
		dc->link_srv->resume(dc->links[i]);
}

bool dc_is_dmcu_initialized(struct dc *dc)
{
	struct dmcu *dmcu = dc->res_pool->dmcu;

	if (dmcu)
		return dmcu->funcs->is_dmcu_initialized(dmcu);
	return false;
}

enum dc_status dc_set_clock(struct dc *dc, enum dc_clock_type clock_type, uint32_t clk_khz, uint32_t stepping)
{
	if (dc->hwss.set_clock)
		return dc->hwss.set_clock(dc, clock_type, clk_khz, stepping);
	return DC_ERROR_UNEXPECTED;
}
void dc_get_clock(struct dc *dc, enum dc_clock_type clock_type, struct dc_clock_config *clock_cfg)
{
	if (dc->hwss.get_clock)
		dc->hwss.get_clock(dc, clock_type, clock_cfg);
}

/* enable/disable eDP PSR without specify stream for eDP */
bool dc_set_psr_allow_active(struct dc *dc, bool enable)
{
	int i;
	bool allow_active;

	for (i = 0; i < dc->current_state->stream_count ; i++) {
		struct dc_link *link;
		struct dc_stream_state *stream = dc->current_state->streams[i];

		link = stream->link;
		if (!link)
			continue;

		if (link->psr_settings.psr_feature_enabled) {
			if (enable && !link->psr_settings.psr_allow_active) {
				allow_active = true;
				if (!dc_link_set_psr_allow_active(link, &allow_active, false, false, NULL))
					return false;
			} else if (!enable && link->psr_settings.psr_allow_active) {
				allow_active = false;
				if (!dc_link_set_psr_allow_active(link, &allow_active, true, false, NULL))
					return false;
			}
		}
	}

	return true;
}

/* enable/disable eDP Replay without specify stream for eDP */
bool dc_set_replay_allow_active(struct dc *dc, bool active)
{
	int i;
	bool allow_active;

	for (i = 0; i < dc->current_state->stream_count; i++) {
		struct dc_link *link;
		struct dc_stream_state *stream = dc->current_state->streams[i];

		link = stream->link;
		if (!link)
			continue;

		if (link->replay_settings.replay_feature_enabled) {
			if (active && !link->replay_settings.replay_allow_active) {
				allow_active = true;
				if (!dc_link_set_replay_allow_active(link, &allow_active,
					false, false, NULL))
					return false;
			} else if (!active && link->replay_settings.replay_allow_active) {
				allow_active = false;
				if (!dc_link_set_replay_allow_active(link, &allow_active,
					true, false, NULL))
					return false;
			}
		}
	}

	return true;
}

/* set IPS disable state */
bool dc_set_ips_disable(struct dc *dc, unsigned int disable_ips)
{
	dc_exit_ips_for_hw_access(dc);

	dc->config.disable_ips = disable_ips;

	return true;
}

void dc_allow_idle_optimizations_internal(struct dc *dc, bool allow, char const *caller_name)
{
	int idle_fclk_khz = 0, idle_dramclk_khz = 0, i = 0;
	enum mall_stream_type subvp_pipe_type[MAX_PIPES] = {0};
	struct pipe_ctx *pipe = NULL;
	struct dc_state *context = dc->current_state;

	if (dc->debug.disable_idle_power_optimizations) {
		DC_LOG_DEBUG("%s: disabled\n", __func__);
		return;
	}

	if (allow != dc->idle_optimizations_allowed)
		DC_LOG_IPS("%s: allow_idle old=%d new=%d (caller=%s)\n", __func__,
			   dc->idle_optimizations_allowed, allow, caller_name);

	if (dc->caps.ips_support && (dc->config.disable_ips == DMUB_IPS_DISABLE_ALL))
		return;

	if (dc->clk_mgr != NULL && dc->clk_mgr->funcs->is_smu_present)
		if (!dc->clk_mgr->funcs->is_smu_present(dc->clk_mgr))
			return;

	if (allow == dc->idle_optimizations_allowed)
		return;

	if (dc->hwss.apply_idle_power_optimizations && dc->clk_mgr != NULL &&
	    dc->hwss.apply_idle_power_optimizations(dc, allow)) {
		dc->idle_optimizations_allowed = allow;
		DC_LOG_DEBUG("%s: %s\n", __func__, allow ? "enabled" : "disabled");
	}

	// log idle clocks and sub vp pipe types at idle optimization time
	if (dc->clk_mgr != NULL && dc->clk_mgr->funcs->get_hard_min_fclk)
		idle_fclk_khz = dc->clk_mgr->funcs->get_hard_min_fclk(dc->clk_mgr);

	if (dc->clk_mgr != NULL && dc->clk_mgr->funcs->get_hard_min_memclk)
		idle_dramclk_khz = dc->clk_mgr->funcs->get_hard_min_memclk(dc->clk_mgr);

<<<<<<< HEAD
	for (i = 0; i < dc->res_pool->pipe_count; i++) {
		pipe = &context->res_ctx.pipe_ctx[i];
		subvp_pipe_type[i] = dc_state_get_pipe_subvp_type(context, pipe);
=======
	if (dc->res_pool && context) {
		for (i = 0; i < dc->res_pool->pipe_count; i++) {
			pipe = &context->res_ctx.pipe_ctx[i];
			subvp_pipe_type[i] = dc_state_get_pipe_subvp_type(context, pipe);
		}
>>>>>>> e8a457b7
	}

	DC_LOG_DC("%s: allow_idle=%d\n HardMinUClk_Khz=%d HardMinDramclk_Khz=%d\n Pipe_0=%d Pipe_1=%d Pipe_2=%d Pipe_3=%d Pipe_4=%d Pipe_5=%d (caller=%s)\n",
			__func__, allow, idle_fclk_khz, idle_dramclk_khz, subvp_pipe_type[0], subvp_pipe_type[1], subvp_pipe_type[2],
			subvp_pipe_type[3], subvp_pipe_type[4], subvp_pipe_type[5], caller_name);

}

void dc_exit_ips_for_hw_access_internal(struct dc *dc, const char *caller_name)
{
	if (dc->caps.ips_support)
		dc_allow_idle_optimizations_internal(dc, false, caller_name);
}

bool dc_dmub_is_ips_idle_state(struct dc *dc)
{
	if (dc->debug.disable_idle_power_optimizations)
		return false;

	if (!dc->caps.ips_support || (dc->config.disable_ips == DMUB_IPS_DISABLE_ALL))
		return false;

	if (!dc->ctx->dmub_srv)
		return false;

	return dc->ctx->dmub_srv->idle_allowed;
}

/* set min and max memory clock to lowest and highest DPM level, respectively */
void dc_unlock_memory_clock_frequency(struct dc *dc)
{
	if (dc->clk_mgr->funcs->set_hard_min_memclk)
		dc->clk_mgr->funcs->set_hard_min_memclk(dc->clk_mgr, false);

	if (dc->clk_mgr->funcs->set_hard_max_memclk)
		dc->clk_mgr->funcs->set_hard_max_memclk(dc->clk_mgr);
}

/* set min memory clock to the min required for current mode, max to maxDPM */
void dc_lock_memory_clock_frequency(struct dc *dc)
{
	if (dc->clk_mgr->funcs->get_memclk_states_from_smu)
		dc->clk_mgr->funcs->get_memclk_states_from_smu(dc->clk_mgr);

	if (dc->clk_mgr->funcs->set_hard_min_memclk)
		dc->clk_mgr->funcs->set_hard_min_memclk(dc->clk_mgr, true);

	if (dc->clk_mgr->funcs->set_hard_max_memclk)
		dc->clk_mgr->funcs->set_hard_max_memclk(dc->clk_mgr);
}

static void blank_and_force_memclk(struct dc *dc, bool apply, unsigned int memclk_mhz)
{
	struct dc_state *context = dc->current_state;
	struct hubp *hubp;
	struct pipe_ctx *pipe;
	int i;

	for (i = 0; i < dc->res_pool->pipe_count; i++) {
		pipe = &context->res_ctx.pipe_ctx[i];

		if (pipe->stream != NULL) {
			dc->hwss.disable_pixel_data(dc, pipe, true);

			// wait for double buffer
			pipe->stream_res.tg->funcs->wait_for_state(pipe->stream_res.tg, CRTC_STATE_VACTIVE);
			pipe->stream_res.tg->funcs->wait_for_state(pipe->stream_res.tg, CRTC_STATE_VBLANK);
			pipe->stream_res.tg->funcs->wait_for_state(pipe->stream_res.tg, CRTC_STATE_VACTIVE);

			hubp = pipe->plane_res.hubp;
			hubp->funcs->set_blank_regs(hubp, true);
		}
	}
	if (dc->clk_mgr->funcs->set_max_memclk)
		dc->clk_mgr->funcs->set_max_memclk(dc->clk_mgr, memclk_mhz);
	if (dc->clk_mgr->funcs->set_min_memclk)
		dc->clk_mgr->funcs->set_min_memclk(dc->clk_mgr, memclk_mhz);

	for (i = 0; i < dc->res_pool->pipe_count; i++) {
		pipe = &context->res_ctx.pipe_ctx[i];

		if (pipe->stream != NULL) {
			dc->hwss.disable_pixel_data(dc, pipe, false);

			hubp = pipe->plane_res.hubp;
			hubp->funcs->set_blank_regs(hubp, false);
		}
	}
}


/**
 * dc_enable_dcmode_clk_limit() - lower clocks in dc (battery) mode
 * @dc: pointer to dc of the dm calling this
 * @enable: True = transition to DC mode, false = transition back to AC mode
 *
 * Some SoCs define additional clock limits when in DC mode, DM should
 * invoke this function when the platform undergoes a power source transition
 * so DC can apply/unapply the limit. This interface may be disruptive to
 * the onscreen content.
 *
 * Context: Triggered by OS through DM interface, or manually by escape calls.
 * Need to hold a dclock when doing so.
 *
 * Return: none (void function)
 *
 */
void dc_enable_dcmode_clk_limit(struct dc *dc, bool enable)
{
	unsigned int softMax = 0, maxDPM = 0, funcMin = 0, i;
	bool p_state_change_support;

	if (!dc->config.dc_mode_clk_limit_support)
		return;

	softMax = dc->clk_mgr->bw_params->dc_mode_softmax_memclk;
	for (i = 0; i < dc->clk_mgr->bw_params->clk_table.num_entries; i++) {
		if (dc->clk_mgr->bw_params->clk_table.entries[i].memclk_mhz > maxDPM)
			maxDPM = dc->clk_mgr->bw_params->clk_table.entries[i].memclk_mhz;
	}
	funcMin = (dc->clk_mgr->clks.dramclk_khz + 999) / 1000;
	p_state_change_support = dc->clk_mgr->clks.p_state_change_support;

	if (enable && !dc->clk_mgr->dc_mode_softmax_enabled) {
		if (p_state_change_support) {
			if (funcMin <= softMax && dc->clk_mgr->funcs->set_max_memclk)
				dc->clk_mgr->funcs->set_max_memclk(dc->clk_mgr, softMax);
			// else: No-Op
		} else {
			if (funcMin <= softMax)
				blank_and_force_memclk(dc, true, softMax);
			// else: No-Op
		}
	} else if (!enable && dc->clk_mgr->dc_mode_softmax_enabled) {
		if (p_state_change_support) {
			if (funcMin <= softMax && dc->clk_mgr->funcs->set_max_memclk)
				dc->clk_mgr->funcs->set_max_memclk(dc->clk_mgr, maxDPM);
			// else: No-Op
		} else {
			if (funcMin <= softMax)
				blank_and_force_memclk(dc, true, maxDPM);
			// else: No-Op
		}
	}
	dc->clk_mgr->dc_mode_softmax_enabled = enable;
}
bool dc_is_plane_eligible_for_idle_optimizations(struct dc *dc,
		unsigned int pitch,
		unsigned int height,
		enum surface_pixel_format format,
		struct dc_cursor_attributes *cursor_attr)
{
	if (dc->hwss.does_plane_fit_in_mall && dc->hwss.does_plane_fit_in_mall(dc, pitch, height, format, cursor_attr))
		return true;
	return false;
}

/* cleanup on driver unload */
void dc_hardware_release(struct dc *dc)
{
	dc_mclk_switch_using_fw_based_vblank_stretch_shut_down(dc);

	if (dc->hwss.hardware_release)
		dc->hwss.hardware_release(dc);
}

void dc_mclk_switch_using_fw_based_vblank_stretch_shut_down(struct dc *dc)
{
	if (dc->current_state)
		dc->current_state->bw_ctx.bw.dcn.clk.fw_based_mclk_switching_shut_down = true;
}

/**
 * dc_is_dmub_outbox_supported - Check if DMUB firmware support outbox notification
 *
 * @dc: [in] dc structure
 *
 * Checks whether DMUB FW supports outbox notifications, if supported DM
 * should register outbox interrupt prior to actually enabling interrupts
 * via dc_enable_dmub_outbox
 *
 * Return:
 * True if DMUB FW supports outbox notifications, False otherwise
 */
bool dc_is_dmub_outbox_supported(struct dc *dc)
{
	if (!dc->caps.dmcub_support)
		return false;

	switch (dc->ctx->asic_id.chip_family) {

	case FAMILY_YELLOW_CARP:
		/* DCN31 B0 USB4 DPIA needs dmub notifications for interrupts */
		if (dc->ctx->asic_id.hw_internal_rev == YELLOW_CARP_B0 &&
		    !dc->debug.dpia_debug.bits.disable_dpia)
			return true;
	break;

	case AMDGPU_FAMILY_GC_11_0_1:
	case AMDGPU_FAMILY_GC_11_5_0:
		if (!dc->debug.dpia_debug.bits.disable_dpia)
			return true;
	break;

	default:
		break;
	}

	/* dmub aux needs dmub notifications to be enabled */
	return dc->debug.enable_dmub_aux_for_legacy_ddc;

}

/**
 * dc_enable_dmub_notifications - Check if dmub fw supports outbox
 *
 * @dc: [in] dc structure
 *
 * Calls dc_is_dmub_outbox_supported to check if dmub fw supports outbox
 * notifications. All DMs shall switch to dc_is_dmub_outbox_supported.  This
 * API shall be removed after switching.
 *
 * Return:
 * True if DMUB FW supports outbox notifications, False otherwise
 */
bool dc_enable_dmub_notifications(struct dc *dc)
{
	return dc_is_dmub_outbox_supported(dc);
}

/**
 * dc_enable_dmub_outbox - Enables DMUB unsolicited notification
 *
 * @dc: [in] dc structure
 *
 * Enables DMUB unsolicited notifications to x86 via outbox.
 */
void dc_enable_dmub_outbox(struct dc *dc)
{
	struct dc_context *dc_ctx = dc->ctx;

	dmub_enable_outbox_notification(dc_ctx->dmub_srv);
	DC_LOG_DC("%s: dmub outbox notifications enabled\n", __func__);
}

/**
 * dc_process_dmub_aux_transfer_async - Submits aux command to dmub via inbox message
 *                                      Sets port index appropriately for legacy DDC
 * @dc: dc structure
 * @link_index: link index
 * @payload: aux payload
 *
 * Returns: True if successful, False if failure
 */
bool dc_process_dmub_aux_transfer_async(struct dc *dc,
				uint32_t link_index,
				struct aux_payload *payload)
{
	uint8_t action;
	union dmub_rb_cmd cmd = {0};

	ASSERT(payload->length <= 16);

	cmd.dp_aux_access.header.type = DMUB_CMD__DP_AUX_ACCESS;
	cmd.dp_aux_access.header.payload_bytes = 0;
	/* For dpia, ddc_pin is set to NULL */
	if (!dc->links[link_index]->ddc->ddc_pin)
		cmd.dp_aux_access.aux_control.type = AUX_CHANNEL_DPIA;
	else
		cmd.dp_aux_access.aux_control.type = AUX_CHANNEL_LEGACY_DDC;

	cmd.dp_aux_access.aux_control.instance = dc->links[link_index]->ddc_hw_inst;
	cmd.dp_aux_access.aux_control.sw_crc_enabled = 0;
	cmd.dp_aux_access.aux_control.timeout = 0;
	cmd.dp_aux_access.aux_control.dpaux.address = payload->address;
	cmd.dp_aux_access.aux_control.dpaux.is_i2c_over_aux = payload->i2c_over_aux;
	cmd.dp_aux_access.aux_control.dpaux.length = payload->length;

	/* set aux action */
	if (payload->i2c_over_aux) {
		if (payload->write) {
			if (payload->mot)
				action = DP_AUX_REQ_ACTION_I2C_WRITE_MOT;
			else
				action = DP_AUX_REQ_ACTION_I2C_WRITE;
		} else {
			if (payload->mot)
				action = DP_AUX_REQ_ACTION_I2C_READ_MOT;
			else
				action = DP_AUX_REQ_ACTION_I2C_READ;
			}
	} else {
		if (payload->write)
			action = DP_AUX_REQ_ACTION_DPCD_WRITE;
		else
			action = DP_AUX_REQ_ACTION_DPCD_READ;
	}

	cmd.dp_aux_access.aux_control.dpaux.action = action;

	if (payload->length && payload->write) {
		memcpy(cmd.dp_aux_access.aux_control.dpaux.data,
			payload->data,
			payload->length
			);
	}

	dc_wake_and_execute_dmub_cmd(dc->ctx, &cmd, DM_DMUB_WAIT_TYPE_WAIT);

	return true;
}

uint8_t get_link_index_from_dpia_port_index(const struct dc *dc,
					    uint8_t dpia_port_index)
{
	uint8_t index, link_index = 0xFF;

	for (index = 0; index < dc->link_count; index++) {
		/* ddc_hw_inst has dpia port index for dpia links
		 * and ddc instance for legacy links
		 */
		if (!dc->links[index]->ddc->ddc_pin) {
			if (dc->links[index]->ddc_hw_inst == dpia_port_index) {
				link_index = index;
				break;
			}
		}
	}
	ASSERT(link_index != 0xFF);
	return link_index;
}

/**
 * dc_process_dmub_set_config_async - Submits set_config command
 *
 * @dc: [in] dc structure
 * @link_index: [in] link_index: link index
 * @payload: [in] aux payload
 * @notify: [out] set_config immediate reply
 *
 * Submits set_config command to dmub via inbox message.
 *
 * Return:
 * True if successful, False if failure
 */
bool dc_process_dmub_set_config_async(struct dc *dc,
				uint32_t link_index,
				struct set_config_cmd_payload *payload,
				struct dmub_notification *notify)
{
	union dmub_rb_cmd cmd = {0};
	bool is_cmd_complete = true;

	/* prepare SET_CONFIG command */
	cmd.set_config_access.header.type = DMUB_CMD__DPIA;
	cmd.set_config_access.header.sub_type = DMUB_CMD__DPIA_SET_CONFIG_ACCESS;

	cmd.set_config_access.set_config_control.instance = dc->links[link_index]->ddc_hw_inst;
	cmd.set_config_access.set_config_control.cmd_pkt.msg_type = payload->msg_type;
	cmd.set_config_access.set_config_control.cmd_pkt.msg_data = payload->msg_data;

	if (!dc_wake_and_execute_dmub_cmd(dc->ctx, &cmd, DM_DMUB_WAIT_TYPE_WAIT_WITH_REPLY)) {
		/* command is not processed by dmub */
		notify->sc_status = SET_CONFIG_UNKNOWN_ERROR;
		return is_cmd_complete;
	}

	/* command processed by dmub, if ret_status is 1, it is completed instantly */
	if (cmd.set_config_access.header.ret_status == 1)
		notify->sc_status = cmd.set_config_access.set_config_control.immed_status;
	else
		/* cmd pending, will receive notification via outbox */
		is_cmd_complete = false;

	return is_cmd_complete;
}

/**
 * dc_process_dmub_set_mst_slots - Submits MST solt allocation
 *
 * @dc: [in] dc structure
 * @link_index: [in] link index
 * @mst_alloc_slots: [in] mst slots to be allotted
 * @mst_slots_in_use: [out] mst slots in use returned in failure case
 *
 * Submits mst slot allocation command to dmub via inbox message
 *
 * Return:
 * DC_OK if successful, DC_ERROR if failure
 */
enum dc_status dc_process_dmub_set_mst_slots(const struct dc *dc,
				uint32_t link_index,
				uint8_t mst_alloc_slots,
				uint8_t *mst_slots_in_use)
{
	union dmub_rb_cmd cmd = {0};

	/* prepare MST_ALLOC_SLOTS command */
	cmd.set_mst_alloc_slots.header.type = DMUB_CMD__DPIA;
	cmd.set_mst_alloc_slots.header.sub_type = DMUB_CMD__DPIA_MST_ALLOC_SLOTS;

	cmd.set_mst_alloc_slots.mst_slots_control.instance = dc->links[link_index]->ddc_hw_inst;
	cmd.set_mst_alloc_slots.mst_slots_control.mst_alloc_slots = mst_alloc_slots;

	if (!dc_wake_and_execute_dmub_cmd(dc->ctx, &cmd, DM_DMUB_WAIT_TYPE_WAIT_WITH_REPLY))
		/* command is not processed by dmub */
		return DC_ERROR_UNEXPECTED;

	/* command processed by dmub, if ret_status is 1 */
	if (cmd.set_config_access.header.ret_status != 1)
		/* command processing error */
		return DC_ERROR_UNEXPECTED;

	/* command processed and we have a status of 2, mst not enabled in dpia */
	if (cmd.set_mst_alloc_slots.mst_slots_control.immed_status == 2)
		return DC_FAIL_UNSUPPORTED_1;

	/* previously configured mst alloc and used slots did not match */
	if (cmd.set_mst_alloc_slots.mst_slots_control.immed_status == 3) {
		*mst_slots_in_use = cmd.set_mst_alloc_slots.mst_slots_control.mst_slots_in_use;
		return DC_NOT_SUPPORTED;
	}

	return DC_OK;
}

/**
 * dc_process_dmub_dpia_set_tps_notification - Submits tps notification
 *
 * @dc: [in] dc structure
 * @link_index: [in] link index
 * @tps: [in] request tps
 *
 * Submits set_tps_notification command to dmub via inbox message
 */
void dc_process_dmub_dpia_set_tps_notification(const struct dc *dc, uint32_t link_index, uint8_t tps)
{
	union dmub_rb_cmd cmd = {0};

	cmd.set_tps_notification.header.type = DMUB_CMD__DPIA;
	cmd.set_tps_notification.header.sub_type = DMUB_CMD__DPIA_SET_TPS_NOTIFICATION;
	cmd.set_tps_notification.tps_notification.instance = dc->links[link_index]->ddc_hw_inst;
	cmd.set_tps_notification.tps_notification.tps = tps;

	dc_wake_and_execute_dmub_cmd(dc->ctx, &cmd, DM_DMUB_WAIT_TYPE_WAIT);
}

/**
 * dc_process_dmub_dpia_hpd_int_enable - Submits DPIA DPD interruption
 *
 * @dc: [in] dc structure
 * @hpd_int_enable: [in] 1 for hpd int enable, 0 to disable
 *
 * Submits dpia hpd int enable command to dmub via inbox message
 */
void dc_process_dmub_dpia_hpd_int_enable(const struct dc *dc,
				uint32_t hpd_int_enable)
{
	union dmub_rb_cmd cmd = {0};

	cmd.dpia_hpd_int_enable.header.type = DMUB_CMD__DPIA_HPD_INT_ENABLE;
	cmd.dpia_hpd_int_enable.enable = hpd_int_enable;

	dc_wake_and_execute_dmub_cmd(dc->ctx, &cmd, DM_DMUB_WAIT_TYPE_WAIT);

	DC_LOG_DEBUG("%s: hpd_int_enable(%d)\n", __func__, hpd_int_enable);
}

/**
 * dc_print_dmub_diagnostic_data - Print DMUB diagnostic data for debugging
 *
 * @dc: [in] dc structure
 *
 *
 */
void dc_print_dmub_diagnostic_data(const struct dc *dc)
{
	dc_dmub_srv_log_diagnostic_data(dc->ctx->dmub_srv);
}

/**
 * dc_disable_accelerated_mode - disable accelerated mode
 * @dc: dc structure
 */
void dc_disable_accelerated_mode(struct dc *dc)
{
	bios_set_scratch_acc_mode_change(dc->ctx->dc_bios, 0);
}


/**
 *  dc_notify_vsync_int_state - notifies vsync enable/disable state
 *  @dc: dc structure
 *  @stream: stream where vsync int state changed
 *  @enable: whether vsync is enabled or disabled
 *
 *  Called when vsync is enabled/disabled Will notify DMUB to start/stop ABM
 *  interrupts after steady state is reached.
 */
void dc_notify_vsync_int_state(struct dc *dc, struct dc_stream_state *stream, bool enable)
{
	int i;
	int edp_num;
	struct pipe_ctx *pipe = NULL;
	struct dc_link *link = stream->sink->link;
	struct dc_link *edp_links[MAX_NUM_EDP];


	if (link->psr_settings.psr_feature_enabled)
		return;

	if (link->replay_settings.replay_feature_enabled)
		return;

	/*find primary pipe associated with stream*/
	for (i = 0; i < MAX_PIPES; i++) {
		pipe = &dc->current_state->res_ctx.pipe_ctx[i];

		if (pipe->stream == stream && pipe->stream_res.tg)
			break;
	}

	if (i == MAX_PIPES) {
		ASSERT(0);
		return;
	}

	dc_get_edp_links(dc, edp_links, &edp_num);

	/* Determine panel inst */
	for (i = 0; i < edp_num; i++) {
		if (edp_links[i] == link)
			break;
	}

	if (i == edp_num) {
		return;
	}

	if (pipe->stream_res.abm && pipe->stream_res.abm->funcs->set_abm_pause)
		pipe->stream_res.abm->funcs->set_abm_pause(pipe->stream_res.abm, !enable, i, pipe->stream_res.tg->inst);
}

/*****************************************************************************
 *  dc_abm_save_restore() - Interface to DC for save+pause and restore+un-pause
 *                          ABM
 *  @dc: dc structure
 *	@stream: stream where vsync int state changed
 *  @pData: abm hw states
 *
 ****************************************************************************/
bool dc_abm_save_restore(
		struct dc *dc,
		struct dc_stream_state *stream,
		struct abm_save_restore *pData)
{
	int i;
	int edp_num;
	struct pipe_ctx *pipe = NULL;
	struct dc_link *link = stream->sink->link;
	struct dc_link *edp_links[MAX_NUM_EDP];

	if (link->replay_settings.replay_feature_enabled)
		return false;

	/*find primary pipe associated with stream*/
	for (i = 0; i < MAX_PIPES; i++) {
		pipe = &dc->current_state->res_ctx.pipe_ctx[i];

		if (pipe->stream == stream && pipe->stream_res.tg)
			break;
	}

	if (i == MAX_PIPES) {
		ASSERT(0);
		return false;
	}

	dc_get_edp_links(dc, edp_links, &edp_num);

	/* Determine panel inst */
	for (i = 0; i < edp_num; i++)
		if (edp_links[i] == link)
			break;

	if (i == edp_num)
		return false;

	if (pipe->stream_res.abm &&
		pipe->stream_res.abm->funcs->save_restore)
		return pipe->stream_res.abm->funcs->save_restore(
				pipe->stream_res.abm,
				i,
				pData);
	return false;
}

void dc_query_current_properties(struct dc *dc, struct dc_current_properties *properties)
{
	unsigned int i;
	bool subvp_sw_cursor_req = false;

	for (i = 0; i < dc->current_state->stream_count; i++) {
		if (check_subvp_sw_cursor_fallback_req(dc, dc->current_state->streams[i]) && !dc->current_state->streams[i]->hw_cursor_req) {
			subvp_sw_cursor_req = true;
			break;
		}
	}
	properties->cursor_size_limit = subvp_sw_cursor_req ? 64 : dc->caps.max_cursor_size;
}

/**
 * dc_set_edp_power() - DM controls eDP power to be ON/OFF
 *
 * Called when DM wants to power on/off eDP.
 *     Only work on links with flag skip_implict_edp_power_control is set.
 *
 * @dc: Current DC state
 * @edp_link: a link with eDP connector signal type
 * @powerOn: power on/off eDP
 *
 * Return: void
 */
void dc_set_edp_power(const struct dc *dc, struct dc_link *edp_link,
				 bool powerOn)
{
	if (edp_link->connector_signal != SIGNAL_TYPE_EDP)
		return;

	if (edp_link->skip_implict_edp_power_control == false)
		return;

	edp_link->dc->link_srv->edp_set_panel_power(edp_link, powerOn);
}

/*
 *****************************************************************************
 * dc_get_power_profile_for_dc_state() - extracts power profile from dc state
 *
 * Called when DM wants to make power policy decisions based on dc_state
 *
 *****************************************************************************
 */
struct dc_power_profile dc_get_power_profile_for_dc_state(const struct dc_state *context)
{
	struct dc_power_profile profile = { 0 };

	profile.power_level = !context->bw_ctx.bw.dcn.clk.p_state_change_support;
	if (!context->clk_mgr || !context->clk_mgr->ctx || !context->clk_mgr->ctx->dc)
		return profile;
	struct dc *dc = context->clk_mgr->ctx->dc;

	if (dc->res_pool->funcs->get_power_profile)
		profile.power_level = dc->res_pool->funcs->get_power_profile(context);
	return profile;
}

/*
 **********************************************************************************
 * dc_get_det_buffer_size_from_state() - extracts detile buffer size from dc state
 *
 * Called when DM wants to log detile buffer size from dc_state
 *
 **********************************************************************************
 */
unsigned int dc_get_det_buffer_size_from_state(const struct dc_state *context)
{
	struct dc *dc = context->clk_mgr->ctx->dc;

	if (dc->res_pool->funcs->get_det_buffer_size)
		return dc->res_pool->funcs->get_det_buffer_size(context);
	else
		return 0;
}<|MERGE_RESOLUTION|>--- conflicted
+++ resolved
@@ -5582,17 +5582,11 @@
 	if (dc->clk_mgr != NULL && dc->clk_mgr->funcs->get_hard_min_memclk)
 		idle_dramclk_khz = dc->clk_mgr->funcs->get_hard_min_memclk(dc->clk_mgr);
 
-<<<<<<< HEAD
-	for (i = 0; i < dc->res_pool->pipe_count; i++) {
-		pipe = &context->res_ctx.pipe_ctx[i];
-		subvp_pipe_type[i] = dc_state_get_pipe_subvp_type(context, pipe);
-=======
 	if (dc->res_pool && context) {
 		for (i = 0; i < dc->res_pool->pipe_count; i++) {
 			pipe = &context->res_ctx.pipe_ctx[i];
 			subvp_pipe_type[i] = dc_state_get_pipe_subvp_type(context, pipe);
 		}
->>>>>>> e8a457b7
 	}
 
 	DC_LOG_DC("%s: allow_idle=%d\n HardMinUClk_Khz=%d HardMinDramclk_Khz=%d\n Pipe_0=%d Pipe_1=%d Pipe_2=%d Pipe_3=%d Pipe_4=%d Pipe_5=%d (caller=%s)\n",
