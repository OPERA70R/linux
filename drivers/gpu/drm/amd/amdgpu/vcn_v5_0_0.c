/*
 * Copyright 2023 Advanced Micro Devices, Inc.
 *
 * Permission is hereby granted, free of charge, to any person obtaining a
 * copy of this software and associated documentation files (the "Software"),
 * to deal in the Software without restriction, including without limitation
 * the rights to use, copy, modify, merge, publish, distribute, sublicense,
 * and/or sell copies of the Software, and to permit persons to whom the
 * Software is furnished to do so, subject to the following conditions:
 *
 * The above copyright notice and this permission notice shall be included in
 * all copies or substantial portions of the Software.
 *
 * THE SOFTWARE IS PROVIDED "AS IS", WITHOUT WARRANTY OF ANY KIND, EXPRESS OR
 * IMPLIED, INCLUDING BUT NOT LIMITED TO THE WARRANTIES OF MERCHANTABILITY,
 * FITNESS FOR A PARTICULAR PURPOSE AND NONINFRINGEMENT.  IN NO EVENT SHALL
 * THE COPYRIGHT HOLDER(S) OR AUTHOR(S) BE LIABLE FOR ANY CLAIM, DAMAGES OR
 * OTHER LIABILITY, WHETHER IN AN ACTION OF CONTRACT, TORT OR OTHERWISE,
 * ARISING FROM, OUT OF OR IN CONNECTION WITH THE SOFTWARE OR THE USE OR
 * OTHER DEALINGS IN THE SOFTWARE.
 *
 */

#include <linux/firmware.h>
#include "amdgpu.h"
#include "amdgpu_vcn.h"
#include "amdgpu_pm.h"
#include "soc15.h"
#include "soc15d.h"
#include "soc15_hw_ip.h"
#include "vcn_v2_0.h"

#include "vcn/vcn_5_0_0_offset.h"
#include "vcn/vcn_5_0_0_sh_mask.h"
#include "ivsrcid/vcn/irqsrcs_vcn_5_0.h"
#include "vcn_v5_0_0.h"

#include <drm/drm_drv.h>

static const struct amdgpu_hwip_reg_entry vcn_reg_list_5_0[] = {
	SOC15_REG_ENTRY_STR(VCN, 0, regUVD_POWER_STATUS),
	SOC15_REG_ENTRY_STR(VCN, 0, regUVD_STATUS),
	SOC15_REG_ENTRY_STR(VCN, 0, regUVD_CONTEXT_ID),
	SOC15_REG_ENTRY_STR(VCN, 0, regUVD_CONTEXT_ID2),
	SOC15_REG_ENTRY_STR(VCN, 0, regUVD_GPCOM_VCPU_DATA0),
	SOC15_REG_ENTRY_STR(VCN, 0, regUVD_GPCOM_VCPU_DATA1),
	SOC15_REG_ENTRY_STR(VCN, 0, regUVD_GPCOM_VCPU_CMD),
	SOC15_REG_ENTRY_STR(VCN, 0, regUVD_RB_BASE_HI),
	SOC15_REG_ENTRY_STR(VCN, 0, regUVD_RB_BASE_LO),
	SOC15_REG_ENTRY_STR(VCN, 0, regUVD_RB_BASE_HI2),
	SOC15_REG_ENTRY_STR(VCN, 0, regUVD_RB_BASE_LO2),
	SOC15_REG_ENTRY_STR(VCN, 0, regUVD_RB_BASE_HI3),
	SOC15_REG_ENTRY_STR(VCN, 0, regUVD_RB_BASE_LO3),
	SOC15_REG_ENTRY_STR(VCN, 0, regUVD_RB_BASE_HI4),
	SOC15_REG_ENTRY_STR(VCN, 0, regUVD_RB_BASE_LO4),
	SOC15_REG_ENTRY_STR(VCN, 0, regUVD_RB_RPTR),
	SOC15_REG_ENTRY_STR(VCN, 0, regUVD_RB_WPTR),
	SOC15_REG_ENTRY_STR(VCN, 0, regUVD_RB_RPTR2),
	SOC15_REG_ENTRY_STR(VCN, 0, regUVD_RB_WPTR2),
	SOC15_REG_ENTRY_STR(VCN, 0, regUVD_RB_RPTR3),
	SOC15_REG_ENTRY_STR(VCN, 0, regUVD_RB_WPTR3),
	SOC15_REG_ENTRY_STR(VCN, 0, regUVD_RB_RPTR4),
	SOC15_REG_ENTRY_STR(VCN, 0, regUVD_RB_WPTR4),
	SOC15_REG_ENTRY_STR(VCN, 0, regUVD_RB_SIZE),
	SOC15_REG_ENTRY_STR(VCN, 0, regUVD_RB_SIZE2),
	SOC15_REG_ENTRY_STR(VCN, 0, regUVD_RB_SIZE3),
	SOC15_REG_ENTRY_STR(VCN, 0, regUVD_RB_SIZE4),
	SOC15_REG_ENTRY_STR(VCN, 0, regUVD_DPG_LMA_CTL),
	SOC15_REG_ENTRY_STR(VCN, 0, regUVD_DPG_LMA_DATA),
	SOC15_REG_ENTRY_STR(VCN, 0, regUVD_DPG_LMA_MASK),
	SOC15_REG_ENTRY_STR(VCN, 0, regUVD_DPG_PAUSE)
};

static int amdgpu_ih_clientid_vcns[] = {
	SOC15_IH_CLIENTID_VCN,
	SOC15_IH_CLIENTID_VCN1
};

static void vcn_v5_0_0_set_unified_ring_funcs(struct amdgpu_device *adev);
static void vcn_v5_0_0_set_irq_funcs(struct amdgpu_device *adev);
<<<<<<< HEAD
static int vcn_v5_0_0_set_powergating_state(struct amdgpu_ip_block *ip_block,
		enum amd_powergating_state state);
static int vcn_v5_0_0_pause_dpg_mode(struct amdgpu_device *adev,
		int inst_idx, struct dpg_pause_state *new_state);
=======
static int vcn_v5_0_0_set_pg_state(struct amdgpu_vcn_inst *vinst,
				   enum amd_powergating_state state);
static int vcn_v5_0_0_pause_dpg_mode(struct amdgpu_vcn_inst *vinst,
				     struct dpg_pause_state *new_state);
>>>>>>> e8a457b7
static void vcn_v5_0_0_unified_ring_set_wptr(struct amdgpu_ring *ring);

/**
 * vcn_v5_0_0_early_init - set function pointers and load microcode
 *
 * @ip_block: Pointer to the amdgpu_ip_block for this hw instance.
 *
 * Set ring and irq function pointers
 * Load microcode from filesystem
 */
static int vcn_v5_0_0_early_init(struct amdgpu_ip_block *ip_block)
{
	struct amdgpu_device *adev = ip_block->adev;
	int i, r;

	for (i = 0; i < adev->vcn.num_vcn_inst; ++i)
		/* re-use enc ring as unified ring */
		adev->vcn.inst[i].num_enc_rings = 1;

	vcn_v5_0_0_set_unified_ring_funcs(adev);
	vcn_v5_0_0_set_irq_funcs(adev);

	for (i = 0; i < adev->vcn.num_vcn_inst; ++i) {
		adev->vcn.inst[i].set_pg_state = vcn_v5_0_0_set_pg_state;

		r = amdgpu_vcn_early_init(adev, i);
		if (r)
			return r;
	}

	return 0;
}

void vcn_v5_0_0_alloc_ip_dump(struct amdgpu_device *adev)
{
	uint32_t reg_count = ARRAY_SIZE(vcn_reg_list_5_0);
	uint32_t *ptr;

	/* Allocate memory for VCN IP Dump buffer */
	ptr = kcalloc(adev->vcn.num_vcn_inst * reg_count, sizeof(uint32_t), GFP_KERNEL);
	if (!ptr) {
		DRM_ERROR("Failed to allocate memory for VCN IP Dump\n");
		adev->vcn.ip_dump = NULL;
	} else {
		adev->vcn.ip_dump = ptr;
	}
}

void vcn_v5_0_0_alloc_ip_dump(struct amdgpu_device *adev)
{
	uint32_t reg_count = ARRAY_SIZE(vcn_reg_list_5_0);
	uint32_t *ptr;

	/* Allocate memory for VCN IP Dump buffer */
	ptr = kcalloc(adev->vcn.num_vcn_inst * reg_count, sizeof(uint32_t), GFP_KERNEL);
	if (!ptr) {
		DRM_ERROR("Failed to allocate memory for VCN IP Dump\n");
		adev->vcn.ip_dump = NULL;
	} else {
		adev->vcn.ip_dump = ptr;
	}
}

/**
 * vcn_v5_0_0_sw_init - sw init for VCN block
 *
 * @ip_block: Pointer to the amdgpu_ip_block for this hw instance.
 *
 * Load firmware and sw initialization
 */
static int vcn_v5_0_0_sw_init(struct amdgpu_ip_block *ip_block)
{
	struct amdgpu_ring *ring;
	struct amdgpu_device *adev = ip_block->adev;
	int i, r;
<<<<<<< HEAD

	r = amdgpu_vcn_sw_init(adev);
	if (r)
		return r;

	amdgpu_vcn_setup_ucode(adev);

	r = amdgpu_vcn_resume(adev);
	if (r)
		return r;
=======
>>>>>>> e8a457b7

	for (i = 0; i < adev->vcn.num_vcn_inst; i++) {
		volatile struct amdgpu_vcn5_fw_shared *fw_shared;

		if (adev->vcn.harvest_config & (1 << i))
			continue;

		r = amdgpu_vcn_sw_init(adev, i);
		if (r)
			return r;

		amdgpu_vcn_setup_ucode(adev, i);

		r = amdgpu_vcn_resume(adev, i);
		if (r)
			return r;

		atomic_set(&adev->vcn.inst[i].sched_score, 0);

		/* VCN UNIFIED TRAP */
		r = amdgpu_irq_add_id(adev, amdgpu_ih_clientid_vcns[i],
				VCN_5_0__SRCID__UVD_ENC_GENERAL_PURPOSE, &adev->vcn.inst[i].irq);
		if (r)
			return r;

		/* VCN POISON TRAP */
		r = amdgpu_irq_add_id(adev, amdgpu_ih_clientid_vcns[i],
				VCN_5_0__SRCID_UVD_POISON, &adev->vcn.inst[i].irq);
		if (r)
			return r;

		ring = &adev->vcn.inst[i].ring_enc[0];
		ring->use_doorbell = true;
		ring->doorbell_index = (adev->doorbell_index.vcn.vcn_ring0_1 << 1) + 2 + 8 * i;

		ring->vm_hub = AMDGPU_MMHUB0(0);
		sprintf(ring->name, "vcn_unified_%d", i);

		r = amdgpu_ring_init(adev, ring, 512, &adev->vcn.inst[i].irq, 0,
						AMDGPU_RING_PRIO_0, &adev->vcn.inst[i].sched_score);
		if (r)
			return r;

		fw_shared = adev->vcn.inst[i].fw_shared.cpu_addr;
		fw_shared->present_flag_0 = cpu_to_le32(AMDGPU_FW_SHARED_FLAG_0_UNIFIED_QUEUE);
		fw_shared->sq.is_enabled = 1;

		if (amdgpu_vcnfw_log)
			amdgpu_vcn_fwlog_init(&adev->vcn.inst[i]);

		if (adev->pg_flags & AMD_PG_SUPPORT_VCN_DPG)
			adev->vcn.inst[i].pause_dpg_mode = vcn_v5_0_0_pause_dpg_mode;
	}

	/* TODO: Add queue reset mask when FW fully supports it */
	adev->vcn.supported_reset =
		amdgpu_get_soft_full_reset_mask(&adev->vcn.inst[0].ring_enc[0]);

<<<<<<< HEAD
	if (adev->pg_flags & AMD_PG_SUPPORT_VCN_DPG)
		adev->vcn.pause_dpg_mode = vcn_v5_0_0_pause_dpg_mode;

=======
>>>>>>> e8a457b7
	vcn_v5_0_0_alloc_ip_dump(adev);

	r = amdgpu_vcn_sysfs_reset_mask_init(adev);
	if (r)
		return r;

	return 0;
}

/**
 * vcn_v5_0_0_sw_fini - sw fini for VCN block
 *
 * @ip_block: Pointer to the amdgpu_ip_block for this hw instance.
 *
 * VCN suspend and free up sw allocation
 */
static int vcn_v5_0_0_sw_fini(struct amdgpu_ip_block *ip_block)
{
	struct amdgpu_device *adev = ip_block->adev;
	int i, r, idx;

	if (drm_dev_enter(adev_to_drm(adev), &idx)) {
		for (i = 0; i < adev->vcn.num_vcn_inst; i++) {
			volatile struct amdgpu_vcn5_fw_shared *fw_shared;

			if (adev->vcn.harvest_config & (1 << i))
				continue;

			fw_shared = adev->vcn.inst[i].fw_shared.cpu_addr;
			fw_shared->present_flag_0 = 0;
			fw_shared->sq.is_enabled = 0;
		}

		drm_dev_exit(idx);
	}

	for (i = 0; i < adev->vcn.num_vcn_inst; i++) {
		r = amdgpu_vcn_suspend(adev, i);
		if (r)
			return r;
	}

	amdgpu_vcn_sysfs_reset_mask_fini(adev);

	for (i = 0; i < adev->vcn.num_vcn_inst; i++) {
		r = amdgpu_vcn_sw_fini(adev, i);
		if (r)
			return r;
	}

	kfree(adev->vcn.ip_dump);

	return 0;
}

/**
 * vcn_v5_0_0_hw_init - start and test VCN block
 *
 * @ip_block: Pointer to the amdgpu_ip_block for this hw instance.
 *
 * Initialize the hardware, boot up the VCPU and do some testing
 */
static int vcn_v5_0_0_hw_init(struct amdgpu_ip_block *ip_block)
{
	struct amdgpu_device *adev = ip_block->adev;
	struct amdgpu_ring *ring;
	int i, r;

	for (i = 0; i < adev->vcn.num_vcn_inst; ++i) {
		if (adev->vcn.harvest_config & (1 << i))
			continue;

		ring = &adev->vcn.inst[i].ring_enc[0];

		adev->nbio.funcs->vcn_doorbell_range(adev, ring->use_doorbell,
			((adev->doorbell_index.vcn.vcn_ring0_1 << 1) + 8 * i), i);

		r = amdgpu_ring_test_helper(ring);
		if (r)
			return r;
	}

	return 0;
}

/**
 * vcn_v5_0_0_hw_fini - stop the hardware block
 *
 * @ip_block: Pointer to the amdgpu_ip_block for this hw instance.
 *
 * Stop the VCN block, mark ring as not ready any more
 */
static int vcn_v5_0_0_hw_fini(struct amdgpu_ip_block *ip_block)
{
	struct amdgpu_device *adev = ip_block->adev;
	int i;

	for (i = 0; i < adev->vcn.num_vcn_inst; ++i) {
		struct amdgpu_vcn_inst *vinst = &adev->vcn.inst[i];

		if (adev->vcn.harvest_config & (1 << i))
			continue;

		cancel_delayed_work_sync(&vinst->idle_work);

		if (!amdgpu_sriov_vf(adev)) {
			if ((adev->pg_flags & AMD_PG_SUPPORT_VCN_DPG) ||
<<<<<<< HEAD
				(adev->vcn.cur_state != AMD_PG_STATE_GATE &&
				RREG32_SOC15(VCN, i, regUVD_STATUS))) {
				vcn_v5_0_0_set_powergating_state(ip_block, AMD_PG_STATE_GATE);
=======
			    (vinst->cur_state != AMD_PG_STATE_GATE &&
			     RREG32_SOC15(VCN, i, regUVD_STATUS))) {
				vinst->set_pg_state(vinst, AMD_PG_STATE_GATE);
>>>>>>> e8a457b7
			}
		}
	}

	return 0;
}

/**
 * vcn_v5_0_0_suspend - suspend VCN block
 *
 * @ip_block: Pointer to the amdgpu_ip_block for this hw instance.
 *
 * HW fini and suspend VCN block
 */
static int vcn_v5_0_0_suspend(struct amdgpu_ip_block *ip_block)
{
	struct amdgpu_device *adev = ip_block->adev;
	int r, i;

	r = vcn_v5_0_0_hw_fini(ip_block);
	if (r)
		return r;

	for (i = 0; i < adev->vcn.num_vcn_inst; i++) {
		r = amdgpu_vcn_suspend(ip_block->adev, i);
		if (r)
			return r;
	}

	return r;
}

/**
 * vcn_v5_0_0_resume - resume VCN block
 *
 * @ip_block: Pointer to the amdgpu_ip_block for this hw instance.
 *
 * Resume firmware and hw init VCN block
 */
static int vcn_v5_0_0_resume(struct amdgpu_ip_block *ip_block)
{
	struct amdgpu_device *adev = ip_block->adev;
	int r, i;

	for (i = 0; i < adev->vcn.num_vcn_inst; i++) {
		r = amdgpu_vcn_resume(ip_block->adev, i);
		if (r)
			return r;
	}

	r = vcn_v5_0_0_hw_init(ip_block);

	return r;
}

/**
 * vcn_v5_0_0_mc_resume - memory controller programming
 *
 * @vinst: VCN instance
 *
 * Let the VCN memory controller know it's offsets
 */
static void vcn_v5_0_0_mc_resume(struct amdgpu_vcn_inst *vinst)
{
	struct amdgpu_device *adev = vinst->adev;
	int inst = vinst->inst;
	uint32_t offset, size;
	const struct common_firmware_header *hdr;

	hdr = (const struct common_firmware_header *)adev->vcn.inst[inst].fw->data;
	size = AMDGPU_GPU_PAGE_ALIGN(le32_to_cpu(hdr->ucode_size_bytes) + 8);

	/* cache window 0: fw */
	if (adev->firmware.load_type == AMDGPU_FW_LOAD_PSP) {
		WREG32_SOC15(VCN, inst, regUVD_LMI_VCPU_CACHE_64BIT_BAR_LOW,
			(adev->firmware.ucode[AMDGPU_UCODE_ID_VCN + inst].tmr_mc_addr_lo));
		WREG32_SOC15(VCN, inst, regUVD_LMI_VCPU_CACHE_64BIT_BAR_HIGH,
			(adev->firmware.ucode[AMDGPU_UCODE_ID_VCN + inst].tmr_mc_addr_hi));
		WREG32_SOC15(VCN, inst, regUVD_VCPU_CACHE_OFFSET0, 0);
		offset = 0;
	} else {
		WREG32_SOC15(VCN, inst, regUVD_LMI_VCPU_CACHE_64BIT_BAR_LOW,
			lower_32_bits(adev->vcn.inst[inst].gpu_addr));
		WREG32_SOC15(VCN, inst, regUVD_LMI_VCPU_CACHE_64BIT_BAR_HIGH,
			upper_32_bits(adev->vcn.inst[inst].gpu_addr));
		offset = size;
		WREG32_SOC15(VCN, inst, regUVD_VCPU_CACHE_OFFSET0, AMDGPU_UVD_FIRMWARE_OFFSET >> 3);
	}
	WREG32_SOC15(VCN, inst, regUVD_VCPU_CACHE_SIZE0, size);

	/* cache window 1: stack */
	WREG32_SOC15(VCN, inst, regUVD_LMI_VCPU_CACHE1_64BIT_BAR_LOW,
		lower_32_bits(adev->vcn.inst[inst].gpu_addr + offset));
	WREG32_SOC15(VCN, inst, regUVD_LMI_VCPU_CACHE1_64BIT_BAR_HIGH,
		upper_32_bits(adev->vcn.inst[inst].gpu_addr + offset));
	WREG32_SOC15(VCN, inst, regUVD_VCPU_CACHE_OFFSET1, 0);
	WREG32_SOC15(VCN, inst, regUVD_VCPU_CACHE_SIZE1, AMDGPU_VCN_STACK_SIZE);

	/* cache window 2: context */
	WREG32_SOC15(VCN, inst, regUVD_LMI_VCPU_CACHE2_64BIT_BAR_LOW,
		lower_32_bits(adev->vcn.inst[inst].gpu_addr + offset + AMDGPU_VCN_STACK_SIZE));
	WREG32_SOC15(VCN, inst, regUVD_LMI_VCPU_CACHE2_64BIT_BAR_HIGH,
		upper_32_bits(adev->vcn.inst[inst].gpu_addr + offset + AMDGPU_VCN_STACK_SIZE));
	WREG32_SOC15(VCN, inst, regUVD_VCPU_CACHE_OFFSET2, 0);
	WREG32_SOC15(VCN, inst, regUVD_VCPU_CACHE_SIZE2, AMDGPU_VCN_CONTEXT_SIZE);

	/* non-cache window */
	WREG32_SOC15(VCN, inst, regUVD_LMI_VCPU_NC0_64BIT_BAR_LOW,
		lower_32_bits(adev->vcn.inst[inst].fw_shared.gpu_addr));
	WREG32_SOC15(VCN, inst, regUVD_LMI_VCPU_NC0_64BIT_BAR_HIGH,
		upper_32_bits(adev->vcn.inst[inst].fw_shared.gpu_addr));
	WREG32_SOC15(VCN, inst, regUVD_VCPU_NONCACHE_OFFSET0, 0);
	WREG32_SOC15(VCN, inst, regUVD_VCPU_NONCACHE_SIZE0,
		AMDGPU_GPU_PAGE_ALIGN(sizeof(struct amdgpu_vcn5_fw_shared)));
}

/**
 * vcn_v5_0_0_mc_resume_dpg_mode - memory controller programming for dpg mode
 *
 * @vinst: VCN instance
 * @indirect: indirectly write sram
 *
 * Let the VCN memory controller know it's offsets with dpg mode
 */
static void vcn_v5_0_0_mc_resume_dpg_mode(struct amdgpu_vcn_inst *vinst,
					  bool indirect)
{
	struct amdgpu_device *adev = vinst->adev;
	int inst_idx = vinst->inst;
	uint32_t offset, size;
	const struct common_firmware_header *hdr;

	hdr = (const struct common_firmware_header *)adev->vcn.inst[inst_idx].fw->data;
	size = AMDGPU_GPU_PAGE_ALIGN(le32_to_cpu(hdr->ucode_size_bytes) + 8);

	/* cache window 0: fw */
	if (adev->firmware.load_type == AMDGPU_FW_LOAD_PSP) {
		if (!indirect) {
			WREG32_SOC24_DPG_MODE(inst_idx, SOC24_DPG_MODE_OFFSET(
				VCN, inst_idx, regUVD_LMI_VCPU_CACHE_64BIT_BAR_LOW),
				(adev->firmware.ucode[AMDGPU_UCODE_ID_VCN + inst_idx].tmr_mc_addr_lo), 0, indirect);
			WREG32_SOC24_DPG_MODE(inst_idx, SOC24_DPG_MODE_OFFSET(
				VCN, inst_idx, regUVD_LMI_VCPU_CACHE_64BIT_BAR_HIGH),
				(adev->firmware.ucode[AMDGPU_UCODE_ID_VCN + inst_idx].tmr_mc_addr_hi), 0, indirect);
			WREG32_SOC24_DPG_MODE(inst_idx, SOC24_DPG_MODE_OFFSET(
				VCN, inst_idx, regUVD_VCPU_CACHE_OFFSET0), 0, 0, indirect);
		} else {
			WREG32_SOC24_DPG_MODE(inst_idx, SOC24_DPG_MODE_OFFSET(
				VCN, inst_idx, regUVD_LMI_VCPU_CACHE_64BIT_BAR_LOW), 0, 0, indirect);
			WREG32_SOC24_DPG_MODE(inst_idx, SOC24_DPG_MODE_OFFSET(
				VCN, inst_idx, regUVD_LMI_VCPU_CACHE_64BIT_BAR_HIGH), 0, 0, indirect);
			WREG32_SOC24_DPG_MODE(inst_idx, SOC24_DPG_MODE_OFFSET(
				VCN, inst_idx, regUVD_VCPU_CACHE_OFFSET0), 0, 0, indirect);
		}
		offset = 0;
	} else {
		WREG32_SOC24_DPG_MODE(inst_idx, SOC24_DPG_MODE_OFFSET(
			VCN, inst_idx, regUVD_LMI_VCPU_CACHE_64BIT_BAR_LOW),
			lower_32_bits(adev->vcn.inst[inst_idx].gpu_addr), 0, indirect);
		WREG32_SOC24_DPG_MODE(inst_idx, SOC24_DPG_MODE_OFFSET(
			VCN, inst_idx, regUVD_LMI_VCPU_CACHE_64BIT_BAR_HIGH),
			upper_32_bits(adev->vcn.inst[inst_idx].gpu_addr), 0, indirect);
		offset = size;
		WREG32_SOC24_DPG_MODE(inst_idx, SOC24_DPG_MODE_OFFSET(
			VCN, inst_idx, regUVD_VCPU_CACHE_OFFSET0),
			AMDGPU_UVD_FIRMWARE_OFFSET >> 3, 0, indirect);
	}

	if (!indirect)
		WREG32_SOC24_DPG_MODE(inst_idx, SOC24_DPG_MODE_OFFSET(
			VCN, inst_idx, regUVD_VCPU_CACHE_SIZE0), size, 0, indirect);
	else
		WREG32_SOC24_DPG_MODE(inst_idx, SOC24_DPG_MODE_OFFSET(
			VCN, inst_idx, regUVD_VCPU_CACHE_SIZE0), 0, 0, indirect);

	/* cache window 1: stack */
	if (!indirect) {
		WREG32_SOC24_DPG_MODE(inst_idx, SOC24_DPG_MODE_OFFSET(
			VCN, inst_idx, regUVD_LMI_VCPU_CACHE1_64BIT_BAR_LOW),
			lower_32_bits(adev->vcn.inst[inst_idx].gpu_addr + offset), 0, indirect);
		WREG32_SOC24_DPG_MODE(inst_idx, SOC24_DPG_MODE_OFFSET(
			VCN, inst_idx, regUVD_LMI_VCPU_CACHE1_64BIT_BAR_HIGH),
			upper_32_bits(adev->vcn.inst[inst_idx].gpu_addr + offset), 0, indirect);
		WREG32_SOC24_DPG_MODE(inst_idx, SOC24_DPG_MODE_OFFSET(
			VCN, inst_idx, regUVD_VCPU_CACHE_OFFSET1), 0, 0, indirect);
	} else {
		WREG32_SOC24_DPG_MODE(inst_idx, SOC24_DPG_MODE_OFFSET(
			VCN, inst_idx, regUVD_LMI_VCPU_CACHE1_64BIT_BAR_LOW), 0, 0, indirect);
		WREG32_SOC24_DPG_MODE(inst_idx, SOC24_DPG_MODE_OFFSET(
			VCN, inst_idx, regUVD_LMI_VCPU_CACHE1_64BIT_BAR_HIGH), 0, 0, indirect);
		WREG32_SOC24_DPG_MODE(inst_idx, SOC24_DPG_MODE_OFFSET(
			VCN, inst_idx, regUVD_VCPU_CACHE_OFFSET1), 0, 0, indirect);
	}
		WREG32_SOC24_DPG_MODE(inst_idx, SOC24_DPG_MODE_OFFSET(
			VCN, inst_idx, regUVD_VCPU_CACHE_SIZE1), AMDGPU_VCN_STACK_SIZE, 0, indirect);

	/* cache window 2: context */
	WREG32_SOC24_DPG_MODE(inst_idx, SOC24_DPG_MODE_OFFSET(
		VCN, inst_idx, regUVD_LMI_VCPU_CACHE2_64BIT_BAR_LOW),
		lower_32_bits(adev->vcn.inst[inst_idx].gpu_addr + offset + AMDGPU_VCN_STACK_SIZE), 0, indirect);
	WREG32_SOC24_DPG_MODE(inst_idx, SOC24_DPG_MODE_OFFSET(
		VCN, inst_idx, regUVD_LMI_VCPU_CACHE2_64BIT_BAR_HIGH),
		upper_32_bits(adev->vcn.inst[inst_idx].gpu_addr + offset + AMDGPU_VCN_STACK_SIZE), 0, indirect);
	WREG32_SOC24_DPG_MODE(inst_idx, SOC24_DPG_MODE_OFFSET(
		VCN, inst_idx, regUVD_VCPU_CACHE_OFFSET2), 0, 0, indirect);
	WREG32_SOC24_DPG_MODE(inst_idx, SOC24_DPG_MODE_OFFSET(
		VCN, inst_idx, regUVD_VCPU_CACHE_SIZE2), AMDGPU_VCN_CONTEXT_SIZE, 0, indirect);

	/* non-cache window */
	WREG32_SOC24_DPG_MODE(inst_idx, SOC24_DPG_MODE_OFFSET(
		VCN, inst_idx, regUVD_LMI_VCPU_NC0_64BIT_BAR_LOW),
		lower_32_bits(adev->vcn.inst[inst_idx].fw_shared.gpu_addr), 0, indirect);
	WREG32_SOC24_DPG_MODE(inst_idx, SOC24_DPG_MODE_OFFSET(
		VCN, inst_idx, regUVD_LMI_VCPU_NC0_64BIT_BAR_HIGH),
		upper_32_bits(adev->vcn.inst[inst_idx].fw_shared.gpu_addr), 0, indirect);
	WREG32_SOC24_DPG_MODE(inst_idx, SOC24_DPG_MODE_OFFSET(
		VCN, inst_idx, regUVD_VCPU_NONCACHE_OFFSET0), 0, 0, indirect);
	WREG32_SOC24_DPG_MODE(inst_idx, SOC24_DPG_MODE_OFFSET(
		VCN, inst_idx, regUVD_VCPU_NONCACHE_SIZE0),
		AMDGPU_GPU_PAGE_ALIGN(sizeof(struct amdgpu_vcn5_fw_shared)), 0, indirect);

	/* VCN global tiling registers */
	WREG32_SOC24_DPG_MODE(inst_idx, SOC24_DPG_MODE_OFFSET(
		VCN, 0, regUVD_GFX10_ADDR_CONFIG), adev->gfx.config.gb_addr_config, 0, indirect);

	return;
}

/**
 * vcn_v5_0_0_disable_static_power_gating - disable VCN static power gating
 *
 * @vinst: VCN instance
 *
 * Disable static power gating for VCN block
 */
static void vcn_v5_0_0_disable_static_power_gating(struct amdgpu_vcn_inst *vinst)
{
	struct amdgpu_device *adev = vinst->adev;
	int inst = vinst->inst;
	uint32_t data = 0;

	if (adev->pg_flags & AMD_PG_SUPPORT_VCN) {
		data = 1 << UVD_IPX_DLDO_CONFIG__ONO2_PWR_CONFIG__SHIFT;
		WREG32_SOC15(VCN, inst, regUVD_IPX_DLDO_CONFIG, data);
		SOC15_WAIT_ON_RREG(VCN, inst, regUVD_IPX_DLDO_STATUS, 0,
				UVD_IPX_DLDO_STATUS__ONO2_PWR_STATUS_MASK);

		data = 2 << UVD_IPX_DLDO_CONFIG__ONO3_PWR_CONFIG__SHIFT;
		WREG32_SOC15(VCN, inst, regUVD_IPX_DLDO_CONFIG, data);
		SOC15_WAIT_ON_RREG(VCN, inst, regUVD_IPX_DLDO_STATUS,
				1 << UVD_IPX_DLDO_STATUS__ONO3_PWR_STATUS__SHIFT,
				UVD_IPX_DLDO_STATUS__ONO3_PWR_STATUS_MASK);

		data = 2 << UVD_IPX_DLDO_CONFIG__ONO4_PWR_CONFIG__SHIFT;
		WREG32_SOC15(VCN, inst, regUVD_IPX_DLDO_CONFIG, data);
		SOC15_WAIT_ON_RREG(VCN, inst, regUVD_IPX_DLDO_STATUS,
				1 << UVD_IPX_DLDO_STATUS__ONO4_PWR_STATUS__SHIFT,
				UVD_IPX_DLDO_STATUS__ONO4_PWR_STATUS_MASK);

		data = 2 << UVD_IPX_DLDO_CONFIG__ONO5_PWR_CONFIG__SHIFT;
		WREG32_SOC15(VCN, inst, regUVD_IPX_DLDO_CONFIG, data);
		SOC15_WAIT_ON_RREG(VCN, inst, regUVD_IPX_DLDO_STATUS,
				1 << UVD_IPX_DLDO_STATUS__ONO5_PWR_STATUS__SHIFT,
				UVD_IPX_DLDO_STATUS__ONO5_PWR_STATUS_MASK);
	} else {
		data = 1 << UVD_IPX_DLDO_CONFIG__ONO2_PWR_CONFIG__SHIFT;
		WREG32_SOC15(VCN, inst, regUVD_IPX_DLDO_CONFIG, data);
		SOC15_WAIT_ON_RREG(VCN, inst, regUVD_IPX_DLDO_STATUS, 0,
				UVD_IPX_DLDO_STATUS__ONO2_PWR_STATUS_MASK);

		data = 1 << UVD_IPX_DLDO_CONFIG__ONO3_PWR_CONFIG__SHIFT;
		WREG32_SOC15(VCN, inst, regUVD_IPX_DLDO_CONFIG, data);
		SOC15_WAIT_ON_RREG(VCN, inst, regUVD_IPX_DLDO_STATUS, 0,
				UVD_IPX_DLDO_STATUS__ONO3_PWR_STATUS_MASK);

		data = 1 << UVD_IPX_DLDO_CONFIG__ONO4_PWR_CONFIG__SHIFT;
		WREG32_SOC15(VCN, inst, regUVD_IPX_DLDO_CONFIG, data);
		SOC15_WAIT_ON_RREG(VCN, inst, regUVD_IPX_DLDO_STATUS, 0,
				UVD_IPX_DLDO_STATUS__ONO4_PWR_STATUS_MASK);

		data = 1 << UVD_IPX_DLDO_CONFIG__ONO5_PWR_CONFIG__SHIFT;
		WREG32_SOC15(VCN, inst, regUVD_IPX_DLDO_CONFIG, data);
		SOC15_WAIT_ON_RREG(VCN, inst, regUVD_IPX_DLDO_STATUS, 0,
				UVD_IPX_DLDO_STATUS__ONO5_PWR_STATUS_MASK);
	}

	data = RREG32_SOC15(VCN, inst, regUVD_POWER_STATUS);
	data &= ~0x103;
	if (adev->pg_flags & AMD_PG_SUPPORT_VCN)
		data |= UVD_PGFSM_CONFIG__UVDM_UVDU_PWR_ON |
			UVD_POWER_STATUS__UVD_PG_EN_MASK;

	WREG32_SOC15(VCN, inst, regUVD_POWER_STATUS, data);
	return;
}

/**
 * vcn_v5_0_0_enable_static_power_gating - enable VCN static power gating
 *
 * @vinst: VCN instance
 *
 * Enable static power gating for VCN block
 */
static void vcn_v5_0_0_enable_static_power_gating(struct amdgpu_vcn_inst *vinst)
{
	struct amdgpu_device *adev = vinst->adev;
	int inst = vinst->inst;
	uint32_t data;

	if (adev->pg_flags & AMD_PG_SUPPORT_VCN) {
		/* Before power off, this indicator has to be turned on */
		data = RREG32_SOC15(VCN, inst, regUVD_POWER_STATUS);
		data &= ~UVD_POWER_STATUS__UVD_POWER_STATUS_MASK;
		data |= UVD_POWER_STATUS__UVD_POWER_STATUS_TILES_OFF;
		WREG32_SOC15(VCN, inst, regUVD_POWER_STATUS, data);

		data = 2 << UVD_IPX_DLDO_CONFIG__ONO5_PWR_CONFIG__SHIFT;
		WREG32_SOC15(VCN, inst, regUVD_IPX_DLDO_CONFIG, data);
		SOC15_WAIT_ON_RREG(VCN, inst, regUVD_IPX_DLDO_STATUS,
				1 << UVD_IPX_DLDO_STATUS__ONO5_PWR_STATUS__SHIFT,
				UVD_IPX_DLDO_STATUS__ONO5_PWR_STATUS_MASK);

		data = 2 << UVD_IPX_DLDO_CONFIG__ONO4_PWR_CONFIG__SHIFT;
		WREG32_SOC15(VCN, inst, regUVD_IPX_DLDO_CONFIG, data);
		SOC15_WAIT_ON_RREG(VCN, inst, regUVD_IPX_DLDO_STATUS,
				1 << UVD_IPX_DLDO_STATUS__ONO4_PWR_STATUS__SHIFT,
				UVD_IPX_DLDO_STATUS__ONO4_PWR_STATUS_MASK);

		data = 2 << UVD_IPX_DLDO_CONFIG__ONO3_PWR_CONFIG__SHIFT;
		WREG32_SOC15(VCN, inst, regUVD_IPX_DLDO_CONFIG, data);
		SOC15_WAIT_ON_RREG(VCN, inst, regUVD_IPX_DLDO_STATUS,
				1 << UVD_IPX_DLDO_STATUS__ONO3_PWR_STATUS__SHIFT,
				UVD_IPX_DLDO_STATUS__ONO3_PWR_STATUS_MASK);

		data = 2 << UVD_IPX_DLDO_CONFIG__ONO2_PWR_CONFIG__SHIFT;
		WREG32_SOC15(VCN, inst, regUVD_IPX_DLDO_CONFIG, data);
		SOC15_WAIT_ON_RREG(VCN, inst, regUVD_IPX_DLDO_STATUS,
				1 << UVD_IPX_DLDO_STATUS__ONO2_PWR_STATUS__SHIFT,
				UVD_IPX_DLDO_STATUS__ONO2_PWR_STATUS_MASK);
	}
	return;
}

/**
 * vcn_v5_0_0_disable_clock_gating - disable VCN clock gating
 *
 * @vinst: VCN instance
 *
 * Disable clock gating for VCN block
 */
static void vcn_v5_0_0_disable_clock_gating(struct amdgpu_vcn_inst *vinst)
{
	return;
}

#if 0
/**
 * vcn_v5_0_0_disable_clock_gating_dpg_mode - disable VCN clock gating dpg mode
 *
 * @vinst: VCN instance
 * @sram_sel: sram select
 * @indirect: indirectly write sram
 *
 * Disable clock gating for VCN block with dpg mode
 */
static void vcn_v5_0_0_disable_clock_gating_dpg_mode(struct amdgpu_vcn_inst *vinst,
						     uint8_t sram_sel,
						     uint8_t indirect)
{
	return;
}
#endif

/**
 * vcn_v5_0_0_enable_clock_gating - enable VCN clock gating
 *
 * @vinst: VCN instance
 *
 * Enable clock gating for VCN block
 */
static void vcn_v5_0_0_enable_clock_gating(struct amdgpu_vcn_inst *vinst)
{
	return;
}

/**
 * vcn_v5_0_0_start_dpg_mode - VCN start with dpg mode
 *
 * @vinst: VCN instance
 * @indirect: indirectly write sram
 *
 * Start VCN block with dpg mode
 */
static int vcn_v5_0_0_start_dpg_mode(struct amdgpu_vcn_inst *vinst,
				     bool indirect)
{
	struct amdgpu_device *adev = vinst->adev;
	int inst_idx = vinst->inst;
	volatile struct amdgpu_vcn5_fw_shared *fw_shared = adev->vcn.inst[inst_idx].fw_shared.cpu_addr;
	struct amdgpu_ring *ring;
	uint32_t tmp;

	/* disable register anti-hang mechanism */
	WREG32_P(SOC15_REG_OFFSET(VCN, inst_idx, regUVD_POWER_STATUS), 1,
		~UVD_POWER_STATUS__UVD_POWER_STATUS_MASK);

	/* enable dynamic power gating mode */
	tmp = RREG32_SOC15(VCN, inst_idx, regUVD_POWER_STATUS);
	tmp |= UVD_POWER_STATUS__UVD_PG_MODE_MASK;
	tmp |= UVD_POWER_STATUS__UVD_PG_EN_MASK;
	WREG32_SOC15(VCN, inst_idx, regUVD_POWER_STATUS, tmp);

	if (indirect)
		adev->vcn.inst[inst_idx].dpg_sram_curr_addr = (uint32_t *)adev->vcn.inst[inst_idx].dpg_sram_cpu_addr;

	/* enable VCPU clock */
	tmp = (0xFF << UVD_VCPU_CNTL__PRB_TIMEOUT_VAL__SHIFT);
	tmp |= UVD_VCPU_CNTL__CLK_EN_MASK | UVD_VCPU_CNTL__BLK_RST_MASK;
	WREG32_SOC24_DPG_MODE(inst_idx, SOC24_DPG_MODE_OFFSET(
		VCN, inst_idx, regUVD_VCPU_CNTL), tmp, 0, indirect);

	/* disable master interrupt */
	WREG32_SOC24_DPG_MODE(inst_idx, SOC24_DPG_MODE_OFFSET(
		VCN, inst_idx, regUVD_MASTINT_EN), 0, 0, indirect);

	/* setup regUVD_LMI_CTRL */
	tmp = (UVD_LMI_CTRL__WRITE_CLEAN_TIMER_EN_MASK |
		UVD_LMI_CTRL__REQ_MODE_MASK |
		UVD_LMI_CTRL__CRC_RESET_MASK |
		UVD_LMI_CTRL__MASK_MC_URGENT_MASK |
		UVD_LMI_CTRL__DATA_COHERENCY_EN_MASK |
		UVD_LMI_CTRL__VCPU_DATA_COHERENCY_EN_MASK |
		(8 << UVD_LMI_CTRL__WRITE_CLEAN_TIMER__SHIFT) |
		0x00100000L);
	WREG32_SOC24_DPG_MODE(inst_idx, SOC24_DPG_MODE_OFFSET(
		VCN, inst_idx, regUVD_LMI_CTRL), tmp, 0, indirect);

	vcn_v5_0_0_mc_resume_dpg_mode(vinst, indirect);

	tmp = (0xFF << UVD_VCPU_CNTL__PRB_TIMEOUT_VAL__SHIFT);
	tmp |= UVD_VCPU_CNTL__CLK_EN_MASK;
	WREG32_SOC24_DPG_MODE(inst_idx, SOC24_DPG_MODE_OFFSET(
		VCN, inst_idx, regUVD_VCPU_CNTL), tmp, 0, indirect);

	/* enable LMI MC and UMC channels */
	tmp = 0x1f << UVD_LMI_CTRL2__RE_OFLD_MIF_WR_REQ_NUM__SHIFT;
	WREG32_SOC24_DPG_MODE(inst_idx, SOC24_DPG_MODE_OFFSET(
		VCN, inst_idx, regUVD_LMI_CTRL2), tmp, 0, indirect);

	/* enable master interrupt */
	WREG32_SOC24_DPG_MODE(inst_idx, SOC24_DPG_MODE_OFFSET(
		VCN, inst_idx, regUVD_MASTINT_EN),
		UVD_MASTINT_EN__VCPU_EN_MASK, 0, indirect);

	if (indirect)
		amdgpu_vcn_psp_update_sram(adev, inst_idx, 0);

	ring = &adev->vcn.inst[inst_idx].ring_enc[0];

	WREG32_SOC15(VCN, inst_idx, regUVD_RB_BASE_LO, ring->gpu_addr);
	WREG32_SOC15(VCN, inst_idx, regUVD_RB_BASE_HI, upper_32_bits(ring->gpu_addr));
	WREG32_SOC15(VCN, inst_idx, regUVD_RB_SIZE, ring->ring_size / 4);

	tmp = RREG32_SOC15(VCN, inst_idx, regVCN_RB_ENABLE);
	tmp &= ~(VCN_RB_ENABLE__RB1_EN_MASK);
	WREG32_SOC15(VCN, inst_idx, regVCN_RB_ENABLE, tmp);
	fw_shared->sq.queue_mode |= FW_QUEUE_RING_RESET;
	WREG32_SOC15(VCN, inst_idx, regUVD_RB_RPTR, 0);
	WREG32_SOC15(VCN, inst_idx, regUVD_RB_WPTR, 0);

	tmp = RREG32_SOC15(VCN, inst_idx, regUVD_RB_RPTR);
	WREG32_SOC15(VCN, inst_idx, regUVD_RB_WPTR, tmp);
	ring->wptr = RREG32_SOC15(VCN, inst_idx, regUVD_RB_WPTR);

	tmp = RREG32_SOC15(VCN, inst_idx, regVCN_RB_ENABLE);
	tmp |= VCN_RB_ENABLE__RB1_EN_MASK;
	WREG32_SOC15(VCN, inst_idx, regVCN_RB_ENABLE, tmp);
	fw_shared->sq.queue_mode &= ~(FW_QUEUE_RING_RESET | FW_QUEUE_DPG_HOLD_OFF);

	WREG32_SOC15(VCN, inst_idx, regVCN_RB1_DB_CTRL,
		ring->doorbell_index << VCN_RB1_DB_CTRL__OFFSET__SHIFT |
		VCN_RB1_DB_CTRL__EN_MASK);

	return 0;
}

/**
 * vcn_v5_0_0_start - VCN start
 *
 * @vinst: VCN instance
 *
 * Start VCN block
 */
static int vcn_v5_0_0_start(struct amdgpu_vcn_inst *vinst)
{
	struct amdgpu_device *adev = vinst->adev;
	int i = vinst->inst;
	volatile struct amdgpu_vcn5_fw_shared *fw_shared;
	struct amdgpu_ring *ring;
	uint32_t tmp;
	int j, k, r;

	if (adev->vcn.harvest_config & (1 << i))
		return 0;

<<<<<<< HEAD
	for (i = 0; i < adev->vcn.num_vcn_inst; ++i) {
		if (adev->pm.dpm_enabled)
			amdgpu_dpm_enable_vcn(adev, true, i);
	}
=======
	if (adev->pm.dpm_enabled)
		amdgpu_dpm_enable_vcn(adev, true, i);
>>>>>>> e8a457b7

	fw_shared = adev->vcn.inst[i].fw_shared.cpu_addr;

	if (adev->pg_flags & AMD_PG_SUPPORT_VCN_DPG)
		return vcn_v5_0_0_start_dpg_mode(vinst, adev->vcn.inst[i].indirect_sram);

	/* disable VCN power gating */
	vcn_v5_0_0_disable_static_power_gating(vinst);

	/* set VCN status busy */
	tmp = RREG32_SOC15(VCN, i, regUVD_STATUS) | UVD_STATUS__UVD_BUSY;
	WREG32_SOC15(VCN, i, regUVD_STATUS, tmp);

	/* enable VCPU clock */
	WREG32_P(SOC15_REG_OFFSET(VCN, i, regUVD_VCPU_CNTL),
		 UVD_VCPU_CNTL__CLK_EN_MASK, ~UVD_VCPU_CNTL__CLK_EN_MASK);

	/* disable master interrupt */
	WREG32_P(SOC15_REG_OFFSET(VCN, i, regUVD_MASTINT_EN), 0,
		 ~UVD_MASTINT_EN__VCPU_EN_MASK);

	/* enable LMI MC and UMC channels */
	WREG32_P(SOC15_REG_OFFSET(VCN, i, regUVD_LMI_CTRL2), 0,
		 ~UVD_LMI_CTRL2__STALL_ARB_UMC_MASK);

	tmp = RREG32_SOC15(VCN, i, regUVD_SOFT_RESET);
	tmp &= ~UVD_SOFT_RESET__LMI_SOFT_RESET_MASK;
	tmp &= ~UVD_SOFT_RESET__LMI_UMC_SOFT_RESET_MASK;
	WREG32_SOC15(VCN, i, regUVD_SOFT_RESET, tmp);

	/* setup regUVD_LMI_CTRL */
	tmp = RREG32_SOC15(VCN, i, regUVD_LMI_CTRL);
	WREG32_SOC15(VCN, i, regUVD_LMI_CTRL, tmp |
		     UVD_LMI_CTRL__WRITE_CLEAN_TIMER_EN_MASK |
		     UVD_LMI_CTRL__MASK_MC_URGENT_MASK |
		     UVD_LMI_CTRL__DATA_COHERENCY_EN_MASK |
		     UVD_LMI_CTRL__VCPU_DATA_COHERENCY_EN_MASK);

	vcn_v5_0_0_mc_resume(vinst);

	/* VCN global tiling registers */
	WREG32_SOC15(VCN, i, regUVD_GFX10_ADDR_CONFIG,
		     adev->gfx.config.gb_addr_config);

	/* unblock VCPU register access */
	WREG32_P(SOC15_REG_OFFSET(VCN, i, regUVD_RB_ARB_CTRL), 0,
		 ~UVD_RB_ARB_CTRL__VCPU_DIS_MASK);

	/* release VCPU reset to boot */
	WREG32_P(SOC15_REG_OFFSET(VCN, i, regUVD_VCPU_CNTL), 0,
		 ~UVD_VCPU_CNTL__BLK_RST_MASK);

	for (j = 0; j < 10; ++j) {
		uint32_t status;

		for (k = 0; k < 100; ++k) {
			status = RREG32_SOC15(VCN, i, regUVD_STATUS);
			if (status & 2)
				break;
			mdelay(10);
			if (amdgpu_emu_mode == 1)
				msleep(1);
		}

		if (amdgpu_emu_mode == 1) {
			r = -1;
			if (status & 2) {
				r = 0;
				break;
			}
		} else {
			r = 0;
			if (status & 2)
				break;

			dev_err(adev->dev,
				"VCN[%d] is not responding, trying to reset the VCPU!!!\n", i);
			WREG32_P(SOC15_REG_OFFSET(VCN, i, regUVD_VCPU_CNTL),
				 UVD_VCPU_CNTL__BLK_RST_MASK,
				 ~UVD_VCPU_CNTL__BLK_RST_MASK);
			mdelay(10);
			WREG32_P(SOC15_REG_OFFSET(VCN, i, regUVD_VCPU_CNTL), 0,
				 ~UVD_VCPU_CNTL__BLK_RST_MASK);

			mdelay(10);
			r = -1;
		}
	}

	if (r) {
		dev_err(adev->dev, "VCN[%d] is not responding, giving up!!!\n", i);
		return r;
	}

	/* enable master interrupt */
	WREG32_P(SOC15_REG_OFFSET(VCN, i, regUVD_MASTINT_EN),
		 UVD_MASTINT_EN__VCPU_EN_MASK,
		 ~UVD_MASTINT_EN__VCPU_EN_MASK);

	/* clear the busy bit of VCN_STATUS */
	WREG32_P(SOC15_REG_OFFSET(VCN, i, regUVD_STATUS), 0,
		 ~(2 << UVD_STATUS__VCPU_REPORT__SHIFT));

	ring = &adev->vcn.inst[i].ring_enc[0];
	WREG32_SOC15(VCN, i, regVCN_RB1_DB_CTRL,
		     ring->doorbell_index << VCN_RB1_DB_CTRL__OFFSET__SHIFT |
		     VCN_RB1_DB_CTRL__EN_MASK);

	WREG32_SOC15(VCN, i, regUVD_RB_BASE_LO, ring->gpu_addr);
	WREG32_SOC15(VCN, i, regUVD_RB_BASE_HI, upper_32_bits(ring->gpu_addr));
	WREG32_SOC15(VCN, i, regUVD_RB_SIZE, ring->ring_size / 4);

	tmp = RREG32_SOC15(VCN, i, regVCN_RB_ENABLE);
	tmp &= ~(VCN_RB_ENABLE__RB1_EN_MASK);
	WREG32_SOC15(VCN, i, regVCN_RB_ENABLE, tmp);
	fw_shared->sq.queue_mode |= FW_QUEUE_RING_RESET;
	WREG32_SOC15(VCN, i, regUVD_RB_RPTR, 0);
	WREG32_SOC15(VCN, i, regUVD_RB_WPTR, 0);

	tmp = RREG32_SOC15(VCN, i, regUVD_RB_RPTR);
	WREG32_SOC15(VCN, i, regUVD_RB_WPTR, tmp);
	ring->wptr = RREG32_SOC15(VCN, i, regUVD_RB_WPTR);

	tmp = RREG32_SOC15(VCN, i, regVCN_RB_ENABLE);
	tmp |= VCN_RB_ENABLE__RB1_EN_MASK;
	WREG32_SOC15(VCN, i, regVCN_RB_ENABLE, tmp);
	fw_shared->sq.queue_mode &= ~(FW_QUEUE_RING_RESET | FW_QUEUE_DPG_HOLD_OFF);

	return 0;
}

/**
 * vcn_v5_0_0_stop_dpg_mode - VCN stop with dpg mode
 *
 * @vinst: VCN instance
 *
 * Stop VCN block with dpg mode
 */
static void vcn_v5_0_0_stop_dpg_mode(struct amdgpu_vcn_inst *vinst)
{
	struct amdgpu_device *adev = vinst->adev;
	int inst_idx = vinst->inst;
	struct dpg_pause_state state = {.fw_based = VCN_DPG_STATE__UNPAUSE};
	uint32_t tmp;

	vcn_v5_0_0_pause_dpg_mode(vinst, &state);

	/* Wait for power status to be 1 */
	SOC15_WAIT_ON_RREG(VCN, inst_idx, regUVD_POWER_STATUS, 1,
		UVD_POWER_STATUS__UVD_POWER_STATUS_MASK);

	/* wait for read ptr to be equal to write ptr */
	tmp = RREG32_SOC15(VCN, inst_idx, regUVD_RB_WPTR);
	SOC15_WAIT_ON_RREG(VCN, inst_idx, regUVD_RB_RPTR, tmp, 0xFFFFFFFF);

	/* disable dynamic power gating mode */
	WREG32_P(SOC15_REG_OFFSET(VCN, inst_idx, regUVD_POWER_STATUS), 0,
		~UVD_POWER_STATUS__UVD_PG_MODE_MASK);

	return;
}

/**
 * vcn_v5_0_0_stop - VCN stop
 *
 * @vinst: VCN instance
 *
 * Stop VCN block
 */
static int vcn_v5_0_0_stop(struct amdgpu_vcn_inst *vinst)
{
	struct amdgpu_device *adev = vinst->adev;
	int i = vinst->inst;
	volatile struct amdgpu_vcn5_fw_shared *fw_shared;
	uint32_t tmp;
	int r = 0;

	if (adev->vcn.harvest_config & (1 << i))
		return 0;

	fw_shared = adev->vcn.inst[i].fw_shared.cpu_addr;
	fw_shared->sq.queue_mode |= FW_QUEUE_DPG_HOLD_OFF;

	if (adev->pg_flags & AMD_PG_SUPPORT_VCN_DPG) {
		vcn_v5_0_0_stop_dpg_mode(vinst);
		r = 0;
		goto done;
	}

	/* wait for vcn idle */
	r = SOC15_WAIT_ON_RREG(VCN, i, regUVD_STATUS, UVD_STATUS__IDLE, 0x7);
	if (r)
		goto done;

	tmp = UVD_LMI_STATUS__VCPU_LMI_WRITE_CLEAN_MASK |
		UVD_LMI_STATUS__READ_CLEAN_MASK |
		UVD_LMI_STATUS__WRITE_CLEAN_MASK |
		UVD_LMI_STATUS__WRITE_CLEAN_RAW_MASK;
	r = SOC15_WAIT_ON_RREG(VCN, i, regUVD_LMI_STATUS, tmp, tmp);
	if (r)
		goto done;

	/* disable LMI UMC channel */
	tmp = RREG32_SOC15(VCN, i, regUVD_LMI_CTRL2);
	tmp |= UVD_LMI_CTRL2__STALL_ARB_UMC_MASK;
	WREG32_SOC15(VCN, i, regUVD_LMI_CTRL2, tmp);
	tmp = UVD_LMI_STATUS__UMC_READ_CLEAN_RAW_MASK |
		UVD_LMI_STATUS__UMC_WRITE_CLEAN_RAW_MASK;
	r = SOC15_WAIT_ON_RREG(VCN, i, regUVD_LMI_STATUS, tmp, tmp);
	if (r)
		goto done;

	/* block VCPU register access */
	WREG32_P(SOC15_REG_OFFSET(VCN, i, regUVD_RB_ARB_CTRL),
		 UVD_RB_ARB_CTRL__VCPU_DIS_MASK,
		 ~UVD_RB_ARB_CTRL__VCPU_DIS_MASK);

	/* reset VCPU */
	WREG32_P(SOC15_REG_OFFSET(VCN, i, regUVD_VCPU_CNTL),
		 UVD_VCPU_CNTL__BLK_RST_MASK,
		 ~UVD_VCPU_CNTL__BLK_RST_MASK);

	/* disable VCPU clock */
	WREG32_P(SOC15_REG_OFFSET(VCN, i, regUVD_VCPU_CNTL), 0,
		 ~(UVD_VCPU_CNTL__CLK_EN_MASK));

	/* apply soft reset */
	tmp = RREG32_SOC15(VCN, i, regUVD_SOFT_RESET);
	tmp |= UVD_SOFT_RESET__LMI_UMC_SOFT_RESET_MASK;
	WREG32_SOC15(VCN, i, regUVD_SOFT_RESET, tmp);
	tmp = RREG32_SOC15(VCN, i, regUVD_SOFT_RESET);
	tmp |= UVD_SOFT_RESET__LMI_SOFT_RESET_MASK;
	WREG32_SOC15(VCN, i, regUVD_SOFT_RESET, tmp);

	/* clear status */
	WREG32_SOC15(VCN, i, regUVD_STATUS, 0);

	/* enable VCN power gating */
	vcn_v5_0_0_enable_static_power_gating(vinst);

<<<<<<< HEAD
	for (i = 0; i < adev->vcn.num_vcn_inst; ++i) {
		if (adev->pm.dpm_enabled)
			amdgpu_dpm_enable_vcn(adev, false, i);
	}
=======
done:
	if (adev->pm.dpm_enabled)
		amdgpu_dpm_enable_vcn(adev, false, i);
>>>>>>> e8a457b7

	return r;
}

/**
 * vcn_v5_0_0_pause_dpg_mode - VCN pause with dpg mode
 *
 * @vinst: VCN instance
 * @new_state: pause state
 *
 * Pause dpg mode for VCN block
 */
static int vcn_v5_0_0_pause_dpg_mode(struct amdgpu_vcn_inst *vinst,
				     struct dpg_pause_state *new_state)
{
	struct amdgpu_device *adev = vinst->adev;
	int inst_idx = vinst->inst;
	uint32_t reg_data = 0;
	int ret_code;

	/* pause/unpause if state is changed */
	if (adev->vcn.inst[inst_idx].pause_state.fw_based != new_state->fw_based) {
		DRM_DEV_DEBUG(adev->dev, "dpg pause state changed %d -> %d",
			adev->vcn.inst[inst_idx].pause_state.fw_based,  new_state->fw_based);
		reg_data = RREG32_SOC15(VCN, inst_idx, regUVD_DPG_PAUSE) &
			(~UVD_DPG_PAUSE__NJ_PAUSE_DPG_ACK_MASK);

		if (new_state->fw_based == VCN_DPG_STATE__PAUSE) {
			ret_code = SOC15_WAIT_ON_RREG(VCN, inst_idx, regUVD_POWER_STATUS, 0x1,
					UVD_POWER_STATUS__UVD_POWER_STATUS_MASK);

			if (!ret_code) {
				/* pause DPG */
				reg_data |= UVD_DPG_PAUSE__NJ_PAUSE_DPG_REQ_MASK;
				WREG32_SOC15(VCN, inst_idx, regUVD_DPG_PAUSE, reg_data);

				/* wait for ACK */
				SOC15_WAIT_ON_RREG(VCN, inst_idx, regUVD_DPG_PAUSE,
					UVD_DPG_PAUSE__NJ_PAUSE_DPG_ACK_MASK,
					UVD_DPG_PAUSE__NJ_PAUSE_DPG_ACK_MASK);
			}
		} else {
			/* unpause dpg, no need to wait */
			reg_data &= ~UVD_DPG_PAUSE__NJ_PAUSE_DPG_REQ_MASK;
			WREG32_SOC15(VCN, inst_idx, regUVD_DPG_PAUSE, reg_data);
		}
		adev->vcn.inst[inst_idx].pause_state.fw_based = new_state->fw_based;
	}

	return 0;
}

/**
 * vcn_v5_0_0_unified_ring_get_rptr - get unified read pointer
 *
 * @ring: amdgpu_ring pointer
 *
 * Returns the current hardware unified read pointer
 */
static uint64_t vcn_v5_0_0_unified_ring_get_rptr(struct amdgpu_ring *ring)
{
	struct amdgpu_device *adev = ring->adev;

	if (ring != &adev->vcn.inst[ring->me].ring_enc[0])
		DRM_ERROR("wrong ring id is identified in %s", __func__);

	return RREG32_SOC15(VCN, ring->me, regUVD_RB_RPTR);
}

/**
 * vcn_v5_0_0_unified_ring_get_wptr - get unified write pointer
 *
 * @ring: amdgpu_ring pointer
 *
 * Returns the current hardware unified write pointer
 */
static uint64_t vcn_v5_0_0_unified_ring_get_wptr(struct amdgpu_ring *ring)
{
	struct amdgpu_device *adev = ring->adev;

	if (ring != &adev->vcn.inst[ring->me].ring_enc[0])
		DRM_ERROR("wrong ring id is identified in %s", __func__);

	if (ring->use_doorbell)
		return *ring->wptr_cpu_addr;
	else
		return RREG32_SOC15(VCN, ring->me, regUVD_RB_WPTR);
}

/**
 * vcn_v5_0_0_unified_ring_set_wptr - set enc write pointer
 *
 * @ring: amdgpu_ring pointer
 *
 * Commits the enc write pointer to the hardware
 */
static void vcn_v5_0_0_unified_ring_set_wptr(struct amdgpu_ring *ring)
{
	struct amdgpu_device *adev = ring->adev;

	if (ring != &adev->vcn.inst[ring->me].ring_enc[0])
		DRM_ERROR("wrong ring id is identified in %s", __func__);

	if (ring->use_doorbell) {
		*ring->wptr_cpu_addr = lower_32_bits(ring->wptr);
		WDOORBELL32(ring->doorbell_index, lower_32_bits(ring->wptr));
	} else {
		WREG32_SOC15(VCN, ring->me, regUVD_RB_WPTR, lower_32_bits(ring->wptr));
	}
}

static const struct amdgpu_ring_funcs vcn_v5_0_0_unified_ring_vm_funcs = {
	.type = AMDGPU_RING_TYPE_VCN_ENC,
	.align_mask = 0x3f,
	.nop = VCN_ENC_CMD_NO_OP,
	.get_rptr = vcn_v5_0_0_unified_ring_get_rptr,
	.get_wptr = vcn_v5_0_0_unified_ring_get_wptr,
	.set_wptr = vcn_v5_0_0_unified_ring_set_wptr,
	.emit_frame_size =
		SOC15_FLUSH_GPU_TLB_NUM_WREG * 3 +
		SOC15_FLUSH_GPU_TLB_NUM_REG_WAIT * 4 +
		4 + /* vcn_v2_0_enc_ring_emit_vm_flush */
		5 + 5 + /* vcn_v2_0_enc_ring_emit_fence x2 vm fence */
		1, /* vcn_v2_0_enc_ring_insert_end */
	.emit_ib_size = 5, /* vcn_v2_0_enc_ring_emit_ib */
	.emit_ib = vcn_v2_0_enc_ring_emit_ib,
	.emit_fence = vcn_v2_0_enc_ring_emit_fence,
	.emit_vm_flush = vcn_v2_0_enc_ring_emit_vm_flush,
	.test_ring = amdgpu_vcn_enc_ring_test_ring,
	.test_ib = amdgpu_vcn_unified_ring_test_ib,
	.insert_nop = amdgpu_ring_insert_nop,
	.insert_end = vcn_v2_0_enc_ring_insert_end,
	.pad_ib = amdgpu_ring_generic_pad_ib,
	.begin_use = amdgpu_vcn_ring_begin_use,
	.end_use = amdgpu_vcn_ring_end_use,
	.emit_wreg = vcn_v2_0_enc_ring_emit_wreg,
	.emit_reg_wait = vcn_v2_0_enc_ring_emit_reg_wait,
	.emit_reg_write_reg_wait = amdgpu_ring_emit_reg_write_reg_wait_helper,
};

/**
 * vcn_v5_0_0_set_unified_ring_funcs - set unified ring functions
 *
 * @adev: amdgpu_device pointer
 *
 * Set unified ring functions
 */
static void vcn_v5_0_0_set_unified_ring_funcs(struct amdgpu_device *adev)
{
	int i;

	for (i = 0; i < adev->vcn.num_vcn_inst; ++i) {
		if (adev->vcn.harvest_config & (1 << i))
			continue;

		adev->vcn.inst[i].ring_enc[0].funcs = &vcn_v5_0_0_unified_ring_vm_funcs;
		adev->vcn.inst[i].ring_enc[0].me = i;
	}
}

/**
 * vcn_v5_0_0_is_idle - check VCN block is idle
 *
 * @ip_block: Pointer to the amdgpu_ip_block structure
 *
 * Check whether VCN block is idle
 */
static bool vcn_v5_0_0_is_idle(struct amdgpu_ip_block *ip_block)
{
	struct amdgpu_device *adev = ip_block->adev;
	int i, ret = 1;

	for (i = 0; i < adev->vcn.num_vcn_inst; ++i) {
		if (adev->vcn.harvest_config & (1 << i))
			continue;

		ret &= (RREG32_SOC15(VCN, i, regUVD_STATUS) == UVD_STATUS__IDLE);
	}

	return ret;
}

/**
 * vcn_v5_0_0_wait_for_idle - wait for VCN block idle
 *
 * @ip_block: Pointer to the amdgpu_ip_block for this hw instance.
 *
 * Wait for VCN block idle
 */
static int vcn_v5_0_0_wait_for_idle(struct amdgpu_ip_block *ip_block)
{
	struct amdgpu_device *adev = ip_block->adev;
	int i, ret = 0;

	for (i = 0; i < adev->vcn.num_vcn_inst; ++i) {
		if (adev->vcn.harvest_config & (1 << i))
			continue;

		ret = SOC15_WAIT_ON_RREG(VCN, i, regUVD_STATUS, UVD_STATUS__IDLE,
			UVD_STATUS__IDLE);
		if (ret)
			return ret;
	}

	return ret;
}

/**
 * vcn_v5_0_0_set_clockgating_state - set VCN block clockgating state
 *
 * @ip_block: amdgpu_ip_block pointer
 * @state: clock gating state
 *
 * Set VCN block clockgating state
 */
static int vcn_v5_0_0_set_clockgating_state(struct amdgpu_ip_block *ip_block,
					  enum amd_clockgating_state state)
{
	struct amdgpu_device *adev = ip_block->adev;
	bool enable = (state == AMD_CG_STATE_GATE) ? true : false;
	int i;

	for (i = 0; i < adev->vcn.num_vcn_inst; ++i) {
		struct amdgpu_vcn_inst *vinst = &adev->vcn.inst[i];

		if (adev->vcn.harvest_config & (1 << i))
			continue;

		if (enable) {
			if (RREG32_SOC15(VCN, i, regUVD_STATUS) != UVD_STATUS__IDLE)
				return -EBUSY;
			vcn_v5_0_0_enable_clock_gating(vinst);
		} else {
			vcn_v5_0_0_disable_clock_gating(vinst);
		}
	}

	return 0;
}

<<<<<<< HEAD
/**
 * vcn_v5_0_0_set_powergating_state - set VCN block powergating state
 *
 * @ip_block: amdgpu_ip_block pointer
 * @state: power gating state
 *
 * Set VCN block powergating state
 */
static int vcn_v5_0_0_set_powergating_state(struct amdgpu_ip_block *ip_block,
		enum amd_powergating_state state)
{
	struct amdgpu_device *adev = ip_block->adev;
	int ret;
=======
static int vcn_v5_0_0_set_pg_state(struct amdgpu_vcn_inst *vinst,
				   enum amd_powergating_state state)
{
	int ret = 0;
>>>>>>> e8a457b7

	if (state == vinst->cur_state)
		return 0;

	if (state == AMD_PG_STATE_GATE)
		ret = vcn_v5_0_0_stop(vinst);
	else
		ret = vcn_v5_0_0_start(vinst);

	if (!ret)
		vinst->cur_state = state;

	return ret;
}

/**
 * vcn_v5_0_0_process_interrupt - process VCN block interrupt
 *
 * @adev: amdgpu_device pointer
 * @source: interrupt sources
 * @entry: interrupt entry from clients and sources
 *
 * Process VCN block interrupt
 */
static int vcn_v5_0_0_process_interrupt(struct amdgpu_device *adev, struct amdgpu_irq_src *source,
	struct amdgpu_iv_entry *entry)
{
	uint32_t ip_instance;

	switch (entry->client_id) {
	case SOC15_IH_CLIENTID_VCN:
		ip_instance = 0;
		break;
	case SOC15_IH_CLIENTID_VCN1:
		ip_instance = 1;
		break;
	default:
		DRM_ERROR("Unhandled client id: %d\n", entry->client_id);
		return 0;
	}

	DRM_DEBUG("IH: VCN TRAP\n");

	switch (entry->src_id) {
	case VCN_5_0__SRCID__UVD_ENC_GENERAL_PURPOSE:
		amdgpu_fence_process(&adev->vcn.inst[ip_instance].ring_enc[0]);
		break;
	case VCN_5_0__SRCID_UVD_POISON:
		amdgpu_vcn_process_poison_irq(adev, source, entry);
		break;
	default:
		DRM_ERROR("Unhandled interrupt: %d %d\n",
			  entry->src_id, entry->src_data[0]);
		break;
	}

	return 0;
}

static const struct amdgpu_irq_src_funcs vcn_v5_0_0_irq_funcs = {
	.process = vcn_v5_0_0_process_interrupt,
};

/**
 * vcn_v5_0_0_set_irq_funcs - set VCN block interrupt irq functions
 *
 * @adev: amdgpu_device pointer
 *
 * Set VCN block interrupt irq functions
 */
static void vcn_v5_0_0_set_irq_funcs(struct amdgpu_device *adev)
{
	int i;

	for (i = 0; i < adev->vcn.num_vcn_inst; ++i) {
		if (adev->vcn.harvest_config & (1 << i))
			continue;

		adev->vcn.inst[i].irq.num_types = adev->vcn.inst[i].num_enc_rings + 1;
		adev->vcn.inst[i].irq.funcs = &vcn_v5_0_0_irq_funcs;
	}
}

void vcn_v5_0_0_print_ip_state(struct amdgpu_ip_block *ip_block,
			       struct drm_printer *p)
{
	struct amdgpu_device *adev = ip_block->adev;
	int i, j;
	uint32_t reg_count = ARRAY_SIZE(vcn_reg_list_5_0);
	uint32_t inst_off, is_powered;

	if (!adev->vcn.ip_dump)
		return;

	drm_printf(p, "num_instances:%d\n", adev->vcn.num_vcn_inst);
	for (i = 0; i < adev->vcn.num_vcn_inst; i++) {
		if (adev->vcn.harvest_config & (1 << i)) {
			drm_printf(p, "\nHarvested Instance:VCN%d Skipping dump\n", i);
			continue;
		}

		inst_off = i * reg_count;
		is_powered = (adev->vcn.ip_dump[inst_off] &
				UVD_POWER_STATUS__UVD_POWER_STATUS_MASK) != 1;

		if (is_powered) {
			drm_printf(p, "\nActive Instance:VCN%d\n", i);
			for (j = 0; j < reg_count; j++)
				drm_printf(p, "%-50s \t 0x%08x\n", vcn_reg_list_5_0[j].reg_name,
					   adev->vcn.ip_dump[inst_off + j]);
		} else {
			drm_printf(p, "\nInactive Instance:VCN%d\n", i);
		}
	}
}

void vcn_v5_0_0_dump_ip_state(struct amdgpu_ip_block *ip_block)
{
	struct amdgpu_device *adev = ip_block->adev;
	int i, j;
	bool is_powered;
	uint32_t inst_off;
	uint32_t reg_count = ARRAY_SIZE(vcn_reg_list_5_0);

	if (!adev->vcn.ip_dump)
		return;

	for (i = 0; i < adev->vcn.num_vcn_inst; i++) {
		if (adev->vcn.harvest_config & (1 << i))
			continue;

		inst_off = i * reg_count;
		/* mmUVD_POWER_STATUS is always readable and is first element of the array */
		adev->vcn.ip_dump[inst_off] = RREG32_SOC15(VCN, i, regUVD_POWER_STATUS);
		is_powered = (adev->vcn.ip_dump[inst_off] &
				UVD_POWER_STATUS__UVD_POWER_STATUS_MASK) != 1;

		if (is_powered)
			for (j = 1; j < reg_count; j++)
				adev->vcn.ip_dump[inst_off + j] =
					RREG32(SOC15_REG_ENTRY_OFFSET_INST(vcn_reg_list_5_0[j], i));
	}
}

static const struct amd_ip_funcs vcn_v5_0_0_ip_funcs = {
	.name = "vcn_v5_0_0",
	.early_init = vcn_v5_0_0_early_init,
	.sw_init = vcn_v5_0_0_sw_init,
	.sw_fini = vcn_v5_0_0_sw_fini,
	.hw_init = vcn_v5_0_0_hw_init,
	.hw_fini = vcn_v5_0_0_hw_fini,
	.suspend = vcn_v5_0_0_suspend,
	.resume = vcn_v5_0_0_resume,
	.is_idle = vcn_v5_0_0_is_idle,
	.wait_for_idle = vcn_v5_0_0_wait_for_idle,
	.set_clockgating_state = vcn_v5_0_0_set_clockgating_state,
<<<<<<< HEAD
	.set_powergating_state = vcn_v5_0_0_set_powergating_state,
=======
	.set_powergating_state = vcn_set_powergating_state,
>>>>>>> e8a457b7
	.dump_ip_state = vcn_v5_0_0_dump_ip_state,
	.print_ip_state = vcn_v5_0_0_print_ip_state,
};

const struct amdgpu_ip_block_version vcn_v5_0_0_ip_block = {
	.type = AMD_IP_BLOCK_TYPE_VCN,
	.major = 5,
	.minor = 0,
	.rev = 0,
	.funcs = &vcn_v5_0_0_ip_funcs,
};<|MERGE_RESOLUTION|>--- conflicted
+++ resolved
@@ -78,17 +78,10 @@
 
 static void vcn_v5_0_0_set_unified_ring_funcs(struct amdgpu_device *adev);
 static void vcn_v5_0_0_set_irq_funcs(struct amdgpu_device *adev);
-<<<<<<< HEAD
-static int vcn_v5_0_0_set_powergating_state(struct amdgpu_ip_block *ip_block,
-		enum amd_powergating_state state);
-static int vcn_v5_0_0_pause_dpg_mode(struct amdgpu_device *adev,
-		int inst_idx, struct dpg_pause_state *new_state);
-=======
 static int vcn_v5_0_0_set_pg_state(struct amdgpu_vcn_inst *vinst,
 				   enum amd_powergating_state state);
 static int vcn_v5_0_0_pause_dpg_mode(struct amdgpu_vcn_inst *vinst,
 				     struct dpg_pause_state *new_state);
->>>>>>> e8a457b7
 static void vcn_v5_0_0_unified_ring_set_wptr(struct amdgpu_ring *ring);
 
 /**
@@ -137,21 +130,6 @@
 	}
 }
 
-void vcn_v5_0_0_alloc_ip_dump(struct amdgpu_device *adev)
-{
-	uint32_t reg_count = ARRAY_SIZE(vcn_reg_list_5_0);
-	uint32_t *ptr;
-
-	/* Allocate memory for VCN IP Dump buffer */
-	ptr = kcalloc(adev->vcn.num_vcn_inst * reg_count, sizeof(uint32_t), GFP_KERNEL);
-	if (!ptr) {
-		DRM_ERROR("Failed to allocate memory for VCN IP Dump\n");
-		adev->vcn.ip_dump = NULL;
-	} else {
-		adev->vcn.ip_dump = ptr;
-	}
-}
-
 /**
  * vcn_v5_0_0_sw_init - sw init for VCN block
  *
@@ -164,19 +142,6 @@
 	struct amdgpu_ring *ring;
 	struct amdgpu_device *adev = ip_block->adev;
 	int i, r;
-<<<<<<< HEAD
-
-	r = amdgpu_vcn_sw_init(adev);
-	if (r)
-		return r;
-
-	amdgpu_vcn_setup_ucode(adev);
-
-	r = amdgpu_vcn_resume(adev);
-	if (r)
-		return r;
-=======
->>>>>>> e8a457b7
 
 	for (i = 0; i < adev->vcn.num_vcn_inst; i++) {
 		volatile struct amdgpu_vcn5_fw_shared *fw_shared;
@@ -235,12 +200,6 @@
 	adev->vcn.supported_reset =
 		amdgpu_get_soft_full_reset_mask(&adev->vcn.inst[0].ring_enc[0]);
 
-<<<<<<< HEAD
-	if (adev->pg_flags & AMD_PG_SUPPORT_VCN_DPG)
-		adev->vcn.pause_dpg_mode = vcn_v5_0_0_pause_dpg_mode;
-
-=======
->>>>>>> e8a457b7
 	vcn_v5_0_0_alloc_ip_dump(adev);
 
 	r = amdgpu_vcn_sysfs_reset_mask_init(adev);
@@ -348,15 +307,9 @@
 
 		if (!amdgpu_sriov_vf(adev)) {
 			if ((adev->pg_flags & AMD_PG_SUPPORT_VCN_DPG) ||
-<<<<<<< HEAD
-				(adev->vcn.cur_state != AMD_PG_STATE_GATE &&
-				RREG32_SOC15(VCN, i, regUVD_STATUS))) {
-				vcn_v5_0_0_set_powergating_state(ip_block, AMD_PG_STATE_GATE);
-=======
 			    (vinst->cur_state != AMD_PG_STATE_GATE &&
 			     RREG32_SOC15(VCN, i, regUVD_STATUS))) {
 				vinst->set_pg_state(vinst, AMD_PG_STATE_GATE);
->>>>>>> e8a457b7
 			}
 		}
 	}
@@ -862,15 +815,8 @@
 	if (adev->vcn.harvest_config & (1 << i))
 		return 0;
 
-<<<<<<< HEAD
-	for (i = 0; i < adev->vcn.num_vcn_inst; ++i) {
-		if (adev->pm.dpm_enabled)
-			amdgpu_dpm_enable_vcn(adev, true, i);
-	}
-=======
 	if (adev->pm.dpm_enabled)
 		amdgpu_dpm_enable_vcn(adev, true, i);
->>>>>>> e8a457b7
 
 	fw_shared = adev->vcn.inst[i].fw_shared.cpu_addr;
 
@@ -1111,16 +1057,9 @@
 	/* enable VCN power gating */
 	vcn_v5_0_0_enable_static_power_gating(vinst);
 
-<<<<<<< HEAD
-	for (i = 0; i < adev->vcn.num_vcn_inst; ++i) {
-		if (adev->pm.dpm_enabled)
-			amdgpu_dpm_enable_vcn(adev, false, i);
-	}
-=======
 done:
 	if (adev->pm.dpm_enabled)
 		amdgpu_dpm_enable_vcn(adev, false, i);
->>>>>>> e8a457b7
 
 	return r;
 }
@@ -1361,26 +1300,10 @@
 	return 0;
 }
 
-<<<<<<< HEAD
-/**
- * vcn_v5_0_0_set_powergating_state - set VCN block powergating state
- *
- * @ip_block: amdgpu_ip_block pointer
- * @state: power gating state
- *
- * Set VCN block powergating state
- */
-static int vcn_v5_0_0_set_powergating_state(struct amdgpu_ip_block *ip_block,
-		enum amd_powergating_state state)
-{
-	struct amdgpu_device *adev = ip_block->adev;
-	int ret;
-=======
 static int vcn_v5_0_0_set_pg_state(struct amdgpu_vcn_inst *vinst,
 				   enum amd_powergating_state state)
 {
 	int ret = 0;
->>>>>>> e8a457b7
 
 	if (state == vinst->cur_state)
 		return 0;
@@ -1537,11 +1460,7 @@
 	.is_idle = vcn_v5_0_0_is_idle,
 	.wait_for_idle = vcn_v5_0_0_wait_for_idle,
 	.set_clockgating_state = vcn_v5_0_0_set_clockgating_state,
-<<<<<<< HEAD
-	.set_powergating_state = vcn_v5_0_0_set_powergating_state,
-=======
 	.set_powergating_state = vcn_set_powergating_state,
->>>>>>> e8a457b7
 	.dump_ip_state = vcn_v5_0_0_dump_ip_state,
 	.print_ip_state = vcn_v5_0_0_print_ip_state,
 };
