/*
 * Copyright 2019 Advanced Micro Devices, Inc.
 *
 * Permission is hereby granted, free of charge, to any person obtaining a
 * copy of this software and associated documentation files (the "Software"),
 * to deal in the Software without restriction, including without limitation
 * the rights to use, copy, modify, merge, publish, distribute, sublicense,
 * and/or sell copies of the Software, and to permit persons to whom the
 * Software is furnished to do so, subject to the following conditions:
 *
 * The above copyright notice and this permission notice shall be included in
 * all copies or substantial portions of the Software.
 *
 * THE SOFTWARE IS PROVIDED "AS IS", WITHOUT WARRANTY OF ANY KIND, EXPRESS OR
 * IMPLIED, INCLUDING BUT NOT LIMITED TO THE WARRANTIES OF MERCHANTABILITY,
 * FITNESS FOR A PARTICULAR PURPOSE AND NONINFRINGEMENT.  IN NO EVENT SHALL
 * THE COPYRIGHT HOLDER(S) OR AUTHOR(S) BE LIABLE FOR ANY CLAIM, DAMAGES OR
 * OTHER LIABILITY, WHETHER IN AN ACTION OF CONTRACT, TORT OR OTHERWISE,
 * ARISING FROM, OUT OF OR IN CONNECTION WITH THE SOFTWARE OR THE USE OR
 * OTHER DEALINGS IN THE SOFTWARE.
 *
 */

#include <linux/delay.h>
#include <linux/firmware.h>
#include <linux/module.h>
#include <linux/pci.h>

#include "amdgpu.h"
#include "amdgpu_ucode.h"
#include "amdgpu_trace.h"

#include "gc/gc_10_3_0_offset.h"
#include "gc/gc_10_3_0_sh_mask.h"
#include "ivsrcid/sdma0/irqsrcs_sdma0_5_0.h"
#include "ivsrcid/sdma1/irqsrcs_sdma1_5_0.h"
#include "ivsrcid/sdma2/irqsrcs_sdma2_5_0.h"
#include "ivsrcid/sdma3/irqsrcs_sdma3_5_0.h"

#include "soc15_common.h"
#include "soc15.h"
#include "navi10_sdma_pkt_open.h"
#include "nbio_v2_3.h"
#include "sdma_common.h"
#include "sdma_v5_2.h"

MODULE_FIRMWARE("amdgpu/sienna_cichlid_sdma.bin");
MODULE_FIRMWARE("amdgpu/navy_flounder_sdma.bin");
MODULE_FIRMWARE("amdgpu/dimgrey_cavefish_sdma.bin");
MODULE_FIRMWARE("amdgpu/beige_goby_sdma.bin");

MODULE_FIRMWARE("amdgpu/vangogh_sdma.bin");
MODULE_FIRMWARE("amdgpu/yellow_carp_sdma.bin");
MODULE_FIRMWARE("amdgpu/sdma_5_2_6.bin");
MODULE_FIRMWARE("amdgpu/sdma_5_2_7.bin");

#define SDMA1_REG_OFFSET 0x600
#define SDMA3_REG_OFFSET 0x400
#define SDMA0_HYP_DEC_REG_START 0x5880
#define SDMA0_HYP_DEC_REG_END 0x5893
#define SDMA1_HYP_DEC_REG_OFFSET 0x20

static void sdma_v5_2_set_ring_funcs(struct amdgpu_device *adev);
static void sdma_v5_2_set_buffer_funcs(struct amdgpu_device *adev);
static void sdma_v5_2_set_vm_pte_funcs(struct amdgpu_device *adev);
static void sdma_v5_2_set_irq_funcs(struct amdgpu_device *adev);

static u32 sdma_v5_2_get_reg_offset(struct amdgpu_device *adev, u32 instance, u32 internal_offset)
{
	u32 base;

	if (internal_offset >= SDMA0_HYP_DEC_REG_START &&
	    internal_offset <= SDMA0_HYP_DEC_REG_END) {
		base = adev->reg_offset[GC_HWIP][0][1];
		if (instance != 0)
			internal_offset += SDMA1_HYP_DEC_REG_OFFSET * instance;
	} else {
		if (instance < 2) {
			base = adev->reg_offset[GC_HWIP][0][0];
			if (instance == 1)
				internal_offset += SDMA1_REG_OFFSET;
		} else {
			base = adev->reg_offset[GC_HWIP][0][2];
			if (instance == 3)
				internal_offset += SDMA3_REG_OFFSET;
		}
	}

	return base + internal_offset;
}

static unsigned sdma_v5_2_ring_init_cond_exec(struct amdgpu_ring *ring,
					      uint64_t addr)
{
	unsigned ret;

	amdgpu_ring_write(ring, SDMA_PKT_HEADER_OP(SDMA_OP_COND_EXE));
	amdgpu_ring_write(ring, lower_32_bits(addr));
	amdgpu_ring_write(ring, upper_32_bits(addr));
	amdgpu_ring_write(ring, 1);
	/* this is the offset we need patch later */
	ret = ring->wptr & ring->buf_mask;
	/* insert dummy here and patch it later */
	amdgpu_ring_write(ring, 0);

	return ret;
}

/**
 * sdma_v5_2_ring_get_rptr - get the current read pointer
 *
 * @ring: amdgpu ring pointer
 *
 * Get the current rptr from the hardware (NAVI10+).
 */
static uint64_t sdma_v5_2_ring_get_rptr(struct amdgpu_ring *ring)
{
	u64 *rptr;

	/* XXX check if swapping is necessary on BE */
	rptr = (u64 *)ring->rptr_cpu_addr;

	DRM_DEBUG("rptr before shift == 0x%016llx\n", *rptr);
	return ((*rptr) >> 2);
}

/**
 * sdma_v5_2_ring_get_wptr - get the current write pointer
 *
 * @ring: amdgpu ring pointer
 *
 * Get the current wptr from the hardware (NAVI10+).
 */
static uint64_t sdma_v5_2_ring_get_wptr(struct amdgpu_ring *ring)
{
	struct amdgpu_device *adev = ring->adev;
	u64 wptr;

	if (ring->use_doorbell) {
		/* XXX check if swapping is necessary on BE */
		wptr = READ_ONCE(*((u64 *)ring->wptr_cpu_addr));
		DRM_DEBUG("wptr/doorbell before shift == 0x%016llx\n", wptr);
	} else {
		wptr = RREG32(sdma_v5_2_get_reg_offset(adev, ring->me, mmSDMA0_GFX_RB_WPTR_HI));
		wptr = wptr << 32;
		wptr |= RREG32(sdma_v5_2_get_reg_offset(adev, ring->me, mmSDMA0_GFX_RB_WPTR));
		DRM_DEBUG("wptr before shift [%i] wptr == 0x%016llx\n", ring->me, wptr);
	}

	return wptr >> 2;
}

/**
 * sdma_v5_2_ring_set_wptr - commit the write pointer
 *
 * @ring: amdgpu ring pointer
 *
 * Write the wptr back to the hardware (NAVI10+).
 */
static void sdma_v5_2_ring_set_wptr(struct amdgpu_ring *ring)
{
	struct amdgpu_device *adev = ring->adev;

	DRM_DEBUG("Setting write pointer\n");
	if (ring->use_doorbell) {
		DRM_DEBUG("Using doorbell -- "
				"wptr_offs == 0x%08x "
				"lower_32_bits(ring->wptr << 2) == 0x%08x "
				"upper_32_bits(ring->wptr << 2) == 0x%08x\n",
				ring->wptr_offs,
				lower_32_bits(ring->wptr << 2),
				upper_32_bits(ring->wptr << 2));
		/* XXX check if swapping is necessary on BE */
		atomic64_set((atomic64_t *)ring->wptr_cpu_addr,
			     ring->wptr << 2);
		DRM_DEBUG("calling WDOORBELL64(0x%08x, 0x%016llx)\n",
				ring->doorbell_index, ring->wptr << 2);
		WDOORBELL64(ring->doorbell_index, ring->wptr << 2);
<<<<<<< HEAD
		/* SDMA seems to miss doorbells sometimes when powergating kicks in.
		 * Updating the wptr directly will wake it. This is only safe because
		 * we disallow gfxoff in begin_use() and then allow it again in end_use().
		 */
		WREG32(sdma_v5_2_get_reg_offset(adev, ring->me, mmSDMA0_GFX_RB_WPTR),
		       lower_32_bits(ring->wptr << 2));
		WREG32(sdma_v5_2_get_reg_offset(adev, ring->me, mmSDMA0_GFX_RB_WPTR_HI),
		       upper_32_bits(ring->wptr << 2));
=======
		if (amdgpu_ip_version(adev, SDMA0_HWIP, 0) == IP_VERSION(5, 2, 1)) {
			/* SDMA seems to miss doorbells sometimes when powergating kicks in.
			 * Updating the wptr directly will wake it. This is only safe because
			 * we disallow gfxoff in begin_use() and then allow it again in end_use().
			 */
			WREG32(sdma_v5_2_get_reg_offset(adev, ring->me, mmSDMA0_GFX_RB_WPTR),
			       lower_32_bits(ring->wptr << 2));
			WREG32(sdma_v5_2_get_reg_offset(adev, ring->me, mmSDMA0_GFX_RB_WPTR_HI),
			       upper_32_bits(ring->wptr << 2));
		}
>>>>>>> 17b65575
	} else {
		DRM_DEBUG("Not using doorbell -- "
				"mmSDMA%i_GFX_RB_WPTR == 0x%08x "
				"mmSDMA%i_GFX_RB_WPTR_HI == 0x%08x\n",
				ring->me,
				lower_32_bits(ring->wptr << 2),
				ring->me,
				upper_32_bits(ring->wptr << 2));
		WREG32(sdma_v5_2_get_reg_offset(adev, ring->me, mmSDMA0_GFX_RB_WPTR),
			lower_32_bits(ring->wptr << 2));
		WREG32(sdma_v5_2_get_reg_offset(adev, ring->me, mmSDMA0_GFX_RB_WPTR_HI),
			upper_32_bits(ring->wptr << 2));
	}
}

static void sdma_v5_2_ring_insert_nop(struct amdgpu_ring *ring, uint32_t count)
{
	struct amdgpu_sdma_instance *sdma = amdgpu_sdma_get_instance_from_ring(ring);
	int i;

	for (i = 0; i < count; i++)
		if (sdma && sdma->burst_nop && (i == 0))
			amdgpu_ring_write(ring, ring->funcs->nop |
				SDMA_PKT_NOP_HEADER_COUNT(count - 1));
		else
			amdgpu_ring_write(ring, ring->funcs->nop);
}

/**
 * sdma_v5_2_ring_emit_ib - Schedule an IB on the DMA engine
 *
 * @ring: amdgpu ring pointer
 * @job: job to retrieve vmid from
 * @ib: IB object to schedule
 * @flags: unused
 *
 * Schedule an IB in the DMA ring.
 */
static void sdma_v5_2_ring_emit_ib(struct amdgpu_ring *ring,
				   struct amdgpu_job *job,
				   struct amdgpu_ib *ib,
				   uint32_t flags)
{
	unsigned vmid = AMDGPU_JOB_GET_VMID(job);
	uint64_t csa_mc_addr = amdgpu_sdma_get_csa_mc_addr(ring, vmid);

	/* An IB packet must end on a 8 DW boundary--the next dword
	 * must be on a 8-dword boundary. Our IB packet below is 6
	 * dwords long, thus add x number of NOPs, such that, in
	 * modular arithmetic,
	 * wptr + 6 + x = 8k, k >= 0, which in C is,
	 * (wptr + 6 + x) % 8 = 0.
	 * The expression below, is a solution of x.
	 */
	sdma_v5_2_ring_insert_nop(ring, (2 - lower_32_bits(ring->wptr)) & 7);

	amdgpu_ring_write(ring, SDMA_PKT_HEADER_OP(SDMA_OP_INDIRECT) |
			  SDMA_PKT_INDIRECT_HEADER_VMID(vmid & 0xf));
	/* base must be 32 byte aligned */
	amdgpu_ring_write(ring, lower_32_bits(ib->gpu_addr) & 0xffffffe0);
	amdgpu_ring_write(ring, upper_32_bits(ib->gpu_addr));
	amdgpu_ring_write(ring, ib->length_dw);
	amdgpu_ring_write(ring, lower_32_bits(csa_mc_addr));
	amdgpu_ring_write(ring, upper_32_bits(csa_mc_addr));
}

/**
 * sdma_v5_2_ring_emit_mem_sync - flush the IB by graphics cache rinse
 *
 * @ring: amdgpu ring pointer
 *
 * flush the IB by graphics cache rinse.
 */
static void sdma_v5_2_ring_emit_mem_sync(struct amdgpu_ring *ring)
{
	uint32_t gcr_cntl = SDMA_GCR_GL2_INV | SDMA_GCR_GL2_WB |
			    SDMA_GCR_GLM_INV | SDMA_GCR_GL1_INV |
			    SDMA_GCR_GLV_INV | SDMA_GCR_GLK_INV |
			    SDMA_GCR_GLI_INV(1);

	/* flush entire cache L0/L1/L2, this can be optimized by performance requirement */
	amdgpu_ring_write(ring, SDMA_PKT_HEADER_OP(SDMA_OP_GCR_REQ));
	amdgpu_ring_write(ring, SDMA_PKT_GCR_REQ_PAYLOAD1_BASE_VA_31_7(0));
	amdgpu_ring_write(ring, SDMA_PKT_GCR_REQ_PAYLOAD2_GCR_CONTROL_15_0(gcr_cntl) |
			SDMA_PKT_GCR_REQ_PAYLOAD2_BASE_VA_47_32(0));
	amdgpu_ring_write(ring, SDMA_PKT_GCR_REQ_PAYLOAD3_LIMIT_VA_31_7(0) |
			SDMA_PKT_GCR_REQ_PAYLOAD3_GCR_CONTROL_18_16(gcr_cntl >> 16));
	amdgpu_ring_write(ring, SDMA_PKT_GCR_REQ_PAYLOAD4_LIMIT_VA_47_32(0) |
			SDMA_PKT_GCR_REQ_PAYLOAD4_VMID(0));
}

/**
 * sdma_v5_2_ring_emit_hdp_flush - emit an hdp flush on the DMA ring
 *
 * @ring: amdgpu ring pointer
 *
 * Emit an hdp flush packet on the requested DMA ring.
 */
static void sdma_v5_2_ring_emit_hdp_flush(struct amdgpu_ring *ring)
{
	struct amdgpu_device *adev = ring->adev;
	u32 ref_and_mask = 0;
	const struct nbio_hdp_flush_reg *nbio_hf_reg = adev->nbio.hdp_flush_reg;

	if (ring->me > 1) {
		amdgpu_asic_flush_hdp(adev, ring);
	} else {
		ref_and_mask = nbio_hf_reg->ref_and_mask_sdma0 << ring->me;

		amdgpu_ring_write(ring, SDMA_PKT_HEADER_OP(SDMA_OP_POLL_REGMEM) |
				  SDMA_PKT_POLL_REGMEM_HEADER_HDP_FLUSH(1) |
				  SDMA_PKT_POLL_REGMEM_HEADER_FUNC(3)); /* == */
		amdgpu_ring_write(ring, (adev->nbio.funcs->get_hdp_flush_done_offset(adev)) << 2);
		amdgpu_ring_write(ring, (adev->nbio.funcs->get_hdp_flush_req_offset(adev)) << 2);
		amdgpu_ring_write(ring, ref_and_mask); /* reference */
		amdgpu_ring_write(ring, ref_and_mask); /* mask */
		amdgpu_ring_write(ring, SDMA_PKT_POLL_REGMEM_DW5_RETRY_COUNT(0xfff) |
				  SDMA_PKT_POLL_REGMEM_DW5_INTERVAL(10)); /* retry count, poll interval */
	}
}

/**
 * sdma_v5_2_ring_emit_fence - emit a fence on the DMA ring
 *
 * @ring: amdgpu ring pointer
 * @addr: address
 * @seq: sequence number
 * @flags: fence related flags
 *
 * Add a DMA fence packet to the ring to write
 * the fence seq number and DMA trap packet to generate
 * an interrupt if needed.
 */
static void sdma_v5_2_ring_emit_fence(struct amdgpu_ring *ring, u64 addr, u64 seq,
				      unsigned flags)
{
	bool write64bit = flags & AMDGPU_FENCE_FLAG_64BIT;
	/* write the fence */
	amdgpu_ring_write(ring, SDMA_PKT_HEADER_OP(SDMA_OP_FENCE) |
			  SDMA_PKT_FENCE_HEADER_MTYPE(0x3)); /* Ucached(UC) */
	/* zero in first two bits */
	BUG_ON(addr & 0x3);
	amdgpu_ring_write(ring, lower_32_bits(addr));
	amdgpu_ring_write(ring, upper_32_bits(addr));
	amdgpu_ring_write(ring, lower_32_bits(seq));

	/* optionally write high bits as well */
	if (write64bit) {
		addr += 4;
		amdgpu_ring_write(ring, SDMA_PKT_HEADER_OP(SDMA_OP_FENCE) |
				  SDMA_PKT_FENCE_HEADER_MTYPE(0x3));
		/* zero in first two bits */
		BUG_ON(addr & 0x3);
		amdgpu_ring_write(ring, lower_32_bits(addr));
		amdgpu_ring_write(ring, upper_32_bits(addr));
		amdgpu_ring_write(ring, upper_32_bits(seq));
	}

	if ((flags & AMDGPU_FENCE_FLAG_INT)) {
		uint32_t ctx = ring->is_mes_queue ?
			(ring->hw_queue_id | AMDGPU_FENCE_MES_QUEUE_FLAG) : 0;
		/* generate an interrupt */
		amdgpu_ring_write(ring, SDMA_PKT_HEADER_OP(SDMA_OP_TRAP));
		amdgpu_ring_write(ring, SDMA_PKT_TRAP_INT_CONTEXT_INT_CONTEXT(ctx));
	}
}


/**
 * sdma_v5_2_gfx_stop - stop the gfx async dma engines
 *
 * @adev: amdgpu_device pointer
 *
 * Stop the gfx async dma ring buffers.
 */
static void sdma_v5_2_gfx_stop(struct amdgpu_device *adev)
{
	u32 rb_cntl, ib_cntl;
	int i;

	for (i = 0; i < adev->sdma.num_instances; i++) {
		rb_cntl = RREG32_SOC15_IP(GC, sdma_v5_2_get_reg_offset(adev, i, mmSDMA0_GFX_RB_CNTL));
		rb_cntl = REG_SET_FIELD(rb_cntl, SDMA0_GFX_RB_CNTL, RB_ENABLE, 0);
		WREG32_SOC15_IP(GC, sdma_v5_2_get_reg_offset(adev, i, mmSDMA0_GFX_RB_CNTL), rb_cntl);
		ib_cntl = RREG32_SOC15_IP(GC, sdma_v5_2_get_reg_offset(adev, i, mmSDMA0_GFX_IB_CNTL));
		ib_cntl = REG_SET_FIELD(ib_cntl, SDMA0_GFX_IB_CNTL, IB_ENABLE, 0);
		WREG32_SOC15_IP(GC, sdma_v5_2_get_reg_offset(adev, i, mmSDMA0_GFX_IB_CNTL), ib_cntl);
	}
}

/**
 * sdma_v5_2_rlc_stop - stop the compute async dma engines
 *
 * @adev: amdgpu_device pointer
 *
 * Stop the compute async dma queues.
 */
static void sdma_v5_2_rlc_stop(struct amdgpu_device *adev)
{
	/* XXX todo */
}

/**
 * sdma_v5_2_ctx_switch_enable - stop the async dma engines context switch
 *
 * @adev: amdgpu_device pointer
 * @enable: enable/disable the DMA MEs context switch.
 *
 * Halt or unhalt the async dma engines context switch.
 */
static void sdma_v5_2_ctx_switch_enable(struct amdgpu_device *adev, bool enable)
{
	u32 f32_cntl, phase_quantum = 0;
	int i;

	if (amdgpu_sdma_phase_quantum) {
		unsigned value = amdgpu_sdma_phase_quantum;
		unsigned unit = 0;

		while (value > (SDMA0_PHASE0_QUANTUM__VALUE_MASK >>
				SDMA0_PHASE0_QUANTUM__VALUE__SHIFT)) {
			value = (value + 1) >> 1;
			unit++;
		}
		if (unit > (SDMA0_PHASE0_QUANTUM__UNIT_MASK >>
			    SDMA0_PHASE0_QUANTUM__UNIT__SHIFT)) {
			value = (SDMA0_PHASE0_QUANTUM__VALUE_MASK >>
				 SDMA0_PHASE0_QUANTUM__VALUE__SHIFT);
			unit = (SDMA0_PHASE0_QUANTUM__UNIT_MASK >>
				SDMA0_PHASE0_QUANTUM__UNIT__SHIFT);
			WARN_ONCE(1,
			"clamping sdma_phase_quantum to %uK clock cycles\n",
				  value << unit);
		}
		phase_quantum =
			value << SDMA0_PHASE0_QUANTUM__VALUE__SHIFT |
			unit  << SDMA0_PHASE0_QUANTUM__UNIT__SHIFT;
	}

	for (i = 0; i < adev->sdma.num_instances; i++) {
		if (enable && amdgpu_sdma_phase_quantum) {
			WREG32_SOC15_IP(GC, sdma_v5_2_get_reg_offset(adev, i, mmSDMA0_PHASE0_QUANTUM),
			       phase_quantum);
			WREG32_SOC15_IP(GC, sdma_v5_2_get_reg_offset(adev, i, mmSDMA0_PHASE1_QUANTUM),
			       phase_quantum);
			WREG32_SOC15_IP(GC, sdma_v5_2_get_reg_offset(adev, i, mmSDMA0_PHASE2_QUANTUM),
			       phase_quantum);
		}

		if (!amdgpu_sriov_vf(adev)) {
			f32_cntl = RREG32(sdma_v5_2_get_reg_offset(adev, i, mmSDMA0_CNTL));
			f32_cntl = REG_SET_FIELD(f32_cntl, SDMA0_CNTL,
					AUTO_CTXSW_ENABLE, enable ? 1 : 0);
			WREG32(sdma_v5_2_get_reg_offset(adev, i, mmSDMA0_CNTL), f32_cntl);
		}
	}

}

/**
 * sdma_v5_2_enable - stop the async dma engines
 *
 * @adev: amdgpu_device pointer
 * @enable: enable/disable the DMA MEs.
 *
 * Halt or unhalt the async dma engines.
 */
static void sdma_v5_2_enable(struct amdgpu_device *adev, bool enable)
{
	u32 f32_cntl;
	int i;

	if (!enable) {
		sdma_v5_2_gfx_stop(adev);
		sdma_v5_2_rlc_stop(adev);
	}

	if (!amdgpu_sriov_vf(adev)) {
		for (i = 0; i < adev->sdma.num_instances; i++) {
			f32_cntl = RREG32(sdma_v5_2_get_reg_offset(adev, i, mmSDMA0_F32_CNTL));
			f32_cntl = REG_SET_FIELD(f32_cntl, SDMA0_F32_CNTL, HALT, enable ? 0 : 1);
			WREG32(sdma_v5_2_get_reg_offset(adev, i, mmSDMA0_F32_CNTL), f32_cntl);
		}
	}
}

/**
 * sdma_v5_2_gfx_resume - setup and start the async dma engines
 *
 * @adev: amdgpu_device pointer
 *
 * Set up the gfx DMA ring buffers and enable them.
 * Returns 0 for success, error for failure.
 */
static int sdma_v5_2_gfx_resume(struct amdgpu_device *adev)
{
	struct amdgpu_ring *ring;
	u32 rb_cntl, ib_cntl;
	u32 rb_bufsz;
	u32 doorbell;
	u32 doorbell_offset;
	u32 temp;
	u32 wptr_poll_cntl;
	u64 wptr_gpu_addr;
	int i, r;

	for (i = 0; i < adev->sdma.num_instances; i++) {
		ring = &adev->sdma.instance[i].ring;

		if (!amdgpu_sriov_vf(adev))
			WREG32_SOC15_IP(GC, sdma_v5_2_get_reg_offset(adev, i, mmSDMA0_SEM_WAIT_FAIL_TIMER_CNTL), 0);

		/* Set ring buffer size in dwords */
		rb_bufsz = order_base_2(ring->ring_size / 4);
		rb_cntl = RREG32_SOC15_IP(GC, sdma_v5_2_get_reg_offset(adev, i, mmSDMA0_GFX_RB_CNTL));
		rb_cntl = REG_SET_FIELD(rb_cntl, SDMA0_GFX_RB_CNTL, RB_SIZE, rb_bufsz);
#ifdef __BIG_ENDIAN
		rb_cntl = REG_SET_FIELD(rb_cntl, SDMA0_GFX_RB_CNTL, RB_SWAP_ENABLE, 1);
		rb_cntl = REG_SET_FIELD(rb_cntl, SDMA0_GFX_RB_CNTL,
					RPTR_WRITEBACK_SWAP_ENABLE, 1);
#endif
		WREG32_SOC15_IP(GC, sdma_v5_2_get_reg_offset(adev, i, mmSDMA0_GFX_RB_CNTL), rb_cntl);

		/* Initialize the ring buffer's read and write pointers */
		WREG32_SOC15_IP(GC, sdma_v5_2_get_reg_offset(adev, i, mmSDMA0_GFX_RB_RPTR), 0);
		WREG32_SOC15_IP(GC, sdma_v5_2_get_reg_offset(adev, i, mmSDMA0_GFX_RB_RPTR_HI), 0);
		WREG32_SOC15_IP(GC, sdma_v5_2_get_reg_offset(adev, i, mmSDMA0_GFX_RB_WPTR), 0);
		WREG32_SOC15_IP(GC, sdma_v5_2_get_reg_offset(adev, i, mmSDMA0_GFX_RB_WPTR_HI), 0);

		/* setup the wptr shadow polling */
		wptr_gpu_addr = ring->wptr_gpu_addr;
		WREG32_SOC15_IP(GC, sdma_v5_2_get_reg_offset(adev, i, mmSDMA0_GFX_RB_WPTR_POLL_ADDR_LO),
		       lower_32_bits(wptr_gpu_addr));
		WREG32_SOC15_IP(GC, sdma_v5_2_get_reg_offset(adev, i, mmSDMA0_GFX_RB_WPTR_POLL_ADDR_HI),
		       upper_32_bits(wptr_gpu_addr));
		wptr_poll_cntl = RREG32_SOC15_IP(GC, sdma_v5_2_get_reg_offset(adev, i,
							 mmSDMA0_GFX_RB_WPTR_POLL_CNTL));
		wptr_poll_cntl = REG_SET_FIELD(wptr_poll_cntl,
					       SDMA0_GFX_RB_WPTR_POLL_CNTL,
					       F32_POLL_ENABLE, 1);
		WREG32_SOC15_IP(GC, sdma_v5_2_get_reg_offset(adev, i, mmSDMA0_GFX_RB_WPTR_POLL_CNTL),
		       wptr_poll_cntl);

		/* set the wb address whether it's enabled or not */
		WREG32_SOC15_IP(GC, sdma_v5_2_get_reg_offset(adev, i, mmSDMA0_GFX_RB_RPTR_ADDR_HI),
		       upper_32_bits(ring->rptr_gpu_addr) & 0xFFFFFFFF);
		WREG32_SOC15_IP(GC, sdma_v5_2_get_reg_offset(adev, i, mmSDMA0_GFX_RB_RPTR_ADDR_LO),
		       lower_32_bits(ring->rptr_gpu_addr) & 0xFFFFFFFC);

		rb_cntl = REG_SET_FIELD(rb_cntl, SDMA0_GFX_RB_CNTL, RPTR_WRITEBACK_ENABLE, 1);

		WREG32_SOC15_IP(GC, sdma_v5_2_get_reg_offset(adev, i, mmSDMA0_GFX_RB_BASE), ring->gpu_addr >> 8);
		WREG32_SOC15_IP(GC, sdma_v5_2_get_reg_offset(adev, i, mmSDMA0_GFX_RB_BASE_HI), ring->gpu_addr >> 40);

		ring->wptr = 0;

		/* before programing wptr to a less value, need set minor_ptr_update first */
		WREG32_SOC15_IP(GC, sdma_v5_2_get_reg_offset(adev, i, mmSDMA0_GFX_MINOR_PTR_UPDATE), 1);

		if (!amdgpu_sriov_vf(adev)) { /* only bare-metal use register write for wptr */
			WREG32(sdma_v5_2_get_reg_offset(adev, i, mmSDMA0_GFX_RB_WPTR), lower_32_bits(ring->wptr << 2));
			WREG32(sdma_v5_2_get_reg_offset(adev, i, mmSDMA0_GFX_RB_WPTR_HI), upper_32_bits(ring->wptr << 2));
		}

		doorbell = RREG32_SOC15_IP(GC, sdma_v5_2_get_reg_offset(adev, i, mmSDMA0_GFX_DOORBELL));
		doorbell_offset = RREG32_SOC15_IP(GC, sdma_v5_2_get_reg_offset(adev, i, mmSDMA0_GFX_DOORBELL_OFFSET));

		if (ring->use_doorbell) {
			doorbell = REG_SET_FIELD(doorbell, SDMA0_GFX_DOORBELL, ENABLE, 1);
			doorbell_offset = REG_SET_FIELD(doorbell_offset, SDMA0_GFX_DOORBELL_OFFSET,
					OFFSET, ring->doorbell_index);
		} else {
			doorbell = REG_SET_FIELD(doorbell, SDMA0_GFX_DOORBELL, ENABLE, 0);
		}
		WREG32_SOC15_IP(GC, sdma_v5_2_get_reg_offset(adev, i, mmSDMA0_GFX_DOORBELL), doorbell);
		WREG32_SOC15_IP(GC, sdma_v5_2_get_reg_offset(adev, i, mmSDMA0_GFX_DOORBELL_OFFSET), doorbell_offset);

		adev->nbio.funcs->sdma_doorbell_range(adev, i, ring->use_doorbell,
						      ring->doorbell_index,
						      adev->doorbell_index.sdma_doorbell_range);

		if (amdgpu_sriov_vf(adev))
			sdma_v5_2_ring_set_wptr(ring);

		/* set minor_ptr_update to 0 after wptr programed */

		WREG32_SOC15_IP(GC, sdma_v5_2_get_reg_offset(adev, i, mmSDMA0_GFX_MINOR_PTR_UPDATE), 0);

		/* SRIOV VF has no control of any of registers below */
		if (!amdgpu_sriov_vf(adev)) {
			/* set utc l1 enable flag always to 1 */
			temp = RREG32(sdma_v5_2_get_reg_offset(adev, i, mmSDMA0_CNTL));
			temp = REG_SET_FIELD(temp, SDMA0_CNTL, UTC_L1_ENABLE, 1);

			/* enable MCBP */
			temp = REG_SET_FIELD(temp, SDMA0_CNTL, MIDCMD_PREEMPT_ENABLE, 1);
			WREG32(sdma_v5_2_get_reg_offset(adev, i, mmSDMA0_CNTL), temp);

			/* Set up RESP_MODE to non-copy addresses */
			temp = RREG32_SOC15_IP(GC, sdma_v5_2_get_reg_offset(adev, i, mmSDMA0_UTCL1_CNTL));
			temp = REG_SET_FIELD(temp, SDMA0_UTCL1_CNTL, RESP_MODE, 3);
			temp = REG_SET_FIELD(temp, SDMA0_UTCL1_CNTL, REDO_DELAY, 9);
			WREG32_SOC15_IP(GC, sdma_v5_2_get_reg_offset(adev, i, mmSDMA0_UTCL1_CNTL), temp);

			/* program default cache read and write policy */
			temp = RREG32_SOC15_IP(GC, sdma_v5_2_get_reg_offset(adev, i, mmSDMA0_UTCL1_PAGE));
			/* clean read policy and write policy bits */
			temp &= 0xFF0FFF;
			temp |= ((CACHE_READ_POLICY_L2__DEFAULT << 12) |
				 (CACHE_WRITE_POLICY_L2__DEFAULT << 14) |
				 SDMA0_UTCL1_PAGE__LLC_NOALLOC_MASK);
			WREG32_SOC15_IP(GC, sdma_v5_2_get_reg_offset(adev, i, mmSDMA0_UTCL1_PAGE), temp);

			/* unhalt engine */
			temp = RREG32(sdma_v5_2_get_reg_offset(adev, i, mmSDMA0_F32_CNTL));
			temp = REG_SET_FIELD(temp, SDMA0_F32_CNTL, HALT, 0);
			WREG32(sdma_v5_2_get_reg_offset(adev, i, mmSDMA0_F32_CNTL), temp);
		}

		/* enable DMA RB */
		rb_cntl = REG_SET_FIELD(rb_cntl, SDMA0_GFX_RB_CNTL, RB_ENABLE, 1);
		WREG32_SOC15_IP(GC, sdma_v5_2_get_reg_offset(adev, i, mmSDMA0_GFX_RB_CNTL), rb_cntl);

		ib_cntl = RREG32_SOC15_IP(GC, sdma_v5_2_get_reg_offset(adev, i, mmSDMA0_GFX_IB_CNTL));
		ib_cntl = REG_SET_FIELD(ib_cntl, SDMA0_GFX_IB_CNTL, IB_ENABLE, 1);
#ifdef __BIG_ENDIAN
		ib_cntl = REG_SET_FIELD(ib_cntl, SDMA0_GFX_IB_CNTL, IB_SWAP_ENABLE, 1);
#endif
		/* enable DMA IBs */
		WREG32_SOC15_IP(GC, sdma_v5_2_get_reg_offset(adev, i, mmSDMA0_GFX_IB_CNTL), ib_cntl);

		if (amdgpu_sriov_vf(adev)) { /* bare-metal sequence doesn't need below to lines */
			sdma_v5_2_ctx_switch_enable(adev, true);
			sdma_v5_2_enable(adev, true);
		}

		r = amdgpu_ring_test_helper(ring);
		if (r)
			return r;
	}

	return 0;
}

/**
 * sdma_v5_2_rlc_resume - setup and start the async dma engines
 *
 * @adev: amdgpu_device pointer
 *
 * Set up the compute DMA queues and enable them.
 * Returns 0 for success, error for failure.
 */
static int sdma_v5_2_rlc_resume(struct amdgpu_device *adev)
{
	return 0;
}

/**
 * sdma_v5_2_load_microcode - load the sDMA ME ucode
 *
 * @adev: amdgpu_device pointer
 *
 * Loads the sDMA0/1/2/3 ucode.
 * Returns 0 for success, -EINVAL if the ucode is not available.
 */
static int sdma_v5_2_load_microcode(struct amdgpu_device *adev)
{
	const struct sdma_firmware_header_v1_0 *hdr;
	const __le32 *fw_data;
	u32 fw_size;
	int i, j;

	/* halt the MEs */
	sdma_v5_2_enable(adev, false);

	for (i = 0; i < adev->sdma.num_instances; i++) {
		if (!adev->sdma.instance[i].fw)
			return -EINVAL;

		hdr = (const struct sdma_firmware_header_v1_0 *)adev->sdma.instance[i].fw->data;
		amdgpu_ucode_print_sdma_hdr(&hdr->header);
		fw_size = le32_to_cpu(hdr->header.ucode_size_bytes) / 4;

		fw_data = (const __le32 *)
			(adev->sdma.instance[i].fw->data +
				le32_to_cpu(hdr->header.ucode_array_offset_bytes));

		WREG32(sdma_v5_2_get_reg_offset(adev, i, mmSDMA0_UCODE_ADDR), 0);

		for (j = 0; j < fw_size; j++) {
			if (amdgpu_emu_mode == 1 && j % 500 == 0)
				msleep(1);
			WREG32(sdma_v5_2_get_reg_offset(adev, i, mmSDMA0_UCODE_DATA), le32_to_cpup(fw_data++));
		}

		WREG32(sdma_v5_2_get_reg_offset(adev, i, mmSDMA0_UCODE_ADDR), adev->sdma.instance[i].fw_version);
	}

	return 0;
}

static int sdma_v5_2_soft_reset(void *handle)
{
	struct amdgpu_device *adev = (struct amdgpu_device *)handle;
	u32 grbm_soft_reset;
	u32 tmp;
	int i;

	for (i = 0; i < adev->sdma.num_instances; i++) {
		grbm_soft_reset = REG_SET_FIELD(0,
						GRBM_SOFT_RESET, SOFT_RESET_SDMA0,
						1);
		grbm_soft_reset <<= i;

		tmp = RREG32_SOC15(GC, 0, mmGRBM_SOFT_RESET);
		tmp |= grbm_soft_reset;
		DRM_DEBUG("GRBM_SOFT_RESET=0x%08X\n", tmp);
		WREG32_SOC15(GC, 0, mmGRBM_SOFT_RESET, tmp);
		tmp = RREG32_SOC15(GC, 0, mmGRBM_SOFT_RESET);

		udelay(50);

		tmp &= ~grbm_soft_reset;
		WREG32_SOC15(GC, 0, mmGRBM_SOFT_RESET, tmp);
		tmp = RREG32_SOC15(GC, 0, mmGRBM_SOFT_RESET);

		udelay(50);
	}

	return 0;
}

/**
 * sdma_v5_2_start - setup and start the async dma engines
 *
 * @adev: amdgpu_device pointer
 *
 * Set up the DMA engines and enable them.
 * Returns 0 for success, error for failure.
 */
static int sdma_v5_2_start(struct amdgpu_device *adev)
{
	int r = 0;

	if (amdgpu_sriov_vf(adev)) {
		sdma_v5_2_ctx_switch_enable(adev, false);
		sdma_v5_2_enable(adev, false);

		/* set RB registers */
		r = sdma_v5_2_gfx_resume(adev);
		return r;
	}

	if (adev->firmware.load_type == AMDGPU_FW_LOAD_DIRECT) {
		r = sdma_v5_2_load_microcode(adev);
		if (r)
			return r;

		/* The value of mmSDMA_F32_CNTL is invalid the moment after loading fw */
		if (amdgpu_emu_mode == 1)
			msleep(1000);
	}

	sdma_v5_2_soft_reset(adev);
	/* unhalt the MEs */
	sdma_v5_2_enable(adev, true);
	/* enable sdma ring preemption */
	sdma_v5_2_ctx_switch_enable(adev, true);

	/* start the gfx rings and rlc compute queues */
	r = sdma_v5_2_gfx_resume(adev);
	if (r)
		return r;
	r = sdma_v5_2_rlc_resume(adev);

	return r;
}

static int sdma_v5_2_mqd_init(struct amdgpu_device *adev, void *mqd,
			      struct amdgpu_mqd_prop *prop)
{
	struct v10_sdma_mqd *m = mqd;
	uint64_t wb_gpu_addr;

	m->sdmax_rlcx_rb_cntl =
		order_base_2(prop->queue_size / 4) << SDMA0_RLC0_RB_CNTL__RB_SIZE__SHIFT |
		1 << SDMA0_RLC0_RB_CNTL__RPTR_WRITEBACK_ENABLE__SHIFT |
		6 << SDMA0_RLC0_RB_CNTL__RPTR_WRITEBACK_TIMER__SHIFT |
		1 << SDMA0_RLC0_RB_CNTL__RB_PRIV__SHIFT;

	m->sdmax_rlcx_rb_base = lower_32_bits(prop->hqd_base_gpu_addr >> 8);
	m->sdmax_rlcx_rb_base_hi = upper_32_bits(prop->hqd_base_gpu_addr >> 8);

	m->sdmax_rlcx_rb_wptr_poll_cntl = RREG32(sdma_v5_2_get_reg_offset(adev, 0,
						  mmSDMA0_GFX_RB_WPTR_POLL_CNTL));

	wb_gpu_addr = prop->wptr_gpu_addr;
	m->sdmax_rlcx_rb_wptr_poll_addr_lo = lower_32_bits(wb_gpu_addr);
	m->sdmax_rlcx_rb_wptr_poll_addr_hi = upper_32_bits(wb_gpu_addr);

	wb_gpu_addr = prop->rptr_gpu_addr;
	m->sdmax_rlcx_rb_rptr_addr_lo = lower_32_bits(wb_gpu_addr);
	m->sdmax_rlcx_rb_rptr_addr_hi = upper_32_bits(wb_gpu_addr);

	m->sdmax_rlcx_ib_cntl = RREG32(sdma_v5_2_get_reg_offset(adev, 0,
							mmSDMA0_GFX_IB_CNTL));

	m->sdmax_rlcx_doorbell_offset =
		prop->doorbell_index << SDMA0_RLC0_DOORBELL_OFFSET__OFFSET__SHIFT;

	m->sdmax_rlcx_doorbell = REG_SET_FIELD(0, SDMA0_RLC0_DOORBELL, ENABLE, 1);

	return 0;
}

static void sdma_v5_2_set_mqd_funcs(struct amdgpu_device *adev)
{
	adev->mqds[AMDGPU_HW_IP_DMA].mqd_size = sizeof(struct v10_sdma_mqd);
	adev->mqds[AMDGPU_HW_IP_DMA].init_mqd = sdma_v5_2_mqd_init;
}

/**
 * sdma_v5_2_ring_test_ring - simple async dma engine test
 *
 * @ring: amdgpu_ring structure holding ring information
 *
 * Test the DMA engine by writing using it to write an
 * value to memory.
 * Returns 0 for success, error for failure.
 */
static int sdma_v5_2_ring_test_ring(struct amdgpu_ring *ring)
{
	struct amdgpu_device *adev = ring->adev;
	unsigned i;
	unsigned index;
	int r;
	u32 tmp;
	u64 gpu_addr;
	volatile uint32_t *cpu_ptr = NULL;

	tmp = 0xCAFEDEAD;

	if (ring->is_mes_queue) {
		uint32_t offset = 0;
		offset = amdgpu_mes_ctx_get_offs(ring,
					 AMDGPU_MES_CTX_PADDING_OFFS);
		gpu_addr = amdgpu_mes_ctx_get_offs_gpu_addr(ring, offset);
		cpu_ptr = amdgpu_mes_ctx_get_offs_cpu_addr(ring, offset);
		*cpu_ptr = tmp;
	} else {
		r = amdgpu_device_wb_get(adev, &index);
		if (r) {
			dev_err(adev->dev, "(%d) failed to allocate wb slot\n", r);
			return r;
		}

		gpu_addr = adev->wb.gpu_addr + (index * 4);
		adev->wb.wb[index] = cpu_to_le32(tmp);
	}

	r = amdgpu_ring_alloc(ring, 20);
	if (r) {
		DRM_ERROR("amdgpu: dma failed to lock ring %d (%d).\n", ring->idx, r);
		if (!ring->is_mes_queue)
			amdgpu_device_wb_free(adev, index);
		return r;
	}

	amdgpu_ring_write(ring, SDMA_PKT_HEADER_OP(SDMA_OP_WRITE) |
			  SDMA_PKT_HEADER_SUB_OP(SDMA_SUBOP_WRITE_LINEAR));
	amdgpu_ring_write(ring, lower_32_bits(gpu_addr));
	amdgpu_ring_write(ring, upper_32_bits(gpu_addr));
	amdgpu_ring_write(ring, SDMA_PKT_WRITE_UNTILED_DW_3_COUNT(0));
	amdgpu_ring_write(ring, 0xDEADBEEF);
	amdgpu_ring_commit(ring);

	for (i = 0; i < adev->usec_timeout; i++) {
		if (ring->is_mes_queue)
			tmp = le32_to_cpu(*cpu_ptr);
		else
			tmp = le32_to_cpu(adev->wb.wb[index]);
		if (tmp == 0xDEADBEEF)
			break;
		if (amdgpu_emu_mode == 1)
			msleep(1);
		else
			udelay(1);
	}

	if (i >= adev->usec_timeout)
		r = -ETIMEDOUT;

	if (!ring->is_mes_queue)
		amdgpu_device_wb_free(adev, index);

	return r;
}

/**
 * sdma_v5_2_ring_test_ib - test an IB on the DMA engine
 *
 * @ring: amdgpu_ring structure holding ring information
 * @timeout: timeout value in jiffies, or MAX_SCHEDULE_TIMEOUT
 *
 * Test a simple IB in the DMA ring.
 * Returns 0 on success, error on failure.
 */
static int sdma_v5_2_ring_test_ib(struct amdgpu_ring *ring, long timeout)
{
	struct amdgpu_device *adev = ring->adev;
	struct amdgpu_ib ib;
	struct dma_fence *f = NULL;
	unsigned index;
	long r;
	u32 tmp = 0;
	u64 gpu_addr;
	volatile uint32_t *cpu_ptr = NULL;

	tmp = 0xCAFEDEAD;
	memset(&ib, 0, sizeof(ib));

	if (ring->is_mes_queue) {
		uint32_t offset = 0;
		offset = amdgpu_mes_ctx_get_offs(ring, AMDGPU_MES_CTX_IB_OFFS);
		ib.gpu_addr = amdgpu_mes_ctx_get_offs_gpu_addr(ring, offset);
		ib.ptr = (void *)amdgpu_mes_ctx_get_offs_cpu_addr(ring, offset);

		offset = amdgpu_mes_ctx_get_offs(ring,
					 AMDGPU_MES_CTX_PADDING_OFFS);
		gpu_addr = amdgpu_mes_ctx_get_offs_gpu_addr(ring, offset);
		cpu_ptr = amdgpu_mes_ctx_get_offs_cpu_addr(ring, offset);
		*cpu_ptr = tmp;
	} else {
		r = amdgpu_device_wb_get(adev, &index);
		if (r) {
			dev_err(adev->dev, "(%ld) failed to allocate wb slot\n", r);
			return r;
		}

		gpu_addr = adev->wb.gpu_addr + (index * 4);
		adev->wb.wb[index] = cpu_to_le32(tmp);

		r = amdgpu_ib_get(adev, NULL, 256, AMDGPU_IB_POOL_DIRECT, &ib);
		if (r) {
			DRM_ERROR("amdgpu: failed to get ib (%ld).\n", r);
			goto err0;
		}
	}

	ib.ptr[0] = SDMA_PKT_HEADER_OP(SDMA_OP_WRITE) |
		SDMA_PKT_HEADER_SUB_OP(SDMA_SUBOP_WRITE_LINEAR);
	ib.ptr[1] = lower_32_bits(gpu_addr);
	ib.ptr[2] = upper_32_bits(gpu_addr);
	ib.ptr[3] = SDMA_PKT_WRITE_UNTILED_DW_3_COUNT(0);
	ib.ptr[4] = 0xDEADBEEF;
	ib.ptr[5] = SDMA_PKT_NOP_HEADER_OP(SDMA_OP_NOP);
	ib.ptr[6] = SDMA_PKT_NOP_HEADER_OP(SDMA_OP_NOP);
	ib.ptr[7] = SDMA_PKT_NOP_HEADER_OP(SDMA_OP_NOP);
	ib.length_dw = 8;

	r = amdgpu_ib_schedule(ring, 1, &ib, NULL, &f);
	if (r)
		goto err1;

	r = dma_fence_wait_timeout(f, false, timeout);
	if (r == 0) {
		DRM_ERROR("amdgpu: IB test timed out\n");
		r = -ETIMEDOUT;
		goto err1;
	} else if (r < 0) {
		DRM_ERROR("amdgpu: fence wait failed (%ld).\n", r);
		goto err1;
	}

	if (ring->is_mes_queue)
		tmp = le32_to_cpu(*cpu_ptr);
	else
		tmp = le32_to_cpu(adev->wb.wb[index]);

	if (tmp == 0xDEADBEEF)
		r = 0;
	else
		r = -EINVAL;

err1:
	amdgpu_ib_free(adev, &ib, NULL);
	dma_fence_put(f);
err0:
	if (!ring->is_mes_queue)
		amdgpu_device_wb_free(adev, index);
	return r;
}


/**
 * sdma_v5_2_vm_copy_pte - update PTEs by copying them from the GART
 *
 * @ib: indirect buffer to fill with commands
 * @pe: addr of the page entry
 * @src: src addr to copy from
 * @count: number of page entries to update
 *
 * Update PTEs by copying them from the GART using sDMA.
 */
static void sdma_v5_2_vm_copy_pte(struct amdgpu_ib *ib,
				  uint64_t pe, uint64_t src,
				  unsigned count)
{
	unsigned bytes = count * 8;

	ib->ptr[ib->length_dw++] = SDMA_PKT_HEADER_OP(SDMA_OP_COPY) |
		SDMA_PKT_HEADER_SUB_OP(SDMA_SUBOP_COPY_LINEAR);
	ib->ptr[ib->length_dw++] = bytes - 1;
	ib->ptr[ib->length_dw++] = 0; /* src/dst endian swap */
	ib->ptr[ib->length_dw++] = lower_32_bits(src);
	ib->ptr[ib->length_dw++] = upper_32_bits(src);
	ib->ptr[ib->length_dw++] = lower_32_bits(pe);
	ib->ptr[ib->length_dw++] = upper_32_bits(pe);

}

/**
 * sdma_v5_2_vm_write_pte - update PTEs by writing them manually
 *
 * @ib: indirect buffer to fill with commands
 * @pe: addr of the page entry
 * @value: dst addr to write into pe
 * @count: number of page entries to update
 * @incr: increase next addr by incr bytes
 *
 * Update PTEs by writing them manually using sDMA.
 */
static void sdma_v5_2_vm_write_pte(struct amdgpu_ib *ib, uint64_t pe,
				   uint64_t value, unsigned count,
				   uint32_t incr)
{
	unsigned ndw = count * 2;

	ib->ptr[ib->length_dw++] = SDMA_PKT_HEADER_OP(SDMA_OP_WRITE) |
		SDMA_PKT_HEADER_SUB_OP(SDMA_SUBOP_WRITE_LINEAR);
	ib->ptr[ib->length_dw++] = lower_32_bits(pe);
	ib->ptr[ib->length_dw++] = upper_32_bits(pe);
	ib->ptr[ib->length_dw++] = ndw - 1;
	for (; ndw > 0; ndw -= 2) {
		ib->ptr[ib->length_dw++] = lower_32_bits(value);
		ib->ptr[ib->length_dw++] = upper_32_bits(value);
		value += incr;
	}
}

/**
 * sdma_v5_2_vm_set_pte_pde - update the page tables using sDMA
 *
 * @ib: indirect buffer to fill with commands
 * @pe: addr of the page entry
 * @addr: dst addr to write into pe
 * @count: number of page entries to update
 * @incr: increase next addr by incr bytes
 * @flags: access flags
 *
 * Update the page tables using sDMA.
 */
static void sdma_v5_2_vm_set_pte_pde(struct amdgpu_ib *ib,
				     uint64_t pe,
				     uint64_t addr, unsigned count,
				     uint32_t incr, uint64_t flags)
{
	/* for physically contiguous pages (vram) */
	ib->ptr[ib->length_dw++] = SDMA_PKT_HEADER_OP(SDMA_OP_PTEPDE);
	ib->ptr[ib->length_dw++] = lower_32_bits(pe); /* dst addr */
	ib->ptr[ib->length_dw++] = upper_32_bits(pe);
	ib->ptr[ib->length_dw++] = lower_32_bits(flags); /* mask */
	ib->ptr[ib->length_dw++] = upper_32_bits(flags);
	ib->ptr[ib->length_dw++] = lower_32_bits(addr); /* value */
	ib->ptr[ib->length_dw++] = upper_32_bits(addr);
	ib->ptr[ib->length_dw++] = incr; /* increment size */
	ib->ptr[ib->length_dw++] = 0;
	ib->ptr[ib->length_dw++] = count - 1; /* number of entries */
}

/**
 * sdma_v5_2_ring_pad_ib - pad the IB
 *
 * @ib: indirect buffer to fill with padding
 * @ring: amdgpu_ring structure holding ring information
 *
 * Pad the IB with NOPs to a boundary multiple of 8.
 */
static void sdma_v5_2_ring_pad_ib(struct amdgpu_ring *ring, struct amdgpu_ib *ib)
{
	struct amdgpu_sdma_instance *sdma = amdgpu_sdma_get_instance_from_ring(ring);
	u32 pad_count;
	int i;

	pad_count = (-ib->length_dw) & 0x7;
	for (i = 0; i < pad_count; i++)
		if (sdma && sdma->burst_nop && (i == 0))
			ib->ptr[ib->length_dw++] =
				SDMA_PKT_HEADER_OP(SDMA_OP_NOP) |
				SDMA_PKT_NOP_HEADER_COUNT(pad_count - 1);
		else
			ib->ptr[ib->length_dw++] =
				SDMA_PKT_HEADER_OP(SDMA_OP_NOP);
}


/**
 * sdma_v5_2_ring_emit_pipeline_sync - sync the pipeline
 *
 * @ring: amdgpu_ring pointer
 *
 * Make sure all previous operations are completed (CIK).
 */
static void sdma_v5_2_ring_emit_pipeline_sync(struct amdgpu_ring *ring)
{
	uint32_t seq = ring->fence_drv.sync_seq;
	uint64_t addr = ring->fence_drv.gpu_addr;

	/* wait for idle */
	amdgpu_ring_write(ring, SDMA_PKT_HEADER_OP(SDMA_OP_POLL_REGMEM) |
			  SDMA_PKT_POLL_REGMEM_HEADER_HDP_FLUSH(0) |
			  SDMA_PKT_POLL_REGMEM_HEADER_FUNC(3) | /* equal */
			  SDMA_PKT_POLL_REGMEM_HEADER_MEM_POLL(1));
	amdgpu_ring_write(ring, addr & 0xfffffffc);
	amdgpu_ring_write(ring, upper_32_bits(addr) & 0xffffffff);
	amdgpu_ring_write(ring, seq); /* reference */
	amdgpu_ring_write(ring, 0xffffffff); /* mask */
	amdgpu_ring_write(ring, SDMA_PKT_POLL_REGMEM_DW5_RETRY_COUNT(0xfff) |
			  SDMA_PKT_POLL_REGMEM_DW5_INTERVAL(4)); /* retry count, poll interval */
}


/**
 * sdma_v5_2_ring_emit_vm_flush - vm flush using sDMA
 *
 * @ring: amdgpu_ring pointer
 * @vmid: vmid number to use
 * @pd_addr: address
 *
 * Update the page table base and flush the VM TLB
 * using sDMA.
 */
static void sdma_v5_2_ring_emit_vm_flush(struct amdgpu_ring *ring,
					 unsigned vmid, uint64_t pd_addr)
{
	amdgpu_gmc_emit_flush_gpu_tlb(ring, vmid, pd_addr);
}

static void sdma_v5_2_ring_emit_wreg(struct amdgpu_ring *ring,
				     uint32_t reg, uint32_t val)
{
	amdgpu_ring_write(ring, SDMA_PKT_HEADER_OP(SDMA_OP_SRBM_WRITE) |
			  SDMA_PKT_SRBM_WRITE_HEADER_BYTE_EN(0xf));
	amdgpu_ring_write(ring, reg);
	amdgpu_ring_write(ring, val);
}

static void sdma_v5_2_ring_emit_reg_wait(struct amdgpu_ring *ring, uint32_t reg,
					 uint32_t val, uint32_t mask)
{
	amdgpu_ring_write(ring, SDMA_PKT_HEADER_OP(SDMA_OP_POLL_REGMEM) |
			  SDMA_PKT_POLL_REGMEM_HEADER_HDP_FLUSH(0) |
			  SDMA_PKT_POLL_REGMEM_HEADER_FUNC(3)); /* equal */
	amdgpu_ring_write(ring, reg << 2);
	amdgpu_ring_write(ring, 0);
	amdgpu_ring_write(ring, val); /* reference */
	amdgpu_ring_write(ring, mask); /* mask */
	amdgpu_ring_write(ring, SDMA_PKT_POLL_REGMEM_DW5_RETRY_COUNT(0xfff) |
			  SDMA_PKT_POLL_REGMEM_DW5_INTERVAL(10));
}

static void sdma_v5_2_ring_emit_reg_write_reg_wait(struct amdgpu_ring *ring,
						   uint32_t reg0, uint32_t reg1,
						   uint32_t ref, uint32_t mask)
{
	amdgpu_ring_emit_wreg(ring, reg0, ref);
	/* wait for a cycle to reset vm_inv_eng*_ack */
	amdgpu_ring_emit_reg_wait(ring, reg0, 0, 0);
	amdgpu_ring_emit_reg_wait(ring, reg1, mask, mask);
}

static int sdma_v5_2_early_init(void *handle)
{
	struct amdgpu_device *adev = (struct amdgpu_device *)handle;
	int r;

	r = amdgpu_sdma_init_microcode(adev, 0, true);
	if (r)
		return r;

	sdma_v5_2_set_ring_funcs(adev);
	sdma_v5_2_set_buffer_funcs(adev);
	sdma_v5_2_set_vm_pte_funcs(adev);
	sdma_v5_2_set_irq_funcs(adev);
	sdma_v5_2_set_mqd_funcs(adev);

	return 0;
}

static unsigned sdma_v5_2_seq_to_irq_id(int seq_num)
{
	switch (seq_num) {
	case 0:
		return SOC15_IH_CLIENTID_SDMA0;
	case 1:
		return SOC15_IH_CLIENTID_SDMA1;
	case 2:
		return SOC15_IH_CLIENTID_SDMA2;
	case 3:
		return SOC15_IH_CLIENTID_SDMA3_Sienna_Cichlid;
	default:
		break;
	}
	return -EINVAL;
}

static unsigned sdma_v5_2_seq_to_trap_id(int seq_num)
{
	switch (seq_num) {
	case 0:
		return SDMA0_5_0__SRCID__SDMA_TRAP;
	case 1:
		return SDMA1_5_0__SRCID__SDMA_TRAP;
	case 2:
		return SDMA2_5_0__SRCID__SDMA_TRAP;
	case 3:
		return SDMA3_5_0__SRCID__SDMA_TRAP;
	default:
		break;
	}
	return -EINVAL;
}

static int sdma_v5_2_sw_init(void *handle)
{
	struct amdgpu_ring *ring;
	int r, i;
	struct amdgpu_device *adev = (struct amdgpu_device *)handle;

	/* SDMA trap event */
	for (i = 0; i < adev->sdma.num_instances; i++) {
		r = amdgpu_irq_add_id(adev, sdma_v5_2_seq_to_irq_id(i),
				      sdma_v5_2_seq_to_trap_id(i),
				      &adev->sdma.trap_irq);
		if (r)
			return r;
	}

	for (i = 0; i < adev->sdma.num_instances; i++) {
		ring = &adev->sdma.instance[i].ring;
		ring->ring_obj = NULL;
		ring->use_doorbell = true;
		ring->me = i;

		DRM_INFO("use_doorbell being set to: [%s]\n",
				ring->use_doorbell?"true":"false");

		ring->doorbell_index =
			(adev->doorbell_index.sdma_engine[i] << 1); //get DWORD offset

		ring->vm_hub = AMDGPU_GFXHUB(0);
		sprintf(ring->name, "sdma%d", i);
		r = amdgpu_ring_init(adev, ring, 1024, &adev->sdma.trap_irq,
				     AMDGPU_SDMA_IRQ_INSTANCE0 + i,
				     AMDGPU_RING_PRIO_DEFAULT, NULL);
		if (r)
			return r;
	}

	return r;
}

static int sdma_v5_2_sw_fini(void *handle)
{
	struct amdgpu_device *adev = (struct amdgpu_device *)handle;
	int i;

	for (i = 0; i < adev->sdma.num_instances; i++)
		amdgpu_ring_fini(&adev->sdma.instance[i].ring);

	amdgpu_sdma_destroy_inst_ctx(adev, true);

	return 0;
}

static int sdma_v5_2_hw_init(void *handle)
{
	struct amdgpu_device *adev = (struct amdgpu_device *)handle;

	return sdma_v5_2_start(adev);
}

static int sdma_v5_2_hw_fini(void *handle)
{
	struct amdgpu_device *adev = (struct amdgpu_device *)handle;

	if (amdgpu_sriov_vf(adev))
		return 0;

	sdma_v5_2_ctx_switch_enable(adev, false);
	sdma_v5_2_enable(adev, false);

	return 0;
}

static int sdma_v5_2_suspend(void *handle)
{
	struct amdgpu_device *adev = (struct amdgpu_device *)handle;

	return sdma_v5_2_hw_fini(adev);
}

static int sdma_v5_2_resume(void *handle)
{
	struct amdgpu_device *adev = (struct amdgpu_device *)handle;

	return sdma_v5_2_hw_init(adev);
}

static bool sdma_v5_2_is_idle(void *handle)
{
	struct amdgpu_device *adev = (struct amdgpu_device *)handle;
	u32 i;

	for (i = 0; i < adev->sdma.num_instances; i++) {
		u32 tmp = RREG32(sdma_v5_2_get_reg_offset(adev, i, mmSDMA0_STATUS_REG));

		if (!(tmp & SDMA0_STATUS_REG__IDLE_MASK))
			return false;
	}

	return true;
}

static int sdma_v5_2_wait_for_idle(void *handle)
{
	unsigned i;
	u32 sdma0, sdma1, sdma2, sdma3;
	struct amdgpu_device *adev = (struct amdgpu_device *)handle;

	for (i = 0; i < adev->usec_timeout; i++) {
		sdma0 = RREG32(sdma_v5_2_get_reg_offset(adev, 0, mmSDMA0_STATUS_REG));
		sdma1 = RREG32(sdma_v5_2_get_reg_offset(adev, 1, mmSDMA0_STATUS_REG));
		sdma2 = RREG32(sdma_v5_2_get_reg_offset(adev, 2, mmSDMA0_STATUS_REG));
		sdma3 = RREG32(sdma_v5_2_get_reg_offset(adev, 3, mmSDMA0_STATUS_REG));

		if (sdma0 & sdma1 & sdma2 & sdma3 & SDMA0_STATUS_REG__IDLE_MASK)
			return 0;
		udelay(1);
	}
	return -ETIMEDOUT;
}

static int sdma_v5_2_ring_preempt_ib(struct amdgpu_ring *ring)
{
	int i, r = 0;
	struct amdgpu_device *adev = ring->adev;
	u32 index = 0;
	u64 sdma_gfx_preempt;

	amdgpu_sdma_get_index_from_ring(ring, &index);
	sdma_gfx_preempt =
		sdma_v5_2_get_reg_offset(adev, index, mmSDMA0_GFX_PREEMPT);

	/* assert preemption condition */
	amdgpu_ring_set_preempt_cond_exec(ring, false);

	/* emit the trailing fence */
	ring->trail_seq += 1;
	amdgpu_ring_alloc(ring, 10);
	sdma_v5_2_ring_emit_fence(ring, ring->trail_fence_gpu_addr,
				  ring->trail_seq, 0);
	amdgpu_ring_commit(ring);

	/* assert IB preemption */
	WREG32(sdma_gfx_preempt, 1);

	/* poll the trailing fence */
	for (i = 0; i < adev->usec_timeout; i++) {
		if (ring->trail_seq ==
		    le32_to_cpu(*(ring->trail_fence_cpu_addr)))
			break;
		udelay(1);
	}

	if (i >= adev->usec_timeout) {
		r = -EINVAL;
		DRM_ERROR("ring %d failed to be preempted\n", ring->idx);
	}

	/* deassert IB preemption */
	WREG32(sdma_gfx_preempt, 0);

	/* deassert the preemption condition */
	amdgpu_ring_set_preempt_cond_exec(ring, true);
	return r;
}

static int sdma_v5_2_set_trap_irq_state(struct amdgpu_device *adev,
					struct amdgpu_irq_src *source,
					unsigned type,
					enum amdgpu_interrupt_state state)
{
	u32 sdma_cntl;
	u32 reg_offset = sdma_v5_2_get_reg_offset(adev, type, mmSDMA0_CNTL);

	if (!amdgpu_sriov_vf(adev)) {
		sdma_cntl = RREG32(reg_offset);
		sdma_cntl = REG_SET_FIELD(sdma_cntl, SDMA0_CNTL, TRAP_ENABLE,
			       state == AMDGPU_IRQ_STATE_ENABLE ? 1 : 0);
		WREG32(reg_offset, sdma_cntl);
	}

	return 0;
}

static int sdma_v5_2_process_trap_irq(struct amdgpu_device *adev,
				      struct amdgpu_irq_src *source,
				      struct amdgpu_iv_entry *entry)
{
	uint32_t mes_queue_id = entry->src_data[0];

	DRM_DEBUG("IH: SDMA trap\n");

	if (adev->enable_mes && (mes_queue_id & AMDGPU_FENCE_MES_QUEUE_FLAG)) {
		struct amdgpu_mes_queue *queue;

		mes_queue_id &= AMDGPU_FENCE_MES_QUEUE_ID_MASK;

		spin_lock(&adev->mes.queue_id_lock);
		queue = idr_find(&adev->mes.queue_id_idr, mes_queue_id);
		if (queue) {
			DRM_DEBUG("process smda queue id = %d\n", mes_queue_id);
			amdgpu_fence_process(queue->ring);
		}
		spin_unlock(&adev->mes.queue_id_lock);
		return 0;
	}

	switch (entry->client_id) {
	case SOC15_IH_CLIENTID_SDMA0:
		switch (entry->ring_id) {
		case 0:
			amdgpu_fence_process(&adev->sdma.instance[0].ring);
			break;
		case 1:
			/* XXX compute */
			break;
		case 2:
			/* XXX compute */
			break;
		case 3:
			/* XXX page queue*/
			break;
		}
		break;
	case SOC15_IH_CLIENTID_SDMA1:
		switch (entry->ring_id) {
		case 0:
			amdgpu_fence_process(&adev->sdma.instance[1].ring);
			break;
		case 1:
			/* XXX compute */
			break;
		case 2:
			/* XXX compute */
			break;
		case 3:
			/* XXX page queue*/
			break;
		}
		break;
	case SOC15_IH_CLIENTID_SDMA2:
		switch (entry->ring_id) {
		case 0:
			amdgpu_fence_process(&adev->sdma.instance[2].ring);
			break;
		case 1:
			/* XXX compute */
			break;
		case 2:
			/* XXX compute */
			break;
		case 3:
			/* XXX page queue*/
			break;
		}
		break;
	case SOC15_IH_CLIENTID_SDMA3_Sienna_Cichlid:
		switch (entry->ring_id) {
		case 0:
			amdgpu_fence_process(&adev->sdma.instance[3].ring);
			break;
		case 1:
			/* XXX compute */
			break;
		case 2:
			/* XXX compute */
			break;
		case 3:
			/* XXX page queue*/
			break;
		}
		break;
	}
	return 0;
}

static int sdma_v5_2_process_illegal_inst_irq(struct amdgpu_device *adev,
					      struct amdgpu_irq_src *source,
					      struct amdgpu_iv_entry *entry)
{
	return 0;
}

static bool sdma_v5_2_firmware_mgcg_support(struct amdgpu_device *adev,
						     int i)
{
	switch (amdgpu_ip_version(adev, SDMA0_HWIP, 0)) {
	case IP_VERSION(5, 2, 1):
		if (adev->sdma.instance[i].fw_version < 70)
			return false;
		break;
	case IP_VERSION(5, 2, 3):
		if (adev->sdma.instance[i].fw_version < 47)
			return false;
		break;
	case IP_VERSION(5, 2, 7):
		if (adev->sdma.instance[i].fw_version < 9)
			return false;
		break;
	default:
		return true;
	}

	return true;

}

static void sdma_v5_2_update_medium_grain_clock_gating(struct amdgpu_device *adev,
						       bool enable)
{
	uint32_t data, def;
	int i;

	for (i = 0; i < adev->sdma.num_instances; i++) {

		if (!sdma_v5_2_firmware_mgcg_support(adev, i))
			adev->cg_flags &= ~AMD_CG_SUPPORT_SDMA_MGCG;

		if (enable && (adev->cg_flags & AMD_CG_SUPPORT_SDMA_MGCG)) {
			/* Enable sdma clock gating */
			def = data = RREG32(sdma_v5_2_get_reg_offset(adev, i, mmSDMA0_CLK_CTRL));
			data &= ~(SDMA0_CLK_CTRL__SOFT_OVERRIDE4_MASK |
				  SDMA0_CLK_CTRL__SOFT_OVERRIDE3_MASK |
				  SDMA0_CLK_CTRL__SOFT_OVERRIDE2_MASK |
				  SDMA0_CLK_CTRL__SOFT_OVERRIDE1_MASK |
				  SDMA0_CLK_CTRL__SOFT_OVERRIDE0_MASK |
				  SDMA0_CLK_CTRL__SOFT_OVERRIDER_REG_MASK);
			if (def != data)
				WREG32(sdma_v5_2_get_reg_offset(adev, i, mmSDMA0_CLK_CTRL), data);
		} else {
			/* Disable sdma clock gating */
			def = data = RREG32(sdma_v5_2_get_reg_offset(adev, i, mmSDMA0_CLK_CTRL));
			data |= (SDMA0_CLK_CTRL__SOFT_OVERRIDE4_MASK |
				 SDMA0_CLK_CTRL__SOFT_OVERRIDE3_MASK |
				 SDMA0_CLK_CTRL__SOFT_OVERRIDE2_MASK |
				 SDMA0_CLK_CTRL__SOFT_OVERRIDE1_MASK |
				 SDMA0_CLK_CTRL__SOFT_OVERRIDE0_MASK |
				 SDMA0_CLK_CTRL__SOFT_OVERRIDER_REG_MASK);
			if (def != data)
				WREG32(sdma_v5_2_get_reg_offset(adev, i, mmSDMA0_CLK_CTRL), data);
		}
	}
}

static void sdma_v5_2_update_medium_grain_light_sleep(struct amdgpu_device *adev,
						      bool enable)
{
	uint32_t data, def;
	int i;

	for (i = 0; i < adev->sdma.num_instances; i++) {
		if (adev->sdma.instance[i].fw_version < 70 &&
		    amdgpu_ip_version(adev, SDMA0_HWIP, 0) ==
			    IP_VERSION(5, 2, 1))
			adev->cg_flags &= ~AMD_CG_SUPPORT_SDMA_LS;

		if (enable && (adev->cg_flags & AMD_CG_SUPPORT_SDMA_LS)) {
			/* Enable sdma mem light sleep */
			def = data = RREG32(sdma_v5_2_get_reg_offset(adev, i, mmSDMA0_POWER_CNTL));
			data |= SDMA0_POWER_CNTL__MEM_POWER_OVERRIDE_MASK;
			if (def != data)
				WREG32(sdma_v5_2_get_reg_offset(adev, i, mmSDMA0_POWER_CNTL), data);

		} else {
			/* Disable sdma mem light sleep */
			def = data = RREG32(sdma_v5_2_get_reg_offset(adev, i, mmSDMA0_POWER_CNTL));
			data &= ~SDMA0_POWER_CNTL__MEM_POWER_OVERRIDE_MASK;
			if (def != data)
				WREG32(sdma_v5_2_get_reg_offset(adev, i, mmSDMA0_POWER_CNTL), data);

		}
	}
}

static int sdma_v5_2_set_clockgating_state(void *handle,
					   enum amd_clockgating_state state)
{
	struct amdgpu_device *adev = (struct amdgpu_device *)handle;

	if (amdgpu_sriov_vf(adev))
		return 0;

	switch (amdgpu_ip_version(adev, SDMA0_HWIP, 0)) {
	case IP_VERSION(5, 2, 0):
	case IP_VERSION(5, 2, 2):
	case IP_VERSION(5, 2, 1):
	case IP_VERSION(5, 2, 4):
	case IP_VERSION(5, 2, 5):
	case IP_VERSION(5, 2, 6):
	case IP_VERSION(5, 2, 3):
	case IP_VERSION(5, 2, 7):
		sdma_v5_2_update_medium_grain_clock_gating(adev,
				state == AMD_CG_STATE_GATE);
		sdma_v5_2_update_medium_grain_light_sleep(adev,
				state == AMD_CG_STATE_GATE);
		break;
	default:
		break;
	}

	return 0;
}

static int sdma_v5_2_set_powergating_state(void *handle,
					  enum amd_powergating_state state)
{
	return 0;
}

static void sdma_v5_2_get_clockgating_state(void *handle, u64 *flags)
{
	struct amdgpu_device *adev = (struct amdgpu_device *)handle;
	int data;

	if (amdgpu_sriov_vf(adev))
		*flags = 0;

	/* AMD_CG_SUPPORT_SDMA_MGCG */
	data = RREG32(sdma_v5_2_get_reg_offset(adev, 0, mmSDMA0_CLK_CTRL));
	if (!(data & SDMA0_CLK_CTRL__CGCG_EN_OVERRIDE_MASK))
		*flags |= AMD_CG_SUPPORT_SDMA_MGCG;

	/* AMD_CG_SUPPORT_SDMA_LS */
	data = RREG32_KIQ(sdma_v5_2_get_reg_offset(adev, 0, mmSDMA0_POWER_CNTL));
	if (data & SDMA0_POWER_CNTL__MEM_POWER_OVERRIDE_MASK)
		*flags |= AMD_CG_SUPPORT_SDMA_LS;
}

static void sdma_v5_2_ring_begin_use(struct amdgpu_ring *ring)
{
	struct amdgpu_device *adev = ring->adev;

	/* SDMA 5.2.3 (RMB) FW doesn't seem to properly
	 * disallow GFXOFF in some cases leading to
	 * hangs in SDMA.  Disallow GFXOFF while SDMA is active.
	 * We can probably just limit this to 5.2.3,
	 * but it shouldn't hurt for other parts since
	 * this GFXOFF will be disallowed anyway when SDMA is
	 * active, this just makes it explicit.
	 * sdma_v5_2_ring_set_wptr() takes advantage of this
	 * to update the wptr because sometimes SDMA seems to miss
	 * doorbells when entering PG.  If you remove this, update
	 * sdma_v5_2_ring_set_wptr() as well!
	 */
	amdgpu_gfx_off_ctrl(adev, false);
}

static void sdma_v5_2_ring_end_use(struct amdgpu_ring *ring)
{
	struct amdgpu_device *adev = ring->adev;

	/* SDMA 5.2.3 (RMB) FW doesn't seem to properly
	 * disallow GFXOFF in some cases leading to
	 * hangs in SDMA.  Allow GFXOFF when SDMA is complete.
	 */
	amdgpu_gfx_off_ctrl(adev, true);
}

const struct amd_ip_funcs sdma_v5_2_ip_funcs = {
	.name = "sdma_v5_2",
	.early_init = sdma_v5_2_early_init,
	.late_init = NULL,
	.sw_init = sdma_v5_2_sw_init,
	.sw_fini = sdma_v5_2_sw_fini,
	.hw_init = sdma_v5_2_hw_init,
	.hw_fini = sdma_v5_2_hw_fini,
	.suspend = sdma_v5_2_suspend,
	.resume = sdma_v5_2_resume,
	.is_idle = sdma_v5_2_is_idle,
	.wait_for_idle = sdma_v5_2_wait_for_idle,
	.soft_reset = sdma_v5_2_soft_reset,
	.set_clockgating_state = sdma_v5_2_set_clockgating_state,
	.set_powergating_state = sdma_v5_2_set_powergating_state,
	.get_clockgating_state = sdma_v5_2_get_clockgating_state,
};

static const struct amdgpu_ring_funcs sdma_v5_2_ring_funcs = {
	.type = AMDGPU_RING_TYPE_SDMA,
	.align_mask = 0xf,
	.nop = SDMA_PKT_NOP_HEADER_OP(SDMA_OP_NOP),
	.support_64bit_ptrs = true,
	.secure_submission_supported = true,
	.get_rptr = sdma_v5_2_ring_get_rptr,
	.get_wptr = sdma_v5_2_ring_get_wptr,
	.set_wptr = sdma_v5_2_ring_set_wptr,
	.emit_frame_size =
		5 + /* sdma_v5_2_ring_init_cond_exec */
		6 + /* sdma_v5_2_ring_emit_hdp_flush */
		3 + /* hdp_invalidate */
		6 + /* sdma_v5_2_ring_emit_pipeline_sync */
		/* sdma_v5_2_ring_emit_vm_flush */
		SOC15_FLUSH_GPU_TLB_NUM_WREG * 3 +
		SOC15_FLUSH_GPU_TLB_NUM_REG_WAIT * 6 +
		10 + 10 + 10, /* sdma_v5_2_ring_emit_fence x3 for user fence, vm fence */
	.emit_ib_size = 7 + 6, /* sdma_v5_2_ring_emit_ib */
	.emit_ib = sdma_v5_2_ring_emit_ib,
	.emit_mem_sync = sdma_v5_2_ring_emit_mem_sync,
	.emit_fence = sdma_v5_2_ring_emit_fence,
	.emit_pipeline_sync = sdma_v5_2_ring_emit_pipeline_sync,
	.emit_vm_flush = sdma_v5_2_ring_emit_vm_flush,
	.emit_hdp_flush = sdma_v5_2_ring_emit_hdp_flush,
	.test_ring = sdma_v5_2_ring_test_ring,
	.test_ib = sdma_v5_2_ring_test_ib,
	.insert_nop = sdma_v5_2_ring_insert_nop,
	.pad_ib = sdma_v5_2_ring_pad_ib,
	.begin_use = sdma_v5_2_ring_begin_use,
	.end_use = sdma_v5_2_ring_end_use,
	.emit_wreg = sdma_v5_2_ring_emit_wreg,
	.emit_reg_wait = sdma_v5_2_ring_emit_reg_wait,
	.emit_reg_write_reg_wait = sdma_v5_2_ring_emit_reg_write_reg_wait,
	.init_cond_exec = sdma_v5_2_ring_init_cond_exec,
	.preempt_ib = sdma_v5_2_ring_preempt_ib,
};

static void sdma_v5_2_set_ring_funcs(struct amdgpu_device *adev)
{
	int i;

	for (i = 0; i < adev->sdma.num_instances; i++) {
		adev->sdma.instance[i].ring.funcs = &sdma_v5_2_ring_funcs;
		adev->sdma.instance[i].ring.me = i;
	}
}

static const struct amdgpu_irq_src_funcs sdma_v5_2_trap_irq_funcs = {
	.set = sdma_v5_2_set_trap_irq_state,
	.process = sdma_v5_2_process_trap_irq,
};

static const struct amdgpu_irq_src_funcs sdma_v5_2_illegal_inst_irq_funcs = {
	.process = sdma_v5_2_process_illegal_inst_irq,
};

static void sdma_v5_2_set_irq_funcs(struct amdgpu_device *adev)
{
	adev->sdma.trap_irq.num_types = AMDGPU_SDMA_IRQ_INSTANCE0 +
					adev->sdma.num_instances;
	adev->sdma.trap_irq.funcs = &sdma_v5_2_trap_irq_funcs;
	adev->sdma.illegal_inst_irq.funcs = &sdma_v5_2_illegal_inst_irq_funcs;
}

/**
 * sdma_v5_2_emit_copy_buffer - copy buffer using the sDMA engine
 *
 * @ib: indirect buffer to copy to
 * @src_offset: src GPU address
 * @dst_offset: dst GPU address
 * @byte_count: number of bytes to xfer
 * @copy_flags: copy flags for the buffers
 *
 * Copy GPU buffers using the DMA engine.
 * Used by the amdgpu ttm implementation to move pages if
 * registered as the asic copy callback.
 */
static void sdma_v5_2_emit_copy_buffer(struct amdgpu_ib *ib,
				       uint64_t src_offset,
				       uint64_t dst_offset,
				       uint32_t byte_count,
				       uint32_t copy_flags)
{
	ib->ptr[ib->length_dw++] = SDMA_PKT_HEADER_OP(SDMA_OP_COPY) |
		SDMA_PKT_HEADER_SUB_OP(SDMA_SUBOP_COPY_LINEAR) |
		SDMA_PKT_COPY_LINEAR_HEADER_TMZ((copy_flags & AMDGPU_COPY_FLAGS_TMZ) ? 1 : 0);
	ib->ptr[ib->length_dw++] = byte_count - 1;
	ib->ptr[ib->length_dw++] = 0; /* src/dst endian swap */
	ib->ptr[ib->length_dw++] = lower_32_bits(src_offset);
	ib->ptr[ib->length_dw++] = upper_32_bits(src_offset);
	ib->ptr[ib->length_dw++] = lower_32_bits(dst_offset);
	ib->ptr[ib->length_dw++] = upper_32_bits(dst_offset);
}

/**
 * sdma_v5_2_emit_fill_buffer - fill buffer using the sDMA engine
 *
 * @ib: indirect buffer to fill
 * @src_data: value to write to buffer
 * @dst_offset: dst GPU address
 * @byte_count: number of bytes to xfer
 *
 * Fill GPU buffers using the DMA engine.
 */
static void sdma_v5_2_emit_fill_buffer(struct amdgpu_ib *ib,
				       uint32_t src_data,
				       uint64_t dst_offset,
				       uint32_t byte_count)
{
	ib->ptr[ib->length_dw++] = SDMA_PKT_HEADER_OP(SDMA_OP_CONST_FILL);
	ib->ptr[ib->length_dw++] = lower_32_bits(dst_offset);
	ib->ptr[ib->length_dw++] = upper_32_bits(dst_offset);
	ib->ptr[ib->length_dw++] = src_data;
	ib->ptr[ib->length_dw++] = byte_count - 1;
}

static const struct amdgpu_buffer_funcs sdma_v5_2_buffer_funcs = {
	.copy_max_bytes = 0x400000,
	.copy_num_dw = 7,
	.emit_copy_buffer = sdma_v5_2_emit_copy_buffer,

	.fill_max_bytes = 0x400000,
	.fill_num_dw = 5,
	.emit_fill_buffer = sdma_v5_2_emit_fill_buffer,
};

static void sdma_v5_2_set_buffer_funcs(struct amdgpu_device *adev)
{
	if (adev->mman.buffer_funcs == NULL) {
		adev->mman.buffer_funcs = &sdma_v5_2_buffer_funcs;
		adev->mman.buffer_funcs_ring = &adev->sdma.instance[0].ring;
	}
}

static const struct amdgpu_vm_pte_funcs sdma_v5_2_vm_pte_funcs = {
	.copy_pte_num_dw = 7,
	.copy_pte = sdma_v5_2_vm_copy_pte,
	.write_pte = sdma_v5_2_vm_write_pte,
	.set_pte_pde = sdma_v5_2_vm_set_pte_pde,
};

static void sdma_v5_2_set_vm_pte_funcs(struct amdgpu_device *adev)
{
	unsigned i;

	if (adev->vm_manager.vm_pte_funcs == NULL) {
		adev->vm_manager.vm_pte_funcs = &sdma_v5_2_vm_pte_funcs;
		for (i = 0; i < adev->sdma.num_instances; i++) {
			adev->vm_manager.vm_pte_scheds[i] =
				&adev->sdma.instance[i].ring.sched;
		}
		adev->vm_manager.vm_pte_num_scheds = adev->sdma.num_instances;
	}
}

const struct amdgpu_ip_block_version sdma_v5_2_ip_block = {
	.type = AMD_IP_BLOCK_TYPE_SDMA,
	.major = 5,
	.minor = 2,
	.rev = 0,
	.funcs = &sdma_v5_2_ip_funcs,
};<|MERGE_RESOLUTION|>--- conflicted
+++ resolved
@@ -176,16 +176,6 @@
 		DRM_DEBUG("calling WDOORBELL64(0x%08x, 0x%016llx)\n",
 				ring->doorbell_index, ring->wptr << 2);
 		WDOORBELL64(ring->doorbell_index, ring->wptr << 2);
-<<<<<<< HEAD
-		/* SDMA seems to miss doorbells sometimes when powergating kicks in.
-		 * Updating the wptr directly will wake it. This is only safe because
-		 * we disallow gfxoff in begin_use() and then allow it again in end_use().
-		 */
-		WREG32(sdma_v5_2_get_reg_offset(adev, ring->me, mmSDMA0_GFX_RB_WPTR),
-		       lower_32_bits(ring->wptr << 2));
-		WREG32(sdma_v5_2_get_reg_offset(adev, ring->me, mmSDMA0_GFX_RB_WPTR_HI),
-		       upper_32_bits(ring->wptr << 2));
-=======
 		if (amdgpu_ip_version(adev, SDMA0_HWIP, 0) == IP_VERSION(5, 2, 1)) {
 			/* SDMA seems to miss doorbells sometimes when powergating kicks in.
 			 * Updating the wptr directly will wake it. This is only safe because
@@ -196,7 +186,6 @@
 			WREG32(sdma_v5_2_get_reg_offset(adev, ring->me, mmSDMA0_GFX_RB_WPTR_HI),
 			       upper_32_bits(ring->wptr << 2));
 		}
->>>>>>> 17b65575
 	} else {
 		DRM_DEBUG("Not using doorbell -- "
 				"mmSDMA%i_GFX_RB_WPTR == 0x%08x "
