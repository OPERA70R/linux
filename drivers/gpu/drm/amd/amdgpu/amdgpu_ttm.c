/*
 * Copyright 2009 Jerome Glisse.
 * All Rights Reserved.
 *
 * Permission is hereby granted, free of charge, to any person obtaining a
 * copy of this software and associated documentation files (the
 * "Software"), to deal in the Software without restriction, including
 * without limitation the rights to use, copy, modify, merge, publish,
 * distribute, sub license, and/or sell copies of the Software, and to
 * permit persons to whom the Software is furnished to do so, subject to
 * the following conditions:
 *
 * THE SOFTWARE IS PROVIDED "AS IS", WITHOUT WARRANTY OF ANY KIND, EXPRESS OR
 * IMPLIED, INCLUDING BUT NOT LIMITED TO THE WARRANTIES OF MERCHANTABILITY,
 * FITNESS FOR A PARTICULAR PURPOSE AND NON-INFRINGEMENT. IN NO EVENT SHALL
 * THE COPYRIGHT HOLDERS, AUTHORS AND/OR ITS SUPPLIERS BE LIABLE FOR ANY CLAIM,
 * DAMAGES OR OTHER LIABILITY, WHETHER IN AN ACTION OF CONTRACT, TORT OR
 * OTHERWISE, ARISING FROM, OUT OF OR IN CONNECTION WITH THE SOFTWARE OR THE
 * USE OR OTHER DEALINGS IN THE SOFTWARE.
 *
 * The above copyright notice and this permission notice (including the
 * next paragraph) shall be included in all copies or substantial portions
 * of the Software.
 *
 */
/*
 * Authors:
 *    Jerome Glisse <glisse@freedesktop.org>
 *    Thomas Hellstrom <thomas-at-tungstengraphics-dot-com>
 *    Dave Airlie
 */

#include <linux/dma-mapping.h>
#include <linux/iommu.h>
#include <linux/pagemap.h>
#include <linux/sched/task.h>
#include <linux/sched/mm.h>
#include <linux/seq_file.h>
#include <linux/slab.h>
#include <linux/swap.h>
#include <linux/swiotlb.h>
#include <linux/dma-buf.h>
#include <linux/sizes.h>

#include <drm/ttm/ttm_bo_api.h>
#include <drm/ttm/ttm_bo_driver.h>
#include <drm/ttm/ttm_placement.h>
#include <drm/ttm/ttm_range_manager.h>

#include <drm/amdgpu_drm.h>

#include "amdgpu.h"
#include "amdgpu_object.h"
#include "amdgpu_trace.h"
#include "amdgpu_amdkfd.h"
#include "amdgpu_sdma.h"
#include "amdgpu_ras.h"
#include "amdgpu_atomfirmware.h"
#include "amdgpu_res_cursor.h"
#include "bif/bif_4_1_d.h"

#define AMDGPU_TTM_VRAM_MAX_DW_READ	(size_t)128

static int amdgpu_ttm_backend_bind(struct ttm_device *bdev,
				   struct ttm_tt *ttm,
				   struct ttm_resource *bo_mem);
static void amdgpu_ttm_backend_unbind(struct ttm_device *bdev,
				      struct ttm_tt *ttm);

static int amdgpu_ttm_init_on_chip(struct amdgpu_device *adev,
				    unsigned int type,
				    uint64_t size_in_page)
{
	return ttm_range_man_init(&adev->mman.bdev, type,
				  false, size_in_page);
}

/**
 * amdgpu_evict_flags - Compute placement flags
 *
 * @bo: The buffer object to evict
 * @placement: Possible destination(s) for evicted BO
 *
 * Fill in placement data when ttm_bo_evict() is called
 */
static void amdgpu_evict_flags(struct ttm_buffer_object *bo,
				struct ttm_placement *placement)
{
	struct amdgpu_device *adev = amdgpu_ttm_adev(bo->bdev);
	struct amdgpu_bo *abo;
	static const struct ttm_place placements = {
		.fpfn = 0,
		.lpfn = 0,
		.mem_type = TTM_PL_SYSTEM,
		.flags = 0
	};

	/* Don't handle scatter gather BOs */
	if (bo->type == ttm_bo_type_sg) {
		placement->num_placement = 0;
		placement->num_busy_placement = 0;
		return;
	}

	/* Object isn't an AMDGPU object so ignore */
	if (!amdgpu_bo_is_amdgpu_bo(bo)) {
		placement->placement = &placements;
		placement->busy_placement = &placements;
		placement->num_placement = 1;
		placement->num_busy_placement = 1;
		return;
	}

	abo = ttm_to_amdgpu_bo(bo);
	if (abo->flags & AMDGPU_AMDKFD_CREATE_SVM_BO) {
		struct dma_fence *fence;
		struct dma_resv *resv = &bo->base._resv;

		rcu_read_lock();
		fence = rcu_dereference(resv->fence_excl);
		if (fence && !fence->ops->signaled)
			dma_fence_enable_sw_signaling(fence);

		placement->num_placement = 0;
		placement->num_busy_placement = 0;
		rcu_read_unlock();
		return;
	}

	switch (bo->resource->mem_type) {
	case AMDGPU_PL_GDS:
	case AMDGPU_PL_GWS:
	case AMDGPU_PL_OA:
		placement->num_placement = 0;
		placement->num_busy_placement = 0;
		return;

	case TTM_PL_VRAM:
		if (!adev->mman.buffer_funcs_enabled) {
			/* Move to system memory */
			amdgpu_bo_placement_from_domain(abo, AMDGPU_GEM_DOMAIN_CPU);
		} else if (!amdgpu_gmc_vram_full_visible(&adev->gmc) &&
			   !(abo->flags & AMDGPU_GEM_CREATE_CPU_ACCESS_REQUIRED) &&
			   amdgpu_bo_in_cpu_visible_vram(abo)) {

			/* Try evicting to the CPU inaccessible part of VRAM
			 * first, but only set GTT as busy placement, so this
			 * BO will be evicted to GTT rather than causing other
			 * BOs to be evicted from VRAM
			 */
			amdgpu_bo_placement_from_domain(abo, AMDGPU_GEM_DOMAIN_VRAM |
							 AMDGPU_GEM_DOMAIN_GTT);
			abo->placements[0].fpfn = adev->gmc.visible_vram_size >> PAGE_SHIFT;
			abo->placements[0].lpfn = 0;
			abo->placement.busy_placement = &abo->placements[1];
			abo->placement.num_busy_placement = 1;
		} else {
			/* Move to GTT memory */
			amdgpu_bo_placement_from_domain(abo, AMDGPU_GEM_DOMAIN_GTT);
		}
		break;
	case TTM_PL_TT:
	case AMDGPU_PL_PREEMPT:
	default:
		amdgpu_bo_placement_from_domain(abo, AMDGPU_GEM_DOMAIN_CPU);
		break;
	}
	*placement = abo->placement;
}

/**
 * amdgpu_ttm_map_buffer - Map memory into the GART windows
 * @bo: buffer object to map
 * @mem: memory object to map
 * @mm_cur: range to map
 * @num_pages: number of pages to map
 * @window: which GART window to use
 * @ring: DMA ring to use for the copy
 * @tmz: if we should setup a TMZ enabled mapping
 * @addr: resulting address inside the MC address space
 *
 * Setup one of the GART windows to access a specific piece of memory or return
 * the physical address for local memory.
 */
static int amdgpu_ttm_map_buffer(struct ttm_buffer_object *bo,
				 struct ttm_resource *mem,
				 struct amdgpu_res_cursor *mm_cur,
				 unsigned num_pages, unsigned window,
				 struct amdgpu_ring *ring, bool tmz,
				 uint64_t *addr)
{
	struct amdgpu_device *adev = ring->adev;
	struct amdgpu_job *job;
	unsigned num_dw, num_bytes;
	struct dma_fence *fence;
	uint64_t src_addr, dst_addr;
	void *cpu_addr;
	uint64_t flags;
	unsigned int i;
	int r;

	BUG_ON(adev->mman.buffer_funcs->copy_max_bytes <
	       AMDGPU_GTT_MAX_TRANSFER_SIZE * 8);
	BUG_ON(mem->mem_type == AMDGPU_PL_PREEMPT);

	/* Map only what can't be accessed directly */
	if (!tmz && mem->start != AMDGPU_BO_INVALID_OFFSET) {
		*addr = amdgpu_ttm_domain_start(adev, mem->mem_type) +
			mm_cur->start;
		return 0;
	}

	*addr = adev->gmc.gart_start;
	*addr += (u64)window * AMDGPU_GTT_MAX_TRANSFER_SIZE *
		AMDGPU_GPU_PAGE_SIZE;
	*addr += mm_cur->start & ~PAGE_MASK;

	num_dw = ALIGN(adev->mman.buffer_funcs->copy_num_dw, 8);
	num_bytes = num_pages * 8 * AMDGPU_GPU_PAGES_IN_CPU_PAGE;

	r = amdgpu_job_alloc_with_ib(adev, num_dw * 4 + num_bytes,
				     AMDGPU_IB_POOL_DELAYED, &job);
	if (r)
		return r;

	src_addr = num_dw * 4;
	src_addr += job->ibs[0].gpu_addr;

	dst_addr = amdgpu_bo_gpu_offset(adev->gart.bo);
	dst_addr += window * AMDGPU_GTT_MAX_TRANSFER_SIZE * 8;
	amdgpu_emit_copy_buffer(adev, &job->ibs[0], src_addr,
				dst_addr, num_bytes, false);

	amdgpu_ring_pad_ib(ring, &job->ibs[0]);
	WARN_ON(job->ibs[0].length_dw > num_dw);

	flags = amdgpu_ttm_tt_pte_flags(adev, bo->ttm, mem);
	if (tmz)
		flags |= AMDGPU_PTE_TMZ;

	cpu_addr = &job->ibs[0].ptr[num_dw];

	if (mem->mem_type == TTM_PL_TT) {
		dma_addr_t *dma_addr;

		dma_addr = &bo->ttm->dma_address[mm_cur->start >> PAGE_SHIFT];
		r = amdgpu_gart_map(adev, 0, num_pages, dma_addr, flags,
				    cpu_addr);
		if (r)
			goto error_free;
	} else {
		dma_addr_t dma_address;

		dma_address = mm_cur->start;
		dma_address += adev->vm_manager.vram_base_offset;

		for (i = 0; i < num_pages; ++i) {
			r = amdgpu_gart_map(adev, i << PAGE_SHIFT, 1,
					    &dma_address, flags, cpu_addr);
			if (r)
				goto error_free;

			dma_address += PAGE_SIZE;
		}
	}

	r = amdgpu_job_submit(job, &adev->mman.entity,
			      AMDGPU_FENCE_OWNER_UNDEFINED, &fence);
	if (r)
		goto error_free;

	dma_fence_put(fence);

	return r;

error_free:
	amdgpu_job_free(job);
	return r;
}

/**
 * amdgpu_ttm_copy_mem_to_mem - Helper function for copy
 * @adev: amdgpu device
 * @src: buffer/address where to read from
 * @dst: buffer/address where to write to
 * @size: number of bytes to copy
 * @tmz: if a secure copy should be used
 * @resv: resv object to sync to
 * @f: Returns the last fence if multiple jobs are submitted.
 *
 * The function copies @size bytes from {src->mem + src->offset} to
 * {dst->mem + dst->offset}. src->bo and dst->bo could be same BO for a
 * move and different for a BO to BO copy.
 *
 */
int amdgpu_ttm_copy_mem_to_mem(struct amdgpu_device *adev,
			       const struct amdgpu_copy_mem *src,
			       const struct amdgpu_copy_mem *dst,
			       uint64_t size, bool tmz,
			       struct dma_resv *resv,
			       struct dma_fence **f)
{
	const uint32_t GTT_MAX_BYTES = (AMDGPU_GTT_MAX_TRANSFER_SIZE *
					AMDGPU_GPU_PAGE_SIZE);

	struct amdgpu_ring *ring = adev->mman.buffer_funcs_ring;
	struct amdgpu_res_cursor src_mm, dst_mm;
	struct dma_fence *fence = NULL;
	int r = 0;

	if (!adev->mman.buffer_funcs_enabled) {
		DRM_ERROR("Trying to move memory with ring turned off.\n");
		return -EINVAL;
	}

	amdgpu_res_first(src->mem, src->offset, size, &src_mm);
	amdgpu_res_first(dst->mem, dst->offset, size, &dst_mm);

	mutex_lock(&adev->mman.gtt_window_lock);
	while (src_mm.remaining) {
		uint32_t src_page_offset = src_mm.start & ~PAGE_MASK;
		uint32_t dst_page_offset = dst_mm.start & ~PAGE_MASK;
		struct dma_fence *next;
		uint32_t cur_size;
		uint64_t from, to;

		/* Copy size cannot exceed GTT_MAX_BYTES. So if src or dst
		 * begins at an offset, then adjust the size accordingly
		 */
		cur_size = max(src_page_offset, dst_page_offset);
		cur_size = min(min3(src_mm.size, dst_mm.size, size),
			       (uint64_t)(GTT_MAX_BYTES - cur_size));

		/* Map src to window 0 and dst to window 1. */
		r = amdgpu_ttm_map_buffer(src->bo, src->mem, &src_mm,
					  PFN_UP(cur_size + src_page_offset),
					  0, ring, tmz, &from);
		if (r)
			goto error;

		r = amdgpu_ttm_map_buffer(dst->bo, dst->mem, &dst_mm,
					  PFN_UP(cur_size + dst_page_offset),
					  1, ring, tmz, &to);
		if (r)
			goto error;

		r = amdgpu_copy_buffer(ring, from, to, cur_size,
				       resv, &next, false, true, tmz);
		if (r)
			goto error;

		dma_fence_put(fence);
		fence = next;

		amdgpu_res_next(&src_mm, cur_size);
		amdgpu_res_next(&dst_mm, cur_size);
	}
error:
	mutex_unlock(&adev->mman.gtt_window_lock);
	if (f)
		*f = dma_fence_get(fence);
	dma_fence_put(fence);
	return r;
}

/*
 * amdgpu_move_blit - Copy an entire buffer to another buffer
 *
 * This is a helper called by amdgpu_bo_move() and amdgpu_move_vram_ram() to
 * help move buffers to and from VRAM.
 */
static int amdgpu_move_blit(struct ttm_buffer_object *bo,
			    bool evict,
			    struct ttm_resource *new_mem,
			    struct ttm_resource *old_mem)
{
	struct amdgpu_device *adev = amdgpu_ttm_adev(bo->bdev);
	struct amdgpu_bo *abo = ttm_to_amdgpu_bo(bo);
	struct amdgpu_copy_mem src, dst;
	struct dma_fence *fence = NULL;
	int r;

	src.bo = bo;
	dst.bo = bo;
	src.mem = old_mem;
	dst.mem = new_mem;
	src.offset = 0;
	dst.offset = 0;

	r = amdgpu_ttm_copy_mem_to_mem(adev, &src, &dst,
				       new_mem->num_pages << PAGE_SHIFT,
				       amdgpu_bo_encrypted(abo),
				       bo->base.resv, &fence);
	if (r)
		goto error;

	/* clear the space being freed */
	if (old_mem->mem_type == TTM_PL_VRAM &&
	    (abo->flags & AMDGPU_GEM_CREATE_VRAM_WIPE_ON_RELEASE)) {
		struct dma_fence *wipe_fence = NULL;

		r = amdgpu_fill_buffer(ttm_to_amdgpu_bo(bo), AMDGPU_POISON,
				       NULL, &wipe_fence);
		if (r) {
			goto error;
		} else if (wipe_fence) {
			dma_fence_put(fence);
			fence = wipe_fence;
		}
	}

	/* Always block for VM page tables before committing the new location */
	if (bo->type == ttm_bo_type_kernel)
		r = ttm_bo_move_accel_cleanup(bo, fence, true, false, new_mem);
	else
		r = ttm_bo_move_accel_cleanup(bo, fence, evict, true, new_mem);
	dma_fence_put(fence);
	return r;

error:
	if (fence)
		dma_fence_wait(fence, false);
	dma_fence_put(fence);
	return r;
}

/*
 * amdgpu_mem_visible - Check that memory can be accessed by ttm_bo_move_memcpy
 *
 * Called by amdgpu_bo_move()
 */
static bool amdgpu_mem_visible(struct amdgpu_device *adev,
			       struct ttm_resource *mem)
{
	uint64_t mem_size = (u64)mem->num_pages << PAGE_SHIFT;
	struct amdgpu_res_cursor cursor;

	if (mem->mem_type == TTM_PL_SYSTEM ||
	    mem->mem_type == TTM_PL_TT)
		return true;
	if (mem->mem_type != TTM_PL_VRAM)
		return false;

	amdgpu_res_first(mem, 0, mem_size, &cursor);

	/* ttm_resource_ioremap only supports contiguous memory */
	if (cursor.size != mem_size)
		return false;

	return cursor.start + cursor.size <= adev->gmc.visible_vram_size;
}

/*
 * amdgpu_bo_move - Move a buffer object to a new memory location
 *
 * Called by ttm_bo_handle_move_mem()
 */
static int amdgpu_bo_move(struct ttm_buffer_object *bo, bool evict,
			  struct ttm_operation_ctx *ctx,
			  struct ttm_resource *new_mem,
			  struct ttm_place *hop)
{
	struct amdgpu_device *adev;
	struct amdgpu_bo *abo;
	struct ttm_resource *old_mem = bo->resource;
	int r;

	if (new_mem->mem_type == TTM_PL_TT ||
	    new_mem->mem_type == AMDGPU_PL_PREEMPT) {
		r = amdgpu_ttm_backend_bind(bo->bdev, bo->ttm, new_mem);
		if (r)
			return r;
	}

	/* Can't move a pinned BO */
	abo = ttm_to_amdgpu_bo(bo);
	if (WARN_ON_ONCE(abo->tbo.pin_count > 0))
		return -EINVAL;

	adev = amdgpu_ttm_adev(bo->bdev);

	if (old_mem->mem_type == TTM_PL_SYSTEM && bo->ttm == NULL) {
		ttm_bo_move_null(bo, new_mem);
		goto out;
	}
	if (old_mem->mem_type == TTM_PL_SYSTEM &&
	    (new_mem->mem_type == TTM_PL_TT ||
	     new_mem->mem_type == AMDGPU_PL_PREEMPT)) {
		ttm_bo_move_null(bo, new_mem);
		goto out;
	}
	if ((old_mem->mem_type == TTM_PL_TT ||
	     old_mem->mem_type == AMDGPU_PL_PREEMPT) &&
	    new_mem->mem_type == TTM_PL_SYSTEM) {
		r = ttm_bo_wait_ctx(bo, ctx);
		if (r)
			return r;

		amdgpu_ttm_backend_unbind(bo->bdev, bo->ttm);
		ttm_resource_free(bo, &bo->resource);
		ttm_bo_assign_mem(bo, new_mem);
		goto out;
	}

	if (old_mem->mem_type == AMDGPU_PL_GDS ||
	    old_mem->mem_type == AMDGPU_PL_GWS ||
	    old_mem->mem_type == AMDGPU_PL_OA ||
	    new_mem->mem_type == AMDGPU_PL_GDS ||
	    new_mem->mem_type == AMDGPU_PL_GWS ||
	    new_mem->mem_type == AMDGPU_PL_OA) {
		/* Nothing to save here */
		ttm_bo_move_null(bo, new_mem);
		goto out;
	}

	if (adev->mman.buffer_funcs_enabled) {
		if (((old_mem->mem_type == TTM_PL_SYSTEM &&
		      new_mem->mem_type == TTM_PL_VRAM) ||
		     (old_mem->mem_type == TTM_PL_VRAM &&
		      new_mem->mem_type == TTM_PL_SYSTEM))) {
			hop->fpfn = 0;
			hop->lpfn = 0;
			hop->mem_type = TTM_PL_TT;
			hop->flags = 0;
			return -EMULTIHOP;
		}

		r = amdgpu_move_blit(bo, evict, new_mem, old_mem);
	} else {
		r = -ENODEV;
	}

	if (r) {
		/* Check that all memory is CPU accessible */
		if (!amdgpu_mem_visible(adev, old_mem) ||
		    !amdgpu_mem_visible(adev, new_mem)) {
			pr_err("Move buffer fallback to memcpy unavailable\n");
			return r;
		}

		r = ttm_bo_move_memcpy(bo, ctx, new_mem);
		if (r)
			return r;
	}

	if (bo->type == ttm_bo_type_device &&
	    new_mem->mem_type == TTM_PL_VRAM &&
	    old_mem->mem_type != TTM_PL_VRAM) {
		/* amdgpu_bo_fault_reserve_notify will re-set this if the CPU
		 * accesses the BO after it's moved.
		 */
		abo->flags &= ~AMDGPU_GEM_CREATE_CPU_ACCESS_REQUIRED;
	}

out:
	/* update statistics */
	atomic64_add(bo->base.size, &adev->num_bytes_moved);
	amdgpu_bo_move_notify(bo, evict, new_mem);
	return 0;
}

/*
 * amdgpu_ttm_io_mem_reserve - Reserve a block of memory during a fault
 *
 * Called by ttm_mem_io_reserve() ultimately via ttm_bo_vm_fault()
 */
static int amdgpu_ttm_io_mem_reserve(struct ttm_device *bdev,
				     struct ttm_resource *mem)
{
	struct amdgpu_device *adev = amdgpu_ttm_adev(bdev);
	size_t bus_size = (size_t)mem->num_pages << PAGE_SHIFT;

	switch (mem->mem_type) {
	case TTM_PL_SYSTEM:
		/* system memory */
		return 0;
	case TTM_PL_TT:
	case AMDGPU_PL_PREEMPT:
		break;
	case TTM_PL_VRAM:
		mem->bus.offset = mem->start << PAGE_SHIFT;
		/* check if it's visible */
		if ((mem->bus.offset + bus_size) > adev->gmc.visible_vram_size)
			return -EINVAL;

		if (adev->mman.aper_base_kaddr &&
		    mem->placement & TTM_PL_FLAG_CONTIGUOUS)
			mem->bus.addr = (u8 *)adev->mman.aper_base_kaddr +
					mem->bus.offset;

		mem->bus.offset += adev->gmc.aper_base;
		mem->bus.is_iomem = true;
		if (adev->gmc.xgmi.connected_to_cpu)
			mem->bus.caching = ttm_cached;
		else
			mem->bus.caching = ttm_write_combined;
		break;
	default:
		return -EINVAL;
	}
	return 0;
}

static unsigned long amdgpu_ttm_io_mem_pfn(struct ttm_buffer_object *bo,
					   unsigned long page_offset)
{
	struct amdgpu_device *adev = amdgpu_ttm_adev(bo->bdev);
	struct amdgpu_res_cursor cursor;

	amdgpu_res_first(bo->resource, (u64)page_offset << PAGE_SHIFT, 0,
			 &cursor);
	return (adev->gmc.aper_base + cursor.start) >> PAGE_SHIFT;
}

/**
 * amdgpu_ttm_domain_start - Returns GPU start address
 * @adev: amdgpu device object
 * @type: type of the memory
 *
 * Returns:
 * GPU start address of a memory domain
 */

uint64_t amdgpu_ttm_domain_start(struct amdgpu_device *adev, uint32_t type)
{
	switch (type) {
	case TTM_PL_TT:
		return adev->gmc.gart_start;
	case TTM_PL_VRAM:
		return adev->gmc.vram_start;
	}

	return 0;
}

/*
 * TTM backend functions.
 */
struct amdgpu_ttm_tt {
	struct ttm_tt	ttm;
	struct drm_gem_object	*gobj;
	u64			offset;
	uint64_t		userptr;
	struct task_struct	*usertask;
	uint32_t		userflags;
	bool			bound;
#if IS_ENABLED(CONFIG_DRM_AMDGPU_USERPTR)
	struct hmm_range	*range;
#endif
};

#ifdef CONFIG_DRM_AMDGPU_USERPTR
/*
 * amdgpu_ttm_tt_get_user_pages - get device accessible pages that back user
 * memory and start HMM tracking CPU page table update
 *
 * Calling function must call amdgpu_ttm_tt_userptr_range_done() once and only
 * once afterwards to stop HMM tracking
 */
int amdgpu_ttm_tt_get_user_pages(struct amdgpu_bo *bo, struct page **pages)
{
	struct ttm_tt *ttm = bo->tbo.ttm;
	struct amdgpu_ttm_tt *gtt = (void *)ttm;
	unsigned long start = gtt->userptr;
	struct vm_area_struct *vma;
	struct mm_struct *mm;
	bool readonly;
	int r = 0;

	mm = bo->notifier.mm;
	if (unlikely(!mm)) {
		DRM_DEBUG_DRIVER("BO is not registered?\n");
		return -EFAULT;
	}

	/* Another get_user_pages is running at the same time?? */
	if (WARN_ON(gtt->range))
		return -EFAULT;

	if (!mmget_not_zero(mm)) /* Happens during process shutdown */
		return -ESRCH;

	mmap_read_lock(mm);
	vma = find_vma(mm, start);
	mmap_read_unlock(mm);
	if (unlikely(!vma || start < vma->vm_start)) {
		r = -EFAULT;
		goto out_putmm;
	}
	if (unlikely((gtt->userflags & AMDGPU_GEM_USERPTR_ANONONLY) &&
		vma->vm_file)) {
		r = -EPERM;
		goto out_putmm;
	}

	readonly = amdgpu_ttm_tt_is_readonly(ttm);
	r = amdgpu_hmm_range_get_pages(&bo->notifier, mm, pages, start,
				       ttm->num_pages, &gtt->range, readonly,
				       false);
out_putmm:
	mmput(mm);

	return r;
}

/*
 * amdgpu_ttm_tt_userptr_range_done - stop HMM track the CPU page table change
 * Check if the pages backing this ttm range have been invalidated
 *
 * Returns: true if pages are still valid
 */
bool amdgpu_ttm_tt_get_user_pages_done(struct ttm_tt *ttm)
{
	struct amdgpu_ttm_tt *gtt = (void *)ttm;
	bool r = false;

	if (!gtt || !gtt->userptr)
		return false;

	DRM_DEBUG_DRIVER("user_pages_done 0x%llx pages 0x%x\n",
		gtt->userptr, ttm->num_pages);

	WARN_ONCE(!gtt->range || !gtt->range->hmm_pfns,
		"No user pages to check\n");

	if (gtt->range) {
		/*
		 * FIXME: Must always hold notifier_lock for this, and must
		 * not ignore the return code.
		 */
		r = amdgpu_hmm_range_get_pages_done(gtt->range);
		gtt->range = NULL;
	}

	return !r;
}
#endif

/*
 * amdgpu_ttm_tt_set_user_pages - Copy pages in, putting old pages as necessary.
 *
 * Called by amdgpu_cs_list_validate(). This creates the page list
 * that backs user memory and will ultimately be mapped into the device
 * address space.
 */
void amdgpu_ttm_tt_set_user_pages(struct ttm_tt *ttm, struct page **pages)
{
	unsigned long i;

	for (i = 0; i < ttm->num_pages; ++i)
		ttm->pages[i] = pages ? pages[i] : NULL;
}

/*
 * amdgpu_ttm_tt_pin_userptr - prepare the sg table with the user pages
 *
 * Called by amdgpu_ttm_backend_bind()
 **/
static int amdgpu_ttm_tt_pin_userptr(struct ttm_device *bdev,
				     struct ttm_tt *ttm)
{
	struct amdgpu_device *adev = amdgpu_ttm_adev(bdev);
	struct amdgpu_ttm_tt *gtt = (void *)ttm;
	int write = !(gtt->userflags & AMDGPU_GEM_USERPTR_READONLY);
	enum dma_data_direction direction = write ?
		DMA_BIDIRECTIONAL : DMA_TO_DEVICE;
	int r;

	/* Allocate an SG array and squash pages into it */
	r = sg_alloc_table_from_pages(ttm->sg, ttm->pages, ttm->num_pages, 0,
				      (u64)ttm->num_pages << PAGE_SHIFT,
				      GFP_KERNEL);
	if (r)
		goto release_sg;

	/* Map SG to device */
	r = dma_map_sgtable(adev->dev, ttm->sg, direction, 0);
	if (r)
		goto release_sg;

	/* convert SG to linear array of pages and dma addresses */
	drm_prime_sg_to_dma_addr_array(ttm->sg, gtt->ttm.dma_address,
				       ttm->num_pages);

	return 0;

release_sg:
	kfree(ttm->sg);
	ttm->sg = NULL;
	return r;
}

/*
 * amdgpu_ttm_tt_unpin_userptr - Unpin and unmap userptr pages
 */
static void amdgpu_ttm_tt_unpin_userptr(struct ttm_device *bdev,
					struct ttm_tt *ttm)
{
	struct amdgpu_device *adev = amdgpu_ttm_adev(bdev);
	struct amdgpu_ttm_tt *gtt = (void *)ttm;
	int write = !(gtt->userflags & AMDGPU_GEM_USERPTR_READONLY);
	enum dma_data_direction direction = write ?
		DMA_BIDIRECTIONAL : DMA_TO_DEVICE;

	/* double check that we don't free the table twice */
	if (!ttm->sg || !ttm->sg->sgl)
		return;

	/* unmap the pages mapped to the device */
	dma_unmap_sgtable(adev->dev, ttm->sg, direction, 0);
	sg_free_table(ttm->sg);

#if IS_ENABLED(CONFIG_DRM_AMDGPU_USERPTR)
	if (gtt->range) {
		unsigned long i;

		for (i = 0; i < ttm->num_pages; i++) {
			if (ttm->pages[i] !=
			    hmm_pfn_to_page(gtt->range->hmm_pfns[i]))
				break;
		}

		WARN((i == ttm->num_pages), "Missing get_user_page_done\n");
	}
#endif
}

static int amdgpu_ttm_gart_bind(struct amdgpu_device *adev,
				struct ttm_buffer_object *tbo,
				uint64_t flags)
{
	struct amdgpu_bo *abo = ttm_to_amdgpu_bo(tbo);
	struct ttm_tt *ttm = tbo->ttm;
	struct amdgpu_ttm_tt *gtt = (void *)ttm;
	int r;

	if (amdgpu_bo_encrypted(abo))
		flags |= AMDGPU_PTE_TMZ;

	if (abo->flags & AMDGPU_GEM_CREATE_CP_MQD_GFX9) {
		uint64_t page_idx = 1;

		r = amdgpu_gart_bind(adev, gtt->offset, page_idx,
				ttm->pages, gtt->ttm.dma_address, flags);
		if (r)
			goto gart_bind_fail;

		/* The memory type of the first page defaults to UC. Now
		 * modify the memory type to NC from the second page of
		 * the BO onward.
		 */
		flags &= ~AMDGPU_PTE_MTYPE_VG10_MASK;
		flags |= AMDGPU_PTE_MTYPE_VG10(AMDGPU_MTYPE_NC);

		r = amdgpu_gart_bind(adev,
				gtt->offset + (page_idx << PAGE_SHIFT),
				ttm->num_pages - page_idx,
				&ttm->pages[page_idx],
				&(gtt->ttm.dma_address[page_idx]), flags);
	} else {
		r = amdgpu_gart_bind(adev, gtt->offset, ttm->num_pages,
				     ttm->pages, gtt->ttm.dma_address, flags);
	}

gart_bind_fail:
	if (r)
		DRM_ERROR("failed to bind %u pages at 0x%08llX\n",
			  ttm->num_pages, gtt->offset);

	return r;
}

/*
 * amdgpu_ttm_backend_bind - Bind GTT memory
 *
 * Called by ttm_tt_bind() on behalf of ttm_bo_handle_move_mem().
 * This handles binding GTT memory to the device address space.
 */
static int amdgpu_ttm_backend_bind(struct ttm_device *bdev,
				   struct ttm_tt *ttm,
				   struct ttm_resource *bo_mem)
{
	struct amdgpu_device *adev = amdgpu_ttm_adev(bdev);
	struct amdgpu_ttm_tt *gtt = (void*)ttm;
	uint64_t flags;
	int r = 0;

	if (!bo_mem)
		return -EINVAL;

	if (gtt->bound)
		return 0;

	if (gtt->userptr) {
		r = amdgpu_ttm_tt_pin_userptr(bdev, ttm);
		if (r) {
			DRM_ERROR("failed to pin userptr\n");
			return r;
		}
	} else if (ttm->page_flags & TTM_PAGE_FLAG_SG) {
		if (!ttm->sg) {
			struct dma_buf_attachment *attach;
			struct sg_table *sgt;

			attach = gtt->gobj->import_attach;
			sgt = dma_buf_map_attachment(attach, DMA_BIDIRECTIONAL);
			if (IS_ERR(sgt))
				return PTR_ERR(sgt);

			ttm->sg = sgt;
		}

		drm_prime_sg_to_dma_addr_array(ttm->sg, gtt->ttm.dma_address,
					       ttm->num_pages);
	}

	if (!ttm->num_pages) {
		WARN(1, "nothing to bind %u pages for mreg %p back %p!\n",
		     ttm->num_pages, bo_mem, ttm);
	}

	if (bo_mem->mem_type == AMDGPU_PL_GDS ||
	    bo_mem->mem_type == AMDGPU_PL_GWS ||
	    bo_mem->mem_type == AMDGPU_PL_OA)
		return -EINVAL;

	if (!amdgpu_gtt_mgr_has_gart_addr(bo_mem)) {
		gtt->offset = AMDGPU_BO_INVALID_OFFSET;
		return 0;
	}

	/* compute PTE flags relevant to this BO memory */
	flags = amdgpu_ttm_tt_pte_flags(adev, ttm, bo_mem);

	/* bind pages into GART page tables */
	gtt->offset = (u64)bo_mem->start << PAGE_SHIFT;
	r = amdgpu_gart_bind(adev, gtt->offset, ttm->num_pages,
		ttm->pages, gtt->ttm.dma_address, flags);

	if (r)
		DRM_ERROR("failed to bind %u pages at 0x%08llX\n",
			  ttm->num_pages, gtt->offset);
	gtt->bound = true;
	return r;
}

/*
 * amdgpu_ttm_alloc_gart - Make sure buffer object is accessible either
 * through AGP or GART aperture.
 *
 * If bo is accessible through AGP aperture, then use AGP aperture
 * to access bo; otherwise allocate logical space in GART aperture
 * and map bo to GART aperture.
 */
int amdgpu_ttm_alloc_gart(struct ttm_buffer_object *bo)
{
	struct amdgpu_device *adev = amdgpu_ttm_adev(bo->bdev);
	struct ttm_operation_ctx ctx = { false, false };
	struct amdgpu_ttm_tt *gtt = (void *)bo->ttm;
	struct ttm_placement placement;
	struct ttm_place placements;
	struct ttm_resource *tmp;
	uint64_t addr, flags;
	int r;

	if (bo->resource->start != AMDGPU_BO_INVALID_OFFSET)
		return 0;

	addr = amdgpu_gmc_agp_addr(bo);
	if (addr != AMDGPU_BO_INVALID_OFFSET) {
		bo->resource->start = addr >> PAGE_SHIFT;
		return 0;
	}

	/* allocate GART space */
	placement.num_placement = 1;
	placement.placement = &placements;
	placement.num_busy_placement = 1;
	placement.busy_placement = &placements;
	placements.fpfn = 0;
	placements.lpfn = adev->gmc.gart_size >> PAGE_SHIFT;
	placements.mem_type = TTM_PL_TT;
	placements.flags = bo->resource->placement;

	r = ttm_bo_mem_space(bo, &placement, &tmp, &ctx);
	if (unlikely(r))
		return r;

	/* compute PTE flags for this buffer object */
	flags = amdgpu_ttm_tt_pte_flags(adev, bo->ttm, tmp);

<<<<<<< HEAD
		amdgpu_gart_invalidate_tlb(adev);
		ttm_resource_free(bo, &bo->mem);
		bo->mem = tmp;
=======
	/* Bind pages */
	gtt->offset = (u64)tmp->start << PAGE_SHIFT;
	r = amdgpu_ttm_gart_bind(adev, bo, flags);
	if (unlikely(r)) {
		ttm_resource_free(bo, &tmp);
		return r;
>>>>>>> 5b7a2c92
	}

	ttm_resource_free(bo, &bo->resource);
	ttm_bo_assign_mem(bo, tmp);

	return 0;
}

/*
 * amdgpu_ttm_recover_gart - Rebind GTT pages
 *
 * Called by amdgpu_gtt_mgr_recover() from amdgpu_device_reset() to
 * rebind GTT pages during a GPU reset.
 */
int amdgpu_ttm_recover_gart(struct ttm_buffer_object *tbo)
{
	struct amdgpu_device *adev = amdgpu_ttm_adev(tbo->bdev);
	uint64_t flags;
	int r;

	if (!tbo->ttm)
		return 0;

	flags = amdgpu_ttm_tt_pte_flags(adev, tbo->ttm, tbo->resource);
	r = amdgpu_ttm_gart_bind(adev, tbo, flags);

	return r;
}

/*
 * amdgpu_ttm_backend_unbind - Unbind GTT mapped pages
 *
 * Called by ttm_tt_unbind() on behalf of ttm_bo_move_ttm() and
 * ttm_tt_destroy().
 */
static void amdgpu_ttm_backend_unbind(struct ttm_device *bdev,
				      struct ttm_tt *ttm)
{
	struct amdgpu_device *adev = amdgpu_ttm_adev(bdev);
	struct amdgpu_ttm_tt *gtt = (void *)ttm;
	int r;

	/* if the pages have userptr pinning then clear that first */
	if (gtt->userptr) {
		amdgpu_ttm_tt_unpin_userptr(bdev, ttm);
	} else if (ttm->sg && gtt->gobj->import_attach) {
		struct dma_buf_attachment *attach;

		attach = gtt->gobj->import_attach;
		dma_buf_unmap_attachment(attach, ttm->sg, DMA_BIDIRECTIONAL);
		ttm->sg = NULL;
	}

	if (!gtt->bound)
		return;

	if (gtt->offset == AMDGPU_BO_INVALID_OFFSET)
		return;

	/* unbind shouldn't be done for GDS/GWS/OA in ttm_bo_clean_mm */
	r = amdgpu_gart_unbind(adev, gtt->offset, ttm->num_pages);
	if (r)
		DRM_ERROR("failed to unbind %u pages at 0x%08llX\n",
			  gtt->ttm.num_pages, gtt->offset);
	gtt->bound = false;
}

static void amdgpu_ttm_backend_destroy(struct ttm_device *bdev,
				       struct ttm_tt *ttm)
{
	struct amdgpu_ttm_tt *gtt = (void *)ttm;

	amdgpu_ttm_backend_unbind(bdev, ttm);
	ttm_tt_destroy_common(bdev, ttm);
	if (gtt->usertask)
		put_task_struct(gtt->usertask);

	ttm_tt_fini(&gtt->ttm);
	kfree(gtt);
}

/**
 * amdgpu_ttm_tt_create - Create a ttm_tt object for a given BO
 *
 * @bo: The buffer object to create a GTT ttm_tt object around
 * @page_flags: Page flags to be added to the ttm_tt object
 *
 * Called by ttm_tt_create().
 */
static struct ttm_tt *amdgpu_ttm_tt_create(struct ttm_buffer_object *bo,
					   uint32_t page_flags)
{
	struct amdgpu_bo *abo = ttm_to_amdgpu_bo(bo);
	struct amdgpu_ttm_tt *gtt;
	enum ttm_caching caching;

	gtt = kzalloc(sizeof(struct amdgpu_ttm_tt), GFP_KERNEL);
	if (gtt == NULL) {
		return NULL;
	}
	gtt->gobj = &bo->base;

	if (abo->flags & AMDGPU_GEM_CREATE_CPU_GTT_USWC)
		caching = ttm_write_combined;
	else
		caching = ttm_cached;

	/* allocate space for the uninitialized page entries */
	if (ttm_sg_tt_init(&gtt->ttm, bo, page_flags, caching)) {
		kfree(gtt);
		return NULL;
	}
	return &gtt->ttm;
}

/*
 * amdgpu_ttm_tt_populate - Map GTT pages visible to the device
 *
 * Map the pages of a ttm_tt object to an address space visible
 * to the underlying device.
 */
static int amdgpu_ttm_tt_populate(struct ttm_device *bdev,
				  struct ttm_tt *ttm,
				  struct ttm_operation_ctx *ctx)
{
	struct amdgpu_device *adev = amdgpu_ttm_adev(bdev);
	struct amdgpu_ttm_tt *gtt = (void *)ttm;

	/* user pages are bound by amdgpu_ttm_tt_pin_userptr() */
	if (gtt && gtt->userptr) {
		ttm->sg = kzalloc(sizeof(struct sg_table), GFP_KERNEL);
		if (!ttm->sg)
			return -ENOMEM;

		ttm->page_flags |= TTM_PAGE_FLAG_SG;
		return 0;
	}

	if (ttm->page_flags & TTM_PAGE_FLAG_SG)
		return 0;

	return ttm_pool_alloc(&adev->mman.bdev.pool, ttm, ctx);
}

/*
 * amdgpu_ttm_tt_unpopulate - unmap GTT pages and unpopulate page arrays
 *
 * Unmaps pages of a ttm_tt object from the device address space and
 * unpopulates the page array backing it.
 */
static void amdgpu_ttm_tt_unpopulate(struct ttm_device *bdev,
				     struct ttm_tt *ttm)
{
	struct amdgpu_ttm_tt *gtt = (void *)ttm;
	struct amdgpu_device *adev;

	if (gtt && gtt->userptr) {
		amdgpu_ttm_tt_set_user_pages(ttm, NULL);
		kfree(ttm->sg);
		ttm->sg = NULL;
		ttm->page_flags &= ~TTM_PAGE_FLAG_SG;
		return;
	}

	if (ttm->page_flags & TTM_PAGE_FLAG_SG)
		return;

	adev = amdgpu_ttm_adev(bdev);
	return ttm_pool_free(&adev->mman.bdev.pool, ttm);
}

/**
 * amdgpu_ttm_tt_set_userptr - Initialize userptr GTT ttm_tt for the current
 * task
 *
 * @bo: The ttm_buffer_object to bind this userptr to
 * @addr:  The address in the current tasks VM space to use
 * @flags: Requirements of userptr object.
 *
 * Called by amdgpu_gem_userptr_ioctl() to bind userptr pages
 * to current task
 */
int amdgpu_ttm_tt_set_userptr(struct ttm_buffer_object *bo,
			      uint64_t addr, uint32_t flags)
{
	struct amdgpu_ttm_tt *gtt;

	if (!bo->ttm) {
		/* TODO: We want a separate TTM object type for userptrs */
		bo->ttm = amdgpu_ttm_tt_create(bo, 0);
		if (bo->ttm == NULL)
			return -ENOMEM;
	}

	gtt = (void *)bo->ttm;
	gtt->userptr = addr;
	gtt->userflags = flags;

	if (gtt->usertask)
		put_task_struct(gtt->usertask);
	gtt->usertask = current->group_leader;
	get_task_struct(gtt->usertask);

	return 0;
}

/*
 * amdgpu_ttm_tt_get_usermm - Return memory manager for ttm_tt object
 */
struct mm_struct *amdgpu_ttm_tt_get_usermm(struct ttm_tt *ttm)
{
	struct amdgpu_ttm_tt *gtt = (void *)ttm;

	if (gtt == NULL)
		return NULL;

	if (gtt->usertask == NULL)
		return NULL;

	return gtt->usertask->mm;
}

/*
 * amdgpu_ttm_tt_affect_userptr - Determine if a ttm_tt object lays inside an
 * address range for the current task.
 *
 */
bool amdgpu_ttm_tt_affect_userptr(struct ttm_tt *ttm, unsigned long start,
				  unsigned long end)
{
	struct amdgpu_ttm_tt *gtt = (void *)ttm;
	unsigned long size;

	if (gtt == NULL || !gtt->userptr)
		return false;

	/* Return false if no part of the ttm_tt object lies within
	 * the range
	 */
	size = (unsigned long)gtt->ttm.num_pages * PAGE_SIZE;
	if (gtt->userptr > end || gtt->userptr + size <= start)
		return false;

	return true;
}

/*
 * amdgpu_ttm_tt_is_userptr - Have the pages backing by userptr?
 */
bool amdgpu_ttm_tt_is_userptr(struct ttm_tt *ttm)
{
	struct amdgpu_ttm_tt *gtt = (void *)ttm;

	if (gtt == NULL || !gtt->userptr)
		return false;

	return true;
}

/*
 * amdgpu_ttm_tt_is_readonly - Is the ttm_tt object read only?
 */
bool amdgpu_ttm_tt_is_readonly(struct ttm_tt *ttm)
{
	struct amdgpu_ttm_tt *gtt = (void *)ttm;

	if (gtt == NULL)
		return false;

	return !!(gtt->userflags & AMDGPU_GEM_USERPTR_READONLY);
}

/**
 * amdgpu_ttm_tt_pde_flags - Compute PDE flags for ttm_tt object
 *
 * @ttm: The ttm_tt object to compute the flags for
 * @mem: The memory registry backing this ttm_tt object
 *
 * Figure out the flags to use for a VM PDE (Page Directory Entry).
 */
uint64_t amdgpu_ttm_tt_pde_flags(struct ttm_tt *ttm, struct ttm_resource *mem)
{
	uint64_t flags = 0;

	if (mem && mem->mem_type != TTM_PL_SYSTEM)
		flags |= AMDGPU_PTE_VALID;

	if (mem && (mem->mem_type == TTM_PL_TT ||
		    mem->mem_type == AMDGPU_PL_PREEMPT)) {
		flags |= AMDGPU_PTE_SYSTEM;

		if (ttm->caching == ttm_cached)
			flags |= AMDGPU_PTE_SNOOPED;
	}

	if (mem && mem->mem_type == TTM_PL_VRAM &&
			mem->bus.caching == ttm_cached)
		flags |= AMDGPU_PTE_SNOOPED;

	return flags;
}

/**
 * amdgpu_ttm_tt_pte_flags - Compute PTE flags for ttm_tt object
 *
 * @adev: amdgpu_device pointer
 * @ttm: The ttm_tt object to compute the flags for
 * @mem: The memory registry backing this ttm_tt object
 *
 * Figure out the flags to use for a VM PTE (Page Table Entry).
 */
uint64_t amdgpu_ttm_tt_pte_flags(struct amdgpu_device *adev, struct ttm_tt *ttm,
				 struct ttm_resource *mem)
{
	uint64_t flags = amdgpu_ttm_tt_pde_flags(ttm, mem);

	flags |= adev->gart.gart_pte_flags;
	flags |= AMDGPU_PTE_READABLE;

	if (!amdgpu_ttm_tt_is_readonly(ttm))
		flags |= AMDGPU_PTE_WRITEABLE;

	return flags;
}

/*
 * amdgpu_ttm_bo_eviction_valuable - Check to see if we can evict a buffer
 * object.
 *
 * Return true if eviction is sensible. Called by ttm_mem_evict_first() on
 * behalf of ttm_bo_mem_force_space() which tries to evict buffer objects until
 * it can find space for a new object and by ttm_bo_force_list_clean() which is
 * used to clean out a memory space.
 */
static bool amdgpu_ttm_bo_eviction_valuable(struct ttm_buffer_object *bo,
					    const struct ttm_place *place)
{
	unsigned long num_pages = bo->resource->num_pages;
	struct amdgpu_res_cursor cursor;
	struct dma_resv_list *flist;
	struct dma_fence *f;
	int i;

	/* Swapout? */
	if (bo->resource->mem_type == TTM_PL_SYSTEM)
		return true;

	if (bo->type == ttm_bo_type_kernel &&
	    !amdgpu_vm_evictable(ttm_to_amdgpu_bo(bo)))
		return false;

	/* If bo is a KFD BO, check if the bo belongs to the current process.
	 * If true, then return false as any KFD process needs all its BOs to
	 * be resident to run successfully
	 */
	flist = dma_resv_shared_list(bo->base.resv);
	if (flist) {
		for (i = 0; i < flist->shared_count; ++i) {
			f = rcu_dereference_protected(flist->shared[i],
				dma_resv_held(bo->base.resv));
			if (amdkfd_fence_check_mm(f, current->mm))
				return false;
		}
	}

<<<<<<< HEAD
	switch (bo->mem.mem_type) {
	case AMDGPU_PL_PREEMPT:
		/* Preemptible BOs don't own system resources managed by the
		 * driver (pages, VRAM, GART space). They point to resources
		 * owned by someone else (e.g. pageable memory in user mode
		 * or a DMABuf). They are used in a preemptible context so we
		 * can guarantee no deadlocks and good QoS in case of MMU
		 * notifiers or DMABuf move notifiers from the resource owner.
		 */
		return false;
=======
	switch (bo->resource->mem_type) {
>>>>>>> 5b7a2c92
	case TTM_PL_TT:
		if (amdgpu_bo_is_amdgpu_bo(bo) &&
		    amdgpu_bo_encrypted(ttm_to_amdgpu_bo(bo)))
			return false;
		return true;

	case TTM_PL_VRAM:
		/* Check each drm MM node individually */
		amdgpu_res_first(bo->resource, 0, (u64)num_pages << PAGE_SHIFT,
				 &cursor);
		while (cursor.remaining) {
			if (place->fpfn < PFN_DOWN(cursor.start + cursor.size)
			    && !(place->lpfn &&
				 place->lpfn <= PFN_DOWN(cursor.start)))
				return true;

			amdgpu_res_next(&cursor, cursor.size);
		}
		return false;

	default:
		break;
	}

	return ttm_bo_eviction_valuable(bo, place);
}

/**
 * amdgpu_ttm_access_memory - Read or Write memory that backs a buffer object.
 *
 * @bo:  The buffer object to read/write
 * @offset:  Offset into buffer object
 * @buf:  Secondary buffer to write/read from
 * @len: Length in bytes of access
 * @write:  true if writing
 *
 * This is used to access VRAM that backs a buffer object via MMIO
 * access for debugging purposes.
 */
static int amdgpu_ttm_access_memory(struct ttm_buffer_object *bo,
				    unsigned long offset, void *buf, int len,
				    int write)
{
	struct amdgpu_bo *abo = ttm_to_amdgpu_bo(bo);
	struct amdgpu_device *adev = amdgpu_ttm_adev(abo->tbo.bdev);
	struct amdgpu_res_cursor cursor;
	unsigned long flags;
	uint32_t value = 0;
	int ret = 0;

	if (bo->resource->mem_type != TTM_PL_VRAM)
		return -EIO;

	amdgpu_res_first(bo->resource, offset, len, &cursor);
	while (cursor.remaining) {
		uint64_t aligned_pos = cursor.start & ~(uint64_t)3;
		uint64_t bytes = 4 - (cursor.start & 3);
		uint32_t shift = (cursor.start & 3) * 8;
		uint32_t mask = 0xffffffff << shift;

		if (cursor.size < bytes) {
			mask &= 0xffffffff >> (bytes - cursor.size) * 8;
			bytes = cursor.size;
		}

		if (mask != 0xffffffff) {
			spin_lock_irqsave(&adev->mmio_idx_lock, flags);
			WREG32_NO_KIQ(mmMM_INDEX, ((uint32_t)aligned_pos) | 0x80000000);
			WREG32_NO_KIQ(mmMM_INDEX_HI, aligned_pos >> 31);
			value = RREG32_NO_KIQ(mmMM_DATA);
			if (write) {
				value &= ~mask;
				value |= (*(uint32_t *)buf << shift) & mask;
				WREG32_NO_KIQ(mmMM_DATA, value);
			}
			spin_unlock_irqrestore(&adev->mmio_idx_lock, flags);
			if (!write) {
				value = (value & mask) >> shift;
				memcpy(buf, &value, bytes);
			}
		} else {
			bytes = cursor.size & ~0x3ULL;
			amdgpu_device_vram_access(adev, cursor.start,
						  (uint32_t *)buf, bytes,
						  write);
		}

		ret += bytes;
		buf = (uint8_t *)buf + bytes;
		amdgpu_res_next(&cursor, bytes);
	}

	return ret;
}

static void
amdgpu_bo_delete_mem_notify(struct ttm_buffer_object *bo)
{
	amdgpu_bo_move_notify(bo, false, NULL);
}

static struct ttm_device_funcs amdgpu_bo_driver = {
	.ttm_tt_create = &amdgpu_ttm_tt_create,
	.ttm_tt_populate = &amdgpu_ttm_tt_populate,
	.ttm_tt_unpopulate = &amdgpu_ttm_tt_unpopulate,
	.ttm_tt_destroy = &amdgpu_ttm_backend_destroy,
	.eviction_valuable = amdgpu_ttm_bo_eviction_valuable,
	.evict_flags = &amdgpu_evict_flags,
	.move = &amdgpu_bo_move,
	.delete_mem_notify = &amdgpu_bo_delete_mem_notify,
	.release_notify = &amdgpu_bo_release_notify,
	.io_mem_reserve = &amdgpu_ttm_io_mem_reserve,
	.io_mem_pfn = amdgpu_ttm_io_mem_pfn,
	.access_memory = &amdgpu_ttm_access_memory,
	.del_from_lru_notify = &amdgpu_vm_del_from_lru_notify
};

/*
 * Firmware Reservation functions
 */
/**
 * amdgpu_ttm_fw_reserve_vram_fini - free fw reserved vram
 *
 * @adev: amdgpu_device pointer
 *
 * free fw reserved vram if it has been reserved.
 */
static void amdgpu_ttm_fw_reserve_vram_fini(struct amdgpu_device *adev)
{
	amdgpu_bo_free_kernel(&adev->mman.fw_vram_usage_reserved_bo,
		NULL, &adev->mman.fw_vram_usage_va);
}

/**
 * amdgpu_ttm_fw_reserve_vram_init - create bo vram reservation from fw
 *
 * @adev: amdgpu_device pointer
 *
 * create bo vram reservation from fw.
 */
static int amdgpu_ttm_fw_reserve_vram_init(struct amdgpu_device *adev)
{
	uint64_t vram_size = adev->gmc.visible_vram_size;

	adev->mman.fw_vram_usage_va = NULL;
	adev->mman.fw_vram_usage_reserved_bo = NULL;

	if (adev->mman.fw_vram_usage_size == 0 ||
	    adev->mman.fw_vram_usage_size > vram_size)
		return 0;

	return amdgpu_bo_create_kernel_at(adev,
					  adev->mman.fw_vram_usage_start_offset,
					  adev->mman.fw_vram_usage_size,
					  AMDGPU_GEM_DOMAIN_VRAM,
					  &adev->mman.fw_vram_usage_reserved_bo,
					  &adev->mman.fw_vram_usage_va);
}

/*
 * Memoy training reservation functions
 */

/**
 * amdgpu_ttm_training_reserve_vram_fini - free memory training reserved vram
 *
 * @adev: amdgpu_device pointer
 *
 * free memory training reserved vram if it has been reserved.
 */
static int amdgpu_ttm_training_reserve_vram_fini(struct amdgpu_device *adev)
{
	struct psp_memory_training_context *ctx = &adev->psp.mem_train_ctx;

	ctx->init = PSP_MEM_TRAIN_NOT_SUPPORT;
	amdgpu_bo_free_kernel(&ctx->c2p_bo, NULL, NULL);
	ctx->c2p_bo = NULL;

	return 0;
}

static void amdgpu_ttm_training_data_block_init(struct amdgpu_device *adev)
{
	struct psp_memory_training_context *ctx = &adev->psp.mem_train_ctx;

	memset(ctx, 0, sizeof(*ctx));

	ctx->c2p_train_data_offset =
		ALIGN((adev->gmc.mc_vram_size - adev->mman.discovery_tmr_size - SZ_1M), SZ_1M);
	ctx->p2c_train_data_offset =
		(adev->gmc.mc_vram_size - GDDR6_MEM_TRAINING_OFFSET);
	ctx->train_data_size =
		GDDR6_MEM_TRAINING_DATA_SIZE_IN_BYTES;

	DRM_DEBUG("train_data_size:%llx,p2c_train_data_offset:%llx,c2p_train_data_offset:%llx.\n",
			ctx->train_data_size,
			ctx->p2c_train_data_offset,
			ctx->c2p_train_data_offset);
}

/*
 * reserve TMR memory at the top of VRAM which holds
 * IP Discovery data and is protected by PSP.
 */
static int amdgpu_ttm_reserve_tmr(struct amdgpu_device *adev)
{
	int ret;
	struct psp_memory_training_context *ctx = &adev->psp.mem_train_ctx;
	bool mem_train_support = false;

	if (!amdgpu_sriov_vf(adev)) {
		if (amdgpu_atomfirmware_mem_training_supported(adev))
			mem_train_support = true;
		else
			DRM_DEBUG("memory training does not support!\n");
	}

	/*
	 * Query reserved tmr size through atom firmwareinfo for Sienna_Cichlid and onwards for all
	 * the use cases (IP discovery/G6 memory training/profiling/diagnostic data.etc)
	 *
	 * Otherwise, fallback to legacy approach to check and reserve tmr block for ip
	 * discovery data and G6 memory training data respectively
	 */
	adev->mman.discovery_tmr_size =
		amdgpu_atomfirmware_get_fw_reserved_fb_size(adev);
	if (!adev->mman.discovery_tmr_size)
		adev->mman.discovery_tmr_size = DISCOVERY_TMR_OFFSET;

	if (mem_train_support) {
		/* reserve vram for mem train according to TMR location */
		amdgpu_ttm_training_data_block_init(adev);
		ret = amdgpu_bo_create_kernel_at(adev,
					 ctx->c2p_train_data_offset,
					 ctx->train_data_size,
					 AMDGPU_GEM_DOMAIN_VRAM,
					 &ctx->c2p_bo,
					 NULL);
		if (ret) {
			DRM_ERROR("alloc c2p_bo failed(%d)!\n", ret);
			amdgpu_ttm_training_reserve_vram_fini(adev);
			return ret;
		}
		ctx->init = PSP_MEM_TRAIN_RESERVE_SUCCESS;
	}

	ret = amdgpu_bo_create_kernel_at(adev,
				adev->gmc.real_vram_size - adev->mman.discovery_tmr_size,
				adev->mman.discovery_tmr_size,
				AMDGPU_GEM_DOMAIN_VRAM,
				&adev->mman.discovery_memory,
				NULL);
	if (ret) {
		DRM_ERROR("alloc tmr failed(%d)!\n", ret);
		amdgpu_bo_free_kernel(&adev->mman.discovery_memory, NULL, NULL);
		return ret;
	}

	return 0;
}

/*
 * amdgpu_ttm_init - Init the memory management (ttm) as well as various
 * gtt/vram related fields.
 *
 * This initializes all of the memory space pools that the TTM layer
 * will need such as the GTT space (system memory mapped to the device),
 * VRAM (on-board memory), and on-chip memories (GDS, GWS, OA) which
 * can be mapped per VMID.
 */
int amdgpu_ttm_init(struct amdgpu_device *adev)
{
	uint64_t gtt_size;
	int r;
	u64 vis_vram_limit;

	mutex_init(&adev->mman.gtt_window_lock);

	/* No others user of address space so set it to 0 */
	r = ttm_device_init(&adev->mman.bdev, &amdgpu_bo_driver, adev->dev,
			       adev_to_drm(adev)->anon_inode->i_mapping,
			       adev_to_drm(adev)->vma_offset_manager,
			       adev->need_swiotlb,
			       dma_addressing_limited(adev->dev));
	if (r) {
		DRM_ERROR("failed initializing buffer object driver(%d).\n", r);
		return r;
	}
	adev->mman.initialized = true;

	/* Initialize VRAM pool with all of VRAM divided into pages */
	r = amdgpu_vram_mgr_init(adev);
	if (r) {
		DRM_ERROR("Failed initializing VRAM heap.\n");
		return r;
	}

	/* Reduce size of CPU-visible VRAM if requested */
	vis_vram_limit = (u64)amdgpu_vis_vram_limit * 1024 * 1024;
	if (amdgpu_vis_vram_limit > 0 &&
	    vis_vram_limit <= adev->gmc.visible_vram_size)
		adev->gmc.visible_vram_size = vis_vram_limit;

	/* Change the size here instead of the init above so only lpfn is affected */
	amdgpu_ttm_set_buffer_funcs_status(adev, false);
#ifdef CONFIG_64BIT
#ifdef CONFIG_X86
	if (adev->gmc.xgmi.connected_to_cpu)
		adev->mman.aper_base_kaddr = ioremap_cache(adev->gmc.aper_base,
				adev->gmc.visible_vram_size);

	else
#endif
		adev->mman.aper_base_kaddr = ioremap_wc(adev->gmc.aper_base,
				adev->gmc.visible_vram_size);
#endif

	/*
	 *The reserved vram for firmware must be pinned to the specified
	 *place on the VRAM, so reserve it early.
	 */
	r = amdgpu_ttm_fw_reserve_vram_init(adev);
	if (r) {
		return r;
	}

	/*
	 * only NAVI10 and onwards ASIC support for IP discovery.
	 * If IP discovery enabled, a block of memory should be
	 * reserved for IP discovey.
	 */
	if (adev->mman.discovery_bin) {
		r = amdgpu_ttm_reserve_tmr(adev);
		if (r)
			return r;
	}

	/* allocate memory as required for VGA
	 * This is used for VGA emulation and pre-OS scanout buffers to
	 * avoid display artifacts while transitioning between pre-OS
	 * and driver.  */
	r = amdgpu_bo_create_kernel_at(adev, 0, adev->mman.stolen_vga_size,
				       AMDGPU_GEM_DOMAIN_VRAM,
				       &adev->mman.stolen_vga_memory,
				       NULL);
	if (r)
		return r;
	r = amdgpu_bo_create_kernel_at(adev, adev->mman.stolen_vga_size,
				       adev->mman.stolen_extended_size,
				       AMDGPU_GEM_DOMAIN_VRAM,
				       &adev->mman.stolen_extended_memory,
				       NULL);
	if (r)
		return r;

	DRM_INFO("amdgpu: %uM of VRAM memory ready\n",
		 (unsigned) (adev->gmc.real_vram_size / (1024 * 1024)));

	/* Compute GTT size, either bsaed on 3/4th the size of RAM size
	 * or whatever the user passed on module init */
	if (amdgpu_gtt_size == -1) {
		struct sysinfo si;

		si_meminfo(&si);
		gtt_size = min(max((AMDGPU_DEFAULT_GTT_SIZE_MB << 20),
			       adev->gmc.mc_vram_size),
			       ((uint64_t)si.totalram * si.mem_unit * 3/4));
	}
	else
		gtt_size = (uint64_t)amdgpu_gtt_size << 20;

	/* Initialize GTT memory pool */
	r = amdgpu_gtt_mgr_init(adev, gtt_size);
	if (r) {
		DRM_ERROR("Failed initializing GTT heap.\n");
		return r;
	}
	DRM_INFO("amdgpu: %uM of GTT memory ready.\n",
		 (unsigned)(gtt_size / (1024 * 1024)));

	/* Initialize preemptible memory pool */
	r = amdgpu_preempt_mgr_init(adev);
	if (r) {
		DRM_ERROR("Failed initializing PREEMPT heap.\n");
		return r;
	}

	/* Initialize various on-chip memory pools */
	r = amdgpu_ttm_init_on_chip(adev, AMDGPU_PL_GDS, adev->gds.gds_size);
	if (r) {
		DRM_ERROR("Failed initializing GDS heap.\n");
		return r;
	}

	r = amdgpu_ttm_init_on_chip(adev, AMDGPU_PL_GWS, adev->gds.gws_size);
	if (r) {
		DRM_ERROR("Failed initializing gws heap.\n");
		return r;
	}

	r = amdgpu_ttm_init_on_chip(adev, AMDGPU_PL_OA, adev->gds.oa_size);
	if (r) {
		DRM_ERROR("Failed initializing oa heap.\n");
		return r;
	}

	return 0;
}

/*
 * amdgpu_ttm_fini - De-initialize the TTM memory pools
 */
void amdgpu_ttm_fini(struct amdgpu_device *adev)
{
	if (!adev->mman.initialized)
		return;

	amdgpu_ttm_training_reserve_vram_fini(adev);
	/* return the stolen vga memory back to VRAM */
	amdgpu_bo_free_kernel(&adev->mman.stolen_vga_memory, NULL, NULL);
	amdgpu_bo_free_kernel(&adev->mman.stolen_extended_memory, NULL, NULL);
	/* return the IP Discovery TMR memory back to VRAM */
	amdgpu_bo_free_kernel(&adev->mman.discovery_memory, NULL, NULL);
	amdgpu_ttm_fw_reserve_vram_fini(adev);

	amdgpu_vram_mgr_fini(adev);
	amdgpu_gtt_mgr_fini(adev);
	amdgpu_preempt_mgr_fini(adev);
	ttm_range_man_fini(&adev->mman.bdev, AMDGPU_PL_GDS);
	ttm_range_man_fini(&adev->mman.bdev, AMDGPU_PL_GWS);
	ttm_range_man_fini(&adev->mman.bdev, AMDGPU_PL_OA);
	ttm_device_fini(&adev->mman.bdev);
	adev->mman.initialized = false;
	DRM_INFO("amdgpu: ttm finalized\n");
}

/**
 * amdgpu_ttm_set_buffer_funcs_status - enable/disable use of buffer functions
 *
 * @adev: amdgpu_device pointer
 * @enable: true when we can use buffer functions.
 *
 * Enable/disable use of buffer functions during suspend/resume. This should
 * only be called at bootup or when userspace isn't running.
 */
void amdgpu_ttm_set_buffer_funcs_status(struct amdgpu_device *adev, bool enable)
{
	struct ttm_resource_manager *man = ttm_manager_type(&adev->mman.bdev, TTM_PL_VRAM);
	uint64_t size;
	int r;

	if (!adev->mman.initialized || amdgpu_in_reset(adev) ||
	    adev->mman.buffer_funcs_enabled == enable)
		return;

	if (enable) {
		struct amdgpu_ring *ring;
		struct drm_gpu_scheduler *sched;

		ring = adev->mman.buffer_funcs_ring;
		sched = &ring->sched;
		r = drm_sched_entity_init(&adev->mman.entity,
					  DRM_SCHED_PRIORITY_KERNEL, &sched,
					  1, NULL);
		if (r) {
			DRM_ERROR("Failed setting up TTM BO move entity (%d)\n",
				  r);
			return;
		}
	} else {
		drm_sched_entity_destroy(&adev->mman.entity);
		dma_fence_put(man->move);
		man->move = NULL;
	}

	/* this just adjusts TTM size idea, which sets lpfn to the correct value */
	if (enable)
		size = adev->gmc.real_vram_size;
	else
		size = adev->gmc.visible_vram_size;
	man->size = size >> PAGE_SHIFT;
	adev->mman.buffer_funcs_enabled = enable;
}

int amdgpu_copy_buffer(struct amdgpu_ring *ring, uint64_t src_offset,
		       uint64_t dst_offset, uint32_t byte_count,
		       struct dma_resv *resv,
		       struct dma_fence **fence, bool direct_submit,
		       bool vm_needs_flush, bool tmz)
{
	enum amdgpu_ib_pool_type pool = direct_submit ? AMDGPU_IB_POOL_DIRECT :
		AMDGPU_IB_POOL_DELAYED;
	struct amdgpu_device *adev = ring->adev;
	struct amdgpu_job *job;

	uint32_t max_bytes;
	unsigned num_loops, num_dw;
	unsigned i;
	int r;

	if (direct_submit && !ring->sched.ready) {
		DRM_ERROR("Trying to move memory with ring turned off.\n");
		return -EINVAL;
	}

	max_bytes = adev->mman.buffer_funcs->copy_max_bytes;
	num_loops = DIV_ROUND_UP(byte_count, max_bytes);
	num_dw = ALIGN(num_loops * adev->mman.buffer_funcs->copy_num_dw, 8);

	r = amdgpu_job_alloc_with_ib(adev, num_dw * 4, pool, &job);
	if (r)
		return r;

	if (vm_needs_flush) {
		job->vm_pd_addr = amdgpu_gmc_pd_addr(adev->gmc.pdb0_bo ?
					adev->gmc.pdb0_bo : adev->gart.bo);
		job->vm_needs_flush = true;
	}
	if (resv) {
		r = amdgpu_sync_resv(adev, &job->sync, resv,
				     AMDGPU_SYNC_ALWAYS,
				     AMDGPU_FENCE_OWNER_UNDEFINED);
		if (r) {
			DRM_ERROR("sync failed (%d).\n", r);
			goto error_free;
		}
	}

	for (i = 0; i < num_loops; i++) {
		uint32_t cur_size_in_bytes = min(byte_count, max_bytes);

		amdgpu_emit_copy_buffer(adev, &job->ibs[0], src_offset,
					dst_offset, cur_size_in_bytes, tmz);

		src_offset += cur_size_in_bytes;
		dst_offset += cur_size_in_bytes;
		byte_count -= cur_size_in_bytes;
	}

	amdgpu_ring_pad_ib(ring, &job->ibs[0]);
	WARN_ON(job->ibs[0].length_dw > num_dw);
	if (direct_submit)
		r = amdgpu_job_submit_direct(job, ring, fence);
	else
		r = amdgpu_job_submit(job, &adev->mman.entity,
				      AMDGPU_FENCE_OWNER_UNDEFINED, fence);
	if (r)
		goto error_free;

	return r;

error_free:
	amdgpu_job_free(job);
	DRM_ERROR("Error scheduling IBs (%d)\n", r);
	return r;
}

int amdgpu_fill_buffer(struct amdgpu_bo *bo,
		       uint32_t src_data,
		       struct dma_resv *resv,
		       struct dma_fence **fence)
{
	struct amdgpu_device *adev = amdgpu_ttm_adev(bo->tbo.bdev);
	uint32_t max_bytes = adev->mman.buffer_funcs->fill_max_bytes;
	struct amdgpu_ring *ring = adev->mman.buffer_funcs_ring;

	struct amdgpu_res_cursor cursor;
	unsigned int num_loops, num_dw;
	uint64_t num_bytes;

	struct amdgpu_job *job;
	int r;

	if (!adev->mman.buffer_funcs_enabled) {
		DRM_ERROR("Trying to clear memory with ring turned off.\n");
		return -EINVAL;
	}

<<<<<<< HEAD
	if (bo->tbo.mem.mem_type == AMDGPU_PL_PREEMPT) {
		DRM_ERROR("Trying to clear preemptible memory.\n");
		return -EINVAL;
	}

	if (bo->tbo.mem.mem_type == TTM_PL_TT) {
=======
	if (bo->tbo.resource->mem_type == TTM_PL_TT) {
>>>>>>> 5b7a2c92
		r = amdgpu_ttm_alloc_gart(&bo->tbo);
		if (r)
			return r;
	}

	num_bytes = bo->tbo.resource->num_pages << PAGE_SHIFT;
	num_loops = 0;

	amdgpu_res_first(bo->tbo.resource, 0, num_bytes, &cursor);
	while (cursor.remaining) {
		num_loops += DIV_ROUND_UP_ULL(cursor.size, max_bytes);
		amdgpu_res_next(&cursor, cursor.size);
	}
	num_dw = num_loops * adev->mman.buffer_funcs->fill_num_dw;

	/* for IB padding */
	num_dw += 64;

	r = amdgpu_job_alloc_with_ib(adev, num_dw * 4, AMDGPU_IB_POOL_DELAYED,
				     &job);
	if (r)
		return r;

	if (resv) {
		r = amdgpu_sync_resv(adev, &job->sync, resv,
				     AMDGPU_SYNC_ALWAYS,
				     AMDGPU_FENCE_OWNER_UNDEFINED);
		if (r) {
			DRM_ERROR("sync failed (%d).\n", r);
			goto error_free;
		}
	}

	amdgpu_res_first(bo->tbo.resource, 0, num_bytes, &cursor);
	while (cursor.remaining) {
		uint32_t cur_size = min_t(uint64_t, cursor.size, max_bytes);
		uint64_t dst_addr = cursor.start;

		dst_addr += amdgpu_ttm_domain_start(adev,
						    bo->tbo.resource->mem_type);
		amdgpu_emit_fill_buffer(adev, &job->ibs[0], src_data, dst_addr,
					cur_size);

		amdgpu_res_next(&cursor, cur_size);
	}

	amdgpu_ring_pad_ib(ring, &job->ibs[0]);
	WARN_ON(job->ibs[0].length_dw > num_dw);
	r = amdgpu_job_submit(job, &adev->mman.entity,
			      AMDGPU_FENCE_OWNER_UNDEFINED, fence);
	if (r)
		goto error_free;

	return 0;

error_free:
	amdgpu_job_free(job);
	return r;
}

#if defined(CONFIG_DEBUG_FS)

static int amdgpu_mm_vram_table_show(struct seq_file *m, void *unused)
{
	struct amdgpu_device *adev = (struct amdgpu_device *)m->private;
	struct ttm_resource_manager *man = ttm_manager_type(&adev->mman.bdev,
							    TTM_PL_VRAM);
	struct drm_printer p = drm_seq_file_printer(m);

	man->func->debug(man, &p);
	return 0;
}

static int amdgpu_ttm_page_pool_show(struct seq_file *m, void *unused)
{
	struct amdgpu_device *adev = (struct amdgpu_device *)m->private;

	return ttm_pool_debugfs(&adev->mman.bdev.pool, m);
}

static int amdgpu_mm_tt_table_show(struct seq_file *m, void *unused)
{
	struct amdgpu_device *adev = (struct amdgpu_device *)m->private;
	struct ttm_resource_manager *man = ttm_manager_type(&adev->mman.bdev,
							    TTM_PL_TT);
	struct drm_printer p = drm_seq_file_printer(m);

	man->func->debug(man, &p);
	return 0;
}

static int amdgpu_mm_gds_table_show(struct seq_file *m, void *unused)
{
	struct amdgpu_device *adev = (struct amdgpu_device *)m->private;
	struct ttm_resource_manager *man = ttm_manager_type(&adev->mman.bdev,
							    AMDGPU_PL_GDS);
	struct drm_printer p = drm_seq_file_printer(m);

	man->func->debug(man, &p);
	return 0;
}

static int amdgpu_mm_gws_table_show(struct seq_file *m, void *unused)
{
	struct amdgpu_device *adev = (struct amdgpu_device *)m->private;
	struct ttm_resource_manager *man = ttm_manager_type(&adev->mman.bdev,
							    AMDGPU_PL_GWS);
	struct drm_printer p = drm_seq_file_printer(m);

	man->func->debug(man, &p);
	return 0;
}

static int amdgpu_mm_oa_table_show(struct seq_file *m, void *unused)
{
	struct amdgpu_device *adev = (struct amdgpu_device *)m->private;
	struct ttm_resource_manager *man = ttm_manager_type(&adev->mman.bdev,
							    AMDGPU_PL_OA);
	struct drm_printer p = drm_seq_file_printer(m);

	man->func->debug(man, &p);
	return 0;
}

DEFINE_SHOW_ATTRIBUTE(amdgpu_mm_vram_table);
DEFINE_SHOW_ATTRIBUTE(amdgpu_mm_tt_table);
DEFINE_SHOW_ATTRIBUTE(amdgpu_mm_gds_table);
DEFINE_SHOW_ATTRIBUTE(amdgpu_mm_gws_table);
DEFINE_SHOW_ATTRIBUTE(amdgpu_mm_oa_table);
DEFINE_SHOW_ATTRIBUTE(amdgpu_ttm_page_pool);

/*
 * amdgpu_ttm_vram_read - Linear read access to VRAM
 *
 * Accesses VRAM via MMIO for debugging purposes.
 */
static ssize_t amdgpu_ttm_vram_read(struct file *f, char __user *buf,
				    size_t size, loff_t *pos)
{
	struct amdgpu_device *adev = file_inode(f)->i_private;
	ssize_t result = 0;

	if (size & 0x3 || *pos & 0x3)
		return -EINVAL;

	if (*pos >= adev->gmc.mc_vram_size)
		return -ENXIO;

	size = min(size, (size_t)(adev->gmc.mc_vram_size - *pos));
	while (size) {
		size_t bytes = min(size, AMDGPU_TTM_VRAM_MAX_DW_READ * 4);
		uint32_t value[AMDGPU_TTM_VRAM_MAX_DW_READ];

		amdgpu_device_vram_access(adev, *pos, value, bytes, false);
		if (copy_to_user(buf, value, bytes))
			return -EFAULT;

		result += bytes;
		buf += bytes;
		*pos += bytes;
		size -= bytes;
	}

	return result;
}

/*
 * amdgpu_ttm_vram_write - Linear write access to VRAM
 *
 * Accesses VRAM via MMIO for debugging purposes.
 */
static ssize_t amdgpu_ttm_vram_write(struct file *f, const char __user *buf,
				    size_t size, loff_t *pos)
{
	struct amdgpu_device *adev = file_inode(f)->i_private;
	ssize_t result = 0;
	int r;

	if (size & 0x3 || *pos & 0x3)
		return -EINVAL;

	if (*pos >= adev->gmc.mc_vram_size)
		return -ENXIO;

	while (size) {
		unsigned long flags;
		uint32_t value;

		if (*pos >= adev->gmc.mc_vram_size)
			return result;

		r = get_user(value, (uint32_t *)buf);
		if (r)
			return r;

		spin_lock_irqsave(&adev->mmio_idx_lock, flags);
		WREG32_NO_KIQ(mmMM_INDEX, ((uint32_t)*pos) | 0x80000000);
		WREG32_NO_KIQ(mmMM_INDEX_HI, *pos >> 31);
		WREG32_NO_KIQ(mmMM_DATA, value);
		spin_unlock_irqrestore(&adev->mmio_idx_lock, flags);

		result += 4;
		buf += 4;
		*pos += 4;
		size -= 4;
	}

	return result;
}

static const struct file_operations amdgpu_ttm_vram_fops = {
	.owner = THIS_MODULE,
	.read = amdgpu_ttm_vram_read,
	.write = amdgpu_ttm_vram_write,
	.llseek = default_llseek,
};

/*
 * amdgpu_iomem_read - Virtual read access to GPU mapped memory
 *
 * This function is used to read memory that has been mapped to the
 * GPU and the known addresses are not physical addresses but instead
 * bus addresses (e.g., what you'd put in an IB or ring buffer).
 */
static ssize_t amdgpu_iomem_read(struct file *f, char __user *buf,
				 size_t size, loff_t *pos)
{
	struct amdgpu_device *adev = file_inode(f)->i_private;
	struct iommu_domain *dom;
	ssize_t result = 0;
	int r;

	/* retrieve the IOMMU domain if any for this device */
	dom = iommu_get_domain_for_dev(adev->dev);

	while (size) {
		phys_addr_t addr = *pos & PAGE_MASK;
		loff_t off = *pos & ~PAGE_MASK;
		size_t bytes = PAGE_SIZE - off;
		unsigned long pfn;
		struct page *p;
		void *ptr;

		bytes = bytes < size ? bytes : size;

		/* Translate the bus address to a physical address.  If
		 * the domain is NULL it means there is no IOMMU active
		 * and the address translation is the identity
		 */
		addr = dom ? iommu_iova_to_phys(dom, addr) : addr;

		pfn = addr >> PAGE_SHIFT;
		if (!pfn_valid(pfn))
			return -EPERM;

		p = pfn_to_page(pfn);
		if (p->mapping != adev->mman.bdev.dev_mapping)
			return -EPERM;

		ptr = kmap(p);
		r = copy_to_user(buf, ptr + off, bytes);
		kunmap(p);
		if (r)
			return -EFAULT;

		size -= bytes;
		*pos += bytes;
		result += bytes;
	}

	return result;
}

/*
 * amdgpu_iomem_write - Virtual write access to GPU mapped memory
 *
 * This function is used to write memory that has been mapped to the
 * GPU and the known addresses are not physical addresses but instead
 * bus addresses (e.g., what you'd put in an IB or ring buffer).
 */
static ssize_t amdgpu_iomem_write(struct file *f, const char __user *buf,
				 size_t size, loff_t *pos)
{
	struct amdgpu_device *adev = file_inode(f)->i_private;
	struct iommu_domain *dom;
	ssize_t result = 0;
	int r;

	dom = iommu_get_domain_for_dev(adev->dev);

	while (size) {
		phys_addr_t addr = *pos & PAGE_MASK;
		loff_t off = *pos & ~PAGE_MASK;
		size_t bytes = PAGE_SIZE - off;
		unsigned long pfn;
		struct page *p;
		void *ptr;

		bytes = bytes < size ? bytes : size;

		addr = dom ? iommu_iova_to_phys(dom, addr) : addr;

		pfn = addr >> PAGE_SHIFT;
		if (!pfn_valid(pfn))
			return -EPERM;

		p = pfn_to_page(pfn);
		if (p->mapping != adev->mman.bdev.dev_mapping)
			return -EPERM;

		ptr = kmap(p);
		r = copy_from_user(ptr + off, buf, bytes);
		kunmap(p);
		if (r)
			return -EFAULT;

		size -= bytes;
		*pos += bytes;
		result += bytes;
	}

	return result;
}

static const struct file_operations amdgpu_ttm_iomem_fops = {
	.owner = THIS_MODULE,
	.read = amdgpu_iomem_read,
	.write = amdgpu_iomem_write,
	.llseek = default_llseek
};

#endif

void amdgpu_ttm_debugfs_init(struct amdgpu_device *adev)
{
#if defined(CONFIG_DEBUG_FS)
	struct drm_minor *minor = adev_to_drm(adev)->primary;
	struct dentry *root = minor->debugfs_root;

	debugfs_create_file_size("amdgpu_vram", 0444, root, adev,
				 &amdgpu_ttm_vram_fops, adev->gmc.mc_vram_size);
	debugfs_create_file("amdgpu_iomem", 0444, root, adev,
			    &amdgpu_ttm_iomem_fops);
	debugfs_create_file("amdgpu_vram_mm", 0444, root, adev,
			    &amdgpu_mm_vram_table_fops);
	debugfs_create_file("amdgpu_gtt_mm", 0444, root, adev,
			    &amdgpu_mm_tt_table_fops);
	debugfs_create_file("amdgpu_gds_mm", 0444, root, adev,
			    &amdgpu_mm_gds_table_fops);
	debugfs_create_file("amdgpu_gws_mm", 0444, root, adev,
			    &amdgpu_mm_gws_table_fops);
	debugfs_create_file("amdgpu_oa_mm", 0444, root, adev,
			    &amdgpu_mm_oa_table_fops);
	debugfs_create_file("ttm_page_pool", 0444, root, adev,
			    &amdgpu_ttm_page_pool_fops);
#endif
}<|MERGE_RESOLUTION|>--- conflicted
+++ resolved
@@ -989,20 +989,15 @@
 	/* compute PTE flags for this buffer object */
 	flags = amdgpu_ttm_tt_pte_flags(adev, bo->ttm, tmp);
 
-<<<<<<< HEAD
-		amdgpu_gart_invalidate_tlb(adev);
-		ttm_resource_free(bo, &bo->mem);
-		bo->mem = tmp;
-=======
 	/* Bind pages */
 	gtt->offset = (u64)tmp->start << PAGE_SHIFT;
 	r = amdgpu_ttm_gart_bind(adev, bo, flags);
 	if (unlikely(r)) {
 		ttm_resource_free(bo, &tmp);
 		return r;
->>>>>>> 5b7a2c92
-	}
-
+	}
+
+	amdgpu_gart_invalidate_tlb(adev);
 	ttm_resource_free(bo, &bo->resource);
 	ttm_bo_assign_mem(bo, tmp);
 
@@ -1366,8 +1361,7 @@
 		}
 	}
 
-<<<<<<< HEAD
-	switch (bo->mem.mem_type) {
+	switch (bo->resource->mem_type) {
 	case AMDGPU_PL_PREEMPT:
 		/* Preemptible BOs don't own system resources managed by the
 		 * driver (pages, VRAM, GART space). They point to resources
@@ -1377,9 +1371,6 @@
 		 * notifiers or DMABuf move notifiers from the resource owner.
 		 */
 		return false;
-=======
-	switch (bo->resource->mem_type) {
->>>>>>> 5b7a2c92
 	case TTM_PL_TT:
 		if (amdgpu_bo_is_amdgpu_bo(bo) &&
 		    amdgpu_bo_encrypted(ttm_to_amdgpu_bo(bo)))
@@ -1958,16 +1949,12 @@
 		return -EINVAL;
 	}
 
-<<<<<<< HEAD
-	if (bo->tbo.mem.mem_type == AMDGPU_PL_PREEMPT) {
+	if (bo->tbo.resource->mem_type == AMDGPU_PL_PREEMPT) {
 		DRM_ERROR("Trying to clear preemptible memory.\n");
 		return -EINVAL;
 	}
 
-	if (bo->tbo.mem.mem_type == TTM_PL_TT) {
-=======
 	if (bo->tbo.resource->mem_type == TTM_PL_TT) {
->>>>>>> 5b7a2c92
 		r = amdgpu_ttm_alloc_gart(&bo->tbo);
 		if (r)
 			return r;
