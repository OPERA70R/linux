--- conflicted
+++ resolved
@@ -563,11 +563,7 @@
 			continue;
 
 		if (enable) {
-<<<<<<< HEAD
-			if (!jpeg_v2_5_is_idle(adev))
-=======
 			if (!jpeg_v2_5_is_idle(ip_block))
->>>>>>> e8a457b7
 				return -EBUSY;
 			jpeg_v2_5_enable_clock_gating(adev, i);
 		} else {
