--- conflicted
+++ resolved
@@ -1228,11 +1228,6 @@
 done:
 	kfree(states);
 	return ret;
-<<<<<<< HEAD
-
-	return 0;
-=======
->>>>>>> bd67c1c3
 }
 
 static int dpu_crtc_atomic_check(struct drm_crtc *crtc,
