--- conflicted
+++ resolved
@@ -33,11 +33,7 @@
 
 #define DSI_RESET_TOGGLE_DELAY_MS 20
 
-<<<<<<< HEAD
-static int dsi_populate_dsc_params(struct msm_display_dsc_config *dsc);
-=======
 static int dsi_populate_dsc_params(struct drm_dsc_config *dsc);
->>>>>>> 7365df19
 
 static int dsi_get_version(const void __iomem *base, u32 *major, u32 *minor)
 {
@@ -164,11 +160,7 @@
 	struct regmap *sfpb;
 
 	struct drm_display_mode *mode;
-<<<<<<< HEAD
-	struct msm_display_dsc_config *dsc;
-=======
 	struct drm_dsc_config *dsc;
->>>>>>> 7365df19
 
 	/* connected device info */
 	unsigned int channel;
@@ -849,11 +841,7 @@
 
 static void dsi_update_dsc_timing(struct msm_dsi_host *msm_host, bool is_cmd_mode, u32 hdisplay)
 {
-<<<<<<< HEAD
-	struct msm_display_dsc_config *dsc = msm_host->dsc;
-=======
 	struct drm_dsc_config *dsc = msm_host->dsc;
->>>>>>> 7365df19
 	u32 reg, intf_width, reg_ctrl, reg_ctrl2;
 	u32 slice_per_intf, total_bytes_per_intf;
 	u32 pkt_per_line;
@@ -864,25 +852,12 @@
 	 * compress mode registers
 	 */
 	intf_width = hdisplay;
-<<<<<<< HEAD
-	slice_per_intf = DIV_ROUND_UP(intf_width, dsc->drm->slice_width);
-=======
 	slice_per_intf = DIV_ROUND_UP(intf_width, dsc->slice_width);
->>>>>>> 7365df19
 
 	/* If slice_per_pkt is greater than slice_per_intf
 	 * then default to 1. This can happen during partial
 	 * update.
 	 */
-<<<<<<< HEAD
-	if (slice_per_intf > dsc->drm->slice_count)
-		dsc->drm->slice_count = 1;
-
-	slice_per_intf = DIV_ROUND_UP(hdisplay, dsc->drm->slice_width);
-	bytes_in_slice = DIV_ROUND_UP(dsc->drm->slice_width * dsc->drm->bits_per_pixel, 8);
-
-	dsc->drm->slice_chunk_size = bytes_in_slice;
-=======
 	if (slice_per_intf > dsc->slice_count)
 		dsc->slice_count = 1;
 
@@ -890,16 +865,11 @@
 	bytes_in_slice = DIV_ROUND_UP(dsc->slice_width * dsc->bits_per_pixel, 8);
 
 	dsc->slice_chunk_size = bytes_in_slice;
->>>>>>> 7365df19
 
 	total_bytes_per_intf = bytes_in_slice * slice_per_intf;
 
 	eol_byte_num = total_bytes_per_intf % 3;
-<<<<<<< HEAD
-	pkt_per_line = slice_per_intf / dsc->drm->slice_count;
-=======
 	pkt_per_line = slice_per_intf / dsc->slice_count;
->>>>>>> 7365df19
 
 	if (is_cmd_mode) /* packet data type */
 		reg = DSI_COMMAND_COMPRESSION_MODE_CTRL_STREAM0_DATATYPE(MIPI_DSI_DCS_LONG_WRITE);
@@ -964,11 +934,7 @@
 	}
 
 	if (msm_host->dsc) {
-<<<<<<< HEAD
-		struct msm_display_dsc_config *dsc = msm_host->dsc;
-=======
 		struct drm_dsc_config *dsc = msm_host->dsc;
->>>>>>> 7365df19
 
 		/* update dsc params with timing params */
 		if (!dsc || !mode->hdisplay || !mode->vdisplay) {
@@ -977,15 +943,9 @@
 			return;
 		}
 
-<<<<<<< HEAD
-		dsc->drm->pic_width = mode->hdisplay;
-		dsc->drm->pic_height = mode->vdisplay;
-		DBG("Mode %dx%d\n", dsc->drm->pic_width, dsc->drm->pic_height);
-=======
 		dsc->pic_width = mode->hdisplay;
 		dsc->pic_height = mode->vdisplay;
 		DBG("Mode %dx%d\n", dsc->pic_width, dsc->pic_height);
->>>>>>> 7365df19
 
 		/* we do the calculations for dsc parameters here so that
 		 * panel can use these parameters
@@ -1465,17 +1425,6 @@
 	return len;
 }
 
-<<<<<<< HEAD
-static void dsi_hpd_worker(struct work_struct *work)
-{
-	struct msm_dsi_host *msm_host =
-		container_of(work, struct msm_dsi_host, hpd_work);
-
-	drm_helper_hpd_irq_event(msm_host->dev);
-}
-
-=======
->>>>>>> 7365df19
 static void dsi_err_worker(struct work_struct *work)
 {
 	struct msm_dsi_host *msm_host =
@@ -1805,11 +1754,7 @@
 	2, 0, 0, -2, -4, -6, -8, -8, -8, -10, -10, -12, -12, -12, -12
 };
 
-<<<<<<< HEAD
-static int dsi_populate_dsc_params(struct msm_display_dsc_config *dsc)
-=======
 static int dsi_populate_dsc_params(struct drm_dsc_config *dsc)
->>>>>>> 7365df19
 {
 	int mux_words_size;
 	int groups_per_line, groups_total;
@@ -1822,46 +1767,6 @@
 	int final_value, final_scale;
 	int i;
 
-<<<<<<< HEAD
-	dsc->drm->rc_model_size = 8192;
-	dsc->drm->first_line_bpg_offset = 12;
-	dsc->drm->rc_edge_factor = 6;
-	dsc->drm->rc_tgt_offset_high = 3;
-	dsc->drm->rc_tgt_offset_low = 3;
-	dsc->drm->simple_422 = 0;
-	dsc->drm->convert_rgb = 1;
-	dsc->drm->vbr_enable = 0;
-
-	/* handle only bpp = bpc = 8 */
-	for (i = 0; i < DSC_NUM_BUF_RANGES - 1 ; i++)
-		dsc->drm->rc_buf_thresh[i] = dsi_dsc_rc_buf_thresh[i];
-
-	for (i = 0; i < DSC_NUM_BUF_RANGES; i++) {
-		dsc->drm->rc_range_params[i].range_min_qp = min_qp[i];
-		dsc->drm->rc_range_params[i].range_max_qp = max_qp[i];
-		dsc->drm->rc_range_params[i].range_bpg_offset = bpg_offset[i];
-	}
-
-	dsc->drm->initial_offset = 6144; /* Not bpp 12 */
-	if (dsc->drm->bits_per_pixel != 8)
-		dsc->drm->initial_offset = 2048;	/* bpp = 12 */
-
-	mux_words_size = 48;		/* bpc == 8/10 */
-	if (dsc->drm->bits_per_component == 12)
-		mux_words_size = 64;
-
-	dsc->drm->initial_xmit_delay = 512;
-	dsc->drm->initial_scale_value = 32;
-	dsc->drm->first_line_bpg_offset = 12;
-	dsc->drm->line_buf_depth = dsc->drm->bits_per_component + 1;
-
-	/* bpc 8 */
-	dsc->drm->flatness_min_qp = 3;
-	dsc->drm->flatness_max_qp = 12;
-	dsc->drm->rc_quant_incr_limit0 = 11;
-	dsc->drm->rc_quant_incr_limit1 = 11;
-	dsc->drm->mux_word_size = DSC_MUX_WORD_SIZE_8_10_BPC;
-=======
 	dsc->rc_model_size = 8192;
 	dsc->first_line_bpg_offset = 12;
 	dsc->rc_edge_factor = 6;
@@ -1900,39 +1805,10 @@
 	dsc->rc_quant_incr_limit0 = 11;
 	dsc->rc_quant_incr_limit1 = 11;
 	dsc->mux_word_size = DSC_MUX_WORD_SIZE_8_10_BPC;
->>>>>>> 7365df19
 
 	/* FIXME: need to call drm_dsc_compute_rc_parameters() so that rest of
 	 * params are calculated
 	 */
-<<<<<<< HEAD
-	groups_per_line = DIV_ROUND_UP(dsc->drm->slice_width, 3);
-	dsc->drm->slice_chunk_size = dsc->drm->slice_width * dsc->drm->bits_per_pixel / 8;
-	if ((dsc->drm->slice_width * dsc->drm->bits_per_pixel) % 8)
-		dsc->drm->slice_chunk_size++;
-
-	/* rbs-min */
-	min_rate_buffer_size =  dsc->drm->rc_model_size - dsc->drm->initial_offset +
-				dsc->drm->initial_xmit_delay * dsc->drm->bits_per_pixel +
-				groups_per_line * dsc->drm->first_line_bpg_offset;
-
-	hrd_delay = DIV_ROUND_UP(min_rate_buffer_size, dsc->drm->bits_per_pixel);
-
-	dsc->drm->initial_dec_delay = hrd_delay - dsc->drm->initial_xmit_delay;
-
-	dsc->drm->initial_scale_value = 8 * dsc->drm->rc_model_size /
-				       (dsc->drm->rc_model_size - dsc->drm->initial_offset);
-
-	slice_bits = 8 * dsc->drm->slice_chunk_size * dsc->drm->slice_height;
-
-	groups_total = groups_per_line * dsc->drm->slice_height;
-
-	data = dsc->drm->first_line_bpg_offset * 2048;
-
-	dsc->drm->nfl_bpg_offset = DIV_ROUND_UP(data, (dsc->drm->slice_height - 1));
-
-	pre_num_extra_mux_bits = 3 * (mux_words_size + (4 * dsc->drm->bits_per_component + 4) - 2);
-=======
 	groups_per_line = DIV_ROUND_UP(dsc->slice_width, 3);
 	dsc->slice_chunk_size = dsc->slice_width * dsc->bits_per_pixel / 8;
 	if ((dsc->slice_width * dsc->bits_per_pixel) % 8)
@@ -1959,41 +1835,20 @@
 	dsc->nfl_bpg_offset = DIV_ROUND_UP(data, (dsc->slice_height - 1));
 
 	pre_num_extra_mux_bits = 3 * (mux_words_size + (4 * dsc->bits_per_component + 4) - 2);
->>>>>>> 7365df19
 
 	num_extra_mux_bits = pre_num_extra_mux_bits - (mux_words_size -
 			     ((slice_bits - pre_num_extra_mux_bits) % mux_words_size));
 
-<<<<<<< HEAD
-	data = 2048 * (dsc->drm->rc_model_size - dsc->drm->initial_offset + num_extra_mux_bits);
-	dsc->drm->slice_bpg_offset = DIV_ROUND_UP(data, groups_total);
-
-	/* bpp * 16 + 0.5 */
-	data = dsc->drm->bits_per_pixel * 16;
-=======
 	data = 2048 * (dsc->rc_model_size - dsc->initial_offset + num_extra_mux_bits);
 	dsc->slice_bpg_offset = DIV_ROUND_UP(data, groups_total);
 
 	/* bpp * 16 + 0.5 */
 	data = dsc->bits_per_pixel * 16;
->>>>>>> 7365df19
 	data *= 2;
 	data++;
 	data /= 2;
 	target_bpp_x16 = data;
 
-<<<<<<< HEAD
-	data = (dsc->drm->initial_xmit_delay * target_bpp_x16) / 16;
-	final_value =  dsc->drm->rc_model_size - data + num_extra_mux_bits;
-	dsc->drm->final_offset = final_value;
-
-	final_scale = 8 * dsc->drm->rc_model_size / (dsc->drm->rc_model_size - final_value);
-
-	data = (final_scale - 9) * (dsc->drm->nfl_bpg_offset + dsc->drm->slice_bpg_offset);
-	dsc->drm->scale_increment_interval = (2048 * dsc->drm->final_offset) / data;
-
-	dsc->drm->scale_decrement_interval = groups_per_line / (dsc->drm->initial_scale_value - 8);
-=======
 	data = (dsc->initial_xmit_delay * target_bpp_x16) / 16;
 	final_value =  dsc->rc_model_size - data + num_extra_mux_bits;
 	dsc->final_offset = final_value;
@@ -2004,7 +1859,6 @@
 	dsc->scale_increment_interval = (2048 * dsc->final_offset) / data;
 
 	dsc->scale_decrement_interval = groups_per_line / (dsc->initial_scale_value - 8);
->>>>>>> 7365df19
 
 	return 0;
 }
@@ -2207,26 +2061,9 @@
 {
 	struct msm_dsi_host *msm_host = to_msm_dsi_host(host);
 	const struct msm_dsi_cfg_handler *cfg_hnd = msm_host->cfg_hnd;
-	struct drm_panel *panel;
 	int ret;
 
 	msm_host->dev = dev;
-<<<<<<< HEAD
-	panel = msm_dsi_host_get_panel(&msm_host->base);
-
-	if (!IS_ERR(panel) && panel->dsc) {
-		struct msm_display_dsc_config *dsc = msm_host->dsc;
-
-		if (!dsc) {
-			dsc = devm_kzalloc(&msm_host->pdev->dev, sizeof(*dsc), GFP_KERNEL);
-			if (!dsc)
-				return -ENOMEM;
-			dsc->drm = panel->dsc;
-			msm_host->dsc = dsc;
-		}
-	}
-=======
->>>>>>> 7365df19
 
 	ret = cfg_hnd->ops->tx_buf_alloc(msm_host, SZ_4K);
 	if (ret) {
@@ -2711,34 +2548,6 @@
 
 enum drm_mode_status msm_dsi_host_check_dsc(struct mipi_dsi_host *host,
 					    const struct drm_display_mode *mode)
-<<<<<<< HEAD
-{
-	struct msm_dsi_host *msm_host = to_msm_dsi_host(host);
-	struct msm_display_dsc_config *dsc = msm_host->dsc;
-	int pic_width = mode->hdisplay;
-	int pic_height = mode->vdisplay;
-
-	if (!msm_host->dsc)
-		return MODE_OK;
-
-	if (pic_width % dsc->drm->slice_width) {
-		pr_err("DSI: pic_width %d has to be multiple of slice %d\n",
-		       pic_width, dsc->drm->slice_width);
-		return MODE_H_ILLEGAL;
-	}
-
-	if (pic_height % dsc->drm->slice_height) {
-		pr_err("DSI: pic_height %d has to be multiple of slice %d\n",
-		       pic_height, dsc->drm->slice_height);
-		return MODE_V_ILLEGAL;
-	}
-
-	return MODE_OK;
-}
-
-struct drm_panel *msm_dsi_host_get_panel(struct mipi_dsi_host *host)
-=======
->>>>>>> 7365df19
 {
 	struct msm_dsi_host *msm_host = to_msm_dsi_host(host);
 	struct drm_dsc_config *dsc = msm_host->dsc;
@@ -2841,11 +2650,7 @@
 				DSI_TEST_PATTERN_GEN_CMD_STREAM0_TRIGGER_SW_TRIGGER);
 }
 
-<<<<<<< HEAD
-struct msm_display_dsc_config *msm_dsi_host_get_dsc_config(struct mipi_dsi_host *host)
-=======
 struct drm_dsc_config *msm_dsi_host_get_dsc_config(struct mipi_dsi_host *host)
->>>>>>> 7365df19
 {
 	struct msm_dsi_host *msm_host = to_msm_dsi_host(host);
 
