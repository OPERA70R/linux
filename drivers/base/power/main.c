// SPDX-License-Identifier: GPL-2.0
/*
 * drivers/base/power/main.c - Where the driver meets power management.
 *
 * Copyright (c) 2003 Patrick Mochel
 * Copyright (c) 2003 Open Source Development Lab
 *
 * The driver model core calls device_pm_add() when a device is registered.
 * This will initialize the embedded device_pm_info object in the device
 * and add it to the list of power-controlled devices. sysfs entries for
 * controlling device power management will also be added.
 *
 * A separate list is used for keeping track of power info, because the power
 * domain dependencies may differ from the ancestral dependencies that the
 * subsystem list maintains.
 */

#define pr_fmt(fmt) "PM: " fmt
#define dev_fmt pr_fmt

#include <linux/device.h>
#include <linux/export.h>
#include <linux/mutex.h>
#include <linux/pm.h>
#include <linux/pm_runtime.h>
#include <linux/pm-trace.h>
#include <linux/pm_wakeirq.h>
#include <linux/interrupt.h>
#include <linux/sched.h>
#include <linux/sched/debug.h>
#include <linux/async.h>
#include <linux/suspend.h>
#include <trace/events/power.h>
#include <linux/cpufreq.h>
#include <linux/devfreq.h>
#include <linux/timer.h>

#include "../base.h"
#include "power.h"

typedef int (*pm_callback_t)(struct device *);

#define list_for_each_entry_rcu_locked(pos, head, member) \
	list_for_each_entry_rcu(pos, head, member, \
			device_links_read_lock_held())

/*
 * The entries in the dpm_list list are in a depth first order, simply
 * because children are guaranteed to be discovered after parents, and
 * are inserted at the back of the list on discovery.
 *
 * Since device_pm_add() may be called with a device lock held,
 * we must never try to acquire a device lock while holding
 * dpm_list_mutex.
 */

LIST_HEAD(dpm_list);
static LIST_HEAD(dpm_prepared_list);
static LIST_HEAD(dpm_suspended_list);
static LIST_HEAD(dpm_late_early_list);
static LIST_HEAD(dpm_noirq_list);

static DEFINE_MUTEX(dpm_list_mtx);
static pm_message_t pm_transition;

static int async_error;

static const char *pm_verb(int event)
{
	switch (event) {
	case PM_EVENT_SUSPEND:
		return "suspend";
	case PM_EVENT_RESUME:
		return "resume";
	case PM_EVENT_FREEZE:
		return "freeze";
	case PM_EVENT_QUIESCE:
		return "quiesce";
	case PM_EVENT_HIBERNATE:
		return "hibernate";
	case PM_EVENT_THAW:
		return "thaw";
	case PM_EVENT_RESTORE:
		return "restore";
	case PM_EVENT_RECOVER:
		return "recover";
	default:
		return "(unknown PM event)";
	}
}

/**
 * device_pm_sleep_init - Initialize system suspend-related device fields.
 * @dev: Device object being initialized.
 */
void device_pm_sleep_init(struct device *dev)
{
	dev->power.is_prepared = false;
	dev->power.is_suspended = false;
	dev->power.is_noirq_suspended = false;
	dev->power.is_late_suspended = false;
	init_completion(&dev->power.completion);
	complete_all(&dev->power.completion);
	dev->power.wakeup = NULL;
	INIT_LIST_HEAD(&dev->power.entry);
}

/**
 * device_pm_lock - Lock the list of active devices used by the PM core.
 */
void device_pm_lock(void)
{
	mutex_lock(&dpm_list_mtx);
}

/**
 * device_pm_unlock - Unlock the list of active devices used by the PM core.
 */
void device_pm_unlock(void)
{
	mutex_unlock(&dpm_list_mtx);
}

/**
 * device_pm_add - Add a device to the PM core's list of active devices.
 * @dev: Device to add to the list.
 */
void device_pm_add(struct device *dev)
{
	/* Skip PM setup/initialization. */
	if (device_pm_not_required(dev))
		return;

	pr_debug("Adding info for %s:%s\n",
		 dev->bus ? dev->bus->name : "No Bus", dev_name(dev));
	device_pm_check_callbacks(dev);
	mutex_lock(&dpm_list_mtx);
	if (dev->parent && dev->parent->power.is_prepared)
		dev_warn(dev, "parent %s should not be sleeping\n",
			dev_name(dev->parent));
	list_add_tail(&dev->power.entry, &dpm_list);
	dev->power.in_dpm_list = true;
	mutex_unlock(&dpm_list_mtx);
}

/**
 * device_pm_remove - Remove a device from the PM core's list of active devices.
 * @dev: Device to be removed from the list.
 */
void device_pm_remove(struct device *dev)
{
	if (device_pm_not_required(dev))
		return;

	pr_debug("Removing info for %s:%s\n",
		 dev->bus ? dev->bus->name : "No Bus", dev_name(dev));
	complete_all(&dev->power.completion);
	mutex_lock(&dpm_list_mtx);
	list_del_init(&dev->power.entry);
	dev->power.in_dpm_list = false;
	mutex_unlock(&dpm_list_mtx);
	device_wakeup_disable(dev);
	pm_runtime_remove(dev);
	device_pm_check_callbacks(dev);
}

/**
 * device_pm_move_before - Move device in the PM core's list of active devices.
 * @deva: Device to move in dpm_list.
 * @devb: Device @deva should come before.
 */
void device_pm_move_before(struct device *deva, struct device *devb)
{
	pr_debug("Moving %s:%s before %s:%s\n",
		 deva->bus ? deva->bus->name : "No Bus", dev_name(deva),
		 devb->bus ? devb->bus->name : "No Bus", dev_name(devb));
	/* Delete deva from dpm_list and reinsert before devb. */
	list_move_tail(&deva->power.entry, &devb->power.entry);
}

/**
 * device_pm_move_after - Move device in the PM core's list of active devices.
 * @deva: Device to move in dpm_list.
 * @devb: Device @deva should come after.
 */
void device_pm_move_after(struct device *deva, struct device *devb)
{
	pr_debug("Moving %s:%s after %s:%s\n",
		 deva->bus ? deva->bus->name : "No Bus", dev_name(deva),
		 devb->bus ? devb->bus->name : "No Bus", dev_name(devb));
	/* Delete deva from dpm_list and reinsert after devb. */
	list_move(&deva->power.entry, &devb->power.entry);
}

/**
 * device_pm_move_last - Move device to end of the PM core's list of devices.
 * @dev: Device to move in dpm_list.
 */
void device_pm_move_last(struct device *dev)
{
	pr_debug("Moving %s:%s to end of list\n",
		 dev->bus ? dev->bus->name : "No Bus", dev_name(dev));
	list_move_tail(&dev->power.entry, &dpm_list);
}

static ktime_t initcall_debug_start(struct device *dev, void *cb)
{
	if (!pm_print_times_enabled)
		return 0;

	dev_info(dev, "calling %ps @ %i, parent: %s\n", cb,
		 task_pid_nr(current),
		 dev->parent ? dev_name(dev->parent) : "none");
	return ktime_get();
}

static void initcall_debug_report(struct device *dev, ktime_t calltime,
				  void *cb, int error)
{
	ktime_t rettime;

	if (!pm_print_times_enabled)
		return;

	rettime = ktime_get();
	dev_info(dev, "%ps returned %d after %Ld usecs\n", cb, error,
		 (unsigned long long)ktime_us_delta(rettime, calltime));
}

/**
 * dpm_wait - Wait for a PM operation to complete.
 * @dev: Device to wait for.
 * @async: If unset, wait only if the device's power.async_suspend flag is set.
 */
static void dpm_wait(struct device *dev, bool async)
{
	if (!dev)
		return;

	if (async || (pm_async_enabled && dev->power.async_suspend))
		wait_for_completion(&dev->power.completion);
}

static int dpm_wait_fn(struct device *dev, void *async_ptr)
{
	dpm_wait(dev, *((bool *)async_ptr));
	return 0;
}

static void dpm_wait_for_children(struct device *dev, bool async)
{
       device_for_each_child(dev, &async, dpm_wait_fn);
}

static void dpm_wait_for_suppliers(struct device *dev, bool async)
{
	struct device_link *link;
	int idx;

	idx = device_links_read_lock();

	/*
	 * If the supplier goes away right after we've checked the link to it,
	 * we'll wait for its completion to change the state, but that's fine,
	 * because the only things that will block as a result are the SRCU
	 * callbacks freeing the link objects for the links in the list we're
	 * walking.
	 */
	list_for_each_entry_rcu_locked(link, &dev->links.suppliers, c_node)
		if (READ_ONCE(link->status) != DL_STATE_DORMANT)
			dpm_wait(link->supplier, async);

	device_links_read_unlock(idx);
}

static bool dpm_wait_for_superior(struct device *dev, bool async)
{
	struct device *parent;

	/*
	 * If the device is resumed asynchronously and the parent's callback
	 * deletes both the device and the parent itself, the parent object may
	 * be freed while this function is running, so avoid that by reference
	 * counting the parent once more unless the device has been deleted
	 * already (in which case return right away).
	 */
	mutex_lock(&dpm_list_mtx);

	if (!device_pm_initialized(dev)) {
		mutex_unlock(&dpm_list_mtx);
		return false;
	}

	parent = get_device(dev->parent);

	mutex_unlock(&dpm_list_mtx);

	dpm_wait(parent, async);
	put_device(parent);

	dpm_wait_for_suppliers(dev, async);

	/*
	 * If the parent's callback has deleted the device, attempting to resume
	 * it would be invalid, so avoid doing that then.
	 */
	return device_pm_initialized(dev);
}

static void dpm_wait_for_consumers(struct device *dev, bool async)
{
	struct device_link *link;
	int idx;

	idx = device_links_read_lock();

	/*
	 * The status of a device link can only be changed from "dormant" by a
	 * probe, but that cannot happen during system suspend/resume.  In
	 * theory it can change to "dormant" at that time, but then it is
	 * reasonable to wait for the target device anyway (eg. if it goes
	 * away, it's better to wait for it to go away completely and then
	 * continue instead of trying to continue in parallel with its
	 * unregistration).
	 */
	list_for_each_entry_rcu_locked(link, &dev->links.consumers, s_node)
		if (READ_ONCE(link->status) != DL_STATE_DORMANT)
			dpm_wait(link->consumer, async);

	device_links_read_unlock(idx);
}

static void dpm_wait_for_subordinate(struct device *dev, bool async)
{
	dpm_wait_for_children(dev, async);
	dpm_wait_for_consumers(dev, async);
}

/**
 * pm_op - Return the PM operation appropriate for given PM event.
 * @ops: PM operations to choose from.
 * @state: PM transition of the system being carried out.
 */
static pm_callback_t pm_op(const struct dev_pm_ops *ops, pm_message_t state)
{
	switch (state.event) {
#ifdef CONFIG_SUSPEND
	case PM_EVENT_SUSPEND:
		return ops->suspend;
	case PM_EVENT_RESUME:
		return ops->resume;
#endif /* CONFIG_SUSPEND */
#ifdef CONFIG_HIBERNATE_CALLBACKS
	case PM_EVENT_FREEZE:
	case PM_EVENT_QUIESCE:
		return ops->freeze;
	case PM_EVENT_HIBERNATE:
		return ops->poweroff;
	case PM_EVENT_THAW:
	case PM_EVENT_RECOVER:
		return ops->thaw;
	case PM_EVENT_RESTORE:
		return ops->restore;
#endif /* CONFIG_HIBERNATE_CALLBACKS */
	}

	return NULL;
}

/**
 * pm_late_early_op - Return the PM operation appropriate for given PM event.
 * @ops: PM operations to choose from.
 * @state: PM transition of the system being carried out.
 *
 * Runtime PM is disabled for @dev while this function is being executed.
 */
static pm_callback_t pm_late_early_op(const struct dev_pm_ops *ops,
				      pm_message_t state)
{
	switch (state.event) {
#ifdef CONFIG_SUSPEND
	case PM_EVENT_SUSPEND:
		return ops->suspend_late;
	case PM_EVENT_RESUME:
		return ops->resume_early;
#endif /* CONFIG_SUSPEND */
#ifdef CONFIG_HIBERNATE_CALLBACKS
	case PM_EVENT_FREEZE:
	case PM_EVENT_QUIESCE:
		return ops->freeze_late;
	case PM_EVENT_HIBERNATE:
		return ops->poweroff_late;
	case PM_EVENT_THAW:
	case PM_EVENT_RECOVER:
		return ops->thaw_early;
	case PM_EVENT_RESTORE:
		return ops->restore_early;
#endif /* CONFIG_HIBERNATE_CALLBACKS */
	}

	return NULL;
}

/**
 * pm_noirq_op - Return the PM operation appropriate for given PM event.
 * @ops: PM operations to choose from.
 * @state: PM transition of the system being carried out.
 *
 * The driver of @dev will not receive interrupts while this function is being
 * executed.
 */
static pm_callback_t pm_noirq_op(const struct dev_pm_ops *ops, pm_message_t state)
{
	switch (state.event) {
#ifdef CONFIG_SUSPEND
	case PM_EVENT_SUSPEND:
		return ops->suspend_noirq;
	case PM_EVENT_RESUME:
		return ops->resume_noirq;
#endif /* CONFIG_SUSPEND */
#ifdef CONFIG_HIBERNATE_CALLBACKS
	case PM_EVENT_FREEZE:
	case PM_EVENT_QUIESCE:
		return ops->freeze_noirq;
	case PM_EVENT_HIBERNATE:
		return ops->poweroff_noirq;
	case PM_EVENT_THAW:
	case PM_EVENT_RECOVER:
		return ops->thaw_noirq;
	case PM_EVENT_RESTORE:
		return ops->restore_noirq;
#endif /* CONFIG_HIBERNATE_CALLBACKS */
	}

	return NULL;
}

static void pm_dev_dbg(struct device *dev, pm_message_t state, const char *info)
{
	dev_dbg(dev, "%s%s%s driver flags: %x\n", info, pm_verb(state.event),
		((state.event & PM_EVENT_SLEEP) && device_may_wakeup(dev)) ?
		", may wakeup" : "", dev->power.driver_flags);
}

static void pm_dev_err(struct device *dev, pm_message_t state, const char *info,
			int error)
{
	dev_err(dev, "failed to %s%s: error %d\n", pm_verb(state.event), info,
		error);
}

static void dpm_show_time(ktime_t starttime, pm_message_t state, int error,
			  const char *info)
{
	ktime_t calltime;
	u64 usecs64;
	int usecs;

	calltime = ktime_get();
	usecs64 = ktime_to_ns(ktime_sub(calltime, starttime));
	do_div(usecs64, NSEC_PER_USEC);
	usecs = usecs64;
	if (usecs == 0)
		usecs = 1;

	pm_pr_dbg("%s%s%s of devices %s after %ld.%03ld msecs\n",
		  info ?: "", info ? " " : "", pm_verb(state.event),
		  error ? "aborted" : "complete",
		  usecs / USEC_PER_MSEC, usecs % USEC_PER_MSEC);
}

static int dpm_run_callback(pm_callback_t cb, struct device *dev,
			    pm_message_t state, const char *info)
{
	ktime_t calltime;
	int error;

	if (!cb)
		return 0;

	calltime = initcall_debug_start(dev, cb);

	pm_dev_dbg(dev, state, info);
	trace_device_pm_callback_start(dev, info, state.event);
	error = cb(dev);
	trace_device_pm_callback_end(dev, error);
	suspend_report_result(dev, cb, error);

	initcall_debug_report(dev, calltime, cb, error);

	return error;
}

#ifdef CONFIG_DPM_WATCHDOG
struct dpm_watchdog {
	struct device		*dev;
	struct task_struct	*tsk;
	struct timer_list	timer;
	bool			fatal;
};

#define DECLARE_DPM_WATCHDOG_ON_STACK(wd) \
	struct dpm_watchdog wd

/**
 * dpm_watchdog_handler - Driver suspend / resume watchdog handler.
 * @t: The timer that PM watchdog depends on.
 *
 * Called when a driver has timed out suspending or resuming.
 * There's not much we can do here to recover so panic() to
 * capture a crash-dump in pstore.
 */
static void dpm_watchdog_handler(struct timer_list *t)
{
	struct dpm_watchdog *wd = from_timer(wd, t, timer);
	struct timer_list *timer = &wd->timer;
	unsigned int time_left;

	if (wd->fatal) {
		dev_emerg(wd->dev, "**** DPM device timeout ****\n");
		show_stack(wd->tsk, NULL, KERN_EMERG);
		panic("%s %s: unrecoverable failure\n",
			dev_driver_string(wd->dev), dev_name(wd->dev));
	}
<<<<<<< HEAD

	time_left = CONFIG_DPM_WATCHDOG_TIMEOUT - CONFIG_DPM_WATCHDOG_WARNING_TIMEOUT;
	dev_warn(wd->dev, "**** DPM device timeout after %u seconds; %u seconds until panic ****\n",
		 CONFIG_DPM_WATCHDOG_WARNING_TIMEOUT, time_left);
	show_stack(wd->tsk, NULL, KERN_WARNING);

=======

	time_left = CONFIG_DPM_WATCHDOG_TIMEOUT - CONFIG_DPM_WATCHDOG_WARNING_TIMEOUT;
	dev_warn(wd->dev, "**** DPM device timeout after %u seconds; %u seconds until panic ****\n",
		 CONFIG_DPM_WATCHDOG_WARNING_TIMEOUT, time_left);
	show_stack(wd->tsk, NULL, KERN_WARNING);

>>>>>>> cdbc9346
	wd->fatal = true;
	mod_timer(timer, jiffies + HZ * time_left);
}

/**
 * dpm_watchdog_set - Enable pm watchdog for given device.
 * @wd: Watchdog. Must be allocated on the stack.
 * @dev: Device to handle.
 */
static void dpm_watchdog_set(struct dpm_watchdog *wd, struct device *dev)
{
	struct timer_list *timer = &wd->timer;

	wd->dev = dev;
	wd->tsk = current;
	wd->fatal = CONFIG_DPM_WATCHDOG_TIMEOUT == CONFIG_DPM_WATCHDOG_WARNING_TIMEOUT;

	timer_setup_on_stack(timer, dpm_watchdog_handler, 0);
	/* use same timeout value for both suspend and resume */
	timer->expires = jiffies + HZ * CONFIG_DPM_WATCHDOG_WARNING_TIMEOUT;
	add_timer(timer);
}

/**
 * dpm_watchdog_clear - Disable suspend/resume watchdog.
 * @wd: Watchdog to disable.
 */
static void dpm_watchdog_clear(struct dpm_watchdog *wd)
{
	struct timer_list *timer = &wd->timer;

	del_timer_sync(timer);
	destroy_timer_on_stack(timer);
}
#else
#define DECLARE_DPM_WATCHDOG_ON_STACK(wd)
#define dpm_watchdog_set(x, y)
#define dpm_watchdog_clear(x)
#endif

/*------------------------- Resume routines -------------------------*/

/**
 * dev_pm_skip_resume - System-wide device resume optimization check.
 * @dev: Target device.
 *
 * Return:
 * - %false if the transition under way is RESTORE.
 * - Return value of dev_pm_skip_suspend() if the transition under way is THAW.
 * - The logical negation of %power.must_resume otherwise (that is, when the
 *   transition under way is RESUME).
 */
bool dev_pm_skip_resume(struct device *dev)
{
	if (pm_transition.event == PM_EVENT_RESTORE)
		return false;

	if (pm_transition.event == PM_EVENT_THAW)
		return dev_pm_skip_suspend(dev);

	return !dev->power.must_resume;
}

static bool is_async(struct device *dev)
{
	return dev->power.async_suspend && pm_async_enabled
		&& !pm_trace_is_enabled();
}

static bool dpm_async_fn(struct device *dev, async_func_t func)
{
	reinit_completion(&dev->power.completion);

	if (is_async(dev)) {
		dev->power.async_in_progress = true;

		get_device(dev);

		if (async_schedule_dev_nocall(func, dev))
			return true;

		put_device(dev);
	}
	/*
	 * Because async_schedule_dev_nocall() above has returned false or it
	 * has not been called at all, func() is not running and it is safe to
	 * update the async_in_progress flag without extra synchronization.
	 */
	dev->power.async_in_progress = false;
	return false;
}

/**
 * device_resume_noirq - Execute a "noirq resume" callback for given device.
 * @dev: Device to handle.
 * @state: PM transition of the system being carried out.
 * @async: If true, the device is being resumed asynchronously.
 *
 * The driver of @dev will not receive interrupts while this function is being
 * executed.
 */
static void device_resume_noirq(struct device *dev, pm_message_t state, bool async)
{
	pm_callback_t callback = NULL;
	const char *info = NULL;
	bool skip_resume;
	int error = 0;

	TRACE_DEVICE(dev);
	TRACE_RESUME(0);

	if (dev->power.syscore || dev->power.direct_complete)
		goto Out;

	if (!dev->power.is_noirq_suspended)
		goto Out;

	if (!dpm_wait_for_superior(dev, async))
		goto Out;

	skip_resume = dev_pm_skip_resume(dev);
	/*
	 * If the driver callback is skipped below or by the middle layer
	 * callback and device_resume_early() also skips the driver callback for
	 * this device later, it needs to appear as "suspended" to PM-runtime,
	 * so change its status accordingly.
	 *
	 * Otherwise, the device is going to be resumed, so set its PM-runtime
	 * status to "active" unless its power.set_active flag is clear, in
	 * which case it is not necessary to update its PM-runtime status.
	 */
	if (skip_resume) {
		pm_runtime_set_suspended(dev);
	} else if (dev->power.set_active) {
		pm_runtime_set_active(dev);
		dev->power.set_active = false;
	}

	if (dev->pm_domain) {
		info = "noirq power domain ";
		callback = pm_noirq_op(&dev->pm_domain->ops, state);
	} else if (dev->type && dev->type->pm) {
		info = "noirq type ";
		callback = pm_noirq_op(dev->type->pm, state);
	} else if (dev->class && dev->class->pm) {
		info = "noirq class ";
		callback = pm_noirq_op(dev->class->pm, state);
	} else if (dev->bus && dev->bus->pm) {
		info = "noirq bus ";
		callback = pm_noirq_op(dev->bus->pm, state);
	}
	if (callback)
		goto Run;

	if (skip_resume)
		goto Skip;

	if (dev->driver && dev->driver->pm) {
		info = "noirq driver ";
		callback = pm_noirq_op(dev->driver->pm, state);
	}

Run:
	error = dpm_run_callback(callback, dev, state, info);

Skip:
	dev->power.is_noirq_suspended = false;

Out:
	complete_all(&dev->power.completion);
	TRACE_RESUME(error);

	if (error) {
		async_error = error;
		dpm_save_failed_dev(dev_name(dev));
		pm_dev_err(dev, state, async ? " async noirq" : " noirq", error);
	}
}

static void async_resume_noirq(void *data, async_cookie_t cookie)
{
	struct device *dev = data;

	device_resume_noirq(dev, pm_transition, true);
	put_device(dev);
}

static void dpm_noirq_resume_devices(pm_message_t state)
{
	struct device *dev;
	ktime_t starttime = ktime_get();

	trace_suspend_resume(TPS("dpm_resume_noirq"), state.event, true);

	async_error = 0;
	pm_transition = state;

	mutex_lock(&dpm_list_mtx);

	/*
	 * Trigger the resume of "async" devices upfront so they don't have to
	 * wait for the "non-async" ones they don't depend on.
	 */
	list_for_each_entry(dev, &dpm_noirq_list, power.entry)
		dpm_async_fn(dev, async_resume_noirq);

	while (!list_empty(&dpm_noirq_list)) {
		dev = to_device(dpm_noirq_list.next);
		list_move_tail(&dev->power.entry, &dpm_late_early_list);

		if (!dev->power.async_in_progress) {
			get_device(dev);

			mutex_unlock(&dpm_list_mtx);

			device_resume_noirq(dev, state, false);

			put_device(dev);

			mutex_lock(&dpm_list_mtx);
		}
	}
	mutex_unlock(&dpm_list_mtx);
	async_synchronize_full();
	dpm_show_time(starttime, state, 0, "noirq");
	if (async_error)
		dpm_save_failed_step(SUSPEND_RESUME_NOIRQ);

	trace_suspend_resume(TPS("dpm_resume_noirq"), state.event, false);
}

/**
 * dpm_resume_noirq - Execute "noirq resume" callbacks for all devices.
 * @state: PM transition of the system being carried out.
 *
 * Invoke the "noirq" resume callbacks for all devices in dpm_noirq_list and
 * allow device drivers' interrupt handlers to be called.
 */
void dpm_resume_noirq(pm_message_t state)
{
	dpm_noirq_resume_devices(state);

	resume_device_irqs();
	device_wakeup_disarm_wake_irqs();
}

/**
 * device_resume_early - Execute an "early resume" callback for given device.
 * @dev: Device to handle.
 * @state: PM transition of the system being carried out.
 * @async: If true, the device is being resumed asynchronously.
 *
 * Runtime PM is disabled for @dev while this function is being executed.
 */
static void device_resume_early(struct device *dev, pm_message_t state, bool async)
{
	pm_callback_t callback = NULL;
	const char *info = NULL;
	int error = 0;

	TRACE_DEVICE(dev);
	TRACE_RESUME(0);

	if (dev->power.syscore || dev->power.direct_complete)
		goto Out;

	if (!dev->power.is_late_suspended)
		goto Out;

	if (!dpm_wait_for_superior(dev, async))
		goto Out;

	if (dev->pm_domain) {
		info = "early power domain ";
		callback = pm_late_early_op(&dev->pm_domain->ops, state);
	} else if (dev->type && dev->type->pm) {
		info = "early type ";
		callback = pm_late_early_op(dev->type->pm, state);
	} else if (dev->class && dev->class->pm) {
		info = "early class ";
		callback = pm_late_early_op(dev->class->pm, state);
	} else if (dev->bus && dev->bus->pm) {
		info = "early bus ";
		callback = pm_late_early_op(dev->bus->pm, state);
	}
	if (callback)
		goto Run;

	if (dev_pm_skip_resume(dev))
		goto Skip;

	if (dev->driver && dev->driver->pm) {
		info = "early driver ";
		callback = pm_late_early_op(dev->driver->pm, state);
	}

Run:
	error = dpm_run_callback(callback, dev, state, info);

Skip:
	dev->power.is_late_suspended = false;

Out:
	TRACE_RESUME(error);

	pm_runtime_enable(dev);
	complete_all(&dev->power.completion);

	if (error) {
		async_error = error;
		dpm_save_failed_dev(dev_name(dev));
		pm_dev_err(dev, state, async ? " async early" : " early", error);
	}
}

static void async_resume_early(void *data, async_cookie_t cookie)
{
	struct device *dev = data;

	device_resume_early(dev, pm_transition, true);
	put_device(dev);
}

/**
 * dpm_resume_early - Execute "early resume" callbacks for all devices.
 * @state: PM transition of the system being carried out.
 */
void dpm_resume_early(pm_message_t state)
{
	struct device *dev;
	ktime_t starttime = ktime_get();

	trace_suspend_resume(TPS("dpm_resume_early"), state.event, true);

	async_error = 0;
	pm_transition = state;

	mutex_lock(&dpm_list_mtx);

	/*
	 * Trigger the resume of "async" devices upfront so they don't have to
	 * wait for the "non-async" ones they don't depend on.
	 */
	list_for_each_entry(dev, &dpm_late_early_list, power.entry)
		dpm_async_fn(dev, async_resume_early);

	while (!list_empty(&dpm_late_early_list)) {
		dev = to_device(dpm_late_early_list.next);
		list_move_tail(&dev->power.entry, &dpm_suspended_list);

		if (!dev->power.async_in_progress) {
			get_device(dev);

			mutex_unlock(&dpm_list_mtx);

			device_resume_early(dev, state, false);

			put_device(dev);

			mutex_lock(&dpm_list_mtx);
		}
	}
	mutex_unlock(&dpm_list_mtx);
	async_synchronize_full();
	dpm_show_time(starttime, state, 0, "early");
	if (async_error)
		dpm_save_failed_step(SUSPEND_RESUME_EARLY);

	trace_suspend_resume(TPS("dpm_resume_early"), state.event, false);
}

/**
 * dpm_resume_start - Execute "noirq" and "early" device callbacks.
 * @state: PM transition of the system being carried out.
 */
void dpm_resume_start(pm_message_t state)
{
	dpm_resume_noirq(state);
	dpm_resume_early(state);
}
EXPORT_SYMBOL_GPL(dpm_resume_start);

/**
 * device_resume - Execute "resume" callbacks for given device.
 * @dev: Device to handle.
 * @state: PM transition of the system being carried out.
 * @async: If true, the device is being resumed asynchronously.
 */
static void device_resume(struct device *dev, pm_message_t state, bool async)
{
	pm_callback_t callback = NULL;
	const char *info = NULL;
	int error = 0;
	DECLARE_DPM_WATCHDOG_ON_STACK(wd);

	TRACE_DEVICE(dev);
	TRACE_RESUME(0);

	if (dev->power.syscore)
		goto Complete;

	if (dev->power.direct_complete) {
		/* Match the pm_runtime_disable() in device_suspend(). */
		pm_runtime_enable(dev);
		goto Complete;
	}

	if (!dpm_wait_for_superior(dev, async))
		goto Complete;

	dpm_watchdog_set(&wd, dev);
	device_lock(dev);

	/*
	 * This is a fib.  But we'll allow new children to be added below
	 * a resumed device, even if the device hasn't been completed yet.
	 */
	dev->power.is_prepared = false;

	if (!dev->power.is_suspended)
		goto Unlock;

	if (dev->pm_domain) {
		info = "power domain ";
		callback = pm_op(&dev->pm_domain->ops, state);
		goto Driver;
	}

	if (dev->type && dev->type->pm) {
		info = "type ";
		callback = pm_op(dev->type->pm, state);
		goto Driver;
	}

	if (dev->class && dev->class->pm) {
		info = "class ";
		callback = pm_op(dev->class->pm, state);
		goto Driver;
	}

	if (dev->bus) {
		if (dev->bus->pm) {
			info = "bus ";
			callback = pm_op(dev->bus->pm, state);
		} else if (dev->bus->resume) {
			info = "legacy bus ";
			callback = dev->bus->resume;
			goto End;
		}
	}

 Driver:
	if (!callback && dev->driver && dev->driver->pm) {
		info = "driver ";
		callback = pm_op(dev->driver->pm, state);
	}

 End:
	error = dpm_run_callback(callback, dev, state, info);
	dev->power.is_suspended = false;

 Unlock:
	device_unlock(dev);
	dpm_watchdog_clear(&wd);

 Complete:
	complete_all(&dev->power.completion);

	TRACE_RESUME(error);

	if (error) {
		async_error = error;
		dpm_save_failed_dev(dev_name(dev));
		pm_dev_err(dev, state, async ? " async" : "", error);
	}
}

static void async_resume(void *data, async_cookie_t cookie)
{
	struct device *dev = data;

	device_resume(dev, pm_transition, true);
	put_device(dev);
}

/**
 * dpm_resume - Execute "resume" callbacks for non-sysdev devices.
 * @state: PM transition of the system being carried out.
 *
 * Execute the appropriate "resume" callback for all devices whose status
 * indicates that they are suspended.
 */
void dpm_resume(pm_message_t state)
{
	struct device *dev;
	ktime_t starttime = ktime_get();

	trace_suspend_resume(TPS("dpm_resume"), state.event, true);
	might_sleep();

	pm_transition = state;
	async_error = 0;

	mutex_lock(&dpm_list_mtx);

	/*
	 * Trigger the resume of "async" devices upfront so they don't have to
	 * wait for the "non-async" ones they don't depend on.
	 */
	list_for_each_entry(dev, &dpm_suspended_list, power.entry)
		dpm_async_fn(dev, async_resume);

	while (!list_empty(&dpm_suspended_list)) {
		dev = to_device(dpm_suspended_list.next);
		list_move_tail(&dev->power.entry, &dpm_prepared_list);

		if (!dev->power.async_in_progress) {
			get_device(dev);

			mutex_unlock(&dpm_list_mtx);

			device_resume(dev, state, false);

			put_device(dev);

			mutex_lock(&dpm_list_mtx);
		}
	}
	mutex_unlock(&dpm_list_mtx);
	async_synchronize_full();
	dpm_show_time(starttime, state, 0, NULL);
	if (async_error)
		dpm_save_failed_step(SUSPEND_RESUME);

	cpufreq_resume();
	devfreq_resume();
	trace_suspend_resume(TPS("dpm_resume"), state.event, false);
}

/**
 * device_complete - Complete a PM transition for given device.
 * @dev: Device to handle.
 * @state: PM transition of the system being carried out.
 */
static void device_complete(struct device *dev, pm_message_t state)
{
	void (*callback)(struct device *) = NULL;
	const char *info = NULL;

	if (dev->power.syscore)
		goto out;

	device_lock(dev);

	if (dev->pm_domain) {
		info = "completing power domain ";
		callback = dev->pm_domain->ops.complete;
	} else if (dev->type && dev->type->pm) {
		info = "completing type ";
		callback = dev->type->pm->complete;
	} else if (dev->class && dev->class->pm) {
		info = "completing class ";
		callback = dev->class->pm->complete;
	} else if (dev->bus && dev->bus->pm) {
		info = "completing bus ";
		callback = dev->bus->pm->complete;
	}

	if (!callback && dev->driver && dev->driver->pm) {
		info = "completing driver ";
		callback = dev->driver->pm->complete;
	}

	if (callback) {
		pm_dev_dbg(dev, state, info);
		callback(dev);
	}

	device_unlock(dev);

out:
	pm_runtime_put(dev);
}

/**
 * dpm_complete - Complete a PM transition for all non-sysdev devices.
 * @state: PM transition of the system being carried out.
 *
 * Execute the ->complete() callbacks for all devices whose PM status is not
 * DPM_ON (this allows new devices to be registered).
 */
void dpm_complete(pm_message_t state)
{
	struct list_head list;

	trace_suspend_resume(TPS("dpm_complete"), state.event, true);
	might_sleep();

	INIT_LIST_HEAD(&list);
	mutex_lock(&dpm_list_mtx);
	while (!list_empty(&dpm_prepared_list)) {
		struct device *dev = to_device(dpm_prepared_list.prev);

		get_device(dev);
		dev->power.is_prepared = false;
		list_move(&dev->power.entry, &list);

		mutex_unlock(&dpm_list_mtx);

		trace_device_pm_callback_start(dev, "", state.event);
		device_complete(dev, state);
		trace_device_pm_callback_end(dev, 0);

		put_device(dev);

		mutex_lock(&dpm_list_mtx);
	}
	list_splice(&list, &dpm_list);
	mutex_unlock(&dpm_list_mtx);

	/* Allow device probing and trigger re-probing of deferred devices */
	device_unblock_probing();
	trace_suspend_resume(TPS("dpm_complete"), state.event, false);
}

/**
 * dpm_resume_end - Execute "resume" callbacks and complete system transition.
 * @state: PM transition of the system being carried out.
 *
 * Execute "resume" callbacks for all devices and complete the PM transition of
 * the system.
 */
void dpm_resume_end(pm_message_t state)
{
	dpm_resume(state);
	dpm_complete(state);
}
EXPORT_SYMBOL_GPL(dpm_resume_end);


/*------------------------- Suspend routines -------------------------*/

/**
 * resume_event - Return a "resume" message for given "suspend" sleep state.
 * @sleep_state: PM message representing a sleep state.
 *
 * Return a PM message representing the resume event corresponding to given
 * sleep state.
 */
static pm_message_t resume_event(pm_message_t sleep_state)
{
	switch (sleep_state.event) {
	case PM_EVENT_SUSPEND:
		return PMSG_RESUME;
	case PM_EVENT_FREEZE:
	case PM_EVENT_QUIESCE:
		return PMSG_RECOVER;
	case PM_EVENT_HIBERNATE:
		return PMSG_RESTORE;
	}
	return PMSG_ON;
}

static void dpm_superior_set_must_resume(struct device *dev, bool set_active)
{
	struct device_link *link;
	int idx;

	if (dev->parent) {
		dev->parent->power.must_resume = true;
		if (set_active)
			dev->parent->power.set_active = true;
	}

	idx = device_links_read_lock();

	list_for_each_entry_rcu_locked(link, &dev->links.suppliers, c_node) {
		link->supplier->power.must_resume = true;
		if (set_active)
			link->supplier->power.set_active = true;
	}

	device_links_read_unlock(idx);
}

/**
 * device_suspend_noirq - Execute a "noirq suspend" callback for given device.
 * @dev: Device to handle.
 * @state: PM transition of the system being carried out.
 * @async: If true, the device is being suspended asynchronously.
 *
 * The driver of @dev will not receive interrupts while this function is being
 * executed.
 */
static int device_suspend_noirq(struct device *dev, pm_message_t state, bool async)
{
	pm_callback_t callback = NULL;
	const char *info = NULL;
	int error = 0;

	TRACE_DEVICE(dev);
	TRACE_SUSPEND(0);

	dpm_wait_for_subordinate(dev, async);

	if (async_error)
		goto Complete;

	if (dev->power.syscore || dev->power.direct_complete)
		goto Complete;

	if (dev->pm_domain) {
		info = "noirq power domain ";
		callback = pm_noirq_op(&dev->pm_domain->ops, state);
	} else if (dev->type && dev->type->pm) {
		info = "noirq type ";
		callback = pm_noirq_op(dev->type->pm, state);
	} else if (dev->class && dev->class->pm) {
		info = "noirq class ";
		callback = pm_noirq_op(dev->class->pm, state);
	} else if (dev->bus && dev->bus->pm) {
		info = "noirq bus ";
		callback = pm_noirq_op(dev->bus->pm, state);
	}
	if (callback)
		goto Run;

	if (dev_pm_skip_suspend(dev))
		goto Skip;

	if (dev->driver && dev->driver->pm) {
		info = "noirq driver ";
		callback = pm_noirq_op(dev->driver->pm, state);
	}

Run:
	error = dpm_run_callback(callback, dev, state, info);
	if (error) {
		async_error = error;
		dpm_save_failed_dev(dev_name(dev));
		pm_dev_err(dev, state, async ? " async noirq" : " noirq", error);
		goto Complete;
	}

Skip:
	dev->power.is_noirq_suspended = true;

	/*
	 * Skipping the resume of devices that were in use right before the
	 * system suspend (as indicated by their PM-runtime usage counters)
	 * would be suboptimal.  Also resume them if doing that is not allowed
	 * to be skipped.
	 */
	if (atomic_read(&dev->power.usage_count) > 1 ||
	    !(dev_pm_test_driver_flags(dev, DPM_FLAG_MAY_SKIP_RESUME) &&
	      dev->power.may_skip_resume))
		dev->power.must_resume = true;

	if (dev->power.must_resume) {
<<<<<<< HEAD
		dev->power.set_active = dev->power.set_active ||
			dev_pm_test_driver_flags(dev, DPM_FLAG_SMART_SUSPEND);
		dpm_superior_set_must_resume(dev, dev->power.set_active);
=======
		if (dev_pm_test_driver_flags(dev, DPM_FLAG_SMART_SUSPEND)) {
			dev->power.set_active = true;
			if (dev->parent && !dev->parent->power.ignore_children)
				dev->parent->power.set_active = true;
		}
		dpm_superior_set_must_resume(dev);
>>>>>>> cdbc9346
	}

Complete:
	complete_all(&dev->power.completion);
	TRACE_SUSPEND(error);
	return error;
}

static void async_suspend_noirq(void *data, async_cookie_t cookie)
{
	struct device *dev = data;

	device_suspend_noirq(dev, pm_transition, true);
	put_device(dev);
}

static int dpm_noirq_suspend_devices(pm_message_t state)
{
	ktime_t starttime = ktime_get();
	int error = 0;

	trace_suspend_resume(TPS("dpm_suspend_noirq"), state.event, true);

	pm_transition = state;
	async_error = 0;

	mutex_lock(&dpm_list_mtx);

	while (!list_empty(&dpm_late_early_list)) {
		struct device *dev = to_device(dpm_late_early_list.prev);

		list_move(&dev->power.entry, &dpm_noirq_list);

		if (dpm_async_fn(dev, async_suspend_noirq))
			continue;

		get_device(dev);

		mutex_unlock(&dpm_list_mtx);

		error = device_suspend_noirq(dev, state, false);

		put_device(dev);

		mutex_lock(&dpm_list_mtx);

		if (error || async_error)
			break;
	}

	mutex_unlock(&dpm_list_mtx);

	async_synchronize_full();
	if (!error)
		error = async_error;

	if (error)
		dpm_save_failed_step(SUSPEND_SUSPEND_NOIRQ);

	dpm_show_time(starttime, state, error, "noirq");
	trace_suspend_resume(TPS("dpm_suspend_noirq"), state.event, false);
	return error;
}

/**
 * dpm_suspend_noirq - Execute "noirq suspend" callbacks for all devices.
 * @state: PM transition of the system being carried out.
 *
 * Prevent device drivers' interrupt handlers from being called and invoke
 * "noirq" suspend callbacks for all non-sysdev devices.
 */
int dpm_suspend_noirq(pm_message_t state)
{
	int ret;

	device_wakeup_arm_wake_irqs();
	suspend_device_irqs();

	ret = dpm_noirq_suspend_devices(state);
	if (ret)
		dpm_resume_noirq(resume_event(state));

	return ret;
}

static void dpm_propagate_wakeup_to_parent(struct device *dev)
{
	struct device *parent = dev->parent;

	if (!parent)
		return;

	spin_lock_irq(&parent->power.lock);

	if (device_wakeup_path(dev) && !parent->power.ignore_children)
		parent->power.wakeup_path = true;

	spin_unlock_irq(&parent->power.lock);
}

/**
 * device_suspend_late - Execute a "late suspend" callback for given device.
 * @dev: Device to handle.
 * @state: PM transition of the system being carried out.
 * @async: If true, the device is being suspended asynchronously.
 *
 * Runtime PM is disabled for @dev while this function is being executed.
 */
static int device_suspend_late(struct device *dev, pm_message_t state, bool async)
{
	pm_callback_t callback = NULL;
	const char *info = NULL;
	int error = 0;

	TRACE_DEVICE(dev);
	TRACE_SUSPEND(0);

	__pm_runtime_disable(dev, false);

	dpm_wait_for_subordinate(dev, async);

	if (async_error)
		goto Complete;

	if (pm_wakeup_pending()) {
		async_error = -EBUSY;
		goto Complete;
	}

	if (dev->power.syscore || dev->power.direct_complete)
		goto Complete;

	if (dev->pm_domain) {
		info = "late power domain ";
		callback = pm_late_early_op(&dev->pm_domain->ops, state);
	} else if (dev->type && dev->type->pm) {
		info = "late type ";
		callback = pm_late_early_op(dev->type->pm, state);
	} else if (dev->class && dev->class->pm) {
		info = "late class ";
		callback = pm_late_early_op(dev->class->pm, state);
	} else if (dev->bus && dev->bus->pm) {
		info = "late bus ";
		callback = pm_late_early_op(dev->bus->pm, state);
	}
	if (callback)
		goto Run;

	if (dev_pm_skip_suspend(dev))
		goto Skip;

	if (dev->driver && dev->driver->pm) {
		info = "late driver ";
		callback = pm_late_early_op(dev->driver->pm, state);
	}

Run:
	error = dpm_run_callback(callback, dev, state, info);
	if (error) {
		async_error = error;
		dpm_save_failed_dev(dev_name(dev));
		pm_dev_err(dev, state, async ? " async late" : " late", error);
		goto Complete;
	}
	dpm_propagate_wakeup_to_parent(dev);

Skip:
	dev->power.is_late_suspended = true;

Complete:
	TRACE_SUSPEND(error);
	complete_all(&dev->power.completion);
	return error;
}

static void async_suspend_late(void *data, async_cookie_t cookie)
{
	struct device *dev = data;

	device_suspend_late(dev, pm_transition, true);
	put_device(dev);
}

/**
 * dpm_suspend_late - Execute "late suspend" callbacks for all devices.
 * @state: PM transition of the system being carried out.
 */
int dpm_suspend_late(pm_message_t state)
{
	ktime_t starttime = ktime_get();
	int error = 0;

	trace_suspend_resume(TPS("dpm_suspend_late"), state.event, true);

	pm_transition = state;
	async_error = 0;

	wake_up_all_idle_cpus();

	mutex_lock(&dpm_list_mtx);

	while (!list_empty(&dpm_suspended_list)) {
		struct device *dev = to_device(dpm_suspended_list.prev);

		list_move(&dev->power.entry, &dpm_late_early_list);

		if (dpm_async_fn(dev, async_suspend_late))
			continue;

		get_device(dev);

		mutex_unlock(&dpm_list_mtx);

		error = device_suspend_late(dev, state, false);

		put_device(dev);

		mutex_lock(&dpm_list_mtx);

		if (error || async_error)
			break;
	}

	mutex_unlock(&dpm_list_mtx);

	async_synchronize_full();
	if (!error)
		error = async_error;

	if (error) {
		dpm_save_failed_step(SUSPEND_SUSPEND_LATE);
		dpm_resume_early(resume_event(state));
	}
	dpm_show_time(starttime, state, error, "late");
	trace_suspend_resume(TPS("dpm_suspend_late"), state.event, false);
	return error;
}

/**
 * dpm_suspend_end - Execute "late" and "noirq" device suspend callbacks.
 * @state: PM transition of the system being carried out.
 */
int dpm_suspend_end(pm_message_t state)
{
	ktime_t starttime = ktime_get();
	int error;

	error = dpm_suspend_late(state);
	if (error)
		goto out;

	error = dpm_suspend_noirq(state);
	if (error)
		dpm_resume_early(resume_event(state));

out:
	dpm_show_time(starttime, state, error, "end");
	return error;
}
EXPORT_SYMBOL_GPL(dpm_suspend_end);

/**
 * legacy_suspend - Execute a legacy (bus or class) suspend callback for device.
 * @dev: Device to suspend.
 * @state: PM transition of the system being carried out.
 * @cb: Suspend callback to execute.
 * @info: string description of caller.
 */
static int legacy_suspend(struct device *dev, pm_message_t state,
			  int (*cb)(struct device *dev, pm_message_t state),
			  const char *info)
{
	int error;
	ktime_t calltime;

	calltime = initcall_debug_start(dev, cb);

	trace_device_pm_callback_start(dev, info, state.event);
	error = cb(dev, state);
	trace_device_pm_callback_end(dev, error);
	suspend_report_result(dev, cb, error);

	initcall_debug_report(dev, calltime, cb, error);

	return error;
}

static void dpm_clear_superiors_direct_complete(struct device *dev)
{
	struct device_link *link;
	int idx;

	if (dev->parent) {
		spin_lock_irq(&dev->parent->power.lock);
		dev->parent->power.direct_complete = false;
		spin_unlock_irq(&dev->parent->power.lock);
	}

	idx = device_links_read_lock();

	list_for_each_entry_rcu_locked(link, &dev->links.suppliers, c_node) {
		spin_lock_irq(&link->supplier->power.lock);
		link->supplier->power.direct_complete = false;
		spin_unlock_irq(&link->supplier->power.lock);
	}

	device_links_read_unlock(idx);
}

/**
 * device_suspend - Execute "suspend" callbacks for given device.
 * @dev: Device to handle.
 * @state: PM transition of the system being carried out.
 * @async: If true, the device is being suspended asynchronously.
 */
static int device_suspend(struct device *dev, pm_message_t state, bool async)
{
	pm_callback_t callback = NULL;
	const char *info = NULL;
	int error = 0;
	DECLARE_DPM_WATCHDOG_ON_STACK(wd);

	TRACE_DEVICE(dev);
	TRACE_SUSPEND(0);

	dpm_wait_for_subordinate(dev, async);

	if (async_error) {
		dev->power.direct_complete = false;
		goto Complete;
	}

	/*
	 * Wait for possible runtime PM transitions of the device in progress
	 * to complete and if there's a runtime resume request pending for it,
	 * resume it before proceeding with invoking the system-wide suspend
	 * callbacks for it.
	 *
	 * If the system-wide suspend callbacks below change the configuration
	 * of the device, they must disable runtime PM for it or otherwise
	 * ensure that its runtime-resume callbacks will not be confused by that
	 * change in case they are invoked going forward.
	 */
	pm_runtime_barrier(dev);

	if (pm_wakeup_pending()) {
		dev->power.direct_complete = false;
		async_error = -EBUSY;
		goto Complete;
	}

	if (dev->power.syscore)
		goto Complete;

	/* Avoid direct_complete to let wakeup_path propagate. */
	if (device_may_wakeup(dev) || device_wakeup_path(dev))
		dev->power.direct_complete = false;

	if (dev->power.direct_complete) {
		if (pm_runtime_status_suspended(dev)) {
			pm_runtime_disable(dev);
			if (pm_runtime_status_suspended(dev)) {
				pm_dev_dbg(dev, state, "direct-complete ");
				goto Complete;
			}

			pm_runtime_enable(dev);
		}
		dev->power.direct_complete = false;
	}

	dev->power.may_skip_resume = true;
	dev->power.must_resume = !dev_pm_test_driver_flags(dev, DPM_FLAG_MAY_SKIP_RESUME);

	dpm_watchdog_set(&wd, dev);
	device_lock(dev);

	if (dev->pm_domain) {
		info = "power domain ";
		callback = pm_op(&dev->pm_domain->ops, state);
		goto Run;
	}

	if (dev->type && dev->type->pm) {
		info = "type ";
		callback = pm_op(dev->type->pm, state);
		goto Run;
	}

	if (dev->class && dev->class->pm) {
		info = "class ";
		callback = pm_op(dev->class->pm, state);
		goto Run;
	}

	if (dev->bus) {
		if (dev->bus->pm) {
			info = "bus ";
			callback = pm_op(dev->bus->pm, state);
		} else if (dev->bus->suspend) {
			pm_dev_dbg(dev, state, "legacy bus ");
			error = legacy_suspend(dev, state, dev->bus->suspend,
						"legacy bus ");
			goto End;
		}
	}

 Run:
	if (!callback && dev->driver && dev->driver->pm) {
		info = "driver ";
		callback = pm_op(dev->driver->pm, state);
	}

	error = dpm_run_callback(callback, dev, state, info);

 End:
	if (!error) {
		dev->power.is_suspended = true;
		if (device_may_wakeup(dev))
			dev->power.wakeup_path = true;

		dpm_propagate_wakeup_to_parent(dev);
		dpm_clear_superiors_direct_complete(dev);
	}

	device_unlock(dev);
	dpm_watchdog_clear(&wd);

 Complete:
	if (error) {
		async_error = error;
		dpm_save_failed_dev(dev_name(dev));
		pm_dev_err(dev, state, async ? " async" : "", error);
	}

	complete_all(&dev->power.completion);
	TRACE_SUSPEND(error);
	return error;
}

static void async_suspend(void *data, async_cookie_t cookie)
{
	struct device *dev = data;

	device_suspend(dev, pm_transition, true);
	put_device(dev);
}

/**
 * dpm_suspend - Execute "suspend" callbacks for all non-sysdev devices.
 * @state: PM transition of the system being carried out.
 */
int dpm_suspend(pm_message_t state)
{
	ktime_t starttime = ktime_get();
	int error = 0;

	trace_suspend_resume(TPS("dpm_suspend"), state.event, true);
	might_sleep();

	devfreq_suspend();
	cpufreq_suspend();

	pm_transition = state;
	async_error = 0;

	mutex_lock(&dpm_list_mtx);

	while (!list_empty(&dpm_prepared_list)) {
		struct device *dev = to_device(dpm_prepared_list.prev);

		list_move(&dev->power.entry, &dpm_suspended_list);

		if (dpm_async_fn(dev, async_suspend))
			continue;

		get_device(dev);

		mutex_unlock(&dpm_list_mtx);

		error = device_suspend(dev, state, false);

		put_device(dev);

		mutex_lock(&dpm_list_mtx);

		if (error || async_error)
			break;
	}

	mutex_unlock(&dpm_list_mtx);

	async_synchronize_full();
	if (!error)
		error = async_error;

	if (error)
		dpm_save_failed_step(SUSPEND_SUSPEND);

	dpm_show_time(starttime, state, error, NULL);
	trace_suspend_resume(TPS("dpm_suspend"), state.event, false);
	return error;
}

/**
 * device_prepare - Prepare a device for system power transition.
 * @dev: Device to handle.
 * @state: PM transition of the system being carried out.
 *
 * Execute the ->prepare() callback(s) for given device.  No new children of the
 * device may be registered after this function has returned.
 */
static int device_prepare(struct device *dev, pm_message_t state)
{
	int (*callback)(struct device *) = NULL;
	int ret = 0;

	/*
	 * If a device's parent goes into runtime suspend at the wrong time,
	 * it won't be possible to resume the device.  To prevent this we
	 * block runtime suspend here, during the prepare phase, and allow
	 * it again during the complete phase.
	 */
	pm_runtime_get_noresume(dev);

	if (dev->power.syscore)
		return 0;

	device_lock(dev);

	dev->power.wakeup_path = false;

	if (dev->power.no_pm_callbacks)
		goto unlock;

	if (dev->pm_domain)
		callback = dev->pm_domain->ops.prepare;
	else if (dev->type && dev->type->pm)
		callback = dev->type->pm->prepare;
	else if (dev->class && dev->class->pm)
		callback = dev->class->pm->prepare;
	else if (dev->bus && dev->bus->pm)
		callback = dev->bus->pm->prepare;

	if (!callback && dev->driver && dev->driver->pm)
		callback = dev->driver->pm->prepare;

	if (callback)
		ret = callback(dev);

unlock:
	device_unlock(dev);

	if (ret < 0) {
		suspend_report_result(dev, callback, ret);
		pm_runtime_put(dev);
		return ret;
	}
	/*
	 * A positive return value from ->prepare() means "this device appears
	 * to be runtime-suspended and its state is fine, so if it really is
	 * runtime-suspended, you can leave it in that state provided that you
	 * will do the same thing with all of its descendants".  This only
	 * applies to suspend transitions, however.
	 */
	spin_lock_irq(&dev->power.lock);
	dev->power.direct_complete = state.event == PM_EVENT_SUSPEND &&
		(ret > 0 || dev->power.no_pm_callbacks) &&
		!dev_pm_test_driver_flags(dev, DPM_FLAG_NO_DIRECT_COMPLETE);
	spin_unlock_irq(&dev->power.lock);
	return 0;
}

/**
 * dpm_prepare - Prepare all non-sysdev devices for a system PM transition.
 * @state: PM transition of the system being carried out.
 *
 * Execute the ->prepare() callback(s) for all devices.
 */
int dpm_prepare(pm_message_t state)
{
	int error = 0;

	trace_suspend_resume(TPS("dpm_prepare"), state.event, true);
	might_sleep();

	/*
	 * Give a chance for the known devices to complete their probes, before
	 * disable probing of devices. This sync point is important at least
	 * at boot time + hibernation restore.
	 */
	wait_for_device_probe();
	/*
	 * It is unsafe if probing of devices will happen during suspend or
	 * hibernation and system behavior will be unpredictable in this case.
	 * So, let's prohibit device's probing here and defer their probes
	 * instead. The normal behavior will be restored in dpm_complete().
	 */
	device_block_probing();

	mutex_lock(&dpm_list_mtx);
	while (!list_empty(&dpm_list) && !error) {
		struct device *dev = to_device(dpm_list.next);

		get_device(dev);

		mutex_unlock(&dpm_list_mtx);

		trace_device_pm_callback_start(dev, "", state.event);
		error = device_prepare(dev, state);
		trace_device_pm_callback_end(dev, error);

		mutex_lock(&dpm_list_mtx);

		if (!error) {
			dev->power.is_prepared = true;
			if (!list_empty(&dev->power.entry))
				list_move_tail(&dev->power.entry, &dpm_prepared_list);
		} else if (error == -EAGAIN) {
			error = 0;
		} else {
			dev_info(dev, "not prepared for power transition: code %d\n",
				 error);
		}

		mutex_unlock(&dpm_list_mtx);

		put_device(dev);

		mutex_lock(&dpm_list_mtx);
	}
	mutex_unlock(&dpm_list_mtx);
	trace_suspend_resume(TPS("dpm_prepare"), state.event, false);
	return error;
}

/**
 * dpm_suspend_start - Prepare devices for PM transition and suspend them.
 * @state: PM transition of the system being carried out.
 *
 * Prepare all non-sysdev devices for system PM transition and execute "suspend"
 * callbacks for them.
 */
int dpm_suspend_start(pm_message_t state)
{
	ktime_t starttime = ktime_get();
	int error;

	error = dpm_prepare(state);
	if (error)
		dpm_save_failed_step(SUSPEND_PREPARE);
	else
		error = dpm_suspend(state);

	dpm_show_time(starttime, state, error, "start");
	return error;
}
EXPORT_SYMBOL_GPL(dpm_suspend_start);

void __suspend_report_result(const char *function, struct device *dev, void *fn, int ret)
{
	if (ret)
		dev_err(dev, "%s(): %ps returns %d\n", function, fn, ret);
}
EXPORT_SYMBOL_GPL(__suspend_report_result);

/**
 * device_pm_wait_for_dev - Wait for suspend/resume of a device to complete.
 * @subordinate: Device that needs to wait for @dev.
 * @dev: Device to wait for.
 */
int device_pm_wait_for_dev(struct device *subordinate, struct device *dev)
{
	dpm_wait(dev, subordinate->power.async_suspend);
	return async_error;
}
EXPORT_SYMBOL_GPL(device_pm_wait_for_dev);

/**
 * dpm_for_each_dev - device iterator.
 * @data: data for the callback.
 * @fn: function to be called for each device.
 *
 * Iterate over devices in dpm_list, and call @fn for each device,
 * passing it @data.
 */
void dpm_for_each_dev(void *data, void (*fn)(struct device *, void *))
{
	struct device *dev;

	if (!fn)
		return;

	device_pm_lock();
	list_for_each_entry(dev, &dpm_list, power.entry)
		fn(dev, data);
	device_pm_unlock();
}
EXPORT_SYMBOL_GPL(dpm_for_each_dev);

static bool pm_ops_is_empty(const struct dev_pm_ops *ops)
{
	if (!ops)
		return true;

	return !ops->prepare &&
	       !ops->suspend &&
	       !ops->suspend_late &&
	       !ops->suspend_noirq &&
	       !ops->resume_noirq &&
	       !ops->resume_early &&
	       !ops->resume &&
	       !ops->complete;
}

void device_pm_check_callbacks(struct device *dev)
{
	unsigned long flags;

	spin_lock_irqsave(&dev->power.lock, flags);
	dev->power.no_pm_callbacks =
		(!dev->bus || (pm_ops_is_empty(dev->bus->pm) &&
		 !dev->bus->suspend && !dev->bus->resume)) &&
		(!dev->class || pm_ops_is_empty(dev->class->pm)) &&
		(!dev->type || pm_ops_is_empty(dev->type->pm)) &&
		(!dev->pm_domain || pm_ops_is_empty(&dev->pm_domain->ops)) &&
		(!dev->driver || (pm_ops_is_empty(dev->driver->pm) &&
		 !dev->driver->suspend && !dev->driver->resume));
	spin_unlock_irqrestore(&dev->power.lock, flags);
}

bool dev_pm_skip_suspend(struct device *dev)
{
	return dev_pm_test_driver_flags(dev, DPM_FLAG_SMART_SUSPEND) &&
		pm_runtime_status_suspended(dev);
}<|MERGE_RESOLUTION|>--- conflicted
+++ resolved
@@ -522,21 +522,12 @@
 		panic("%s %s: unrecoverable failure\n",
 			dev_driver_string(wd->dev), dev_name(wd->dev));
 	}
-<<<<<<< HEAD
 
 	time_left = CONFIG_DPM_WATCHDOG_TIMEOUT - CONFIG_DPM_WATCHDOG_WARNING_TIMEOUT;
 	dev_warn(wd->dev, "**** DPM device timeout after %u seconds; %u seconds until panic ****\n",
 		 CONFIG_DPM_WATCHDOG_WARNING_TIMEOUT, time_left);
 	show_stack(wd->tsk, NULL, KERN_WARNING);
 
-=======
-
-	time_left = CONFIG_DPM_WATCHDOG_TIMEOUT - CONFIG_DPM_WATCHDOG_WARNING_TIMEOUT;
-	dev_warn(wd->dev, "**** DPM device timeout after %u seconds; %u seconds until panic ****\n",
-		 CONFIG_DPM_WATCHDOG_WARNING_TIMEOUT, time_left);
-	show_stack(wd->tsk, NULL, KERN_WARNING);
-
->>>>>>> cdbc9346
 	wd->fatal = true;
 	mod_timer(timer, jiffies + HZ * time_left);
 }
@@ -1200,24 +1191,18 @@
 	return PMSG_ON;
 }
 
-static void dpm_superior_set_must_resume(struct device *dev, bool set_active)
+static void dpm_superior_set_must_resume(struct device *dev)
 {
 	struct device_link *link;
 	int idx;
 
-	if (dev->parent) {
+	if (dev->parent)
 		dev->parent->power.must_resume = true;
-		if (set_active)
-			dev->parent->power.set_active = true;
-	}
 
 	idx = device_links_read_lock();
 
-	list_for_each_entry_rcu_locked(link, &dev->links.suppliers, c_node) {
+	list_for_each_entry_rcu_locked(link, &dev->links.suppliers, c_node)
 		link->supplier->power.must_resume = true;
-		if (set_active)
-			link->supplier->power.set_active = true;
-	}
 
 	device_links_read_unlock(idx);
 }
@@ -1296,18 +1281,12 @@
 		dev->power.must_resume = true;
 
 	if (dev->power.must_resume) {
-<<<<<<< HEAD
-		dev->power.set_active = dev->power.set_active ||
-			dev_pm_test_driver_flags(dev, DPM_FLAG_SMART_SUSPEND);
-		dpm_superior_set_must_resume(dev, dev->power.set_active);
-=======
 		if (dev_pm_test_driver_flags(dev, DPM_FLAG_SMART_SUSPEND)) {
 			dev->power.set_active = true;
 			if (dev->parent && !dev->parent->power.ignore_children)
 				dev->parent->power.set_active = true;
 		}
 		dpm_superior_set_must_resume(dev);
->>>>>>> cdbc9346
 	}
 
 Complete:
