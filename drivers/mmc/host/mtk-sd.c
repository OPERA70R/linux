--- conflicted
+++ resolved
@@ -3104,10 +3104,7 @@
 			host->dma.gpd, host->dma.gpd_addr);
 	dma_free_coherent(&pdev->dev, MAX_BD_NUM * sizeof(struct mt_bdma_desc),
 			  host->dma.bd, host->dma.bd_addr);
-<<<<<<< HEAD
-=======
 	device_init_wakeup(&pdev->dev, false);
->>>>>>> ae66f271
 }
 
 static void msdc_save_reg(struct msdc_host *host)
