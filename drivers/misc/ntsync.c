// SPDX-License-Identifier: GPL-2.0-only
/*
 * ntsync.c - Kernel driver for NT synchronization primitives
 *
 * Copyright (C) 2024 Elizabeth Figura <zfigura@codeweavers.com>
 */

#include <linux/anon_inodes.h>
#include <linux/atomic.h>
#include <linux/file.h>
#include <linux/fs.h>
#include <linux/hrtimer.h>
#include <linux/ktime.h>
#include <linux/miscdevice.h>
#include <linux/module.h>
#include <linux/mutex.h>
#include <linux/overflow.h>
#include <linux/sched.h>
#include <linux/sched/signal.h>
#include <linux/slab.h>
#include <linux/spinlock.h>
#include <uapi/linux/ntsync.h>

#define NTSYNC_NAME	"ntsync"

enum ntsync_type {
	NTSYNC_TYPE_SEM,
	NTSYNC_TYPE_MUTEX,
	NTSYNC_TYPE_EVENT,
};

/*
 * Individual synchronization primitives are represented by
 * struct ntsync_obj, and each primitive is backed by a file.
 *
 * The whole namespace is represented by a struct ntsync_device also
 * backed by a file.
 *
 * Both rely on struct file for reference counting. Individual
 * ntsync_obj objects take a reference to the device when created.
 * Wait operations take a reference to each object being waited on for
 * the duration of the wait.
 */

struct ntsync_obj {
	spinlock_t lock;
	int dev_locked;

	enum ntsync_type type;

	struct file *file;
	struct ntsync_device *dev;

	/* The following fields are protected by the object lock. */
	union {
		struct {
			__u32 count;
			__u32 max;
		} sem;
		struct {
			__u32 count;
			pid_t owner;
			bool ownerdead;
		} mutex;
		struct {
			bool manual;
			bool signaled;
		} event;
	} u;

	/*
	 * any_waiters is protected by the object lock, but all_waiters is
	 * protected by the device wait_all_lock.
	 */
	struct list_head any_waiters;
	struct list_head all_waiters;

	/*
	 * Hint describing how many tasks are queued on this object in a
	 * wait-all operation.
	 *
	 * Any time we do a wake, we may need to wake "all" waiters as well as
	 * "any" waiters. In order to atomically wake "all" waiters, we must
	 * lock all of the objects, and that means grabbing the wait_all_lock
	 * below (and, due to lock ordering rules, before locking this object).
	 * However, wait-all is a rare operation, and grabbing the wait-all
	 * lock for every wake would create unnecessary contention.
	 * Therefore we first check whether all_hint is zero, and, if it is,
	 * we skip trying to wake "all" waiters.
	 *
	 * Since wait requests must originate from user-space threads, we're
	 * limited here by PID_MAX_LIMIT, so there's no risk of overflow.
	 */
	atomic_t all_hint;
};

struct ntsync_q_entry {
	struct list_head node;
	struct ntsync_q *q;
	struct ntsync_obj *obj;
	__u32 index;
};

struct ntsync_q {
	struct task_struct *task;
	__u32 owner;

	/*
	 * Protected via atomic_try_cmpxchg(). Only the thread that wins the
	 * compare-and-swap may actually change object states and wake this
	 * task.
	 */
	atomic_t signaled;

	bool all;
	bool ownerdead;
	__u32 count;
	struct ntsync_q_entry entries[];
};

struct ntsync_device {
	/*
	 * Wait-all operations must atomically grab all objects, and be totally
	 * ordered with respect to each other and wait-any operations.
	 * If one thread is trying to acquire several objects, another thread
	 * cannot touch the object at the same time.
	 *
	 * This device-wide lock is used to serialize wait-for-all
	 * operations, and operations on an object that is involved in a
	 * wait-for-all.
	 */
	struct mutex wait_all_lock;

	struct file *file;
};

/*
 * Single objects are locked using obj->lock.
 *
 * Multiple objects are 'locked' while holding dev->wait_all_lock.
 * In this case however, individual objects are not locked by holding
 * obj->lock, but by setting obj->dev_locked.
 *
 * This means that in order to lock a single object, the sequence is slightly
 * more complicated than usual. Specifically it needs to check obj->dev_locked
 * after acquiring obj->lock, if set, it needs to drop the lock and acquire
 * dev->wait_all_lock in order to serialize against the multi-object operation.
 */

static void dev_lock_obj(struct ntsync_device *dev, struct ntsync_obj *obj)
{
	lockdep_assert_held(&dev->wait_all_lock);
	lockdep_assert(obj->dev == dev);
	spin_lock(&obj->lock);
	/*
	 * By setting obj->dev_locked inside obj->lock, it is ensured that
	 * anyone holding obj->lock must see the value.
	 */
	obj->dev_locked = 1;
	spin_unlock(&obj->lock);
}

static void dev_unlock_obj(struct ntsync_device *dev, struct ntsync_obj *obj)
{
	lockdep_assert_held(&dev->wait_all_lock);
	lockdep_assert(obj->dev == dev);
	spin_lock(&obj->lock);
	obj->dev_locked = 0;
	spin_unlock(&obj->lock);
}

static void obj_lock(struct ntsync_obj *obj)
{
	struct ntsync_device *dev = obj->dev;

	for (;;) {
		spin_lock(&obj->lock);
		if (likely(!obj->dev_locked))
			break;

		spin_unlock(&obj->lock);
		mutex_lock(&dev->wait_all_lock);
		spin_lock(&obj->lock);
		/*
		 * obj->dev_locked should be set and released under the same
		 * wait_all_lock section, since we now own this lock, it should
		 * be clear.
		 */
		lockdep_assert(!obj->dev_locked);
		spin_unlock(&obj->lock);
		mutex_unlock(&dev->wait_all_lock);
	}
}

static void obj_unlock(struct ntsync_obj *obj)
{
	spin_unlock(&obj->lock);
}

static bool ntsync_lock_obj(struct ntsync_device *dev, struct ntsync_obj *obj)
{
	bool all;

	obj_lock(obj);
	all = atomic_read(&obj->all_hint);
	if (unlikely(all)) {
		obj_unlock(obj);
		mutex_lock(&dev->wait_all_lock);
		dev_lock_obj(dev, obj);
	}

	return all;
}

static void ntsync_unlock_obj(struct ntsync_device *dev, struct ntsync_obj *obj, bool all)
{
	if (all) {
		dev_unlock_obj(dev, obj);
		mutex_unlock(&dev->wait_all_lock);
	} else {
		obj_unlock(obj);
	}
}

#define ntsync_assert_held(obj) \
	lockdep_assert((lockdep_is_held(&(obj)->lock) != LOCK_STATE_NOT_HELD) || \
		       ((lockdep_is_held(&(obj)->dev->wait_all_lock) != LOCK_STATE_NOT_HELD) && \
			(obj)->dev_locked))

static bool is_signaled(struct ntsync_obj *obj, __u32 owner)
{
	ntsync_assert_held(obj);

	switch (obj->type) {
	case NTSYNC_TYPE_SEM:
		return !!obj->u.sem.count;
	case NTSYNC_TYPE_MUTEX:
		if (obj->u.mutex.owner && obj->u.mutex.owner != owner)
			return false;
		return obj->u.mutex.count < UINT_MAX;
	case NTSYNC_TYPE_EVENT:
		return obj->u.event.signaled;
	}

	WARN(1, "bad object type %#x\n", obj->type);
	return false;
}

/*
 * "locked_obj" is an optional pointer to an object which is already locked and
 * should not be locked again. This is necessary so that changing an object's
 * state and waking it can be a single atomic operation.
 */
static void try_wake_all(struct ntsync_device *dev, struct ntsync_q *q,
			 struct ntsync_obj *locked_obj)
{
	__u32 count = q->count;
	bool can_wake = true;
	int signaled = -1;
	__u32 i;

	lockdep_assert_held(&dev->wait_all_lock);
	if (locked_obj)
		lockdep_assert(locked_obj->dev_locked);

	for (i = 0; i < count; i++) {
		if (q->entries[i].obj != locked_obj)
			dev_lock_obj(dev, q->entries[i].obj);
	}

	for (i = 0; i < count; i++) {
		if (!is_signaled(q->entries[i].obj, q->owner)) {
			can_wake = false;
			break;
		}
	}

	if (can_wake && atomic_try_cmpxchg(&q->signaled, &signaled, 0)) {
		for (i = 0; i < count; i++) {
			struct ntsync_obj *obj = q->entries[i].obj;

			switch (obj->type) {
			case NTSYNC_TYPE_SEM:
				obj->u.sem.count--;
				break;
			case NTSYNC_TYPE_MUTEX:
				if (obj->u.mutex.ownerdead)
					q->ownerdead = true;
				obj->u.mutex.ownerdead = false;
				obj->u.mutex.count++;
				obj->u.mutex.owner = q->owner;
				break;
			case NTSYNC_TYPE_EVENT:
				if (!obj->u.event.manual)
					obj->u.event.signaled = false;
				break;
			}
		}
		wake_up_process(q->task);
	}

	for (i = 0; i < count; i++) {
		if (q->entries[i].obj != locked_obj)
			dev_unlock_obj(dev, q->entries[i].obj);
	}
}

static void try_wake_all_obj(struct ntsync_device *dev, struct ntsync_obj *obj)
{
	struct ntsync_q_entry *entry;

	lockdep_assert_held(&dev->wait_all_lock);
	lockdep_assert(obj->dev_locked);

	list_for_each_entry(entry, &obj->all_waiters, node)
		try_wake_all(dev, entry->q, obj);
}

static void try_wake_any_sem(struct ntsync_obj *sem)
{
	struct ntsync_q_entry *entry;

	ntsync_assert_held(sem);
	lockdep_assert(sem->type == NTSYNC_TYPE_SEM);

	list_for_each_entry(entry, &sem->any_waiters, node) {
		struct ntsync_q *q = entry->q;
		int signaled = -1;

		if (!sem->u.sem.count)
			break;

		if (atomic_try_cmpxchg(&q->signaled, &signaled, entry->index)) {
			sem->u.sem.count--;
			wake_up_process(q->task);
		}
	}
}

static void try_wake_any_mutex(struct ntsync_obj *mutex)
{
	struct ntsync_q_entry *entry;

	ntsync_assert_held(mutex);
	lockdep_assert(mutex->type == NTSYNC_TYPE_MUTEX);

	list_for_each_entry(entry, &mutex->any_waiters, node) {
		struct ntsync_q *q = entry->q;
		int signaled = -1;

		if (mutex->u.mutex.count == UINT_MAX)
			break;
		if (mutex->u.mutex.owner && mutex->u.mutex.owner != q->owner)
			continue;

		if (atomic_try_cmpxchg(&q->signaled, &signaled, entry->index)) {
			if (mutex->u.mutex.ownerdead)
				q->ownerdead = true;
			mutex->u.mutex.ownerdead = false;
			mutex->u.mutex.count++;
			mutex->u.mutex.owner = q->owner;
			wake_up_process(q->task);
		}
	}
}

static void try_wake_any_event(struct ntsync_obj *event)
{
	struct ntsync_q_entry *entry;

	ntsync_assert_held(event);
	lockdep_assert(event->type == NTSYNC_TYPE_EVENT);

	list_for_each_entry(entry, &event->any_waiters, node) {
		struct ntsync_q *q = entry->q;
		int signaled = -1;

		if (!event->u.event.signaled)
			break;

		if (atomic_try_cmpxchg(&q->signaled, &signaled, entry->index)) {
			if (!event->u.event.manual)
				event->u.event.signaled = false;
			wake_up_process(q->task);
		}
	}
}

/*
 * Actually change the semaphore state, returning -EOVERFLOW if it is made
 * invalid.
 */
static int release_sem_state(struct ntsync_obj *sem, __u32 count)
{
	__u32 sum;

	ntsync_assert_held(sem);

	if (check_add_overflow(sem->u.sem.count, count, &sum) ||
	    sum > sem->u.sem.max)
		return -EOVERFLOW;

	sem->u.sem.count = sum;
	return 0;
}

static int ntsync_sem_release(struct ntsync_obj *sem, void __user *argp)
{
	struct ntsync_device *dev = sem->dev;
	__u32 __user *user_args = argp;
	__u32 prev_count;
	__u32 args;
	bool all;
	int ret;

	if (copy_from_user(&args, argp, sizeof(args)))
		return -EFAULT;

	if (sem->type != NTSYNC_TYPE_SEM)
		return -EINVAL;

	all = ntsync_lock_obj(dev, sem);

	prev_count = sem->u.sem.count;
	ret = release_sem_state(sem, args);
	if (!ret) {
		if (all)
			try_wake_all_obj(dev, sem);
		try_wake_any_sem(sem);
	}

	ntsync_unlock_obj(dev, sem, all);

	if (!ret && put_user(prev_count, user_args))
		ret = -EFAULT;

	return ret;
}

/*
 * Actually change the mutex state, returning -EPERM if not the owner.
 */
static int unlock_mutex_state(struct ntsync_obj *mutex,
			      const struct ntsync_mutex_args *args)
{
	ntsync_assert_held(mutex);

	if (mutex->u.mutex.owner != args->owner)
		return -EPERM;

	if (!--mutex->u.mutex.count)
		mutex->u.mutex.owner = 0;
	return 0;
}

static int ntsync_mutex_unlock(struct ntsync_obj *mutex, void __user *argp)
{
	struct ntsync_mutex_args __user *user_args = argp;
	struct ntsync_device *dev = mutex->dev;
	struct ntsync_mutex_args args;
	__u32 prev_count;
	bool all;
	int ret;

	if (copy_from_user(&args, argp, sizeof(args)))
		return -EFAULT;
	if (!args.owner)
		return -EINVAL;

	if (mutex->type != NTSYNC_TYPE_MUTEX)
		return -EINVAL;

	all = ntsync_lock_obj(dev, mutex);

	prev_count = mutex->u.mutex.count;
	ret = unlock_mutex_state(mutex, &args);
	if (!ret) {
		if (all)
			try_wake_all_obj(dev, mutex);
		try_wake_any_mutex(mutex);
	}

	ntsync_unlock_obj(dev, mutex, all);

	if (!ret && put_user(prev_count, &user_args->count))
		ret = -EFAULT;

	return ret;
}

/*
 * Actually change the mutex state to mark its owner as dead,
 * returning -EPERM if not the owner.
 */
static int kill_mutex_state(struct ntsync_obj *mutex, __u32 owner)
{
	ntsync_assert_held(mutex);

	if (mutex->u.mutex.owner != owner)
		return -EPERM;

	mutex->u.mutex.ownerdead = true;
	mutex->u.mutex.owner = 0;
	mutex->u.mutex.count = 0;
	return 0;
}

static int ntsync_mutex_kill(struct ntsync_obj *mutex, void __user *argp)
{
	struct ntsync_device *dev = mutex->dev;
	__u32 owner;
	bool all;
	int ret;

	if (get_user(owner, (__u32 __user *)argp))
		return -EFAULT;
	if (!owner)
		return -EINVAL;

	if (mutex->type != NTSYNC_TYPE_MUTEX)
		return -EINVAL;

	all = ntsync_lock_obj(dev, mutex);

	ret = kill_mutex_state(mutex, owner);
	if (!ret) {
		if (all)
			try_wake_all_obj(dev, mutex);
		try_wake_any_mutex(mutex);
	}

	ntsync_unlock_obj(dev, mutex, all);

	return ret;
}

static int ntsync_event_set(struct ntsync_obj *event, void __user *argp, bool pulse)
{
	struct ntsync_device *dev = event->dev;
	__u32 prev_state;
	bool all;

	if (event->type != NTSYNC_TYPE_EVENT)
		return -EINVAL;

	all = ntsync_lock_obj(dev, event);

	prev_state = event->u.event.signaled;
	event->u.event.signaled = true;
	if (all)
		try_wake_all_obj(dev, event);
	try_wake_any_event(event);
	if (pulse)
		event->u.event.signaled = false;

	ntsync_unlock_obj(dev, event, all);

	if (put_user(prev_state, (__u32 __user *)argp))
		return -EFAULT;

	return 0;
}

static int ntsync_event_reset(struct ntsync_obj *event, void __user *argp)
{
	struct ntsync_device *dev = event->dev;
	__u32 prev_state;
	bool all;

	if (event->type != NTSYNC_TYPE_EVENT)
		return -EINVAL;

	all = ntsync_lock_obj(dev, event);

	prev_state = event->u.event.signaled;
	event->u.event.signaled = false;

	ntsync_unlock_obj(dev, event, all);

	if (put_user(prev_state, (__u32 __user *)argp))
		return -EFAULT;

	return 0;
}

static int ntsync_sem_read(struct ntsync_obj *sem, void __user *argp)
{
	struct ntsync_sem_args __user *user_args = argp;
	struct ntsync_device *dev = sem->dev;
	struct ntsync_sem_args args;
	bool all;

	if (sem->type != NTSYNC_TYPE_SEM)
		return -EINVAL;

	all = ntsync_lock_obj(dev, sem);

	args.count = sem->u.sem.count;
	args.max = sem->u.sem.max;

	ntsync_unlock_obj(dev, sem, all);

	if (copy_to_user(user_args, &args, sizeof(args)))
		return -EFAULT;
	return 0;
}

static int ntsync_mutex_read(struct ntsync_obj *mutex, void __user *argp)
{
	struct ntsync_mutex_args __user *user_args = argp;
	struct ntsync_device *dev = mutex->dev;
	struct ntsync_mutex_args args;
	bool all;
	int ret;

	if (mutex->type != NTSYNC_TYPE_MUTEX)
		return -EINVAL;

	all = ntsync_lock_obj(dev, mutex);

	args.count = mutex->u.mutex.count;
	args.owner = mutex->u.mutex.owner;
	ret = mutex->u.mutex.ownerdead ? -EOWNERDEAD : 0;

	ntsync_unlock_obj(dev, mutex, all);

	if (copy_to_user(user_args, &args, sizeof(args)))
		return -EFAULT;
	return ret;
}

static int ntsync_event_read(struct ntsync_obj *event, void __user *argp)
{
	struct ntsync_event_args __user *user_args = argp;
	struct ntsync_device *dev = event->dev;
	struct ntsync_event_args args;
	bool all;

	if (event->type != NTSYNC_TYPE_EVENT)
		return -EINVAL;

	all = ntsync_lock_obj(dev, event);

	args.manual = event->u.event.manual;
	args.signaled = event->u.event.signaled;

	ntsync_unlock_obj(dev, event, all);

	if (copy_to_user(user_args, &args, sizeof(args)))
		return -EFAULT;
	return 0;
}

static void ntsync_free_obj(struct ntsync_obj *obj)
{
	fput(obj->dev->file);
	kfree(obj);
}

static int ntsync_obj_release(struct inode *inode, struct file *file)
{
	ntsync_free_obj(file->private_data);
	return 0;
}

static long ntsync_obj_ioctl(struct file *file, unsigned int cmd,
			     unsigned long parm)
{
	struct ntsync_obj *obj = file->private_data;
	void __user *argp = (void __user *)parm;

	switch (cmd) {
	case NTSYNC_IOC_SEM_RELEASE:
		return ntsync_sem_release(obj, argp);
	case NTSYNC_IOC_SEM_READ:
		return ntsync_sem_read(obj, argp);
	case NTSYNC_IOC_MUTEX_UNLOCK:
		return ntsync_mutex_unlock(obj, argp);
	case NTSYNC_IOC_MUTEX_KILL:
		return ntsync_mutex_kill(obj, argp);
	case NTSYNC_IOC_MUTEX_READ:
		return ntsync_mutex_read(obj, argp);
	case NTSYNC_IOC_EVENT_SET:
		return ntsync_event_set(obj, argp, false);
	case NTSYNC_IOC_EVENT_RESET:
		return ntsync_event_reset(obj, argp);
	case NTSYNC_IOC_EVENT_PULSE:
		return ntsync_event_set(obj, argp, true);
	case NTSYNC_IOC_EVENT_READ:
		return ntsync_event_read(obj, argp);
	default:
		return -ENOIOCTLCMD;
	}
}

static const struct file_operations ntsync_obj_fops = {
	.owner		= THIS_MODULE,
	.release	= ntsync_obj_release,
	.unlocked_ioctl	= ntsync_obj_ioctl,
	.compat_ioctl	= compat_ptr_ioctl,
};

static struct ntsync_obj *ntsync_alloc_obj(struct ntsync_device *dev,
					   enum ntsync_type type)
{
	struct ntsync_obj *obj;

	obj = kzalloc(sizeof(*obj), GFP_KERNEL);
	if (!obj)
		return NULL;
	obj->type = type;
	obj->dev = dev;
	get_file(dev->file);
	spin_lock_init(&obj->lock);
	INIT_LIST_HEAD(&obj->any_waiters);
	INIT_LIST_HEAD(&obj->all_waiters);
	atomic_set(&obj->all_hint, 0);

	return obj;
}

static int ntsync_obj_get_fd(struct ntsync_obj *obj)
{
	struct file *file;
	int fd;

	fd = get_unused_fd_flags(O_CLOEXEC);
	if (fd < 0)
		return fd;
	file = anon_inode_getfile("ntsync", &ntsync_obj_fops, obj, O_RDWR);
	if (IS_ERR(file)) {
		put_unused_fd(fd);
		return PTR_ERR(file);
	}
	obj->file = file;
	fd_install(fd, file);

	return fd;
}

static int ntsync_create_sem(struct ntsync_device *dev, void __user *argp)
{
	struct ntsync_sem_args args;
	struct ntsync_obj *sem;
	int fd;

	if (copy_from_user(&args, argp, sizeof(args)))
		return -EFAULT;

	if (args.count > args.max)
		return -EINVAL;

	sem = ntsync_alloc_obj(dev, NTSYNC_TYPE_SEM);
	if (!sem)
		return -ENOMEM;
	sem->u.sem.count = args.count;
	sem->u.sem.max = args.max;
	fd = ntsync_obj_get_fd(sem);
	if (fd < 0)
		ntsync_free_obj(sem);

	return fd;
}

static int ntsync_create_mutex(struct ntsync_device *dev, void __user *argp)
{
	struct ntsync_mutex_args args;
	struct ntsync_obj *mutex;
	int fd;

	if (copy_from_user(&args, argp, sizeof(args)))
		return -EFAULT;

	if (!args.owner != !args.count)
		return -EINVAL;

	mutex = ntsync_alloc_obj(dev, NTSYNC_TYPE_MUTEX);
	if (!mutex)
		return -ENOMEM;
	mutex->u.mutex.count = args.count;
	mutex->u.mutex.owner = args.owner;
	fd = ntsync_obj_get_fd(mutex);
	if (fd < 0)
		ntsync_free_obj(mutex);

	return fd;
}

static int ntsync_create_event(struct ntsync_device *dev, void __user *argp)
{
	struct ntsync_event_args args;
	struct ntsync_obj *event;
	int fd;

	if (copy_from_user(&args, argp, sizeof(args)))
		return -EFAULT;

	event = ntsync_alloc_obj(dev, NTSYNC_TYPE_EVENT);
	if (!event)
		return -ENOMEM;
	event->u.event.manual = args.manual;
	event->u.event.signaled = args.signaled;
	fd = ntsync_obj_get_fd(event);
	if (fd < 0)
		ntsync_free_obj(event);

	return fd;
}

static struct ntsync_obj *get_obj(struct ntsync_device *dev, int fd)
{
	struct file *file = fget(fd);
	struct ntsync_obj *obj;

	if (!file)
		return NULL;

	if (file->f_op != &ntsync_obj_fops) {
		fput(file);
		return NULL;
	}

	obj = file->private_data;
	if (obj->dev != dev) {
		fput(file);
		return NULL;
	}

	return obj;
}

static void put_obj(struct ntsync_obj *obj)
{
	fput(obj->file);
}

static int ntsync_schedule(const struct ntsync_q *q, const struct ntsync_wait_args *args)
{
	ktime_t timeout = ns_to_ktime(args->timeout);
	clockid_t clock = CLOCK_MONOTONIC;
	ktime_t *timeout_ptr;
	int ret = 0;

	timeout_ptr = (args->timeout == U64_MAX ? NULL : &timeout);

	if (args->flags & NTSYNC_WAIT_REALTIME)
		clock = CLOCK_REALTIME;

	do {
		if (signal_pending(current)) {
			ret = -ERESTARTSYS;
			break;
		}

		set_current_state(TASK_INTERRUPTIBLE);
		if (atomic_read(&q->signaled) != -1) {
			ret = 0;
			break;
		}
		ret = schedule_hrtimeout_range_clock(timeout_ptr, 0, HRTIMER_MODE_ABS, clock);
	} while (ret < 0);
	__set_current_state(TASK_RUNNING);

	return ret;
}

/*
 * Allocate and initialize the ntsync_q structure, but do not queue us yet.
 */
static int setup_wait(struct ntsync_device *dev,
		      const struct ntsync_wait_args *args, bool all,
		      struct ntsync_q **ret_q)
{
	int fds[NTSYNC_MAX_WAIT_COUNT + 1];
	const __u32 count = args->count;
<<<<<<< HEAD
=======
	size_t size = array_size(count, sizeof(fds[0]));
>>>>>>> e8a457b7
	struct ntsync_q *q;
	__u32 total_count;
	__u32 i, j;

	if (args->pad || (args->flags & ~NTSYNC_WAIT_REALTIME))
		return -EINVAL;

<<<<<<< HEAD
	if (args->count > NTSYNC_MAX_WAIT_COUNT)
=======
	if (size >= sizeof(fds))
>>>>>>> e8a457b7
		return -EINVAL;

	total_count = count;
	if (args->alert)
		total_count++;

<<<<<<< HEAD
	if (copy_from_user(fds, u64_to_user_ptr(args->objs),
			   array_size(count, sizeof(*fds))))
=======
	if (copy_from_user(fds, u64_to_user_ptr(args->objs), size))
>>>>>>> e8a457b7
		return -EFAULT;
	if (args->alert)
		fds[count] = args->alert;

	q = kmalloc(struct_size(q, entries, total_count), GFP_KERNEL);
	if (!q)
		return -ENOMEM;
	q->task = current;
	q->owner = args->owner;
	atomic_set(&q->signaled, -1);
	q->all = all;
	q->ownerdead = false;
	q->count = count;

	for (i = 0; i < total_count; i++) {
		struct ntsync_q_entry *entry = &q->entries[i];
		struct ntsync_obj *obj = get_obj(dev, fds[i]);

		if (!obj)
			goto err;

		if (all) {
			/* Check that the objects are all distinct. */
			for (j = 0; j < i; j++) {
				if (obj == q->entries[j].obj) {
					put_obj(obj);
					goto err;
				}
			}
		}

		entry->obj = obj;
		entry->q = q;
		entry->index = i;
	}

	*ret_q = q;
	return 0;

err:
	for (j = 0; j < i; j++)
		put_obj(q->entries[j].obj);
	kfree(q);
	return -EINVAL;
}

static void try_wake_any_obj(struct ntsync_obj *obj)
{
	switch (obj->type) {
	case NTSYNC_TYPE_SEM:
		try_wake_any_sem(obj);
		break;
	case NTSYNC_TYPE_MUTEX:
		try_wake_any_mutex(obj);
		break;
	case NTSYNC_TYPE_EVENT:
		try_wake_any_event(obj);
		break;
	}
}

static int ntsync_wait_any(struct ntsync_device *dev, void __user *argp)
{
	struct ntsync_wait_args args;
	__u32 i, total_count;
	struct ntsync_q *q;
	int signaled;
	bool all;
	int ret;

	if (copy_from_user(&args, argp, sizeof(args)))
		return -EFAULT;

	ret = setup_wait(dev, &args, false, &q);
	if (ret < 0)
		return ret;

	total_count = args.count;
	if (args.alert)
		total_count++;

	/* queue ourselves */

	for (i = 0; i < total_count; i++) {
		struct ntsync_q_entry *entry = &q->entries[i];
		struct ntsync_obj *obj = entry->obj;

		all = ntsync_lock_obj(dev, obj);
		list_add_tail(&entry->node, &obj->any_waiters);
		ntsync_unlock_obj(dev, obj, all);
	}

	/*
	 * Check if we are already signaled.
	 *
	 * Note that the API requires that normal objects are checked before
	 * the alert event. Hence we queue the alert event last, and check
	 * objects in order.
	 */

	for (i = 0; i < total_count; i++) {
		struct ntsync_obj *obj = q->entries[i].obj;

		if (atomic_read(&q->signaled) != -1)
			break;

		all = ntsync_lock_obj(dev, obj);
		try_wake_any_obj(obj);
		ntsync_unlock_obj(dev, obj, all);
	}

	/* sleep */

	ret = ntsync_schedule(q, &args);

	/* and finally, unqueue */

	for (i = 0; i < total_count; i++) {
		struct ntsync_q_entry *entry = &q->entries[i];
		struct ntsync_obj *obj = entry->obj;

		all = ntsync_lock_obj(dev, obj);
		list_del(&entry->node);
		ntsync_unlock_obj(dev, obj, all);

		put_obj(obj);
	}

	signaled = atomic_read(&q->signaled);
	if (signaled != -1) {
		struct ntsync_wait_args __user *user_args = argp;

		/* even if we caught a signal, we need to communicate success */
		ret = q->ownerdead ? -EOWNERDEAD : 0;

		if (put_user(signaled, &user_args->index))
			ret = -EFAULT;
	} else if (!ret) {
		ret = -ETIMEDOUT;
	}

	kfree(q);
	return ret;
}

static int ntsync_wait_all(struct ntsync_device *dev, void __user *argp)
{
	struct ntsync_wait_args args;
	struct ntsync_q *q;
	int signaled;
	__u32 i;
	int ret;

	if (copy_from_user(&args, argp, sizeof(args)))
		return -EFAULT;

	ret = setup_wait(dev, &args, true, &q);
	if (ret < 0)
		return ret;

	/* queue ourselves */

	mutex_lock(&dev->wait_all_lock);

	for (i = 0; i < args.count; i++) {
		struct ntsync_q_entry *entry = &q->entries[i];
		struct ntsync_obj *obj = entry->obj;

		atomic_inc(&obj->all_hint);

		/*
		 * obj->all_waiters is protected by dev->wait_all_lock rather
		 * than obj->lock, so there is no need to acquire obj->lock
		 * here.
		 */
		list_add_tail(&entry->node, &obj->all_waiters);
	}
	if (args.alert) {
		struct ntsync_q_entry *entry = &q->entries[args.count];
		struct ntsync_obj *obj = entry->obj;

		dev_lock_obj(dev, obj);
		list_add_tail(&entry->node, &obj->any_waiters);
		dev_unlock_obj(dev, obj);
	}

	/* check if we are already signaled */

	try_wake_all(dev, q, NULL);

	mutex_unlock(&dev->wait_all_lock);

	/*
	 * Check if the alert event is signaled, making sure to do so only
	 * after checking if the other objects are signaled.
	 */

	if (args.alert) {
		struct ntsync_obj *obj = q->entries[args.count].obj;

		if (atomic_read(&q->signaled) == -1) {
			bool all = ntsync_lock_obj(dev, obj);
			try_wake_any_obj(obj);
			ntsync_unlock_obj(dev, obj, all);
		}
	}

	/* sleep */

	ret = ntsync_schedule(q, &args);

	/* and finally, unqueue */

	mutex_lock(&dev->wait_all_lock);

	for (i = 0; i < args.count; i++) {
		struct ntsync_q_entry *entry = &q->entries[i];
		struct ntsync_obj *obj = entry->obj;

		/*
		 * obj->all_waiters is protected by dev->wait_all_lock rather
		 * than obj->lock, so there is no need to acquire it here.
		 */
		list_del(&entry->node);

		atomic_dec(&obj->all_hint);

		put_obj(obj);
	}

	mutex_unlock(&dev->wait_all_lock);

	if (args.alert) {
		struct ntsync_q_entry *entry = &q->entries[args.count];
		struct ntsync_obj *obj = entry->obj;
		bool all;

		all = ntsync_lock_obj(dev, obj);
		list_del(&entry->node);
		ntsync_unlock_obj(dev, obj, all);

		put_obj(obj);
	}

	signaled = atomic_read(&q->signaled);
	if (signaled != -1) {
		struct ntsync_wait_args __user *user_args = argp;

		/* even if we caught a signal, we need to communicate success */
		ret = q->ownerdead ? -EOWNERDEAD : 0;

		if (put_user(signaled, &user_args->index))
			ret = -EFAULT;
	} else if (!ret) {
		ret = -ETIMEDOUT;
	}

	kfree(q);
	return ret;
}

static int ntsync_char_open(struct inode *inode, struct file *file)
{
	struct ntsync_device *dev;

	dev = kzalloc(sizeof(*dev), GFP_KERNEL);
	if (!dev)
		return -ENOMEM;

	mutex_init(&dev->wait_all_lock);

	file->private_data = dev;
	dev->file = file;
	return nonseekable_open(inode, file);
}

static int ntsync_char_release(struct inode *inode, struct file *file)
{
	struct ntsync_device *dev = file->private_data;

	kfree(dev);

	return 0;
}

static long ntsync_char_ioctl(struct file *file, unsigned int cmd,
			      unsigned long parm)
{
	struct ntsync_device *dev = file->private_data;
	void __user *argp = (void __user *)parm;

	switch (cmd) {
	case NTSYNC_IOC_CREATE_EVENT:
		return ntsync_create_event(dev, argp);
	case NTSYNC_IOC_CREATE_MUTEX:
		return ntsync_create_mutex(dev, argp);
	case NTSYNC_IOC_CREATE_SEM:
		return ntsync_create_sem(dev, argp);
	case NTSYNC_IOC_WAIT_ALL:
		return ntsync_wait_all(dev, argp);
	case NTSYNC_IOC_WAIT_ANY:
		return ntsync_wait_any(dev, argp);
	default:
		return -ENOIOCTLCMD;
	}
}

static const struct file_operations ntsync_fops = {
	.owner		= THIS_MODULE,
	.open		= ntsync_char_open,
	.release	= ntsync_char_release,
	.unlocked_ioctl	= ntsync_char_ioctl,
	.compat_ioctl	= compat_ptr_ioctl,
};

static struct miscdevice ntsync_misc = {
	.minor		= MISC_DYNAMIC_MINOR,
	.name		= NTSYNC_NAME,
	.fops		= &ntsync_fops,
	.mode		= 0666,
};

module_misc_device(ntsync_misc);

MODULE_AUTHOR("Elizabeth Figura <zfigura@codeweavers.com>");
MODULE_DESCRIPTION("Kernel driver for NT synchronization primitives");
MODULE_LICENSE("GPL");<|MERGE_RESOLUTION|>--- conflicted
+++ resolved
@@ -873,10 +873,7 @@
 {
 	int fds[NTSYNC_MAX_WAIT_COUNT + 1];
 	const __u32 count = args->count;
-<<<<<<< HEAD
-=======
 	size_t size = array_size(count, sizeof(fds[0]));
->>>>>>> e8a457b7
 	struct ntsync_q *q;
 	__u32 total_count;
 	__u32 i, j;
@@ -884,23 +881,14 @@
 	if (args->pad || (args->flags & ~NTSYNC_WAIT_REALTIME))
 		return -EINVAL;
 
-<<<<<<< HEAD
-	if (args->count > NTSYNC_MAX_WAIT_COUNT)
-=======
 	if (size >= sizeof(fds))
->>>>>>> e8a457b7
 		return -EINVAL;
 
 	total_count = count;
 	if (args->alert)
 		total_count++;
 
-<<<<<<< HEAD
-	if (copy_from_user(fds, u64_to_user_ptr(args->objs),
-			   array_size(count, sizeof(*fds))))
-=======
 	if (copy_from_user(fds, u64_to_user_ptr(args->objs), size))
->>>>>>> e8a457b7
 		return -EFAULT;
 	if (args->alert)
 		fds[count] = args->alert;
