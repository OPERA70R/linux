// SPDX-License-Identifier: GPL-2.0

//! A reference-counted pointer.
//!
//! This module implements a way for users to create reference-counted objects and pointers to
//! them. Such a pointer automatically increments and decrements the count, and drops the
//! underlying object when it reaches zero. It is also safe to use concurrently from multiple
//! threads.
//!
//! It is different from the standard library's [`Arc`] in a few ways:
//! 1. It is backed by the kernel's `refcount_t` type.
//! 2. It does not support weak references, which allows it to be half the size.
//! 3. It saturates the reference count instead of aborting when it goes over a threshold.
//! 4. It does not provide a `get_mut` method, so the ref counted object is pinned.
//! 5. The object in [`Arc`] is pinned implicitly.
//!
//! [`Arc`]: https://doc.rust-lang.org/std/sync/struct.Arc.html

use crate::{
    alloc::{AllocError, Flags, KBox},
    bindings,
    init::InPlaceInit,
    try_init,
    types::{ForeignOwnable, Opaque},
};
use core::{
    alloc::Layout,
    fmt,
    marker::PhantomData,
    mem::{ManuallyDrop, MaybeUninit},
    ops::{Deref, DerefMut},
    pin::Pin,
    ptr::NonNull,
};
use pin_init::{self, pin_data, InPlaceWrite, Init, PinInit};

mod std_vendor;

/// A reference-counted pointer to an instance of `T`.
///
/// The reference count is incremented when new instances of [`Arc`] are created, and decremented
/// when they are dropped. When the count reaches zero, the underlying `T` is also dropped.
///
/// # Invariants
///
/// The reference count on an instance of [`Arc`] is always non-zero.
/// The object pointed to by [`Arc`] is always pinned.
///
/// # Examples
///
/// ```
/// use kernel::sync::Arc;
///
/// struct Example {
///     a: u32,
///     b: u32,
/// }
///
/// // Create a refcounted instance of `Example`.
/// let obj = Arc::new(Example { a: 10, b: 20 }, GFP_KERNEL)?;
///
/// // Get a new pointer to `obj` and increment the refcount.
/// let cloned = obj.clone();
///
/// // Assert that both `obj` and `cloned` point to the same underlying object.
/// assert!(core::ptr::eq(&*obj, &*cloned));
///
/// // Destroy `obj` and decrement its refcount.
/// drop(obj);
///
/// // Check that the values are still accessible through `cloned`.
/// assert_eq!(cloned.a, 10);
/// assert_eq!(cloned.b, 20);
///
/// // The refcount drops to zero when `cloned` goes out of scope, and the memory is freed.
/// # Ok::<(), Error>(())
/// ```
///
/// Using `Arc<T>` as the type of `self`:
///
/// ```
/// use kernel::sync::Arc;
///
/// struct Example {
///     a: u32,
///     b: u32,
/// }
///
/// impl Example {
///     fn take_over(self: Arc<Self>) {
///         // ...
///     }
///
///     fn use_reference(self: &Arc<Self>) {
///         // ...
///     }
/// }
///
/// let obj = Arc::new(Example { a: 10, b: 20 }, GFP_KERNEL)?;
/// obj.use_reference();
/// obj.take_over();
/// # Ok::<(), Error>(())
/// ```
///
/// Coercion from `Arc<Example>` to `Arc<dyn MyTrait>`:
///
/// ```
/// use kernel::sync::{Arc, ArcBorrow};
///
/// trait MyTrait {
///     // Trait has a function whose `self` type is `Arc<Self>`.
///     fn example1(self: Arc<Self>) {}
///
///     // Trait has a function whose `self` type is `ArcBorrow<'_, Self>`.
///     fn example2(self: ArcBorrow<'_, Self>) {}
/// }
///
/// struct Example;
/// impl MyTrait for Example {}
///
/// // `obj` has type `Arc<Example>`.
/// let obj: Arc<Example> = Arc::new(Example, GFP_KERNEL)?;
///
/// // `coerced` has type `Arc<dyn MyTrait>`.
/// let coerced: Arc<dyn MyTrait> = obj;
/// # Ok::<(), Error>(())
/// ```
#[repr(transparent)]
#[cfg_attr(CONFIG_RUSTC_HAS_COERCE_POINTEE, derive(core::marker::CoercePointee))]
pub struct Arc<T: ?Sized> {
    ptr: NonNull<ArcInner<T>>,
    // NB: this informs dropck that objects of type `ArcInner<T>` may be used in `<Arc<T> as
    // Drop>::drop`. Note that dropck already assumes that objects of type `T` may be used in
    // `<Arc<T> as Drop>::drop` and the distinction between `T` and `ArcInner<T>` is not presently
    // meaningful with respect to dropck - but this may change in the future so this is left here
    // out of an abundance of caution.
    //
    // See https://doc.rust-lang.org/nomicon/phantom-data.html#generic-parameters-and-drop-checking
    // for more detail on the semantics of dropck in the presence of `PhantomData`.
    _p: PhantomData<ArcInner<T>>,
}

#[pin_data]
#[repr(C)]
struct ArcInner<T: ?Sized> {
    refcount: Opaque<bindings::refcount_t>,
    data: T,
}

impl<T: ?Sized> ArcInner<T> {
    /// Converts a pointer to the contents of an [`Arc`] into a pointer to the [`ArcInner`].
    ///
    /// # Safety
    ///
    /// `ptr` must have been returned by a previous call to [`Arc::into_raw`], and the `Arc` must
    /// not yet have been destroyed.
    unsafe fn container_of(ptr: *const T) -> NonNull<ArcInner<T>> {
        let refcount_layout = Layout::new::<bindings::refcount_t>();
        // SAFETY: The caller guarantees that the pointer is valid.
        let val_layout = Layout::for_value(unsafe { &*ptr });
        // SAFETY: We're computing the layout of a real struct that existed when compiling this
        // binary, so its layout is not so large that it can trigger arithmetic overflow.
        let val_offset = unsafe { refcount_layout.extend(val_layout).unwrap_unchecked().1 };

        // Pointer casts leave the metadata unchanged. This is okay because the metadata of `T` and
        // `ArcInner<T>` is the same since `ArcInner` is a struct with `T` as its last field.
        //
        // This is documented at:
        // <https://doc.rust-lang.org/std/ptr/trait.Pointee.html>.
        let ptr = ptr as *const ArcInner<T>;

        // SAFETY: The pointer is in-bounds of an allocation both before and after offsetting the
        // pointer, since it originates from a previous call to `Arc::into_raw` on an `Arc` that is
        // still valid.
        let ptr = unsafe { ptr.byte_sub(val_offset) };

        // SAFETY: The pointer can't be null since you can't have an `ArcInner<T>` value at the null
        // address.
        unsafe { NonNull::new_unchecked(ptr.cast_mut()) }
    }
}

// This is to allow coercion from `Arc<T>` to `Arc<U>` if `T` can be converted to the
// dynamically-sized type (DST) `U`.
#[cfg(not(CONFIG_RUSTC_HAS_COERCE_POINTEE))]
impl<T: ?Sized + core::marker::Unsize<U>, U: ?Sized> core::ops::CoerceUnsized<Arc<U>> for Arc<T> {}

// This is to allow `Arc<U>` to be dispatched on when `Arc<T>` can be coerced into `Arc<U>`.
#[cfg(not(CONFIG_RUSTC_HAS_COERCE_POINTEE))]
impl<T: ?Sized + core::marker::Unsize<U>, U: ?Sized> core::ops::DispatchFromDyn<Arc<U>> for Arc<T> {}

// SAFETY: It is safe to send `Arc<T>` to another thread when the underlying `T` is `Sync` because
// it effectively means sharing `&T` (which is safe because `T` is `Sync`); additionally, it needs
// `T` to be `Send` because any thread that has an `Arc<T>` may ultimately access `T` using a
// mutable reference when the reference count reaches zero and `T` is dropped.
unsafe impl<T: ?Sized + Sync + Send> Send for Arc<T> {}

// SAFETY: It is safe to send `&Arc<T>` to another thread when the underlying `T` is `Sync`
// because it effectively means sharing `&T` (which is safe because `T` is `Sync`); additionally,
// it needs `T` to be `Send` because any thread that has a `&Arc<T>` may clone it and get an
// `Arc<T>` on that thread, so the thread may ultimately access `T` using a mutable reference when
// the reference count reaches zero and `T` is dropped.
unsafe impl<T: ?Sized + Sync + Send> Sync for Arc<T> {}

impl<T> InPlaceInit<T> for Arc<T> {
    type PinnedSelf = Self;

    #[inline]
    fn try_pin_init<E>(init: impl PinInit<T, E>, flags: Flags) -> Result<Self::PinnedSelf, E>
    where
        E: From<AllocError>,
    {
        UniqueArc::try_pin_init(init, flags).map(|u| u.into())
    }

    #[inline]
    fn try_init<E>(init: impl Init<T, E>, flags: Flags) -> Result<Self, E>
    where
        E: From<AllocError>,
    {
        UniqueArc::try_init(init, flags).map(|u| u.into())
    }
}

impl<T> Arc<T> {
    /// Constructs a new reference counted instance of `T`.
    pub fn new(contents: T, flags: Flags) -> Result<Self, AllocError> {
        // INVARIANT: The refcount is initialised to a non-zero value.
        let value = ArcInner {
            // SAFETY: There are no safety requirements for this FFI call.
            refcount: Opaque::new(unsafe { bindings::REFCOUNT_INIT(1) }),
            data: contents,
        };

        let inner = KBox::new(value, flags)?;
        let inner = KBox::leak(inner).into();

        // SAFETY: We just created `inner` with a reference count of 1, which is owned by the new
        // `Arc` object.
        Ok(unsafe { Self::from_inner(inner) })
    }
}

impl<T: ?Sized> Arc<T> {
    /// Constructs a new [`Arc`] from an existing [`ArcInner`].
    ///
    /// # Safety
    ///
    /// The caller must ensure that `inner` points to a valid location and has a non-zero reference
    /// count, one of which will be owned by the new [`Arc`] instance.
    unsafe fn from_inner(inner: NonNull<ArcInner<T>>) -> Self {
        // INVARIANT: By the safety requirements, the invariants hold.
        Arc {
            ptr: inner,
            _p: PhantomData,
        }
    }

    /// Convert the [`Arc`] into a raw pointer.
    ///
    /// The raw pointer has ownership of the refcount that this Arc object owned.
    pub fn into_raw(self) -> *const T {
        let ptr = self.ptr.as_ptr();
        core::mem::forget(self);
        // SAFETY: The pointer is valid.
        unsafe { core::ptr::addr_of!((*ptr).data) }
    }

    /// Return a raw pointer to the data in this arc.
    pub fn as_ptr(this: &Self) -> *const T {
        let ptr = this.ptr.as_ptr();

        // SAFETY: As `ptr` points to a valid allocation of type `ArcInner`,
        // field projection to `data`is within bounds of the allocation.
        unsafe { core::ptr::addr_of!((*ptr).data) }
    }

    /// Recreates an [`Arc`] instance previously deconstructed via [`Arc::into_raw`].
    ///
    /// # Safety
    ///
    /// `ptr` must have been returned by a previous call to [`Arc::into_raw`]. Additionally, it
    /// must not be called more than once for each previous call to [`Arc::into_raw`].
    pub unsafe fn from_raw(ptr: *const T) -> Self {
        // SAFETY: The caller promises that this pointer originates from a call to `into_raw` on an
        // `Arc` that is still valid.
        let ptr = unsafe { ArcInner::container_of(ptr) };

        // SAFETY: By the safety requirements we know that `ptr` came from `Arc::into_raw`, so the
        // reference count held then will be owned by the new `Arc` object.
        unsafe { Self::from_inner(ptr) }
    }

    /// Returns an [`ArcBorrow`] from the given [`Arc`].
    ///
    /// This is useful when the argument of a function call is an [`ArcBorrow`] (e.g., in a method
    /// receiver), but we have an [`Arc`] instead. Getting an [`ArcBorrow`] is free when optimised.
    #[inline]
    pub fn as_arc_borrow(&self) -> ArcBorrow<'_, T> {
        // SAFETY: The constraint that the lifetime of the shared reference must outlive that of
        // the returned `ArcBorrow` ensures that the object remains alive and that no mutable
        // reference can be created.
        unsafe { ArcBorrow::new(self.ptr) }
    }

    /// Compare whether two [`Arc`] pointers reference the same underlying object.
    pub fn ptr_eq(this: &Self, other: &Self) -> bool {
        core::ptr::eq(this.ptr.as_ptr(), other.ptr.as_ptr())
    }

    /// Converts this [`Arc`] into a [`UniqueArc`], or destroys it if it is not unique.
    ///
    /// When this destroys the `Arc`, it does so while properly avoiding races. This means that
    /// this method will never call the destructor of the value.
    ///
    /// # Examples
    ///
    /// ```
    /// use kernel::sync::{Arc, UniqueArc};
    ///
    /// let arc = Arc::new(42, GFP_KERNEL)?;
    /// let unique_arc = arc.into_unique_or_drop();
    ///
    /// // The above conversion should succeed since refcount of `arc` is 1.
    /// assert!(unique_arc.is_some());
    ///
    /// assert_eq!(*(unique_arc.unwrap()), 42);
    ///
    /// # Ok::<(), Error>(())
    /// ```
    ///
    /// ```
    /// use kernel::sync::{Arc, UniqueArc};
    ///
    /// let arc = Arc::new(42, GFP_KERNEL)?;
    /// let another = arc.clone();
    ///
    /// let unique_arc = arc.into_unique_or_drop();
    ///
    /// // The above conversion should fail since refcount of `arc` is >1.
    /// assert!(unique_arc.is_none());
    ///
    /// # Ok::<(), Error>(())
    /// ```
    pub fn into_unique_or_drop(self) -> Option<Pin<UniqueArc<T>>> {
        // We will manually manage the refcount in this method, so we disable the destructor.
        let me = ManuallyDrop::new(self);
        // SAFETY: We own a refcount, so the pointer is still valid.
        let refcount = unsafe { me.ptr.as_ref() }.refcount.get();

        // If the refcount reaches a non-zero value, then we have destroyed this `Arc` and will
        // return without further touching the `Arc`. If the refcount reaches zero, then there are
        // no other arcs, and we can create a `UniqueArc`.
        //
        // SAFETY: We own a refcount, so the pointer is not dangling.
        let is_zero = unsafe { bindings::refcount_dec_and_test(refcount) };
        if is_zero {
            // SAFETY: We have exclusive access to the arc, so we can perform unsynchronized
            // accesses to the refcount.
            unsafe { core::ptr::write(refcount, bindings::REFCOUNT_INIT(1)) };

            // INVARIANT: We own the only refcount to this arc, so we may create a `UniqueArc`. We
            // must pin the `UniqueArc` because the values was previously in an `Arc`, and they pin
            // their values.
            Some(Pin::from(UniqueArc {
                inner: ManuallyDrop::into_inner(me),
            }))
        } else {
            None
        }
    }
}

impl<T: 'static> ForeignOwnable for Arc<T> {
    type Borrowed<'a> = ArcBorrow<'a, T>;
    type BorrowedMut<'a> = Self::Borrowed<'a>;
<<<<<<< HEAD

    fn into_foreign(self) -> *mut crate::ffi::c_void {
        ManuallyDrop::new(self).ptr.as_ptr().cast()
    }

    unsafe fn from_foreign(ptr: *mut crate::ffi::c_void) -> Self {
        // SAFETY: The safety requirements of this function ensure that `ptr` comes from a previous
        // call to `Self::into_foreign`.
        let inner = unsafe { NonNull::new_unchecked(ptr.cast::<ArcInner<T>>()) };

        // SAFETY: By the safety requirement of this function, we know that `ptr` came from
        // a previous call to `Arc::into_foreign`, which guarantees that `ptr` is valid and
        // holds a reference count increment that is transferrable to us.
        unsafe { Self::from_inner(inner) }
    }

=======

    fn into_foreign(self) -> *mut crate::ffi::c_void {
        ManuallyDrop::new(self).ptr.as_ptr().cast()
    }

    unsafe fn from_foreign(ptr: *mut crate::ffi::c_void) -> Self {
        // SAFETY: The safety requirements of this function ensure that `ptr` comes from a previous
        // call to `Self::into_foreign`.
        let inner = unsafe { NonNull::new_unchecked(ptr.cast::<ArcInner<T>>()) };

        // SAFETY: By the safety requirement of this function, we know that `ptr` came from
        // a previous call to `Arc::into_foreign`, which guarantees that `ptr` is valid and
        // holds a reference count increment that is transferrable to us.
        unsafe { Self::from_inner(inner) }
    }

>>>>>>> e8a457b7
    unsafe fn borrow<'a>(ptr: *mut crate::ffi::c_void) -> ArcBorrow<'a, T> {
        // SAFETY: The safety requirements of this function ensure that `ptr` comes from a previous
        // call to `Self::into_foreign`.
        let inner = unsafe { NonNull::new_unchecked(ptr.cast::<ArcInner<T>>()) };

        // SAFETY: The safety requirements of `from_foreign` ensure that the object remains alive
        // for the lifetime of the returned value.
        unsafe { ArcBorrow::new(inner) }
    }

    unsafe fn borrow_mut<'a>(ptr: *mut crate::ffi::c_void) -> ArcBorrow<'a, T> {
        // SAFETY: The safety requirements for `borrow_mut` are a superset of the safety
        // requirements for `borrow`.
        unsafe { Self::borrow(ptr) }
    }
}

impl<T: ?Sized> Deref for Arc<T> {
    type Target = T;

    fn deref(&self) -> &Self::Target {
        // SAFETY: By the type invariant, there is necessarily a reference to the object, so it is
        // safe to dereference it.
        unsafe { &self.ptr.as_ref().data }
    }
}

impl<T: ?Sized> AsRef<T> for Arc<T> {
    fn as_ref(&self) -> &T {
        self.deref()
    }
}

impl<T: ?Sized> Clone for Arc<T> {
    fn clone(&self) -> Self {
        // SAFETY: By the type invariant, there is necessarily a reference to the object, so it is
        // safe to dereference it.
        let refcount = unsafe { self.ptr.as_ref() }.refcount.get();

        // INVARIANT: C `refcount_inc` saturates the refcount, so it cannot overflow to zero.
        // SAFETY: By the type invariant, there is necessarily a reference to the object, so it is
        // safe to increment the refcount.
        unsafe { bindings::refcount_inc(refcount) };

        // SAFETY: We just incremented the refcount. This increment is now owned by the new `Arc`.
        unsafe { Self::from_inner(self.ptr) }
    }
}

impl<T: ?Sized> Drop for Arc<T> {
    fn drop(&mut self) {
        // SAFETY: By the type invariant, there is necessarily a reference to the object. We cannot
        // touch `refcount` after it's decremented to a non-zero value because another thread/CPU
        // may concurrently decrement it to zero and free it. It is ok to have a raw pointer to
        // freed/invalid memory as long as it is never dereferenced.
        let refcount = unsafe { self.ptr.as_ref() }.refcount.get();

        // INVARIANT: If the refcount reaches zero, there are no other instances of `Arc`, and
        // this instance is being dropped, so the broken invariant is not observable.
        // SAFETY: Also by the type invariant, we are allowed to decrement the refcount.
        let is_zero = unsafe { bindings::refcount_dec_and_test(refcount) };
        if is_zero {
            // The count reached zero, we must free the memory.
            //
            // SAFETY: The pointer was initialised from the result of `KBox::leak`.
            unsafe { drop(KBox::from_raw(self.ptr.as_ptr())) };
        }
    }
}

impl<T: ?Sized> From<UniqueArc<T>> for Arc<T> {
    fn from(item: UniqueArc<T>) -> Self {
        item.inner
    }
}

impl<T: ?Sized> From<Pin<UniqueArc<T>>> for Arc<T> {
    fn from(item: Pin<UniqueArc<T>>) -> Self {
        // SAFETY: The type invariants of `Arc` guarantee that the data is pinned.
        unsafe { Pin::into_inner_unchecked(item).inner }
    }
}

/// A borrowed reference to an [`Arc`] instance.
///
/// For cases when one doesn't ever need to increment the refcount on the allocation, it is simpler
/// to use just `&T`, which we can trivially get from an [`Arc<T>`] instance.
///
/// However, when one may need to increment the refcount, it is preferable to use an `ArcBorrow<T>`
/// over `&Arc<T>` because the latter results in a double-indirection: a pointer (shared reference)
/// to a pointer ([`Arc<T>`]) to the object (`T`). An [`ArcBorrow`] eliminates this double
/// indirection while still allowing one to increment the refcount and getting an [`Arc<T>`] when/if
/// needed.
///
/// # Invariants
///
/// There are no mutable references to the underlying [`Arc`], and it remains valid for the
/// lifetime of the [`ArcBorrow`] instance.
///
/// # Example
///
/// ```
/// use kernel::sync::{Arc, ArcBorrow};
///
/// struct Example;
///
/// fn do_something(e: ArcBorrow<'_, Example>) -> Arc<Example> {
///     e.into()
/// }
///
/// let obj = Arc::new(Example, GFP_KERNEL)?;
/// let cloned = do_something(obj.as_arc_borrow());
///
/// // Assert that both `obj` and `cloned` point to the same underlying object.
/// assert!(core::ptr::eq(&*obj, &*cloned));
/// # Ok::<(), Error>(())
/// ```
///
/// Using `ArcBorrow<T>` as the type of `self`:
///
/// ```
/// use kernel::sync::{Arc, ArcBorrow};
///
/// struct Example {
///     a: u32,
///     b: u32,
/// }
///
/// impl Example {
///     fn use_reference(self: ArcBorrow<'_, Self>) {
///         // ...
///     }
/// }
///
/// let obj = Arc::new(Example { a: 10, b: 20 }, GFP_KERNEL)?;
/// obj.as_arc_borrow().use_reference();
/// # Ok::<(), Error>(())
/// ```
#[repr(transparent)]
#[cfg_attr(CONFIG_RUSTC_HAS_COERCE_POINTEE, derive(core::marker::CoercePointee))]
pub struct ArcBorrow<'a, T: ?Sized + 'a> {
    inner: NonNull<ArcInner<T>>,
    _p: PhantomData<&'a ()>,
}

// This is to allow `ArcBorrow<U>` to be dispatched on when `ArcBorrow<T>` can be coerced into
// `ArcBorrow<U>`.
#[cfg(not(CONFIG_RUSTC_HAS_COERCE_POINTEE))]
impl<T: ?Sized + core::marker::Unsize<U>, U: ?Sized> core::ops::DispatchFromDyn<ArcBorrow<'_, U>>
    for ArcBorrow<'_, T>
{
}

impl<T: ?Sized> Clone for ArcBorrow<'_, T> {
    fn clone(&self) -> Self {
        *self
    }
}

impl<T: ?Sized> Copy for ArcBorrow<'_, T> {}

impl<T: ?Sized> ArcBorrow<'_, T> {
    /// Creates a new [`ArcBorrow`] instance.
    ///
    /// # Safety
    ///
    /// Callers must ensure the following for the lifetime of the returned [`ArcBorrow`] instance:
    /// 1. That `inner` remains valid;
    /// 2. That no mutable references to `inner` are created.
    unsafe fn new(inner: NonNull<ArcInner<T>>) -> Self {
        // INVARIANT: The safety requirements guarantee the invariants.
        Self {
            inner,
            _p: PhantomData,
        }
    }

    /// Creates an [`ArcBorrow`] to an [`Arc`] that has previously been deconstructed with
    /// [`Arc::into_raw`] or [`Arc::as_ptr`].
    ///
    /// # Safety
    ///
    /// * The provided pointer must originate from a call to [`Arc::into_raw`] or [`Arc::as_ptr`].
    /// * For the duration of the lifetime annotated on this `ArcBorrow`, the reference count must
    ///   not hit zero.
    /// * For the duration of the lifetime annotated on this `ArcBorrow`, there must not be a
    ///   [`UniqueArc`] reference to this value.
    pub unsafe fn from_raw(ptr: *const T) -> Self {
        // SAFETY: The caller promises that this pointer originates from a call to `into_raw` on an
        // `Arc` that is still valid.
        let ptr = unsafe { ArcInner::container_of(ptr) };

        // SAFETY: The caller promises that the value remains valid since the reference count must
        // not hit zero, and no mutable reference will be created since that would involve a
        // `UniqueArc`.
        unsafe { Self::new(ptr) }
    }
}

impl<T: ?Sized> From<ArcBorrow<'_, T>> for Arc<T> {
    fn from(b: ArcBorrow<'_, T>) -> Self {
        // SAFETY: The existence of `b` guarantees that the refcount is non-zero. `ManuallyDrop`
        // guarantees that `drop` isn't called, so it's ok that the temporary `Arc` doesn't own the
        // increment.
        ManuallyDrop::new(unsafe { Arc::from_inner(b.inner) })
            .deref()
            .clone()
    }
}

impl<T: ?Sized> Deref for ArcBorrow<'_, T> {
    type Target = T;

    fn deref(&self) -> &Self::Target {
        // SAFETY: By the type invariant, the underlying object is still alive with no mutable
        // references to it, so it is safe to create a shared reference.
        unsafe { &self.inner.as_ref().data }
    }
}

/// A refcounted object that is known to have a refcount of 1.
///
/// It is mutable and can be converted to an [`Arc`] so that it can be shared.
///
/// # Invariants
///
/// `inner` always has a reference count of 1.
///
/// # Examples
///
/// In the following example, we make changes to the inner object before turning it into an
/// `Arc<Test>` object (after which point, it cannot be mutated directly). Note that `x.into()`
/// cannot fail.
///
/// ```
/// use kernel::sync::{Arc, UniqueArc};
///
/// struct Example {
///     a: u32,
///     b: u32,
/// }
///
/// fn test() -> Result<Arc<Example>> {
///     let mut x = UniqueArc::new(Example { a: 10, b: 20 }, GFP_KERNEL)?;
///     x.a += 1;
///     x.b += 1;
///     Ok(x.into())
/// }
///
/// # test().unwrap();
/// ```
///
/// In the following example we first allocate memory for a refcounted `Example` but we don't
/// initialise it on allocation. We do initialise it later with a call to [`UniqueArc::write`],
/// followed by a conversion to `Arc<Example>`. This is particularly useful when allocation happens
/// in one context (e.g., sleepable) and initialisation in another (e.g., atomic):
///
/// ```
/// use kernel::sync::{Arc, UniqueArc};
///
/// struct Example {
///     a: u32,
///     b: u32,
/// }
///
/// fn test() -> Result<Arc<Example>> {
///     let x = UniqueArc::new_uninit(GFP_KERNEL)?;
///     Ok(x.write(Example { a: 10, b: 20 }).into())
/// }
///
/// # test().unwrap();
/// ```
///
/// In the last example below, the caller gets a pinned instance of `Example` while converting to
/// `Arc<Example>`; this is useful in scenarios where one needs a pinned reference during
/// initialisation, for example, when initialising fields that are wrapped in locks.
///
/// ```
/// use kernel::sync::{Arc, UniqueArc};
///
/// struct Example {
///     a: u32,
///     b: u32,
/// }
///
/// fn test() -> Result<Arc<Example>> {
///     let mut pinned = Pin::from(UniqueArc::new(Example { a: 10, b: 20 }, GFP_KERNEL)?);
///     // We can modify `pinned` because it is `Unpin`.
///     pinned.as_mut().a += 1;
///     Ok(pinned.into())
/// }
///
/// # test().unwrap();
/// ```
pub struct UniqueArc<T: ?Sized> {
    inner: Arc<T>,
}

impl<T> InPlaceInit<T> for UniqueArc<T> {
    type PinnedSelf = Pin<Self>;

    #[inline]
    fn try_pin_init<E>(init: impl PinInit<T, E>, flags: Flags) -> Result<Self::PinnedSelf, E>
    where
        E: From<AllocError>,
    {
        UniqueArc::new_uninit(flags)?.write_pin_init(init)
    }

    #[inline]
    fn try_init<E>(init: impl Init<T, E>, flags: Flags) -> Result<Self, E>
    where
        E: From<AllocError>,
    {
        UniqueArc::new_uninit(flags)?.write_init(init)
    }
}

impl<T> InPlaceWrite<T> for UniqueArc<MaybeUninit<T>> {
    type Initialized = UniqueArc<T>;

    fn write_init<E>(mut self, init: impl Init<T, E>) -> Result<Self::Initialized, E> {
        let slot = self.as_mut_ptr();
        // SAFETY: When init errors/panics, slot will get deallocated but not dropped,
        // slot is valid.
        unsafe { init.__init(slot)? };
        // SAFETY: All fields have been initialized.
        Ok(unsafe { self.assume_init() })
    }

    fn write_pin_init<E>(mut self, init: impl PinInit<T, E>) -> Result<Pin<Self::Initialized>, E> {
        let slot = self.as_mut_ptr();
        // SAFETY: When init errors/panics, slot will get deallocated but not dropped,
        // slot is valid and will not be moved, because we pin it later.
        unsafe { init.__pinned_init(slot)? };
        // SAFETY: All fields have been initialized.
        Ok(unsafe { self.assume_init() }.into())
    }
}

impl<T> UniqueArc<T> {
    /// Tries to allocate a new [`UniqueArc`] instance.
    pub fn new(value: T, flags: Flags) -> Result<Self, AllocError> {
        Ok(Self {
            // INVARIANT: The newly-created object has a refcount of 1.
            inner: Arc::new(value, flags)?,
        })
    }

    /// Tries to allocate a new [`UniqueArc`] instance whose contents are not initialised yet.
    pub fn new_uninit(flags: Flags) -> Result<UniqueArc<MaybeUninit<T>>, AllocError> {
        // INVARIANT: The refcount is initialised to a non-zero value.
        let inner = KBox::try_init::<AllocError>(
            try_init!(ArcInner {
                // SAFETY: There are no safety requirements for this FFI call.
                refcount: Opaque::new(unsafe { bindings::REFCOUNT_INIT(1) }),
                data <- pin_init::uninit::<T, AllocError>(),
            }? AllocError),
            flags,
        )?;
        Ok(UniqueArc {
            // INVARIANT: The newly-created object has a refcount of 1.
            // SAFETY: The pointer from the `KBox` is valid.
            inner: unsafe { Arc::from_inner(KBox::leak(inner).into()) },
        })
    }
}

impl<T> UniqueArc<MaybeUninit<T>> {
    /// Converts a `UniqueArc<MaybeUninit<T>>` into a `UniqueArc<T>` by writing a value into it.
    pub fn write(mut self, value: T) -> UniqueArc<T> {
        self.deref_mut().write(value);
        // SAFETY: We just wrote the value to be initialized.
        unsafe { self.assume_init() }
    }

    /// Unsafely assume that `self` is initialized.
    ///
    /// # Safety
    ///
    /// The caller guarantees that the value behind this pointer has been initialized. It is
    /// *immediate* UB to call this when the value is not initialized.
    pub unsafe fn assume_init(self) -> UniqueArc<T> {
        let inner = ManuallyDrop::new(self).inner.ptr;
        UniqueArc {
            // SAFETY: The new `Arc` is taking over `ptr` from `self.inner` (which won't be
            // dropped). The types are compatible because `MaybeUninit<T>` is compatible with `T`.
            inner: unsafe { Arc::from_inner(inner.cast()) },
        }
    }

    /// Initialize `self` using the given initializer.
    pub fn init_with<E>(mut self, init: impl Init<T, E>) -> core::result::Result<UniqueArc<T>, E> {
        // SAFETY: The supplied pointer is valid for initialization.
        match unsafe { init.__init(self.as_mut_ptr()) } {
            // SAFETY: Initialization completed successfully.
            Ok(()) => Ok(unsafe { self.assume_init() }),
            Err(err) => Err(err),
        }
    }

    /// Pin-initialize `self` using the given pin-initializer.
    pub fn pin_init_with<E>(
        mut self,
        init: impl PinInit<T, E>,
    ) -> core::result::Result<Pin<UniqueArc<T>>, E> {
        // SAFETY: The supplied pointer is valid for initialization and we will later pin the value
        // to ensure it does not move.
        match unsafe { init.__pinned_init(self.as_mut_ptr()) } {
            // SAFETY: Initialization completed successfully.
            Ok(()) => Ok(unsafe { self.assume_init() }.into()),
            Err(err) => Err(err),
        }
    }
}

impl<T: ?Sized> From<UniqueArc<T>> for Pin<UniqueArc<T>> {
    fn from(obj: UniqueArc<T>) -> Self {
        // SAFETY: It is not possible to move/replace `T` inside a `Pin<UniqueArc<T>>` (unless `T`
        // is `Unpin`), so it is ok to convert it to `Pin<UniqueArc<T>>`.
        unsafe { Pin::new_unchecked(obj) }
    }
}

impl<T: ?Sized> Deref for UniqueArc<T> {
    type Target = T;

    fn deref(&self) -> &Self::Target {
        self.inner.deref()
    }
}

impl<T: ?Sized> DerefMut for UniqueArc<T> {
    fn deref_mut(&mut self) -> &mut Self::Target {
        // SAFETY: By the `Arc` type invariant, there is necessarily a reference to the object, so
        // it is safe to dereference it. Additionally, we know there is only one reference when
        // it's inside a `UniqueArc`, so it is safe to get a mutable reference.
        unsafe { &mut self.inner.ptr.as_mut().data }
    }
}

impl<T: fmt::Display + ?Sized> fmt::Display for UniqueArc<T> {
    fn fmt(&self, f: &mut fmt::Formatter<'_>) -> fmt::Result {
        fmt::Display::fmt(self.deref(), f)
    }
}

impl<T: fmt::Display + ?Sized> fmt::Display for Arc<T> {
    fn fmt(&self, f: &mut fmt::Formatter<'_>) -> fmt::Result {
        fmt::Display::fmt(self.deref(), f)
    }
}

impl<T: fmt::Debug + ?Sized> fmt::Debug for UniqueArc<T> {
    fn fmt(&self, f: &mut fmt::Formatter<'_>) -> fmt::Result {
        fmt::Debug::fmt(self.deref(), f)
    }
}

impl<T: fmt::Debug + ?Sized> fmt::Debug for Arc<T> {
    fn fmt(&self, f: &mut fmt::Formatter<'_>) -> fmt::Result {
        fmt::Debug::fmt(self.deref(), f)
    }
}<|MERGE_RESOLUTION|>--- conflicted
+++ resolved
@@ -374,7 +374,6 @@
 impl<T: 'static> ForeignOwnable for Arc<T> {
     type Borrowed<'a> = ArcBorrow<'a, T>;
     type BorrowedMut<'a> = Self::Borrowed<'a>;
-<<<<<<< HEAD
 
     fn into_foreign(self) -> *mut crate::ffi::c_void {
         ManuallyDrop::new(self).ptr.as_ptr().cast()
@@ -391,24 +390,6 @@
         unsafe { Self::from_inner(inner) }
     }
 
-=======
-
-    fn into_foreign(self) -> *mut crate::ffi::c_void {
-        ManuallyDrop::new(self).ptr.as_ptr().cast()
-    }
-
-    unsafe fn from_foreign(ptr: *mut crate::ffi::c_void) -> Self {
-        // SAFETY: The safety requirements of this function ensure that `ptr` comes from a previous
-        // call to `Self::into_foreign`.
-        let inner = unsafe { NonNull::new_unchecked(ptr.cast::<ArcInner<T>>()) };
-
-        // SAFETY: By the safety requirement of this function, we know that `ptr` came from
-        // a previous call to `Arc::into_foreign`, which guarantees that `ptr` is valid and
-        // holds a reference count increment that is transferrable to us.
-        unsafe { Self::from_inner(inner) }
-    }
-
->>>>>>> e8a457b7
     unsafe fn borrow<'a>(ptr: *mut crate::ffi::c_void) -> ArcBorrow<'a, T> {
         // SAFETY: The safety requirements of this function ensure that `ptr` comes from a previous
         // call to `Self::into_foreign`.
