// SPDX-License-Identifier: GPL-2.0

//! The `kernel` prelude.
//!
//! These are the most common items used by Rust code in the kernel,
//! intended to be imported by all Rust code, for convenience.
//!
//! # Examples
//!
//! ```
//! use kernel::prelude::*;
//! ```

#[doc(no_inline)]
pub use core::pin::Pin;

pub use crate::alloc::{flags::*, Box, KBox, KVBox, KVVec, KVec, VBox, VVec, Vec};

#[doc(no_inline)]
pub use macros::{export, module, vtable};

<<<<<<< HEAD
=======
pub use pin_init::{init, pin_data, pin_init, pinned_drop, InPlaceWrite, Init, PinInit, Zeroable};

>>>>>>> e8a457b7
pub use super::{build_assert, build_error};

// `super::std_vendor` is hidden, which makes the macro inline for some reason.
#[doc(no_inline)]
pub use super::dbg;
pub use super::fmt;
pub use super::{dev_alert, dev_crit, dev_dbg, dev_emerg, dev_err, dev_info, dev_notice, dev_warn};
pub use super::{pr_alert, pr_crit, pr_debug, pr_emerg, pr_err, pr_info, pr_notice, pr_warn};

pub use super::{try_init, try_pin_init};

pub use super::static_assert;

pub use super::error::{code::*, Error, Result};

pub use super::{str::CStr, ThisModule};

pub use super::init::InPlaceInit;

pub use super::current;<|MERGE_RESOLUTION|>--- conflicted
+++ resolved
@@ -19,11 +19,8 @@
 #[doc(no_inline)]
 pub use macros::{export, module, vtable};
 
-<<<<<<< HEAD
-=======
 pub use pin_init::{init, pin_data, pin_init, pinned_drop, InPlaceWrite, Init, PinInit, Zeroable};
 
->>>>>>> e8a457b7
 pub use super::{build_assert, build_error};
 
 // `super::std_vendor` is hidden, which makes the macro inline for some reason.
