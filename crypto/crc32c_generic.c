--- conflicted
+++ resolved
@@ -85,11 +85,7 @@
 {
 	struct chksum_desc_ctx *ctx = shash_desc_ctx(desc);
 
-<<<<<<< HEAD
-	ctx->crc = crc32c_le_base(ctx->crc, data, length);
-=======
 	ctx->crc = crc32c_base(ctx->crc, data, length);
->>>>>>> e8a457b7
 	return 0;
 }
 
@@ -112,11 +108,7 @@
 
 static int __chksum_finup(u32 *crcp, const u8 *data, unsigned int len, u8 *out)
 {
-<<<<<<< HEAD
-	put_unaligned_le32(~crc32c_le_base(*crcp, data, len), out);
-=======
 	put_unaligned_le32(~crc32c_base(*crcp, data, len), out);
->>>>>>> e8a457b7
 	return 0;
 }
 
