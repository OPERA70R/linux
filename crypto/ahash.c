// SPDX-License-Identifier: GPL-2.0-or-later
/*
 * Asynchronous Cryptographic Hash operations.
 *
 * This is the implementation of the ahash (asynchronous hash) API.  It differs
 * from shash (synchronous hash) in that ahash supports asynchronous operations,
 * and it hashes data from scatterlists instead of virtually addressed buffers.
 *
 * The ahash API provides access to both ahash and shash algorithms.  The shash
 * API only provides access to shash algorithms.
 *
 * Copyright (c) 2008 Loc Ho <lho@amcc.com>
 */

#include <crypto/scatterwalk.h>
#include <linux/cryptouser.h>
#include <linux/err.h>
#include <linux/kernel.h>
#include <linux/mm.h>
#include <linux/module.h>
#include <linux/sched.h>
#include <linux/slab.h>
#include <linux/seq_file.h>
#include <linux/string.h>
#include <linux/string_choices.h>
#include <net/netlink.h>

#include "hash.h"

#define CRYPTO_ALG_TYPE_AHASH_MASK	0x0000000e

struct crypto_hash_walk {
<<<<<<< HEAD
	char *data;
=======
	const char *data;
>>>>>>> e8a457b7

	unsigned int offset;
	unsigned int flags;

	struct page *pg;
	unsigned int entrylen;

	unsigned int total;
	struct scatterlist *sg;
};

<<<<<<< HEAD
=======
struct ahash_save_req_state {
	struct list_head head;
	struct ahash_request *req0;
	struct ahash_request *cur;
	int (*op)(struct ahash_request *req);
	crypto_completion_t compl;
	void *data;
	struct scatterlist sg;
	const u8 *src;
	u8 *page;
	unsigned int offset;
	unsigned int nbytes;
};

static void ahash_reqchain_done(void *data, int err);
static int ahash_save_req(struct ahash_request *req, crypto_completion_t cplt);
static void ahash_restore_req(struct ahash_request *req);
static void ahash_def_finup_done1(void *data, int err);
static int ahash_def_finup_finish1(struct ahash_request *req, int err);
static int ahash_def_finup(struct ahash_request *req);

>>>>>>> e8a457b7
static int hash_walk_next(struct crypto_hash_walk *walk)
{
	unsigned int offset = walk->offset;
	unsigned int nbytes = min(walk->entrylen,
				  ((unsigned int)(PAGE_SIZE)) - offset);

	walk->data = kmap_local_page(walk->pg);
	walk->data += offset;
	walk->entrylen -= nbytes;
	return nbytes;
}

static int hash_walk_new_entry(struct crypto_hash_walk *walk)
{
	struct scatterlist *sg;

	sg = walk->sg;
	walk->offset = sg->offset;
<<<<<<< HEAD
	walk->pg = sg_page(walk->sg) + (walk->offset >> PAGE_SHIFT);
=======
	walk->pg = nth_page(sg_page(walk->sg), (walk->offset >> PAGE_SHIFT));
>>>>>>> e8a457b7
	walk->offset = offset_in_page(walk->offset);
	walk->entrylen = sg->length;

	if (walk->entrylen > walk->total)
		walk->entrylen = walk->total;
	walk->total -= walk->entrylen;

	return hash_walk_next(walk);
}

static int crypto_hash_walk_first(struct ahash_request *req,
				  struct crypto_hash_walk *walk)
{
	walk->total = req->nbytes;
<<<<<<< HEAD

	if (!walk->total) {
		walk->entrylen = 0;
		return 0;
	}

	walk->sg = req->src;
	walk->flags = req->base.flags;
=======
	walk->entrylen = 0;

	if (!walk->total)
		return 0;

	walk->flags = req->base.flags;

	if (ahash_request_isvirt(req)) {
		walk->data = req->svirt;
		walk->total = 0;
		return req->nbytes;
	}

	walk->sg = req->src;
>>>>>>> e8a457b7

	return hash_walk_new_entry(walk);
}

static int crypto_hash_walk_done(struct crypto_hash_walk *walk, int err)
{
<<<<<<< HEAD
=======
	if ((walk->flags & CRYPTO_AHASH_REQ_VIRT))
		return err;

>>>>>>> e8a457b7
	walk->data -= walk->offset;

	kunmap_local(walk->data);
	crypto_yield(walk->flags);

	if (err)
		return err;

	if (walk->entrylen) {
		walk->offset = 0;
		walk->pg++;
		return hash_walk_next(walk);
	}

	if (!walk->total)
		return 0;

	walk->sg = sg_next(walk->sg);

	return hash_walk_new_entry(walk);
}

static inline int crypto_hash_walk_last(struct crypto_hash_walk *walk)
{
	return !(walk->entrylen | walk->total);
}

/*
 * For an ahash tfm that is using an shash algorithm (instead of an ahash
 * algorithm), this returns the underlying shash tfm.
 */
static inline struct crypto_shash *ahash_to_shash(struct crypto_ahash *tfm)
{
	return *(struct crypto_shash **)crypto_ahash_ctx(tfm);
}

static inline struct shash_desc *prepare_shash_desc(struct ahash_request *req,
						    struct crypto_ahash *tfm)
{
	struct shash_desc *desc = ahash_request_ctx(req);

	desc->tfm = ahash_to_shash(tfm);
	return desc;
}

int shash_ahash_update(struct ahash_request *req, struct shash_desc *desc)
{
	struct crypto_hash_walk walk;
	int nbytes;

	for (nbytes = crypto_hash_walk_first(req, &walk); nbytes > 0;
	     nbytes = crypto_hash_walk_done(&walk, nbytes))
		nbytes = crypto_shash_update(desc, walk.data, nbytes);

	return nbytes;
}
EXPORT_SYMBOL_GPL(shash_ahash_update);

int shash_ahash_finup(struct ahash_request *req, struct shash_desc *desc)
{
	struct crypto_hash_walk walk;
	int nbytes;

	nbytes = crypto_hash_walk_first(req, &walk);
	if (!nbytes)
		return crypto_shash_final(desc, req->result);

	do {
		nbytes = crypto_hash_walk_last(&walk) ?
			 crypto_shash_finup(desc, walk.data, nbytes,
					    req->result) :
			 crypto_shash_update(desc, walk.data, nbytes);
		nbytes = crypto_hash_walk_done(&walk, nbytes);
	} while (nbytes > 0);

	return nbytes;
}
EXPORT_SYMBOL_GPL(shash_ahash_finup);

int shash_ahash_digest(struct ahash_request *req, struct shash_desc *desc)
{
	unsigned int nbytes = req->nbytes;
	struct scatterlist *sg;
	unsigned int offset;
	struct page *page;
	const u8 *data;
	int err;

	data = req->svirt;
	if (!nbytes || ahash_request_isvirt(req))
		return crypto_shash_digest(desc, data, nbytes, req->result);

	sg = req->src;
	if (nbytes > sg->length)
		return crypto_shash_init(desc) ?:
		       shash_ahash_finup(req, desc);

	page = sg_page(sg);
	offset = sg->offset;
	data = lowmem_page_address(page) + offset;
	if (!IS_ENABLED(CONFIG_HIGHMEM))
		return crypto_shash_digest(desc, data, nbytes, req->result);

	page = nth_page(page, offset >> PAGE_SHIFT);
	offset = offset_in_page(offset);

	if (nbytes > (unsigned int)PAGE_SIZE - offset)
		return crypto_shash_init(desc) ?:
		       shash_ahash_finup(req, desc);

	data = kmap_local_page(page);
	err = crypto_shash_digest(desc, data + offset, nbytes,
				  req->result);
	kunmap_local(data);
	return err;
}
EXPORT_SYMBOL_GPL(shash_ahash_digest);

static void crypto_exit_ahash_using_shash(struct crypto_tfm *tfm)
{
	struct crypto_shash **ctx = crypto_tfm_ctx(tfm);

	crypto_free_shash(*ctx);
}

static int crypto_init_ahash_using_shash(struct crypto_tfm *tfm)
{
	struct crypto_alg *calg = tfm->__crt_alg;
	struct crypto_ahash *crt = __crypto_ahash_cast(tfm);
	struct crypto_shash **ctx = crypto_tfm_ctx(tfm);
	struct crypto_shash *shash;

	if (!crypto_mod_get(calg))
		return -EAGAIN;

	shash = crypto_create_tfm(calg, &crypto_shash_type);
	if (IS_ERR(shash)) {
		crypto_mod_put(calg);
		return PTR_ERR(shash);
	}

	crt->using_shash = true;
	*ctx = shash;
	tfm->exit = crypto_exit_ahash_using_shash;

	crypto_ahash_set_flags(crt, crypto_shash_get_flags(shash) &
				    CRYPTO_TFM_NEED_KEY);
	crt->reqsize = sizeof(struct shash_desc) + crypto_shash_descsize(shash);

	return 0;
}

static int ahash_nosetkey(struct crypto_ahash *tfm, const u8 *key,
			  unsigned int keylen)
{
	return -ENOSYS;
}

static void ahash_set_needkey(struct crypto_ahash *tfm, struct ahash_alg *alg)
{
	if (alg->setkey != ahash_nosetkey &&
	    !(alg->halg.base.cra_flags & CRYPTO_ALG_OPTIONAL_KEY))
		crypto_ahash_set_flags(tfm, CRYPTO_TFM_NEED_KEY);
}

int crypto_ahash_setkey(struct crypto_ahash *tfm, const u8 *key,
			unsigned int keylen)
{
	if (likely(tfm->using_shash)) {
		struct crypto_shash *shash = ahash_to_shash(tfm);
		int err;

		err = crypto_shash_setkey(shash, key, keylen);
		if (unlikely(err)) {
			crypto_ahash_set_flags(tfm,
					       crypto_shash_get_flags(shash) &
					       CRYPTO_TFM_NEED_KEY);
			return err;
		}
	} else {
		struct ahash_alg *alg = crypto_ahash_alg(tfm);
		int err;

		err = alg->setkey(tfm, key, keylen);
		if (unlikely(err)) {
			ahash_set_needkey(tfm, alg);
			return err;
		}
	}
	crypto_ahash_clear_flags(tfm, CRYPTO_TFM_NEED_KEY);
	return 0;
}
EXPORT_SYMBOL_GPL(crypto_ahash_setkey);

static bool ahash_request_hasvirt(struct ahash_request *req)
{
	struct ahash_request *r2;

	if (ahash_request_isvirt(req))
		return true;

	list_for_each_entry(r2, &req->base.list, base.list)
		if (ahash_request_isvirt(r2))
			return true;

	return false;
}

static int ahash_reqchain_virt(struct ahash_save_req_state *state,
			       int err, u32 mask)
{
	struct ahash_request *req = state->cur;

	for (;;) {
		unsigned len = state->nbytes;

		req->base.err = err;

		if (!state->offset)
			break;

		if (state->offset == len || err) {
			u8 *result = req->result;

			ahash_request_set_virt(req, state->src, result, len);
			state->offset = 0;
			break;
		}

		len -= state->offset;

		len = min(PAGE_SIZE, len);
		memcpy(state->page, state->src + state->offset, len);
		state->offset += len;
		req->nbytes = len;

		err = state->op(req);
		if (err == -EINPROGRESS) {
			if (!list_empty(&state->head) ||
			    state->offset < state->nbytes)
				err = -EBUSY;
			break;
		}

		if (err == -EBUSY)
			break;
	}

	return err;
}

static int ahash_reqchain_finish(struct ahash_request *req0,
				 struct ahash_save_req_state *state,
				 int err, u32 mask)
{
	struct ahash_request *req = state->cur;
	struct crypto_ahash *tfm;
	struct ahash_request *n;
	bool update;
	u8 *page;

	err = ahash_reqchain_virt(state, err, mask);
	if (err == -EINPROGRESS || err == -EBUSY)
		goto out;

	if (req != req0)
		list_add_tail(&req->base.list, &req0->base.list);

	tfm = crypto_ahash_reqtfm(req);
	update = state->op == crypto_ahash_alg(tfm)->update;

	list_for_each_entry_safe(req, n, &state->head, base.list) {
		list_del_init(&req->base.list);

		req->base.flags &= mask;
		req->base.complete = ahash_reqchain_done;
		req->base.data = state;
		state->cur = req;

		if (update && ahash_request_isvirt(req) && req->nbytes) {
			unsigned len = req->nbytes;
			u8 *result = req->result;

			state->src = req->svirt;
			state->nbytes = len;

			len = min(PAGE_SIZE, len);

			memcpy(state->page, req->svirt, len);
			state->offset = len;

			ahash_request_set_crypt(req, &state->sg, result, len);
		}

		err = state->op(req);

		if (err == -EINPROGRESS) {
			if (!list_empty(&state->head) ||
			    state->offset < state->nbytes)
				err = -EBUSY;
			goto out;
		}

		if (err == -EBUSY)
			goto out;

		err = ahash_reqchain_virt(state, err, mask);
		if (err == -EINPROGRESS || err == -EBUSY)
			goto out;

		list_add_tail(&req->base.list, &req0->base.list);
	}

	page = state->page;
	if (page) {
		memset(page, 0, PAGE_SIZE);
		free_page((unsigned long)page);
	}
	ahash_restore_req(req0);

out:
	return err;
}

static void ahash_reqchain_done(void *data, int err)
{
	struct ahash_save_req_state *state = data;
	crypto_completion_t compl = state->compl;

	data = state->data;

	if (err == -EINPROGRESS) {
		if (!list_empty(&state->head) || state->offset < state->nbytes)
			return;
		goto notify;
	}

	err = ahash_reqchain_finish(state->req0, state, err,
				    CRYPTO_TFM_REQ_MAY_BACKLOG);
	if (err == -EBUSY)
		return;

notify:
	compl(data, err);
}

static int ahash_do_req_chain(struct ahash_request *req,
			      int (*op)(struct ahash_request *req))
{
	struct crypto_ahash *tfm = crypto_ahash_reqtfm(req);
	bool update = op == crypto_ahash_alg(tfm)->update;
	struct ahash_save_req_state *state;
	struct ahash_save_req_state state0;
	struct ahash_request *r2;
	u8 *page = NULL;
	int err;

	if (crypto_ahash_req_chain(tfm) ||
	    (!ahash_request_chained(req) &&
	     (!update || !ahash_request_isvirt(req))))
		return op(req);

	if (update && ahash_request_hasvirt(req)) {
		gfp_t gfp;
		u32 flags;

		flags = ahash_request_flags(req);
		gfp = (flags & CRYPTO_TFM_REQ_MAY_SLEEP) ?
		      GFP_KERNEL : GFP_ATOMIC;
		page = (void *)__get_free_page(gfp);
		err = -ENOMEM;
		if (!page)
			goto out_set_chain;
	}

	state = &state0;
	if (ahash_is_async(tfm)) {
		err = ahash_save_req(req, ahash_reqchain_done);
		if (err)
			goto out_free_page;

		state = req->base.data;
	}

	state->op = op;
	state->cur = req;
	state->page = page;
	state->offset = 0;
	state->nbytes = 0;
	INIT_LIST_HEAD(&state->head);
	list_splice_init(&req->base.list, &state->head);

	if (page)
		sg_init_one(&state->sg, page, PAGE_SIZE);

	if (update && ahash_request_isvirt(req) && req->nbytes) {
		unsigned len = req->nbytes;
		u8 *result = req->result;

		state->src = req->svirt;
		state->nbytes = len;

		len = min(PAGE_SIZE, len);

		memcpy(page, req->svirt, len);
		state->offset = len;

		ahash_request_set_crypt(req, &state->sg, result, len);
	}

	err = op(req);
	if (err == -EBUSY || err == -EINPROGRESS)
		return -EBUSY;

	return ahash_reqchain_finish(req, state, err, ~0);

out_free_page:
	free_page((unsigned long)page);

out_set_chain:
	req->base.err = err;
	list_for_each_entry(r2, &req->base.list, base.list)
		r2->base.err = err;

	return err;
}

int crypto_ahash_init(struct ahash_request *req)
{
	struct crypto_ahash *tfm = crypto_ahash_reqtfm(req);

	if (likely(tfm->using_shash)) {
		struct ahash_request *r2;
		int err;

		err = crypto_shash_init(prepare_shash_desc(req, tfm));
		req->base.err = err;

		list_for_each_entry(r2, &req->base.list, base.list) {
			struct shash_desc *desc;

			desc = prepare_shash_desc(r2, tfm);
			r2->base.err = crypto_shash_init(desc);
		}

		return err;
	}

	if (crypto_ahash_get_flags(tfm) & CRYPTO_TFM_NEED_KEY)
		return -ENOKEY;

	return ahash_do_req_chain(req, crypto_ahash_alg(tfm)->init);
}
EXPORT_SYMBOL_GPL(crypto_ahash_init);

static int ahash_save_req(struct ahash_request *req, crypto_completion_t cplt)
{
	struct crypto_ahash *tfm = crypto_ahash_reqtfm(req);
	struct ahash_save_req_state *state;
	gfp_t gfp;
	u32 flags;

	if (!ahash_is_async(tfm))
		return 0;

	flags = ahash_request_flags(req);
	gfp = (flags & CRYPTO_TFM_REQ_MAY_SLEEP) ?  GFP_KERNEL : GFP_ATOMIC;
	state = kmalloc(sizeof(*state), gfp);
	if (!state)
		return -ENOMEM;

	state->compl = req->base.complete;
	state->data = req->base.data;
	req->base.complete = cplt;
	req->base.data = state;
	state->req0 = req;

	return 0;
}

static void ahash_restore_req(struct ahash_request *req)
{
	struct ahash_save_req_state *state;
	struct crypto_ahash *tfm;

	tfm = crypto_ahash_reqtfm(req);
	if (!ahash_is_async(tfm))
		return;

	state = req->base.data;

	req->base.complete = state->compl;
	req->base.data = state->data;
	kfree(state);
}

int crypto_ahash_update(struct ahash_request *req)
{
	struct crypto_ahash *tfm = crypto_ahash_reqtfm(req);

	if (likely(tfm->using_shash)) {
		struct ahash_request *r2;
		int err;

		err = shash_ahash_update(req, ahash_request_ctx(req));
		req->base.err = err;

		list_for_each_entry(r2, &req->base.list, base.list) {
			struct shash_desc *desc;

			desc = ahash_request_ctx(r2);
			r2->base.err = shash_ahash_update(r2, desc);
		}

		return err;
	}

	return ahash_do_req_chain(req, crypto_ahash_alg(tfm)->update);
}
EXPORT_SYMBOL_GPL(crypto_ahash_update);

int crypto_ahash_final(struct ahash_request *req)
{
	struct crypto_ahash *tfm = crypto_ahash_reqtfm(req);

	if (likely(tfm->using_shash)) {
		struct ahash_request *r2;
		int err;

		err = crypto_shash_final(ahash_request_ctx(req), req->result);
		req->base.err = err;

		list_for_each_entry(r2, &req->base.list, base.list) {
			struct shash_desc *desc;

			desc = ahash_request_ctx(r2);
			r2->base.err = crypto_shash_final(desc, r2->result);
		}

		return err;
	}

	return ahash_do_req_chain(req, crypto_ahash_alg(tfm)->final);
}
EXPORT_SYMBOL_GPL(crypto_ahash_final);

int crypto_ahash_finup(struct ahash_request *req)
{
	struct crypto_ahash *tfm = crypto_ahash_reqtfm(req);

	if (likely(tfm->using_shash)) {
		struct ahash_request *r2;
		int err;

		err = shash_ahash_finup(req, ahash_request_ctx(req));
		req->base.err = err;

		list_for_each_entry(r2, &req->base.list, base.list) {
			struct shash_desc *desc;

			desc = ahash_request_ctx(r2);
			r2->base.err = shash_ahash_finup(r2, desc);
		}

		return err;
	}

	if (!crypto_ahash_alg(tfm)->finup ||
	    (!crypto_ahash_req_chain(tfm) && ahash_request_hasvirt(req)))
		return ahash_def_finup(req);

	return ahash_do_req_chain(req, crypto_ahash_alg(tfm)->finup);
}
EXPORT_SYMBOL_GPL(crypto_ahash_finup);

static int ahash_def_digest_finish(struct ahash_request *req, int err)
{
	struct crypto_ahash *tfm;

	if (err)
		goto out;

	tfm = crypto_ahash_reqtfm(req);
	if (ahash_is_async(tfm))
		req->base.complete = ahash_def_finup_done1;

	err = crypto_ahash_update(req);
	if (err == -EINPROGRESS || err == -EBUSY)
		return err;

	return ahash_def_finup_finish1(req, err);

out:
	ahash_restore_req(req);
	return err;
}

static void ahash_def_digest_done(void *data, int err)
{
	struct ahash_save_req_state *state0 = data;
	struct ahash_save_req_state state;
	struct ahash_request *areq;

	state = *state0;
	areq = state.req0;
	if (err == -EINPROGRESS)
		goto out;

	areq->base.flags &= ~CRYPTO_TFM_REQ_MAY_SLEEP;

	err = ahash_def_digest_finish(areq, err);
	if (err == -EINPROGRESS || err == -EBUSY)
		return;

out:
	state.compl(state.data, err);
}

static int ahash_def_digest(struct ahash_request *req)
{
	int err;

	err = ahash_save_req(req, ahash_def_digest_done);
	if (err)
		return err;

	err = crypto_ahash_init(req);
	if (err == -EINPROGRESS || err == -EBUSY)
		return err;

	return ahash_def_digest_finish(req, err);
}

int crypto_ahash_digest(struct ahash_request *req)
{
	struct crypto_ahash *tfm = crypto_ahash_reqtfm(req);

	if (likely(tfm->using_shash)) {
		struct ahash_request *r2;
		int err;

		err = shash_ahash_digest(req, prepare_shash_desc(req, tfm));
		req->base.err = err;

		list_for_each_entry(r2, &req->base.list, base.list) {
			struct shash_desc *desc;

			desc = prepare_shash_desc(r2, tfm);
			r2->base.err = shash_ahash_digest(r2, desc);
		}

		return err;
	}

	if (!crypto_ahash_req_chain(tfm) && ahash_request_hasvirt(req))
		return ahash_def_digest(req);

	if (crypto_ahash_get_flags(tfm) & CRYPTO_TFM_NEED_KEY)
		return -ENOKEY;

	return ahash_do_req_chain(req, crypto_ahash_alg(tfm)->digest);
}
EXPORT_SYMBOL_GPL(crypto_ahash_digest);

static void ahash_def_finup_done2(void *data, int err)
{
	struct ahash_save_req_state *state = data;
	struct ahash_request *areq = state->req0;

	if (err == -EINPROGRESS)
		return;

	ahash_restore_req(areq);
	ahash_request_complete(areq, err);
}

static int ahash_def_finup_finish1(struct ahash_request *req, int err)
{
	struct crypto_ahash *tfm;

	if (err)
		goto out;

	tfm = crypto_ahash_reqtfm(req);
	if (ahash_is_async(tfm))
		req->base.complete = ahash_def_finup_done2;

	err = crypto_ahash_final(req);
	if (err == -EINPROGRESS || err == -EBUSY)
		return err;

out:
	ahash_restore_req(req);
	return err;
}

static void ahash_def_finup_done1(void *data, int err)
{
	struct ahash_save_req_state *state0 = data;
	struct ahash_save_req_state state;
	struct ahash_request *areq;

	state = *state0;
	areq = state.req0;
	if (err == -EINPROGRESS)
		goto out;

	areq->base.flags &= ~CRYPTO_TFM_REQ_MAY_SLEEP;

	err = ahash_def_finup_finish1(areq, err);
	if (err == -EINPROGRESS || err == -EBUSY)
		return;

out:
	state.compl(state.data, err);
}

static int ahash_def_finup(struct ahash_request *req)
{
	int err;

	err = ahash_save_req(req, ahash_def_finup_done1);
	if (err)
		return err;

	err = crypto_ahash_update(req);
	if (err == -EINPROGRESS || err == -EBUSY)
		return err;

	return ahash_def_finup_finish1(req, err);
}

int crypto_ahash_export(struct ahash_request *req, void *out)
{
	struct crypto_ahash *tfm = crypto_ahash_reqtfm(req);

	if (likely(tfm->using_shash))
		return crypto_shash_export(ahash_request_ctx(req), out);
	return crypto_ahash_alg(tfm)->export(req, out);
}
EXPORT_SYMBOL_GPL(crypto_ahash_export);

int crypto_ahash_import(struct ahash_request *req, const void *in)
{
	struct crypto_ahash *tfm = crypto_ahash_reqtfm(req);

	if (likely(tfm->using_shash))
		return crypto_shash_import(prepare_shash_desc(req, tfm), in);
	if (crypto_ahash_get_flags(tfm) & CRYPTO_TFM_NEED_KEY)
		return -ENOKEY;
	return crypto_ahash_alg(tfm)->import(req, in);
}
EXPORT_SYMBOL_GPL(crypto_ahash_import);

static void crypto_ahash_exit_tfm(struct crypto_tfm *tfm)
{
	struct crypto_ahash *hash = __crypto_ahash_cast(tfm);
	struct ahash_alg *alg = crypto_ahash_alg(hash);

	alg->exit_tfm(hash);
}

static int crypto_ahash_init_tfm(struct crypto_tfm *tfm)
{
	struct crypto_ahash *hash = __crypto_ahash_cast(tfm);
	struct ahash_alg *alg = crypto_ahash_alg(hash);

	crypto_ahash_set_statesize(hash, alg->halg.statesize);
	crypto_ahash_set_reqsize(hash, alg->reqsize);

	if (tfm->__crt_alg->cra_type == &crypto_shash_type)
		return crypto_init_ahash_using_shash(tfm);

	ahash_set_needkey(hash, alg);

	if (alg->exit_tfm)
		tfm->exit = crypto_ahash_exit_tfm;

	return alg->init_tfm ? alg->init_tfm(hash) : 0;
}

static unsigned int crypto_ahash_extsize(struct crypto_alg *alg)
{
	if (alg->cra_type == &crypto_shash_type)
		return sizeof(struct crypto_shash *);

	return crypto_alg_extsize(alg);
}

static void crypto_ahash_free_instance(struct crypto_instance *inst)
{
	struct ahash_instance *ahash = ahash_instance(inst);

	ahash->free(ahash);
}

static int __maybe_unused crypto_ahash_report(
	struct sk_buff *skb, struct crypto_alg *alg)
{
	struct crypto_report_hash rhash;

	memset(&rhash, 0, sizeof(rhash));

	strscpy(rhash.type, "ahash", sizeof(rhash.type));

	rhash.blocksize = alg->cra_blocksize;
	rhash.digestsize = __crypto_hash_alg_common(alg)->digestsize;

	return nla_put(skb, CRYPTOCFGA_REPORT_HASH, sizeof(rhash), &rhash);
}

static void crypto_ahash_show(struct seq_file *m, struct crypto_alg *alg)
	__maybe_unused;
static void crypto_ahash_show(struct seq_file *m, struct crypto_alg *alg)
{
	seq_printf(m, "type         : ahash\n");
	seq_printf(m, "async        : %s\n",
		   str_yes_no(alg->cra_flags & CRYPTO_ALG_ASYNC));
	seq_printf(m, "blocksize    : %u\n", alg->cra_blocksize);
	seq_printf(m, "digestsize   : %u\n",
		   __crypto_hash_alg_common(alg)->digestsize);
}

static const struct crypto_type crypto_ahash_type = {
	.extsize = crypto_ahash_extsize,
	.init_tfm = crypto_ahash_init_tfm,
	.free = crypto_ahash_free_instance,
#ifdef CONFIG_PROC_FS
	.show = crypto_ahash_show,
#endif
#if IS_ENABLED(CONFIG_CRYPTO_USER)
	.report = crypto_ahash_report,
#endif
	.maskclear = ~CRYPTO_ALG_TYPE_MASK,
	.maskset = CRYPTO_ALG_TYPE_AHASH_MASK,
	.type = CRYPTO_ALG_TYPE_AHASH,
	.tfmsize = offsetof(struct crypto_ahash, base),
};

int crypto_grab_ahash(struct crypto_ahash_spawn *spawn,
		      struct crypto_instance *inst,
		      const char *name, u32 type, u32 mask)
{
	spawn->base.frontend = &crypto_ahash_type;
	return crypto_grab_spawn(&spawn->base, inst, name, type, mask);
}
EXPORT_SYMBOL_GPL(crypto_grab_ahash);

struct crypto_ahash *crypto_alloc_ahash(const char *alg_name, u32 type,
					u32 mask)
{
	return crypto_alloc_tfm(alg_name, &crypto_ahash_type, type, mask);
}
EXPORT_SYMBOL_GPL(crypto_alloc_ahash);

int crypto_has_ahash(const char *alg_name, u32 type, u32 mask)
{
	return crypto_type_has_alg(alg_name, &crypto_ahash_type, type, mask);
}
EXPORT_SYMBOL_GPL(crypto_has_ahash);

static bool crypto_hash_alg_has_setkey(struct hash_alg_common *halg)
{
	struct crypto_alg *alg = &halg->base;

	if (alg->cra_type == &crypto_shash_type)
		return crypto_shash_alg_has_setkey(__crypto_shash_alg(alg));

	return __crypto_ahash_alg(alg)->setkey != ahash_nosetkey;
}

struct crypto_ahash *crypto_clone_ahash(struct crypto_ahash *hash)
{
	struct hash_alg_common *halg = crypto_hash_alg_common(hash);
	struct crypto_tfm *tfm = crypto_ahash_tfm(hash);
	struct crypto_ahash *nhash;
	struct ahash_alg *alg;
	int err;

	if (!crypto_hash_alg_has_setkey(halg)) {
		tfm = crypto_tfm_get(tfm);
		if (IS_ERR(tfm))
			return ERR_CAST(tfm);

		return hash;
	}

	nhash = crypto_clone_tfm(&crypto_ahash_type, tfm);

	if (IS_ERR(nhash))
		return nhash;

	nhash->reqsize = hash->reqsize;
	nhash->statesize = hash->statesize;

	if (likely(hash->using_shash)) {
		struct crypto_shash **nctx = crypto_ahash_ctx(nhash);
		struct crypto_shash *shash;

		shash = crypto_clone_shash(ahash_to_shash(hash));
		if (IS_ERR(shash)) {
			err = PTR_ERR(shash);
			goto out_free_nhash;
		}
		nhash->using_shash = true;
		*nctx = shash;
		return nhash;
	}

	err = -ENOSYS;
	alg = crypto_ahash_alg(hash);
	if (!alg->clone_tfm)
		goto out_free_nhash;

	err = alg->clone_tfm(nhash, hash);
	if (err)
		goto out_free_nhash;

	return nhash;

out_free_nhash:
	crypto_free_ahash(nhash);
	return ERR_PTR(err);
}
EXPORT_SYMBOL_GPL(crypto_clone_ahash);

static int ahash_prepare_alg(struct ahash_alg *alg)
{
	struct crypto_alg *base = &alg->halg.base;
	int err;

	if (alg->halg.statesize == 0)
		return -EINVAL;

	if (alg->reqsize && alg->reqsize < alg->halg.statesize)
		return -EINVAL;

	err = hash_prepare_alg(&alg->halg);
	if (err)
		return err;

	base->cra_type = &crypto_ahash_type;
	base->cra_flags |= CRYPTO_ALG_TYPE_AHASH;

	if (!alg->setkey)
		alg->setkey = ahash_nosetkey;

	return 0;
}

int crypto_register_ahash(struct ahash_alg *alg)
{
	struct crypto_alg *base = &alg->halg.base;
	int err;

	err = ahash_prepare_alg(alg);
	if (err)
		return err;

	return crypto_register_alg(base);
}
EXPORT_SYMBOL_GPL(crypto_register_ahash);

void crypto_unregister_ahash(struct ahash_alg *alg)
{
	crypto_unregister_alg(&alg->halg.base);
}
EXPORT_SYMBOL_GPL(crypto_unregister_ahash);

int crypto_register_ahashes(struct ahash_alg *algs, int count)
{
	int i, ret;

	for (i = 0; i < count; i++) {
		ret = crypto_register_ahash(&algs[i]);
		if (ret)
			goto err;
	}

	return 0;

err:
	for (--i; i >= 0; --i)
		crypto_unregister_ahash(&algs[i]);

	return ret;
}
EXPORT_SYMBOL_GPL(crypto_register_ahashes);

void crypto_unregister_ahashes(struct ahash_alg *algs, int count)
{
	int i;

	for (i = count - 1; i >= 0; --i)
		crypto_unregister_ahash(&algs[i]);
}
EXPORT_SYMBOL_GPL(crypto_unregister_ahashes);

int ahash_register_instance(struct crypto_template *tmpl,
			    struct ahash_instance *inst)
{
	int err;

	if (WARN_ON(!inst->free))
		return -EINVAL;

	err = ahash_prepare_alg(&inst->alg);
	if (err)
		return err;

	return crypto_register_instance(tmpl, ahash_crypto_instance(inst));
}
EXPORT_SYMBOL_GPL(ahash_register_instance);

void ahash_request_free(struct ahash_request *req)
{
	struct ahash_request *tmp;
	struct ahash_request *r2;

	if (unlikely(!req))
		return;

	list_for_each_entry_safe(r2, tmp, &req->base.list, base.list)
		kfree_sensitive(r2);

	kfree_sensitive(req);
}
EXPORT_SYMBOL_GPL(ahash_request_free);

MODULE_LICENSE("GPL");
MODULE_DESCRIPTION("Asynchronous cryptographic hash type");<|MERGE_RESOLUTION|>--- conflicted
+++ resolved
@@ -30,11 +30,7 @@
 #define CRYPTO_ALG_TYPE_AHASH_MASK	0x0000000e
 
 struct crypto_hash_walk {
-<<<<<<< HEAD
-	char *data;
-=======
 	const char *data;
->>>>>>> e8a457b7
 
 	unsigned int offset;
 	unsigned int flags;
@@ -46,8 +42,6 @@
 	struct scatterlist *sg;
 };
 
-<<<<<<< HEAD
-=======
 struct ahash_save_req_state {
 	struct list_head head;
 	struct ahash_request *req0;
@@ -69,7 +63,6 @@
 static int ahash_def_finup_finish1(struct ahash_request *req, int err);
 static int ahash_def_finup(struct ahash_request *req);
 
->>>>>>> e8a457b7
 static int hash_walk_next(struct crypto_hash_walk *walk)
 {
 	unsigned int offset = walk->offset;
@@ -88,11 +81,7 @@
 
 	sg = walk->sg;
 	walk->offset = sg->offset;
-<<<<<<< HEAD
-	walk->pg = sg_page(walk->sg) + (walk->offset >> PAGE_SHIFT);
-=======
 	walk->pg = nth_page(sg_page(walk->sg), (walk->offset >> PAGE_SHIFT));
->>>>>>> e8a457b7
 	walk->offset = offset_in_page(walk->offset);
 	walk->entrylen = sg->length;
 
@@ -107,16 +96,6 @@
 				  struct crypto_hash_walk *walk)
 {
 	walk->total = req->nbytes;
-<<<<<<< HEAD
-
-	if (!walk->total) {
-		walk->entrylen = 0;
-		return 0;
-	}
-
-	walk->sg = req->src;
-	walk->flags = req->base.flags;
-=======
 	walk->entrylen = 0;
 
 	if (!walk->total)
@@ -131,19 +110,15 @@
 	}
 
 	walk->sg = req->src;
->>>>>>> e8a457b7
 
 	return hash_walk_new_entry(walk);
 }
 
 static int crypto_hash_walk_done(struct crypto_hash_walk *walk, int err)
 {
-<<<<<<< HEAD
-=======
 	if ((walk->flags & CRYPTO_AHASH_REQ_VIRT))
 		return err;
 
->>>>>>> e8a457b7
 	walk->data -= walk->offset;
 
 	kunmap_local(walk->data);
