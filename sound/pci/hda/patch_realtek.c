--- conflicted
+++ resolved
@@ -6796,19 +6796,11 @@
 	struct hda_codec *cdc = dev_to_hda_codec(dev);
 	struct alc_spec *spec = cdc->spec;
 	int ret;
-<<<<<<< HEAD
 
 	ret = component_bind_all(dev, spec->comps);
 	if (ret)
 		return ret;
 
-=======
-
-	ret = component_bind_all(dev, spec->comps);
-	if (ret)
-		return ret;
-
->>>>>>> 8e2f79f4
 	return comp_bind_acpi(dev);
 }
 
