// SPDX-License-Identifier: GPL-2.0-only
//
// Copyright(c) 2021-2022 Intel Corporation
//
// Authors: Cezary Rojewski <cezary.rojewski@intel.com>
//          Amadeusz Slawinski <amadeuszx.slawinski@linux.intel.com>
//

#include <linux/slab.h>
#include "avs.h"
#include "messages.h"

#define AVS_CL_TIMEOUT_MS	5000

int avs_ipc_set_boot_config(struct avs_dev *adev, u32 dma_id, u32 purge)
{
	union avs_global_msg msg = AVS_GLOBAL_REQUEST(ROM_CONTROL);
	struct avs_ipc_msg request = {{0}};

	msg.boot_cfg.rom_ctrl_msg_type = AVS_ROM_SET_BOOT_CONFIG;
	msg.boot_cfg.dma_id = dma_id;
	msg.boot_cfg.purge_request = purge;
	request.header = msg.val;

	return avs_dsp_send_rom_msg(adev, &request, "set boot config");
}

int avs_ipc_load_modules(struct avs_dev *adev, u16 *mod_ids, u32 num_mod_ids)
{
	union avs_global_msg msg = AVS_GLOBAL_REQUEST(LOAD_MULTIPLE_MODULES);
	struct avs_ipc_msg request;

	msg.load_multi_mods.mod_cnt = num_mod_ids;
	request.header = msg.val;
	request.data = mod_ids;
	request.size = sizeof(*mod_ids) * num_mod_ids;

	return avs_dsp_send_msg_timeout(adev, &request, NULL, AVS_CL_TIMEOUT_MS,
					"load multiple modules");
}

int avs_ipc_unload_modules(struct avs_dev *adev, u16 *mod_ids, u32 num_mod_ids)
{
	union avs_global_msg msg = AVS_GLOBAL_REQUEST(UNLOAD_MULTIPLE_MODULES);
	struct avs_ipc_msg request;

	msg.load_multi_mods.mod_cnt = num_mod_ids;
	request.header = msg.val;
	request.data = mod_ids;
	request.size = sizeof(*mod_ids) * num_mod_ids;

	return avs_dsp_send_msg(adev, &request, NULL, "unload multiple modules");
}

int avs_ipc_load_library(struct avs_dev *adev, u32 dma_id, u32 lib_id)
{
	union avs_global_msg msg = AVS_GLOBAL_REQUEST(LOAD_LIBRARY);
	struct avs_ipc_msg request = {{0}};

	msg.load_lib.dma_id = dma_id;
	msg.load_lib.lib_id = lib_id;
	request.header = msg.val;

	return avs_dsp_send_msg_timeout(adev, &request, NULL, AVS_CL_TIMEOUT_MS, "load library");
}

int avs_ipc_create_pipeline(struct avs_dev *adev, u16 req_size, u8 priority,
			    u8 instance_id, bool lp, u16 attributes)
{
	union avs_global_msg msg = AVS_GLOBAL_REQUEST(CREATE_PIPELINE);
	struct avs_ipc_msg request = {{0}};

	msg.create_ppl.ppl_mem_size = req_size;
	msg.create_ppl.ppl_priority = priority;
	msg.create_ppl.instance_id = instance_id;
	msg.ext.create_ppl.lp = lp;
	msg.ext.create_ppl.attributes = attributes;
	request.header = msg.val;

	return avs_dsp_send_msg(adev, &request, NULL, "create pipeline");
}

int avs_ipc_delete_pipeline(struct avs_dev *adev, u8 instance_id)
{
	union avs_global_msg msg = AVS_GLOBAL_REQUEST(DELETE_PIPELINE);
	struct avs_ipc_msg request = {{0}};

	msg.ppl.instance_id = instance_id;
	request.header = msg.val;

	return avs_dsp_send_msg(adev, &request, NULL, "delete pipeline");
}

int avs_ipc_set_pipeline_state(struct avs_dev *adev, u8 instance_id,
			       enum avs_pipeline_state state)
{
	union avs_global_msg msg = AVS_GLOBAL_REQUEST(SET_PIPELINE_STATE);
	struct avs_ipc_msg request = {{0}};

	msg.set_ppl_state.ppl_id = instance_id;
	msg.set_ppl_state.state = state;
	request.header = msg.val;

	return avs_dsp_send_msg(adev, &request, NULL, "set pipeline state");
}

int avs_ipc_get_pipeline_state(struct avs_dev *adev, u8 instance_id,
			       enum avs_pipeline_state *state)
{
	union avs_global_msg msg = AVS_GLOBAL_REQUEST(GET_PIPELINE_STATE);
	struct avs_ipc_msg request = {{0}};
	struct avs_ipc_msg reply = {{0}};
	int ret;

	msg.get_ppl_state.ppl_id = instance_id;
	request.header = msg.val;

	ret = avs_dsp_send_msg(adev, &request, &reply, "get pipeline state");
	if (!ret)
		*state = reply.rsp.ext.get_ppl_state.state;
	return ret;
}

/*
 * avs_ipc_init_instance - Initialize module instance
 *
 * @adev: Driver context
 * @module_id: Module-type id
 * @instance_id: Unique module instance id
 * @ppl_id: Parent pipeline id
 * @core_id: DSP core to allocate module on
 * @domain: Processing domain (low latency or data processing)
 * @param: Module-type specific configuration
 * @param_size: Size of @param in bytes
 *
 * Argument verification, as well as pipeline state checks are done by the
 * firmware.
 *
 * Note: @ppl_id and @core_id are independent of each other as single pipeline
 * can be composed of module instances located on different DSP cores.
 */
int avs_ipc_init_instance(struct avs_dev *adev, u16 module_id, u8 instance_id,
			  u8 ppl_id, u8 core_id, u8 domain,
			  void *param, u32 param_size)
{
	union avs_module_msg msg = AVS_MODULE_REQUEST(INIT_INSTANCE);
	struct avs_ipc_msg request;

	msg.module_id = module_id;
	msg.instance_id = instance_id;
	/* firmware expects size provided in dwords */
	msg.ext.init_instance.param_block_size = DIV_ROUND_UP(param_size, sizeof(u32));
	msg.ext.init_instance.ppl_instance_id = ppl_id;
	msg.ext.init_instance.core_id = core_id;
	msg.ext.init_instance.proc_domain = domain;

	request.header = msg.val;
	request.data = param;
	request.size = param_size;

	return avs_dsp_send_msg(adev, &request, NULL, "init instance");
}

/*
 * avs_ipc_delete_instance - Delete module instance
 *
 * @adev: Driver context
 * @module_id: Module-type id
 * @instance_id: Unique module instance id
 *
 * Argument verification, as well as pipeline state checks are done by the
 * firmware.
 *
 * Note: only standalone modules i.e. without a parent pipeline shall be
 * deleted using this IPC message. In all other cases, pipeline owning the
 * modules performs cleanup automatically when it is deleted.
 */
int avs_ipc_delete_instance(struct avs_dev *adev, u16 module_id, u8 instance_id)
{
	union avs_module_msg msg = AVS_MODULE_REQUEST(DELETE_INSTANCE);
	struct avs_ipc_msg request = {{0}};

	msg.module_id = module_id;
	msg.instance_id = instance_id;
	request.header = msg.val;

	return avs_dsp_send_msg(adev, &request, NULL, "delete instance");
}

/*
 * avs_ipc_bind - Bind two module instances
 *
 * @adev: Driver context
 * @module_id: Source module-type id
 * @instance_id: Source module instance id
 * @dst_module_id: Sink module-type id
 * @dst_instance_id: Sink module instance id
 * @dst_queue: Sink module pin to bind @src_queue with
 * @src_queue: Source module pin to bind @dst_queue with
 */
int avs_ipc_bind(struct avs_dev *adev, u16 module_id, u8 instance_id,
		 u16 dst_module_id, u8 dst_instance_id,
		 u8 dst_queue, u8 src_queue)
{
	union avs_module_msg msg = AVS_MODULE_REQUEST(BIND);
	struct avs_ipc_msg request = {{0}};

	msg.module_id = module_id;
	msg.instance_id = instance_id;
	msg.ext.bind_unbind.dst_module_id = dst_module_id;
	msg.ext.bind_unbind.dst_instance_id = dst_instance_id;
	msg.ext.bind_unbind.dst_queue = dst_queue;
	msg.ext.bind_unbind.src_queue = src_queue;
	request.header = msg.val;

	return avs_dsp_send_msg(adev, &request, NULL, "bind modules");
}

/*
 * avs_ipc_unbind - Unbind two module instances
 *
 * @adev: Driver context
 * @module_id: Source module-type id
 * @instance_id: Source module instance id
 * @dst_module_id: Sink module-type id
 * @dst_instance_id: Sink module instance id
 * @dst_queue: Sink module pin to unbind @src_queue from
 * @src_queue: Source module pin to unbind @dst_queue from
 */
int avs_ipc_unbind(struct avs_dev *adev, u16 module_id, u8 instance_id,
		   u16 dst_module_id, u8 dst_instance_id,
		   u8 dst_queue, u8 src_queue)
{
	union avs_module_msg msg = AVS_MODULE_REQUEST(UNBIND);
	struct avs_ipc_msg request = {{0}};

	msg.module_id = module_id;
	msg.instance_id = instance_id;
	msg.ext.bind_unbind.dst_module_id = dst_module_id;
	msg.ext.bind_unbind.dst_instance_id = dst_instance_id;
	msg.ext.bind_unbind.dst_queue = dst_queue;
	msg.ext.bind_unbind.src_queue = src_queue;
	request.header = msg.val;

	return avs_dsp_send_msg(adev, &request, NULL, "unbind modules");
}

static int __avs_ipc_set_large_config(struct avs_dev *adev, u16 module_id, u8 instance_id,
				      u8 param_id, bool init_block, bool final_block,
				      u8 *request_data, size_t request_size, size_t off_size)
{
	union avs_module_msg msg = AVS_MODULE_REQUEST(LARGE_CONFIG_SET);
	struct avs_ipc_msg request;

	msg.module_id = module_id;
	msg.instance_id = instance_id;
	msg.ext.large_config.data_off_size = off_size;
	msg.ext.large_config.large_param_id = param_id;
	msg.ext.large_config.final_block = final_block;
	msg.ext.large_config.init_block = init_block;

	request.header = msg.val;
	request.data = request_data;
	request.size = request_size;

	return avs_dsp_send_msg(adev, &request, NULL, "large config set");
}

int avs_ipc_set_large_config(struct avs_dev *adev, u16 module_id,
			     u8 instance_id, u8 param_id,
			     u8 *request, size_t request_size)
{
	size_t remaining, tx_size;
	bool final;
	int ret;

	remaining = request_size;
	tx_size = min_t(size_t, AVS_MAILBOX_SIZE, remaining);
	final = (tx_size == remaining);

	/* Initial request states total payload size. */
	ret = __avs_ipc_set_large_config(adev, module_id, instance_id,
					 param_id, 1, final, request, tx_size,
					 request_size);
	if (ret)
		return ret;

	remaining -= tx_size;

	/* Loop the rest only when payload exceeds mailbox's size. */
	while (remaining) {
		size_t offset;

		offset = request_size - remaining;
		tx_size = min_t(size_t, AVS_MAILBOX_SIZE, remaining);
		final = (tx_size == remaining);

		ret = __avs_ipc_set_large_config(adev, module_id, instance_id,
						 param_id, 0, final,
						 request + offset, tx_size,
						 offset);
		if (ret)
			return ret;

		remaining -= tx_size;
	}

	return 0;
}

int avs_ipc_get_large_config(struct avs_dev *adev, u16 module_id, u8 instance_id,
			     u8 param_id, u8 *request_data, size_t request_size,
			     u8 **reply_data, size_t *reply_size)
{
	union avs_module_msg msg = AVS_MODULE_REQUEST(LARGE_CONFIG_GET);
	struct avs_ipc_msg request;
	struct avs_ipc_msg reply = {{0}};
	void *buf;
	int ret;

	reply.data = kzalloc(AVS_MAILBOX_SIZE, GFP_KERNEL);
	if (!reply.data)
		return -ENOMEM;

	msg.module_id = module_id;
	msg.instance_id = instance_id;
	msg.ext.large_config.data_off_size = request_size;
	msg.ext.large_config.large_param_id = param_id;
	/* final_block is always 0 on request. Updated by fw on reply. */
	msg.ext.large_config.final_block = 0;
	msg.ext.large_config.init_block = 1;

	request.header = msg.val;
	request.data = request_data;
	request.size = request_size;
	reply.size = AVS_MAILBOX_SIZE;

	ret = avs_dsp_send_msg(adev, &request, &reply, "large config get");
	if (ret) {
		kfree(reply.data);
		return ret;
	}

	buf = krealloc(reply.data, reply.size, GFP_KERNEL);
	if (!buf) {
		kfree(reply.data);
		return -ENOMEM;
	}

	*reply_data = buf;
	*reply_size = reply.size;

	return 0;
}

int avs_ipc_set_dx(struct avs_dev *adev, u32 core_mask, bool powerup)
{
	union avs_module_msg msg = AVS_MODULE_REQUEST(SET_DX);
	struct avs_ipc_msg request;
	struct avs_dxstate_info dx;

	dx.core_mask = core_mask;
	dx.dx_mask = powerup ? core_mask : 0;
	request.header = msg.val;
	request.data = &dx;
	request.size = sizeof(dx);

	return avs_dsp_send_pm_msg(adev, &request, NULL, true, "set dx");
}

/*
 * avs_ipc_set_d0ix - Set power gating policy (entering D0IX substates)
 *
 * @enable_pg: Whether to enable or disable power gating
 * @streaming: Whether a stream is running when transitioning
 */
int avs_ipc_set_d0ix(struct avs_dev *adev, bool enable_pg, bool streaming)
{
	union avs_module_msg msg = AVS_MODULE_REQUEST(SET_D0IX);
	struct avs_ipc_msg request = {{0}};

	msg.ext.set_d0ix.wake = enable_pg;
	msg.ext.set_d0ix.streaming = streaming;
	msg.ext.set_d0ix.prevent_pg = !enable_pg;

	request.header = msg.val;

	return avs_dsp_send_pm_msg(adev, &request, NULL, false, "set d0ix");
}

int avs_ipc_get_fw_config(struct avs_dev *adev, struct avs_fw_cfg *cfg)
{
	struct avs_tlv *tlv;
	size_t payload_size;
	size_t offset = 0;
	u8 *payload;
	int ret;

	ret = avs_ipc_get_large_config(adev, AVS_BASEFW_MOD_ID, AVS_BASEFW_INST_ID,
				       AVS_BASEFW_FIRMWARE_CONFIG, NULL, 0,
				       &payload, &payload_size);
	if (ret)
		goto err;
	/* Non-zero payload expected for FIRMWARE_CONFIG. */
	if (!payload_size) {
		ret = -EREMOTEIO;
		goto err;
	}

	while (offset < payload_size) {
		tlv = (struct avs_tlv *)(payload + offset);

		switch (tlv->type) {
		case AVS_FW_CFG_FW_VERSION:
			memcpy(&cfg->fw_version, tlv->value, sizeof(cfg->fw_version));
			break;

		case AVS_FW_CFG_MEMORY_RECLAIMED:
			cfg->memory_reclaimed = *tlv->value;
			break;

		case AVS_FW_CFG_SLOW_CLOCK_FREQ_HZ:
			cfg->slow_clock_freq_hz = *tlv->value;
			break;

		case AVS_FW_CFG_FAST_CLOCK_FREQ_HZ:
			cfg->fast_clock_freq_hz = *tlv->value;
			break;

		case AVS_FW_CFG_ALH_SUPPORT_LEVEL:
			cfg->alh_support = *tlv->value;
			break;

		case AVS_FW_CFG_IPC_DL_MAILBOX_BYTES:
			cfg->ipc_dl_mailbox_bytes = *tlv->value;
			break;

		case AVS_FW_CFG_IPC_UL_MAILBOX_BYTES:
			cfg->ipc_ul_mailbox_bytes = *tlv->value;
			break;

		case AVS_FW_CFG_TRACE_LOG_BYTES:
			cfg->trace_log_bytes = *tlv->value;
			break;

		case AVS_FW_CFG_MAX_PPL_COUNT:
			cfg->max_ppl_count = *tlv->value;
			break;

		case AVS_FW_CFG_MAX_ASTATE_COUNT:
			cfg->max_astate_count = *tlv->value;
			break;

		case AVS_FW_CFG_MAX_MODULE_PIN_COUNT:
			cfg->max_module_pin_count = *tlv->value;
			break;

		case AVS_FW_CFG_MODULES_COUNT:
			cfg->modules_count = *tlv->value;
			break;

		case AVS_FW_CFG_MAX_MOD_INST_COUNT:
			cfg->max_mod_inst_count = *tlv->value;
			break;

		case AVS_FW_CFG_MAX_LL_TASKS_PER_PRI_COUNT:
			cfg->max_ll_tasks_per_pri_count = *tlv->value;
			break;

		case AVS_FW_CFG_LL_PRI_COUNT:
			cfg->ll_pri_count = *tlv->value;
			break;

		case AVS_FW_CFG_MAX_DP_TASKS_COUNT:
			cfg->max_dp_tasks_count = *tlv->value;
			break;

		case AVS_FW_CFG_MAX_LIBS_COUNT:
			cfg->max_libs_count = *tlv->value;
			break;

		case AVS_FW_CFG_XTAL_FREQ_HZ:
			cfg->xtal_freq_hz = *tlv->value;
			break;

		case AVS_FW_CFG_POWER_GATING_POLICY:
			cfg->power_gating_policy = *tlv->value;
			break;

		/* Known but not useful to us. */
		case AVS_FW_CFG_DMA_BUFFER_CONFIG:
		case AVS_FW_CFG_SCHEDULER_CONFIG:
		case AVS_FW_CFG_CLOCKS_CONFIG:
		case AVS_FW_CFG_RESERVED:
			break;

		default:
			dev_info(adev->dev, "Unrecognized fw param: %d\n", tlv->type);
			break;
		}

		offset += sizeof(*tlv) + tlv->length;
	}

	/* No longer needed, free it as it's owned by the get_large_config() caller. */
	kfree(payload);
err:
	if (ret)
		dev_err(adev->dev, "get fw cfg failed: %d\n", ret);
<<<<<<< HEAD
=======
	return ret;
}

int avs_ipc_set_fw_config(struct avs_dev *adev, size_t num_tlvs, ...)
{
	struct avs_tlv *tlv;
	void *payload;
	size_t offset;
	va_list args;
	int ret, i;

	payload = kzalloc(AVS_MAILBOX_SIZE, GFP_KERNEL);
	if (!payload)
		return -ENOMEM;

	va_start(args, num_tlvs);
	for (offset = i = 0; i < num_tlvs && offset < AVS_MAILBOX_SIZE - sizeof(*tlv); i++) {
		tlv = (struct avs_tlv *)(payload + offset);
		tlv->type = va_arg(args, u32);
		tlv->length = va_arg(args, u32);

		offset += sizeof(*tlv) + tlv->length;
		if (offset > AVS_MAILBOX_SIZE)
			break;

		memcpy(tlv->value, va_arg(args, u8*), tlv->length);
	}

	if (i == num_tlvs)
		ret = avs_ipc_set_large_config(adev, AVS_BASEFW_MOD_ID, AVS_BASEFW_INST_ID,
					       AVS_BASEFW_FIRMWARE_CONFIG, payload, offset);
	else
		ret = -ERANGE;

	va_end(args);
	kfree(payload);
	if (ret)
		dev_err(adev->dev, "set fw cfg failed: %d\n", ret);
>>>>>>> e8a457b7
	return ret;
}

int avs_ipc_get_hw_config(struct avs_dev *adev, struct avs_hw_cfg *cfg)
{
	struct avs_tlv *tlv;
	size_t payload_size;
	size_t size, offset = 0;
	u8 *payload;
	int ret;

	ret = avs_ipc_get_large_config(adev, AVS_BASEFW_MOD_ID, AVS_BASEFW_INST_ID,
				       AVS_BASEFW_HARDWARE_CONFIG, NULL, 0,
				       &payload, &payload_size);
	if (ret)
		goto err;
	/* Non-zero payload expected for HARDWARE_CONFIG. */
	if (!payload_size) {
		ret = -EREMOTEIO;
		goto err;
	}

	while (offset < payload_size) {
		tlv = (struct avs_tlv *)(payload + offset);

		switch (tlv->type) {
		case AVS_HW_CFG_AVS_VER:
			cfg->avs_version = *tlv->value;
			break;

		case AVS_HW_CFG_DSP_CORES:
			cfg->dsp_cores = *tlv->value;
			break;

		case AVS_HW_CFG_MEM_PAGE_BYTES:
			cfg->mem_page_bytes = *tlv->value;
			break;

		case AVS_HW_CFG_TOTAL_PHYS_MEM_PAGES:
			cfg->total_phys_mem_pages = *tlv->value;
			break;

		case AVS_HW_CFG_I2S_CAPS:
			cfg->i2s_caps.i2s_version = tlv->value[0];
			size = tlv->value[1];
			cfg->i2s_caps.ctrl_count = size;
			if (!size)
				break;

			/* Multiply to get entire array size. */
			size *= sizeof(*cfg->i2s_caps.ctrl_base_addr);
			cfg->i2s_caps.ctrl_base_addr = devm_kmemdup(adev->dev,
								    &tlv->value[2],
								    size, GFP_KERNEL);
			if (!cfg->i2s_caps.ctrl_base_addr) {
				ret = -ENOMEM;
				goto exit;
			}
			break;

		case AVS_HW_CFG_GATEWAY_COUNT:
			cfg->gateway_count = *tlv->value;
			break;

		case AVS_HW_CFG_HP_EBB_COUNT:
			cfg->hp_ebb_count = *tlv->value;
			break;

		case AVS_HW_CFG_LP_EBB_COUNT:
			cfg->lp_ebb_count = *tlv->value;
			break;

		case AVS_HW_CFG_EBB_SIZE_BYTES:
			cfg->ebb_size_bytes = *tlv->value;
			break;

		case AVS_HW_CFG_GPDMA_CAPS:
			break;

		default:
			dev_info(adev->dev, "Unrecognized hw config: %d\n", tlv->type);
			break;
		}

		offset += sizeof(*tlv) + tlv->length;
	}

exit:
	/* No longer needed, free it as it's owned by the get_large_config() caller. */
	kfree(payload);
err:
	if (ret)
		dev_err(adev->dev, "get hw cfg failed: %d\n", ret);
	return ret;
}

int avs_ipc_get_modules_info(struct avs_dev *adev, struct avs_mods_info **info)
{
	size_t payload_size;
	u8 *payload;
	int ret;

	ret = avs_ipc_get_large_config(adev, AVS_BASEFW_MOD_ID, AVS_BASEFW_INST_ID,
				       AVS_BASEFW_MODULES_INFO, NULL, 0,
				       &payload, &payload_size);
	if (ret)
		return ret;
	/* Non-zero payload expected for MODULES_INFO. */
	if (!payload_size)
		return -EREMOTEIO;

	*info = (struct avs_mods_info *)payload;
	return 0;
}

int avs_ipc_copier_set_sink_format(struct avs_dev *adev, u16 module_id,
				   u8 instance_id, u32 sink_id,
				   const struct avs_audio_format *src_fmt,
				   const struct avs_audio_format *sink_fmt)
{
	struct avs_copier_sink_format cpr_fmt;

	cpr_fmt.sink_id = sink_id;
	/* Firmware expects driver to resend copier's input format. */
	cpr_fmt.src_fmt = *src_fmt;
	cpr_fmt.sink_fmt = *sink_fmt;

	return avs_ipc_set_large_config(adev, module_id, instance_id,
					AVS_COPIER_SET_SINK_FORMAT,
					(u8 *)&cpr_fmt, sizeof(cpr_fmt));
}

int avs_ipc_peakvol_get_volume(struct avs_dev *adev, u16 module_id, u8 instance_id,
			       struct avs_volume_cfg **vols, size_t *num_vols)
{
	size_t payload_size;
	u8 *payload;
	int ret;

	ret = avs_ipc_get_large_config(adev, module_id, instance_id, AVS_PEAKVOL_VOLUME, NULL, 0,
				       &payload, &payload_size);
	if (ret)
		return ret;

	/* Non-zero payload expected for PEAKVOL_VOLUME. */
	if (!payload_size)
		return -EREMOTEIO;

	*vols = (struct avs_volume_cfg *)payload;
	*num_vols = payload_size / sizeof(**vols);

	return 0;
}

int avs_ipc_peakvol_set_volume(struct avs_dev *adev, u16 module_id, u8 instance_id,
			       struct avs_volume_cfg *vol)
{
	return avs_ipc_set_large_config(adev, module_id, instance_id, AVS_PEAKVOL_VOLUME,
					(u8 *)vol, sizeof(*vol));
}

int avs_ipc_peakvol_set_volumes(struct avs_dev *adev, u16 module_id, u8 instance_id,
				struct avs_volume_cfg *vols, size_t num_vols)
{
	struct avs_tlv *tlv;
	size_t offset;
	size_t size;
	u8 *payload;
	int ret, i;

	size = num_vols * sizeof(*vols);
	size += num_vols * sizeof(*tlv);
	if (size > AVS_MAILBOX_SIZE)
		return -EINVAL;

	payload = kzalloc(AVS_MAILBOX_SIZE, GFP_KERNEL);
	if (!payload)
		return -ENOMEM;

	for (offset = i = 0; i < num_vols; i++) {
		tlv = (struct avs_tlv *)(payload + offset);

		tlv->type = AVS_PEAKVOL_VOLUME;
		tlv->length = sizeof(*vols);
		memcpy(tlv->value, &vols[i], tlv->length);

		offset += sizeof(*tlv) + tlv->length;
	}

	ret = avs_ipc_set_large_config(adev, module_id, instance_id, AVS_VENDOR_CONFIG, payload,
				       size);
	kfree(payload);
	return ret;
}

int avs_ipc_peakvol_get_mute(struct avs_dev *adev, u16 module_id, u8 instance_id,
			     struct avs_mute_cfg **mutes, size_t *num_mutes)
{
	size_t payload_size;
	u8 *payload;
	int ret;

	ret = avs_ipc_get_large_config(adev, module_id, instance_id, AVS_PEAKVOL_MUTE, NULL, 0,
				       &payload, &payload_size);
	if (ret)
		return ret;

	/* Non-zero payload expected for PEAKVOL_MUTE. */
	if (!payload_size)
		return -EREMOTEIO;

	*mutes = (struct avs_mute_cfg *)payload;
	*num_mutes = payload_size / sizeof(**mutes);

	return 0;
}

int avs_ipc_peakvol_set_mute(struct avs_dev *adev, u16 module_id, u8 instance_id,
			     struct avs_mute_cfg *mute)
{
	return avs_ipc_set_large_config(adev, module_id, instance_id, AVS_PEAKVOL_MUTE,
					(u8 *)mute, sizeof(*mute));
}

int avs_ipc_peakvol_set_mutes(struct avs_dev *adev, u16 module_id, u8 instance_id,
			      struct avs_mute_cfg *mutes, size_t num_mutes)
{
	struct avs_tlv *tlv;
	size_t offset;
	size_t size;
	u8 *payload;
	int ret, i;

	size = num_mutes * sizeof(*mutes);
	size += num_mutes * sizeof(*tlv);
	if (size > AVS_MAILBOX_SIZE)
		return -EINVAL;

	payload = kzalloc(AVS_MAILBOX_SIZE, GFP_KERNEL);
	if (!payload)
		return -ENOMEM;

	for (offset = i = 0; i < num_mutes; i++) {
		tlv = (struct avs_tlv *)(payload + offset);

		tlv->type = AVS_PEAKVOL_MUTE;
		tlv->length = sizeof(*mutes);
		memcpy(tlv->value, &mutes[i], tlv->length);

		offset += sizeof(*tlv) + tlv->length;
	}

	ret = avs_ipc_set_large_config(adev, module_id, instance_id, AVS_VENDOR_CONFIG, payload,
				       size);
	kfree(payload);
	return ret;
}

#ifdef CONFIG_DEBUG_FS
int avs_ipc_set_enable_logs(struct avs_dev *adev, u8 *log_info, size_t size)
{
	return avs_ipc_set_large_config(adev, AVS_BASEFW_MOD_ID, AVS_BASEFW_INST_ID,
					AVS_BASEFW_ENABLE_LOGS, log_info, size);
}

int avs_ipc_set_system_time(struct avs_dev *adev)
{
	struct avs_sys_time sys_time;
	u64 us;

	/* firmware expects UTC time in micro seconds */
	us = ktime_to_us(ktime_get());
	sys_time.val_l = us & UINT_MAX;
	sys_time.val_u = us >> 32;

	return avs_ipc_set_large_config(adev, AVS_BASEFW_MOD_ID, AVS_BASEFW_INST_ID,
					AVS_BASEFW_SYSTEM_TIME, (u8 *)&sys_time, sizeof(sys_time));
}

int avs_ipc_probe_get_dma(struct avs_dev *adev, struct avs_probe_dma **dmas, size_t *num_dmas)
{
	size_t payload_size;
	u32 module_id;
	u8 *payload;
	int ret;

	module_id = avs_get_module_id(adev, &AVS_PROBE_MOD_UUID);

	ret = avs_ipc_get_large_config(adev, module_id, AVS_PROBE_INST_ID, AVS_PROBE_INJECTION_DMA,
				       NULL, 0, &payload, &payload_size);
	if (ret)
		return ret;

	*dmas = (struct avs_probe_dma *)payload;
	*num_dmas = payload_size / sizeof(**dmas);

	return 0;
}

int avs_ipc_probe_attach_dma(struct avs_dev *adev, struct avs_probe_dma *dmas, size_t num_dmas)
{
	u32 module_id = avs_get_module_id(adev, &AVS_PROBE_MOD_UUID);

	return avs_ipc_set_large_config(adev, module_id, AVS_PROBE_INST_ID, AVS_PROBE_INJECTION_DMA,
					(u8 *)dmas, array_size(sizeof(*dmas), num_dmas));
}

int avs_ipc_probe_detach_dma(struct avs_dev *adev, union avs_connector_node_id *node_ids,
			     size_t num_node_ids)
{
	u32 module_id = avs_get_module_id(adev, &AVS_PROBE_MOD_UUID);

	return avs_ipc_set_large_config(adev, module_id, AVS_PROBE_INST_ID,
					AVS_PROBE_INJECTION_DMA_DETACH, (u8 *)node_ids,
					array_size(sizeof(*node_ids), num_node_ids));
}

int avs_ipc_probe_get_points(struct avs_dev *adev, struct avs_probe_point_desc **descs,
			     size_t *num_descs)
{
	size_t payload_size;
	u32 module_id;
	u8 *payload;
	int ret;

	module_id = avs_get_module_id(adev, &AVS_PROBE_MOD_UUID);

	ret = avs_ipc_get_large_config(adev, module_id, AVS_PROBE_INST_ID, AVS_PROBE_POINTS, NULL,
				       0, &payload, &payload_size);
	if (ret)
		return ret;

	*descs = (struct avs_probe_point_desc *)payload;
	*num_descs = payload_size / sizeof(**descs);

	return 0;
}

int avs_ipc_probe_connect_points(struct avs_dev *adev, struct avs_probe_point_desc *descs,
				 size_t num_descs)
{
	u32 module_id = avs_get_module_id(adev, &AVS_PROBE_MOD_UUID);

	return avs_ipc_set_large_config(adev, module_id, AVS_PROBE_INST_ID, AVS_PROBE_POINTS,
					(u8 *)descs, array_size(sizeof(*descs), num_descs));
}

int avs_ipc_probe_disconnect_points(struct avs_dev *adev, union avs_probe_point_id *ids,
				    size_t num_ids)
{
	u32 module_id = avs_get_module_id(adev, &AVS_PROBE_MOD_UUID);

	return avs_ipc_set_large_config(adev, module_id, AVS_PROBE_INST_ID,
					AVS_PROBE_POINTS_DISCONNECT, (u8 *)ids,
					array_size(sizeof(*ids), num_ids));
}
#endif<|MERGE_RESOLUTION|>--- conflicted
+++ resolved
@@ -507,8 +507,6 @@
 err:
 	if (ret)
 		dev_err(adev->dev, "get fw cfg failed: %d\n", ret);
-<<<<<<< HEAD
-=======
 	return ret;
 }
 
@@ -547,7 +545,6 @@
 	kfree(payload);
 	if (ret)
 		dev_err(adev->dev, "set fw cfg failed: %d\n", ret);
->>>>>>> e8a457b7
 	return ret;
 }
 
