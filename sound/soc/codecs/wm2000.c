--- conflicted
+++ resolved
@@ -803,10 +803,6 @@
 	.num_dapm_routes	= ARRAY_SIZE(wm2000_audio_map),
 	.idle_bias_on		= 1,
 	.use_pmdown_time	= 1,
-<<<<<<< HEAD
-	.non_legacy_dai_naming	= 1,
-=======
->>>>>>> 7365df19
 };
 
 static int wm2000_i2c_probe(struct i2c_client *i2c)
