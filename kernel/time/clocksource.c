--- conflicted
+++ resolved
@@ -259,11 +259,7 @@
 		local_irq_enable();
 
 		wd_delay = cycles_to_nsec_safe(watchdog, *wdnow, wd_end);
-<<<<<<< HEAD
-		if (wd_delay <= WATCHDOG_MAX_SKEW) {
-=======
 		if (wd_delay <= md + cs->uncertainty_margin) {
->>>>>>> 17b65575
 			if (nretries > 1 && nretries >= max_retries) {
 				pr_warn("timekeeping watchdog on CPU%d: %s retried %d times before success\n",
 					smp_processor_id(), watchdog->name, nretries);
