/* SPDX-License-Identifier: GPL-2.0 */
#ifndef _TIMEKEEPING_INTERNAL_H
#define _TIMEKEEPING_INTERNAL_H

#include <linux/clocksource.h>
#include <linux/spinlock.h>
#include <linux/time.h>

/*
 * timekeeping debug functions
 */
#ifdef CONFIG_DEBUG_FS

DECLARE_PER_CPU(unsigned long, timekeeping_mg_floor_swaps);

static inline void timekeeping_inc_mg_floor_swaps(void)
{
	this_cpu_inc(timekeeping_mg_floor_swaps);
}

extern void tk_debug_account_sleep_time(const struct timespec64 *t);

#else

#define tk_debug_account_sleep_time(x)

static inline void timekeeping_inc_mg_floor_swaps(void)
{
}

#endif

<<<<<<< HEAD
static inline u64 clocksource_delta(u64 now, u64 last, u64 mask)
=======
static inline u64 clocksource_delta(u64 now, u64 last, u64 mask, u64 max_delta)
>>>>>>> 9f01557a
{
	u64 ret = (now - last) & mask;

	/*
	 * Prevent time going backwards by checking the result against
	 * @max_delta. If greater, return 0.
	 */
	return ret > max_delta ? 0 : ret;
}

/* Semi public for serialization of non timekeeper VDSO updates. */
unsigned long timekeeper_lock_irqsave(void);
void timekeeper_unlock_irqrestore(unsigned long flags);

#endif /* _TIMEKEEPING_INTERNAL_H */<|MERGE_RESOLUTION|>--- conflicted
+++ resolved
@@ -30,11 +30,7 @@
 
 #endif
 
-<<<<<<< HEAD
-static inline u64 clocksource_delta(u64 now, u64 last, u64 mask)
-=======
 static inline u64 clocksource_delta(u64 now, u64 last, u64 mask, u64 max_delta)
->>>>>>> 9f01557a
 {
 	u64 ret = (now - last) & mask;
 
