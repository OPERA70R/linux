--- conflicted
+++ resolved
@@ -274,12 +274,9 @@
 	bool rt_preempted;
 	int rt_cpu;
 	int rt_end_cpu;
-<<<<<<< HEAD
-=======
 	unsigned long long rt_gp_seq;
 	unsigned long long rt_gp_seq_end;
 	u64 rt_ts;
->>>>>>> bd67c1c3
 };
 static int err_segs_recorded;
 static struct rt_read_seg err_segs[RCUTORTURE_RDR_MAX_SEGS];
@@ -414,11 +411,8 @@
 	void (*gp_slow_register)(atomic_t *rgssp);
 	void (*gp_slow_unregister)(atomic_t *rgssp);
 	bool (*reader_blocked)(void);
-<<<<<<< HEAD
-=======
 	unsigned long long (*gather_gp_seqs)(void);
 	void (*format_gp_seqs)(unsigned long long seqs, char *cp, size_t len);
->>>>>>> bd67c1c3
 	long cbflood_max;
 	int irq_capable;
 	int can_boost;
@@ -623,11 +617,8 @@
 	.reader_blocked		= IS_ENABLED(CONFIG_RCU_TORTURE_TEST_LOG_CPU)
 				  ? has_rcu_reader_blocked
 				  : NULL,
-<<<<<<< HEAD
-=======
 	.gather_gp_seqs		= rcutorture_gather_gp_seqs,
 	.format_gp_seqs		= rcutorture_format_gp_seqs,
->>>>>>> bd67c1c3
 	.irq_capable		= 1,
 	.can_boost		= IS_ENABLED(CONFIG_RCU_BOOST),
 	.extendables		= RCUTORTURE_MAX_EXTEND,
@@ -700,11 +691,8 @@
 	struct srcu_ctr __percpu *scp;
 	int ret = 0;
 
-<<<<<<< HEAD
-=======
 	WARN_ON_ONCE(reader_flavor & ~SRCU_READ_FLAVOR_ALL);
 
->>>>>>> bd67c1c3
 	if ((reader_flavor & SRCU_READ_FLAVOR_NORMAL) || !(reader_flavor & SRCU_READ_FLAVOR_ALL)) {
 		idx = srcu_read_lock(srcu_ctlp);
 		WARN_ON_ONCE(idx & ~0x1);
@@ -751,11 +739,8 @@
 static void srcu_torture_read_unlock(int idx)
 {
 	WARN_ON_ONCE((reader_flavor && (idx & ~reader_flavor)) || (!reader_flavor && (idx & ~0x1)));
-<<<<<<< HEAD
-=======
 	if (reader_flavor & SRCU_READ_FLAVOR_FAST)
 		srcu_read_unlock_fast(srcu_ctlp, __srcu_ctr_to_ptr(srcu_ctlp, (idx & 0x8) >> 3));
->>>>>>> bd67c1c3
 	if (reader_flavor & SRCU_READ_FLAVOR_LITE)
 		srcu_read_unlock_lite(srcu_ctlp, (idx & 0x4) >> 2);
 	if (reader_flavor & SRCU_READ_FLAVOR_NMI)
@@ -1924,11 +1909,8 @@
 #define ROEC_ARGS "%s %s: Current %#x  To add %#x  To remove %#x  preempt_count() %#x\n", __func__, s, curstate, new, old, preempt_count()
 static void rcutorture_one_extend_check(char *s, int curstate, int new, int old, bool insoftirq)
 {
-<<<<<<< HEAD
-=======
 	int mask;
 
->>>>>>> bd67c1c3
 	if (!IS_ENABLED(CONFIG_RCU_TORTURE_TEST_CHK_RDR_STATE))
 		return;
 
@@ -1955,13 +1937,6 @@
 	WARN_ONCE(cur_ops->extendables &&
 		  !(curstate & (RCUTORTURE_RDR_BH | RCUTORTURE_RDR_RBH)) &&
 		  (preempt_count() & SOFTIRQ_MASK), ROEC_ARGS);
-<<<<<<< HEAD
-	WARN_ONCE(cur_ops->extendables &&
-		  !(curstate & (RCUTORTURE_RDR_PREEMPT | RCUTORTURE_RDR_SCHED)) &&
-		  (preempt_count() & PREEMPT_MASK), ROEC_ARGS);
-	WARN_ONCE(cur_ops->readlock_nesting &&
-		  !(curstate & (RCUTORTURE_RDR_RCU_1 | RCUTORTURE_RDR_RCU_2)) &&
-=======
 
 	/*
 	 * non-preemptible RCU in a preemptible kernel uses preempt_disable()
@@ -1983,7 +1958,6 @@
 		mask |= RCUTORTURE_RDR_PREEMPT | RCUTORTURE_RDR_SCHED;
 
 	WARN_ONCE(cur_ops->readlock_nesting && !(curstate & mask) &&
->>>>>>> bd67c1c3
 		  cur_ops->readlock_nesting() > 0, ROEC_ARGS);
 }
 
@@ -2045,8 +2019,6 @@
 				rtrsp[-1].rt_preempted = cur_ops->reader_blocked();
 		}
 	}
-<<<<<<< HEAD
-=======
 	// Sample grace-period sequence number, as good a place as any.
 	if (IS_ENABLED(CONFIG_RCU_TORTURE_TEST_LOG_GP) && cur_ops->gather_gp_seqs) {
 		rtrsp->rt_gp_seq = cur_ops->gather_gp_seqs();
@@ -2054,7 +2026,6 @@
 		if (!first)
 			rtrsp[-1].rt_gp_seq_end = rtrsp->rt_gp_seq;
 	}
->>>>>>> bd67c1c3
 
 	/*
 	 * Next, remove old protection, in decreasing order of strength
@@ -2612,11 +2583,7 @@
 		 "nocbs_nthreads=%d nocbs_toggle=%d "
 		 "test_nmis=%d "
 		 "preempt_duration=%d preempt_interval=%d\n",
-<<<<<<< HEAD
-		 torture_type, tag, nrealreaders, nfakewriters,
-=======
 		 torture_type, tag, nrealreaders, nrealfakewriters,
->>>>>>> bd67c1c3
 		 stat_interval, verbose, test_no_idle_hz, shuffle_interval,
 		 stutter, irqreader, fqs_duration, fqs_holdoff, fqs_stutter,
 		 test_boost, cur_ops->can_boost,
@@ -3730,15 +3697,11 @@
 			pr_alert("\t: No segments recorded!!!\n");
 		firsttime = 1;
 		for (i = 0; i < rt_read_nsegs; i++) {
-<<<<<<< HEAD
-			pr_alert("\t%d: %#4x", i, err_segs[i].rt_readstate);
-=======
 			if (IS_ENABLED(CONFIG_RCU_TORTURE_TEST_LOG_GP))
 				pr_alert("\t%lluus ", div64_u64(err_segs[i].rt_ts, 1000ULL));
 			else
 				pr_alert("\t");
 			pr_cont("%d: %#4x", i, err_segs[i].rt_readstate);
->>>>>>> bd67c1c3
 			if (err_segs[i].rt_delay_jiffies != 0) {
 				pr_cont("%s%ldjiffies", firsttime ? "" : "+",
 					err_segs[i].rt_delay_jiffies);
@@ -3751,8 +3714,6 @@
 				else
 					pr_cont(" ...");
 			}
-<<<<<<< HEAD
-=======
 			if (IS_ENABLED(CONFIG_RCU_TORTURE_TEST_LOG_GP) &&
 			    cur_ops->gather_gp_seqs && cur_ops->format_gp_seqs) {
 				char buf1[20+1];
@@ -3774,7 +3735,6 @@
 				}
 				pr_cont(" %s%c%s", buf1, sepchar, buf2);
 			}
->>>>>>> bd67c1c3
 			if (err_segs[i].rt_delay_ms != 0) {
 				pr_cont(" %s%ldms", firsttime ? "" : "+",
 					err_segs[i].rt_delay_ms);
