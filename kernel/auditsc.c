--- conflicted
+++ resolved
@@ -2727,10 +2727,6 @@
 	context->target_sessionid = audit_get_sessionid(t);
 	strscpy(context->target_comm, t->comm);
 	security_task_getlsmprop_obj(t, &context->target_ref);
-<<<<<<< HEAD
-	strscpy(context->target_comm, t->comm);
-=======
->>>>>>> a5a056c8
 }
 
 /**
@@ -2758,10 +2754,6 @@
 		ctx->target_sessionid = audit_get_sessionid(t);
 		strscpy(ctx->target_comm, t->comm);
 		security_task_getlsmprop_obj(t, &ctx->target_ref);
-<<<<<<< HEAD
-		strscpy(ctx->target_comm, t->comm);
-=======
->>>>>>> a5a056c8
 		return 0;
 	}
 
