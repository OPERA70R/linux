// SPDX-License-Identifier: GPL-2.0
/*
 * Completely Fair Scheduling (CFS) Class (SCHED_NORMAL/SCHED_BATCH)
 *
 *  Copyright (C) 2007 Red Hat, Inc., Ingo Molnar <mingo@redhat.com>
 *
 *  Interactivity improvements by Mike Galbraith
 *  (C) 2007 Mike Galbraith <efault@gmx.de>
 *
 *  Various enhancements by Dmitry Adamushko.
 *  (C) 2007 Dmitry Adamushko <dmitry.adamushko@gmail.com>
 *
 *  Group scheduling enhancements by Srivatsa Vaddagiri
 *  Copyright IBM Corporation, 2007
 *  Author: Srivatsa Vaddagiri <vatsa@linux.vnet.ibm.com>
 *
 *  Scaled math optimizations by Thomas Gleixner
 *  Copyright (C) 2007, Thomas Gleixner <tglx@linutronix.de>
 *
 *  Adaptive scheduling granularity, math enhancements by Peter Zijlstra
 *  Copyright (C) 2007 Red Hat, Inc., Peter Zijlstra
 */
#include <linux/energy_model.h>
#include <linux/mmap_lock.h>
#include <linux/hugetlb_inline.h>
#include <linux/jiffies.h>
#include <linux/mm_api.h>
#include <linux/highmem.h>
#include <linux/spinlock_api.h>
#include <linux/cpumask_api.h>
#include <linux/lockdep_api.h>
#include <linux/softirq.h>
#include <linux/refcount_api.h>
#include <linux/topology.h>
#include <linux/sched/clock.h>
#include <linux/sched/cond_resched.h>
#include <linux/sched/cputime.h>
#include <linux/sched/isolation.h>
#include <linux/sched/nohz.h>

#include <linux/cpuidle.h>
#include <linux/interrupt.h>
#include <linux/mempolicy.h>
#include <linux/mutex_api.h>
#include <linux/profile.h>
#include <linux/psi.h>
#include <linux/ratelimit.h>
#include <linux/task_work.h>

#include <asm/switch_to.h>

#include <linux/sched/cond_resched.h>

#include "sched.h"
#include "stats.h"
#include "autogroup.h"

/*
 * Targeted preemption latency for CPU-bound tasks:
 *
 * NOTE: this latency value is not the same as the concept of
 * 'timeslice length' - timeslices in CFS are of variable length
 * and have no persistent notion like in traditional, time-slice
 * based scheduling concepts.
 *
 * (to see the precise effective timeslice length of your workload,
 *  run vmstat and monitor the context-switches (cs) field)
 *
 * (default: 6ms * (1 + ilog(ncpus)), units: nanoseconds)
 */
unsigned int sysctl_sched_latency			= 6000000ULL;
static unsigned int normalized_sysctl_sched_latency	= 6000000ULL;

/*
 * The initial- and re-scaling of tunables is configurable
 *
 * Options are:
 *
 *   SCHED_TUNABLESCALING_NONE - unscaled, always *1
 *   SCHED_TUNABLESCALING_LOG - scaled logarithmical, *1+ilog(ncpus)
 *   SCHED_TUNABLESCALING_LINEAR - scaled linear, *ncpus
 *
 * (default SCHED_TUNABLESCALING_LOG = *(1+ilog(ncpus))
 */
unsigned int sysctl_sched_tunable_scaling = SCHED_TUNABLESCALING_LOG;

/*
 * Minimal preemption granularity for CPU-bound tasks:
 *
 * (default: 0.75 msec * (1 + ilog(ncpus)), units: nanoseconds)
 */
unsigned int sysctl_sched_min_granularity			= 750000ULL;
static unsigned int normalized_sysctl_sched_min_granularity	= 750000ULL;

/*
 * Minimal preemption granularity for CPU-bound SCHED_IDLE tasks.
 * Applies only when SCHED_IDLE tasks compete with normal tasks.
 *
 * (default: 0.75 msec)
 */
unsigned int sysctl_sched_idle_min_granularity			= 750000ULL;

/*
 * This value is kept at sysctl_sched_latency/sysctl_sched_min_granularity
 */
static unsigned int sched_nr_latency = 8;

/*
 * After fork, child runs first. If set to 0 (default) then
 * parent will (try to) run first.
 */
unsigned int sysctl_sched_child_runs_first __read_mostly;

/*
 * SCHED_OTHER wake-up granularity.
 *
 * This option delays the preemption effects of decoupled workloads
 * and reduces their over-scheduling. Synchronous workloads will still
 * have immediate wakeup/sleep latencies.
 *
 * (default: 1 msec * (1 + ilog(ncpus)), units: nanoseconds)
 */
unsigned int sysctl_sched_wakeup_granularity			= 1000000UL;
static unsigned int normalized_sysctl_sched_wakeup_granularity	= 1000000UL;

const_debug unsigned int sysctl_sched_migration_cost	= 500000UL;

int sched_thermal_decay_shift;
static int __init setup_sched_thermal_decay_shift(char *str)
{
	int _shift = 0;

	if (kstrtoint(str, 0, &_shift))
		pr_warn("Unable to set scheduler thermal pressure decay shift parameter\n");

	sched_thermal_decay_shift = clamp(_shift, 0, 10);
	return 1;
}
__setup("sched_thermal_decay_shift=", setup_sched_thermal_decay_shift);

#ifdef CONFIG_SMP
/*
 * For asym packing, by default the lower numbered CPU has higher priority.
 */
int __weak arch_asym_cpu_priority(int cpu)
{
	return -cpu;
}

/*
 * The margin used when comparing utilization with CPU capacity.
 *
 * (default: ~20%)
 */
#define fits_capacity(cap, max)	((cap) * 1280 < (max) * 1024)

/*
 * The margin used when comparing CPU capacities.
 * is 'cap1' noticeably greater than 'cap2'
 *
 * (default: ~5%)
 */
#define capacity_greater(cap1, cap2) ((cap1) * 1024 > (cap2) * 1078)
#endif

#ifdef CONFIG_CFS_BANDWIDTH
/*
 * Amount of runtime to allocate from global (tg) to local (per-cfs_rq) pool
 * each time a cfs_rq requests quota.
 *
 * Note: in the case that the slice exceeds the runtime remaining (either due
 * to consumption or the quota being specified to be smaller than the slice)
 * we will always only issue the remaining available time.
 *
 * (default: 5 msec, units: microseconds)
 */
static unsigned int sysctl_sched_cfs_bandwidth_slice		= 5000UL;
#endif

#ifdef CONFIG_SYSCTL
static struct ctl_table sched_fair_sysctls[] = {
	{
		.procname       = "sched_child_runs_first",
		.data           = &sysctl_sched_child_runs_first,
		.maxlen         = sizeof(unsigned int),
		.mode           = 0644,
		.proc_handler   = proc_dointvec,
	},
#ifdef CONFIG_CFS_BANDWIDTH
	{
		.procname       = "sched_cfs_bandwidth_slice_us",
		.data           = &sysctl_sched_cfs_bandwidth_slice,
		.maxlen         = sizeof(unsigned int),
		.mode           = 0644,
		.proc_handler   = proc_dointvec_minmax,
		.extra1         = SYSCTL_ONE,
	},
#endif
	{}
};

static int __init sched_fair_sysctl_init(void)
{
	register_sysctl_init("kernel", sched_fair_sysctls);
	return 0;
}
late_initcall(sched_fair_sysctl_init);
#endif

static inline void update_load_add(struct load_weight *lw, unsigned long inc)
{
	lw->weight += inc;
	lw->inv_weight = 0;
}

static inline void update_load_sub(struct load_weight *lw, unsigned long dec)
{
	lw->weight -= dec;
	lw->inv_weight = 0;
}

static inline void update_load_set(struct load_weight *lw, unsigned long w)
{
	lw->weight = w;
	lw->inv_weight = 0;
}

/*
 * Increase the granularity value when there are more CPUs,
 * because with more CPUs the 'effective latency' as visible
 * to users decreases. But the relationship is not linear,
 * so pick a second-best guess by going with the log2 of the
 * number of CPUs.
 *
 * This idea comes from the SD scheduler of Con Kolivas:
 */
static unsigned int get_update_sysctl_factor(void)
{
	unsigned int cpus = min_t(unsigned int, num_online_cpus(), 8);
	unsigned int factor;

	switch (sysctl_sched_tunable_scaling) {
	case SCHED_TUNABLESCALING_NONE:
		factor = 1;
		break;
	case SCHED_TUNABLESCALING_LINEAR:
		factor = cpus;
		break;
	case SCHED_TUNABLESCALING_LOG:
	default:
		factor = 1 + ilog2(cpus);
		break;
	}

	return factor;
}

static void update_sysctl(void)
{
	unsigned int factor = get_update_sysctl_factor();

#define SET_SYSCTL(name) \
	(sysctl_##name = (factor) * normalized_sysctl_##name)
	SET_SYSCTL(sched_min_granularity);
	SET_SYSCTL(sched_latency);
	SET_SYSCTL(sched_wakeup_granularity);
#undef SET_SYSCTL
}

void __init sched_init_granularity(void)
{
	update_sysctl();
}

#define WMULT_CONST	(~0U)
#define WMULT_SHIFT	32

static void __update_inv_weight(struct load_weight *lw)
{
	unsigned long w;

	if (likely(lw->inv_weight))
		return;

	w = scale_load_down(lw->weight);

	if (BITS_PER_LONG > 32 && unlikely(w >= WMULT_CONST))
		lw->inv_weight = 1;
	else if (unlikely(!w))
		lw->inv_weight = WMULT_CONST;
	else
		lw->inv_weight = WMULT_CONST / w;
}

/*
 * delta_exec * weight / lw.weight
 *   OR
 * (delta_exec * (weight * lw->inv_weight)) >> WMULT_SHIFT
 *
 * Either weight := NICE_0_LOAD and lw \e sched_prio_to_wmult[], in which case
 * we're guaranteed shift stays positive because inv_weight is guaranteed to
 * fit 32 bits, and NICE_0_LOAD gives another 10 bits; therefore shift >= 22.
 *
 * Or, weight =< lw.weight (because lw.weight is the runqueue weight), thus
 * weight/lw.weight <= 1, and therefore our shift will also be positive.
 */
static u64 __calc_delta(u64 delta_exec, unsigned long weight, struct load_weight *lw)
{
	u64 fact = scale_load_down(weight);
	u32 fact_hi = (u32)(fact >> 32);
	int shift = WMULT_SHIFT;
	int fs;

	__update_inv_weight(lw);

	if (unlikely(fact_hi)) {
		fs = fls(fact_hi);
		shift -= fs;
		fact >>= fs;
	}

	fact = mul_u32_u32(fact, lw->inv_weight);

	fact_hi = (u32)(fact >> 32);
	if (fact_hi) {
		fs = fls(fact_hi);
		shift -= fs;
		fact >>= fs;
	}

	return mul_u64_u32_shr(delta_exec, fact, shift);
}


const struct sched_class fair_sched_class;

/**************************************************************
 * CFS operations on generic schedulable entities:
 */

#ifdef CONFIG_FAIR_GROUP_SCHED

/* Walk up scheduling entities hierarchy */
#define for_each_sched_entity(se) \
		for (; se; se = se->parent)

static inline bool list_add_leaf_cfs_rq(struct cfs_rq *cfs_rq)
{
	struct rq *rq = rq_of(cfs_rq);
	int cpu = cpu_of(rq);

	if (cfs_rq->on_list)
		return rq->tmp_alone_branch == &rq->leaf_cfs_rq_list;

	cfs_rq->on_list = 1;

	/*
	 * Ensure we either appear before our parent (if already
	 * enqueued) or force our parent to appear after us when it is
	 * enqueued. The fact that we always enqueue bottom-up
	 * reduces this to two cases and a special case for the root
	 * cfs_rq. Furthermore, it also means that we will always reset
	 * tmp_alone_branch either when the branch is connected
	 * to a tree or when we reach the top of the tree
	 */
	if (cfs_rq->tg->parent &&
	    cfs_rq->tg->parent->cfs_rq[cpu]->on_list) {
		/*
		 * If parent is already on the list, we add the child
		 * just before. Thanks to circular linked property of
		 * the list, this means to put the child at the tail
		 * of the list that starts by parent.
		 */
		list_add_tail_rcu(&cfs_rq->leaf_cfs_rq_list,
			&(cfs_rq->tg->parent->cfs_rq[cpu]->leaf_cfs_rq_list));
		/*
		 * The branch is now connected to its tree so we can
		 * reset tmp_alone_branch to the beginning of the
		 * list.
		 */
		rq->tmp_alone_branch = &rq->leaf_cfs_rq_list;
		return true;
	}

	if (!cfs_rq->tg->parent) {
		/*
		 * cfs rq without parent should be put
		 * at the tail of the list.
		 */
		list_add_tail_rcu(&cfs_rq->leaf_cfs_rq_list,
			&rq->leaf_cfs_rq_list);
		/*
		 * We have reach the top of a tree so we can reset
		 * tmp_alone_branch to the beginning of the list.
		 */
		rq->tmp_alone_branch = &rq->leaf_cfs_rq_list;
		return true;
	}

	/*
	 * The parent has not already been added so we want to
	 * make sure that it will be put after us.
	 * tmp_alone_branch points to the begin of the branch
	 * where we will add parent.
	 */
	list_add_rcu(&cfs_rq->leaf_cfs_rq_list, rq->tmp_alone_branch);
	/*
	 * update tmp_alone_branch to points to the new begin
	 * of the branch
	 */
	rq->tmp_alone_branch = &cfs_rq->leaf_cfs_rq_list;
	return false;
}

static inline void list_del_leaf_cfs_rq(struct cfs_rq *cfs_rq)
{
	if (cfs_rq->on_list) {
		struct rq *rq = rq_of(cfs_rq);

		/*
		 * With cfs_rq being unthrottled/throttled during an enqueue,
		 * it can happen the tmp_alone_branch points the a leaf that
		 * we finally want to del. In this case, tmp_alone_branch moves
		 * to the prev element but it will point to rq->leaf_cfs_rq_list
		 * at the end of the enqueue.
		 */
		if (rq->tmp_alone_branch == &cfs_rq->leaf_cfs_rq_list)
			rq->tmp_alone_branch = cfs_rq->leaf_cfs_rq_list.prev;

		list_del_rcu(&cfs_rq->leaf_cfs_rq_list);
		cfs_rq->on_list = 0;
	}
}

static inline void assert_list_leaf_cfs_rq(struct rq *rq)
{
	SCHED_WARN_ON(rq->tmp_alone_branch != &rq->leaf_cfs_rq_list);
}

/* Iterate thr' all leaf cfs_rq's on a runqueue */
#define for_each_leaf_cfs_rq_safe(rq, cfs_rq, pos)			\
	list_for_each_entry_safe(cfs_rq, pos, &rq->leaf_cfs_rq_list,	\
				 leaf_cfs_rq_list)

/* Do the two (enqueued) entities belong to the same group ? */
static inline struct cfs_rq *
is_same_group(struct sched_entity *se, struct sched_entity *pse)
{
	if (se->cfs_rq == pse->cfs_rq)
		return se->cfs_rq;

	return NULL;
}

static inline struct sched_entity *parent_entity(struct sched_entity *se)
{
	return se->parent;
}

static void
find_matching_se(struct sched_entity **se, struct sched_entity **pse)
{
	int se_depth, pse_depth;

	/*
	 * preemption test can be made between sibling entities who are in the
	 * same cfs_rq i.e who have a common parent. Walk up the hierarchy of
	 * both tasks until we find their ancestors who are siblings of common
	 * parent.
	 */

	/* First walk up until both entities are at same depth */
	se_depth = (*se)->depth;
	pse_depth = (*pse)->depth;

	while (se_depth > pse_depth) {
		se_depth--;
		*se = parent_entity(*se);
	}

	while (pse_depth > se_depth) {
		pse_depth--;
		*pse = parent_entity(*pse);
	}

	while (!is_same_group(*se, *pse)) {
		*se = parent_entity(*se);
		*pse = parent_entity(*pse);
	}
}

static int tg_is_idle(struct task_group *tg)
{
	return tg->idle > 0;
}

static int cfs_rq_is_idle(struct cfs_rq *cfs_rq)
{
	return cfs_rq->idle > 0;
}

static int se_is_idle(struct sched_entity *se)
{
	if (entity_is_task(se))
		return task_has_idle_policy(task_of(se));
	return cfs_rq_is_idle(group_cfs_rq(se));
}

#else	/* !CONFIG_FAIR_GROUP_SCHED */

#define for_each_sched_entity(se) \
		for (; se; se = NULL)

static inline bool list_add_leaf_cfs_rq(struct cfs_rq *cfs_rq)
{
	return true;
}

static inline void list_del_leaf_cfs_rq(struct cfs_rq *cfs_rq)
{
}

static inline void assert_list_leaf_cfs_rq(struct rq *rq)
{
}

#define for_each_leaf_cfs_rq_safe(rq, cfs_rq, pos)	\
		for (cfs_rq = &rq->cfs, pos = NULL; cfs_rq; cfs_rq = pos)

static inline struct sched_entity *parent_entity(struct sched_entity *se)
{
	return NULL;
}

static inline void
find_matching_se(struct sched_entity **se, struct sched_entity **pse)
{
}

static inline int tg_is_idle(struct task_group *tg)
{
	return 0;
}

static int cfs_rq_is_idle(struct cfs_rq *cfs_rq)
{
	return 0;
}

static int se_is_idle(struct sched_entity *se)
{
	return 0;
}

#endif	/* CONFIG_FAIR_GROUP_SCHED */

static __always_inline
void account_cfs_rq_runtime(struct cfs_rq *cfs_rq, u64 delta_exec);

/**************************************************************
 * Scheduling class tree data structure manipulation methods:
 */

static inline u64 max_vruntime(u64 max_vruntime, u64 vruntime)
{
	s64 delta = (s64)(vruntime - max_vruntime);
	if (delta > 0)
		max_vruntime = vruntime;

	return max_vruntime;
}

static inline u64 min_vruntime(u64 min_vruntime, u64 vruntime)
{
	s64 delta = (s64)(vruntime - min_vruntime);
	if (delta < 0)
		min_vruntime = vruntime;

	return min_vruntime;
}

static inline bool entity_before(struct sched_entity *a,
				struct sched_entity *b)
{
	return (s64)(a->vruntime - b->vruntime) < 0;
}

#define __node_2_se(node) \
	rb_entry((node), struct sched_entity, run_node)

static void update_min_vruntime(struct cfs_rq *cfs_rq)
{
	struct sched_entity *curr = cfs_rq->curr;
	struct rb_node *leftmost = rb_first_cached(&cfs_rq->tasks_timeline);

	u64 vruntime = cfs_rq->min_vruntime;

	if (curr) {
		if (curr->on_rq)
			vruntime = curr->vruntime;
		else
			curr = NULL;
	}

	if (leftmost) { /* non-empty tree */
		struct sched_entity *se = __node_2_se(leftmost);

		if (!curr)
			vruntime = se->vruntime;
		else
			vruntime = min_vruntime(vruntime, se->vruntime);
	}

	/* ensure we never gain time by being placed backwards. */
	u64_u32_store(cfs_rq->min_vruntime,
		      max_vruntime(cfs_rq->min_vruntime, vruntime));
}

static inline bool __entity_less(struct rb_node *a, const struct rb_node *b)
{
	return entity_before(__node_2_se(a), __node_2_se(b));
}

/*
 * Enqueue an entity into the rb-tree:
 */
static void __enqueue_entity(struct cfs_rq *cfs_rq, struct sched_entity *se)
{
	rb_add_cached(&se->run_node, &cfs_rq->tasks_timeline, __entity_less);
}

static void __dequeue_entity(struct cfs_rq *cfs_rq, struct sched_entity *se)
{
	rb_erase_cached(&se->run_node, &cfs_rq->tasks_timeline);
}

struct sched_entity *__pick_first_entity(struct cfs_rq *cfs_rq)
{
	struct rb_node *left = rb_first_cached(&cfs_rq->tasks_timeline);

	if (!left)
		return NULL;

	return __node_2_se(left);
}

static struct sched_entity *__pick_next_entity(struct sched_entity *se)
{
	struct rb_node *next = rb_next(&se->run_node);

	if (!next)
		return NULL;

	return __node_2_se(next);
}

#ifdef CONFIG_SCHED_DEBUG
struct sched_entity *__pick_last_entity(struct cfs_rq *cfs_rq)
{
	struct rb_node *last = rb_last(&cfs_rq->tasks_timeline.rb_root);

	if (!last)
		return NULL;

	return __node_2_se(last);
}

/**************************************************************
 * Scheduling class statistics methods:
 */

int sched_update_scaling(void)
{
	unsigned int factor = get_update_sysctl_factor();

	sched_nr_latency = DIV_ROUND_UP(sysctl_sched_latency,
					sysctl_sched_min_granularity);

#define WRT_SYSCTL(name) \
	(normalized_sysctl_##name = sysctl_##name / (factor))
	WRT_SYSCTL(sched_min_granularity);
	WRT_SYSCTL(sched_latency);
	WRT_SYSCTL(sched_wakeup_granularity);
#undef WRT_SYSCTL

	return 0;
}
#endif

/*
 * delta /= w
 */
static inline u64 calc_delta_fair(u64 delta, struct sched_entity *se)
{
	if (unlikely(se->load.weight != NICE_0_LOAD))
		delta = __calc_delta(delta, NICE_0_LOAD, &se->load);

	return delta;
}

/*
 * The idea is to set a period in which each task runs once.
 *
 * When there are too many tasks (sched_nr_latency) we have to stretch
 * this period because otherwise the slices get too small.
 *
 * p = (nr <= nl) ? l : l*nr/nl
 */
static u64 __sched_period(unsigned long nr_running)
{
	if (unlikely(nr_running > sched_nr_latency))
		return nr_running * sysctl_sched_min_granularity;
	else
		return sysctl_sched_latency;
}

static bool sched_idle_cfs_rq(struct cfs_rq *cfs_rq);

/*
 * We calculate the wall-time slice from the period by taking a part
 * proportional to the weight.
 *
 * s = p*P[w/rw]
 */
static u64 sched_slice(struct cfs_rq *cfs_rq, struct sched_entity *se)
{
	unsigned int nr_running = cfs_rq->nr_running;
	struct sched_entity *init_se = se;
	unsigned int min_gran;
	u64 slice;

	if (sched_feat(ALT_PERIOD))
		nr_running = rq_of(cfs_rq)->cfs.h_nr_running;

	slice = __sched_period(nr_running + !se->on_rq);

	for_each_sched_entity(se) {
		struct load_weight *load;
		struct load_weight lw;
		struct cfs_rq *qcfs_rq;

		qcfs_rq = cfs_rq_of(se);
		load = &qcfs_rq->load;

		if (unlikely(!se->on_rq)) {
			lw = qcfs_rq->load;

			update_load_add(&lw, se->load.weight);
			load = &lw;
		}
		slice = __calc_delta(slice, se->load.weight, load);
	}

	if (sched_feat(BASE_SLICE)) {
		if (se_is_idle(init_se) && !sched_idle_cfs_rq(cfs_rq))
			min_gran = sysctl_sched_idle_min_granularity;
		else
			min_gran = sysctl_sched_min_granularity;

		slice = max_t(u64, slice, min_gran);
	}

	return slice;
}

/*
 * We calculate the vruntime slice of a to-be-inserted task.
 *
 * vs = s/w
 */
static u64 sched_vslice(struct cfs_rq *cfs_rq, struct sched_entity *se)
{
	return calc_delta_fair(sched_slice(cfs_rq, se), se);
}

#include "pelt.h"
#ifdef CONFIG_SMP

static int select_idle_sibling(struct task_struct *p, int prev_cpu, int cpu);
static unsigned long task_h_load(struct task_struct *p);
static unsigned long capacity_of(int cpu);

/* Give new sched_entity start runnable values to heavy its load in infant time */
void init_entity_runnable_average(struct sched_entity *se)
{
	struct sched_avg *sa = &se->avg;

	memset(sa, 0, sizeof(*sa));

	/*
	 * Tasks are initialized with full load to be seen as heavy tasks until
	 * they get a chance to stabilize to their real load level.
	 * Group entities are initialized with zero load to reflect the fact that
	 * nothing has been attached to the task group yet.
	 */
	if (entity_is_task(se))
		sa->load_avg = scale_load_down(se->load.weight);

	/* when this task enqueue'ed, it will contribute to its cfs_rq's load_avg */
}

/*
 * With new tasks being created, their initial util_avgs are extrapolated
 * based on the cfs_rq's current util_avg:
 *
 *   util_avg = cfs_rq->util_avg / (cfs_rq->load_avg + 1) * se.load.weight
 *
 * However, in many cases, the above util_avg does not give a desired
 * value. Moreover, the sum of the util_avgs may be divergent, such
 * as when the series is a harmonic series.
 *
 * To solve this problem, we also cap the util_avg of successive tasks to
 * only 1/2 of the left utilization budget:
 *
 *   util_avg_cap = (cpu_scale - cfs_rq->avg.util_avg) / 2^n
 *
 * where n denotes the nth task and cpu_scale the CPU capacity.
 *
 * For example, for a CPU with 1024 of capacity, a simplest series from
 * the beginning would be like:
 *
 *  task  util_avg: 512, 256, 128,  64,  32,   16,    8, ...
 * cfs_rq util_avg: 512, 768, 896, 960, 992, 1008, 1016, ...
 *
 * Finally, that extrapolated util_avg is clamped to the cap (util_avg_cap)
 * if util_avg > util_avg_cap.
 */
void post_init_entity_util_avg(struct task_struct *p)
{
	struct sched_entity *se = &p->se;
	struct cfs_rq *cfs_rq = cfs_rq_of(se);
	struct sched_avg *sa = &se->avg;
	long cpu_scale = arch_scale_cpu_capacity(cpu_of(rq_of(cfs_rq)));
	long cap = (long)(cpu_scale - cfs_rq->avg.util_avg) / 2;

	if (p->sched_class != &fair_sched_class) {
		/*
		 * For !fair tasks do:
		 *
		update_cfs_rq_load_avg(now, cfs_rq);
		attach_entity_load_avg(cfs_rq, se);
		switched_from_fair(rq, p);
		 *
		 * such that the next switched_to_fair() has the
		 * expected state.
		 */
		se->avg.last_update_time = cfs_rq_clock_pelt(cfs_rq);
		return;
	}

	if (cap > 0) {
		if (cfs_rq->avg.util_avg != 0) {
			sa->util_avg  = cfs_rq->avg.util_avg * se->load.weight;
			sa->util_avg /= (cfs_rq->avg.load_avg + 1);

			if (sa->util_avg > cap)
				sa->util_avg = cap;
		} else {
			sa->util_avg = cap;
		}
	}

	sa->runnable_avg = sa->util_avg;
}

#else /* !CONFIG_SMP */
void init_entity_runnable_average(struct sched_entity *se)
{
}
void post_init_entity_util_avg(struct task_struct *p)
{
}
static void update_tg_load_avg(struct cfs_rq *cfs_rq)
{
}
#endif /* CONFIG_SMP */

/*
 * Update the current task's runtime statistics.
 */
static void update_curr(struct cfs_rq *cfs_rq)
{
	struct sched_entity *curr = cfs_rq->curr;
	u64 now = rq_clock_task(rq_of(cfs_rq));
	u64 delta_exec;

	if (unlikely(!curr))
		return;

	delta_exec = now - curr->exec_start;
	if (unlikely((s64)delta_exec <= 0))
		return;

	curr->exec_start = now;

	if (schedstat_enabled()) {
		struct sched_statistics *stats;

		stats = __schedstats_from_se(curr);
		__schedstat_set(stats->exec_max,
				max(delta_exec, stats->exec_max));
	}

	curr->sum_exec_runtime += delta_exec;
	schedstat_add(cfs_rq->exec_clock, delta_exec);

	curr->vruntime += calc_delta_fair(delta_exec, curr);
	update_min_vruntime(cfs_rq);

	if (entity_is_task(curr)) {
		struct task_struct *curtask = task_of(curr);

		trace_sched_stat_runtime(curtask, delta_exec, curr->vruntime);
		cgroup_account_cputime(curtask, delta_exec);
		account_group_exec_runtime(curtask, delta_exec);
	}

	account_cfs_rq_runtime(cfs_rq, delta_exec);
}

static void update_curr_fair(struct rq *rq)
{
	update_curr(cfs_rq_of(&rq->curr->se));
}

static inline void
update_stats_wait_start_fair(struct cfs_rq *cfs_rq, struct sched_entity *se)
{
	struct sched_statistics *stats;
	struct task_struct *p = NULL;

	if (!schedstat_enabled())
		return;

	stats = __schedstats_from_se(se);

	if (entity_is_task(se))
		p = task_of(se);

	__update_stats_wait_start(rq_of(cfs_rq), p, stats);
}

static inline void
update_stats_wait_end_fair(struct cfs_rq *cfs_rq, struct sched_entity *se)
{
	struct sched_statistics *stats;
	struct task_struct *p = NULL;

	if (!schedstat_enabled())
		return;

	stats = __schedstats_from_se(se);

	/*
	 * When the sched_schedstat changes from 0 to 1, some sched se
	 * maybe already in the runqueue, the se->statistics.wait_start
	 * will be 0.So it will let the delta wrong. We need to avoid this
	 * scenario.
	 */
	if (unlikely(!schedstat_val(stats->wait_start)))
		return;

	if (entity_is_task(se))
		p = task_of(se);

	__update_stats_wait_end(rq_of(cfs_rq), p, stats);
}

static inline void
update_stats_enqueue_sleeper_fair(struct cfs_rq *cfs_rq, struct sched_entity *se)
{
	struct sched_statistics *stats;
	struct task_struct *tsk = NULL;

	if (!schedstat_enabled())
		return;

	stats = __schedstats_from_se(se);

	if (entity_is_task(se))
		tsk = task_of(se);

	__update_stats_enqueue_sleeper(rq_of(cfs_rq), tsk, stats);
}

/*
 * Task is being enqueued - update stats:
 */
static inline void
update_stats_enqueue_fair(struct cfs_rq *cfs_rq, struct sched_entity *se, int flags)
{
	if (!schedstat_enabled())
		return;

	/*
	 * Are we enqueueing a waiting task? (for current tasks
	 * a dequeue/enqueue event is a NOP)
	 */
	if (se != cfs_rq->curr)
		update_stats_wait_start_fair(cfs_rq, se);

	if (flags & ENQUEUE_WAKEUP)
		update_stats_enqueue_sleeper_fair(cfs_rq, se);
}

static inline void
update_stats_dequeue_fair(struct cfs_rq *cfs_rq, struct sched_entity *se, int flags)
{

	if (!schedstat_enabled())
		return;

	/*
	 * Mark the end of the wait period if dequeueing a
	 * waiting task:
	 */
	if (se != cfs_rq->curr)
		update_stats_wait_end_fair(cfs_rq, se);

	if ((flags & DEQUEUE_SLEEP) && entity_is_task(se)) {
		struct task_struct *tsk = task_of(se);
		unsigned int state;

		/* XXX racy against TTWU */
		state = READ_ONCE(tsk->__state);
		if (state & TASK_INTERRUPTIBLE)
			__schedstat_set(tsk->stats.sleep_start,
				      rq_clock(rq_of(cfs_rq)));
		if (state & TASK_UNINTERRUPTIBLE)
			__schedstat_set(tsk->stats.block_start,
				      rq_clock(rq_of(cfs_rq)));
	}
}

/*
 * We are picking a new current task - update its stats:
 */
static inline void
update_stats_curr_start(struct cfs_rq *cfs_rq, struct sched_entity *se)
{
	/*
	 * We are starting a new run period:
	 */
	se->exec_start = rq_clock_task(rq_of(cfs_rq));
}

/**************************************************
 * Scheduling class queueing methods:
 */

#ifdef CONFIG_NUMA
#define NUMA_IMBALANCE_MIN 2

static inline long
adjust_numa_imbalance(int imbalance, int dst_running, int imb_numa_nr)
{
	/*
	 * Allow a NUMA imbalance if busy CPUs is less than the maximum
	 * threshold. Above this threshold, individual tasks may be contending
	 * for both memory bandwidth and any shared HT resources.  This is an
	 * approximation as the number of running tasks may not be related to
	 * the number of busy CPUs due to sched_setaffinity.
	 */
	if (dst_running > imb_numa_nr)
		return imbalance;

	/*
	 * Allow a small imbalance based on a simple pair of communicating
	 * tasks that remain local when the destination is lightly loaded.
	 */
	if (imbalance <= NUMA_IMBALANCE_MIN)
		return 0;

	return imbalance;
}
#endif /* CONFIG_NUMA */

#ifdef CONFIG_NUMA_BALANCING
/*
 * Approximate time to scan a full NUMA task in ms. The task scan period is
 * calculated based on the tasks virtual memory size and
 * numa_balancing_scan_size.
 */
unsigned int sysctl_numa_balancing_scan_period_min = 1000;
unsigned int sysctl_numa_balancing_scan_period_max = 60000;

/* Portion of address space to scan in MB */
unsigned int sysctl_numa_balancing_scan_size = 256;

/* Scan @scan_size MB every @scan_period after an initial @scan_delay in ms */
unsigned int sysctl_numa_balancing_scan_delay = 1000;

struct numa_group {
	refcount_t refcount;

	spinlock_t lock; /* nr_tasks, tasks */
	int nr_tasks;
	pid_t gid;
	int active_nodes;

	struct rcu_head rcu;
	unsigned long total_faults;
	unsigned long max_faults_cpu;
	/*
	 * faults[] array is split into two regions: faults_mem and faults_cpu.
	 *
	 * Faults_cpu is used to decide whether memory should move
	 * towards the CPU. As a consequence, these stats are weighted
	 * more by CPU use than by memory faults.
	 */
	unsigned long faults[];
};

/*
 * For functions that can be called in multiple contexts that permit reading
 * ->numa_group (see struct task_struct for locking rules).
 */
static struct numa_group *deref_task_numa_group(struct task_struct *p)
{
	return rcu_dereference_check(p->numa_group, p == current ||
		(lockdep_is_held(__rq_lockp(task_rq(p))) && !READ_ONCE(p->on_cpu)));
}

static struct numa_group *deref_curr_numa_group(struct task_struct *p)
{
	return rcu_dereference_protected(p->numa_group, p == current);
}

static inline unsigned long group_faults_priv(struct numa_group *ng);
static inline unsigned long group_faults_shared(struct numa_group *ng);

static unsigned int task_nr_scan_windows(struct task_struct *p)
{
	unsigned long rss = 0;
	unsigned long nr_scan_pages;

	/*
	 * Calculations based on RSS as non-present and empty pages are skipped
	 * by the PTE scanner and NUMA hinting faults should be trapped based
	 * on resident pages
	 */
	nr_scan_pages = sysctl_numa_balancing_scan_size << (20 - PAGE_SHIFT);
	rss = get_mm_rss(p->mm);
	if (!rss)
		rss = nr_scan_pages;

	rss = round_up(rss, nr_scan_pages);
	return rss / nr_scan_pages;
}

/* For sanity's sake, never scan more PTEs than MAX_SCAN_WINDOW MB/sec. */
#define MAX_SCAN_WINDOW 2560

static unsigned int task_scan_min(struct task_struct *p)
{
	unsigned int scan_size = READ_ONCE(sysctl_numa_balancing_scan_size);
	unsigned int scan, floor;
	unsigned int windows = 1;

	if (scan_size < MAX_SCAN_WINDOW)
		windows = MAX_SCAN_WINDOW / scan_size;
	floor = 1000 / windows;

	scan = sysctl_numa_balancing_scan_period_min / task_nr_scan_windows(p);
	return max_t(unsigned int, floor, scan);
}

static unsigned int task_scan_start(struct task_struct *p)
{
	unsigned long smin = task_scan_min(p);
	unsigned long period = smin;
	struct numa_group *ng;

	/* Scale the maximum scan period with the amount of shared memory. */
	rcu_read_lock();
	ng = rcu_dereference(p->numa_group);
	if (ng) {
		unsigned long shared = group_faults_shared(ng);
		unsigned long private = group_faults_priv(ng);

		period *= refcount_read(&ng->refcount);
		period *= shared + 1;
		period /= private + shared + 1;
	}
	rcu_read_unlock();

	return max(smin, period);
}

static unsigned int task_scan_max(struct task_struct *p)
{
	unsigned long smin = task_scan_min(p);
	unsigned long smax;
	struct numa_group *ng;

	/* Watch for min being lower than max due to floor calculations */
	smax = sysctl_numa_balancing_scan_period_max / task_nr_scan_windows(p);

	/* Scale the maximum scan period with the amount of shared memory. */
	ng = deref_curr_numa_group(p);
	if (ng) {
		unsigned long shared = group_faults_shared(ng);
		unsigned long private = group_faults_priv(ng);
		unsigned long period = smax;

		period *= refcount_read(&ng->refcount);
		period *= shared + 1;
		period /= private + shared + 1;

		smax = max(smax, period);
	}

	return max(smin, smax);
}

static void account_numa_enqueue(struct rq *rq, struct task_struct *p)
{
	rq->nr_numa_running += (p->numa_preferred_nid != NUMA_NO_NODE);
	rq->nr_preferred_running += (p->numa_preferred_nid == task_node(p));
}

static void account_numa_dequeue(struct rq *rq, struct task_struct *p)
{
	rq->nr_numa_running -= (p->numa_preferred_nid != NUMA_NO_NODE);
	rq->nr_preferred_running -= (p->numa_preferred_nid == task_node(p));
}

/* Shared or private faults. */
#define NR_NUMA_HINT_FAULT_TYPES 2

/* Memory and CPU locality */
#define NR_NUMA_HINT_FAULT_STATS (NR_NUMA_HINT_FAULT_TYPES * 2)

/* Averaged statistics, and temporary buffers. */
#define NR_NUMA_HINT_FAULT_BUCKETS (NR_NUMA_HINT_FAULT_STATS * 2)

pid_t task_numa_group_id(struct task_struct *p)
{
	struct numa_group *ng;
	pid_t gid = 0;

	rcu_read_lock();
	ng = rcu_dereference(p->numa_group);
	if (ng)
		gid = ng->gid;
	rcu_read_unlock();

	return gid;
}

/*
 * The averaged statistics, shared & private, memory & CPU,
 * occupy the first half of the array. The second half of the
 * array is for current counters, which are averaged into the
 * first set by task_numa_placement.
 */
static inline int task_faults_idx(enum numa_faults_stats s, int nid, int priv)
{
	return NR_NUMA_HINT_FAULT_TYPES * (s * nr_node_ids + nid) + priv;
}

static inline unsigned long task_faults(struct task_struct *p, int nid)
{
	if (!p->numa_faults)
		return 0;

	return p->numa_faults[task_faults_idx(NUMA_MEM, nid, 0)] +
		p->numa_faults[task_faults_idx(NUMA_MEM, nid, 1)];
}

static inline unsigned long group_faults(struct task_struct *p, int nid)
{
	struct numa_group *ng = deref_task_numa_group(p);

	if (!ng)
		return 0;

	return ng->faults[task_faults_idx(NUMA_MEM, nid, 0)] +
		ng->faults[task_faults_idx(NUMA_MEM, nid, 1)];
}

static inline unsigned long group_faults_cpu(struct numa_group *group, int nid)
{
	return group->faults[task_faults_idx(NUMA_CPU, nid, 0)] +
		group->faults[task_faults_idx(NUMA_CPU, nid, 1)];
}

static inline unsigned long group_faults_priv(struct numa_group *ng)
{
	unsigned long faults = 0;
	int node;

	for_each_online_node(node) {
		faults += ng->faults[task_faults_idx(NUMA_MEM, node, 1)];
	}

	return faults;
}

static inline unsigned long group_faults_shared(struct numa_group *ng)
{
	unsigned long faults = 0;
	int node;

	for_each_online_node(node) {
		faults += ng->faults[task_faults_idx(NUMA_MEM, node, 0)];
	}

	return faults;
}

/*
 * A node triggering more than 1/3 as many NUMA faults as the maximum is
 * considered part of a numa group's pseudo-interleaving set. Migrations
 * between these nodes are slowed down, to allow things to settle down.
 */
#define ACTIVE_NODE_FRACTION 3

static bool numa_is_active_node(int nid, struct numa_group *ng)
{
	return group_faults_cpu(ng, nid) * ACTIVE_NODE_FRACTION > ng->max_faults_cpu;
}

/* Handle placement on systems where not all nodes are directly connected. */
static unsigned long score_nearby_nodes(struct task_struct *p, int nid,
					int lim_dist, bool task)
{
	unsigned long score = 0;
	int node, max_dist;

	/*
	 * All nodes are directly connected, and the same distance
	 * from each other. No need for fancy placement algorithms.
	 */
	if (sched_numa_topology_type == NUMA_DIRECT)
		return 0;

	/* sched_max_numa_distance may be changed in parallel. */
	max_dist = READ_ONCE(sched_max_numa_distance);
	/*
	 * This code is called for each node, introducing N^2 complexity,
	 * which should be ok given the number of nodes rarely exceeds 8.
	 */
	for_each_online_node(node) {
		unsigned long faults;
		int dist = node_distance(nid, node);

		/*
		 * The furthest away nodes in the system are not interesting
		 * for placement; nid was already counted.
		 */
		if (dist >= max_dist || node == nid)
			continue;

		/*
		 * On systems with a backplane NUMA topology, compare groups
		 * of nodes, and move tasks towards the group with the most
		 * memory accesses. When comparing two nodes at distance
		 * "hoplimit", only nodes closer by than "hoplimit" are part
		 * of each group. Skip other nodes.
		 */
		if (sched_numa_topology_type == NUMA_BACKPLANE && dist >= lim_dist)
			continue;

		/* Add up the faults from nearby nodes. */
		if (task)
			faults = task_faults(p, node);
		else
			faults = group_faults(p, node);

		/*
		 * On systems with a glueless mesh NUMA topology, there are
		 * no fixed "groups of nodes". Instead, nodes that are not
		 * directly connected bounce traffic through intermediate
		 * nodes; a numa_group can occupy any set of nodes.
		 * The further away a node is, the less the faults count.
		 * This seems to result in good task placement.
		 */
		if (sched_numa_topology_type == NUMA_GLUELESS_MESH) {
			faults *= (max_dist - dist);
			faults /= (max_dist - LOCAL_DISTANCE);
		}

		score += faults;
	}

	return score;
}

/*
 * These return the fraction of accesses done by a particular task, or
 * task group, on a particular numa node.  The group weight is given a
 * larger multiplier, in order to group tasks together that are almost
 * evenly spread out between numa nodes.
 */
static inline unsigned long task_weight(struct task_struct *p, int nid,
					int dist)
{
	unsigned long faults, total_faults;

	if (!p->numa_faults)
		return 0;

	total_faults = p->total_numa_faults;

	if (!total_faults)
		return 0;

	faults = task_faults(p, nid);
	faults += score_nearby_nodes(p, nid, dist, true);

	return 1000 * faults / total_faults;
}

static inline unsigned long group_weight(struct task_struct *p, int nid,
					 int dist)
{
	struct numa_group *ng = deref_task_numa_group(p);
	unsigned long faults, total_faults;

	if (!ng)
		return 0;

	total_faults = ng->total_faults;

	if (!total_faults)
		return 0;

	faults = group_faults(p, nid);
	faults += score_nearby_nodes(p, nid, dist, false);

	return 1000 * faults / total_faults;
}

bool should_numa_migrate_memory(struct task_struct *p, struct page * page,
				int src_nid, int dst_cpu)
{
	struct numa_group *ng = deref_curr_numa_group(p);
	int dst_nid = cpu_to_node(dst_cpu);
	int last_cpupid, this_cpupid;

	this_cpupid = cpu_pid_to_cpupid(dst_cpu, current->pid);
	last_cpupid = page_cpupid_xchg_last(page, this_cpupid);

	/*
	 * Allow first faults or private faults to migrate immediately early in
	 * the lifetime of a task. The magic number 4 is based on waiting for
	 * two full passes of the "multi-stage node selection" test that is
	 * executed below.
	 */
	if ((p->numa_preferred_nid == NUMA_NO_NODE || p->numa_scan_seq <= 4) &&
	    (cpupid_pid_unset(last_cpupid) || cpupid_match_pid(p, last_cpupid)))
		return true;

	/*
	 * Multi-stage node selection is used in conjunction with a periodic
	 * migration fault to build a temporal task<->page relation. By using
	 * a two-stage filter we remove short/unlikely relations.
	 *
	 * Using P(p) ~ n_p / n_t as per frequentist probability, we can equate
	 * a task's usage of a particular page (n_p) per total usage of this
	 * page (n_t) (in a given time-span) to a probability.
	 *
	 * Our periodic faults will sample this probability and getting the
	 * same result twice in a row, given these samples are fully
	 * independent, is then given by P(n)^2, provided our sample period
	 * is sufficiently short compared to the usage pattern.
	 *
	 * This quadric squishes small probabilities, making it less likely we
	 * act on an unlikely task<->page relation.
	 */
	if (!cpupid_pid_unset(last_cpupid) &&
				cpupid_to_nid(last_cpupid) != dst_nid)
		return false;

	/* Always allow migrate on private faults */
	if (cpupid_match_pid(p, last_cpupid))
		return true;

	/* A shared fault, but p->numa_group has not been set up yet. */
	if (!ng)
		return true;

	/*
	 * Destination node is much more heavily used than the source
	 * node? Allow migration.
	 */
	if (group_faults_cpu(ng, dst_nid) > group_faults_cpu(ng, src_nid) *
					ACTIVE_NODE_FRACTION)
		return true;

	/*
	 * Distribute memory according to CPU & memory use on each node,
	 * with 3/4 hysteresis to avoid unnecessary memory migrations:
	 *
	 * faults_cpu(dst)   3   faults_cpu(src)
	 * --------------- * - > ---------------
	 * faults_mem(dst)   4   faults_mem(src)
	 */
	return group_faults_cpu(ng, dst_nid) * group_faults(p, src_nid) * 3 >
	       group_faults_cpu(ng, src_nid) * group_faults(p, dst_nid) * 4;
}

/*
 * 'numa_type' describes the node at the moment of load balancing.
 */
enum numa_type {
	/* The node has spare capacity that can be used to run more tasks.  */
	node_has_spare = 0,
	/*
	 * The node is fully used and the tasks don't compete for more CPU
	 * cycles. Nevertheless, some tasks might wait before running.
	 */
	node_fully_busy,
	/*
	 * The node is overloaded and can't provide expected CPU cycles to all
	 * tasks.
	 */
	node_overloaded
};

/* Cached statistics for all CPUs within a node */
struct numa_stats {
	unsigned long load;
	unsigned long runnable;
	unsigned long util;
	/* Total compute capacity of CPUs on a node */
	unsigned long compute_capacity;
	unsigned int nr_running;
	unsigned int weight;
	enum numa_type node_type;
	int idle_cpu;
};

static inline bool is_core_idle(int cpu)
{
#ifdef CONFIG_SCHED_SMT
	int sibling;

	for_each_cpu(sibling, cpu_smt_mask(cpu)) {
		if (cpu == sibling)
			continue;

		if (!idle_cpu(sibling))
			return false;
	}
#endif

	return true;
}

struct task_numa_env {
	struct task_struct *p;

	int src_cpu, src_nid;
	int dst_cpu, dst_nid;
	int imb_numa_nr;

	struct numa_stats src_stats, dst_stats;

	int imbalance_pct;
	int dist;

	struct task_struct *best_task;
	long best_imp;
	int best_cpu;
};

static unsigned long cpu_load(struct rq *rq);
static unsigned long cpu_runnable(struct rq *rq);

static inline enum
numa_type numa_classify(unsigned int imbalance_pct,
			 struct numa_stats *ns)
{
	if ((ns->nr_running > ns->weight) &&
	    (((ns->compute_capacity * 100) < (ns->util * imbalance_pct)) ||
	     ((ns->compute_capacity * imbalance_pct) < (ns->runnable * 100))))
		return node_overloaded;

	if ((ns->nr_running < ns->weight) ||
	    (((ns->compute_capacity * 100) > (ns->util * imbalance_pct)) &&
	     ((ns->compute_capacity * imbalance_pct) > (ns->runnable * 100))))
		return node_has_spare;

	return node_fully_busy;
}

#ifdef CONFIG_SCHED_SMT
/* Forward declarations of select_idle_sibling helpers */
static inline bool test_idle_cores(int cpu);
static inline int numa_idle_core(int idle_core, int cpu)
{
	if (!static_branch_likely(&sched_smt_present) ||
	    idle_core >= 0 || !test_idle_cores(cpu))
		return idle_core;

	/*
	 * Prefer cores instead of packing HT siblings
	 * and triggering future load balancing.
	 */
	if (is_core_idle(cpu))
		idle_core = cpu;

	return idle_core;
}
#else
static inline int numa_idle_core(int idle_core, int cpu)
{
	return idle_core;
}
#endif

/*
 * Gather all necessary information to make NUMA balancing placement
 * decisions that are compatible with standard load balancer. This
 * borrows code and logic from update_sg_lb_stats but sharing a
 * common implementation is impractical.
 */
static void update_numa_stats(struct task_numa_env *env,
			      struct numa_stats *ns, int nid,
			      bool find_idle)
{
	int cpu, idle_core = -1;

	memset(ns, 0, sizeof(*ns));
	ns->idle_cpu = -1;

	rcu_read_lock();
	for_each_cpu(cpu, cpumask_of_node(nid)) {
		struct rq *rq = cpu_rq(cpu);

		ns->load += cpu_load(rq);
		ns->runnable += cpu_runnable(rq);
		ns->util += cpu_util_cfs(cpu);
		ns->nr_running += rq->cfs.h_nr_running;
		ns->compute_capacity += capacity_of(cpu);

		if (find_idle && !rq->nr_running && idle_cpu(cpu)) {
			if (READ_ONCE(rq->numa_migrate_on) ||
			    !cpumask_test_cpu(cpu, env->p->cpus_ptr))
				continue;

			if (ns->idle_cpu == -1)
				ns->idle_cpu = cpu;

			idle_core = numa_idle_core(idle_core, cpu);
		}
	}
	rcu_read_unlock();

	ns->weight = cpumask_weight(cpumask_of_node(nid));

	ns->node_type = numa_classify(env->imbalance_pct, ns);

	if (idle_core >= 0)
		ns->idle_cpu = idle_core;
}

static void task_numa_assign(struct task_numa_env *env,
			     struct task_struct *p, long imp)
{
	struct rq *rq = cpu_rq(env->dst_cpu);

	/* Check if run-queue part of active NUMA balance. */
	if (env->best_cpu != env->dst_cpu && xchg(&rq->numa_migrate_on, 1)) {
		int cpu;
		int start = env->dst_cpu;

		/* Find alternative idle CPU. */
		for_each_cpu_wrap(cpu, cpumask_of_node(env->dst_nid), start) {
			if (cpu == env->best_cpu || !idle_cpu(cpu) ||
			    !cpumask_test_cpu(cpu, env->p->cpus_ptr)) {
				continue;
			}

			env->dst_cpu = cpu;
			rq = cpu_rq(env->dst_cpu);
			if (!xchg(&rq->numa_migrate_on, 1))
				goto assign;
		}

		/* Failed to find an alternative idle CPU */
		return;
	}

assign:
	/*
	 * Clear previous best_cpu/rq numa-migrate flag, since task now
	 * found a better CPU to move/swap.
	 */
	if (env->best_cpu != -1 && env->best_cpu != env->dst_cpu) {
		rq = cpu_rq(env->best_cpu);
		WRITE_ONCE(rq->numa_migrate_on, 0);
	}

	if (env->best_task)
		put_task_struct(env->best_task);
	if (p)
		get_task_struct(p);

	env->best_task = p;
	env->best_imp = imp;
	env->best_cpu = env->dst_cpu;
}

static bool load_too_imbalanced(long src_load, long dst_load,
				struct task_numa_env *env)
{
	long imb, old_imb;
	long orig_src_load, orig_dst_load;
	long src_capacity, dst_capacity;

	/*
	 * The load is corrected for the CPU capacity available on each node.
	 *
	 * src_load        dst_load
	 * ------------ vs ---------
	 * src_capacity    dst_capacity
	 */
	src_capacity = env->src_stats.compute_capacity;
	dst_capacity = env->dst_stats.compute_capacity;

	imb = abs(dst_load * src_capacity - src_load * dst_capacity);

	orig_src_load = env->src_stats.load;
	orig_dst_load = env->dst_stats.load;

	old_imb = abs(orig_dst_load * src_capacity - orig_src_load * dst_capacity);

	/* Would this change make things worse? */
	return (imb > old_imb);
}

/*
 * Maximum NUMA importance can be 1998 (2*999);
 * SMALLIMP @ 30 would be close to 1998/64.
 * Used to deter task migration.
 */
#define SMALLIMP	30

/*
 * This checks if the overall compute and NUMA accesses of the system would
 * be improved if the source tasks was migrated to the target dst_cpu taking
 * into account that it might be best if task running on the dst_cpu should
 * be exchanged with the source task
 */
static bool task_numa_compare(struct task_numa_env *env,
			      long taskimp, long groupimp, bool maymove)
{
	struct numa_group *cur_ng, *p_ng = deref_curr_numa_group(env->p);
	struct rq *dst_rq = cpu_rq(env->dst_cpu);
	long imp = p_ng ? groupimp : taskimp;
	struct task_struct *cur;
	long src_load, dst_load;
	int dist = env->dist;
	long moveimp = imp;
	long load;
	bool stopsearch = false;

	if (READ_ONCE(dst_rq->numa_migrate_on))
		return false;

	rcu_read_lock();
	cur = rcu_dereference(dst_rq->curr);
	if (cur && ((cur->flags & PF_EXITING) || is_idle_task(cur)))
		cur = NULL;

	/*
	 * Because we have preemption enabled we can get migrated around and
	 * end try selecting ourselves (current == env->p) as a swap candidate.
	 */
	if (cur == env->p) {
		stopsearch = true;
		goto unlock;
	}

	if (!cur) {
		if (maymove && moveimp >= env->best_imp)
			goto assign;
		else
			goto unlock;
	}

	/* Skip this swap candidate if cannot move to the source cpu. */
	if (!cpumask_test_cpu(env->src_cpu, cur->cpus_ptr))
		goto unlock;

	/*
	 * Skip this swap candidate if it is not moving to its preferred
	 * node and the best task is.
	 */
	if (env->best_task &&
	    env->best_task->numa_preferred_nid == env->src_nid &&
	    cur->numa_preferred_nid != env->src_nid) {
		goto unlock;
	}

	/*
	 * "imp" is the fault differential for the source task between the
	 * source and destination node. Calculate the total differential for
	 * the source task and potential destination task. The more negative
	 * the value is, the more remote accesses that would be expected to
	 * be incurred if the tasks were swapped.
	 *
	 * If dst and source tasks are in the same NUMA group, or not
	 * in any group then look only at task weights.
	 */
	cur_ng = rcu_dereference(cur->numa_group);
	if (cur_ng == p_ng) {
		/*
		 * Do not swap within a group or between tasks that have
		 * no group if there is spare capacity. Swapping does
		 * not address the load imbalance and helps one task at
		 * the cost of punishing another.
		 */
		if (env->dst_stats.node_type == node_has_spare)
			goto unlock;

		imp = taskimp + task_weight(cur, env->src_nid, dist) -
		      task_weight(cur, env->dst_nid, dist);
		/*
		 * Add some hysteresis to prevent swapping the
		 * tasks within a group over tiny differences.
		 */
		if (cur_ng)
			imp -= imp / 16;
	} else {
		/*
		 * Compare the group weights. If a task is all by itself
		 * (not part of a group), use the task weight instead.
		 */
		if (cur_ng && p_ng)
			imp += group_weight(cur, env->src_nid, dist) -
			       group_weight(cur, env->dst_nid, dist);
		else
			imp += task_weight(cur, env->src_nid, dist) -
			       task_weight(cur, env->dst_nid, dist);
	}

	/* Discourage picking a task already on its preferred node */
	if (cur->numa_preferred_nid == env->dst_nid)
		imp -= imp / 16;

	/*
	 * Encourage picking a task that moves to its preferred node.
	 * This potentially makes imp larger than it's maximum of
	 * 1998 (see SMALLIMP and task_weight for why) but in this
	 * case, it does not matter.
	 */
	if (cur->numa_preferred_nid == env->src_nid)
		imp += imp / 8;

	if (maymove && moveimp > imp && moveimp > env->best_imp) {
		imp = moveimp;
		cur = NULL;
		goto assign;
	}

	/*
	 * Prefer swapping with a task moving to its preferred node over a
	 * task that is not.
	 */
	if (env->best_task && cur->numa_preferred_nid == env->src_nid &&
	    env->best_task->numa_preferred_nid != env->src_nid) {
		goto assign;
	}

	/*
	 * If the NUMA importance is less than SMALLIMP,
	 * task migration might only result in ping pong
	 * of tasks and also hurt performance due to cache
	 * misses.
	 */
	if (imp < SMALLIMP || imp <= env->best_imp + SMALLIMP / 2)
		goto unlock;

	/*
	 * In the overloaded case, try and keep the load balanced.
	 */
	load = task_h_load(env->p) - task_h_load(cur);
	if (!load)
		goto assign;

	dst_load = env->dst_stats.load + load;
	src_load = env->src_stats.load - load;

	if (load_too_imbalanced(src_load, dst_load, env))
		goto unlock;

assign:
	/* Evaluate an idle CPU for a task numa move. */
	if (!cur) {
		int cpu = env->dst_stats.idle_cpu;

		/* Nothing cached so current CPU went idle since the search. */
		if (cpu < 0)
			cpu = env->dst_cpu;

		/*
		 * If the CPU is no longer truly idle and the previous best CPU
		 * is, keep using it.
		 */
		if (!idle_cpu(cpu) && env->best_cpu >= 0 &&
		    idle_cpu(env->best_cpu)) {
			cpu = env->best_cpu;
		}

		env->dst_cpu = cpu;
	}

	task_numa_assign(env, cur, imp);

	/*
	 * If a move to idle is allowed because there is capacity or load
	 * balance improves then stop the search. While a better swap
	 * candidate may exist, a search is not free.
	 */
	if (maymove && !cur && env->best_cpu >= 0 && idle_cpu(env->best_cpu))
		stopsearch = true;

	/*
	 * If a swap candidate must be identified and the current best task
	 * moves its preferred node then stop the search.
	 */
	if (!maymove && env->best_task &&
	    env->best_task->numa_preferred_nid == env->src_nid) {
		stopsearch = true;
	}
unlock:
	rcu_read_unlock();

	return stopsearch;
}

static void task_numa_find_cpu(struct task_numa_env *env,
				long taskimp, long groupimp)
{
	bool maymove = false;
	int cpu;

	/*
	 * If dst node has spare capacity, then check if there is an
	 * imbalance that would be overruled by the load balancer.
	 */
	if (env->dst_stats.node_type == node_has_spare) {
		unsigned int imbalance;
		int src_running, dst_running;

		/*
		 * Would movement cause an imbalance? Note that if src has
		 * more running tasks that the imbalance is ignored as the
		 * move improves the imbalance from the perspective of the
		 * CPU load balancer.
		 * */
		src_running = env->src_stats.nr_running - 1;
		dst_running = env->dst_stats.nr_running + 1;
		imbalance = max(0, dst_running - src_running);
		imbalance = adjust_numa_imbalance(imbalance, dst_running,
						  env->imb_numa_nr);

		/* Use idle CPU if there is no imbalance */
		if (!imbalance) {
			maymove = true;
			if (env->dst_stats.idle_cpu >= 0) {
				env->dst_cpu = env->dst_stats.idle_cpu;
				task_numa_assign(env, NULL, 0);
				return;
			}
		}
	} else {
		long src_load, dst_load, load;
		/*
		 * If the improvement from just moving env->p direction is better
		 * than swapping tasks around, check if a move is possible.
		 */
		load = task_h_load(env->p);
		dst_load = env->dst_stats.load + load;
		src_load = env->src_stats.load - load;
		maymove = !load_too_imbalanced(src_load, dst_load, env);
	}

	for_each_cpu(cpu, cpumask_of_node(env->dst_nid)) {
		/* Skip this CPU if the source task cannot migrate */
		if (!cpumask_test_cpu(cpu, env->p->cpus_ptr))
			continue;

		env->dst_cpu = cpu;
		if (task_numa_compare(env, taskimp, groupimp, maymove))
			break;
	}
}

static int task_numa_migrate(struct task_struct *p)
{
	struct task_numa_env env = {
		.p = p,

		.src_cpu = task_cpu(p),
		.src_nid = task_node(p),

		.imbalance_pct = 112,

		.best_task = NULL,
		.best_imp = 0,
		.best_cpu = -1,
	};
	unsigned long taskweight, groupweight;
	struct sched_domain *sd;
	long taskimp, groupimp;
	struct numa_group *ng;
	struct rq *best_rq;
	int nid, ret, dist;

	/*
	 * Pick the lowest SD_NUMA domain, as that would have the smallest
	 * imbalance and would be the first to start moving tasks about.
	 *
	 * And we want to avoid any moving of tasks about, as that would create
	 * random movement of tasks -- counter the numa conditions we're trying
	 * to satisfy here.
	 */
	rcu_read_lock();
	sd = rcu_dereference(per_cpu(sd_numa, env.src_cpu));
	if (sd) {
		env.imbalance_pct = 100 + (sd->imbalance_pct - 100) / 2;
		env.imb_numa_nr = sd->imb_numa_nr;
	}
	rcu_read_unlock();

	/*
	 * Cpusets can break the scheduler domain tree into smaller
	 * balance domains, some of which do not cross NUMA boundaries.
	 * Tasks that are "trapped" in such domains cannot be migrated
	 * elsewhere, so there is no point in (re)trying.
	 */
	if (unlikely(!sd)) {
		sched_setnuma(p, task_node(p));
		return -EINVAL;
	}

	env.dst_nid = p->numa_preferred_nid;
	dist = env.dist = node_distance(env.src_nid, env.dst_nid);
	taskweight = task_weight(p, env.src_nid, dist);
	groupweight = group_weight(p, env.src_nid, dist);
	update_numa_stats(&env, &env.src_stats, env.src_nid, false);
	taskimp = task_weight(p, env.dst_nid, dist) - taskweight;
	groupimp = group_weight(p, env.dst_nid, dist) - groupweight;
	update_numa_stats(&env, &env.dst_stats, env.dst_nid, true);

	/* Try to find a spot on the preferred nid. */
	task_numa_find_cpu(&env, taskimp, groupimp);

	/*
	 * Look at other nodes in these cases:
	 * - there is no space available on the preferred_nid
	 * - the task is part of a numa_group that is interleaved across
	 *   multiple NUMA nodes; in order to better consolidate the group,
	 *   we need to check other locations.
	 */
	ng = deref_curr_numa_group(p);
	if (env.best_cpu == -1 || (ng && ng->active_nodes > 1)) {
		for_each_node_state(nid, N_CPU) {
			if (nid == env.src_nid || nid == p->numa_preferred_nid)
				continue;

			dist = node_distance(env.src_nid, env.dst_nid);
			if (sched_numa_topology_type == NUMA_BACKPLANE &&
						dist != env.dist) {
				taskweight = task_weight(p, env.src_nid, dist);
				groupweight = group_weight(p, env.src_nid, dist);
			}

			/* Only consider nodes where both task and groups benefit */
			taskimp = task_weight(p, nid, dist) - taskweight;
			groupimp = group_weight(p, nid, dist) - groupweight;
			if (taskimp < 0 && groupimp < 0)
				continue;

			env.dist = dist;
			env.dst_nid = nid;
			update_numa_stats(&env, &env.dst_stats, env.dst_nid, true);
			task_numa_find_cpu(&env, taskimp, groupimp);
		}
	}

	/*
	 * If the task is part of a workload that spans multiple NUMA nodes,
	 * and is migrating into one of the workload's active nodes, remember
	 * this node as the task's preferred numa node, so the workload can
	 * settle down.
	 * A task that migrated to a second choice node will be better off
	 * trying for a better one later. Do not set the preferred node here.
	 */
	if (ng) {
		if (env.best_cpu == -1)
			nid = env.src_nid;
		else
			nid = cpu_to_node(env.best_cpu);

		if (nid != p->numa_preferred_nid)
			sched_setnuma(p, nid);
	}

	/* No better CPU than the current one was found. */
	if (env.best_cpu == -1) {
		trace_sched_stick_numa(p, env.src_cpu, NULL, -1);
		return -EAGAIN;
	}

	best_rq = cpu_rq(env.best_cpu);
	if (env.best_task == NULL) {
		ret = migrate_task_to(p, env.best_cpu);
		WRITE_ONCE(best_rq->numa_migrate_on, 0);
		if (ret != 0)
			trace_sched_stick_numa(p, env.src_cpu, NULL, env.best_cpu);
		return ret;
	}

	ret = migrate_swap(p, env.best_task, env.best_cpu, env.src_cpu);
	WRITE_ONCE(best_rq->numa_migrate_on, 0);

	if (ret != 0)
		trace_sched_stick_numa(p, env.src_cpu, env.best_task, env.best_cpu);
	put_task_struct(env.best_task);
	return ret;
}

/* Attempt to migrate a task to a CPU on the preferred node. */
static void numa_migrate_preferred(struct task_struct *p)
{
	unsigned long interval = HZ;

	/* This task has no NUMA fault statistics yet */
	if (unlikely(p->numa_preferred_nid == NUMA_NO_NODE || !p->numa_faults))
		return;

	/* Periodically retry migrating the task to the preferred node */
	interval = min(interval, msecs_to_jiffies(p->numa_scan_period) / 16);
	p->numa_migrate_retry = jiffies + interval;

	/* Success if task is already running on preferred CPU */
	if (task_node(p) == p->numa_preferred_nid)
		return;

	/* Otherwise, try migrate to a CPU on the preferred node */
	task_numa_migrate(p);
}

/*
 * Find out how many nodes the workload is actively running on. Do this by
 * tracking the nodes from which NUMA hinting faults are triggered. This can
 * be different from the set of nodes where the workload's memory is currently
 * located.
 */
static void numa_group_count_active_nodes(struct numa_group *numa_group)
{
	unsigned long faults, max_faults = 0;
	int nid, active_nodes = 0;

	for_each_node_state(nid, N_CPU) {
		faults = group_faults_cpu(numa_group, nid);
		if (faults > max_faults)
			max_faults = faults;
	}

	for_each_node_state(nid, N_CPU) {
		faults = group_faults_cpu(numa_group, nid);
		if (faults * ACTIVE_NODE_FRACTION > max_faults)
			active_nodes++;
	}

	numa_group->max_faults_cpu = max_faults;
	numa_group->active_nodes = active_nodes;
}

/*
 * When adapting the scan rate, the period is divided into NUMA_PERIOD_SLOTS
 * increments. The more local the fault statistics are, the higher the scan
 * period will be for the next scan window. If local/(local+remote) ratio is
 * below NUMA_PERIOD_THRESHOLD (where range of ratio is 1..NUMA_PERIOD_SLOTS)
 * the scan period will decrease. Aim for 70% local accesses.
 */
#define NUMA_PERIOD_SLOTS 10
#define NUMA_PERIOD_THRESHOLD 7

/*
 * Increase the scan period (slow down scanning) if the majority of
 * our memory is already on our local node, or if the majority of
 * the page accesses are shared with other processes.
 * Otherwise, decrease the scan period.
 */
static void update_task_scan_period(struct task_struct *p,
			unsigned long shared, unsigned long private)
{
	unsigned int period_slot;
	int lr_ratio, ps_ratio;
	int diff;

	unsigned long remote = p->numa_faults_locality[0];
	unsigned long local = p->numa_faults_locality[1];

	/*
	 * If there were no record hinting faults then either the task is
	 * completely idle or all activity is in areas that are not of interest
	 * to automatic numa balancing. Related to that, if there were failed
	 * migration then it implies we are migrating too quickly or the local
	 * node is overloaded. In either case, scan slower
	 */
	if (local + shared == 0 || p->numa_faults_locality[2]) {
		p->numa_scan_period = min(p->numa_scan_period_max,
			p->numa_scan_period << 1);

		p->mm->numa_next_scan = jiffies +
			msecs_to_jiffies(p->numa_scan_period);

		return;
	}

	/*
	 * Prepare to scale scan period relative to the current period.
	 *	 == NUMA_PERIOD_THRESHOLD scan period stays the same
	 *       <  NUMA_PERIOD_THRESHOLD scan period decreases (scan faster)
	 *	 >= NUMA_PERIOD_THRESHOLD scan period increases (scan slower)
	 */
	period_slot = DIV_ROUND_UP(p->numa_scan_period, NUMA_PERIOD_SLOTS);
	lr_ratio = (local * NUMA_PERIOD_SLOTS) / (local + remote);
	ps_ratio = (private * NUMA_PERIOD_SLOTS) / (private + shared);

	if (ps_ratio >= NUMA_PERIOD_THRESHOLD) {
		/*
		 * Most memory accesses are local. There is no need to
		 * do fast NUMA scanning, since memory is already local.
		 */
		int slot = ps_ratio - NUMA_PERIOD_THRESHOLD;
		if (!slot)
			slot = 1;
		diff = slot * period_slot;
	} else if (lr_ratio >= NUMA_PERIOD_THRESHOLD) {
		/*
		 * Most memory accesses are shared with other tasks.
		 * There is no point in continuing fast NUMA scanning,
		 * since other tasks may just move the memory elsewhere.
		 */
		int slot = lr_ratio - NUMA_PERIOD_THRESHOLD;
		if (!slot)
			slot = 1;
		diff = slot * period_slot;
	} else {
		/*
		 * Private memory faults exceed (SLOTS-THRESHOLD)/SLOTS,
		 * yet they are not on the local NUMA node. Speed up
		 * NUMA scanning to get the memory moved over.
		 */
		int ratio = max(lr_ratio, ps_ratio);
		diff = -(NUMA_PERIOD_THRESHOLD - ratio) * period_slot;
	}

	p->numa_scan_period = clamp(p->numa_scan_period + diff,
			task_scan_min(p), task_scan_max(p));
	memset(p->numa_faults_locality, 0, sizeof(p->numa_faults_locality));
}

/*
 * Get the fraction of time the task has been running since the last
 * NUMA placement cycle. The scheduler keeps similar statistics, but
 * decays those on a 32ms period, which is orders of magnitude off
 * from the dozens-of-seconds NUMA balancing period. Use the scheduler
 * stats only if the task is so new there are no NUMA statistics yet.
 */
static u64 numa_get_avg_runtime(struct task_struct *p, u64 *period)
{
	u64 runtime, delta, now;
	/* Use the start of this time slice to avoid calculations. */
	now = p->se.exec_start;
	runtime = p->se.sum_exec_runtime;

	if (p->last_task_numa_placement) {
		delta = runtime - p->last_sum_exec_runtime;
		*period = now - p->last_task_numa_placement;

		/* Avoid time going backwards, prevent potential divide error: */
		if (unlikely((s64)*period < 0))
			*period = 0;
	} else {
		delta = p->se.avg.load_sum;
		*period = LOAD_AVG_MAX;
	}

	p->last_sum_exec_runtime = runtime;
	p->last_task_numa_placement = now;

	return delta;
}

/*
 * Determine the preferred nid for a task in a numa_group. This needs to
 * be done in a way that produces consistent results with group_weight,
 * otherwise workloads might not converge.
 */
static int preferred_group_nid(struct task_struct *p, int nid)
{
	nodemask_t nodes;
	int dist;

	/* Direct connections between all NUMA nodes. */
	if (sched_numa_topology_type == NUMA_DIRECT)
		return nid;

	/*
	 * On a system with glueless mesh NUMA topology, group_weight
	 * scores nodes according to the number of NUMA hinting faults on
	 * both the node itself, and on nearby nodes.
	 */
	if (sched_numa_topology_type == NUMA_GLUELESS_MESH) {
		unsigned long score, max_score = 0;
		int node, max_node = nid;

		dist = sched_max_numa_distance;

		for_each_node_state(node, N_CPU) {
			score = group_weight(p, node, dist);
			if (score > max_score) {
				max_score = score;
				max_node = node;
			}
		}
		return max_node;
	}

	/*
	 * Finding the preferred nid in a system with NUMA backplane
	 * interconnect topology is more involved. The goal is to locate
	 * tasks from numa_groups near each other in the system, and
	 * untangle workloads from different sides of the system. This requires
	 * searching down the hierarchy of node groups, recursively searching
	 * inside the highest scoring group of nodes. The nodemask tricks
	 * keep the complexity of the search down.
	 */
	nodes = node_states[N_CPU];
	for (dist = sched_max_numa_distance; dist > LOCAL_DISTANCE; dist--) {
		unsigned long max_faults = 0;
		nodemask_t max_group = NODE_MASK_NONE;
		int a, b;

		/* Are there nodes at this distance from each other? */
		if (!find_numa_distance(dist))
			continue;

		for_each_node_mask(a, nodes) {
			unsigned long faults = 0;
			nodemask_t this_group;
			nodes_clear(this_group);

			/* Sum group's NUMA faults; includes a==b case. */
			for_each_node_mask(b, nodes) {
				if (node_distance(a, b) < dist) {
					faults += group_faults(p, b);
					node_set(b, this_group);
					node_clear(b, nodes);
				}
			}

			/* Remember the top group. */
			if (faults > max_faults) {
				max_faults = faults;
				max_group = this_group;
				/*
				 * subtle: at the smallest distance there is
				 * just one node left in each "group", the
				 * winner is the preferred nid.
				 */
				nid = a;
			}
		}
		/* Next round, evaluate the nodes within max_group. */
		if (!max_faults)
			break;
		nodes = max_group;
	}
	return nid;
}

static void task_numa_placement(struct task_struct *p)
{
	int seq, nid, max_nid = NUMA_NO_NODE;
	unsigned long max_faults = 0;
	unsigned long fault_types[2] = { 0, 0 };
	unsigned long total_faults;
	u64 runtime, period;
	spinlock_t *group_lock = NULL;
	struct numa_group *ng;

	/*
	 * The p->mm->numa_scan_seq field gets updated without
	 * exclusive access. Use READ_ONCE() here to ensure
	 * that the field is read in a single access:
	 */
	seq = READ_ONCE(p->mm->numa_scan_seq);
	if (p->numa_scan_seq == seq)
		return;
	p->numa_scan_seq = seq;
	p->numa_scan_period_max = task_scan_max(p);

	total_faults = p->numa_faults_locality[0] +
		       p->numa_faults_locality[1];
	runtime = numa_get_avg_runtime(p, &period);

	/* If the task is part of a group prevent parallel updates to group stats */
	ng = deref_curr_numa_group(p);
	if (ng) {
		group_lock = &ng->lock;
		spin_lock_irq(group_lock);
	}

	/* Find the node with the highest number of faults */
	for_each_online_node(nid) {
		/* Keep track of the offsets in numa_faults array */
		int mem_idx, membuf_idx, cpu_idx, cpubuf_idx;
		unsigned long faults = 0, group_faults = 0;
		int priv;

		for (priv = 0; priv < NR_NUMA_HINT_FAULT_TYPES; priv++) {
			long diff, f_diff, f_weight;

			mem_idx = task_faults_idx(NUMA_MEM, nid, priv);
			membuf_idx = task_faults_idx(NUMA_MEMBUF, nid, priv);
			cpu_idx = task_faults_idx(NUMA_CPU, nid, priv);
			cpubuf_idx = task_faults_idx(NUMA_CPUBUF, nid, priv);

			/* Decay existing window, copy faults since last scan */
			diff = p->numa_faults[membuf_idx] - p->numa_faults[mem_idx] / 2;
			fault_types[priv] += p->numa_faults[membuf_idx];
			p->numa_faults[membuf_idx] = 0;

			/*
			 * Normalize the faults_from, so all tasks in a group
			 * count according to CPU use, instead of by the raw
			 * number of faults. Tasks with little runtime have
			 * little over-all impact on throughput, and thus their
			 * faults are less important.
			 */
			f_weight = div64_u64(runtime << 16, period + 1);
			f_weight = (f_weight * p->numa_faults[cpubuf_idx]) /
				   (total_faults + 1);
			f_diff = f_weight - p->numa_faults[cpu_idx] / 2;
			p->numa_faults[cpubuf_idx] = 0;

			p->numa_faults[mem_idx] += diff;
			p->numa_faults[cpu_idx] += f_diff;
			faults += p->numa_faults[mem_idx];
			p->total_numa_faults += diff;
			if (ng) {
				/*
				 * safe because we can only change our own group
				 *
				 * mem_idx represents the offset for a given
				 * nid and priv in a specific region because it
				 * is at the beginning of the numa_faults array.
				 */
				ng->faults[mem_idx] += diff;
				ng->faults[cpu_idx] += f_diff;
				ng->total_faults += diff;
				group_faults += ng->faults[mem_idx];
			}
		}

		if (!ng) {
			if (faults > max_faults) {
				max_faults = faults;
				max_nid = nid;
			}
		} else if (group_faults > max_faults) {
			max_faults = group_faults;
			max_nid = nid;
		}
	}

	/* Cannot migrate task to CPU-less node */
	if (max_nid != NUMA_NO_NODE && !node_state(max_nid, N_CPU)) {
		int near_nid = max_nid;
		int distance, near_distance = INT_MAX;

		for_each_node_state(nid, N_CPU) {
			distance = node_distance(max_nid, nid);
			if (distance < near_distance) {
				near_nid = nid;
				near_distance = distance;
			}
		}
		max_nid = near_nid;
	}

	if (ng) {
		numa_group_count_active_nodes(ng);
		spin_unlock_irq(group_lock);
		max_nid = preferred_group_nid(p, max_nid);
	}

	if (max_faults) {
		/* Set the new preferred node */
		if (max_nid != p->numa_preferred_nid)
			sched_setnuma(p, max_nid);
	}

	update_task_scan_period(p, fault_types[0], fault_types[1]);
}

static inline int get_numa_group(struct numa_group *grp)
{
	return refcount_inc_not_zero(&grp->refcount);
}

static inline void put_numa_group(struct numa_group *grp)
{
	if (refcount_dec_and_test(&grp->refcount))
		kfree_rcu(grp, rcu);
}

static void task_numa_group(struct task_struct *p, int cpupid, int flags,
			int *priv)
{
	struct numa_group *grp, *my_grp;
	struct task_struct *tsk;
	bool join = false;
	int cpu = cpupid_to_cpu(cpupid);
	int i;

	if (unlikely(!deref_curr_numa_group(p))) {
		unsigned int size = sizeof(struct numa_group) +
				    NR_NUMA_HINT_FAULT_STATS *
				    nr_node_ids * sizeof(unsigned long);

		grp = kzalloc(size, GFP_KERNEL | __GFP_NOWARN);
		if (!grp)
			return;

		refcount_set(&grp->refcount, 1);
		grp->active_nodes = 1;
		grp->max_faults_cpu = 0;
		spin_lock_init(&grp->lock);
		grp->gid = p->pid;

		for (i = 0; i < NR_NUMA_HINT_FAULT_STATS * nr_node_ids; i++)
			grp->faults[i] = p->numa_faults[i];

		grp->total_faults = p->total_numa_faults;

		grp->nr_tasks++;
		rcu_assign_pointer(p->numa_group, grp);
	}

	rcu_read_lock();
	tsk = READ_ONCE(cpu_rq(cpu)->curr);

	if (!cpupid_match_pid(tsk, cpupid))
		goto no_join;

	grp = rcu_dereference(tsk->numa_group);
	if (!grp)
		goto no_join;

	my_grp = deref_curr_numa_group(p);
	if (grp == my_grp)
		goto no_join;

	/*
	 * Only join the other group if its bigger; if we're the bigger group,
	 * the other task will join us.
	 */
	if (my_grp->nr_tasks > grp->nr_tasks)
		goto no_join;

	/*
	 * Tie-break on the grp address.
	 */
	if (my_grp->nr_tasks == grp->nr_tasks && my_grp > grp)
		goto no_join;

	/* Always join threads in the same process. */
	if (tsk->mm == current->mm)
		join = true;

	/* Simple filter to avoid false positives due to PID collisions */
	if (flags & TNF_SHARED)
		join = true;

	/* Update priv based on whether false sharing was detected */
	*priv = !join;

	if (join && !get_numa_group(grp))
		goto no_join;

	rcu_read_unlock();

	if (!join)
		return;

	WARN_ON_ONCE(irqs_disabled());
	double_lock_irq(&my_grp->lock, &grp->lock);

	for (i = 0; i < NR_NUMA_HINT_FAULT_STATS * nr_node_ids; i++) {
		my_grp->faults[i] -= p->numa_faults[i];
		grp->faults[i] += p->numa_faults[i];
	}
	my_grp->total_faults -= p->total_numa_faults;
	grp->total_faults += p->total_numa_faults;

	my_grp->nr_tasks--;
	grp->nr_tasks++;

	spin_unlock(&my_grp->lock);
	spin_unlock_irq(&grp->lock);

	rcu_assign_pointer(p->numa_group, grp);

	put_numa_group(my_grp);
	return;

no_join:
	rcu_read_unlock();
	return;
}

/*
 * Get rid of NUMA statistics associated with a task (either current or dead).
 * If @final is set, the task is dead and has reached refcount zero, so we can
 * safely free all relevant data structures. Otherwise, there might be
 * concurrent reads from places like load balancing and procfs, and we should
 * reset the data back to default state without freeing ->numa_faults.
 */
void task_numa_free(struct task_struct *p, bool final)
{
	/* safe: p either is current or is being freed by current */
	struct numa_group *grp = rcu_dereference_raw(p->numa_group);
	unsigned long *numa_faults = p->numa_faults;
	unsigned long flags;
	int i;

	if (!numa_faults)
		return;

	if (grp) {
		spin_lock_irqsave(&grp->lock, flags);
		for (i = 0; i < NR_NUMA_HINT_FAULT_STATS * nr_node_ids; i++)
			grp->faults[i] -= p->numa_faults[i];
		grp->total_faults -= p->total_numa_faults;

		grp->nr_tasks--;
		spin_unlock_irqrestore(&grp->lock, flags);
		RCU_INIT_POINTER(p->numa_group, NULL);
		put_numa_group(grp);
	}

	if (final) {
		p->numa_faults = NULL;
		kfree(numa_faults);
	} else {
		p->total_numa_faults = 0;
		for (i = 0; i < NR_NUMA_HINT_FAULT_STATS * nr_node_ids; i++)
			numa_faults[i] = 0;
	}
}

/*
 * Got a PROT_NONE fault for a page on @node.
 */
void task_numa_fault(int last_cpupid, int mem_node, int pages, int flags)
{
	struct task_struct *p = current;
	bool migrated = flags & TNF_MIGRATED;
	int cpu_node = task_node(current);
	int local = !!(flags & TNF_FAULT_LOCAL);
	struct numa_group *ng;
	int priv;

	if (!static_branch_likely(&sched_numa_balancing))
		return;

	/* for example, ksmd faulting in a user's mm */
	if (!p->mm)
		return;

	/* Allocate buffer to track faults on a per-node basis */
	if (unlikely(!p->numa_faults)) {
		int size = sizeof(*p->numa_faults) *
			   NR_NUMA_HINT_FAULT_BUCKETS * nr_node_ids;

		p->numa_faults = kzalloc(size, GFP_KERNEL|__GFP_NOWARN);
		if (!p->numa_faults)
			return;

		p->total_numa_faults = 0;
		memset(p->numa_faults_locality, 0, sizeof(p->numa_faults_locality));
	}

	/*
	 * First accesses are treated as private, otherwise consider accesses
	 * to be private if the accessing pid has not changed
	 */
	if (unlikely(last_cpupid == (-1 & LAST_CPUPID_MASK))) {
		priv = 1;
	} else {
		priv = cpupid_match_pid(p, last_cpupid);
		if (!priv && !(flags & TNF_NO_GROUP))
			task_numa_group(p, last_cpupid, flags, &priv);
	}

	/*
	 * If a workload spans multiple NUMA nodes, a shared fault that
	 * occurs wholly within the set of nodes that the workload is
	 * actively using should be counted as local. This allows the
	 * scan rate to slow down when a workload has settled down.
	 */
	ng = deref_curr_numa_group(p);
	if (!priv && !local && ng && ng->active_nodes > 1 &&
				numa_is_active_node(cpu_node, ng) &&
				numa_is_active_node(mem_node, ng))
		local = 1;

	/*
	 * Retry to migrate task to preferred node periodically, in case it
	 * previously failed, or the scheduler moved us.
	 */
	if (time_after(jiffies, p->numa_migrate_retry)) {
		task_numa_placement(p);
		numa_migrate_preferred(p);
	}

	if (migrated)
		p->numa_pages_migrated += pages;
	if (flags & TNF_MIGRATE_FAIL)
		p->numa_faults_locality[2] += pages;

	p->numa_faults[task_faults_idx(NUMA_MEMBUF, mem_node, priv)] += pages;
	p->numa_faults[task_faults_idx(NUMA_CPUBUF, cpu_node, priv)] += pages;
	p->numa_faults_locality[local] += pages;
}

static void reset_ptenuma_scan(struct task_struct *p)
{
	/*
	 * We only did a read acquisition of the mmap sem, so
	 * p->mm->numa_scan_seq is written to without exclusive access
	 * and the update is not guaranteed to be atomic. That's not
	 * much of an issue though, since this is just used for
	 * statistical sampling. Use READ_ONCE/WRITE_ONCE, which are not
	 * expensive, to avoid any form of compiler optimizations:
	 */
	WRITE_ONCE(p->mm->numa_scan_seq, READ_ONCE(p->mm->numa_scan_seq) + 1);
	p->mm->numa_scan_offset = 0;
}

/*
 * The expensive part of numa migration is done from task_work context.
 * Triggered from task_tick_numa().
 */
static void task_numa_work(struct callback_head *work)
{
	unsigned long migrate, next_scan, now = jiffies;
	struct task_struct *p = current;
	struct mm_struct *mm = p->mm;
	u64 runtime = p->se.sum_exec_runtime;
	struct vm_area_struct *vma;
	unsigned long start, end;
	unsigned long nr_pte_updates = 0;
	long pages, virtpages;

	SCHED_WARN_ON(p != container_of(work, struct task_struct, numa_work));

	work->next = work;
	/*
	 * Who cares about NUMA placement when they're dying.
	 *
	 * NOTE: make sure not to dereference p->mm before this check,
	 * exit_task_work() happens _after_ exit_mm() so we could be called
	 * without p->mm even though we still had it when we enqueued this
	 * work.
	 */
	if (p->flags & PF_EXITING)
		return;

	if (!mm->numa_next_scan) {
		mm->numa_next_scan = now +
			msecs_to_jiffies(sysctl_numa_balancing_scan_delay);
	}

	/*
	 * Enforce maximal scan/migration frequency..
	 */
	migrate = mm->numa_next_scan;
	if (time_before(now, migrate))
		return;

	if (p->numa_scan_period == 0) {
		p->numa_scan_period_max = task_scan_max(p);
		p->numa_scan_period = task_scan_start(p);
	}

	next_scan = now + msecs_to_jiffies(p->numa_scan_period);
	if (cmpxchg(&mm->numa_next_scan, migrate, next_scan) != migrate)
		return;

	/*
	 * Delay this task enough that another task of this mm will likely win
	 * the next time around.
	 */
	p->node_stamp += 2 * TICK_NSEC;

	start = mm->numa_scan_offset;
	pages = sysctl_numa_balancing_scan_size;
	pages <<= 20 - PAGE_SHIFT; /* MB in pages */
	virtpages = pages * 8;	   /* Scan up to this much virtual space */
	if (!pages)
		return;


	if (!mmap_read_trylock(mm))
		return;
	vma = find_vma(mm, start);
	if (!vma) {
		reset_ptenuma_scan(p);
		start = 0;
		vma = mm->mmap;
	}
	for (; vma; vma = vma->vm_next) {
		if (!vma_migratable(vma) || !vma_policy_mof(vma) ||
			is_vm_hugetlb_page(vma) || (vma->vm_flags & VM_MIXEDMAP)) {
			continue;
		}

		/*
		 * Shared library pages mapped by multiple processes are not
		 * migrated as it is expected they are cache replicated. Avoid
		 * hinting faults in read-only file-backed mappings or the vdso
		 * as migrating the pages will be of marginal benefit.
		 */
		if (!vma->vm_mm ||
		    (vma->vm_file && (vma->vm_flags & (VM_READ|VM_WRITE)) == (VM_READ)))
			continue;

		/*
		 * Skip inaccessible VMAs to avoid any confusion between
		 * PROT_NONE and NUMA hinting ptes
		 */
		if (!vma_is_accessible(vma))
			continue;

		do {
			start = max(start, vma->vm_start);
			end = ALIGN(start + (pages << PAGE_SHIFT), HPAGE_SIZE);
			end = min(end, vma->vm_end);
			nr_pte_updates = change_prot_numa(vma, start, end);

			/*
			 * Try to scan sysctl_numa_balancing_size worth of
			 * hpages that have at least one present PTE that
			 * is not already pte-numa. If the VMA contains
			 * areas that are unused or already full of prot_numa
			 * PTEs, scan up to virtpages, to skip through those
			 * areas faster.
			 */
			if (nr_pte_updates)
				pages -= (end - start) >> PAGE_SHIFT;
			virtpages -= (end - start) >> PAGE_SHIFT;

			start = end;
			if (pages <= 0 || virtpages <= 0)
				goto out;

			cond_resched();
		} while (end != vma->vm_end);
	}

out:
	/*
	 * It is possible to reach the end of the VMA list but the last few
	 * VMAs are not guaranteed to the vma_migratable. If they are not, we
	 * would find the !migratable VMA on the next scan but not reset the
	 * scanner to the start so check it now.
	 */
	if (vma)
		mm->numa_scan_offset = start;
	else
		reset_ptenuma_scan(p);
	mmap_read_unlock(mm);

	/*
	 * Make sure tasks use at least 32x as much time to run other code
	 * than they used here, to limit NUMA PTE scanning overhead to 3% max.
	 * Usually update_task_scan_period slows down scanning enough; on an
	 * overloaded system we need to limit overhead on a per task basis.
	 */
	if (unlikely(p->se.sum_exec_runtime != runtime)) {
		u64 diff = p->se.sum_exec_runtime - runtime;
		p->node_stamp += 32 * diff;
	}
}

void init_numa_balancing(unsigned long clone_flags, struct task_struct *p)
{
	int mm_users = 0;
	struct mm_struct *mm = p->mm;

	if (mm) {
		mm_users = atomic_read(&mm->mm_users);
		if (mm_users == 1) {
			mm->numa_next_scan = jiffies + msecs_to_jiffies(sysctl_numa_balancing_scan_delay);
			mm->numa_scan_seq = 0;
		}
	}
	p->node_stamp			= 0;
	p->numa_scan_seq		= mm ? mm->numa_scan_seq : 0;
	p->numa_scan_period		= sysctl_numa_balancing_scan_delay;
	p->numa_migrate_retry		= 0;
	/* Protect against double add, see task_tick_numa and task_numa_work */
	p->numa_work.next		= &p->numa_work;
	p->numa_faults			= NULL;
	p->numa_pages_migrated		= 0;
	p->total_numa_faults		= 0;
	RCU_INIT_POINTER(p->numa_group, NULL);
	p->last_task_numa_placement	= 0;
	p->last_sum_exec_runtime	= 0;

	init_task_work(&p->numa_work, task_numa_work);

	/* New address space, reset the preferred nid */
	if (!(clone_flags & CLONE_VM)) {
		p->numa_preferred_nid = NUMA_NO_NODE;
		return;
	}

	/*
	 * New thread, keep existing numa_preferred_nid which should be copied
	 * already by arch_dup_task_struct but stagger when scans start.
	 */
	if (mm) {
		unsigned int delay;

		delay = min_t(unsigned int, task_scan_max(current),
			current->numa_scan_period * mm_users * NSEC_PER_MSEC);
		delay += 2 * TICK_NSEC;
		p->node_stamp = delay;
	}
}

/*
 * Drive the periodic memory faults..
 */
static void task_tick_numa(struct rq *rq, struct task_struct *curr)
{
	struct callback_head *work = &curr->numa_work;
	u64 period, now;

	/*
	 * We don't care about NUMA placement if we don't have memory.
	 */
	if (!curr->mm || (curr->flags & (PF_EXITING | PF_KTHREAD)) || work->next != work)
		return;

	/*
	 * Using runtime rather than walltime has the dual advantage that
	 * we (mostly) drive the selection from busy threads and that the
	 * task needs to have done some actual work before we bother with
	 * NUMA placement.
	 */
	now = curr->se.sum_exec_runtime;
	period = (u64)curr->numa_scan_period * NSEC_PER_MSEC;

	if (now > curr->node_stamp + period) {
		if (!curr->node_stamp)
			curr->numa_scan_period = task_scan_start(curr);
		curr->node_stamp += period;

		if (!time_before(jiffies, curr->mm->numa_next_scan))
			task_work_add(curr, work, TWA_RESUME);
	}
}

static void update_scan_period(struct task_struct *p, int new_cpu)
{
	int src_nid = cpu_to_node(task_cpu(p));
	int dst_nid = cpu_to_node(new_cpu);

	if (!static_branch_likely(&sched_numa_balancing))
		return;

	if (!p->mm || !p->numa_faults || (p->flags & PF_EXITING))
		return;

	if (src_nid == dst_nid)
		return;

	/*
	 * Allow resets if faults have been trapped before one scan
	 * has completed. This is most likely due to a new task that
	 * is pulled cross-node due to wakeups or load balancing.
	 */
	if (p->numa_scan_seq) {
		/*
		 * Avoid scan adjustments if moving to the preferred
		 * node or if the task was not previously running on
		 * the preferred node.
		 */
		if (dst_nid == p->numa_preferred_nid ||
		    (p->numa_preferred_nid != NUMA_NO_NODE &&
			src_nid != p->numa_preferred_nid))
			return;
	}

	p->numa_scan_period = task_scan_start(p);
}

#else
static void task_tick_numa(struct rq *rq, struct task_struct *curr)
{
}

static inline void account_numa_enqueue(struct rq *rq, struct task_struct *p)
{
}

static inline void account_numa_dequeue(struct rq *rq, struct task_struct *p)
{
}

static inline void update_scan_period(struct task_struct *p, int new_cpu)
{
}

#endif /* CONFIG_NUMA_BALANCING */

static void
account_entity_enqueue(struct cfs_rq *cfs_rq, struct sched_entity *se)
{
	update_load_add(&cfs_rq->load, se->load.weight);
#ifdef CONFIG_SMP
	if (entity_is_task(se)) {
		struct rq *rq = rq_of(cfs_rq);

		account_numa_enqueue(rq, task_of(se));
		list_add(&se->group_node, &rq->cfs_tasks);
	}
#endif
	cfs_rq->nr_running++;
	if (se_is_idle(se))
		cfs_rq->idle_nr_running++;
}

static void
account_entity_dequeue(struct cfs_rq *cfs_rq, struct sched_entity *se)
{
	update_load_sub(&cfs_rq->load, se->load.weight);
#ifdef CONFIG_SMP
	if (entity_is_task(se)) {
		account_numa_dequeue(rq_of(cfs_rq), task_of(se));
		list_del_init(&se->group_node);
	}
#endif
	cfs_rq->nr_running--;
	if (se_is_idle(se))
		cfs_rq->idle_nr_running--;
}

/*
 * Signed add and clamp on underflow.
 *
 * Explicitly do a load-store to ensure the intermediate value never hits
 * memory. This allows lockless observations without ever seeing the negative
 * values.
 */
#define add_positive(_ptr, _val) do {                           \
	typeof(_ptr) ptr = (_ptr);                              \
	typeof(_val) val = (_val);                              \
	typeof(*ptr) res, var = READ_ONCE(*ptr);                \
								\
	res = var + val;                                        \
								\
	if (val < 0 && res > var)                               \
		res = 0;                                        \
								\
	WRITE_ONCE(*ptr, res);                                  \
} while (0)

/*
 * Unsigned subtract and clamp on underflow.
 *
 * Explicitly do a load-store to ensure the intermediate value never hits
 * memory. This allows lockless observations without ever seeing the negative
 * values.
 */
#define sub_positive(_ptr, _val) do {				\
	typeof(_ptr) ptr = (_ptr);				\
	typeof(*ptr) val = (_val);				\
	typeof(*ptr) res, var = READ_ONCE(*ptr);		\
	res = var - val;					\
	if (res > var)						\
		res = 0;					\
	WRITE_ONCE(*ptr, res);					\
} while (0)

/*
 * Remove and clamp on negative, from a local variable.
 *
 * A variant of sub_positive(), which does not use explicit load-store
 * and is thus optimized for local variable updates.
 */
#define lsub_positive(_ptr, _val) do {				\
	typeof(_ptr) ptr = (_ptr);				\
	*ptr -= min_t(typeof(*ptr), *ptr, _val);		\
} while (0)

#ifdef CONFIG_SMP
static inline void
enqueue_load_avg(struct cfs_rq *cfs_rq, struct sched_entity *se)
{
	cfs_rq->avg.load_avg += se->avg.load_avg;
	cfs_rq->avg.load_sum += se_weight(se) * se->avg.load_sum;
}

static inline void
dequeue_load_avg(struct cfs_rq *cfs_rq, struct sched_entity *se)
{
	sub_positive(&cfs_rq->avg.load_avg, se->avg.load_avg);
	sub_positive(&cfs_rq->avg.load_sum, se_weight(se) * se->avg.load_sum);
	/* See update_cfs_rq_load_avg() */
	cfs_rq->avg.load_sum = max_t(u32, cfs_rq->avg.load_sum,
					  cfs_rq->avg.load_avg * PELT_MIN_DIVIDER);
}
#else
static inline void
enqueue_load_avg(struct cfs_rq *cfs_rq, struct sched_entity *se) { }
static inline void
dequeue_load_avg(struct cfs_rq *cfs_rq, struct sched_entity *se) { }
#endif

static void reweight_entity(struct cfs_rq *cfs_rq, struct sched_entity *se,
			    unsigned long weight)
{
	if (se->on_rq) {
		/* commit outstanding execution time */
		if (cfs_rq->curr == se)
			update_curr(cfs_rq);
		update_load_sub(&cfs_rq->load, se->load.weight);
	}
	dequeue_load_avg(cfs_rq, se);

	update_load_set(&se->load, weight);

#ifdef CONFIG_SMP
	do {
		u32 divider = get_pelt_divider(&se->avg);

		se->avg.load_avg = div_u64(se_weight(se) * se->avg.load_sum, divider);
	} while (0);
#endif

	enqueue_load_avg(cfs_rq, se);
	if (se->on_rq)
		update_load_add(&cfs_rq->load, se->load.weight);

}

void reweight_task(struct task_struct *p, int prio)
{
	struct sched_entity *se = &p->se;
	struct cfs_rq *cfs_rq = cfs_rq_of(se);
	struct load_weight *load = &se->load;
	unsigned long weight = scale_load(sched_prio_to_weight[prio]);

	reweight_entity(cfs_rq, se, weight);
	load->inv_weight = sched_prio_to_wmult[prio];
}

static inline int throttled_hierarchy(struct cfs_rq *cfs_rq);

#ifdef CONFIG_FAIR_GROUP_SCHED
#ifdef CONFIG_SMP
/*
 * All this does is approximate the hierarchical proportion which includes that
 * global sum we all love to hate.
 *
 * That is, the weight of a group entity, is the proportional share of the
 * group weight based on the group runqueue weights. That is:
 *
 *                     tg->weight * grq->load.weight
 *   ge->load.weight = -----------------------------               (1)
 *                       \Sum grq->load.weight
 *
 * Now, because computing that sum is prohibitively expensive to compute (been
 * there, done that) we approximate it with this average stuff. The average
 * moves slower and therefore the approximation is cheaper and more stable.
 *
 * So instead of the above, we substitute:
 *
 *   grq->load.weight -> grq->avg.load_avg                         (2)
 *
 * which yields the following:
 *
 *                     tg->weight * grq->avg.load_avg
 *   ge->load.weight = ------------------------------              (3)
 *                             tg->load_avg
 *
 * Where: tg->load_avg ~= \Sum grq->avg.load_avg
 *
 * That is shares_avg, and it is right (given the approximation (2)).
 *
 * The problem with it is that because the average is slow -- it was designed
 * to be exactly that of course -- this leads to transients in boundary
 * conditions. In specific, the case where the group was idle and we start the
 * one task. It takes time for our CPU's grq->avg.load_avg to build up,
 * yielding bad latency etc..
 *
 * Now, in that special case (1) reduces to:
 *
 *                     tg->weight * grq->load.weight
 *   ge->load.weight = ----------------------------- = tg->weight   (4)
 *                         grp->load.weight
 *
 * That is, the sum collapses because all other CPUs are idle; the UP scenario.
 *
 * So what we do is modify our approximation (3) to approach (4) in the (near)
 * UP case, like:
 *
 *   ge->load.weight =
 *
 *              tg->weight * grq->load.weight
 *     ---------------------------------------------------         (5)
 *     tg->load_avg - grq->avg.load_avg + grq->load.weight
 *
 * But because grq->load.weight can drop to 0, resulting in a divide by zero,
 * we need to use grq->avg.load_avg as its lower bound, which then gives:
 *
 *
 *                     tg->weight * grq->load.weight
 *   ge->load.weight = -----------------------------		   (6)
 *                             tg_load_avg'
 *
 * Where:
 *
 *   tg_load_avg' = tg->load_avg - grq->avg.load_avg +
 *                  max(grq->load.weight, grq->avg.load_avg)
 *
 * And that is shares_weight and is icky. In the (near) UP case it approaches
 * (4) while in the normal case it approaches (3). It consistently
 * overestimates the ge->load.weight and therefore:
 *
 *   \Sum ge->load.weight >= tg->weight
 *
 * hence icky!
 */
static long calc_group_shares(struct cfs_rq *cfs_rq)
{
	long tg_weight, tg_shares, load, shares;
	struct task_group *tg = cfs_rq->tg;

	tg_shares = READ_ONCE(tg->shares);

	load = max(scale_load_down(cfs_rq->load.weight), cfs_rq->avg.load_avg);

	tg_weight = atomic_long_read(&tg->load_avg);

	/* Ensure tg_weight >= load */
	tg_weight -= cfs_rq->tg_load_avg_contrib;
	tg_weight += load;

	shares = (tg_shares * load);
	if (tg_weight)
		shares /= tg_weight;

	/*
	 * MIN_SHARES has to be unscaled here to support per-CPU partitioning
	 * of a group with small tg->shares value. It is a floor value which is
	 * assigned as a minimum load.weight to the sched_entity representing
	 * the group on a CPU.
	 *
	 * E.g. on 64-bit for a group with tg->shares of scale_load(15)=15*1024
	 * on an 8-core system with 8 tasks each runnable on one CPU shares has
	 * to be 15*1024*1/8=1920 instead of scale_load(MIN_SHARES)=2*1024. In
	 * case no task is runnable on a CPU MIN_SHARES=2 should be returned
	 * instead of 0.
	 */
	return clamp_t(long, shares, MIN_SHARES, tg_shares);
}
#endif /* CONFIG_SMP */

/*
 * Recomputes the group entity based on the current state of its group
 * runqueue.
 */
static void update_cfs_group(struct sched_entity *se)
{
	struct cfs_rq *gcfs_rq = group_cfs_rq(se);
	long shares;

	if (!gcfs_rq)
		return;

	if (throttled_hierarchy(gcfs_rq))
		return;

#ifndef CONFIG_SMP
	shares = READ_ONCE(gcfs_rq->tg->shares);

	if (likely(se->load.weight == shares))
		return;
#else
	shares   = calc_group_shares(gcfs_rq);
#endif

	reweight_entity(cfs_rq_of(se), se, shares);
}

#else /* CONFIG_FAIR_GROUP_SCHED */
static inline void update_cfs_group(struct sched_entity *se)
{
}
#endif /* CONFIG_FAIR_GROUP_SCHED */

static inline void cfs_rq_util_change(struct cfs_rq *cfs_rq, int flags)
{
	struct rq *rq = rq_of(cfs_rq);

	if (&rq->cfs == cfs_rq) {
		/*
		 * There are a few boundary cases this might miss but it should
		 * get called often enough that that should (hopefully) not be
		 * a real problem.
		 *
		 * It will not get called when we go idle, because the idle
		 * thread is a different class (!fair), nor will the utilization
		 * number include things like RT tasks.
		 *
		 * As is, the util number is not freq-invariant (we'd have to
		 * implement arch_scale_freq_capacity() for that).
		 *
		 * See cpu_util_cfs().
		 */
		cpufreq_update_util(rq, flags);
	}
}

#ifdef CONFIG_SMP
static inline bool load_avg_is_decayed(struct sched_avg *sa)
{
	if (sa->load_sum)
		return false;

	if (sa->util_sum)
		return false;

	if (sa->runnable_sum)
		return false;

	/*
	 * _avg must be null when _sum are null because _avg = _sum / divider
	 * Make sure that rounding and/or propagation of PELT values never
	 * break this.
	 */
	SCHED_WARN_ON(sa->load_avg ||
		      sa->util_avg ||
		      sa->runnable_avg);

	return true;
}

static inline u64 cfs_rq_last_update_time(struct cfs_rq *cfs_rq)
{
	return u64_u32_load_copy(cfs_rq->avg.last_update_time,
				 cfs_rq->last_update_time_copy);
}
#ifdef CONFIG_FAIR_GROUP_SCHED
/*
 * Because list_add_leaf_cfs_rq always places a child cfs_rq on the list
 * immediately before a parent cfs_rq, and cfs_rqs are removed from the list
 * bottom-up, we only have to test whether the cfs_rq before us on the list
 * is our child.
 * If cfs_rq is not on the list, test whether a child needs its to be added to
 * connect a branch to the tree  * (see list_add_leaf_cfs_rq() for details).
 */
static inline bool child_cfs_rq_on_list(struct cfs_rq *cfs_rq)
{
	struct cfs_rq *prev_cfs_rq;
	struct list_head *prev;

	if (cfs_rq->on_list) {
		prev = cfs_rq->leaf_cfs_rq_list.prev;
	} else {
		struct rq *rq = rq_of(cfs_rq);

		prev = rq->tmp_alone_branch;
	}

	prev_cfs_rq = container_of(prev, struct cfs_rq, leaf_cfs_rq_list);

	return (prev_cfs_rq->tg->parent == cfs_rq->tg);
}

static inline bool cfs_rq_is_decayed(struct cfs_rq *cfs_rq)
{
	if (cfs_rq->load.weight)
		return false;

	if (!load_avg_is_decayed(&cfs_rq->avg))
		return false;

	if (child_cfs_rq_on_list(cfs_rq))
		return false;

	return true;
}

/**
 * update_tg_load_avg - update the tg's load avg
 * @cfs_rq: the cfs_rq whose avg changed
 *
 * This function 'ensures': tg->load_avg := \Sum tg->cfs_rq[]->avg.load.
 * However, because tg->load_avg is a global value there are performance
 * considerations.
 *
 * In order to avoid having to look at the other cfs_rq's, we use a
 * differential update where we store the last value we propagated. This in
 * turn allows skipping updates if the differential is 'small'.
 *
 * Updating tg's load_avg is necessary before update_cfs_share().
 */
static inline void update_tg_load_avg(struct cfs_rq *cfs_rq)
{
	long delta = cfs_rq->avg.load_avg - cfs_rq->tg_load_avg_contrib;

	/*
	 * No need to update load_avg for root_task_group as it is not used.
	 */
	if (cfs_rq->tg == &root_task_group)
		return;

	if (abs(delta) > cfs_rq->tg_load_avg_contrib / 64) {
		atomic_long_add(delta, &cfs_rq->tg->load_avg);
		cfs_rq->tg_load_avg_contrib = cfs_rq->avg.load_avg;
	}
}

/*
 * Called within set_task_rq() right before setting a task's CPU. The
 * caller only guarantees p->pi_lock is held; no other assumptions,
 * including the state of rq->lock, should be made.
 */
void set_task_rq_fair(struct sched_entity *se,
		      struct cfs_rq *prev, struct cfs_rq *next)
{
	u64 p_last_update_time;
	u64 n_last_update_time;

	if (!sched_feat(ATTACH_AGE_LOAD))
		return;

	/*
	 * We are supposed to update the task to "current" time, then its up to
	 * date and ready to go to new CPU/cfs_rq. But we have difficulty in
	 * getting what current time is, so simply throw away the out-of-date
	 * time. This will result in the wakee task is less decayed, but giving
	 * the wakee more load sounds not bad.
	 */
	if (!(se->avg.last_update_time && prev))
		return;

	p_last_update_time = cfs_rq_last_update_time(prev);
	n_last_update_time = cfs_rq_last_update_time(next);

	__update_load_avg_blocked_se(p_last_update_time, se);
	se->avg.last_update_time = n_last_update_time;
}

/*
 * When on migration a sched_entity joins/leaves the PELT hierarchy, we need to
 * propagate its contribution. The key to this propagation is the invariant
 * that for each group:
 *
 *   ge->avg == grq->avg						(1)
 *
 * _IFF_ we look at the pure running and runnable sums. Because they
 * represent the very same entity, just at different points in the hierarchy.
 *
 * Per the above update_tg_cfs_util() and update_tg_cfs_runnable() are trivial
 * and simply copies the running/runnable sum over (but still wrong, because
 * the group entity and group rq do not have their PELT windows aligned).
 *
 * However, update_tg_cfs_load() is more complex. So we have:
 *
 *   ge->avg.load_avg = ge->load.weight * ge->avg.runnable_avg		(2)
 *
 * And since, like util, the runnable part should be directly transferable,
 * the following would _appear_ to be the straight forward approach:
 *
 *   grq->avg.load_avg = grq->load.weight * grq->avg.runnable_avg	(3)
 *
 * And per (1) we have:
 *
 *   ge->avg.runnable_avg == grq->avg.runnable_avg
 *
 * Which gives:
 *
 *                      ge->load.weight * grq->avg.load_avg
 *   ge->avg.load_avg = -----------------------------------		(4)
 *                               grq->load.weight
 *
 * Except that is wrong!
 *
 * Because while for entities historical weight is not important and we
 * really only care about our future and therefore can consider a pure
 * runnable sum, runqueues can NOT do this.
 *
 * We specifically want runqueues to have a load_avg that includes
 * historical weights. Those represent the blocked load, the load we expect
 * to (shortly) return to us. This only works by keeping the weights as
 * integral part of the sum. We therefore cannot decompose as per (3).
 *
 * Another reason this doesn't work is that runnable isn't a 0-sum entity.
 * Imagine a rq with 2 tasks that each are runnable 2/3 of the time. Then the
 * rq itself is runnable anywhere between 2/3 and 1 depending on how the
 * runnable section of these tasks overlap (or not). If they were to perfectly
 * align the rq as a whole would be runnable 2/3 of the time. If however we
 * always have at least 1 runnable task, the rq as a whole is always runnable.
 *
 * So we'll have to approximate.. :/
 *
 * Given the constraint:
 *
 *   ge->avg.running_sum <= ge->avg.runnable_sum <= LOAD_AVG_MAX
 *
 * We can construct a rule that adds runnable to a rq by assuming minimal
 * overlap.
 *
 * On removal, we'll assume each task is equally runnable; which yields:
 *
 *   grq->avg.runnable_sum = grq->avg.load_sum / grq->load.weight
 *
 * XXX: only do this for the part of runnable > running ?
 *
 */
static inline void
update_tg_cfs_util(struct cfs_rq *cfs_rq, struct sched_entity *se, struct cfs_rq *gcfs_rq)
{
	long delta_sum, delta_avg = gcfs_rq->avg.util_avg - se->avg.util_avg;
	u32 new_sum, divider;

	/* Nothing to update */
	if (!delta_avg)
		return;

	/*
	 * cfs_rq->avg.period_contrib can be used for both cfs_rq and se.
	 * See ___update_load_avg() for details.
	 */
	divider = get_pelt_divider(&cfs_rq->avg);


	/* Set new sched_entity's utilization */
	se->avg.util_avg = gcfs_rq->avg.util_avg;
	new_sum = se->avg.util_avg * divider;
	delta_sum = (long)new_sum - (long)se->avg.util_sum;
	se->avg.util_sum = new_sum;

	/* Update parent cfs_rq utilization */
	add_positive(&cfs_rq->avg.util_avg, delta_avg);
	add_positive(&cfs_rq->avg.util_sum, delta_sum);

	/* See update_cfs_rq_load_avg() */
	cfs_rq->avg.util_sum = max_t(u32, cfs_rq->avg.util_sum,
					  cfs_rq->avg.util_avg * PELT_MIN_DIVIDER);
}

static inline void
update_tg_cfs_runnable(struct cfs_rq *cfs_rq, struct sched_entity *se, struct cfs_rq *gcfs_rq)
{
	long delta_sum, delta_avg = gcfs_rq->avg.runnable_avg - se->avg.runnable_avg;
	u32 new_sum, divider;

	/* Nothing to update */
	if (!delta_avg)
		return;

	/*
	 * cfs_rq->avg.period_contrib can be used for both cfs_rq and se.
	 * See ___update_load_avg() for details.
	 */
	divider = get_pelt_divider(&cfs_rq->avg);

	/* Set new sched_entity's runnable */
	se->avg.runnable_avg = gcfs_rq->avg.runnable_avg;
	new_sum = se->avg.runnable_avg * divider;
	delta_sum = (long)new_sum - (long)se->avg.runnable_sum;
	se->avg.runnable_sum = new_sum;

	/* Update parent cfs_rq runnable */
	add_positive(&cfs_rq->avg.runnable_avg, delta_avg);
	add_positive(&cfs_rq->avg.runnable_sum, delta_sum);
	/* See update_cfs_rq_load_avg() */
	cfs_rq->avg.runnable_sum = max_t(u32, cfs_rq->avg.runnable_sum,
					      cfs_rq->avg.runnable_avg * PELT_MIN_DIVIDER);
}

static inline void
update_tg_cfs_load(struct cfs_rq *cfs_rq, struct sched_entity *se, struct cfs_rq *gcfs_rq)
{
	long delta_avg, running_sum, runnable_sum = gcfs_rq->prop_runnable_sum;
	unsigned long load_avg;
	u64 load_sum = 0;
	s64 delta_sum;
	u32 divider;

	if (!runnable_sum)
		return;

	gcfs_rq->prop_runnable_sum = 0;

	/*
	 * cfs_rq->avg.period_contrib can be used for both cfs_rq and se.
	 * See ___update_load_avg() for details.
	 */
	divider = get_pelt_divider(&cfs_rq->avg);

	if (runnable_sum >= 0) {
		/*
		 * Add runnable; clip at LOAD_AVG_MAX. Reflects that until
		 * the CPU is saturated running == runnable.
		 */
		runnable_sum += se->avg.load_sum;
		runnable_sum = min_t(long, runnable_sum, divider);
	} else {
		/*
		 * Estimate the new unweighted runnable_sum of the gcfs_rq by
		 * assuming all tasks are equally runnable.
		 */
		if (scale_load_down(gcfs_rq->load.weight)) {
			load_sum = div_u64(gcfs_rq->avg.load_sum,
				scale_load_down(gcfs_rq->load.weight));
		}

		/* But make sure to not inflate se's runnable */
		runnable_sum = min(se->avg.load_sum, load_sum);
	}

	/*
	 * runnable_sum can't be lower than running_sum
	 * Rescale running sum to be in the same range as runnable sum
	 * running_sum is in [0 : LOAD_AVG_MAX <<  SCHED_CAPACITY_SHIFT]
	 * runnable_sum is in [0 : LOAD_AVG_MAX]
	 */
	running_sum = se->avg.util_sum >> SCHED_CAPACITY_SHIFT;
	runnable_sum = max(runnable_sum, running_sum);

	load_sum = se_weight(se) * runnable_sum;
	load_avg = div_u64(load_sum, divider);

	delta_avg = load_avg - se->avg.load_avg;
	if (!delta_avg)
		return;

	delta_sum = load_sum - (s64)se_weight(se) * se->avg.load_sum;

	se->avg.load_sum = runnable_sum;
	se->avg.load_avg = load_avg;
	add_positive(&cfs_rq->avg.load_avg, delta_avg);
	add_positive(&cfs_rq->avg.load_sum, delta_sum);
	/* See update_cfs_rq_load_avg() */
	cfs_rq->avg.load_sum = max_t(u32, cfs_rq->avg.load_sum,
					  cfs_rq->avg.load_avg * PELT_MIN_DIVIDER);
}

static inline void add_tg_cfs_propagate(struct cfs_rq *cfs_rq, long runnable_sum)
{
	cfs_rq->propagate = 1;
	cfs_rq->prop_runnable_sum += runnable_sum;
}

/* Update task and its cfs_rq load average */
static inline int propagate_entity_load_avg(struct sched_entity *se)
{
	struct cfs_rq *cfs_rq, *gcfs_rq;

	if (entity_is_task(se))
		return 0;

	gcfs_rq = group_cfs_rq(se);
	if (!gcfs_rq->propagate)
		return 0;

	gcfs_rq->propagate = 0;

	cfs_rq = cfs_rq_of(se);

	add_tg_cfs_propagate(cfs_rq, gcfs_rq->prop_runnable_sum);

	update_tg_cfs_util(cfs_rq, se, gcfs_rq);
	update_tg_cfs_runnable(cfs_rq, se, gcfs_rq);
	update_tg_cfs_load(cfs_rq, se, gcfs_rq);

	trace_pelt_cfs_tp(cfs_rq);
	trace_pelt_se_tp(se);

	return 1;
}

/*
 * Check if we need to update the load and the utilization of a blocked
 * group_entity:
 */
static inline bool skip_blocked_update(struct sched_entity *se)
{
	struct cfs_rq *gcfs_rq = group_cfs_rq(se);

	/*
	 * If sched_entity still have not zero load or utilization, we have to
	 * decay it:
	 */
	if (se->avg.load_avg || se->avg.util_avg)
		return false;

	/*
	 * If there is a pending propagation, we have to update the load and
	 * the utilization of the sched_entity:
	 */
	if (gcfs_rq->propagate)
		return false;

	/*
	 * Otherwise, the load and the utilization of the sched_entity is
	 * already zero and there is no pending propagation, so it will be a
	 * waste of time to try to decay it:
	 */
	return true;
}

#else /* CONFIG_FAIR_GROUP_SCHED */

static inline void update_tg_load_avg(struct cfs_rq *cfs_rq) {}

static inline int propagate_entity_load_avg(struct sched_entity *se)
{
	return 0;
}

static inline void add_tg_cfs_propagate(struct cfs_rq *cfs_rq, long runnable_sum) {}

#endif /* CONFIG_FAIR_GROUP_SCHED */

#ifdef CONFIG_NO_HZ_COMMON
static inline void migrate_se_pelt_lag(struct sched_entity *se)
{
	u64 throttled = 0, now, lut;
	struct cfs_rq *cfs_rq;
	struct rq *rq;
	bool is_idle;

	if (load_avg_is_decayed(&se->avg))
		return;

	cfs_rq = cfs_rq_of(se);
	rq = rq_of(cfs_rq);

	rcu_read_lock();
	is_idle = is_idle_task(rcu_dereference(rq->curr));
	rcu_read_unlock();

	/*
	 * The lag estimation comes with a cost we don't want to pay all the
	 * time. Hence, limiting to the case where the source CPU is idle and
	 * we know we are at the greatest risk to have an outdated clock.
	 */
	if (!is_idle)
		return;

	/*
	 * Estimated "now" is: last_update_time + cfs_idle_lag + rq_idle_lag, where:
	 *
	 *   last_update_time (the cfs_rq's last_update_time)
	 *	= cfs_rq_clock_pelt()@cfs_rq_idle
	 *      = rq_clock_pelt()@cfs_rq_idle
	 *        - cfs->throttled_clock_pelt_time@cfs_rq_idle
	 *
	 *   cfs_idle_lag (delta between rq's update and cfs_rq's update)
	 *      = rq_clock_pelt()@rq_idle - rq_clock_pelt()@cfs_rq_idle
	 *
	 *   rq_idle_lag (delta between now and rq's update)
	 *      = sched_clock_cpu() - rq_clock()@rq_idle
	 *
	 * We can then write:
	 *
	 *    now = rq_clock_pelt()@rq_idle - cfs->throttled_clock_pelt_time +
	 *          sched_clock_cpu() - rq_clock()@rq_idle
	 * Where:
	 *      rq_clock_pelt()@rq_idle is rq->clock_pelt_idle
	 *      rq_clock()@rq_idle      is rq->clock_idle
	 *      cfs->throttled_clock_pelt_time@cfs_rq_idle
	 *                              is cfs_rq->throttled_pelt_idle
	 */

#ifdef CONFIG_CFS_BANDWIDTH
	throttled = u64_u32_load(cfs_rq->throttled_pelt_idle);
	/* The clock has been stopped for throttling */
	if (throttled == U64_MAX)
		return;
#endif
	now = u64_u32_load(rq->clock_pelt_idle);
	/*
	 * Paired with _update_idle_rq_clock_pelt(). It ensures at the worst case
	 * is observed the old clock_pelt_idle value and the new clock_idle,
	 * which lead to an underestimation. The opposite would lead to an
	 * overestimation.
	 */
	smp_rmb();
	lut = cfs_rq_last_update_time(cfs_rq);

	now -= throttled;
	if (now < lut)
		/*
		 * cfs_rq->avg.last_update_time is more recent than our
		 * estimation, let's use it.
		 */
		now = lut;
	else
		now += sched_clock_cpu(cpu_of(rq)) - u64_u32_load(rq->clock_idle);

	__update_load_avg_blocked_se(now, se);
}
#else
static void migrate_se_pelt_lag(struct sched_entity *se) {}
#endif

/**
 * update_cfs_rq_load_avg - update the cfs_rq's load/util averages
 * @now: current time, as per cfs_rq_clock_pelt()
 * @cfs_rq: cfs_rq to update
 *
 * The cfs_rq avg is the direct sum of all its entities (blocked and runnable)
 * avg. The immediate corollary is that all (fair) tasks must be attached.
 *
 * cfs_rq->avg is used for task_h_load() and update_cfs_share() for example.
 *
 * Return: true if the load decayed or we removed load.
 *
 * Since both these conditions indicate a changed cfs_rq->avg.load we should
 * call update_tg_load_avg() when this function returns true.
 */
static inline int
update_cfs_rq_load_avg(u64 now, struct cfs_rq *cfs_rq)
{
	unsigned long removed_load = 0, removed_util = 0, removed_runnable = 0;
	struct sched_avg *sa = &cfs_rq->avg;
	int decayed = 0;

	if (cfs_rq->removed.nr) {
		unsigned long r;
		u32 divider = get_pelt_divider(&cfs_rq->avg);

		raw_spin_lock(&cfs_rq->removed.lock);
		swap(cfs_rq->removed.util_avg, removed_util);
		swap(cfs_rq->removed.load_avg, removed_load);
		swap(cfs_rq->removed.runnable_avg, removed_runnable);
		cfs_rq->removed.nr = 0;
		raw_spin_unlock(&cfs_rq->removed.lock);

		r = removed_load;
		sub_positive(&sa->load_avg, r);
		sub_positive(&sa->load_sum, r * divider);
		/* See sa->util_sum below */
		sa->load_sum = max_t(u32, sa->load_sum, sa->load_avg * PELT_MIN_DIVIDER);

		r = removed_util;
		sub_positive(&sa->util_avg, r);
		sub_positive(&sa->util_sum, r * divider);
		/*
		 * Because of rounding, se->util_sum might ends up being +1 more than
		 * cfs->util_sum. Although this is not a problem by itself, detaching
		 * a lot of tasks with the rounding problem between 2 updates of
		 * util_avg (~1ms) can make cfs->util_sum becoming null whereas
		 * cfs_util_avg is not.
		 * Check that util_sum is still above its lower bound for the new
		 * util_avg. Given that period_contrib might have moved since the last
		 * sync, we are only sure that util_sum must be above or equal to
		 *    util_avg * minimum possible divider
		 */
		sa->util_sum = max_t(u32, sa->util_sum, sa->util_avg * PELT_MIN_DIVIDER);

		r = removed_runnable;
		sub_positive(&sa->runnable_avg, r);
		sub_positive(&sa->runnable_sum, r * divider);
		/* See sa->util_sum above */
		sa->runnable_sum = max_t(u32, sa->runnable_sum,
					      sa->runnable_avg * PELT_MIN_DIVIDER);

		/*
		 * removed_runnable is the unweighted version of removed_load so we
		 * can use it to estimate removed_load_sum.
		 */
		add_tg_cfs_propagate(cfs_rq,
			-(long)(removed_runnable * divider) >> SCHED_CAPACITY_SHIFT);

		decayed = 1;
	}

	decayed |= __update_load_avg_cfs_rq(now, cfs_rq);
	u64_u32_store_copy(sa->last_update_time,
			   cfs_rq->last_update_time_copy,
			   sa->last_update_time);
	return decayed;
}

/**
 * attach_entity_load_avg - attach this entity to its cfs_rq load avg
 * @cfs_rq: cfs_rq to attach to
 * @se: sched_entity to attach
 *
 * Must call update_cfs_rq_load_avg() before this, since we rely on
 * cfs_rq->avg.last_update_time being current.
 */
static void attach_entity_load_avg(struct cfs_rq *cfs_rq, struct sched_entity *se)
{
	/*
	 * cfs_rq->avg.period_contrib can be used for both cfs_rq and se.
	 * See ___update_load_avg() for details.
	 */
	u32 divider = get_pelt_divider(&cfs_rq->avg);

	/*
	 * When we attach the @se to the @cfs_rq, we must align the decay
	 * window because without that, really weird and wonderful things can
	 * happen.
	 *
	 * XXX illustrate
	 */
	se->avg.last_update_time = cfs_rq->avg.last_update_time;
	se->avg.period_contrib = cfs_rq->avg.period_contrib;

	/*
	 * Hell(o) Nasty stuff.. we need to recompute _sum based on the new
	 * period_contrib. This isn't strictly correct, but since we're
	 * entirely outside of the PELT hierarchy, nobody cares if we truncate
	 * _sum a little.
	 */
	se->avg.util_sum = se->avg.util_avg * divider;

	se->avg.runnable_sum = se->avg.runnable_avg * divider;

	se->avg.load_sum = se->avg.load_avg * divider;
	if (se_weight(se) < se->avg.load_sum)
		se->avg.load_sum = div_u64(se->avg.load_sum, se_weight(se));
	else
		se->avg.load_sum = 1;

	enqueue_load_avg(cfs_rq, se);
	cfs_rq->avg.util_avg += se->avg.util_avg;
	cfs_rq->avg.util_sum += se->avg.util_sum;
	cfs_rq->avg.runnable_avg += se->avg.runnable_avg;
	cfs_rq->avg.runnable_sum += se->avg.runnable_sum;

	add_tg_cfs_propagate(cfs_rq, se->avg.load_sum);

	cfs_rq_util_change(cfs_rq, 0);

	trace_pelt_cfs_tp(cfs_rq);
}

/**
 * detach_entity_load_avg - detach this entity from its cfs_rq load avg
 * @cfs_rq: cfs_rq to detach from
 * @se: sched_entity to detach
 *
 * Must call update_cfs_rq_load_avg() before this, since we rely on
 * cfs_rq->avg.last_update_time being current.
 */
static void detach_entity_load_avg(struct cfs_rq *cfs_rq, struct sched_entity *se)
{
	dequeue_load_avg(cfs_rq, se);
	sub_positive(&cfs_rq->avg.util_avg, se->avg.util_avg);
	sub_positive(&cfs_rq->avg.util_sum, se->avg.util_sum);
	/* See update_cfs_rq_load_avg() */
	cfs_rq->avg.util_sum = max_t(u32, cfs_rq->avg.util_sum,
					  cfs_rq->avg.util_avg * PELT_MIN_DIVIDER);

	sub_positive(&cfs_rq->avg.runnable_avg, se->avg.runnable_avg);
	sub_positive(&cfs_rq->avg.runnable_sum, se->avg.runnable_sum);
	/* See update_cfs_rq_load_avg() */
	cfs_rq->avg.runnable_sum = max_t(u32, cfs_rq->avg.runnable_sum,
					      cfs_rq->avg.runnable_avg * PELT_MIN_DIVIDER);

	add_tg_cfs_propagate(cfs_rq, -se->avg.load_sum);

	cfs_rq_util_change(cfs_rq, 0);

	trace_pelt_cfs_tp(cfs_rq);
}

/*
 * Optional action to be done while updating the load average
 */
#define UPDATE_TG	0x1
#define SKIP_AGE_LOAD	0x2
#define DO_ATTACH	0x4
#define DO_DETACH	0x8

/* Update task and its cfs_rq load average */
static inline void update_load_avg(struct cfs_rq *cfs_rq, struct sched_entity *se, int flags)
{
	u64 now = cfs_rq_clock_pelt(cfs_rq);
	int decayed;

	/*
	 * Track task load average for carrying it to new CPU after migrated, and
	 * track group sched_entity load average for task_h_load calc in migration
	 */
	if (se->avg.last_update_time && !(flags & SKIP_AGE_LOAD))
		__update_load_avg_se(now, cfs_rq, se);

	decayed  = update_cfs_rq_load_avg(now, cfs_rq);
	decayed |= propagate_entity_load_avg(se);

	if (!se->avg.last_update_time && (flags & DO_ATTACH)) {

		/*
		 * DO_ATTACH means we're here from enqueue_entity().
		 * !last_update_time means we've passed through
		 * migrate_task_rq_fair() indicating we migrated.
		 *
		 * IOW we're enqueueing a task on a new CPU.
		 */
		attach_entity_load_avg(cfs_rq, se);
		update_tg_load_avg(cfs_rq);

	} else if (flags & DO_DETACH) {
		/*
		 * DO_DETACH means we're here from dequeue_entity()
		 * and we are migrating task out of the CPU.
		 */
		detach_entity_load_avg(cfs_rq, se);
		update_tg_load_avg(cfs_rq);
	} else if (decayed) {
		cfs_rq_util_change(cfs_rq, 0);

		if (flags & UPDATE_TG)
			update_tg_load_avg(cfs_rq);
	}
}

/*
 * Synchronize entity load avg of dequeued entity without locking
 * the previous rq.
 */
static void sync_entity_load_avg(struct sched_entity *se)
{
	struct cfs_rq *cfs_rq = cfs_rq_of(se);
	u64 last_update_time;

	last_update_time = cfs_rq_last_update_time(cfs_rq);
	__update_load_avg_blocked_se(last_update_time, se);
}

/*
 * Task first catches up with cfs_rq, and then subtract
 * itself from the cfs_rq (task must be off the queue now).
 */
static void remove_entity_load_avg(struct sched_entity *se)
{
	struct cfs_rq *cfs_rq = cfs_rq_of(se);
	unsigned long flags;

	/*
	 * tasks cannot exit without having gone through wake_up_new_task() ->
	 * enqueue_task_fair() which will have added things to the cfs_rq,
	 * so we can remove unconditionally.
	 */

	sync_entity_load_avg(se);

	raw_spin_lock_irqsave(&cfs_rq->removed.lock, flags);
	++cfs_rq->removed.nr;
	cfs_rq->removed.util_avg	+= se->avg.util_avg;
	cfs_rq->removed.load_avg	+= se->avg.load_avg;
	cfs_rq->removed.runnable_avg	+= se->avg.runnable_avg;
	raw_spin_unlock_irqrestore(&cfs_rq->removed.lock, flags);
}

static inline unsigned long cfs_rq_runnable_avg(struct cfs_rq *cfs_rq)
{
	return cfs_rq->avg.runnable_avg;
}

static inline unsigned long cfs_rq_load_avg(struct cfs_rq *cfs_rq)
{
	return cfs_rq->avg.load_avg;
}

static int newidle_balance(struct rq *this_rq, struct rq_flags *rf);

static inline unsigned long task_util(struct task_struct *p)
{
	return READ_ONCE(p->se.avg.util_avg);
}

static inline unsigned long _task_util_est(struct task_struct *p)
{
	struct util_est ue = READ_ONCE(p->se.avg.util_est);

	return max(ue.ewma, (ue.enqueued & ~UTIL_AVG_UNCHANGED));
}

static inline unsigned long task_util_est(struct task_struct *p)
{
	return max(task_util(p), _task_util_est(p));
}

#ifdef CONFIG_UCLAMP_TASK
static inline unsigned long uclamp_task_util(struct task_struct *p)
{
	return clamp(task_util_est(p),
		     uclamp_eff_value(p, UCLAMP_MIN),
		     uclamp_eff_value(p, UCLAMP_MAX));
}
#else
static inline unsigned long uclamp_task_util(struct task_struct *p)
{
	return task_util_est(p);
}
#endif

static inline void util_est_enqueue(struct cfs_rq *cfs_rq,
				    struct task_struct *p)
{
	unsigned int enqueued;

	if (!sched_feat(UTIL_EST))
		return;

	/* Update root cfs_rq's estimated utilization */
	enqueued  = cfs_rq->avg.util_est.enqueued;
	enqueued += _task_util_est(p);
	WRITE_ONCE(cfs_rq->avg.util_est.enqueued, enqueued);

	trace_sched_util_est_cfs_tp(cfs_rq);
}

static inline void util_est_dequeue(struct cfs_rq *cfs_rq,
				    struct task_struct *p)
{
	unsigned int enqueued;

	if (!sched_feat(UTIL_EST))
		return;

	/* Update root cfs_rq's estimated utilization */
	enqueued  = cfs_rq->avg.util_est.enqueued;
	enqueued -= min_t(unsigned int, enqueued, _task_util_est(p));
	WRITE_ONCE(cfs_rq->avg.util_est.enqueued, enqueued);

	trace_sched_util_est_cfs_tp(cfs_rq);
}

#define UTIL_EST_MARGIN (SCHED_CAPACITY_SCALE / 100)

/*
 * Check if a (signed) value is within a specified (unsigned) margin,
 * based on the observation that:
 *
 *     abs(x) < y := (unsigned)(x + y - 1) < (2 * y - 1)
 *
 * NOTE: this only works when value + margin < INT_MAX.
 */
static inline bool within_margin(int value, int margin)
{
	return ((unsigned int)(value + margin - 1) < (2 * margin - 1));
}

static inline void util_est_update(struct cfs_rq *cfs_rq,
				   struct task_struct *p,
				   bool task_sleep)
{
	long last_ewma_diff, last_enqueued_diff;
	struct util_est ue;

	if (!sched_feat(UTIL_EST))
		return;

	/*
	 * Skip update of task's estimated utilization when the task has not
	 * yet completed an activation, e.g. being migrated.
	 */
	if (!task_sleep)
		return;

	/*
	 * If the PELT values haven't changed since enqueue time,
	 * skip the util_est update.
	 */
	ue = p->se.avg.util_est;
	if (ue.enqueued & UTIL_AVG_UNCHANGED)
		return;

	last_enqueued_diff = ue.enqueued;

	/*
	 * Reset EWMA on utilization increases, the moving average is used only
	 * to smooth utilization decreases.
	 */
	ue.enqueued = task_util(p);
	if (sched_feat(UTIL_EST_FASTUP)) {
		if (ue.ewma < ue.enqueued) {
			ue.ewma = ue.enqueued;
			goto done;
		}
	}

	/*
	 * Skip update of task's estimated utilization when its members are
	 * already ~1% close to its last activation value.
	 */
	last_ewma_diff = ue.enqueued - ue.ewma;
	last_enqueued_diff -= ue.enqueued;
	if (within_margin(last_ewma_diff, UTIL_EST_MARGIN)) {
		if (!within_margin(last_enqueued_diff, UTIL_EST_MARGIN))
			goto done;

		return;
	}

	/*
	 * To avoid overestimation of actual task utilization, skip updates if
	 * we cannot grant there is idle time in this CPU.
	 */
	if (task_util(p) > capacity_orig_of(cpu_of(rq_of(cfs_rq))))
		return;

	/*
	 * Update Task's estimated utilization
	 *
	 * When *p completes an activation we can consolidate another sample
	 * of the task size. This is done by storing the current PELT value
	 * as ue.enqueued and by using this value to update the Exponential
	 * Weighted Moving Average (EWMA):
	 *
	 *  ewma(t) = w *  task_util(p) + (1-w) * ewma(t-1)
	 *          = w *  task_util(p) +         ewma(t-1)  - w * ewma(t-1)
	 *          = w * (task_util(p) -         ewma(t-1)) +     ewma(t-1)
	 *          = w * (      last_ewma_diff            ) +     ewma(t-1)
	 *          = w * (last_ewma_diff  +  ewma(t-1) / w)
	 *
	 * Where 'w' is the weight of new samples, which is configured to be
	 * 0.25, thus making w=1/4 ( >>= UTIL_EST_WEIGHT_SHIFT)
	 */
	ue.ewma <<= UTIL_EST_WEIGHT_SHIFT;
	ue.ewma  += last_ewma_diff;
	ue.ewma >>= UTIL_EST_WEIGHT_SHIFT;
done:
	ue.enqueued |= UTIL_AVG_UNCHANGED;
	WRITE_ONCE(p->se.avg.util_est, ue);

	trace_sched_util_est_se_tp(&p->se);
}

static inline int task_fits_capacity(struct task_struct *p,
				     unsigned long capacity)
{
	return fits_capacity(uclamp_task_util(p), capacity);
}

static inline void update_misfit_status(struct task_struct *p, struct rq *rq)
{
	if (!sched_asym_cpucap_active())
		return;

	if (!p || p->nr_cpus_allowed == 1) {
		rq->misfit_task_load = 0;
		return;
	}

	if (task_fits_capacity(p, capacity_of(cpu_of(rq)))) {
		rq->misfit_task_load = 0;
		return;
	}

	/*
	 * Make sure that misfit_task_load will not be null even if
	 * task_h_load() returns 0.
	 */
	rq->misfit_task_load = max_t(unsigned long, task_h_load(p), 1);
}

#else /* CONFIG_SMP */

static inline bool cfs_rq_is_decayed(struct cfs_rq *cfs_rq)
{
	return true;
}

#define UPDATE_TG	0x0
#define SKIP_AGE_LOAD	0x0
#define DO_ATTACH	0x0
#define DO_DETACH	0x0

static inline void update_load_avg(struct cfs_rq *cfs_rq, struct sched_entity *se, int not_used1)
{
	cfs_rq_util_change(cfs_rq, 0);
}

static inline void remove_entity_load_avg(struct sched_entity *se) {}

static inline void
attach_entity_load_avg(struct cfs_rq *cfs_rq, struct sched_entity *se) {}
static inline void
detach_entity_load_avg(struct cfs_rq *cfs_rq, struct sched_entity *se) {}

static inline int newidle_balance(struct rq *rq, struct rq_flags *rf)
{
	return 0;
}

static inline void
util_est_enqueue(struct cfs_rq *cfs_rq, struct task_struct *p) {}

static inline void
util_est_dequeue(struct cfs_rq *cfs_rq, struct task_struct *p) {}

static inline void
util_est_update(struct cfs_rq *cfs_rq, struct task_struct *p,
		bool task_sleep) {}
static inline void update_misfit_status(struct task_struct *p, struct rq *rq) {}

#endif /* CONFIG_SMP */

static void check_spread(struct cfs_rq *cfs_rq, struct sched_entity *se)
{
#ifdef CONFIG_SCHED_DEBUG
	s64 d = se->vruntime - cfs_rq->min_vruntime;

	if (d < 0)
		d = -d;

	if (d > 3*sysctl_sched_latency)
		schedstat_inc(cfs_rq->nr_spread_over);
#endif
}

static void
place_entity(struct cfs_rq *cfs_rq, struct sched_entity *se, int initial)
{
	u64 vruntime = cfs_rq->min_vruntime;

	/*
	 * The 'current' period is already promised to the current tasks,
	 * however the extra weight of the new task will slow them down a
	 * little, place the new task so that it fits in the slot that
	 * stays open at the end.
	 */
	if (initial && sched_feat(START_DEBIT))
		vruntime += sched_vslice(cfs_rq, se);

	/* sleeps up to a single latency don't count. */
	if (!initial) {
		unsigned long thresh;

		if (se_is_idle(se))
			thresh = sysctl_sched_min_granularity;
		else
			thresh = sysctl_sched_latency;

		/*
		 * Halve their sleep time's effect, to allow
		 * for a gentler effect of sleepers:
		 */
		if (sched_feat(GENTLE_FAIR_SLEEPERS))
			thresh >>= 1;

		vruntime -= thresh;
	}

	/* ensure we never gain time by being placed backwards. */
	se->vruntime = max_vruntime(se->vruntime, vruntime);
}

static void check_enqueue_throttle(struct cfs_rq *cfs_rq);

static inline bool cfs_bandwidth_used(void);

/*
 * MIGRATION
 *
 *	dequeue
 *	  update_curr()
 *	    update_min_vruntime()
 *	  vruntime -= min_vruntime
 *
 *	enqueue
 *	  update_curr()
 *	    update_min_vruntime()
 *	  vruntime += min_vruntime
 *
 * this way the vruntime transition between RQs is done when both
 * min_vruntime are up-to-date.
 *
 * WAKEUP (remote)
 *
 *	->migrate_task_rq_fair() (p->state == TASK_WAKING)
 *	  vruntime -= min_vruntime
 *
 *	enqueue
 *	  update_curr()
 *	    update_min_vruntime()
 *	  vruntime += min_vruntime
 *
 * this way we don't have the most up-to-date min_vruntime on the originating
 * CPU and an up-to-date min_vruntime on the destination CPU.
 */

static void
enqueue_entity(struct cfs_rq *cfs_rq, struct sched_entity *se, int flags)
{
	bool renorm = !(flags & ENQUEUE_WAKEUP) || (flags & ENQUEUE_MIGRATED);
	bool curr = cfs_rq->curr == se;

	/*
	 * If we're the current task, we must renormalise before calling
	 * update_curr().
	 */
	if (renorm && curr)
		se->vruntime += cfs_rq->min_vruntime;

	update_curr(cfs_rq);

	/*
	 * Otherwise, renormalise after, such that we're placed at the current
	 * moment in time, instead of some random moment in the past. Being
	 * placed in the past could significantly boost this task to the
	 * fairness detriment of existing tasks.
	 */
	if (renorm && !curr)
		se->vruntime += cfs_rq->min_vruntime;

	/*
	 * When enqueuing a sched_entity, we must:
	 *   - Update loads to have both entity and cfs_rq synced with now.
	 *   - For group_entity, update its runnable_weight to reflect the new
	 *     h_nr_running of its group cfs_rq.
	 *   - For group_entity, update its weight to reflect the new share of
	 *     its group cfs_rq
	 *   - Add its new weight to cfs_rq->load.weight
	 */
	update_load_avg(cfs_rq, se, UPDATE_TG | DO_ATTACH);
	se_update_runnable(se);
	update_cfs_group(se);
	account_entity_enqueue(cfs_rq, se);

	if (flags & ENQUEUE_WAKEUP)
		place_entity(cfs_rq, se, 0);

	check_schedstat_required();
	update_stats_enqueue_fair(cfs_rq, se, flags);
	check_spread(cfs_rq, se);
	if (!curr)
		__enqueue_entity(cfs_rq, se);
	se->on_rq = 1;

	if (cfs_rq->nr_running == 1) {
		check_enqueue_throttle(cfs_rq);
		if (!throttled_hierarchy(cfs_rq))
			list_add_leaf_cfs_rq(cfs_rq);
	}
}

static void __clear_buddies_last(struct sched_entity *se)
{
	for_each_sched_entity(se) {
		struct cfs_rq *cfs_rq = cfs_rq_of(se);
		if (cfs_rq->last != se)
			break;

		cfs_rq->last = NULL;
	}
}

static void __clear_buddies_next(struct sched_entity *se)
{
	for_each_sched_entity(se) {
		struct cfs_rq *cfs_rq = cfs_rq_of(se);
		if (cfs_rq->next != se)
			break;

		cfs_rq->next = NULL;
	}
}

static void __clear_buddies_skip(struct sched_entity *se)
{
	for_each_sched_entity(se) {
		struct cfs_rq *cfs_rq = cfs_rq_of(se);
		if (cfs_rq->skip != se)
			break;

		cfs_rq->skip = NULL;
	}
}

static void clear_buddies(struct cfs_rq *cfs_rq, struct sched_entity *se)
{
	if (cfs_rq->last == se)
		__clear_buddies_last(se);

	if (cfs_rq->next == se)
		__clear_buddies_next(se);

	if (cfs_rq->skip == se)
		__clear_buddies_skip(se);
}

static __always_inline void return_cfs_rq_runtime(struct cfs_rq *cfs_rq);

static void
dequeue_entity(struct cfs_rq *cfs_rq, struct sched_entity *se, int flags)
{
	int action = UPDATE_TG;

	if (entity_is_task(se) && task_on_rq_migrating(task_of(se)))
		action |= DO_DETACH;

	/*
	 * Update run-time statistics of the 'current'.
	 */
	update_curr(cfs_rq);

	/*
	 * When dequeuing a sched_entity, we must:
	 *   - Update loads to have both entity and cfs_rq synced with now.
	 *   - For group_entity, update its runnable_weight to reflect the new
	 *     h_nr_running of its group cfs_rq.
	 *   - Subtract its previous weight from cfs_rq->load.weight.
	 *   - For group entity, update its weight to reflect the new share
	 *     of its group cfs_rq.
	 */
	update_load_avg(cfs_rq, se, action);
	se_update_runnable(se);

	update_stats_dequeue_fair(cfs_rq, se, flags);

	clear_buddies(cfs_rq, se);

	if (se != cfs_rq->curr)
		__dequeue_entity(cfs_rq, se);
	se->on_rq = 0;
	account_entity_dequeue(cfs_rq, se);

	/*
	 * Normalize after update_curr(); which will also have moved
	 * min_vruntime if @se is the one holding it back. But before doing
	 * update_min_vruntime() again, which will discount @se's position and
	 * can move min_vruntime forward still more.
	 */
	if (!(flags & DEQUEUE_SLEEP))
		se->vruntime -= cfs_rq->min_vruntime;

	/* return excess runtime on last dequeue */
	return_cfs_rq_runtime(cfs_rq);

	update_cfs_group(se);

	/*
	 * Now advance min_vruntime if @se was the entity holding it back,
	 * except when: DEQUEUE_SAVE && !DEQUEUE_MOVE, in this case we'll be
	 * put back on, and if we advance min_vruntime, we'll be placed back
	 * further than we started -- ie. we'll be penalized.
	 */
	if ((flags & (DEQUEUE_SAVE | DEQUEUE_MOVE)) != DEQUEUE_SAVE)
		update_min_vruntime(cfs_rq);

	if (cfs_rq->nr_running == 0)
		update_idle_cfs_rq_clock_pelt(cfs_rq);
}

/*
 * Preempt the current task with a newly woken task if needed:
 */
static void
check_preempt_tick(struct cfs_rq *cfs_rq, struct sched_entity *curr)
{
	unsigned long ideal_runtime, delta_exec;
	struct sched_entity *se;
	s64 delta;

	ideal_runtime = sched_slice(cfs_rq, curr);
	delta_exec = curr->sum_exec_runtime - curr->prev_sum_exec_runtime;
	if (delta_exec > ideal_runtime) {
		resched_curr(rq_of(cfs_rq));
		/*
		 * The current task ran long enough, ensure it doesn't get
		 * re-elected due to buddy favours.
		 */
		clear_buddies(cfs_rq, curr);
		return;
	}

	/*
	 * Ensure that a task that missed wakeup preemption by a
	 * narrow margin doesn't have to wait for a full slice.
	 * This also mitigates buddy induced latencies under load.
	 */
	if (delta_exec < sysctl_sched_min_granularity)
		return;

	se = __pick_first_entity(cfs_rq);
	delta = curr->vruntime - se->vruntime;

	if (delta < 0)
		return;

	if (delta > ideal_runtime)
		resched_curr(rq_of(cfs_rq));
}

static void
set_next_entity(struct cfs_rq *cfs_rq, struct sched_entity *se)
{
	clear_buddies(cfs_rq, se);

	/* 'current' is not kept within the tree. */
	if (se->on_rq) {
		/*
		 * Any task has to be enqueued before it get to execute on
		 * a CPU. So account for the time it spent waiting on the
		 * runqueue.
		 */
		update_stats_wait_end_fair(cfs_rq, se);
		__dequeue_entity(cfs_rq, se);
		update_load_avg(cfs_rq, se, UPDATE_TG);
	}

	update_stats_curr_start(cfs_rq, se);
	cfs_rq->curr = se;

	/*
	 * Track our maximum slice length, if the CPU's load is at
	 * least twice that of our own weight (i.e. dont track it
	 * when there are only lesser-weight tasks around):
	 */
	if (schedstat_enabled() &&
	    rq_of(cfs_rq)->cfs.load.weight >= 2*se->load.weight) {
		struct sched_statistics *stats;

		stats = __schedstats_from_se(se);
		__schedstat_set(stats->slice_max,
				max((u64)stats->slice_max,
				    se->sum_exec_runtime - se->prev_sum_exec_runtime));
	}

	se->prev_sum_exec_runtime = se->sum_exec_runtime;
}

static int
wakeup_preempt_entity(struct sched_entity *curr, struct sched_entity *se);

/*
 * Pick the next process, keeping these things in mind, in this order:
 * 1) keep things fair between processes/task groups
 * 2) pick the "next" process, since someone really wants that to run
 * 3) pick the "last" process, for cache locality
 * 4) do not run the "skip" process, if something else is available
 */
static struct sched_entity *
pick_next_entity(struct cfs_rq *cfs_rq, struct sched_entity *curr)
{
	struct sched_entity *left = __pick_first_entity(cfs_rq);
	struct sched_entity *se;

	/*
	 * If curr is set we have to see if its left of the leftmost entity
	 * still in the tree, provided there was anything in the tree at all.
	 */
	if (!left || (curr && entity_before(curr, left)))
		left = curr;

	se = left; /* ideally we run the leftmost entity */

	/*
	 * Avoid running the skip buddy, if running something else can
	 * be done without getting too unfair.
	 */
	if (cfs_rq->skip && cfs_rq->skip == se) {
		struct sched_entity *second;

		if (se == curr) {
			second = __pick_first_entity(cfs_rq);
		} else {
			second = __pick_next_entity(se);
			if (!second || (curr && entity_before(curr, second)))
				second = curr;
		}

		if (second && wakeup_preempt_entity(second, left) < 1)
			se = second;
	}

	if (cfs_rq->next && wakeup_preempt_entity(cfs_rq->next, left) < 1) {
		/*
		 * Someone really wants this to run. If it's not unfair, run it.
		 */
		se = cfs_rq->next;
	} else if (cfs_rq->last && wakeup_preempt_entity(cfs_rq->last, left) < 1) {
		/*
		 * Prefer last buddy, try to return the CPU to a preempted task.
		 */
		se = cfs_rq->last;
	}

	return se;
}

static bool check_cfs_rq_runtime(struct cfs_rq *cfs_rq);

static void put_prev_entity(struct cfs_rq *cfs_rq, struct sched_entity *prev)
{
	/*
	 * If still on the runqueue then deactivate_task()
	 * was not called and update_curr() has to be done:
	 */
	if (prev->on_rq)
		update_curr(cfs_rq);

	/* throttle cfs_rqs exceeding runtime */
	check_cfs_rq_runtime(cfs_rq);

	check_spread(cfs_rq, prev);

	if (prev->on_rq) {
		update_stats_wait_start_fair(cfs_rq, prev);
		/* Put 'current' back into the tree. */
		__enqueue_entity(cfs_rq, prev);
		/* in !on_rq case, update occurred at dequeue */
		update_load_avg(cfs_rq, prev, 0);
	}
	cfs_rq->curr = NULL;
}

static void
entity_tick(struct cfs_rq *cfs_rq, struct sched_entity *curr, int queued)
{
	/*
	 * Update run-time statistics of the 'current'.
	 */
	update_curr(cfs_rq);

	/*
	 * Ensure that runnable average is periodically updated.
	 */
	update_load_avg(cfs_rq, curr, UPDATE_TG);
	update_cfs_group(curr);

#ifdef CONFIG_SCHED_HRTICK
	/*
	 * queued ticks are scheduled to match the slice, so don't bother
	 * validating it and just reschedule.
	 */
	if (queued) {
		resched_curr(rq_of(cfs_rq));
		return;
	}
	/*
	 * don't let the period tick interfere with the hrtick preemption
	 */
	if (!sched_feat(DOUBLE_TICK) &&
			hrtimer_active(&rq_of(cfs_rq)->hrtick_timer))
		return;
#endif

	if (cfs_rq->nr_running > 1)
		check_preempt_tick(cfs_rq, curr);
}


/**************************************************
 * CFS bandwidth control machinery
 */

#ifdef CONFIG_CFS_BANDWIDTH

#ifdef CONFIG_JUMP_LABEL
static struct static_key __cfs_bandwidth_used;

static inline bool cfs_bandwidth_used(void)
{
	return static_key_false(&__cfs_bandwidth_used);
}

void cfs_bandwidth_usage_inc(void)
{
	static_key_slow_inc_cpuslocked(&__cfs_bandwidth_used);
}

void cfs_bandwidth_usage_dec(void)
{
	static_key_slow_dec_cpuslocked(&__cfs_bandwidth_used);
}
#else /* CONFIG_JUMP_LABEL */
static bool cfs_bandwidth_used(void)
{
	return true;
}

void cfs_bandwidth_usage_inc(void) {}
void cfs_bandwidth_usage_dec(void) {}
#endif /* CONFIG_JUMP_LABEL */

/*
 * default period for cfs group bandwidth.
 * default: 0.1s, units: nanoseconds
 */
static inline u64 default_cfs_period(void)
{
	return 100000000ULL;
}

static inline u64 sched_cfs_bandwidth_slice(void)
{
	return (u64)sysctl_sched_cfs_bandwidth_slice * NSEC_PER_USEC;
}

/*
 * Replenish runtime according to assigned quota. We use sched_clock_cpu
 * directly instead of rq->clock to avoid adding additional synchronization
 * around rq->lock.
 *
 * requires cfs_b->lock
 */
void __refill_cfs_bandwidth_runtime(struct cfs_bandwidth *cfs_b)
{
	s64 runtime;

	if (unlikely(cfs_b->quota == RUNTIME_INF))
		return;

	cfs_b->runtime += cfs_b->quota;
	runtime = cfs_b->runtime_snap - cfs_b->runtime;
	if (runtime > 0) {
		cfs_b->burst_time += runtime;
		cfs_b->nr_burst++;
	}

	cfs_b->runtime = min(cfs_b->runtime, cfs_b->quota + cfs_b->burst);
	cfs_b->runtime_snap = cfs_b->runtime;
}

static inline struct cfs_bandwidth *tg_cfs_bandwidth(struct task_group *tg)
{
	return &tg->cfs_bandwidth;
}

/* returns 0 on failure to allocate runtime */
static int __assign_cfs_rq_runtime(struct cfs_bandwidth *cfs_b,
				   struct cfs_rq *cfs_rq, u64 target_runtime)
{
	u64 min_amount, amount = 0;

	lockdep_assert_held(&cfs_b->lock);

	/* note: this is a positive sum as runtime_remaining <= 0 */
	min_amount = target_runtime - cfs_rq->runtime_remaining;

	if (cfs_b->quota == RUNTIME_INF)
		amount = min_amount;
	else {
		start_cfs_bandwidth(cfs_b);

		if (cfs_b->runtime > 0) {
			amount = min(cfs_b->runtime, min_amount);
			cfs_b->runtime -= amount;
			cfs_b->idle = 0;
		}
	}

	cfs_rq->runtime_remaining += amount;

	return cfs_rq->runtime_remaining > 0;
}

/* returns 0 on failure to allocate runtime */
static int assign_cfs_rq_runtime(struct cfs_rq *cfs_rq)
{
	struct cfs_bandwidth *cfs_b = tg_cfs_bandwidth(cfs_rq->tg);
	int ret;

	raw_spin_lock(&cfs_b->lock);
	ret = __assign_cfs_rq_runtime(cfs_b, cfs_rq, sched_cfs_bandwidth_slice());
	raw_spin_unlock(&cfs_b->lock);

	return ret;
}

static void __account_cfs_rq_runtime(struct cfs_rq *cfs_rq, u64 delta_exec)
{
	/* dock delta_exec before expiring quota (as it could span periods) */
	cfs_rq->runtime_remaining -= delta_exec;

	if (likely(cfs_rq->runtime_remaining > 0))
		return;

	if (cfs_rq->throttled)
		return;
	/*
	 * if we're unable to extend our runtime we resched so that the active
	 * hierarchy can be throttled
	 */
	if (!assign_cfs_rq_runtime(cfs_rq) && likely(cfs_rq->curr))
		resched_curr(rq_of(cfs_rq));
}

static __always_inline
void account_cfs_rq_runtime(struct cfs_rq *cfs_rq, u64 delta_exec)
{
	if (!cfs_bandwidth_used() || !cfs_rq->runtime_enabled)
		return;

	__account_cfs_rq_runtime(cfs_rq, delta_exec);
}

static inline int cfs_rq_throttled(struct cfs_rq *cfs_rq)
{
	return cfs_bandwidth_used() && cfs_rq->throttled;
}

/* check whether cfs_rq, or any parent, is throttled */
static inline int throttled_hierarchy(struct cfs_rq *cfs_rq)
{
	return cfs_bandwidth_used() && cfs_rq->throttle_count;
}

/*
 * Ensure that neither of the group entities corresponding to src_cpu or
 * dest_cpu are members of a throttled hierarchy when performing group
 * load-balance operations.
 */
static inline int throttled_lb_pair(struct task_group *tg,
				    int src_cpu, int dest_cpu)
{
	struct cfs_rq *src_cfs_rq, *dest_cfs_rq;

	src_cfs_rq = tg->cfs_rq[src_cpu];
	dest_cfs_rq = tg->cfs_rq[dest_cpu];

	return throttled_hierarchy(src_cfs_rq) ||
	       throttled_hierarchy(dest_cfs_rq);
}

static int tg_unthrottle_up(struct task_group *tg, void *data)
{
	struct rq *rq = data;
	struct cfs_rq *cfs_rq = tg->cfs_rq[cpu_of(rq)];

	cfs_rq->throttle_count--;
	if (!cfs_rq->throttle_count) {
		cfs_rq->throttled_clock_pelt_time += rq_clock_pelt(rq) -
					     cfs_rq->throttled_clock_pelt;

		/* Add cfs_rq with load or one or more already running entities to the list */
		if (!cfs_rq_is_decayed(cfs_rq))
			list_add_leaf_cfs_rq(cfs_rq);
	}

	return 0;
}

static int tg_throttle_down(struct task_group *tg, void *data)
{
	struct rq *rq = data;
	struct cfs_rq *cfs_rq = tg->cfs_rq[cpu_of(rq)];

	/* group is entering throttled state, stop time */
	if (!cfs_rq->throttle_count) {
		cfs_rq->throttled_clock_pelt = rq_clock_pelt(rq);
		list_del_leaf_cfs_rq(cfs_rq);
	}
	cfs_rq->throttle_count++;

	return 0;
}

static bool throttle_cfs_rq(struct cfs_rq *cfs_rq)
{
	struct rq *rq = rq_of(cfs_rq);
	struct cfs_bandwidth *cfs_b = tg_cfs_bandwidth(cfs_rq->tg);
	struct sched_entity *se;
	long task_delta, idle_task_delta, dequeue = 1;

	raw_spin_lock(&cfs_b->lock);
	/* This will start the period timer if necessary */
	if (__assign_cfs_rq_runtime(cfs_b, cfs_rq, 1)) {
		/*
		 * We have raced with bandwidth becoming available, and if we
		 * actually throttled the timer might not unthrottle us for an
		 * entire period. We additionally needed to make sure that any
		 * subsequent check_cfs_rq_runtime calls agree not to throttle
		 * us, as we may commit to do cfs put_prev+pick_next, so we ask
		 * for 1ns of runtime rather than just check cfs_b.
		 */
		dequeue = 0;
	} else {
		list_add_tail_rcu(&cfs_rq->throttled_list,
				  &cfs_b->throttled_cfs_rq);
	}
	raw_spin_unlock(&cfs_b->lock);

	if (!dequeue)
		return false;  /* Throttle no longer required. */

	se = cfs_rq->tg->se[cpu_of(rq_of(cfs_rq))];

	/* freeze hierarchy runnable averages while throttled */
	rcu_read_lock();
	walk_tg_tree_from(cfs_rq->tg, tg_throttle_down, tg_nop, (void *)rq);
	rcu_read_unlock();

	task_delta = cfs_rq->h_nr_running;
	idle_task_delta = cfs_rq->idle_h_nr_running;
	for_each_sched_entity(se) {
		struct cfs_rq *qcfs_rq = cfs_rq_of(se);
		/* throttled entity or throttle-on-deactivate */
		if (!se->on_rq)
			goto done;

		dequeue_entity(qcfs_rq, se, DEQUEUE_SLEEP);

		if (cfs_rq_is_idle(group_cfs_rq(se)))
			idle_task_delta = cfs_rq->h_nr_running;

		qcfs_rq->h_nr_running -= task_delta;
		qcfs_rq->idle_h_nr_running -= idle_task_delta;

		if (qcfs_rq->load.weight) {
			/* Avoid re-evaluating load for this entity: */
			se = parent_entity(se);
			break;
		}
	}

	for_each_sched_entity(se) {
		struct cfs_rq *qcfs_rq = cfs_rq_of(se);
		/* throttled entity or throttle-on-deactivate */
		if (!se->on_rq)
			goto done;

		update_load_avg(qcfs_rq, se, 0);
		se_update_runnable(se);

		if (cfs_rq_is_idle(group_cfs_rq(se)))
			idle_task_delta = cfs_rq->h_nr_running;

		qcfs_rq->h_nr_running -= task_delta;
		qcfs_rq->idle_h_nr_running -= idle_task_delta;
	}

	/* At this point se is NULL and we are at root level*/
	sub_nr_running(rq, task_delta);

done:
	/*
	 * Note: distribution will already see us throttled via the
	 * throttled-list.  rq->lock protects completion.
	 */
	cfs_rq->throttled = 1;
	cfs_rq->throttled_clock = rq_clock(rq);
	return true;
}

void unthrottle_cfs_rq(struct cfs_rq *cfs_rq)
{
	struct rq *rq = rq_of(cfs_rq);
	struct cfs_bandwidth *cfs_b = tg_cfs_bandwidth(cfs_rq->tg);
	struct sched_entity *se;
	long task_delta, idle_task_delta;

	se = cfs_rq->tg->se[cpu_of(rq)];

	cfs_rq->throttled = 0;

	update_rq_clock(rq);

	raw_spin_lock(&cfs_b->lock);
	cfs_b->throttled_time += rq_clock(rq) - cfs_rq->throttled_clock;
	list_del_rcu(&cfs_rq->throttled_list);
	raw_spin_unlock(&cfs_b->lock);

	/* update hierarchical throttle state */
	walk_tg_tree_from(cfs_rq->tg, tg_nop, tg_unthrottle_up, (void *)rq);

	if (!cfs_rq->load.weight) {
		if (!cfs_rq->on_list)
			return;
		/*
		 * Nothing to run but something to decay (on_list)?
		 * Complete the branch.
		 */
		for_each_sched_entity(se) {
			if (list_add_leaf_cfs_rq(cfs_rq_of(se)))
				break;
		}
		goto unthrottle_throttle;
	}

	task_delta = cfs_rq->h_nr_running;
	idle_task_delta = cfs_rq->idle_h_nr_running;
	for_each_sched_entity(se) {
		struct cfs_rq *qcfs_rq = cfs_rq_of(se);

		if (se->on_rq)
			break;
		enqueue_entity(qcfs_rq, se, ENQUEUE_WAKEUP);

		if (cfs_rq_is_idle(group_cfs_rq(se)))
			idle_task_delta = cfs_rq->h_nr_running;

		qcfs_rq->h_nr_running += task_delta;
		qcfs_rq->idle_h_nr_running += idle_task_delta;

		/* end evaluation on encountering a throttled cfs_rq */
		if (cfs_rq_throttled(qcfs_rq))
			goto unthrottle_throttle;
	}

	for_each_sched_entity(se) {
		struct cfs_rq *qcfs_rq = cfs_rq_of(se);

		update_load_avg(qcfs_rq, se, UPDATE_TG);
		se_update_runnable(se);

		if (cfs_rq_is_idle(group_cfs_rq(se)))
			idle_task_delta = cfs_rq->h_nr_running;

		qcfs_rq->h_nr_running += task_delta;
		qcfs_rq->idle_h_nr_running += idle_task_delta;

		/* end evaluation on encountering a throttled cfs_rq */
		if (cfs_rq_throttled(qcfs_rq))
			goto unthrottle_throttle;
	}

	/* At this point se is NULL and we are at root level*/
	add_nr_running(rq, task_delta);

unthrottle_throttle:
	assert_list_leaf_cfs_rq(rq);

	/* Determine whether we need to wake up potentially idle CPU: */
	if (rq->curr == rq->idle && rq->cfs.nr_running)
		resched_curr(rq);
}

static void distribute_cfs_runtime(struct cfs_bandwidth *cfs_b)
{
	struct cfs_rq *cfs_rq;
	u64 runtime, remaining = 1;

	rcu_read_lock();
	list_for_each_entry_rcu(cfs_rq, &cfs_b->throttled_cfs_rq,
				throttled_list) {
		struct rq *rq = rq_of(cfs_rq);
		struct rq_flags rf;

		rq_lock_irqsave(rq, &rf);
		if (!cfs_rq_throttled(cfs_rq))
			goto next;

		/* By the above check, this should never be true */
		SCHED_WARN_ON(cfs_rq->runtime_remaining > 0);

		raw_spin_lock(&cfs_b->lock);
		runtime = -cfs_rq->runtime_remaining + 1;
		if (runtime > cfs_b->runtime)
			runtime = cfs_b->runtime;
		cfs_b->runtime -= runtime;
		remaining = cfs_b->runtime;
		raw_spin_unlock(&cfs_b->lock);

		cfs_rq->runtime_remaining += runtime;

		/* we check whether we're throttled above */
		if (cfs_rq->runtime_remaining > 0)
			unthrottle_cfs_rq(cfs_rq);

next:
		rq_unlock_irqrestore(rq, &rf);

		if (!remaining)
			break;
	}
	rcu_read_unlock();
}

/*
 * Responsible for refilling a task_group's bandwidth and unthrottling its
 * cfs_rqs as appropriate. If there has been no activity within the last
 * period the timer is deactivated until scheduling resumes; cfs_b->idle is
 * used to track this state.
 */
static int do_sched_cfs_period_timer(struct cfs_bandwidth *cfs_b, int overrun, unsigned long flags)
{
	int throttled;

	/* no need to continue the timer with no bandwidth constraint */
	if (cfs_b->quota == RUNTIME_INF)
		goto out_deactivate;

	throttled = !list_empty(&cfs_b->throttled_cfs_rq);
	cfs_b->nr_periods += overrun;

	/* Refill extra burst quota even if cfs_b->idle */
	__refill_cfs_bandwidth_runtime(cfs_b);

	/*
	 * idle depends on !throttled (for the case of a large deficit), and if
	 * we're going inactive then everything else can be deferred
	 */
	if (cfs_b->idle && !throttled)
		goto out_deactivate;

	if (!throttled) {
		/* mark as potentially idle for the upcoming period */
		cfs_b->idle = 1;
		return 0;
	}

	/* account preceding periods in which throttling occurred */
	cfs_b->nr_throttled += overrun;

	/*
	 * This check is repeated as we release cfs_b->lock while we unthrottle.
	 */
	while (throttled && cfs_b->runtime > 0) {
		raw_spin_unlock_irqrestore(&cfs_b->lock, flags);
		/* we can't nest cfs_b->lock while distributing bandwidth */
		distribute_cfs_runtime(cfs_b);
		raw_spin_lock_irqsave(&cfs_b->lock, flags);

		throttled = !list_empty(&cfs_b->throttled_cfs_rq);
	}

	/*
	 * While we are ensured activity in the period following an
	 * unthrottle, this also covers the case in which the new bandwidth is
	 * insufficient to cover the existing bandwidth deficit.  (Forcing the
	 * timer to remain active while there are any throttled entities.)
	 */
	cfs_b->idle = 0;

	return 0;

out_deactivate:
	return 1;
}

/* a cfs_rq won't donate quota below this amount */
static const u64 min_cfs_rq_runtime = 1 * NSEC_PER_MSEC;
/* minimum remaining period time to redistribute slack quota */
static const u64 min_bandwidth_expiration = 2 * NSEC_PER_MSEC;
/* how long we wait to gather additional slack before distributing */
static const u64 cfs_bandwidth_slack_period = 5 * NSEC_PER_MSEC;

/*
 * Are we near the end of the current quota period?
 *
 * Requires cfs_b->lock for hrtimer_expires_remaining to be safe against the
 * hrtimer base being cleared by hrtimer_start. In the case of
 * migrate_hrtimers, base is never cleared, so we are fine.
 */
static int runtime_refresh_within(struct cfs_bandwidth *cfs_b, u64 min_expire)
{
	struct hrtimer *refresh_timer = &cfs_b->period_timer;
	s64 remaining;

	/* if the call-back is running a quota refresh is already occurring */
	if (hrtimer_callback_running(refresh_timer))
		return 1;

	/* is a quota refresh about to occur? */
	remaining = ktime_to_ns(hrtimer_expires_remaining(refresh_timer));
	if (remaining < (s64)min_expire)
		return 1;

	return 0;
}

static void start_cfs_slack_bandwidth(struct cfs_bandwidth *cfs_b)
{
	u64 min_left = cfs_bandwidth_slack_period + min_bandwidth_expiration;

	/* if there's a quota refresh soon don't bother with slack */
	if (runtime_refresh_within(cfs_b, min_left))
		return;

	/* don't push forwards an existing deferred unthrottle */
	if (cfs_b->slack_started)
		return;
	cfs_b->slack_started = true;

	hrtimer_start(&cfs_b->slack_timer,
			ns_to_ktime(cfs_bandwidth_slack_period),
			HRTIMER_MODE_REL);
}

/* we know any runtime found here is valid as update_curr() precedes return */
static void __return_cfs_rq_runtime(struct cfs_rq *cfs_rq)
{
	struct cfs_bandwidth *cfs_b = tg_cfs_bandwidth(cfs_rq->tg);
	s64 slack_runtime = cfs_rq->runtime_remaining - min_cfs_rq_runtime;

	if (slack_runtime <= 0)
		return;

	raw_spin_lock(&cfs_b->lock);
	if (cfs_b->quota != RUNTIME_INF) {
		cfs_b->runtime += slack_runtime;

		/* we are under rq->lock, defer unthrottling using a timer */
		if (cfs_b->runtime > sched_cfs_bandwidth_slice() &&
		    !list_empty(&cfs_b->throttled_cfs_rq))
			start_cfs_slack_bandwidth(cfs_b);
	}
	raw_spin_unlock(&cfs_b->lock);

	/* even if it's not valid for return we don't want to try again */
	cfs_rq->runtime_remaining -= slack_runtime;
}

static __always_inline void return_cfs_rq_runtime(struct cfs_rq *cfs_rq)
{
	if (!cfs_bandwidth_used())
		return;

	if (!cfs_rq->runtime_enabled || cfs_rq->nr_running)
		return;

	__return_cfs_rq_runtime(cfs_rq);
}

/*
 * This is done with a timer (instead of inline with bandwidth return) since
 * it's necessary to juggle rq->locks to unthrottle their respective cfs_rqs.
 */
static void do_sched_cfs_slack_timer(struct cfs_bandwidth *cfs_b)
{
	u64 runtime = 0, slice = sched_cfs_bandwidth_slice();
	unsigned long flags;

	/* confirm we're still not at a refresh boundary */
	raw_spin_lock_irqsave(&cfs_b->lock, flags);
	cfs_b->slack_started = false;

	if (runtime_refresh_within(cfs_b, min_bandwidth_expiration)) {
		raw_spin_unlock_irqrestore(&cfs_b->lock, flags);
		return;
	}

	if (cfs_b->quota != RUNTIME_INF && cfs_b->runtime > slice)
		runtime = cfs_b->runtime;

	raw_spin_unlock_irqrestore(&cfs_b->lock, flags);

	if (!runtime)
		return;

	distribute_cfs_runtime(cfs_b);
}

/*
 * When a group wakes up we want to make sure that its quota is not already
 * expired/exceeded, otherwise it may be allowed to steal additional ticks of
 * runtime as update_curr() throttling can not trigger until it's on-rq.
 */
static void check_enqueue_throttle(struct cfs_rq *cfs_rq)
{
	if (!cfs_bandwidth_used())
		return;

	/* an active group must be handled by the update_curr()->put() path */
	if (!cfs_rq->runtime_enabled || cfs_rq->curr)
		return;

	/* ensure the group is not already throttled */
	if (cfs_rq_throttled(cfs_rq))
		return;

	/* update runtime allocation */
	account_cfs_rq_runtime(cfs_rq, 0);
	if (cfs_rq->runtime_remaining <= 0)
		throttle_cfs_rq(cfs_rq);
}

static void sync_throttle(struct task_group *tg, int cpu)
{
	struct cfs_rq *pcfs_rq, *cfs_rq;

	if (!cfs_bandwidth_used())
		return;

	if (!tg->parent)
		return;

	cfs_rq = tg->cfs_rq[cpu];
	pcfs_rq = tg->parent->cfs_rq[cpu];

	cfs_rq->throttle_count = pcfs_rq->throttle_count;
	cfs_rq->throttled_clock_pelt = rq_clock_pelt(cpu_rq(cpu));
}

/* conditionally throttle active cfs_rq's from put_prev_entity() */
static bool check_cfs_rq_runtime(struct cfs_rq *cfs_rq)
{
	if (!cfs_bandwidth_used())
		return false;

	if (likely(!cfs_rq->runtime_enabled || cfs_rq->runtime_remaining > 0))
		return false;

	/*
	 * it's possible for a throttled entity to be forced into a running
	 * state (e.g. set_curr_task), in this case we're finished.
	 */
	if (cfs_rq_throttled(cfs_rq))
		return true;

	return throttle_cfs_rq(cfs_rq);
}

static enum hrtimer_restart sched_cfs_slack_timer(struct hrtimer *timer)
{
	struct cfs_bandwidth *cfs_b =
		container_of(timer, struct cfs_bandwidth, slack_timer);

	do_sched_cfs_slack_timer(cfs_b);

	return HRTIMER_NORESTART;
}

extern const u64 max_cfs_quota_period;

static enum hrtimer_restart sched_cfs_period_timer(struct hrtimer *timer)
{
	struct cfs_bandwidth *cfs_b =
		container_of(timer, struct cfs_bandwidth, period_timer);
	unsigned long flags;
	int overrun;
	int idle = 0;
	int count = 0;

	raw_spin_lock_irqsave(&cfs_b->lock, flags);
	for (;;) {
		overrun = hrtimer_forward_now(timer, cfs_b->period);
		if (!overrun)
			break;

		idle = do_sched_cfs_period_timer(cfs_b, overrun, flags);

		if (++count > 3) {
			u64 new, old = ktime_to_ns(cfs_b->period);

			/*
			 * Grow period by a factor of 2 to avoid losing precision.
			 * Precision loss in the quota/period ratio can cause __cfs_schedulable
			 * to fail.
			 */
			new = old * 2;
			if (new < max_cfs_quota_period) {
				cfs_b->period = ns_to_ktime(new);
				cfs_b->quota *= 2;
				cfs_b->burst *= 2;

				pr_warn_ratelimited(
	"cfs_period_timer[cpu%d]: period too short, scaling up (new cfs_period_us = %lld, cfs_quota_us = %lld)\n",
					smp_processor_id(),
					div_u64(new, NSEC_PER_USEC),
					div_u64(cfs_b->quota, NSEC_PER_USEC));
			} else {
				pr_warn_ratelimited(
	"cfs_period_timer[cpu%d]: period too short, but cannot scale up without losing precision (cfs_period_us = %lld, cfs_quota_us = %lld)\n",
					smp_processor_id(),
					div_u64(old, NSEC_PER_USEC),
					div_u64(cfs_b->quota, NSEC_PER_USEC));
			}

			/* reset count so we don't come right back in here */
			count = 0;
		}
	}
	if (idle)
		cfs_b->period_active = 0;
	raw_spin_unlock_irqrestore(&cfs_b->lock, flags);

	return idle ? HRTIMER_NORESTART : HRTIMER_RESTART;
}

void init_cfs_bandwidth(struct cfs_bandwidth *cfs_b)
{
	raw_spin_lock_init(&cfs_b->lock);
	cfs_b->runtime = 0;
	cfs_b->quota = RUNTIME_INF;
	cfs_b->period = ns_to_ktime(default_cfs_period());
	cfs_b->burst = 0;

	INIT_LIST_HEAD(&cfs_b->throttled_cfs_rq);
	hrtimer_init(&cfs_b->period_timer, CLOCK_MONOTONIC, HRTIMER_MODE_ABS_PINNED);
	cfs_b->period_timer.function = sched_cfs_period_timer;
	hrtimer_init(&cfs_b->slack_timer, CLOCK_MONOTONIC, HRTIMER_MODE_REL);
	cfs_b->slack_timer.function = sched_cfs_slack_timer;
	cfs_b->slack_started = false;
}

static void init_cfs_rq_runtime(struct cfs_rq *cfs_rq)
{
	cfs_rq->runtime_enabled = 0;
	INIT_LIST_HEAD(&cfs_rq->throttled_list);
}

void start_cfs_bandwidth(struct cfs_bandwidth *cfs_b)
{
	lockdep_assert_held(&cfs_b->lock);

	if (cfs_b->period_active)
		return;

	cfs_b->period_active = 1;
	hrtimer_forward_now(&cfs_b->period_timer, cfs_b->period);
	hrtimer_start_expires(&cfs_b->period_timer, HRTIMER_MODE_ABS_PINNED);
}

static void destroy_cfs_bandwidth(struct cfs_bandwidth *cfs_b)
{
	/* init_cfs_bandwidth() was not called */
	if (!cfs_b->throttled_cfs_rq.next)
		return;

	hrtimer_cancel(&cfs_b->period_timer);
	hrtimer_cancel(&cfs_b->slack_timer);
}

/*
 * Both these CPU hotplug callbacks race against unregister_fair_sched_group()
 *
 * The race is harmless, since modifying bandwidth settings of unhooked group
 * bits doesn't do much.
 */

/* cpu online callback */
static void __maybe_unused update_runtime_enabled(struct rq *rq)
{
	struct task_group *tg;

	lockdep_assert_rq_held(rq);

	rcu_read_lock();
	list_for_each_entry_rcu(tg, &task_groups, list) {
		struct cfs_bandwidth *cfs_b = &tg->cfs_bandwidth;
		struct cfs_rq *cfs_rq = tg->cfs_rq[cpu_of(rq)];

		raw_spin_lock(&cfs_b->lock);
		cfs_rq->runtime_enabled = cfs_b->quota != RUNTIME_INF;
		raw_spin_unlock(&cfs_b->lock);
	}
	rcu_read_unlock();
}

/* cpu offline callback */
static void __maybe_unused unthrottle_offline_cfs_rqs(struct rq *rq)
{
	struct task_group *tg;

	lockdep_assert_rq_held(rq);

	rcu_read_lock();
	list_for_each_entry_rcu(tg, &task_groups, list) {
		struct cfs_rq *cfs_rq = tg->cfs_rq[cpu_of(rq)];

		if (!cfs_rq->runtime_enabled)
			continue;

		/*
		 * clock_task is not advancing so we just need to make sure
		 * there's some valid quota amount
		 */
		cfs_rq->runtime_remaining = 1;
		/*
		 * Offline rq is schedulable till CPU is completely disabled
		 * in take_cpu_down(), so we prevent new cfs throttling here.
		 */
		cfs_rq->runtime_enabled = 0;

		if (cfs_rq_throttled(cfs_rq))
			unthrottle_cfs_rq(cfs_rq);
	}
	rcu_read_unlock();
}

#else /* CONFIG_CFS_BANDWIDTH */

static inline bool cfs_bandwidth_used(void)
{
	return false;
}

static void account_cfs_rq_runtime(struct cfs_rq *cfs_rq, u64 delta_exec) {}
static bool check_cfs_rq_runtime(struct cfs_rq *cfs_rq) { return false; }
static void check_enqueue_throttle(struct cfs_rq *cfs_rq) {}
static inline void sync_throttle(struct task_group *tg, int cpu) {}
static __always_inline void return_cfs_rq_runtime(struct cfs_rq *cfs_rq) {}

static inline int cfs_rq_throttled(struct cfs_rq *cfs_rq)
{
	return 0;
}

static inline int throttled_hierarchy(struct cfs_rq *cfs_rq)
{
	return 0;
}

static inline int throttled_lb_pair(struct task_group *tg,
				    int src_cpu, int dest_cpu)
{
	return 0;
}

void init_cfs_bandwidth(struct cfs_bandwidth *cfs_b) {}

#ifdef CONFIG_FAIR_GROUP_SCHED
static void init_cfs_rq_runtime(struct cfs_rq *cfs_rq) {}
#endif

static inline struct cfs_bandwidth *tg_cfs_bandwidth(struct task_group *tg)
{
	return NULL;
}
static inline void destroy_cfs_bandwidth(struct cfs_bandwidth *cfs_b) {}
static inline void update_runtime_enabled(struct rq *rq) {}
static inline void unthrottle_offline_cfs_rqs(struct rq *rq) {}

#endif /* CONFIG_CFS_BANDWIDTH */

/**************************************************
 * CFS operations on tasks:
 */

#ifdef CONFIG_SCHED_HRTICK
static void hrtick_start_fair(struct rq *rq, struct task_struct *p)
{
	struct sched_entity *se = &p->se;
	struct cfs_rq *cfs_rq = cfs_rq_of(se);

	SCHED_WARN_ON(task_rq(p) != rq);

	if (rq->cfs.h_nr_running > 1) {
		u64 slice = sched_slice(cfs_rq, se);
		u64 ran = se->sum_exec_runtime - se->prev_sum_exec_runtime;
		s64 delta = slice - ran;

		if (delta < 0) {
			if (task_current(rq, p))
				resched_curr(rq);
			return;
		}
		hrtick_start(rq, delta);
	}
}

/*
 * called from enqueue/dequeue and updates the hrtick when the
 * current task is from our class and nr_running is low enough
 * to matter.
 */
static void hrtick_update(struct rq *rq)
{
	struct task_struct *curr = rq->curr;

	if (!hrtick_enabled_fair(rq) || curr->sched_class != &fair_sched_class)
		return;

	if (cfs_rq_of(&curr->se)->nr_running < sched_nr_latency)
		hrtick_start_fair(rq, curr);
}
#else /* !CONFIG_SCHED_HRTICK */
static inline void
hrtick_start_fair(struct rq *rq, struct task_struct *p)
{
}

static inline void hrtick_update(struct rq *rq)
{
}
#endif

#ifdef CONFIG_SMP
static inline bool cpu_overutilized(int cpu)
{
	return !fits_capacity(cpu_util_cfs(cpu), capacity_of(cpu));
}

static inline void update_overutilized_status(struct rq *rq)
{
	if (!READ_ONCE(rq->rd->overutilized) && cpu_overutilized(rq->cpu)) {
		WRITE_ONCE(rq->rd->overutilized, SG_OVERUTILIZED);
		trace_sched_overutilized_tp(rq->rd, SG_OVERUTILIZED);
	}
}
#else
static inline void update_overutilized_status(struct rq *rq) { }
#endif

/* Runqueue only has SCHED_IDLE tasks enqueued */
static int sched_idle_rq(struct rq *rq)
{
	return unlikely(rq->nr_running == rq->cfs.idle_h_nr_running &&
			rq->nr_running);
}

/*
 * Returns true if cfs_rq only has SCHED_IDLE entities enqueued. Note the use
 * of idle_nr_running, which does not consider idle descendants of normal
 * entities.
 */
static bool sched_idle_cfs_rq(struct cfs_rq *cfs_rq)
{
	return cfs_rq->nr_running &&
		cfs_rq->nr_running == cfs_rq->idle_nr_running;
}

#ifdef CONFIG_SMP
static int sched_idle_cpu(int cpu)
{
	return sched_idle_rq(cpu_rq(cpu));
}
#endif

/*
 * The enqueue_task method is called before nr_running is
 * increased. Here we update the fair scheduling stats and
 * then put the task into the rbtree:
 */
static void
enqueue_task_fair(struct rq *rq, struct task_struct *p, int flags)
{
	struct cfs_rq *cfs_rq;
	struct sched_entity *se = &p->se;
	int idle_h_nr_running = task_has_idle_policy(p);
	int task_new = !(flags & ENQUEUE_WAKEUP);

	/*
	 * The code below (indirectly) updates schedutil which looks at
	 * the cfs_rq utilization to select a frequency.
	 * Let's add the task's estimated utilization to the cfs_rq's
	 * estimated utilization, before we update schedutil.
	 */
	util_est_enqueue(&rq->cfs, p);

	/*
	 * If in_iowait is set, the code below may not trigger any cpufreq
	 * utilization updates, so do it here explicitly with the IOWAIT flag
	 * passed.
	 */
	if (p->in_iowait)
		cpufreq_update_util(rq, SCHED_CPUFREQ_IOWAIT);

	for_each_sched_entity(se) {
		if (se->on_rq)
			break;
		cfs_rq = cfs_rq_of(se);
		enqueue_entity(cfs_rq, se, flags);

		cfs_rq->h_nr_running++;
		cfs_rq->idle_h_nr_running += idle_h_nr_running;

		if (cfs_rq_is_idle(cfs_rq))
			idle_h_nr_running = 1;

		/* end evaluation on encountering a throttled cfs_rq */
		if (cfs_rq_throttled(cfs_rq))
			goto enqueue_throttle;

		flags = ENQUEUE_WAKEUP;
	}

	for_each_sched_entity(se) {
		cfs_rq = cfs_rq_of(se);

		update_load_avg(cfs_rq, se, UPDATE_TG);
		se_update_runnable(se);
		update_cfs_group(se);

		cfs_rq->h_nr_running++;
		cfs_rq->idle_h_nr_running += idle_h_nr_running;

		if (cfs_rq_is_idle(cfs_rq))
			idle_h_nr_running = 1;

		/* end evaluation on encountering a throttled cfs_rq */
		if (cfs_rq_throttled(cfs_rq))
			goto enqueue_throttle;
	}

	/* At this point se is NULL and we are at root level*/
	add_nr_running(rq, 1);

	/*
	 * Since new tasks are assigned an initial util_avg equal to
	 * half of the spare capacity of their CPU, tiny tasks have the
	 * ability to cross the overutilized threshold, which will
	 * result in the load balancer ruining all the task placement
	 * done by EAS. As a way to mitigate that effect, do not account
	 * for the first enqueue operation of new tasks during the
	 * overutilized flag detection.
	 *
	 * A better way of solving this problem would be to wait for
	 * the PELT signals of tasks to converge before taking them
	 * into account, but that is not straightforward to implement,
	 * and the following generally works well enough in practice.
	 */
	if (!task_new)
		update_overutilized_status(rq);

enqueue_throttle:
	assert_list_leaf_cfs_rq(rq);

	hrtick_update(rq);
}

static void set_next_buddy(struct sched_entity *se);

/*
 * The dequeue_task method is called before nr_running is
 * decreased. We remove the task from the rbtree and
 * update the fair scheduling stats:
 */
static void dequeue_task_fair(struct rq *rq, struct task_struct *p, int flags)
{
	struct cfs_rq *cfs_rq;
	struct sched_entity *se = &p->se;
	int task_sleep = flags & DEQUEUE_SLEEP;
	int idle_h_nr_running = task_has_idle_policy(p);
	bool was_sched_idle = sched_idle_rq(rq);

	util_est_dequeue(&rq->cfs, p);

	for_each_sched_entity(se) {
		cfs_rq = cfs_rq_of(se);
		dequeue_entity(cfs_rq, se, flags);

		cfs_rq->h_nr_running--;
		cfs_rq->idle_h_nr_running -= idle_h_nr_running;

		if (cfs_rq_is_idle(cfs_rq))
			idle_h_nr_running = 1;

		/* end evaluation on encountering a throttled cfs_rq */
		if (cfs_rq_throttled(cfs_rq))
			goto dequeue_throttle;

		/* Don't dequeue parent if it has other entities besides us */
		if (cfs_rq->load.weight) {
			/* Avoid re-evaluating load for this entity: */
			se = parent_entity(se);
			/*
			 * Bias pick_next to pick a task from this cfs_rq, as
			 * p is sleeping when it is within its sched_slice.
			 */
			if (task_sleep && se && !throttled_hierarchy(cfs_rq))
				set_next_buddy(se);
			break;
		}
		flags |= DEQUEUE_SLEEP;
	}

	for_each_sched_entity(se) {
		cfs_rq = cfs_rq_of(se);

		update_load_avg(cfs_rq, se, UPDATE_TG);
		se_update_runnable(se);
		update_cfs_group(se);

		cfs_rq->h_nr_running--;
		cfs_rq->idle_h_nr_running -= idle_h_nr_running;

		if (cfs_rq_is_idle(cfs_rq))
			idle_h_nr_running = 1;

		/* end evaluation on encountering a throttled cfs_rq */
		if (cfs_rq_throttled(cfs_rq))
			goto dequeue_throttle;

	}

	/* At this point se is NULL and we are at root level*/
	sub_nr_running(rq, 1);

	/* balance early to pull high priority tasks */
	if (unlikely(!was_sched_idle && sched_idle_rq(rq)))
		rq->next_balance = jiffies;

dequeue_throttle:
	util_est_update(&rq->cfs, p, task_sleep);
	hrtick_update(rq);
}

#ifdef CONFIG_SMP

/* Working cpumask for: load_balance, load_balance_newidle. */
<<<<<<< HEAD
DEFINE_PER_CPU(cpumask_var_t, load_balance_mask);
DEFINE_PER_CPU(cpumask_var_t, select_rq_mask);
=======
static DEFINE_PER_CPU(cpumask_var_t, load_balance_mask);
static DEFINE_PER_CPU(cpumask_var_t, select_rq_mask);
>>>>>>> 7365df19

#ifdef CONFIG_NO_HZ_COMMON

static struct {
	cpumask_var_t idle_cpus_mask;
	atomic_t nr_cpus;
	int has_blocked;		/* Idle CPUS has blocked load */
	int needs_update;		/* Newly idle CPUs need their next_balance collated */
	unsigned long next_balance;     /* in jiffy units */
	unsigned long next_blocked;	/* Next update of blocked load in jiffies */
} nohz ____cacheline_aligned;

#endif /* CONFIG_NO_HZ_COMMON */

static unsigned long cpu_load(struct rq *rq)
{
	return cfs_rq_load_avg(&rq->cfs);
}

/*
 * cpu_load_without - compute CPU load without any contributions from *p
 * @cpu: the CPU which load is requested
 * @p: the task which load should be discounted
 *
 * The load of a CPU is defined by the load of tasks currently enqueued on that
 * CPU as well as tasks which are currently sleeping after an execution on that
 * CPU.
 *
 * This method returns the load of the specified CPU by discounting the load of
 * the specified task, whenever the task is currently contributing to the CPU
 * load.
 */
static unsigned long cpu_load_without(struct rq *rq, struct task_struct *p)
{
	struct cfs_rq *cfs_rq;
	unsigned int load;

	/* Task has no contribution or is new */
	if (cpu_of(rq) != task_cpu(p) || !READ_ONCE(p->se.avg.last_update_time))
		return cpu_load(rq);

	cfs_rq = &rq->cfs;
	load = READ_ONCE(cfs_rq->avg.load_avg);

	/* Discount task's util from CPU's util */
	lsub_positive(&load, task_h_load(p));

	return load;
}

static unsigned long cpu_runnable(struct rq *rq)
{
	return cfs_rq_runnable_avg(&rq->cfs);
}

static unsigned long cpu_runnable_without(struct rq *rq, struct task_struct *p)
{
	struct cfs_rq *cfs_rq;
	unsigned int runnable;

	/* Task has no contribution or is new */
	if (cpu_of(rq) != task_cpu(p) || !READ_ONCE(p->se.avg.last_update_time))
		return cpu_runnable(rq);

	cfs_rq = &rq->cfs;
	runnable = READ_ONCE(cfs_rq->avg.runnable_avg);

	/* Discount task's runnable from CPU's runnable */
	lsub_positive(&runnable, p->se.avg.runnable_avg);

	return runnable;
}

static unsigned long capacity_of(int cpu)
{
	return cpu_rq(cpu)->cpu_capacity;
}

static void record_wakee(struct task_struct *p)
{
	/*
	 * Only decay a single time; tasks that have less then 1 wakeup per
	 * jiffy will not have built up many flips.
	 */
	if (time_after(jiffies, current->wakee_flip_decay_ts + HZ)) {
		current->wakee_flips >>= 1;
		current->wakee_flip_decay_ts = jiffies;
	}

	if (current->last_wakee != p) {
		current->last_wakee = p;
		current->wakee_flips++;
	}
}

/*
 * Detect M:N waker/wakee relationships via a switching-frequency heuristic.
 *
 * A waker of many should wake a different task than the one last awakened
 * at a frequency roughly N times higher than one of its wakees.
 *
 * In order to determine whether we should let the load spread vs consolidating
 * to shared cache, we look for a minimum 'flip' frequency of llc_size in one
 * partner, and a factor of lls_size higher frequency in the other.
 *
 * With both conditions met, we can be relatively sure that the relationship is
 * non-monogamous, with partner count exceeding socket size.
 *
 * Waker/wakee being client/server, worker/dispatcher, interrupt source or
 * whatever is irrelevant, spread criteria is apparent partner count exceeds
 * socket size.
 */
static int wake_wide(struct task_struct *p)
{
	unsigned int master = current->wakee_flips;
	unsigned int slave = p->wakee_flips;
	int factor = __this_cpu_read(sd_llc_size);

	if (master < slave)
		swap(master, slave);
	if (slave < factor || master < slave * factor)
		return 0;
	return 1;
}

/*
 * The purpose of wake_affine() is to quickly determine on which CPU we can run
 * soonest. For the purpose of speed we only consider the waking and previous
 * CPU.
 *
 * wake_affine_idle() - only considers 'now', it check if the waking CPU is
 *			cache-affine and is (or	will be) idle.
 *
 * wake_affine_weight() - considers the weight to reflect the average
 *			  scheduling latency of the CPUs. This seems to work
 *			  for the overloaded case.
 */
static int
wake_affine_idle(int this_cpu, int prev_cpu, int sync)
{
	/*
	 * If this_cpu is idle, it implies the wakeup is from interrupt
	 * context. Only allow the move if cache is shared. Otherwise an
	 * interrupt intensive workload could force all tasks onto one
	 * node depending on the IO topology or IRQ affinity settings.
	 *
	 * If the prev_cpu is idle and cache affine then avoid a migration.
	 * There is no guarantee that the cache hot data from an interrupt
	 * is more important than cache hot data on the prev_cpu and from
	 * a cpufreq perspective, it's better to have higher utilisation
	 * on one CPU.
	 */
	if (available_idle_cpu(this_cpu) && cpus_share_cache(this_cpu, prev_cpu))
		return available_idle_cpu(prev_cpu) ? prev_cpu : this_cpu;

	if (sync && cpu_rq(this_cpu)->nr_running == 1)
		return this_cpu;

	if (available_idle_cpu(prev_cpu))
		return prev_cpu;

	return nr_cpumask_bits;
}

static int
wake_affine_weight(struct sched_domain *sd, struct task_struct *p,
		   int this_cpu, int prev_cpu, int sync)
{
	s64 this_eff_load, prev_eff_load;
	unsigned long task_load;

	this_eff_load = cpu_load(cpu_rq(this_cpu));

	if (sync) {
		unsigned long current_load = task_h_load(current);

		if (current_load > this_eff_load)
			return this_cpu;

		this_eff_load -= current_load;
	}

	task_load = task_h_load(p);

	this_eff_load += task_load;
	if (sched_feat(WA_BIAS))
		this_eff_load *= 100;
	this_eff_load *= capacity_of(prev_cpu);

	prev_eff_load = cpu_load(cpu_rq(prev_cpu));
	prev_eff_load -= task_load;
	if (sched_feat(WA_BIAS))
		prev_eff_load *= 100 + (sd->imbalance_pct - 100) / 2;
	prev_eff_load *= capacity_of(this_cpu);

	/*
	 * If sync, adjust the weight of prev_eff_load such that if
	 * prev_eff == this_eff that select_idle_sibling() will consider
	 * stacking the wakee on top of the waker if no other CPU is
	 * idle.
	 */
	if (sync)
		prev_eff_load += 1;

	return this_eff_load < prev_eff_load ? this_cpu : nr_cpumask_bits;
}

static int wake_affine(struct sched_domain *sd, struct task_struct *p,
		       int this_cpu, int prev_cpu, int sync)
{
	int target = nr_cpumask_bits;

	if (sched_feat(WA_IDLE))
		target = wake_affine_idle(this_cpu, prev_cpu, sync);

	if (sched_feat(WA_WEIGHT) && target == nr_cpumask_bits)
		target = wake_affine_weight(sd, p, this_cpu, prev_cpu, sync);

	schedstat_inc(p->stats.nr_wakeups_affine_attempts);
	if (target == nr_cpumask_bits)
		return prev_cpu;

	schedstat_inc(sd->ttwu_move_affine);
	schedstat_inc(p->stats.nr_wakeups_affine);
	return target;
}

static struct sched_group *
find_idlest_group(struct sched_domain *sd, struct task_struct *p, int this_cpu);

/*
 * find_idlest_group_cpu - find the idlest CPU among the CPUs in the group.
 */
static int
find_idlest_group_cpu(struct sched_group *group, struct task_struct *p, int this_cpu)
{
	unsigned long load, min_load = ULONG_MAX;
	unsigned int min_exit_latency = UINT_MAX;
	u64 latest_idle_timestamp = 0;
	int least_loaded_cpu = this_cpu;
	int shallowest_idle_cpu = -1;
	int i;

	/* Check if we have any choice: */
	if (group->group_weight == 1)
		return cpumask_first(sched_group_span(group));

	/* Traverse only the allowed CPUs */
	for_each_cpu_and(i, sched_group_span(group), p->cpus_ptr) {
		struct rq *rq = cpu_rq(i);

		if (!sched_core_cookie_match(rq, p))
			continue;

		if (sched_idle_cpu(i))
			return i;

		if (available_idle_cpu(i)) {
			struct cpuidle_state *idle = idle_get_state(rq);
			if (idle && idle->exit_latency < min_exit_latency) {
				/*
				 * We give priority to a CPU whose idle state
				 * has the smallest exit latency irrespective
				 * of any idle timestamp.
				 */
				min_exit_latency = idle->exit_latency;
				latest_idle_timestamp = rq->idle_stamp;
				shallowest_idle_cpu = i;
			} else if ((!idle || idle->exit_latency == min_exit_latency) &&
				   rq->idle_stamp > latest_idle_timestamp) {
				/*
				 * If equal or no active idle state, then
				 * the most recently idled CPU might have
				 * a warmer cache.
				 */
				latest_idle_timestamp = rq->idle_stamp;
				shallowest_idle_cpu = i;
			}
		} else if (shallowest_idle_cpu == -1) {
			load = cpu_load(cpu_rq(i));
			if (load < min_load) {
				min_load = load;
				least_loaded_cpu = i;
			}
		}
	}

	return shallowest_idle_cpu != -1 ? shallowest_idle_cpu : least_loaded_cpu;
}

static inline int find_idlest_cpu(struct sched_domain *sd, struct task_struct *p,
				  int cpu, int prev_cpu, int sd_flag)
{
	int new_cpu = cpu;

	if (!cpumask_intersects(sched_domain_span(sd), p->cpus_ptr))
		return prev_cpu;

	/*
	 * We need task's util for cpu_util_without, sync it up to
	 * prev_cpu's last_update_time.
	 */
	if (!(sd_flag & SD_BALANCE_FORK))
		sync_entity_load_avg(&p->se);

	while (sd) {
		struct sched_group *group;
		struct sched_domain *tmp;
		int weight;

		if (!(sd->flags & sd_flag)) {
			sd = sd->child;
			continue;
		}

		group = find_idlest_group(sd, p, cpu);
		if (!group) {
			sd = sd->child;
			continue;
		}

		new_cpu = find_idlest_group_cpu(group, p, cpu);
		if (new_cpu == cpu) {
			/* Now try balancing at a lower domain level of 'cpu': */
			sd = sd->child;
			continue;
		}

		/* Now try balancing at a lower domain level of 'new_cpu': */
		cpu = new_cpu;
		weight = sd->span_weight;
		sd = NULL;
		for_each_domain(cpu, tmp) {
			if (weight <= tmp->span_weight)
				break;
			if (tmp->flags & sd_flag)
				sd = tmp;
		}
	}

	return new_cpu;
}

static inline int __select_idle_cpu(int cpu, struct task_struct *p)
{
	if ((available_idle_cpu(cpu) || sched_idle_cpu(cpu)) &&
	    sched_cpu_cookie_match(cpu_rq(cpu), p))
		return cpu;

	return -1;
}

#ifdef CONFIG_SCHED_SMT
DEFINE_STATIC_KEY_FALSE(sched_smt_present);
EXPORT_SYMBOL_GPL(sched_smt_present);

static inline void set_idle_cores(int cpu, int val)
{
	struct sched_domain_shared *sds;

	sds = rcu_dereference(per_cpu(sd_llc_shared, cpu));
	if (sds)
		WRITE_ONCE(sds->has_idle_cores, val);
}

static inline bool test_idle_cores(int cpu)
{
	struct sched_domain_shared *sds;

	sds = rcu_dereference(per_cpu(sd_llc_shared, cpu));
	if (sds)
		return READ_ONCE(sds->has_idle_cores);

	return false;
}

/*
 * Scans the local SMT mask to see if the entire core is idle, and records this
 * information in sd_llc_shared->has_idle_cores.
 *
 * Since SMT siblings share all cache levels, inspecting this limited remote
 * state should be fairly cheap.
 */
void __update_idle_core(struct rq *rq)
{
	int core = cpu_of(rq);
	int cpu;

	rcu_read_lock();
	if (test_idle_cores(core))
		goto unlock;

	for_each_cpu(cpu, cpu_smt_mask(core)) {
		if (cpu == core)
			continue;

		if (!available_idle_cpu(cpu))
			goto unlock;
	}

	set_idle_cores(core, 1);
unlock:
	rcu_read_unlock();
}

/*
 * Scan the entire LLC domain for idle cores; this dynamically switches off if
 * there are no idle cores left in the system; tracked through
 * sd_llc->shared->has_idle_cores and enabled through update_idle_core() above.
 */
static int select_idle_core(struct task_struct *p, int core, struct cpumask *cpus, int *idle_cpu)
{
	bool idle = true;
	int cpu;

	for_each_cpu(cpu, cpu_smt_mask(core)) {
		if (!available_idle_cpu(cpu)) {
			idle = false;
			if (*idle_cpu == -1) {
				if (sched_idle_cpu(cpu) && cpumask_test_cpu(cpu, p->cpus_ptr)) {
					*idle_cpu = cpu;
					break;
				}
				continue;
			}
			break;
		}
		if (*idle_cpu == -1 && cpumask_test_cpu(cpu, p->cpus_ptr))
			*idle_cpu = cpu;
	}

	if (idle)
		return core;

	cpumask_andnot(cpus, cpus, cpu_smt_mask(core));
	return -1;
}

/*
 * Scan the local SMT mask for idle CPUs.
 */
static int select_idle_smt(struct task_struct *p, int target)
{
	int cpu;

	for_each_cpu_and(cpu, cpu_smt_mask(target), p->cpus_ptr) {
		if (cpu == target)
			continue;
		if (available_idle_cpu(cpu) || sched_idle_cpu(cpu))
			return cpu;
	}

	return -1;
}

#else /* CONFIG_SCHED_SMT */

static inline void set_idle_cores(int cpu, int val)
{
}

static inline bool test_idle_cores(int cpu)
{
	return false;
}

static inline int select_idle_core(struct task_struct *p, int core, struct cpumask *cpus, int *idle_cpu)
{
	return __select_idle_cpu(core, p);
}

static inline int select_idle_smt(struct task_struct *p, int target)
{
	return -1;
}

#endif /* CONFIG_SCHED_SMT */

/*
 * Scan the LLC domain for idle CPUs; this is dynamically regulated by
 * comparing the average scan cost (tracked in sd->avg_scan_cost) against the
 * average idle time for this rq (as found in rq->avg_idle).
 */
static int select_idle_cpu(struct task_struct *p, struct sched_domain *sd, bool has_idle_core, int target)
{
	struct cpumask *cpus = this_cpu_cpumask_var_ptr(select_rq_mask);
	int i, cpu, idle_cpu = -1, nr = INT_MAX;
	struct sched_domain_shared *sd_share;
	struct rq *this_rq = this_rq();
	int this = smp_processor_id();
	struct sched_domain *this_sd = NULL;
	u64 time = 0;

	cpumask_and(cpus, sched_domain_span(sd), p->cpus_ptr);

	if (sched_feat(SIS_PROP) && !has_idle_core) {
		u64 avg_cost, avg_idle, span_avg;
		unsigned long now = jiffies;

		this_sd = rcu_dereference(*this_cpu_ptr(&sd_llc));
		if (!this_sd)
			return -1;

		/*
		 * If we're busy, the assumption that the last idle period
		 * predicts the future is flawed; age away the remaining
		 * predicted idle time.
		 */
		if (unlikely(this_rq->wake_stamp < now)) {
			while (this_rq->wake_stamp < now && this_rq->wake_avg_idle) {
				this_rq->wake_stamp++;
				this_rq->wake_avg_idle >>= 1;
			}
		}

		avg_idle = this_rq->wake_avg_idle;
		avg_cost = this_sd->avg_scan_cost + 1;

		span_avg = sd->span_weight * avg_idle;
		if (span_avg > 4*avg_cost)
			nr = div_u64(span_avg, avg_cost);
		else
			nr = 4;

		time = cpu_clock(this);
	}

	if (sched_feat(SIS_UTIL)) {
		sd_share = rcu_dereference(per_cpu(sd_llc_shared, target));
		if (sd_share) {
			/* because !--nr is the condition to stop scan */
			nr = READ_ONCE(sd_share->nr_idle_scan) + 1;
			/* overloaded LLC is unlikely to have idle cpu/core */
			if (nr == 1)
				return -1;
		}
	}

	for_each_cpu_wrap(cpu, cpus, target + 1) {
		if (has_idle_core) {
			i = select_idle_core(p, cpu, cpus, &idle_cpu);
			if ((unsigned int)i < nr_cpumask_bits)
				return i;

		} else {
			if (!--nr)
				return -1;
			idle_cpu = __select_idle_cpu(cpu, p);
			if ((unsigned int)idle_cpu < nr_cpumask_bits)
				break;
		}
	}

	if (has_idle_core)
		set_idle_cores(target, false);

	if (sched_feat(SIS_PROP) && this_sd && !has_idle_core) {
		time = cpu_clock(this) - time;

		/*
		 * Account for the scan cost of wakeups against the average
		 * idle time.
		 */
		this_rq->wake_avg_idle -= min(this_rq->wake_avg_idle, time);

		update_avg(&this_sd->avg_scan_cost, time);
	}

	return idle_cpu;
}

/*
 * Scan the asym_capacity domain for idle CPUs; pick the first idle one on which
 * the task fits. If no CPU is big enough, but there are idle ones, try to
 * maximize capacity.
 */
static int
select_idle_capacity(struct task_struct *p, struct sched_domain *sd, int target)
{
	unsigned long task_util, best_cap = 0;
	int cpu, best_cpu = -1;
	struct cpumask *cpus;

	cpus = this_cpu_cpumask_var_ptr(select_rq_mask);
	cpumask_and(cpus, sched_domain_span(sd), p->cpus_ptr);

	task_util = uclamp_task_util(p);

	for_each_cpu_wrap(cpu, cpus, target) {
		unsigned long cpu_cap = capacity_of(cpu);

		if (!available_idle_cpu(cpu) && !sched_idle_cpu(cpu))
			continue;
		if (fits_capacity(task_util, cpu_cap))
			return cpu;

		if (cpu_cap > best_cap) {
			best_cap = cpu_cap;
			best_cpu = cpu;
		}
	}

	return best_cpu;
}

static inline bool asym_fits_capacity(unsigned long task_util, int cpu)
{
	if (sched_asym_cpucap_active())
		return fits_capacity(task_util, capacity_of(cpu));

	return true;
}

/*
 * Try and locate an idle core/thread in the LLC cache domain.
 */
static int select_idle_sibling(struct task_struct *p, int prev, int target)
{
	bool has_idle_core = false;
	struct sched_domain *sd;
	unsigned long task_util;
	int i, recent_used_cpu;

	/*
	 * On asymmetric system, update task utilization because we will check
	 * that the task fits with cpu's capacity.
	 */
	if (sched_asym_cpucap_active()) {
		sync_entity_load_avg(&p->se);
		task_util = uclamp_task_util(p);
	}

	/*
	 * per-cpu select_rq_mask usage
	 */
	lockdep_assert_irqs_disabled();

	if ((available_idle_cpu(target) || sched_idle_cpu(target)) &&
	    asym_fits_capacity(task_util, target))
		return target;

	/*
	 * If the previous CPU is cache affine and idle, don't be stupid:
	 */
	if (prev != target && cpus_share_cache(prev, target) &&
	    (available_idle_cpu(prev) || sched_idle_cpu(prev)) &&
	    asym_fits_capacity(task_util, prev))
		return prev;

	/*
	 * Allow a per-cpu kthread to stack with the wakee if the
	 * kworker thread and the tasks previous CPUs are the same.
	 * The assumption is that the wakee queued work for the
	 * per-cpu kthread that is now complete and the wakeup is
	 * essentially a sync wakeup. An obvious example of this
	 * pattern is IO completions.
	 */
	if (is_per_cpu_kthread(current) &&
	    in_task() &&
	    prev == smp_processor_id() &&
	    this_rq()->nr_running <= 1 &&
	    asym_fits_capacity(task_util, prev)) {
		return prev;
	}

	/* Check a recently used CPU as a potential idle candidate: */
	recent_used_cpu = p->recent_used_cpu;
	p->recent_used_cpu = prev;
	if (recent_used_cpu != prev &&
	    recent_used_cpu != target &&
	    cpus_share_cache(recent_used_cpu, target) &&
	    (available_idle_cpu(recent_used_cpu) || sched_idle_cpu(recent_used_cpu)) &&
	    cpumask_test_cpu(p->recent_used_cpu, p->cpus_ptr) &&
	    asym_fits_capacity(task_util, recent_used_cpu)) {
		return recent_used_cpu;
	}

	/*
	 * For asymmetric CPU capacity systems, our domain of interest is
	 * sd_asym_cpucapacity rather than sd_llc.
	 */
	if (sched_asym_cpucap_active()) {
		sd = rcu_dereference(per_cpu(sd_asym_cpucapacity, target));
		/*
		 * On an asymmetric CPU capacity system where an exclusive
		 * cpuset defines a symmetric island (i.e. one unique
		 * capacity_orig value through the cpuset), the key will be set
		 * but the CPUs within that cpuset will not have a domain with
		 * SD_ASYM_CPUCAPACITY. These should follow the usual symmetric
		 * capacity path.
		 */
		if (sd) {
			i = select_idle_capacity(p, sd, target);
			return ((unsigned)i < nr_cpumask_bits) ? i : target;
		}
	}

	sd = rcu_dereference(per_cpu(sd_llc, target));
	if (!sd)
		return target;

	if (sched_smt_active()) {
		has_idle_core = test_idle_cores(target);

		if (!has_idle_core && cpus_share_cache(prev, target)) {
			i = select_idle_smt(p, prev);
			if ((unsigned int)i < nr_cpumask_bits)
				return i;
		}
	}

	i = select_idle_cpu(p, sd, has_idle_core, target);
	if ((unsigned)i < nr_cpumask_bits)
		return i;

	return target;
}

/*
 * Predicts what cpu_util(@cpu) would return if @p was removed from @cpu
 * (@dst_cpu = -1) or migrated to @dst_cpu.
 */
static unsigned long cpu_util_next(int cpu, struct task_struct *p, int dst_cpu)
{
	struct cfs_rq *cfs_rq = &cpu_rq(cpu)->cfs;
	unsigned long util = READ_ONCE(cfs_rq->avg.util_avg);

	/*
	 * If @dst_cpu is -1 or @p migrates from @cpu to @dst_cpu remove its
	 * contribution. If @p migrates from another CPU to @cpu add its
	 * contribution. In all the other cases @cpu is not impacted by the
	 * migration so its util_avg is already correct.
	 */
	if (task_cpu(p) == cpu && dst_cpu != cpu)
		lsub_positive(&util, task_util(p));
	else if (task_cpu(p) != cpu && dst_cpu == cpu)
		util += task_util(p);

	if (sched_feat(UTIL_EST)) {
		unsigned long util_est;

		util_est = READ_ONCE(cfs_rq->avg.util_est.enqueued);

		/*
		 * During wake-up @p isn't enqueued yet and doesn't contribute
		 * to any cpu_rq(cpu)->cfs.avg.util_est.enqueued.
		 * If @dst_cpu == @cpu add it to "simulate" cpu_util after @p
		 * has been enqueued.
		 *
		 * During exec (@dst_cpu = -1) @p is enqueued and does
		 * contribute to cpu_rq(cpu)->cfs.util_est.enqueued.
		 * Remove it to "simulate" cpu_util without @p's contribution.
		 *
		 * Despite the task_on_rq_queued(@p) check there is still a
		 * small window for a possible race when an exec
		 * select_task_rq_fair() races with LB's detach_task().
		 *
		 *   detach_task()
		 *     deactivate_task()
		 *       p->on_rq = TASK_ON_RQ_MIGRATING;
		 *       -------------------------------- A
		 *       dequeue_task()                    \
		 *         dequeue_task_fair()              + Race Time
		 *           util_est_dequeue()            /
		 *       -------------------------------- B
		 *
		 * The additional check "current == p" is required to further
		 * reduce the race window.
		 */
		if (dst_cpu == cpu)
			util_est += _task_util_est(p);
		else if (unlikely(task_on_rq_queued(p) || current == p))
			lsub_positive(&util_est, _task_util_est(p));

		util = max(util, util_est);
	}

	return min(util, capacity_orig_of(cpu));
}

/*
 * cpu_util_without: compute cpu utilization without any contributions from *p
 * @cpu: the CPU which utilization is requested
 * @p: the task which utilization should be discounted
 *
 * The utilization of a CPU is defined by the utilization of tasks currently
 * enqueued on that CPU as well as tasks which are currently sleeping after an
 * execution on that CPU.
 *
 * This method returns the utilization of the specified CPU by discounting the
 * utilization of the specified task, whenever the task is currently
 * contributing to the CPU utilization.
 */
static unsigned long cpu_util_without(int cpu, struct task_struct *p)
{
	/* Task has no contribution or is new */
	if (cpu != task_cpu(p) || !READ_ONCE(p->se.avg.last_update_time))
		return cpu_util_cfs(cpu);

	return cpu_util_next(cpu, p, -1);
}

/*
 * energy_env - Utilization landscape for energy estimation.
 * @task_busy_time: Utilization contribution by the task for which we test the
 *                  placement. Given by eenv_task_busy_time().
 * @pd_busy_time:   Utilization of the whole perf domain without the task
 *                  contribution. Given by eenv_pd_busy_time().
 * @cpu_cap:        Maximum CPU capacity for the perf domain.
 * @pd_cap:         Entire perf domain capacity. (pd->nr_cpus * cpu_cap).
 */
struct energy_env {
	unsigned long task_busy_time;
	unsigned long pd_busy_time;
	unsigned long cpu_cap;
	unsigned long pd_cap;
};

/*
 * Compute the task busy time for compute_energy(). This time cannot be
 * injected directly into effective_cpu_util() because of the IRQ scaling.
 * The latter only makes sense with the most recent CPUs where the task has
 * run.
 */
static inline void eenv_task_busy_time(struct energy_env *eenv,
				       struct task_struct *p, int prev_cpu)
{
	unsigned long busy_time, max_cap = arch_scale_cpu_capacity(prev_cpu);
	unsigned long irq = cpu_util_irq(cpu_rq(prev_cpu));

	if (unlikely(irq >= max_cap))
		busy_time = max_cap;
	else
		busy_time = scale_irq_capacity(task_util_est(p), irq, max_cap);

	eenv->task_busy_time = busy_time;
}

/*
 * Compute the perf_domain (PD) busy time for compute_energy(). Based on the
 * utilization for each @pd_cpus, it however doesn't take into account
 * clamping since the ratio (utilization / cpu_capacity) is already enough to
 * scale the EM reported power consumption at the (eventually clamped)
 * cpu_capacity.
 *
 * The contribution of the task @p for which we want to estimate the
 * energy cost is removed (by cpu_util_next()) and must be calculated
 * separately (see eenv_task_busy_time). This ensures:
 *
 *   - A stable PD utilization, no matter which CPU of that PD we want to place
 *     the task on.
 *
 *   - A fair comparison between CPUs as the task contribution (task_util())
 *     will always be the same no matter which CPU utilization we rely on
 *     (util_avg or util_est).
 *
 * Set @eenv busy time for the PD that spans @pd_cpus. This busy time can't
 * exceed @eenv->pd_cap.
 */
static inline void eenv_pd_busy_time(struct energy_env *eenv,
				     struct cpumask *pd_cpus,
				     struct task_struct *p)
{
	unsigned long busy_time = 0;
	int cpu;

	for_each_cpu(cpu, pd_cpus) {
		unsigned long util = cpu_util_next(cpu, p, -1);

		busy_time += effective_cpu_util(cpu, util, ENERGY_UTIL, NULL);
	}

	eenv->pd_busy_time = min(eenv->pd_cap, busy_time);
}

/*
 * Compute the maximum utilization for compute_energy() when the task @p
 * is placed on the cpu @dst_cpu.
 *
 * Returns the maximum utilization among @eenv->cpus. This utilization can't
 * exceed @eenv->cpu_cap.
 */
static inline unsigned long
eenv_pd_max_util(struct energy_env *eenv, struct cpumask *pd_cpus,
		 struct task_struct *p, int dst_cpu)
{
	unsigned long max_util = 0;
	int cpu;

	for_each_cpu(cpu, pd_cpus) {
		struct task_struct *tsk = (cpu == dst_cpu) ? p : NULL;
		unsigned long util = cpu_util_next(cpu, p, dst_cpu);
		unsigned long cpu_util;

		/*
		 * Performance domain frequency: utilization clamping
		 * must be considered since it affects the selection
		 * of the performance domain frequency.
		 * NOTE: in case RT tasks are running, by default the
		 * FREQUENCY_UTIL's utilization can be max OPP.
		 */
		cpu_util = effective_cpu_util(cpu, util, FREQUENCY_UTIL, tsk);
		max_util = max(max_util, cpu_util);
	}

	return min(max_util, eenv->cpu_cap);
}

/*
 * compute_energy(): Use the Energy Model to estimate the energy that @pd would
 * consume for a given utilization landscape @eenv. When @dst_cpu < 0, the task
 * contribution is ignored.
 */
static inline unsigned long
compute_energy(struct energy_env *eenv, struct perf_domain *pd,
	       struct cpumask *pd_cpus, struct task_struct *p, int dst_cpu)
{
	unsigned long max_util = eenv_pd_max_util(eenv, pd_cpus, p, dst_cpu);
	unsigned long busy_time = eenv->pd_busy_time;

	if (dst_cpu >= 0)
		busy_time = min(eenv->pd_cap, busy_time + eenv->task_busy_time);

	return em_cpu_energy(pd->em_pd, max_util, busy_time, eenv->cpu_cap);
}

/*
 * find_energy_efficient_cpu(): Find most energy-efficient target CPU for the
 * waking task. find_energy_efficient_cpu() looks for the CPU with maximum
 * spare capacity in each performance domain and uses it as a potential
 * candidate to execute the task. Then, it uses the Energy Model to figure
 * out which of the CPU candidates is the most energy-efficient.
 *
 * The rationale for this heuristic is as follows. In a performance domain,
 * all the most energy efficient CPU candidates (according to the Energy
 * Model) are those for which we'll request a low frequency. When there are
 * several CPUs for which the frequency request will be the same, we don't
 * have enough data to break the tie between them, because the Energy Model
 * only includes active power costs. With this model, if we assume that
 * frequency requests follow utilization (e.g. using schedutil), the CPU with
 * the maximum spare capacity in a performance domain is guaranteed to be among
 * the best candidates of the performance domain.
 *
 * In practice, it could be preferable from an energy standpoint to pack
 * small tasks on a CPU in order to let other CPUs go in deeper idle states,
 * but that could also hurt our chances to go cluster idle, and we have no
 * ways to tell with the current Energy Model if this is actually a good
 * idea or not. So, find_energy_efficient_cpu() basically favors
 * cluster-packing, and spreading inside a cluster. That should at least be
 * a good thing for latency, and this is consistent with the idea that most
 * of the energy savings of EAS come from the asymmetry of the system, and
 * not so much from breaking the tie between identical CPUs. That's also the
 * reason why EAS is enabled in the topology code only for systems where
 * SD_ASYM_CPUCAPACITY is set.
 *
 * NOTE: Forkees are not accepted in the energy-aware wake-up path because
 * they don't have any useful utilization data yet and it's not possible to
 * forecast their impact on energy consumption. Consequently, they will be
 * placed by find_idlest_cpu() on the least loaded CPU, which might turn out
 * to be energy-inefficient in some use-cases. The alternative would be to
 * bias new tasks towards specific types of CPUs first, or to try to infer
 * their util_avg from the parent task, but those heuristics could hurt
 * other use-cases too. So, until someone finds a better way to solve this,
 * let's keep things simple by re-using the existing slow path.
 */
static int find_energy_efficient_cpu(struct task_struct *p, int prev_cpu)
{
	struct cpumask *cpus = this_cpu_cpumask_var_ptr(select_rq_mask);
	unsigned long prev_delta = ULONG_MAX, best_delta = ULONG_MAX;
	struct root_domain *rd = this_rq()->rd;
	int cpu, best_energy_cpu, target = -1;
	struct sched_domain *sd;
	struct perf_domain *pd;
	struct energy_env eenv;

	rcu_read_lock();
	pd = rcu_dereference(rd->pd);
	if (!pd || READ_ONCE(rd->overutilized))
		goto unlock;

	/*
	 * Energy-aware wake-up happens on the lowest sched_domain starting
	 * from sd_asym_cpucapacity spanning over this_cpu and prev_cpu.
	 */
	sd = rcu_dereference(*this_cpu_ptr(&sd_asym_cpucapacity));
	while (sd && !cpumask_test_cpu(prev_cpu, sched_domain_span(sd)))
		sd = sd->parent;
	if (!sd)
		goto unlock;

	target = prev_cpu;

	sync_entity_load_avg(&p->se);
	if (!task_util_est(p))
		goto unlock;

	eenv_task_busy_time(&eenv, p, prev_cpu);

	for (; pd; pd = pd->next) {
		unsigned long cpu_cap, cpu_thermal_cap, util;
		unsigned long cur_delta, max_spare_cap = 0;
		bool compute_prev_delta = false;
		int max_spare_cap_cpu = -1;
		unsigned long base_energy;

		cpumask_and(cpus, perf_domain_span(pd), cpu_online_mask);

		if (cpumask_empty(cpus))
			continue;

		/* Account thermal pressure for the energy estimation */
		cpu = cpumask_first(cpus);
		cpu_thermal_cap = arch_scale_cpu_capacity(cpu);
		cpu_thermal_cap -= arch_scale_thermal_pressure(cpu);

		eenv.cpu_cap = cpu_thermal_cap;
		eenv.pd_cap = 0;

		for_each_cpu(cpu, cpus) {
			eenv.pd_cap += cpu_thermal_cap;

			if (!cpumask_test_cpu(cpu, sched_domain_span(sd)))
				continue;

			if (!cpumask_test_cpu(cpu, p->cpus_ptr))
				continue;

			util = cpu_util_next(cpu, p, cpu);
			cpu_cap = capacity_of(cpu);

			/*
			 * Skip CPUs that cannot satisfy the capacity request.
			 * IOW, placing the task there would make the CPU
			 * overutilized. Take uclamp into account to see how
			 * much capacity we can get out of the CPU; this is
			 * aligned with sched_cpu_util().
			 */
			util = uclamp_rq_util_with(cpu_rq(cpu), util, p);
			if (!fits_capacity(util, cpu_cap))
				continue;

			lsub_positive(&cpu_cap, util);

			if (cpu == prev_cpu) {
				/* Always use prev_cpu as a candidate. */
				compute_prev_delta = true;
			} else if (cpu_cap > max_spare_cap) {
				/*
				 * Find the CPU with the maximum spare capacity
				 * in the performance domain.
				 */
				max_spare_cap = cpu_cap;
				max_spare_cap_cpu = cpu;
			}
		}

		if (max_spare_cap_cpu < 0 && !compute_prev_delta)
			continue;

		eenv_pd_busy_time(&eenv, cpus, p);
		/* Compute the 'base' energy of the pd, without @p */
		base_energy = compute_energy(&eenv, pd, cpus, p, -1);

		/* Evaluate the energy impact of using prev_cpu. */
		if (compute_prev_delta) {
			prev_delta = compute_energy(&eenv, pd, cpus, p,
						    prev_cpu);
			/* CPU utilization has changed */
			if (prev_delta < base_energy)
				goto unlock;
			prev_delta -= base_energy;
			best_delta = min(best_delta, prev_delta);
		}

		/* Evaluate the energy impact of using max_spare_cap_cpu. */
		if (max_spare_cap_cpu >= 0) {
			cur_delta = compute_energy(&eenv, pd, cpus, p,
						   max_spare_cap_cpu);
			/* CPU utilization has changed */
			if (cur_delta < base_energy)
				goto unlock;
			cur_delta -= base_energy;
			if (cur_delta < best_delta) {
				best_delta = cur_delta;
				best_energy_cpu = max_spare_cap_cpu;
			}
		}
	}
	rcu_read_unlock();

	if (best_delta < prev_delta)
		target = best_energy_cpu;

	return target;

unlock:
	rcu_read_unlock();

	return target;
}

/*
 * select_task_rq_fair: Select target runqueue for the waking task in domains
 * that have the relevant SD flag set. In practice, this is SD_BALANCE_WAKE,
 * SD_BALANCE_FORK, or SD_BALANCE_EXEC.
 *
 * Balances load by selecting the idlest CPU in the idlest group, or under
 * certain conditions an idle sibling CPU if the domain has SD_WAKE_AFFINE set.
 *
 * Returns the target CPU number.
 */
static int
select_task_rq_fair(struct task_struct *p, int prev_cpu, int wake_flags)
{
	int sync = (wake_flags & WF_SYNC) && !(current->flags & PF_EXITING);
	struct sched_domain *tmp, *sd = NULL;
	int cpu = smp_processor_id();
	int new_cpu = prev_cpu;
	int want_affine = 0;
	/* SD_flags and WF_flags share the first nibble */
	int sd_flag = wake_flags & 0xF;

	/*
	 * required for stable ->cpus_allowed
	 */
	lockdep_assert_held(&p->pi_lock);
	if (wake_flags & WF_TTWU) {
		record_wakee(p);

		if (sched_energy_enabled()) {
			new_cpu = find_energy_efficient_cpu(p, prev_cpu);
			if (new_cpu >= 0)
				return new_cpu;
			new_cpu = prev_cpu;
		}

		want_affine = !wake_wide(p) && cpumask_test_cpu(cpu, p->cpus_ptr);
	}

	rcu_read_lock();
	for_each_domain(cpu, tmp) {
		/*
		 * If both 'cpu' and 'prev_cpu' are part of this domain,
		 * cpu is a valid SD_WAKE_AFFINE target.
		 */
		if (want_affine && (tmp->flags & SD_WAKE_AFFINE) &&
		    cpumask_test_cpu(prev_cpu, sched_domain_span(tmp))) {
			if (cpu != prev_cpu)
				new_cpu = wake_affine(tmp, p, cpu, prev_cpu, sync);

			sd = NULL; /* Prefer wake_affine over balance flags */
			break;
		}

		/*
		 * Usually only true for WF_EXEC and WF_FORK, as sched_domains
		 * usually do not have SD_BALANCE_WAKE set. That means wakeup
		 * will usually go to the fast path.
		 */
		if (tmp->flags & sd_flag)
			sd = tmp;
		else if (!want_affine)
			break;
	}

	if (unlikely(sd)) {
		/* Slow path */
		new_cpu = find_idlest_cpu(sd, p, cpu, prev_cpu, sd_flag);
	} else if (wake_flags & WF_TTWU) { /* XXX always ? */
		/* Fast path */
		new_cpu = select_idle_sibling(p, prev_cpu, new_cpu);
	}
	rcu_read_unlock();

	return new_cpu;
}

/*
 * Called immediately before a task is migrated to a new CPU; task_cpu(p) and
 * cfs_rq_of(p) references at time of call are still valid and identify the
 * previous CPU. The caller guarantees p->pi_lock or task_rq(p)->lock is held.
 */
static void migrate_task_rq_fair(struct task_struct *p, int new_cpu)
{
	struct sched_entity *se = &p->se;

	/*
	 * As blocked tasks retain absolute vruntime the migration needs to
	 * deal with this by subtracting the old and adding the new
	 * min_vruntime -- the latter is done by enqueue_entity() when placing
	 * the task on the new runqueue.
	 */
	if (READ_ONCE(p->__state) == TASK_WAKING) {
		struct cfs_rq *cfs_rq = cfs_rq_of(se);

		se->vruntime -= u64_u32_load(cfs_rq->min_vruntime);
	}

<<<<<<< HEAD
	if (p->on_rq == TASK_ON_RQ_MIGRATING) {
		/*
		 * In case of TASK_ON_RQ_MIGRATING we in fact hold the 'old'
		 * rq->lock and can modify state directly.
		 */
		lockdep_assert_rq_held(task_rq(p));
		detach_entity_cfs_rq(se);

	} else {
		remove_entity_load_avg(se);

=======
	if (!task_on_rq_migrating(p)) {
		remove_entity_load_avg(se);

>>>>>>> 7365df19
		/*
		 * Here, the task's PELT values have been updated according to
		 * the current rq's clock. But if that clock hasn't been
		 * updated in a while, a substantial idle time will be missed,
		 * leading to an inflation after wake-up on the new rq.
		 *
		 * Estimate the missing time from the cfs_rq last_update_time
		 * and update sched_avg to improve the PELT continuity after
		 * migration.
		 */
		migrate_se_pelt_lag(se);
	}

	/* Tell new CPU we are migrated */
	se->avg.last_update_time = 0;

	/* We have migrated, no longer consider this task hot */
	se->exec_start = 0;

	update_scan_period(p, new_cpu);
}

static void task_dead_fair(struct task_struct *p)
{
	remove_entity_load_avg(&p->se);
}

static int
balance_fair(struct rq *rq, struct task_struct *prev, struct rq_flags *rf)
{
	if (rq->nr_running)
		return 1;

	return newidle_balance(rq, rf) != 0;
}
#endif /* CONFIG_SMP */

static unsigned long wakeup_gran(struct sched_entity *se)
{
	unsigned long gran = sysctl_sched_wakeup_granularity;

	/*
	 * Since its curr running now, convert the gran from real-time
	 * to virtual-time in his units.
	 *
	 * By using 'se' instead of 'curr' we penalize light tasks, so
	 * they get preempted easier. That is, if 'se' < 'curr' then
	 * the resulting gran will be larger, therefore penalizing the
	 * lighter, if otoh 'se' > 'curr' then the resulting gran will
	 * be smaller, again penalizing the lighter task.
	 *
	 * This is especially important for buddies when the leftmost
	 * task is higher priority than the buddy.
	 */
	return calc_delta_fair(gran, se);
}

/*
 * Should 'se' preempt 'curr'.
 *
 *             |s1
 *        |s2
 *   |s3
 *         g
 *      |<--->|c
 *
 *  w(c, s1) = -1
 *  w(c, s2) =  0
 *  w(c, s3) =  1
 *
 */
static int
wakeup_preempt_entity(struct sched_entity *curr, struct sched_entity *se)
{
	s64 gran, vdiff = curr->vruntime - se->vruntime;

	if (vdiff <= 0)
		return -1;

	gran = wakeup_gran(se);
	if (vdiff > gran)
		return 1;

	return 0;
}

static void set_last_buddy(struct sched_entity *se)
{
	for_each_sched_entity(se) {
		if (SCHED_WARN_ON(!se->on_rq))
			return;
		if (se_is_idle(se))
			return;
		cfs_rq_of(se)->last = se;
	}
}

static void set_next_buddy(struct sched_entity *se)
{
	for_each_sched_entity(se) {
		if (SCHED_WARN_ON(!se->on_rq))
			return;
		if (se_is_idle(se))
			return;
		cfs_rq_of(se)->next = se;
	}
}

static void set_skip_buddy(struct sched_entity *se)
{
	for_each_sched_entity(se)
		cfs_rq_of(se)->skip = se;
}

/*
 * Preempt the current task with a newly woken task if needed:
 */
static void check_preempt_wakeup(struct rq *rq, struct task_struct *p, int wake_flags)
{
	struct task_struct *curr = rq->curr;
	struct sched_entity *se = &curr->se, *pse = &p->se;
	struct cfs_rq *cfs_rq = task_cfs_rq(curr);
	int scale = cfs_rq->nr_running >= sched_nr_latency;
	int next_buddy_marked = 0;
	int cse_is_idle, pse_is_idle;

	if (unlikely(se == pse))
		return;

	/*
	 * This is possible from callers such as attach_tasks(), in which we
	 * unconditionally check_preempt_curr() after an enqueue (which may have
	 * lead to a throttle).  This both saves work and prevents false
	 * next-buddy nomination below.
	 */
	if (unlikely(throttled_hierarchy(cfs_rq_of(pse))))
		return;

	if (sched_feat(NEXT_BUDDY) && scale && !(wake_flags & WF_FORK)) {
		set_next_buddy(pse);
		next_buddy_marked = 1;
	}

	/*
	 * We can come here with TIF_NEED_RESCHED already set from new task
	 * wake up path.
	 *
	 * Note: this also catches the edge-case of curr being in a throttled
	 * group (e.g. via set_curr_task), since update_curr() (in the
	 * enqueue of curr) will have resulted in resched being set.  This
	 * prevents us from potentially nominating it as a false LAST_BUDDY
	 * below.
	 */
	if (test_tsk_need_resched(curr))
		return;

	/* Idle tasks are by definition preempted by non-idle tasks. */
	if (unlikely(task_has_idle_policy(curr)) &&
	    likely(!task_has_idle_policy(p)))
		goto preempt;

	/*
	 * Batch and idle tasks do not preempt non-idle tasks (their preemption
	 * is driven by the tick):
	 */
	if (unlikely(p->policy != SCHED_NORMAL) || !sched_feat(WAKEUP_PREEMPTION))
		return;

	find_matching_se(&se, &pse);
	WARN_ON_ONCE(!pse);

	cse_is_idle = se_is_idle(se);
	pse_is_idle = se_is_idle(pse);

	/*
	 * Preempt an idle group in favor of a non-idle group (and don't preempt
	 * in the inverse case).
	 */
	if (cse_is_idle && !pse_is_idle)
		goto preempt;
	if (cse_is_idle != pse_is_idle)
		return;

	update_curr(cfs_rq_of(se));
	if (wakeup_preempt_entity(se, pse) == 1) {
		/*
		 * Bias pick_next to pick the sched entity that is
		 * triggering this preemption.
		 */
		if (!next_buddy_marked)
			set_next_buddy(pse);
		goto preempt;
	}

	return;

preempt:
	resched_curr(rq);
	/*
	 * Only set the backward buddy when the current task is still
	 * on the rq. This can happen when a wakeup gets interleaved
	 * with schedule on the ->pre_schedule() or idle_balance()
	 * point, either of which can * drop the rq lock.
	 *
	 * Also, during early boot the idle thread is in the fair class,
	 * for obvious reasons its a bad idea to schedule back to it.
	 */
	if (unlikely(!se->on_rq || curr == rq->idle))
		return;

	if (sched_feat(LAST_BUDDY) && scale && entity_is_task(se))
		set_last_buddy(se);
}

#ifdef CONFIG_SMP
static struct task_struct *pick_task_fair(struct rq *rq)
{
	struct sched_entity *se;
	struct cfs_rq *cfs_rq;

again:
	cfs_rq = &rq->cfs;
	if (!cfs_rq->nr_running)
		return NULL;

	do {
		struct sched_entity *curr = cfs_rq->curr;

		/* When we pick for a remote RQ, we'll not have done put_prev_entity() */
		if (curr) {
			if (curr->on_rq)
				update_curr(cfs_rq);
			else
				curr = NULL;

			if (unlikely(check_cfs_rq_runtime(cfs_rq)))
				goto again;
		}

		se = pick_next_entity(cfs_rq, curr);
		cfs_rq = group_cfs_rq(se);
	} while (cfs_rq);

	return task_of(se);
}
#endif

struct task_struct *
pick_next_task_fair(struct rq *rq, struct task_struct *prev, struct rq_flags *rf)
{
	struct cfs_rq *cfs_rq = &rq->cfs;
	struct sched_entity *se;
	struct task_struct *p;
	int new_tasks;

again:
	if (!sched_fair_runnable(rq))
		goto idle;

#ifdef CONFIG_FAIR_GROUP_SCHED
	if (!prev || prev->sched_class != &fair_sched_class)
		goto simple;

	/*
	 * Because of the set_next_buddy() in dequeue_task_fair() it is rather
	 * likely that a next task is from the same cgroup as the current.
	 *
	 * Therefore attempt to avoid putting and setting the entire cgroup
	 * hierarchy, only change the part that actually changes.
	 */

	do {
		struct sched_entity *curr = cfs_rq->curr;

		/*
		 * Since we got here without doing put_prev_entity() we also
		 * have to consider cfs_rq->curr. If it is still a runnable
		 * entity, update_curr() will update its vruntime, otherwise
		 * forget we've ever seen it.
		 */
		if (curr) {
			if (curr->on_rq)
				update_curr(cfs_rq);
			else
				curr = NULL;

			/*
			 * This call to check_cfs_rq_runtime() will do the
			 * throttle and dequeue its entity in the parent(s).
			 * Therefore the nr_running test will indeed
			 * be correct.
			 */
			if (unlikely(check_cfs_rq_runtime(cfs_rq))) {
				cfs_rq = &rq->cfs;

				if (!cfs_rq->nr_running)
					goto idle;

				goto simple;
			}
		}

		se = pick_next_entity(cfs_rq, curr);
		cfs_rq = group_cfs_rq(se);
	} while (cfs_rq);

	p = task_of(se);

	/*
	 * Since we haven't yet done put_prev_entity and if the selected task
	 * is a different task than we started out with, try and touch the
	 * least amount of cfs_rqs.
	 */
	if (prev != p) {
		struct sched_entity *pse = &prev->se;

		while (!(cfs_rq = is_same_group(se, pse))) {
			int se_depth = se->depth;
			int pse_depth = pse->depth;

			if (se_depth <= pse_depth) {
				put_prev_entity(cfs_rq_of(pse), pse);
				pse = parent_entity(pse);
			}
			if (se_depth >= pse_depth) {
				set_next_entity(cfs_rq_of(se), se);
				se = parent_entity(se);
			}
		}

		put_prev_entity(cfs_rq, pse);
		set_next_entity(cfs_rq, se);
	}

	goto done;
simple:
#endif
	if (prev)
		put_prev_task(rq, prev);

	do {
		se = pick_next_entity(cfs_rq, NULL);
		set_next_entity(cfs_rq, se);
		cfs_rq = group_cfs_rq(se);
	} while (cfs_rq);

	p = task_of(se);

done: __maybe_unused;
#ifdef CONFIG_SMP
	/*
	 * Move the next running task to the front of
	 * the list, so our cfs_tasks list becomes MRU
	 * one.
	 */
	list_move(&p->se.group_node, &rq->cfs_tasks);
#endif

	if (hrtick_enabled_fair(rq))
		hrtick_start_fair(rq, p);

	update_misfit_status(p, rq);

	return p;

idle:
	if (!rf)
		return NULL;

	new_tasks = newidle_balance(rq, rf);

	/*
	 * Because newidle_balance() releases (and re-acquires) rq->lock, it is
	 * possible for any higher priority task to appear. In that case we
	 * must re-start the pick_next_entity() loop.
	 */
	if (new_tasks < 0)
		return RETRY_TASK;

	if (new_tasks > 0)
		goto again;

	/*
	 * rq is about to be idle, check if we need to update the
	 * lost_idle_time of clock_pelt
	 */
	update_idle_rq_clock_pelt(rq);

	return NULL;
}

static struct task_struct *__pick_next_task_fair(struct rq *rq)
{
	return pick_next_task_fair(rq, NULL, NULL);
}

/*
 * Account for a descheduled task:
 */
static void put_prev_task_fair(struct rq *rq, struct task_struct *prev)
{
	struct sched_entity *se = &prev->se;
	struct cfs_rq *cfs_rq;

	for_each_sched_entity(se) {
		cfs_rq = cfs_rq_of(se);
		put_prev_entity(cfs_rq, se);
	}
}

/*
 * sched_yield() is very simple
 *
 * The magic of dealing with the ->skip buddy is in pick_next_entity.
 */
static void yield_task_fair(struct rq *rq)
{
	struct task_struct *curr = rq->curr;
	struct cfs_rq *cfs_rq = task_cfs_rq(curr);
	struct sched_entity *se = &curr->se;

	/*
	 * Are we the only task in the tree?
	 */
	if (unlikely(rq->nr_running == 1))
		return;

	clear_buddies(cfs_rq, se);

	if (curr->policy != SCHED_BATCH) {
		update_rq_clock(rq);
		/*
		 * Update run-time statistics of the 'current'.
		 */
		update_curr(cfs_rq);
		/*
		 * Tell update_rq_clock() that we've just updated,
		 * so we don't do microscopic update in schedule()
		 * and double the fastpath cost.
		 */
		rq_clock_skip_update(rq);
	}

	set_skip_buddy(se);
}

static bool yield_to_task_fair(struct rq *rq, struct task_struct *p)
{
	struct sched_entity *se = &p->se;

	/* throttled hierarchies are not runnable */
	if (!se->on_rq || throttled_hierarchy(cfs_rq_of(se)))
		return false;

	/* Tell the scheduler that we'd really like pse to run next. */
	set_next_buddy(se);

	yield_task_fair(rq);

	return true;
}

#ifdef CONFIG_SMP
/**************************************************
 * Fair scheduling class load-balancing methods.
 *
 * BASICS
 *
 * The purpose of load-balancing is to achieve the same basic fairness the
 * per-CPU scheduler provides, namely provide a proportional amount of compute
 * time to each task. This is expressed in the following equation:
 *
 *   W_i,n/P_i == W_j,n/P_j for all i,j                               (1)
 *
 * Where W_i,n is the n-th weight average for CPU i. The instantaneous weight
 * W_i,0 is defined as:
 *
 *   W_i,0 = \Sum_j w_i,j                                             (2)
 *
 * Where w_i,j is the weight of the j-th runnable task on CPU i. This weight
 * is derived from the nice value as per sched_prio_to_weight[].
 *
 * The weight average is an exponential decay average of the instantaneous
 * weight:
 *
 *   W'_i,n = (2^n - 1) / 2^n * W_i,n + 1 / 2^n * W_i,0               (3)
 *
 * C_i is the compute capacity of CPU i, typically it is the
 * fraction of 'recent' time available for SCHED_OTHER task execution. But it
 * can also include other factors [XXX].
 *
 * To achieve this balance we define a measure of imbalance which follows
 * directly from (1):
 *
 *   imb_i,j = max{ avg(W/C), W_i/C_i } - min{ avg(W/C), W_j/C_j }    (4)
 *
 * We them move tasks around to minimize the imbalance. In the continuous
 * function space it is obvious this converges, in the discrete case we get
 * a few fun cases generally called infeasible weight scenarios.
 *
 * [XXX expand on:
 *     - infeasible weights;
 *     - local vs global optima in the discrete case. ]
 *
 *
 * SCHED DOMAINS
 *
 * In order to solve the imbalance equation (4), and avoid the obvious O(n^2)
 * for all i,j solution, we create a tree of CPUs that follows the hardware
 * topology where each level pairs two lower groups (or better). This results
 * in O(log n) layers. Furthermore we reduce the number of CPUs going up the
 * tree to only the first of the previous level and we decrease the frequency
 * of load-balance at each level inv. proportional to the number of CPUs in
 * the groups.
 *
 * This yields:
 *
 *     log_2 n     1     n
 *   \Sum       { --- * --- * 2^i } = O(n)                            (5)
 *     i = 0      2^i   2^i
 *                               `- size of each group
 *         |         |     `- number of CPUs doing load-balance
 *         |         `- freq
 *         `- sum over all levels
 *
 * Coupled with a limit on how many tasks we can migrate every balance pass,
 * this makes (5) the runtime complexity of the balancer.
 *
 * An important property here is that each CPU is still (indirectly) connected
 * to every other CPU in at most O(log n) steps:
 *
 * The adjacency matrix of the resulting graph is given by:
 *
 *             log_2 n
 *   A_i,j = \Union     (i % 2^k == 0) && i / 2^(k+1) == j / 2^(k+1)  (6)
 *             k = 0
 *
 * And you'll find that:
 *
 *   A^(log_2 n)_i,j != 0  for all i,j                                (7)
 *
 * Showing there's indeed a path between every CPU in at most O(log n) steps.
 * The task movement gives a factor of O(m), giving a convergence complexity
 * of:
 *
 *   O(nm log n),  n := nr_cpus, m := nr_tasks                        (8)
 *
 *
 * WORK CONSERVING
 *
 * In order to avoid CPUs going idle while there's still work to do, new idle
 * balancing is more aggressive and has the newly idle CPU iterate up the domain
 * tree itself instead of relying on other CPUs to bring it work.
 *
 * This adds some complexity to both (5) and (8) but it reduces the total idle
 * time.
 *
 * [XXX more?]
 *
 *
 * CGROUPS
 *
 * Cgroups make a horror show out of (2), instead of a simple sum we get:
 *
 *                                s_k,i
 *   W_i,0 = \Sum_j \Prod_k w_k * -----                               (9)
 *                                 S_k
 *
 * Where
 *
 *   s_k,i = \Sum_j w_i,j,k  and  S_k = \Sum_i s_k,i                 (10)
 *
 * w_i,j,k is the weight of the j-th runnable task in the k-th cgroup on CPU i.
 *
 * The big problem is S_k, its a global sum needed to compute a local (W_i)
 * property.
 *
 * [XXX write more on how we solve this.. _after_ merging pjt's patches that
 *      rewrite all of this once again.]
 */

static unsigned long __read_mostly max_load_balance_interval = HZ/10;

enum fbq_type { regular, remote, all };

/*
 * 'group_type' describes the group of CPUs at the moment of load balancing.
 *
 * The enum is ordered by pulling priority, with the group with lowest priority
 * first so the group_type can simply be compared when selecting the busiest
 * group. See update_sd_pick_busiest().
 */
enum group_type {
	/* The group has spare capacity that can be used to run more tasks.  */
	group_has_spare = 0,
	/*
	 * The group is fully used and the tasks don't compete for more CPU
	 * cycles. Nevertheless, some tasks might wait before running.
	 */
	group_fully_busy,
	/*
	 * One task doesn't fit with CPU's capacity and must be migrated to a
	 * more powerful CPU.
	 */
	group_misfit_task,
	/*
	 * SD_ASYM_PACKING only: One local CPU with higher capacity is available,
	 * and the task should be migrated to it instead of running on the
	 * current CPU.
	 */
	group_asym_packing,
	/*
	 * The tasks' affinity constraints previously prevented the scheduler
	 * from balancing the load across the system.
	 */
	group_imbalanced,
	/*
	 * The CPU is overloaded and can't provide expected CPU cycles to all
	 * tasks.
	 */
	group_overloaded
};

enum migration_type {
	migrate_load = 0,
	migrate_util,
	migrate_task,
	migrate_misfit
};

#define LBF_ALL_PINNED	0x01
#define LBF_NEED_BREAK	0x02
#define LBF_DST_PINNED  0x04
#define LBF_SOME_PINNED	0x08
#define LBF_ACTIVE_LB	0x10

struct lb_env {
	struct sched_domain	*sd;

	struct rq		*src_rq;
	int			src_cpu;

	int			dst_cpu;
	struct rq		*dst_rq;

	struct cpumask		*dst_grpmask;
	int			new_dst_cpu;
	enum cpu_idle_type	idle;
	long			imbalance;
	/* The set of CPUs under consideration for load-balancing */
	struct cpumask		*cpus;

	unsigned int		flags;

	unsigned int		loop;
	unsigned int		loop_break;
	unsigned int		loop_max;

	enum fbq_type		fbq_type;
	enum migration_type	migration_type;
	struct list_head	tasks;
};

/*
 * Is this task likely cache-hot:
 */
static int task_hot(struct task_struct *p, struct lb_env *env)
{
	s64 delta;

	lockdep_assert_rq_held(env->src_rq);

	if (p->sched_class != &fair_sched_class)
		return 0;

	if (unlikely(task_has_idle_policy(p)))
		return 0;

	/* SMT siblings share cache */
	if (env->sd->flags & SD_SHARE_CPUCAPACITY)
		return 0;

	/*
	 * Buddy candidates are cache hot:
	 */
	if (sched_feat(CACHE_HOT_BUDDY) && env->dst_rq->nr_running &&
			(&p->se == cfs_rq_of(&p->se)->next ||
			 &p->se == cfs_rq_of(&p->se)->last))
		return 1;

	if (sysctl_sched_migration_cost == -1)
		return 1;

	/*
	 * Don't migrate task if the task's cookie does not match
	 * with the destination CPU's core cookie.
	 */
	if (!sched_core_cookie_match(cpu_rq(env->dst_cpu), p))
		return 1;

	if (sysctl_sched_migration_cost == 0)
		return 0;

	delta = rq_clock_task(env->src_rq) - p->se.exec_start;

	return delta < (s64)sysctl_sched_migration_cost;
}

#ifdef CONFIG_NUMA_BALANCING
/*
 * Returns 1, if task migration degrades locality
 * Returns 0, if task migration improves locality i.e migration preferred.
 * Returns -1, if task migration is not affected by locality.
 */
static int migrate_degrades_locality(struct task_struct *p, struct lb_env *env)
{
	struct numa_group *numa_group = rcu_dereference(p->numa_group);
	unsigned long src_weight, dst_weight;
	int src_nid, dst_nid, dist;

	if (!static_branch_likely(&sched_numa_balancing))
		return -1;

	if (!p->numa_faults || !(env->sd->flags & SD_NUMA))
		return -1;

	src_nid = cpu_to_node(env->src_cpu);
	dst_nid = cpu_to_node(env->dst_cpu);

	if (src_nid == dst_nid)
		return -1;

	/* Migrating away from the preferred node is always bad. */
	if (src_nid == p->numa_preferred_nid) {
		if (env->src_rq->nr_running > env->src_rq->nr_preferred_running)
			return 1;
		else
			return -1;
	}

	/* Encourage migration to the preferred node. */
	if (dst_nid == p->numa_preferred_nid)
		return 0;

	/* Leaving a core idle is often worse than degrading locality. */
	if (env->idle == CPU_IDLE)
		return -1;

	dist = node_distance(src_nid, dst_nid);
	if (numa_group) {
		src_weight = group_weight(p, src_nid, dist);
		dst_weight = group_weight(p, dst_nid, dist);
	} else {
		src_weight = task_weight(p, src_nid, dist);
		dst_weight = task_weight(p, dst_nid, dist);
	}

	return dst_weight < src_weight;
}

#else
static inline int migrate_degrades_locality(struct task_struct *p,
					     struct lb_env *env)
{
	return -1;
}
#endif

/*
 * can_migrate_task - may task p from runqueue rq be migrated to this_cpu?
 */
static
int can_migrate_task(struct task_struct *p, struct lb_env *env)
{
	int tsk_cache_hot;

	lockdep_assert_rq_held(env->src_rq);

	/*
	 * We do not migrate tasks that are:
	 * 1) throttled_lb_pair, or
	 * 2) cannot be migrated to this CPU due to cpus_ptr, or
	 * 3) running (obviously), or
	 * 4) are cache-hot on their current CPU.
	 */
	if (throttled_lb_pair(task_group(p), env->src_cpu, env->dst_cpu))
		return 0;

	/* Disregard pcpu kthreads; they are where they need to be. */
	if (kthread_is_per_cpu(p))
		return 0;

	if (!cpumask_test_cpu(env->dst_cpu, p->cpus_ptr)) {
		int cpu;

		schedstat_inc(p->stats.nr_failed_migrations_affine);

		env->flags |= LBF_SOME_PINNED;

		/*
		 * Remember if this task can be migrated to any other CPU in
		 * our sched_group. We may want to revisit it if we couldn't
		 * meet load balance goals by pulling other tasks on src_cpu.
		 *
		 * Avoid computing new_dst_cpu
		 * - for NEWLY_IDLE
		 * - if we have already computed one in current iteration
		 * - if it's an active balance
		 */
		if (env->idle == CPU_NEWLY_IDLE ||
		    env->flags & (LBF_DST_PINNED | LBF_ACTIVE_LB))
			return 0;

		/* Prevent to re-select dst_cpu via env's CPUs: */
		for_each_cpu_and(cpu, env->dst_grpmask, env->cpus) {
			if (cpumask_test_cpu(cpu, p->cpus_ptr)) {
				env->flags |= LBF_DST_PINNED;
				env->new_dst_cpu = cpu;
				break;
			}
		}

		return 0;
	}

	/* Record that we found at least one task that could run on dst_cpu */
	env->flags &= ~LBF_ALL_PINNED;

	if (task_on_cpu(env->src_rq, p)) {
		schedstat_inc(p->stats.nr_failed_migrations_running);
		return 0;
	}

	/*
	 * Aggressive migration if:
	 * 1) active balance
	 * 2) destination numa is preferred
	 * 3) task is cache cold, or
	 * 4) too many balance attempts have failed.
	 */
	if (env->flags & LBF_ACTIVE_LB)
		return 1;

	tsk_cache_hot = migrate_degrades_locality(p, env);
	if (tsk_cache_hot == -1)
		tsk_cache_hot = task_hot(p, env);

	if (tsk_cache_hot <= 0 ||
	    env->sd->nr_balance_failed > env->sd->cache_nice_tries) {
		if (tsk_cache_hot == 1) {
			schedstat_inc(env->sd->lb_hot_gained[env->idle]);
			schedstat_inc(p->stats.nr_forced_migrations);
		}
		return 1;
	}

	schedstat_inc(p->stats.nr_failed_migrations_hot);
	return 0;
}

/*
 * detach_task() -- detach the task for the migration specified in env
 */
static void detach_task(struct task_struct *p, struct lb_env *env)
{
	lockdep_assert_rq_held(env->src_rq);

	deactivate_task(env->src_rq, p, DEQUEUE_NOCLOCK);
	set_task_cpu(p, env->dst_cpu);
}

/*
 * detach_one_task() -- tries to dequeue exactly one task from env->src_rq, as
 * part of active balancing operations within "domain".
 *
 * Returns a task if successful and NULL otherwise.
 */
static struct task_struct *detach_one_task(struct lb_env *env)
{
	struct task_struct *p;

	lockdep_assert_rq_held(env->src_rq);

	list_for_each_entry_reverse(p,
			&env->src_rq->cfs_tasks, se.group_node) {
		if (!can_migrate_task(p, env))
			continue;

		detach_task(p, env);

		/*
		 * Right now, this is only the second place where
		 * lb_gained[env->idle] is updated (other is detach_tasks)
		 * so we can safely collect stats here rather than
		 * inside detach_tasks().
		 */
		schedstat_inc(env->sd->lb_gained[env->idle]);
		return p;
	}
	return NULL;
}

/*
 * detach_tasks() -- tries to detach up to imbalance load/util/tasks from
 * busiest_rq, as part of a balancing operation within domain "sd".
 *
 * Returns number of detached tasks if successful and 0 otherwise.
 */
static int detach_tasks(struct lb_env *env)
{
	struct list_head *tasks = &env->src_rq->cfs_tasks;
	unsigned long util, load;
	struct task_struct *p;
	int detached = 0;

	lockdep_assert_rq_held(env->src_rq);

	/*
	 * Source run queue has been emptied by another CPU, clear
	 * LBF_ALL_PINNED flag as we will not test any task.
	 */
	if (env->src_rq->nr_running <= 1) {
		env->flags &= ~LBF_ALL_PINNED;
		return 0;
	}

	if (env->imbalance <= 0)
		return 0;

	while (!list_empty(tasks)) {
		/*
		 * We don't want to steal all, otherwise we may be treated likewise,
		 * which could at worst lead to a livelock crash.
		 */
		if (env->idle != CPU_NOT_IDLE && env->src_rq->nr_running <= 1)
			break;

		env->loop++;
		/*
		 * We've more or less seen every task there is, call it quits
		 * unless we haven't found any movable task yet.
		 */
		if (env->loop > env->loop_max &&
		    !(env->flags & LBF_ALL_PINNED))
			break;

		/* take a breather every nr_migrate tasks */
		if (env->loop > env->loop_break) {
			env->loop_break += SCHED_NR_MIGRATE_BREAK;
			env->flags |= LBF_NEED_BREAK;
			break;
		}

		p = list_last_entry(tasks, struct task_struct, se.group_node);

		if (!can_migrate_task(p, env))
			goto next;

		switch (env->migration_type) {
		case migrate_load:
			/*
			 * Depending of the number of CPUs and tasks and the
			 * cgroup hierarchy, task_h_load() can return a null
			 * value. Make sure that env->imbalance decreases
			 * otherwise detach_tasks() will stop only after
			 * detaching up to loop_max tasks.
			 */
			load = max_t(unsigned long, task_h_load(p), 1);

			if (sched_feat(LB_MIN) &&
			    load < 16 && !env->sd->nr_balance_failed)
				goto next;

			/*
			 * Make sure that we don't migrate too much load.
			 * Nevertheless, let relax the constraint if
			 * scheduler fails to find a good waiting task to
			 * migrate.
			 */
			if (shr_bound(load, env->sd->nr_balance_failed) > env->imbalance)
				goto next;

			env->imbalance -= load;
			break;

		case migrate_util:
			util = task_util_est(p);

			if (util > env->imbalance)
				goto next;

			env->imbalance -= util;
			break;

		case migrate_task:
			env->imbalance--;
			break;

		case migrate_misfit:
			/* This is not a misfit task */
			if (task_fits_capacity(p, capacity_of(env->src_cpu)))
				goto next;

			env->imbalance = 0;
			break;
		}

		detach_task(p, env);
		list_add(&p->se.group_node, &env->tasks);

		detached++;

#ifdef CONFIG_PREEMPTION
		/*
		 * NEWIDLE balancing is a source of latency, so preemptible
		 * kernels will stop after the first task is detached to minimize
		 * the critical section.
		 */
		if (env->idle == CPU_NEWLY_IDLE)
			break;
#endif

		/*
		 * We only want to steal up to the prescribed amount of
		 * load/util/tasks.
		 */
		if (env->imbalance <= 0)
			break;

		continue;
next:
		list_move(&p->se.group_node, tasks);
	}

	/*
	 * Right now, this is one of only two places we collect this stat
	 * so we can safely collect detach_one_task() stats here rather
	 * than inside detach_one_task().
	 */
	schedstat_add(env->sd->lb_gained[env->idle], detached);

	return detached;
}

/*
 * attach_task() -- attach the task detached by detach_task() to its new rq.
 */
static void attach_task(struct rq *rq, struct task_struct *p)
{
	lockdep_assert_rq_held(rq);

	WARN_ON_ONCE(task_rq(p) != rq);
	activate_task(rq, p, ENQUEUE_NOCLOCK);
	check_preempt_curr(rq, p, 0);
}

/*
 * attach_one_task() -- attaches the task returned from detach_one_task() to
 * its new rq.
 */
static void attach_one_task(struct rq *rq, struct task_struct *p)
{
	struct rq_flags rf;

	rq_lock(rq, &rf);
	update_rq_clock(rq);
	attach_task(rq, p);
	rq_unlock(rq, &rf);
}

/*
 * attach_tasks() -- attaches all tasks detached by detach_tasks() to their
 * new rq.
 */
static void attach_tasks(struct lb_env *env)
{
	struct list_head *tasks = &env->tasks;
	struct task_struct *p;
	struct rq_flags rf;

	rq_lock(env->dst_rq, &rf);
	update_rq_clock(env->dst_rq);

	while (!list_empty(tasks)) {
		p = list_first_entry(tasks, struct task_struct, se.group_node);
		list_del_init(&p->se.group_node);

		attach_task(env->dst_rq, p);
	}

	rq_unlock(env->dst_rq, &rf);
}

#ifdef CONFIG_NO_HZ_COMMON
static inline bool cfs_rq_has_blocked(struct cfs_rq *cfs_rq)
{
	if (cfs_rq->avg.load_avg)
		return true;

	if (cfs_rq->avg.util_avg)
		return true;

	return false;
}

static inline bool others_have_blocked(struct rq *rq)
{
	if (READ_ONCE(rq->avg_rt.util_avg))
		return true;

	if (READ_ONCE(rq->avg_dl.util_avg))
		return true;

	if (thermal_load_avg(rq))
		return true;

#ifdef CONFIG_HAVE_SCHED_AVG_IRQ
	if (READ_ONCE(rq->avg_irq.util_avg))
		return true;
#endif

	return false;
}

static inline void update_blocked_load_tick(struct rq *rq)
{
	WRITE_ONCE(rq->last_blocked_load_update_tick, jiffies);
}

static inline void update_blocked_load_status(struct rq *rq, bool has_blocked)
{
	if (!has_blocked)
		rq->has_blocked_load = 0;
}
#else
static inline bool cfs_rq_has_blocked(struct cfs_rq *cfs_rq) { return false; }
static inline bool others_have_blocked(struct rq *rq) { return false; }
static inline void update_blocked_load_tick(struct rq *rq) {}
static inline void update_blocked_load_status(struct rq *rq, bool has_blocked) {}
#endif

static bool __update_blocked_others(struct rq *rq, bool *done)
{
	const struct sched_class *curr_class;
	u64 now = rq_clock_pelt(rq);
	unsigned long thermal_pressure;
	bool decayed;

	/*
	 * update_load_avg() can call cpufreq_update_util(). Make sure that RT,
	 * DL and IRQ signals have been updated before updating CFS.
	 */
	curr_class = rq->curr->sched_class;

	thermal_pressure = arch_scale_thermal_pressure(cpu_of(rq));

	decayed = update_rt_rq_load_avg(now, rq, curr_class == &rt_sched_class) |
		  update_dl_rq_load_avg(now, rq, curr_class == &dl_sched_class) |
		  update_thermal_load_avg(rq_clock_thermal(rq), rq, thermal_pressure) |
		  update_irq_load_avg(rq, 0);

	if (others_have_blocked(rq))
		*done = false;

	return decayed;
}

#ifdef CONFIG_FAIR_GROUP_SCHED

static bool __update_blocked_fair(struct rq *rq, bool *done)
{
	struct cfs_rq *cfs_rq, *pos;
	bool decayed = false;
	int cpu = cpu_of(rq);

	/*
	 * Iterates the task_group tree in a bottom up fashion, see
	 * list_add_leaf_cfs_rq() for details.
	 */
	for_each_leaf_cfs_rq_safe(rq, cfs_rq, pos) {
		struct sched_entity *se;

		if (update_cfs_rq_load_avg(cfs_rq_clock_pelt(cfs_rq), cfs_rq)) {
			update_tg_load_avg(cfs_rq);

			if (cfs_rq->nr_running == 0)
				update_idle_cfs_rq_clock_pelt(cfs_rq);

			if (cfs_rq == &rq->cfs)
				decayed = true;
		}

		/* Propagate pending load changes to the parent, if any: */
		se = cfs_rq->tg->se[cpu];
		if (se && !skip_blocked_update(se))
			update_load_avg(cfs_rq_of(se), se, UPDATE_TG);

		/*
		 * There can be a lot of idle CPU cgroups.  Don't let fully
		 * decayed cfs_rqs linger on the list.
		 */
		if (cfs_rq_is_decayed(cfs_rq))
			list_del_leaf_cfs_rq(cfs_rq);

		/* Don't need periodic decay once load/util_avg are null */
		if (cfs_rq_has_blocked(cfs_rq))
			*done = false;
	}

	return decayed;
}

/*
 * Compute the hierarchical load factor for cfs_rq and all its ascendants.
 * This needs to be done in a top-down fashion because the load of a child
 * group is a fraction of its parents load.
 */
static void update_cfs_rq_h_load(struct cfs_rq *cfs_rq)
{
	struct rq *rq = rq_of(cfs_rq);
	struct sched_entity *se = cfs_rq->tg->se[cpu_of(rq)];
	unsigned long now = jiffies;
	unsigned long load;

	if (cfs_rq->last_h_load_update == now)
		return;

	WRITE_ONCE(cfs_rq->h_load_next, NULL);
	for_each_sched_entity(se) {
		cfs_rq = cfs_rq_of(se);
		WRITE_ONCE(cfs_rq->h_load_next, se);
		if (cfs_rq->last_h_load_update == now)
			break;
	}

	if (!se) {
		cfs_rq->h_load = cfs_rq_load_avg(cfs_rq);
		cfs_rq->last_h_load_update = now;
	}

	while ((se = READ_ONCE(cfs_rq->h_load_next)) != NULL) {
		load = cfs_rq->h_load;
		load = div64_ul(load * se->avg.load_avg,
			cfs_rq_load_avg(cfs_rq) + 1);
		cfs_rq = group_cfs_rq(se);
		cfs_rq->h_load = load;
		cfs_rq->last_h_load_update = now;
	}
}

static unsigned long task_h_load(struct task_struct *p)
{
	struct cfs_rq *cfs_rq = task_cfs_rq(p);

	update_cfs_rq_h_load(cfs_rq);
	return div64_ul(p->se.avg.load_avg * cfs_rq->h_load,
			cfs_rq_load_avg(cfs_rq) + 1);
}
#else
static bool __update_blocked_fair(struct rq *rq, bool *done)
{
	struct cfs_rq *cfs_rq = &rq->cfs;
	bool decayed;

	decayed = update_cfs_rq_load_avg(cfs_rq_clock_pelt(cfs_rq), cfs_rq);
	if (cfs_rq_has_blocked(cfs_rq))
		*done = false;

	return decayed;
}

static unsigned long task_h_load(struct task_struct *p)
{
	return p->se.avg.load_avg;
}
#endif

static void update_blocked_averages(int cpu)
{
	bool decayed = false, done = true;
	struct rq *rq = cpu_rq(cpu);
	struct rq_flags rf;

	rq_lock_irqsave(rq, &rf);
	update_blocked_load_tick(rq);
	update_rq_clock(rq);

	decayed |= __update_blocked_others(rq, &done);
	decayed |= __update_blocked_fair(rq, &done);

	update_blocked_load_status(rq, !done);
	if (decayed)
		cpufreq_update_util(rq, 0);
	rq_unlock_irqrestore(rq, &rf);
}

/********** Helpers for find_busiest_group ************************/

/*
 * sg_lb_stats - stats of a sched_group required for load_balancing
 */
struct sg_lb_stats {
	unsigned long avg_load; /*Avg load across the CPUs of the group */
	unsigned long group_load; /* Total load over the CPUs of the group */
	unsigned long group_capacity;
	unsigned long group_util; /* Total utilization over the CPUs of the group */
	unsigned long group_runnable; /* Total runnable time over the CPUs of the group */
	unsigned int sum_nr_running; /* Nr of tasks running in the group */
	unsigned int sum_h_nr_running; /* Nr of CFS tasks running in the group */
	unsigned int idle_cpus;
	unsigned int group_weight;
	enum group_type group_type;
	unsigned int group_asym_packing; /* Tasks should be moved to preferred CPU */
	unsigned long group_misfit_task_load; /* A CPU has a task too big for its capacity */
#ifdef CONFIG_NUMA_BALANCING
	unsigned int nr_numa_running;
	unsigned int nr_preferred_running;
#endif
};

/*
 * sd_lb_stats - Structure to store the statistics of a sched_domain
 *		 during load balancing.
 */
struct sd_lb_stats {
	struct sched_group *busiest;	/* Busiest group in this sd */
	struct sched_group *local;	/* Local group in this sd */
	unsigned long total_load;	/* Total load of all groups in sd */
	unsigned long total_capacity;	/* Total capacity of all groups in sd */
	unsigned long avg_load;	/* Average load across all groups in sd */
	unsigned int prefer_sibling; /* tasks should go to sibling first */

	struct sg_lb_stats busiest_stat;/* Statistics of the busiest group */
	struct sg_lb_stats local_stat;	/* Statistics of the local group */
};

static inline void init_sd_lb_stats(struct sd_lb_stats *sds)
{
	/*
	 * Skimp on the clearing to avoid duplicate work. We can avoid clearing
	 * local_stat because update_sg_lb_stats() does a full clear/assignment.
	 * We must however set busiest_stat::group_type and
	 * busiest_stat::idle_cpus to the worst busiest group because
	 * update_sd_pick_busiest() reads these before assignment.
	 */
	*sds = (struct sd_lb_stats){
		.busiest = NULL,
		.local = NULL,
		.total_load = 0UL,
		.total_capacity = 0UL,
		.busiest_stat = {
			.idle_cpus = UINT_MAX,
			.group_type = group_has_spare,
		},
	};
}

static unsigned long scale_rt_capacity(int cpu)
{
	struct rq *rq = cpu_rq(cpu);
	unsigned long max = arch_scale_cpu_capacity(cpu);
	unsigned long used, free;
	unsigned long irq;

	irq = cpu_util_irq(rq);

	if (unlikely(irq >= max))
		return 1;

	/*
	 * avg_rt.util_avg and avg_dl.util_avg track binary signals
	 * (running and not running) with weights 0 and 1024 respectively.
	 * avg_thermal.load_avg tracks thermal pressure and the weighted
	 * average uses the actual delta max capacity(load).
	 */
	used = READ_ONCE(rq->avg_rt.util_avg);
	used += READ_ONCE(rq->avg_dl.util_avg);
	used += thermal_load_avg(rq);

	if (unlikely(used >= max))
		return 1;

	free = max - used;

	return scale_irq_capacity(free, irq, max);
}

static void update_cpu_capacity(struct sched_domain *sd, int cpu)
{
	unsigned long capacity = scale_rt_capacity(cpu);
	struct sched_group *sdg = sd->groups;

	cpu_rq(cpu)->cpu_capacity_orig = arch_scale_cpu_capacity(cpu);

	if (!capacity)
		capacity = 1;

	cpu_rq(cpu)->cpu_capacity = capacity;
	trace_sched_cpu_capacity_tp(cpu_rq(cpu));

	sdg->sgc->capacity = capacity;
	sdg->sgc->min_capacity = capacity;
	sdg->sgc->max_capacity = capacity;
}

void update_group_capacity(struct sched_domain *sd, int cpu)
{
	struct sched_domain *child = sd->child;
	struct sched_group *group, *sdg = sd->groups;
	unsigned long capacity, min_capacity, max_capacity;
	unsigned long interval;

	interval = msecs_to_jiffies(sd->balance_interval);
	interval = clamp(interval, 1UL, max_load_balance_interval);
	sdg->sgc->next_update = jiffies + interval;

	if (!child) {
		update_cpu_capacity(sd, cpu);
		return;
	}

	capacity = 0;
	min_capacity = ULONG_MAX;
	max_capacity = 0;

	if (child->flags & SD_OVERLAP) {
		/*
		 * SD_OVERLAP domains cannot assume that child groups
		 * span the current group.
		 */

		for_each_cpu(cpu, sched_group_span(sdg)) {
			unsigned long cpu_cap = capacity_of(cpu);

			capacity += cpu_cap;
			min_capacity = min(cpu_cap, min_capacity);
			max_capacity = max(cpu_cap, max_capacity);
		}
	} else  {
		/*
		 * !SD_OVERLAP domains can assume that child groups
		 * span the current group.
		 */

		group = child->groups;
		do {
			struct sched_group_capacity *sgc = group->sgc;

			capacity += sgc->capacity;
			min_capacity = min(sgc->min_capacity, min_capacity);
			max_capacity = max(sgc->max_capacity, max_capacity);
			group = group->next;
		} while (group != child->groups);
	}

	sdg->sgc->capacity = capacity;
	sdg->sgc->min_capacity = min_capacity;
	sdg->sgc->max_capacity = max_capacity;
}

/*
 * Check whether the capacity of the rq has been noticeably reduced by side
 * activity. The imbalance_pct is used for the threshold.
 * Return true is the capacity is reduced
 */
static inline int
check_cpu_capacity(struct rq *rq, struct sched_domain *sd)
{
	return ((rq->cpu_capacity * sd->imbalance_pct) <
				(rq->cpu_capacity_orig * 100));
}

/*
 * Check whether a rq has a misfit task and if it looks like we can actually
 * help that task: we can migrate the task to a CPU of higher capacity, or
 * the task's current CPU is heavily pressured.
 */
static inline int check_misfit_status(struct rq *rq, struct sched_domain *sd)
{
	return rq->misfit_task_load &&
		(rq->cpu_capacity_orig < rq->rd->max_cpu_capacity ||
		 check_cpu_capacity(rq, sd));
}

/*
 * Group imbalance indicates (and tries to solve) the problem where balancing
 * groups is inadequate due to ->cpus_ptr constraints.
 *
 * Imagine a situation of two groups of 4 CPUs each and 4 tasks each with a
 * cpumask covering 1 CPU of the first group and 3 CPUs of the second group.
 * Something like:
 *
 *	{ 0 1 2 3 } { 4 5 6 7 }
 *	        *     * * *
 *
 * If we were to balance group-wise we'd place two tasks in the first group and
 * two tasks in the second group. Clearly this is undesired as it will overload
 * cpu 3 and leave one of the CPUs in the second group unused.
 *
 * The current solution to this issue is detecting the skew in the first group
 * by noticing the lower domain failed to reach balance and had difficulty
 * moving tasks due to affinity constraints.
 *
 * When this is so detected; this group becomes a candidate for busiest; see
 * update_sd_pick_busiest(). And calculate_imbalance() and
 * find_busiest_group() avoid some of the usual balance conditions to allow it
 * to create an effective group imbalance.
 *
 * This is a somewhat tricky proposition since the next run might not find the
 * group imbalance and decide the groups need to be balanced again. A most
 * subtle and fragile situation.
 */

static inline int sg_imbalanced(struct sched_group *group)
{
	return group->sgc->imbalance;
}

/*
 * group_has_capacity returns true if the group has spare capacity that could
 * be used by some tasks.
 * We consider that a group has spare capacity if the number of task is
 * smaller than the number of CPUs or if the utilization is lower than the
 * available capacity for CFS tasks.
 * For the latter, we use a threshold to stabilize the state, to take into
 * account the variance of the tasks' load and to return true if the available
 * capacity in meaningful for the load balancer.
 * As an example, an available capacity of 1% can appear but it doesn't make
 * any benefit for the load balance.
 */
static inline bool
group_has_capacity(unsigned int imbalance_pct, struct sg_lb_stats *sgs)
{
	if (sgs->sum_nr_running < sgs->group_weight)
		return true;

	if ((sgs->group_capacity * imbalance_pct) <
			(sgs->group_runnable * 100))
		return false;

	if ((sgs->group_capacity * 100) >
			(sgs->group_util * imbalance_pct))
		return true;

	return false;
}

/*
 *  group_is_overloaded returns true if the group has more tasks than it can
 *  handle.
 *  group_is_overloaded is not equals to !group_has_capacity because a group
 *  with the exact right number of tasks, has no more spare capacity but is not
 *  overloaded so both group_has_capacity and group_is_overloaded return
 *  false.
 */
static inline bool
group_is_overloaded(unsigned int imbalance_pct, struct sg_lb_stats *sgs)
{
	if (sgs->sum_nr_running <= sgs->group_weight)
		return false;

	if ((sgs->group_capacity * 100) <
			(sgs->group_util * imbalance_pct))
		return true;

	if ((sgs->group_capacity * imbalance_pct) <
			(sgs->group_runnable * 100))
		return true;

	return false;
}

static inline enum
group_type group_classify(unsigned int imbalance_pct,
			  struct sched_group *group,
			  struct sg_lb_stats *sgs)
{
	if (group_is_overloaded(imbalance_pct, sgs))
		return group_overloaded;

	if (sg_imbalanced(group))
		return group_imbalanced;

	if (sgs->group_asym_packing)
		return group_asym_packing;

	if (sgs->group_misfit_task_load)
		return group_misfit_task;

	if (!group_has_capacity(imbalance_pct, sgs))
		return group_fully_busy;

	return group_has_spare;
}

/**
 * asym_smt_can_pull_tasks - Check whether the load balancing CPU can pull tasks
 * @dst_cpu:	Destination CPU of the load balancing
 * @sds:	Load-balancing data with statistics of the local group
 * @sgs:	Load-balancing statistics of the candidate busiest group
 * @sg:		The candidate busiest group
 *
 * Check the state of the SMT siblings of both @sds::local and @sg and decide
 * if @dst_cpu can pull tasks.
 *
 * If @dst_cpu does not have SMT siblings, it can pull tasks if two or more of
 * the SMT siblings of @sg are busy. If only one CPU in @sg is busy, pull tasks
 * only if @dst_cpu has higher priority.
 *
 * If both @dst_cpu and @sg have SMT siblings, and @sg has exactly one more
 * busy CPU than @sds::local, let @dst_cpu pull tasks if it has higher priority.
 * Bigger imbalances in the number of busy CPUs will be dealt with in
 * update_sd_pick_busiest().
 *
 * If @sg does not have SMT siblings, only pull tasks if all of the SMT siblings
 * of @dst_cpu are idle and @sg has lower priority.
 *
 * Return: true if @dst_cpu can pull tasks, false otherwise.
 */
static bool asym_smt_can_pull_tasks(int dst_cpu, struct sd_lb_stats *sds,
				    struct sg_lb_stats *sgs,
				    struct sched_group *sg)
{
#ifdef CONFIG_SCHED_SMT
	bool local_is_smt, sg_is_smt;
	int sg_busy_cpus;

	local_is_smt = sds->local->flags & SD_SHARE_CPUCAPACITY;
	sg_is_smt = sg->flags & SD_SHARE_CPUCAPACITY;

	sg_busy_cpus = sgs->group_weight - sgs->idle_cpus;

	if (!local_is_smt) {
		/*
		 * If we are here, @dst_cpu is idle and does not have SMT
		 * siblings. Pull tasks if candidate group has two or more
		 * busy CPUs.
		 */
		if (sg_busy_cpus >= 2) /* implies sg_is_smt */
			return true;

		/*
		 * @dst_cpu does not have SMT siblings. @sg may have SMT
		 * siblings and only one is busy. In such case, @dst_cpu
		 * can help if it has higher priority and is idle (i.e.,
		 * it has no running tasks).
		 */
		return sched_asym_prefer(dst_cpu, sg->asym_prefer_cpu);
	}

	/* @dst_cpu has SMT siblings. */

	if (sg_is_smt) {
		int local_busy_cpus = sds->local->group_weight -
				      sds->local_stat.idle_cpus;
		int busy_cpus_delta = sg_busy_cpus - local_busy_cpus;

		if (busy_cpus_delta == 1)
			return sched_asym_prefer(dst_cpu, sg->asym_prefer_cpu);

		return false;
	}

	/*
	 * @sg does not have SMT siblings. Ensure that @sds::local does not end
	 * up with more than one busy SMT sibling and only pull tasks if there
	 * are not busy CPUs (i.e., no CPU has running tasks).
	 */
	if (!sds->local_stat.sum_nr_running)
		return sched_asym_prefer(dst_cpu, sg->asym_prefer_cpu);

	return false;
#else
	/* Always return false so that callers deal with non-SMT cases. */
	return false;
#endif
}

static inline bool
sched_asym(struct lb_env *env, struct sd_lb_stats *sds,  struct sg_lb_stats *sgs,
	   struct sched_group *group)
{
	/* Only do SMT checks if either local or candidate have SMT siblings */
	if ((sds->local->flags & SD_SHARE_CPUCAPACITY) ||
	    (group->flags & SD_SHARE_CPUCAPACITY))
		return asym_smt_can_pull_tasks(env->dst_cpu, sds, sgs, group);

	return sched_asym_prefer(env->dst_cpu, group->asym_prefer_cpu);
}

static inline bool
sched_reduced_capacity(struct rq *rq, struct sched_domain *sd)
{
	/*
	 * When there is more than 1 task, the group_overloaded case already
	 * takes care of cpu with reduced capacity
	 */
	if (rq->cfs.h_nr_running != 1)
		return false;

	return check_cpu_capacity(rq, sd);
}

/**
 * update_sg_lb_stats - Update sched_group's statistics for load balancing.
 * @env: The load balancing environment.
 * @sds: Load-balancing data with statistics of the local group.
 * @group: sched_group whose statistics are to be updated.
 * @sgs: variable to hold the statistics for this group.
 * @sg_status: Holds flag indicating the status of the sched_group
 */
static inline void update_sg_lb_stats(struct lb_env *env,
				      struct sd_lb_stats *sds,
				      struct sched_group *group,
				      struct sg_lb_stats *sgs,
				      int *sg_status)
{
	int i, nr_running, local_group;

	memset(sgs, 0, sizeof(*sgs));

	local_group = group == sds->local;

	for_each_cpu_and(i, sched_group_span(group), env->cpus) {
		struct rq *rq = cpu_rq(i);
		unsigned long load = cpu_load(rq);

		sgs->group_load += load;
		sgs->group_util += cpu_util_cfs(i);
		sgs->group_runnable += cpu_runnable(rq);
		sgs->sum_h_nr_running += rq->cfs.h_nr_running;

		nr_running = rq->nr_running;
		sgs->sum_nr_running += nr_running;

		if (nr_running > 1)
			*sg_status |= SG_OVERLOAD;

		if (cpu_overutilized(i))
			*sg_status |= SG_OVERUTILIZED;

#ifdef CONFIG_NUMA_BALANCING
		sgs->nr_numa_running += rq->nr_numa_running;
		sgs->nr_preferred_running += rq->nr_preferred_running;
#endif
		/*
		 * No need to call idle_cpu() if nr_running is not 0
		 */
		if (!nr_running && idle_cpu(i)) {
			sgs->idle_cpus++;
			/* Idle cpu can't have misfit task */
			continue;
		}

		if (local_group)
			continue;

		if (env->sd->flags & SD_ASYM_CPUCAPACITY) {
			/* Check for a misfit task on the cpu */
			if (sgs->group_misfit_task_load < rq->misfit_task_load) {
				sgs->group_misfit_task_load = rq->misfit_task_load;
				*sg_status |= SG_OVERLOAD;
			}
		} else if ((env->idle != CPU_NOT_IDLE) &&
			   sched_reduced_capacity(rq, env->sd)) {
			/* Check for a task running on a CPU with reduced capacity */
			if (sgs->group_misfit_task_load < load)
				sgs->group_misfit_task_load = load;
		}
	}

	sgs->group_capacity = group->sgc->capacity;

	sgs->group_weight = group->group_weight;

	/* Check if dst CPU is idle and preferred to this group */
	if (!local_group && env->sd->flags & SD_ASYM_PACKING &&
	    env->idle != CPU_NOT_IDLE && sgs->sum_h_nr_running &&
	    sched_asym(env, sds, sgs, group)) {
		sgs->group_asym_packing = 1;
	}

	sgs->group_type = group_classify(env->sd->imbalance_pct, group, sgs);

	/* Computing avg_load makes sense only when group is overloaded */
	if (sgs->group_type == group_overloaded)
		sgs->avg_load = (sgs->group_load * SCHED_CAPACITY_SCALE) /
				sgs->group_capacity;
}

/**
 * update_sd_pick_busiest - return 1 on busiest group
 * @env: The load balancing environment.
 * @sds: sched_domain statistics
 * @sg: sched_group candidate to be checked for being the busiest
 * @sgs: sched_group statistics
 *
 * Determine if @sg is a busier group than the previously selected
 * busiest group.
 *
 * Return: %true if @sg is a busier group than the previously selected
 * busiest group. %false otherwise.
 */
static bool update_sd_pick_busiest(struct lb_env *env,
				   struct sd_lb_stats *sds,
				   struct sched_group *sg,
				   struct sg_lb_stats *sgs)
{
	struct sg_lb_stats *busiest = &sds->busiest_stat;

	/* Make sure that there is at least one task to pull */
	if (!sgs->sum_h_nr_running)
		return false;

	/*
	 * Don't try to pull misfit tasks we can't help.
	 * We can use max_capacity here as reduction in capacity on some
	 * CPUs in the group should either be possible to resolve
	 * internally or be covered by avg_load imbalance (eventually).
	 */
	if ((env->sd->flags & SD_ASYM_CPUCAPACITY) &&
	    (sgs->group_type == group_misfit_task) &&
	    (!capacity_greater(capacity_of(env->dst_cpu), sg->sgc->max_capacity) ||
	     sds->local_stat.group_type != group_has_spare))
		return false;

	if (sgs->group_type > busiest->group_type)
		return true;

	if (sgs->group_type < busiest->group_type)
		return false;

	/*
	 * The candidate and the current busiest group are the same type of
	 * group. Let check which one is the busiest according to the type.
	 */

	switch (sgs->group_type) {
	case group_overloaded:
		/* Select the overloaded group with highest avg_load. */
		if (sgs->avg_load <= busiest->avg_load)
			return false;
		break;

	case group_imbalanced:
		/*
		 * Select the 1st imbalanced group as we don't have any way to
		 * choose one more than another.
		 */
		return false;

	case group_asym_packing:
		/* Prefer to move from lowest priority CPU's work */
		if (sched_asym_prefer(sg->asym_prefer_cpu, sds->busiest->asym_prefer_cpu))
			return false;
		break;

	case group_misfit_task:
		/*
		 * If we have more than one misfit sg go with the biggest
		 * misfit.
		 */
		if (sgs->group_misfit_task_load < busiest->group_misfit_task_load)
			return false;
		break;

	case group_fully_busy:
		/*
		 * Select the fully busy group with highest avg_load. In
		 * theory, there is no need to pull task from such kind of
		 * group because tasks have all compute capacity that they need
		 * but we can still improve the overall throughput by reducing
		 * contention when accessing shared HW resources.
		 *
		 * XXX for now avg_load is not computed and always 0 so we
		 * select the 1st one.
		 */
		if (sgs->avg_load <= busiest->avg_load)
			return false;
		break;

	case group_has_spare:
		/*
		 * Select not overloaded group with lowest number of idle cpus
		 * and highest number of running tasks. We could also compare
		 * the spare capacity which is more stable but it can end up
		 * that the group has less spare capacity but finally more idle
		 * CPUs which means less opportunity to pull tasks.
		 */
		if (sgs->idle_cpus > busiest->idle_cpus)
			return false;
		else if ((sgs->idle_cpus == busiest->idle_cpus) &&
			 (sgs->sum_nr_running <= busiest->sum_nr_running))
			return false;

		break;
	}

	/*
	 * Candidate sg has no more than one task per CPU and has higher
	 * per-CPU capacity. Migrating tasks to less capable CPUs may harm
	 * throughput. Maximize throughput, power/energy consequences are not
	 * considered.
	 */
	if ((env->sd->flags & SD_ASYM_CPUCAPACITY) &&
	    (sgs->group_type <= group_fully_busy) &&
	    (capacity_greater(sg->sgc->min_capacity, capacity_of(env->dst_cpu))))
		return false;

	return true;
}

#ifdef CONFIG_NUMA_BALANCING
static inline enum fbq_type fbq_classify_group(struct sg_lb_stats *sgs)
{
	if (sgs->sum_h_nr_running > sgs->nr_numa_running)
		return regular;
	if (sgs->sum_h_nr_running > sgs->nr_preferred_running)
		return remote;
	return all;
}

static inline enum fbq_type fbq_classify_rq(struct rq *rq)
{
	if (rq->nr_running > rq->nr_numa_running)
		return regular;
	if (rq->nr_running > rq->nr_preferred_running)
		return remote;
	return all;
}
#else
static inline enum fbq_type fbq_classify_group(struct sg_lb_stats *sgs)
{
	return all;
}

static inline enum fbq_type fbq_classify_rq(struct rq *rq)
{
	return regular;
}
#endif /* CONFIG_NUMA_BALANCING */


struct sg_lb_stats;

/*
 * task_running_on_cpu - return 1 if @p is running on @cpu.
 */

static unsigned int task_running_on_cpu(int cpu, struct task_struct *p)
{
	/* Task has no contribution or is new */
	if (cpu != task_cpu(p) || !READ_ONCE(p->se.avg.last_update_time))
		return 0;

	if (task_on_rq_queued(p))
		return 1;

	return 0;
}

/**
 * idle_cpu_without - would a given CPU be idle without p ?
 * @cpu: the processor on which idleness is tested.
 * @p: task which should be ignored.
 *
 * Return: 1 if the CPU would be idle. 0 otherwise.
 */
static int idle_cpu_without(int cpu, struct task_struct *p)
{
	struct rq *rq = cpu_rq(cpu);

	if (rq->curr != rq->idle && rq->curr != p)
		return 0;

	/*
	 * rq->nr_running can't be used but an updated version without the
	 * impact of p on cpu must be used instead. The updated nr_running
	 * be computed and tested before calling idle_cpu_without().
	 */

#ifdef CONFIG_SMP
	if (rq->ttwu_pending)
		return 0;
#endif

	return 1;
}

/*
 * update_sg_wakeup_stats - Update sched_group's statistics for wakeup.
 * @sd: The sched_domain level to look for idlest group.
 * @group: sched_group whose statistics are to be updated.
 * @sgs: variable to hold the statistics for this group.
 * @p: The task for which we look for the idlest group/CPU.
 */
static inline void update_sg_wakeup_stats(struct sched_domain *sd,
					  struct sched_group *group,
					  struct sg_lb_stats *sgs,
					  struct task_struct *p)
{
	int i, nr_running;

	memset(sgs, 0, sizeof(*sgs));

	for_each_cpu(i, sched_group_span(group)) {
		struct rq *rq = cpu_rq(i);
		unsigned int local;

		sgs->group_load += cpu_load_without(rq, p);
		sgs->group_util += cpu_util_without(i, p);
		sgs->group_runnable += cpu_runnable_without(rq, p);
		local = task_running_on_cpu(i, p);
		sgs->sum_h_nr_running += rq->cfs.h_nr_running - local;

		nr_running = rq->nr_running - local;
		sgs->sum_nr_running += nr_running;

		/*
		 * No need to call idle_cpu_without() if nr_running is not 0
		 */
		if (!nr_running && idle_cpu_without(i, p))
			sgs->idle_cpus++;

	}

	/* Check if task fits in the group */
	if (sd->flags & SD_ASYM_CPUCAPACITY &&
	    !task_fits_capacity(p, group->sgc->max_capacity)) {
		sgs->group_misfit_task_load = 1;
	}

	sgs->group_capacity = group->sgc->capacity;

	sgs->group_weight = group->group_weight;

	sgs->group_type = group_classify(sd->imbalance_pct, group, sgs);

	/*
	 * Computing avg_load makes sense only when group is fully busy or
	 * overloaded
	 */
	if (sgs->group_type == group_fully_busy ||
		sgs->group_type == group_overloaded)
		sgs->avg_load = (sgs->group_load * SCHED_CAPACITY_SCALE) /
				sgs->group_capacity;
}

static bool update_pick_idlest(struct sched_group *idlest,
			       struct sg_lb_stats *idlest_sgs,
			       struct sched_group *group,
			       struct sg_lb_stats *sgs)
{
	if (sgs->group_type < idlest_sgs->group_type)
		return true;

	if (sgs->group_type > idlest_sgs->group_type)
		return false;

	/*
	 * The candidate and the current idlest group are the same type of
	 * group. Let check which one is the idlest according to the type.
	 */

	switch (sgs->group_type) {
	case group_overloaded:
	case group_fully_busy:
		/* Select the group with lowest avg_load. */
		if (idlest_sgs->avg_load <= sgs->avg_load)
			return false;
		break;

	case group_imbalanced:
	case group_asym_packing:
		/* Those types are not used in the slow wakeup path */
		return false;

	case group_misfit_task:
		/* Select group with the highest max capacity */
		if (idlest->sgc->max_capacity >= group->sgc->max_capacity)
			return false;
		break;

	case group_has_spare:
		/* Select group with most idle CPUs */
		if (idlest_sgs->idle_cpus > sgs->idle_cpus)
			return false;

		/* Select group with lowest group_util */
		if (idlest_sgs->idle_cpus == sgs->idle_cpus &&
			idlest_sgs->group_util <= sgs->group_util)
			return false;

		break;
	}

	return true;
}

/*
 * find_idlest_group() finds and returns the least busy CPU group within the
 * domain.
 *
 * Assumes p is allowed on at least one CPU in sd.
 */
static struct sched_group *
find_idlest_group(struct sched_domain *sd, struct task_struct *p, int this_cpu)
{
	struct sched_group *idlest = NULL, *local = NULL, *group = sd->groups;
	struct sg_lb_stats local_sgs, tmp_sgs;
	struct sg_lb_stats *sgs;
	unsigned long imbalance;
	struct sg_lb_stats idlest_sgs = {
			.avg_load = UINT_MAX,
			.group_type = group_overloaded,
	};

	do {
		int local_group;

		/* Skip over this group if it has no CPUs allowed */
		if (!cpumask_intersects(sched_group_span(group),
					p->cpus_ptr))
			continue;

		/* Skip over this group if no cookie matched */
		if (!sched_group_cookie_match(cpu_rq(this_cpu), p, group))
			continue;

		local_group = cpumask_test_cpu(this_cpu,
					       sched_group_span(group));

		if (local_group) {
			sgs = &local_sgs;
			local = group;
		} else {
			sgs = &tmp_sgs;
		}

		update_sg_wakeup_stats(sd, group, sgs, p);

		if (!local_group && update_pick_idlest(idlest, &idlest_sgs, group, sgs)) {
			idlest = group;
			idlest_sgs = *sgs;
		}

	} while (group = group->next, group != sd->groups);


	/* There is no idlest group to push tasks to */
	if (!idlest)
		return NULL;

	/* The local group has been skipped because of CPU affinity */
	if (!local)
		return idlest;

	/*
	 * If the local group is idler than the selected idlest group
	 * don't try and push the task.
	 */
	if (local_sgs.group_type < idlest_sgs.group_type)
		return NULL;

	/*
	 * If the local group is busier than the selected idlest group
	 * try and push the task.
	 */
	if (local_sgs.group_type > idlest_sgs.group_type)
		return idlest;

	switch (local_sgs.group_type) {
	case group_overloaded:
	case group_fully_busy:

		/* Calculate allowed imbalance based on load */
		imbalance = scale_load_down(NICE_0_LOAD) *
				(sd->imbalance_pct-100) / 100;

		/*
		 * When comparing groups across NUMA domains, it's possible for
		 * the local domain to be very lightly loaded relative to the
		 * remote domains but "imbalance" skews the comparison making
		 * remote CPUs look much more favourable. When considering
		 * cross-domain, add imbalance to the load on the remote node
		 * and consider staying local.
		 */

		if ((sd->flags & SD_NUMA) &&
		    ((idlest_sgs.avg_load + imbalance) >= local_sgs.avg_load))
			return NULL;

		/*
		 * If the local group is less loaded than the selected
		 * idlest group don't try and push any tasks.
		 */
		if (idlest_sgs.avg_load >= (local_sgs.avg_load + imbalance))
			return NULL;

		if (100 * local_sgs.avg_load <= sd->imbalance_pct * idlest_sgs.avg_load)
			return NULL;
		break;

	case group_imbalanced:
	case group_asym_packing:
		/* Those type are not used in the slow wakeup path */
		return NULL;

	case group_misfit_task:
		/* Select group with the highest max capacity */
		if (local->sgc->max_capacity >= idlest->sgc->max_capacity)
			return NULL;
		break;

	case group_has_spare:
#ifdef CONFIG_NUMA
		if (sd->flags & SD_NUMA) {
			int imb_numa_nr = sd->imb_numa_nr;
#ifdef CONFIG_NUMA_BALANCING
			int idlest_cpu;
			/*
			 * If there is spare capacity at NUMA, try to select
			 * the preferred node
			 */
			if (cpu_to_node(this_cpu) == p->numa_preferred_nid)
				return NULL;

			idlest_cpu = cpumask_first(sched_group_span(idlest));
			if (cpu_to_node(idlest_cpu) == p->numa_preferred_nid)
				return idlest;
#endif /* CONFIG_NUMA_BALANCING */
			/*
			 * Otherwise, keep the task close to the wakeup source
			 * and improve locality if the number of running tasks
			 * would remain below threshold where an imbalance is
			 * allowed while accounting for the possibility the
			 * task is pinned to a subset of CPUs. If there is a
			 * real need of migration, periodic load balance will
			 * take care of it.
			 */
			if (p->nr_cpus_allowed != NR_CPUS) {
				struct cpumask *cpus = this_cpu_cpumask_var_ptr(select_rq_mask);

				cpumask_and(cpus, sched_group_span(local), p->cpus_ptr);
				imb_numa_nr = min(cpumask_weight(cpus), sd->imb_numa_nr);
			}

			imbalance = abs(local_sgs.idle_cpus - idlest_sgs.idle_cpus);
			if (!adjust_numa_imbalance(imbalance,
						   local_sgs.sum_nr_running + 1,
						   imb_numa_nr)) {
				return NULL;
			}
		}
#endif /* CONFIG_NUMA */

		/*
		 * Select group with highest number of idle CPUs. We could also
		 * compare the utilization which is more stable but it can end
		 * up that the group has less spare capacity but finally more
		 * idle CPUs which means more opportunity to run task.
		 */
		if (local_sgs.idle_cpus >= idlest_sgs.idle_cpus)
			return NULL;
		break;
	}

	return idlest;
}

static void update_idle_cpu_scan(struct lb_env *env,
				 unsigned long sum_util)
{
	struct sched_domain_shared *sd_share;
	int llc_weight, pct;
	u64 x, y, tmp;
	/*
	 * Update the number of CPUs to scan in LLC domain, which could
	 * be used as a hint in select_idle_cpu(). The update of sd_share
	 * could be expensive because it is within a shared cache line.
	 * So the write of this hint only occurs during periodic load
	 * balancing, rather than CPU_NEWLY_IDLE, because the latter
	 * can fire way more frequently than the former.
	 */
	if (!sched_feat(SIS_UTIL) || env->idle == CPU_NEWLY_IDLE)
		return;

	llc_weight = per_cpu(sd_llc_size, env->dst_cpu);
	if (env->sd->span_weight != llc_weight)
		return;

	sd_share = rcu_dereference(per_cpu(sd_llc_shared, env->dst_cpu));
	if (!sd_share)
		return;

	/*
	 * The number of CPUs to search drops as sum_util increases, when
	 * sum_util hits 85% or above, the scan stops.
	 * The reason to choose 85% as the threshold is because this is the
	 * imbalance_pct(117) when a LLC sched group is overloaded.
	 *
	 * let y = SCHED_CAPACITY_SCALE - p * x^2                       [1]
	 * and y'= y / SCHED_CAPACITY_SCALE
	 *
	 * x is the ratio of sum_util compared to the CPU capacity:
	 * x = sum_util / (llc_weight * SCHED_CAPACITY_SCALE)
	 * y' is the ratio of CPUs to be scanned in the LLC domain,
	 * and the number of CPUs to scan is calculated by:
	 *
	 * nr_scan = llc_weight * y'                                    [2]
	 *
	 * When x hits the threshold of overloaded, AKA, when
	 * x = 100 / pct, y drops to 0. According to [1],
	 * p should be SCHED_CAPACITY_SCALE * pct^2 / 10000
	 *
	 * Scale x by SCHED_CAPACITY_SCALE:
	 * x' = sum_util / llc_weight;                                  [3]
	 *
	 * and finally [1] becomes:
	 * y = SCHED_CAPACITY_SCALE -
	 *     x'^2 * pct^2 / (10000 * SCHED_CAPACITY_SCALE)            [4]
	 *
	 */
	/* equation [3] */
	x = sum_util;
	do_div(x, llc_weight);

	/* equation [4] */
	pct = env->sd->imbalance_pct;
	tmp = x * x * pct * pct;
	do_div(tmp, 10000 * SCHED_CAPACITY_SCALE);
	tmp = min_t(long, tmp, SCHED_CAPACITY_SCALE);
	y = SCHED_CAPACITY_SCALE - tmp;

	/* equation [2] */
	y *= llc_weight;
	do_div(y, SCHED_CAPACITY_SCALE);
	if ((int)y != sd_share->nr_idle_scan)
		WRITE_ONCE(sd_share->nr_idle_scan, (int)y);
}

/**
 * update_sd_lb_stats - Update sched_domain's statistics for load balancing.
 * @env: The load balancing environment.
 * @sds: variable to hold the statistics for this sched_domain.
 */

static inline void update_sd_lb_stats(struct lb_env *env, struct sd_lb_stats *sds)
{
	struct sched_domain *child = env->sd->child;
	struct sched_group *sg = env->sd->groups;
	struct sg_lb_stats *local = &sds->local_stat;
	struct sg_lb_stats tmp_sgs;
	unsigned long sum_util = 0;
	int sg_status = 0;

	do {
		struct sg_lb_stats *sgs = &tmp_sgs;
		int local_group;

		local_group = cpumask_test_cpu(env->dst_cpu, sched_group_span(sg));
		if (local_group) {
			sds->local = sg;
			sgs = local;

			if (env->idle != CPU_NEWLY_IDLE ||
			    time_after_eq(jiffies, sg->sgc->next_update))
				update_group_capacity(env->sd, env->dst_cpu);
		}

		update_sg_lb_stats(env, sds, sg, sgs, &sg_status);

		if (local_group)
			goto next_group;


		if (update_sd_pick_busiest(env, sds, sg, sgs)) {
			sds->busiest = sg;
			sds->busiest_stat = *sgs;
		}

next_group:
		/* Now, start updating sd_lb_stats */
		sds->total_load += sgs->group_load;
		sds->total_capacity += sgs->group_capacity;

		sum_util += sgs->group_util;
		sg = sg->next;
	} while (sg != env->sd->groups);

	/* Tag domain that child domain prefers tasks go to siblings first */
	sds->prefer_sibling = child && child->flags & SD_PREFER_SIBLING;


	if (env->sd->flags & SD_NUMA)
		env->fbq_type = fbq_classify_group(&sds->busiest_stat);

	if (!env->sd->parent) {
		struct root_domain *rd = env->dst_rq->rd;

		/* update overload indicator if we are at root domain */
		WRITE_ONCE(rd->overload, sg_status & SG_OVERLOAD);

		/* Update over-utilization (tipping point, U >= 0) indicator */
		WRITE_ONCE(rd->overutilized, sg_status & SG_OVERUTILIZED);
		trace_sched_overutilized_tp(rd, sg_status & SG_OVERUTILIZED);
	} else if (sg_status & SG_OVERUTILIZED) {
		struct root_domain *rd = env->dst_rq->rd;

		WRITE_ONCE(rd->overutilized, SG_OVERUTILIZED);
		trace_sched_overutilized_tp(rd, SG_OVERUTILIZED);
	}

	update_idle_cpu_scan(env, sum_util);
}

/**
 * calculate_imbalance - Calculate the amount of imbalance present within the
 *			 groups of a given sched_domain during load balance.
 * @env: load balance environment
 * @sds: statistics of the sched_domain whose imbalance is to be calculated.
 */
static inline void calculate_imbalance(struct lb_env *env, struct sd_lb_stats *sds)
{
	struct sg_lb_stats *local, *busiest;

	local = &sds->local_stat;
	busiest = &sds->busiest_stat;

	if (busiest->group_type == group_misfit_task) {
		if (env->sd->flags & SD_ASYM_CPUCAPACITY) {
			/* Set imbalance to allow misfit tasks to be balanced. */
			env->migration_type = migrate_misfit;
			env->imbalance = 1;
		} else {
			/*
			 * Set load imbalance to allow moving task from cpu
			 * with reduced capacity.
			 */
			env->migration_type = migrate_load;
			env->imbalance = busiest->group_misfit_task_load;
		}
		return;
	}

	if (busiest->group_type == group_asym_packing) {
		/*
		 * In case of asym capacity, we will try to migrate all load to
		 * the preferred CPU.
		 */
		env->migration_type = migrate_task;
		env->imbalance = busiest->sum_h_nr_running;
		return;
	}

	if (busiest->group_type == group_imbalanced) {
		/*
		 * In the group_imb case we cannot rely on group-wide averages
		 * to ensure CPU-load equilibrium, try to move any task to fix
		 * the imbalance. The next load balance will take care of
		 * balancing back the system.
		 */
		env->migration_type = migrate_task;
		env->imbalance = 1;
		return;
	}

	/*
	 * Try to use spare capacity of local group without overloading it or
	 * emptying busiest.
	 */
	if (local->group_type == group_has_spare) {
		if ((busiest->group_type > group_fully_busy) &&
		    !(env->sd->flags & SD_SHARE_PKG_RESOURCES)) {
			/*
			 * If busiest is overloaded, try to fill spare
			 * capacity. This might end up creating spare capacity
			 * in busiest or busiest still being overloaded but
			 * there is no simple way to directly compute the
			 * amount of load to migrate in order to balance the
			 * system.
			 */
			env->migration_type = migrate_util;
			env->imbalance = max(local->group_capacity, local->group_util) -
					 local->group_util;

			/*
			 * In some cases, the group's utilization is max or even
			 * higher than capacity because of migrations but the
			 * local CPU is (newly) idle. There is at least one
			 * waiting task in this overloaded busiest group. Let's
			 * try to pull it.
			 */
			if (env->idle != CPU_NOT_IDLE && env->imbalance == 0) {
				env->migration_type = migrate_task;
				env->imbalance = 1;
			}

			return;
		}

		if (busiest->group_weight == 1 || sds->prefer_sibling) {
			unsigned int nr_diff = busiest->sum_nr_running;
			/*
			 * When prefer sibling, evenly spread running tasks on
			 * groups.
			 */
			env->migration_type = migrate_task;
			lsub_positive(&nr_diff, local->sum_nr_running);
			env->imbalance = nr_diff;
		} else {

			/*
			 * If there is no overload, we just want to even the number of
			 * idle cpus.
			 */
			env->migration_type = migrate_task;
			env->imbalance = max_t(long, 0,
					       (local->idle_cpus - busiest->idle_cpus));
		}

#ifdef CONFIG_NUMA
		/* Consider allowing a small imbalance between NUMA groups */
		if (env->sd->flags & SD_NUMA) {
			env->imbalance = adjust_numa_imbalance(env->imbalance,
							       local->sum_nr_running + 1,
							       env->sd->imb_numa_nr);
		}
#endif

		/* Number of tasks to move to restore balance */
		env->imbalance >>= 1;

		return;
	}

	/*
	 * Local is fully busy but has to take more load to relieve the
	 * busiest group
	 */
	if (local->group_type < group_overloaded) {
		/*
		 * Local will become overloaded so the avg_load metrics are
		 * finally needed.
		 */

		local->avg_load = (local->group_load * SCHED_CAPACITY_SCALE) /
				  local->group_capacity;

		/*
		 * If the local group is more loaded than the selected
		 * busiest group don't try to pull any tasks.
		 */
		if (local->avg_load >= busiest->avg_load) {
			env->imbalance = 0;
			return;
		}

		sds->avg_load = (sds->total_load * SCHED_CAPACITY_SCALE) /
				sds->total_capacity;
	}

	/*
	 * Both group are or will become overloaded and we're trying to get all
	 * the CPUs to the average_load, so we don't want to push ourselves
	 * above the average load, nor do we wish to reduce the max loaded CPU
	 * below the average load. At the same time, we also don't want to
	 * reduce the group load below the group capacity. Thus we look for
	 * the minimum possible imbalance.
	 */
	env->migration_type = migrate_load;
	env->imbalance = min(
		(busiest->avg_load - sds->avg_load) * busiest->group_capacity,
		(sds->avg_load - local->avg_load) * local->group_capacity
	) / SCHED_CAPACITY_SCALE;
}

/******* find_busiest_group() helpers end here *********************/

/*
 * Decision matrix according to the local and busiest group type:
 *
 * busiest \ local has_spare fully_busy misfit asym imbalanced overloaded
 * has_spare        nr_idle   balanced   N/A    N/A  balanced   balanced
 * fully_busy       nr_idle   nr_idle    N/A    N/A  balanced   balanced
 * misfit_task      force     N/A        N/A    N/A  N/A        N/A
 * asym_packing     force     force      N/A    N/A  force      force
 * imbalanced       force     force      N/A    N/A  force      force
 * overloaded       force     force      N/A    N/A  force      avg_load
 *
 * N/A :      Not Applicable because already filtered while updating
 *            statistics.
 * balanced : The system is balanced for these 2 groups.
 * force :    Calculate the imbalance as load migration is probably needed.
 * avg_load : Only if imbalance is significant enough.
 * nr_idle :  dst_cpu is not busy and the number of idle CPUs is quite
 *            different in groups.
 */

/**
 * find_busiest_group - Returns the busiest group within the sched_domain
 * if there is an imbalance.
 * @env: The load balancing environment.
 *
 * Also calculates the amount of runnable load which should be moved
 * to restore balance.
 *
 * Return:	- The busiest group if imbalance exists.
 */
static struct sched_group *find_busiest_group(struct lb_env *env)
{
	struct sg_lb_stats *local, *busiest;
	struct sd_lb_stats sds;

	init_sd_lb_stats(&sds);

	/*
	 * Compute the various statistics relevant for load balancing at
	 * this level.
	 */
	update_sd_lb_stats(env, &sds);

	if (sched_energy_enabled()) {
		struct root_domain *rd = env->dst_rq->rd;

		if (rcu_dereference(rd->pd) && !READ_ONCE(rd->overutilized))
			goto out_balanced;
	}

	local = &sds.local_stat;
	busiest = &sds.busiest_stat;

	/* There is no busy sibling group to pull tasks from */
	if (!sds.busiest)
		goto out_balanced;

	/* Misfit tasks should be dealt with regardless of the avg load */
	if (busiest->group_type == group_misfit_task)
		goto force_balance;

	/* ASYM feature bypasses nice load balance check */
	if (busiest->group_type == group_asym_packing)
		goto force_balance;

	/*
	 * If the busiest group is imbalanced the below checks don't
	 * work because they assume all things are equal, which typically
	 * isn't true due to cpus_ptr constraints and the like.
	 */
	if (busiest->group_type == group_imbalanced)
		goto force_balance;

	/*
	 * If the local group is busier than the selected busiest group
	 * don't try and pull any tasks.
	 */
	if (local->group_type > busiest->group_type)
		goto out_balanced;

	/*
	 * When groups are overloaded, use the avg_load to ensure fairness
	 * between tasks.
	 */
	if (local->group_type == group_overloaded) {
		/*
		 * If the local group is more loaded than the selected
		 * busiest group don't try to pull any tasks.
		 */
		if (local->avg_load >= busiest->avg_load)
			goto out_balanced;

		/* XXX broken for overlapping NUMA groups */
		sds.avg_load = (sds.total_load * SCHED_CAPACITY_SCALE) /
				sds.total_capacity;

		/*
		 * Don't pull any tasks if this group is already above the
		 * domain average load.
		 */
		if (local->avg_load >= sds.avg_load)
			goto out_balanced;

		/*
		 * If the busiest group is more loaded, use imbalance_pct to be
		 * conservative.
		 */
		if (100 * busiest->avg_load <=
				env->sd->imbalance_pct * local->avg_load)
			goto out_balanced;
	}

	/* Try to move all excess tasks to child's sibling domain */
	if (sds.prefer_sibling && local->group_type == group_has_spare &&
	    busiest->sum_nr_running > local->sum_nr_running + 1)
		goto force_balance;

	if (busiest->group_type != group_overloaded) {
		if (env->idle == CPU_NOT_IDLE)
			/*
			 * If the busiest group is not overloaded (and as a
			 * result the local one too) but this CPU is already
			 * busy, let another idle CPU try to pull task.
			 */
			goto out_balanced;

		if (busiest->group_weight > 1 &&
		    local->idle_cpus <= (busiest->idle_cpus + 1))
			/*
			 * If the busiest group is not overloaded
			 * and there is no imbalance between this and busiest
			 * group wrt idle CPUs, it is balanced. The imbalance
			 * becomes significant if the diff is greater than 1
			 * otherwise we might end up to just move the imbalance
			 * on another group. Of course this applies only if
			 * there is more than 1 CPU per group.
			 */
			goto out_balanced;

		if (busiest->sum_h_nr_running == 1)
			/*
			 * busiest doesn't have any tasks waiting to run
			 */
			goto out_balanced;
	}

force_balance:
	/* Looks like there is an imbalance. Compute it */
	calculate_imbalance(env, &sds);
	return env->imbalance ? sds.busiest : NULL;

out_balanced:
	env->imbalance = 0;
	return NULL;
}

/*
 * find_busiest_queue - find the busiest runqueue among the CPUs in the group.
 */
static struct rq *find_busiest_queue(struct lb_env *env,
				     struct sched_group *group)
{
	struct rq *busiest = NULL, *rq;
	unsigned long busiest_util = 0, busiest_load = 0, busiest_capacity = 1;
	unsigned int busiest_nr = 0;
	int i;

	for_each_cpu_and(i, sched_group_span(group), env->cpus) {
		unsigned long capacity, load, util;
		unsigned int nr_running;
		enum fbq_type rt;

		rq = cpu_rq(i);
		rt = fbq_classify_rq(rq);

		/*
		 * We classify groups/runqueues into three groups:
		 *  - regular: there are !numa tasks
		 *  - remote:  there are numa tasks that run on the 'wrong' node
		 *  - all:     there is no distinction
		 *
		 * In order to avoid migrating ideally placed numa tasks,
		 * ignore those when there's better options.
		 *
		 * If we ignore the actual busiest queue to migrate another
		 * task, the next balance pass can still reduce the busiest
		 * queue by moving tasks around inside the node.
		 *
		 * If we cannot move enough load due to this classification
		 * the next pass will adjust the group classification and
		 * allow migration of more tasks.
		 *
		 * Both cases only affect the total convergence complexity.
		 */
		if (rt > env->fbq_type)
			continue;

		nr_running = rq->cfs.h_nr_running;
		if (!nr_running)
			continue;

		capacity = capacity_of(i);

		/*
		 * For ASYM_CPUCAPACITY domains, don't pick a CPU that could
		 * eventually lead to active_balancing high->low capacity.
		 * Higher per-CPU capacity is considered better than balancing
		 * average load.
		 */
		if (env->sd->flags & SD_ASYM_CPUCAPACITY &&
		    !capacity_greater(capacity_of(env->dst_cpu), capacity) &&
		    nr_running == 1)
			continue;

		/* Make sure we only pull tasks from a CPU of lower priority */
		if ((env->sd->flags & SD_ASYM_PACKING) &&
		    sched_asym_prefer(i, env->dst_cpu) &&
		    nr_running == 1)
			continue;

		switch (env->migration_type) {
		case migrate_load:
			/*
			 * When comparing with load imbalance, use cpu_load()
			 * which is not scaled with the CPU capacity.
			 */
			load = cpu_load(rq);

			if (nr_running == 1 && load > env->imbalance &&
			    !check_cpu_capacity(rq, env->sd))
				break;

			/*
			 * For the load comparisons with the other CPUs,
			 * consider the cpu_load() scaled with the CPU
			 * capacity, so that the load can be moved away
			 * from the CPU that is potentially running at a
			 * lower capacity.
			 *
			 * Thus we're looking for max(load_i / capacity_i),
			 * crosswise multiplication to rid ourselves of the
			 * division works out to:
			 * load_i * capacity_j > load_j * capacity_i;
			 * where j is our previous maximum.
			 */
			if (load * busiest_capacity > busiest_load * capacity) {
				busiest_load = load;
				busiest_capacity = capacity;
				busiest = rq;
			}
			break;

		case migrate_util:
			util = cpu_util_cfs(i);

			/*
			 * Don't try to pull utilization from a CPU with one
			 * running task. Whatever its utilization, we will fail
			 * detach the task.
			 */
			if (nr_running <= 1)
				continue;

			if (busiest_util < util) {
				busiest_util = util;
				busiest = rq;
			}
			break;

		case migrate_task:
			if (busiest_nr < nr_running) {
				busiest_nr = nr_running;
				busiest = rq;
			}
			break;

		case migrate_misfit:
			/*
			 * For ASYM_CPUCAPACITY domains with misfit tasks we
			 * simply seek the "biggest" misfit task.
			 */
			if (rq->misfit_task_load > busiest_load) {
				busiest_load = rq->misfit_task_load;
				busiest = rq;
			}

			break;

		}
	}

	return busiest;
}

/*
 * Max backoff if we encounter pinned tasks. Pretty arbitrary value, but
 * so long as it is large enough.
 */
#define MAX_PINNED_INTERVAL	512

static inline bool
asym_active_balance(struct lb_env *env)
{
	/*
	 * ASYM_PACKING needs to force migrate tasks from busy but
	 * lower priority CPUs in order to pack all tasks in the
	 * highest priority CPUs.
	 */
	return env->idle != CPU_NOT_IDLE && (env->sd->flags & SD_ASYM_PACKING) &&
	       sched_asym_prefer(env->dst_cpu, env->src_cpu);
}

static inline bool
imbalanced_active_balance(struct lb_env *env)
{
	struct sched_domain *sd = env->sd;

	/*
	 * The imbalanced case includes the case of pinned tasks preventing a fair
	 * distribution of the load on the system but also the even distribution of the
	 * threads on a system with spare capacity
	 */
	if ((env->migration_type == migrate_task) &&
	    (sd->nr_balance_failed > sd->cache_nice_tries+2))
		return 1;

	return 0;
}

static int need_active_balance(struct lb_env *env)
{
	struct sched_domain *sd = env->sd;

	if (asym_active_balance(env))
		return 1;

	if (imbalanced_active_balance(env))
		return 1;

	/*
	 * The dst_cpu is idle and the src_cpu CPU has only 1 CFS task.
	 * It's worth migrating the task if the src_cpu's capacity is reduced
	 * because of other sched_class or IRQs if more capacity stays
	 * available on dst_cpu.
	 */
	if ((env->idle != CPU_NOT_IDLE) &&
	    (env->src_rq->cfs.h_nr_running == 1)) {
		if ((check_cpu_capacity(env->src_rq, sd)) &&
		    (capacity_of(env->src_cpu)*sd->imbalance_pct < capacity_of(env->dst_cpu)*100))
			return 1;
	}

	if (env->migration_type == migrate_misfit)
		return 1;

	return 0;
}

static int active_load_balance_cpu_stop(void *data);

static int should_we_balance(struct lb_env *env)
{
	struct sched_group *sg = env->sd->groups;
	int cpu;

	/*
	 * Ensure the balancing environment is consistent; can happen
	 * when the softirq triggers 'during' hotplug.
	 */
	if (!cpumask_test_cpu(env->dst_cpu, env->cpus))
		return 0;

	/*
	 * In the newly idle case, we will allow all the CPUs
	 * to do the newly idle load balance.
	 *
	 * However, we bail out if we already have tasks or a wakeup pending,
	 * to optimize wakeup latency.
	 */
	if (env->idle == CPU_NEWLY_IDLE) {
		if (env->dst_rq->nr_running > 0 || env->dst_rq->ttwu_pending)
			return 0;
		return 1;
	}

	/* Try to find first idle CPU */
	for_each_cpu_and(cpu, group_balance_mask(sg), env->cpus) {
		if (!idle_cpu(cpu))
			continue;

		/* Are we the first idle CPU? */
		return cpu == env->dst_cpu;
	}

	/* Are we the first CPU of this group ? */
	return group_balance_cpu(sg) == env->dst_cpu;
}

/*
 * Check this_cpu to ensure it is balanced within domain. Attempt to move
 * tasks if there is an imbalance.
 */
static int load_balance(int this_cpu, struct rq *this_rq,
			struct sched_domain *sd, enum cpu_idle_type idle,
			int *continue_balancing)
{
	int ld_moved, cur_ld_moved, active_balance = 0;
	struct sched_domain *sd_parent = sd->parent;
	struct sched_group *group;
	struct rq *busiest;
	struct rq_flags rf;
	struct cpumask *cpus = this_cpu_cpumask_var_ptr(load_balance_mask);
	struct lb_env env = {
		.sd		= sd,
		.dst_cpu	= this_cpu,
		.dst_rq		= this_rq,
		.dst_grpmask    = sched_group_span(sd->groups),
		.idle		= idle,
		.loop_break	= SCHED_NR_MIGRATE_BREAK,
		.cpus		= cpus,
		.fbq_type	= all,
		.tasks		= LIST_HEAD_INIT(env.tasks),
	};

	cpumask_and(cpus, sched_domain_span(sd), cpu_active_mask);

	schedstat_inc(sd->lb_count[idle]);

redo:
	if (!should_we_balance(&env)) {
		*continue_balancing = 0;
		goto out_balanced;
	}

	group = find_busiest_group(&env);
	if (!group) {
		schedstat_inc(sd->lb_nobusyg[idle]);
		goto out_balanced;
	}

	busiest = find_busiest_queue(&env, group);
	if (!busiest) {
		schedstat_inc(sd->lb_nobusyq[idle]);
		goto out_balanced;
	}

	WARN_ON_ONCE(busiest == env.dst_rq);

	schedstat_add(sd->lb_imbalance[idle], env.imbalance);

	env.src_cpu = busiest->cpu;
	env.src_rq = busiest;

	ld_moved = 0;
	/* Clear this flag as soon as we find a pullable task */
	env.flags |= LBF_ALL_PINNED;
	if (busiest->nr_running > 1) {
		/*
		 * Attempt to move tasks. If find_busiest_group has found
		 * an imbalance but busiest->nr_running <= 1, the group is
		 * still unbalanced. ld_moved simply stays zero, so it is
		 * correctly treated as an imbalance.
		 */
		env.loop_max  = min(sysctl_sched_nr_migrate, busiest->nr_running);

more_balance:
		rq_lock_irqsave(busiest, &rf);
		update_rq_clock(busiest);

		/*
		 * cur_ld_moved - load moved in current iteration
		 * ld_moved     - cumulative load moved across iterations
		 */
		cur_ld_moved = detach_tasks(&env);

		/*
		 * We've detached some tasks from busiest_rq. Every
		 * task is masked "TASK_ON_RQ_MIGRATING", so we can safely
		 * unlock busiest->lock, and we are able to be sure
		 * that nobody can manipulate the tasks in parallel.
		 * See task_rq_lock() family for the details.
		 */

		rq_unlock(busiest, &rf);

		if (cur_ld_moved) {
			attach_tasks(&env);
			ld_moved += cur_ld_moved;
		}

		local_irq_restore(rf.flags);

		if (env.flags & LBF_NEED_BREAK) {
			env.flags &= ~LBF_NEED_BREAK;
			/* Stop if we tried all running tasks */
			if (env.loop < busiest->nr_running)
				goto more_balance;
		}

		/*
		 * Revisit (affine) tasks on src_cpu that couldn't be moved to
		 * us and move them to an alternate dst_cpu in our sched_group
		 * where they can run. The upper limit on how many times we
		 * iterate on same src_cpu is dependent on number of CPUs in our
		 * sched_group.
		 *
		 * This changes load balance semantics a bit on who can move
		 * load to a given_cpu. In addition to the given_cpu itself
		 * (or a ilb_cpu acting on its behalf where given_cpu is
		 * nohz-idle), we now have balance_cpu in a position to move
		 * load to given_cpu. In rare situations, this may cause
		 * conflicts (balance_cpu and given_cpu/ilb_cpu deciding
		 * _independently_ and at _same_ time to move some load to
		 * given_cpu) causing excess load to be moved to given_cpu.
		 * This however should not happen so much in practice and
		 * moreover subsequent load balance cycles should correct the
		 * excess load moved.
		 */
		if ((env.flags & LBF_DST_PINNED) && env.imbalance > 0) {

			/* Prevent to re-select dst_cpu via env's CPUs */
			__cpumask_clear_cpu(env.dst_cpu, env.cpus);

			env.dst_rq	 = cpu_rq(env.new_dst_cpu);
			env.dst_cpu	 = env.new_dst_cpu;
			env.flags	&= ~LBF_DST_PINNED;
			env.loop	 = 0;
			env.loop_break	 = SCHED_NR_MIGRATE_BREAK;

			/*
			 * Go back to "more_balance" rather than "redo" since we
			 * need to continue with same src_cpu.
			 */
			goto more_balance;
		}

		/*
		 * We failed to reach balance because of affinity.
		 */
		if (sd_parent) {
			int *group_imbalance = &sd_parent->groups->sgc->imbalance;

			if ((env.flags & LBF_SOME_PINNED) && env.imbalance > 0)
				*group_imbalance = 1;
		}

		/* All tasks on this runqueue were pinned by CPU affinity */
		if (unlikely(env.flags & LBF_ALL_PINNED)) {
			__cpumask_clear_cpu(cpu_of(busiest), cpus);
			/*
			 * Attempting to continue load balancing at the current
			 * sched_domain level only makes sense if there are
			 * active CPUs remaining as possible busiest CPUs to
			 * pull load from which are not contained within the
			 * destination group that is receiving any migrated
			 * load.
			 */
			if (!cpumask_subset(cpus, env.dst_grpmask)) {
				env.loop = 0;
				env.loop_break = SCHED_NR_MIGRATE_BREAK;
				goto redo;
			}
			goto out_all_pinned;
		}
	}

	if (!ld_moved) {
		schedstat_inc(sd->lb_failed[idle]);
		/*
		 * Increment the failure counter only on periodic balance.
		 * We do not want newidle balance, which can be very
		 * frequent, pollute the failure counter causing
		 * excessive cache_hot migrations and active balances.
		 */
		if (idle != CPU_NEWLY_IDLE)
			sd->nr_balance_failed++;

		if (need_active_balance(&env)) {
			unsigned long flags;

			raw_spin_rq_lock_irqsave(busiest, flags);

			/*
			 * Don't kick the active_load_balance_cpu_stop,
			 * if the curr task on busiest CPU can't be
			 * moved to this_cpu:
			 */
			if (!cpumask_test_cpu(this_cpu, busiest->curr->cpus_ptr)) {
				raw_spin_rq_unlock_irqrestore(busiest, flags);
				goto out_one_pinned;
			}

			/* Record that we found at least one task that could run on this_cpu */
			env.flags &= ~LBF_ALL_PINNED;

			/*
			 * ->active_balance synchronizes accesses to
			 * ->active_balance_work.  Once set, it's cleared
			 * only after active load balance is finished.
			 */
			if (!busiest->active_balance) {
				busiest->active_balance = 1;
				busiest->push_cpu = this_cpu;
				active_balance = 1;
			}
			raw_spin_rq_unlock_irqrestore(busiest, flags);

			if (active_balance) {
				stop_one_cpu_nowait(cpu_of(busiest),
					active_load_balance_cpu_stop, busiest,
					&busiest->active_balance_work);
			}
		}
	} else {
		sd->nr_balance_failed = 0;
	}

	if (likely(!active_balance) || need_active_balance(&env)) {
		/* We were unbalanced, so reset the balancing interval */
		sd->balance_interval = sd->min_interval;
	}

	goto out;

out_balanced:
	/*
	 * We reach balance although we may have faced some affinity
	 * constraints. Clear the imbalance flag only if other tasks got
	 * a chance to move and fix the imbalance.
	 */
	if (sd_parent && !(env.flags & LBF_ALL_PINNED)) {
		int *group_imbalance = &sd_parent->groups->sgc->imbalance;

		if (*group_imbalance)
			*group_imbalance = 0;
	}

out_all_pinned:
	/*
	 * We reach balance because all tasks are pinned at this level so
	 * we can't migrate them. Let the imbalance flag set so parent level
	 * can try to migrate them.
	 */
	schedstat_inc(sd->lb_balanced[idle]);

	sd->nr_balance_failed = 0;

out_one_pinned:
	ld_moved = 0;

	/*
	 * newidle_balance() disregards balance intervals, so we could
	 * repeatedly reach this code, which would lead to balance_interval
	 * skyrocketing in a short amount of time. Skip the balance_interval
	 * increase logic to avoid that.
	 */
	if (env.idle == CPU_NEWLY_IDLE)
		goto out;

	/* tune up the balancing interval */
	if ((env.flags & LBF_ALL_PINNED &&
	     sd->balance_interval < MAX_PINNED_INTERVAL) ||
	    sd->balance_interval < sd->max_interval)
		sd->balance_interval *= 2;
out:
	return ld_moved;
}

static inline unsigned long
get_sd_balance_interval(struct sched_domain *sd, int cpu_busy)
{
	unsigned long interval = sd->balance_interval;

	if (cpu_busy)
		interval *= sd->busy_factor;

	/* scale ms to jiffies */
	interval = msecs_to_jiffies(interval);

	/*
	 * Reduce likelihood of busy balancing at higher domains racing with
	 * balancing at lower domains by preventing their balancing periods
	 * from being multiples of each other.
	 */
	if (cpu_busy)
		interval -= 1;

	interval = clamp(interval, 1UL, max_load_balance_interval);

	return interval;
}

static inline void
update_next_balance(struct sched_domain *sd, unsigned long *next_balance)
{
	unsigned long interval, next;

	/* used by idle balance, so cpu_busy = 0 */
	interval = get_sd_balance_interval(sd, 0);
	next = sd->last_balance + interval;

	if (time_after(*next_balance, next))
		*next_balance = next;
}

/*
 * active_load_balance_cpu_stop is run by the CPU stopper. It pushes
 * running tasks off the busiest CPU onto idle CPUs. It requires at
 * least 1 task to be running on each physical CPU where possible, and
 * avoids physical / logical imbalances.
 */
static int active_load_balance_cpu_stop(void *data)
{
	struct rq *busiest_rq = data;
	int busiest_cpu = cpu_of(busiest_rq);
	int target_cpu = busiest_rq->push_cpu;
	struct rq *target_rq = cpu_rq(target_cpu);
	struct sched_domain *sd;
	struct task_struct *p = NULL;
	struct rq_flags rf;

	rq_lock_irq(busiest_rq, &rf);
	/*
	 * Between queueing the stop-work and running it is a hole in which
	 * CPUs can become inactive. We should not move tasks from or to
	 * inactive CPUs.
	 */
	if (!cpu_active(busiest_cpu) || !cpu_active(target_cpu))
		goto out_unlock;

	/* Make sure the requested CPU hasn't gone down in the meantime: */
	if (unlikely(busiest_cpu != smp_processor_id() ||
		     !busiest_rq->active_balance))
		goto out_unlock;

	/* Is there any task to move? */
	if (busiest_rq->nr_running <= 1)
		goto out_unlock;

	/*
	 * This condition is "impossible", if it occurs
	 * we need to fix it. Originally reported by
	 * Bjorn Helgaas on a 128-CPU setup.
	 */
	WARN_ON_ONCE(busiest_rq == target_rq);

	/* Search for an sd spanning us and the target CPU. */
	rcu_read_lock();
	for_each_domain(target_cpu, sd) {
		if (cpumask_test_cpu(busiest_cpu, sched_domain_span(sd)))
			break;
	}

	if (likely(sd)) {
		struct lb_env env = {
			.sd		= sd,
			.dst_cpu	= target_cpu,
			.dst_rq		= target_rq,
			.src_cpu	= busiest_rq->cpu,
			.src_rq		= busiest_rq,
			.idle		= CPU_IDLE,
			.flags		= LBF_ACTIVE_LB,
		};

		schedstat_inc(sd->alb_count);
		update_rq_clock(busiest_rq);

		p = detach_one_task(&env);
		if (p) {
			schedstat_inc(sd->alb_pushed);
			/* Active balancing done, reset the failure counter. */
			sd->nr_balance_failed = 0;
		} else {
			schedstat_inc(sd->alb_failed);
		}
	}
	rcu_read_unlock();
out_unlock:
	busiest_rq->active_balance = 0;
	rq_unlock(busiest_rq, &rf);

	if (p)
		attach_one_task(target_rq, p);

	local_irq_enable();

	return 0;
}

static DEFINE_SPINLOCK(balancing);

/*
 * Scale the max load_balance interval with the number of CPUs in the system.
 * This trades load-balance latency on larger machines for less cross talk.
 */
void update_max_interval(void)
{
	max_load_balance_interval = HZ*num_online_cpus()/10;
}

static inline bool update_newidle_cost(struct sched_domain *sd, u64 cost)
{
	if (cost > sd->max_newidle_lb_cost) {
		/*
		 * Track max cost of a domain to make sure to not delay the
		 * next wakeup on the CPU.
		 */
		sd->max_newidle_lb_cost = cost;
		sd->last_decay_max_lb_cost = jiffies;
	} else if (time_after(jiffies, sd->last_decay_max_lb_cost + HZ)) {
		/*
		 * Decay the newidle max times by ~1% per second to ensure that
		 * it is not outdated and the current max cost is actually
		 * shorter.
		 */
		sd->max_newidle_lb_cost = (sd->max_newidle_lb_cost * 253) / 256;
		sd->last_decay_max_lb_cost = jiffies;

		return true;
	}

	return false;
}

/*
 * It checks each scheduling domain to see if it is due to be balanced,
 * and initiates a balancing operation if so.
 *
 * Balancing parameters are set up in init_sched_domains.
 */
static void rebalance_domains(struct rq *rq, enum cpu_idle_type idle)
{
	int continue_balancing = 1;
	int cpu = rq->cpu;
	int busy = idle != CPU_IDLE && !sched_idle_cpu(cpu);
	unsigned long interval;
	struct sched_domain *sd;
	/* Earliest time when we have to do rebalance again */
	unsigned long next_balance = jiffies + 60*HZ;
	int update_next_balance = 0;
	int need_serialize, need_decay = 0;
	u64 max_cost = 0;

	rcu_read_lock();
	for_each_domain(cpu, sd) {
		/*
		 * Decay the newidle max times here because this is a regular
		 * visit to all the domains.
		 */
		need_decay = update_newidle_cost(sd, 0);
		max_cost += sd->max_newidle_lb_cost;

		/*
		 * Stop the load balance at this level. There is another
		 * CPU in our sched group which is doing load balancing more
		 * actively.
		 */
		if (!continue_balancing) {
			if (need_decay)
				continue;
			break;
		}

		interval = get_sd_balance_interval(sd, busy);

		need_serialize = sd->flags & SD_SERIALIZE;
		if (need_serialize) {
			if (!spin_trylock(&balancing))
				goto out;
		}

		if (time_after_eq(jiffies, sd->last_balance + interval)) {
			if (load_balance(cpu, rq, sd, idle, &continue_balancing)) {
				/*
				 * The LBF_DST_PINNED logic could have changed
				 * env->dst_cpu, so we can't know our idle
				 * state even if we migrated tasks. Update it.
				 */
				idle = idle_cpu(cpu) ? CPU_IDLE : CPU_NOT_IDLE;
				busy = idle != CPU_IDLE && !sched_idle_cpu(cpu);
			}
			sd->last_balance = jiffies;
			interval = get_sd_balance_interval(sd, busy);
		}
		if (need_serialize)
			spin_unlock(&balancing);
out:
		if (time_after(next_balance, sd->last_balance + interval)) {
			next_balance = sd->last_balance + interval;
			update_next_balance = 1;
		}
	}
	if (need_decay) {
		/*
		 * Ensure the rq-wide value also decays but keep it at a
		 * reasonable floor to avoid funnies with rq->avg_idle.
		 */
		rq->max_idle_balance_cost =
			max((u64)sysctl_sched_migration_cost, max_cost);
	}
	rcu_read_unlock();

	/*
	 * next_balance will be updated only when there is a need.
	 * When the cpu is attached to null domain for ex, it will not be
	 * updated.
	 */
	if (likely(update_next_balance))
		rq->next_balance = next_balance;

}

static inline int on_null_domain(struct rq *rq)
{
	return unlikely(!rcu_dereference_sched(rq->sd));
}

#ifdef CONFIG_NO_HZ_COMMON
/*
 * idle load balancing details
 * - When one of the busy CPUs notice that there may be an idle rebalancing
 *   needed, they will kick the idle load balancer, which then does idle
 *   load balancing for all the idle CPUs.
 * - HK_TYPE_MISC CPUs are used for this task, because HK_TYPE_SCHED not set
 *   anywhere yet.
 */

static inline int find_new_ilb(void)
{
	int ilb;
	const struct cpumask *hk_mask;

	hk_mask = housekeeping_cpumask(HK_TYPE_MISC);

	for_each_cpu_and(ilb, nohz.idle_cpus_mask, hk_mask) {

		if (ilb == smp_processor_id())
			continue;

		if (idle_cpu(ilb))
			return ilb;
	}

	return nr_cpu_ids;
}

/*
 * Kick a CPU to do the nohz balancing, if it is time for it. We pick any
 * idle CPU in the HK_TYPE_MISC housekeeping set (if there is one).
 */
static void kick_ilb(unsigned int flags)
{
	int ilb_cpu;

	/*
	 * Increase nohz.next_balance only when if full ilb is triggered but
	 * not if we only update stats.
	 */
	if (flags & NOHZ_BALANCE_KICK)
		nohz.next_balance = jiffies+1;

	ilb_cpu = find_new_ilb();

	if (ilb_cpu >= nr_cpu_ids)
		return;

	/*
	 * Access to rq::nohz_csd is serialized by NOHZ_KICK_MASK; he who sets
	 * the first flag owns it; cleared by nohz_csd_func().
	 */
	flags = atomic_fetch_or(flags, nohz_flags(ilb_cpu));
	if (flags & NOHZ_KICK_MASK)
		return;

	/*
	 * This way we generate an IPI on the target CPU which
	 * is idle. And the softirq performing nohz idle load balance
	 * will be run before returning from the IPI.
	 */
	smp_call_function_single_async(ilb_cpu, &cpu_rq(ilb_cpu)->nohz_csd);
}

/*
 * Current decision point for kicking the idle load balancer in the presence
 * of idle CPUs in the system.
 */
static void nohz_balancer_kick(struct rq *rq)
{
	unsigned long now = jiffies;
	struct sched_domain_shared *sds;
	struct sched_domain *sd;
	int nr_busy, i, cpu = rq->cpu;
	unsigned int flags = 0;

	if (unlikely(rq->idle_balance))
		return;

	/*
	 * We may be recently in ticked or tickless idle mode. At the first
	 * busy tick after returning from idle, we will update the busy stats.
	 */
	nohz_balance_exit_idle(rq);

	/*
	 * None are in tickless mode and hence no need for NOHZ idle load
	 * balancing.
	 */
	if (likely(!atomic_read(&nohz.nr_cpus)))
		return;

	if (READ_ONCE(nohz.has_blocked) &&
	    time_after(now, READ_ONCE(nohz.next_blocked)))
		flags = NOHZ_STATS_KICK;

	if (time_before(now, nohz.next_balance))
		goto out;

	if (rq->nr_running >= 2) {
		flags = NOHZ_STATS_KICK | NOHZ_BALANCE_KICK;
		goto out;
	}

	rcu_read_lock();

	sd = rcu_dereference(rq->sd);
	if (sd) {
		/*
		 * If there's a CFS task and the current CPU has reduced
		 * capacity; kick the ILB to see if there's a better CPU to run
		 * on.
		 */
		if (rq->cfs.h_nr_running >= 1 && check_cpu_capacity(rq, sd)) {
			flags = NOHZ_STATS_KICK | NOHZ_BALANCE_KICK;
			goto unlock;
		}
	}

	sd = rcu_dereference(per_cpu(sd_asym_packing, cpu));
	if (sd) {
		/*
		 * When ASYM_PACKING; see if there's a more preferred CPU
		 * currently idle; in which case, kick the ILB to move tasks
		 * around.
		 */
		for_each_cpu_and(i, sched_domain_span(sd), nohz.idle_cpus_mask) {
			if (sched_asym_prefer(i, cpu)) {
				flags = NOHZ_STATS_KICK | NOHZ_BALANCE_KICK;
				goto unlock;
			}
		}
	}

	sd = rcu_dereference(per_cpu(sd_asym_cpucapacity, cpu));
	if (sd) {
		/*
		 * When ASYM_CPUCAPACITY; see if there's a higher capacity CPU
		 * to run the misfit task on.
		 */
		if (check_misfit_status(rq, sd)) {
			flags = NOHZ_STATS_KICK | NOHZ_BALANCE_KICK;
			goto unlock;
		}

		/*
		 * For asymmetric systems, we do not want to nicely balance
		 * cache use, instead we want to embrace asymmetry and only
		 * ensure tasks have enough CPU capacity.
		 *
		 * Skip the LLC logic because it's not relevant in that case.
		 */
		goto unlock;
	}

	sds = rcu_dereference(per_cpu(sd_llc_shared, cpu));
	if (sds) {
		/*
		 * If there is an imbalance between LLC domains (IOW we could
		 * increase the overall cache use), we need some less-loaded LLC
		 * domain to pull some load. Likewise, we may need to spread
		 * load within the current LLC domain (e.g. packed SMT cores but
		 * other CPUs are idle). We can't really know from here how busy
		 * the others are - so just get a nohz balance going if it looks
		 * like this LLC domain has tasks we could move.
		 */
		nr_busy = atomic_read(&sds->nr_busy_cpus);
		if (nr_busy > 1) {
			flags = NOHZ_STATS_KICK | NOHZ_BALANCE_KICK;
			goto unlock;
		}
	}
unlock:
	rcu_read_unlock();
out:
	if (READ_ONCE(nohz.needs_update))
		flags |= NOHZ_NEXT_KICK;

	if (flags)
		kick_ilb(flags);
}

static void set_cpu_sd_state_busy(int cpu)
{
	struct sched_domain *sd;

	rcu_read_lock();
	sd = rcu_dereference(per_cpu(sd_llc, cpu));

	if (!sd || !sd->nohz_idle)
		goto unlock;
	sd->nohz_idle = 0;

	atomic_inc(&sd->shared->nr_busy_cpus);
unlock:
	rcu_read_unlock();
}

void nohz_balance_exit_idle(struct rq *rq)
{
	SCHED_WARN_ON(rq != this_rq());

	if (likely(!rq->nohz_tick_stopped))
		return;

	rq->nohz_tick_stopped = 0;
	cpumask_clear_cpu(rq->cpu, nohz.idle_cpus_mask);
	atomic_dec(&nohz.nr_cpus);

	set_cpu_sd_state_busy(rq->cpu);
}

static void set_cpu_sd_state_idle(int cpu)
{
	struct sched_domain *sd;

	rcu_read_lock();
	sd = rcu_dereference(per_cpu(sd_llc, cpu));

	if (!sd || sd->nohz_idle)
		goto unlock;
	sd->nohz_idle = 1;

	atomic_dec(&sd->shared->nr_busy_cpus);
unlock:
	rcu_read_unlock();
}

/*
 * This routine will record that the CPU is going idle with tick stopped.
 * This info will be used in performing idle load balancing in the future.
 */
void nohz_balance_enter_idle(int cpu)
{
	struct rq *rq = cpu_rq(cpu);

	SCHED_WARN_ON(cpu != smp_processor_id());

	/* If this CPU is going down, then nothing needs to be done: */
	if (!cpu_active(cpu))
		return;

	/* Spare idle load balancing on CPUs that don't want to be disturbed: */
	if (!housekeeping_cpu(cpu, HK_TYPE_SCHED))
		return;

	/*
	 * Can be set safely without rq->lock held
	 * If a clear happens, it will have evaluated last additions because
	 * rq->lock is held during the check and the clear
	 */
	rq->has_blocked_load = 1;

	/*
	 * The tick is still stopped but load could have been added in the
	 * meantime. We set the nohz.has_blocked flag to trig a check of the
	 * *_avg. The CPU is already part of nohz.idle_cpus_mask so the clear
	 * of nohz.has_blocked can only happen after checking the new load
	 */
	if (rq->nohz_tick_stopped)
		goto out;

	/* If we're a completely isolated CPU, we don't play: */
	if (on_null_domain(rq))
		return;

	rq->nohz_tick_stopped = 1;

	cpumask_set_cpu(cpu, nohz.idle_cpus_mask);
	atomic_inc(&nohz.nr_cpus);

	/*
	 * Ensures that if nohz_idle_balance() fails to observe our
	 * @idle_cpus_mask store, it must observe the @has_blocked
	 * and @needs_update stores.
	 */
	smp_mb__after_atomic();

	set_cpu_sd_state_idle(cpu);

	WRITE_ONCE(nohz.needs_update, 1);
out:
	/*
	 * Each time a cpu enter idle, we assume that it has blocked load and
	 * enable the periodic update of the load of idle cpus
	 */
	WRITE_ONCE(nohz.has_blocked, 1);
}

static bool update_nohz_stats(struct rq *rq)
{
	unsigned int cpu = rq->cpu;

	if (!rq->has_blocked_load)
		return false;

	if (!cpumask_test_cpu(cpu, nohz.idle_cpus_mask))
		return false;

	if (!time_after(jiffies, READ_ONCE(rq->last_blocked_load_update_tick)))
		return true;

	update_blocked_averages(cpu);

	return rq->has_blocked_load;
}

/*
 * Internal function that runs load balance for all idle cpus. The load balance
 * can be a simple update of blocked load or a complete load balance with
 * tasks movement depending of flags.
 */
static void _nohz_idle_balance(struct rq *this_rq, unsigned int flags)
{
	/* Earliest time when we have to do rebalance again */
	unsigned long now = jiffies;
	unsigned long next_balance = now + 60*HZ;
	bool has_blocked_load = false;
	int update_next_balance = 0;
	int this_cpu = this_rq->cpu;
	int balance_cpu;
	struct rq *rq;

	SCHED_WARN_ON((flags & NOHZ_KICK_MASK) == NOHZ_BALANCE_KICK);

	/*
	 * We assume there will be no idle load after this update and clear
	 * the has_blocked flag. If a cpu enters idle in the mean time, it will
	 * set the has_blocked flag and trigger another update of idle load.
	 * Because a cpu that becomes idle, is added to idle_cpus_mask before
	 * setting the flag, we are sure to not clear the state and not
	 * check the load of an idle cpu.
	 *
	 * Same applies to idle_cpus_mask vs needs_update.
	 */
	if (flags & NOHZ_STATS_KICK)
		WRITE_ONCE(nohz.has_blocked, 0);
	if (flags & NOHZ_NEXT_KICK)
		WRITE_ONCE(nohz.needs_update, 0);

	/*
	 * Ensures that if we miss the CPU, we must see the has_blocked
	 * store from nohz_balance_enter_idle().
	 */
	smp_mb();

	/*
	 * Start with the next CPU after this_cpu so we will end with this_cpu and let a
	 * chance for other idle cpu to pull load.
	 */
	for_each_cpu_wrap(balance_cpu,  nohz.idle_cpus_mask, this_cpu+1) {
		if (!idle_cpu(balance_cpu))
			continue;

		/*
		 * If this CPU gets work to do, stop the load balancing
		 * work being done for other CPUs. Next load
		 * balancing owner will pick it up.
		 */
		if (need_resched()) {
			if (flags & NOHZ_STATS_KICK)
				has_blocked_load = true;
			if (flags & NOHZ_NEXT_KICK)
				WRITE_ONCE(nohz.needs_update, 1);
			goto abort;
		}

		rq = cpu_rq(balance_cpu);

		if (flags & NOHZ_STATS_KICK)
			has_blocked_load |= update_nohz_stats(rq);

		/*
		 * If time for next balance is due,
		 * do the balance.
		 */
		if (time_after_eq(jiffies, rq->next_balance)) {
			struct rq_flags rf;

			rq_lock_irqsave(rq, &rf);
			update_rq_clock(rq);
			rq_unlock_irqrestore(rq, &rf);

			if (flags & NOHZ_BALANCE_KICK)
				rebalance_domains(rq, CPU_IDLE);
		}

		if (time_after(next_balance, rq->next_balance)) {
			next_balance = rq->next_balance;
			update_next_balance = 1;
		}
	}

	/*
	 * next_balance will be updated only when there is a need.
	 * When the CPU is attached to null domain for ex, it will not be
	 * updated.
	 */
	if (likely(update_next_balance))
		nohz.next_balance = next_balance;

	if (flags & NOHZ_STATS_KICK)
		WRITE_ONCE(nohz.next_blocked,
			   now + msecs_to_jiffies(LOAD_AVG_PERIOD));

abort:
	/* There is still blocked load, enable periodic update */
	if (has_blocked_load)
		WRITE_ONCE(nohz.has_blocked, 1);
}

/*
 * In CONFIG_NO_HZ_COMMON case, the idle balance kickee will do the
 * rebalancing for all the cpus for whom scheduler ticks are stopped.
 */
static bool nohz_idle_balance(struct rq *this_rq, enum cpu_idle_type idle)
{
	unsigned int flags = this_rq->nohz_idle_balance;

	if (!flags)
		return false;

	this_rq->nohz_idle_balance = 0;

	if (idle != CPU_IDLE)
		return false;

	_nohz_idle_balance(this_rq, flags);

	return true;
}

/*
 * Check if we need to run the ILB for updating blocked load before entering
 * idle state.
 */
void nohz_run_idle_balance(int cpu)
{
	unsigned int flags;

	flags = atomic_fetch_andnot(NOHZ_NEWILB_KICK, nohz_flags(cpu));

	/*
	 * Update the blocked load only if no SCHED_SOFTIRQ is about to happen
	 * (ie NOHZ_STATS_KICK set) and will do the same.
	 */
	if ((flags == NOHZ_NEWILB_KICK) && !need_resched())
		_nohz_idle_balance(cpu_rq(cpu), NOHZ_STATS_KICK);
}

static void nohz_newidle_balance(struct rq *this_rq)
{
	int this_cpu = this_rq->cpu;

	/*
	 * This CPU doesn't want to be disturbed by scheduler
	 * housekeeping
	 */
	if (!housekeeping_cpu(this_cpu, HK_TYPE_SCHED))
		return;

	/* Will wake up very soon. No time for doing anything else*/
	if (this_rq->avg_idle < sysctl_sched_migration_cost)
		return;

	/* Don't need to update blocked load of idle CPUs*/
	if (!READ_ONCE(nohz.has_blocked) ||
	    time_before(jiffies, READ_ONCE(nohz.next_blocked)))
		return;

	/*
	 * Set the need to trigger ILB in order to update blocked load
	 * before entering idle state.
	 */
	atomic_or(NOHZ_NEWILB_KICK, nohz_flags(this_cpu));
}

#else /* !CONFIG_NO_HZ_COMMON */
static inline void nohz_balancer_kick(struct rq *rq) { }

static inline bool nohz_idle_balance(struct rq *this_rq, enum cpu_idle_type idle)
{
	return false;
}

static inline void nohz_newidle_balance(struct rq *this_rq) { }
#endif /* CONFIG_NO_HZ_COMMON */

/*
 * newidle_balance is called by schedule() if this_cpu is about to become
 * idle. Attempts to pull tasks from other CPUs.
 *
 * Returns:
 *   < 0 - we released the lock and there are !fair tasks present
 *     0 - failed, no new tasks
 *   > 0 - success, new (fair) tasks present
 */
static int newidle_balance(struct rq *this_rq, struct rq_flags *rf)
{
	unsigned long next_balance = jiffies + HZ;
	int this_cpu = this_rq->cpu;
	u64 t0, t1, curr_cost = 0;
	struct sched_domain *sd;
	int pulled_task = 0;

	update_misfit_status(NULL, this_rq);

	/*
	 * There is a task waiting to run. No need to search for one.
	 * Return 0; the task will be enqueued when switching to idle.
	 */
	if (this_rq->ttwu_pending)
		return 0;

	/*
	 * We must set idle_stamp _before_ calling idle_balance(), such that we
	 * measure the duration of idle_balance() as idle time.
	 */
	this_rq->idle_stamp = rq_clock(this_rq);

	/*
	 * Do not pull tasks towards !active CPUs...
	 */
	if (!cpu_active(this_cpu))
		return 0;

	/*
	 * This is OK, because current is on_cpu, which avoids it being picked
	 * for load-balance and preemption/IRQs are still disabled avoiding
	 * further scheduler activity on it and we're being very careful to
	 * re-start the picking loop.
	 */
	rq_unpin_lock(this_rq, rf);

	rcu_read_lock();
	sd = rcu_dereference_check_sched_domain(this_rq->sd);

	if (!READ_ONCE(this_rq->rd->overload) ||
	    (sd && this_rq->avg_idle < sd->max_newidle_lb_cost)) {

		if (sd)
			update_next_balance(sd, &next_balance);
		rcu_read_unlock();

		goto out;
	}
	rcu_read_unlock();

	raw_spin_rq_unlock(this_rq);

	t0 = sched_clock_cpu(this_cpu);
	update_blocked_averages(this_cpu);

	rcu_read_lock();
	for_each_domain(this_cpu, sd) {
		int continue_balancing = 1;
		u64 domain_cost;

		update_next_balance(sd, &next_balance);

		if (this_rq->avg_idle < curr_cost + sd->max_newidle_lb_cost)
			break;

		if (sd->flags & SD_BALANCE_NEWIDLE) {

			pulled_task = load_balance(this_cpu, this_rq,
						   sd, CPU_NEWLY_IDLE,
						   &continue_balancing);

			t1 = sched_clock_cpu(this_cpu);
			domain_cost = t1 - t0;
			update_newidle_cost(sd, domain_cost);

			curr_cost += domain_cost;
			t0 = t1;
		}

		/*
		 * Stop searching for tasks to pull if there are
		 * now runnable tasks on this rq.
		 */
		if (pulled_task || this_rq->nr_running > 0 ||
		    this_rq->ttwu_pending)
			break;
	}
	rcu_read_unlock();

	raw_spin_rq_lock(this_rq);

	if (curr_cost > this_rq->max_idle_balance_cost)
		this_rq->max_idle_balance_cost = curr_cost;

	/*
	 * While browsing the domains, we released the rq lock, a task could
	 * have been enqueued in the meantime. Since we're not going idle,
	 * pretend we pulled a task.
	 */
	if (this_rq->cfs.h_nr_running && !pulled_task)
		pulled_task = 1;

	/* Is there a task of a high priority class? */
	if (this_rq->nr_running != this_rq->cfs.h_nr_running)
		pulled_task = -1;

out:
	/* Move the next balance forward */
	if (time_after(this_rq->next_balance, next_balance))
		this_rq->next_balance = next_balance;

	if (pulled_task)
		this_rq->idle_stamp = 0;
	else
		nohz_newidle_balance(this_rq);

	rq_repin_lock(this_rq, rf);

	return pulled_task;
}

/*
 * run_rebalance_domains is triggered when needed from the scheduler tick.
 * Also triggered for nohz idle balancing (with nohz_balancing_kick set).
 */
static __latent_entropy void run_rebalance_domains(struct softirq_action *h)
{
	struct rq *this_rq = this_rq();
	enum cpu_idle_type idle = this_rq->idle_balance ?
						CPU_IDLE : CPU_NOT_IDLE;

	/*
	 * If this CPU has a pending nohz_balance_kick, then do the
	 * balancing on behalf of the other idle CPUs whose ticks are
	 * stopped. Do nohz_idle_balance *before* rebalance_domains to
	 * give the idle CPUs a chance to load balance. Else we may
	 * load balance only within the local sched_domain hierarchy
	 * and abort nohz_idle_balance altogether if we pull some load.
	 */
	if (nohz_idle_balance(this_rq, idle))
		return;

	/* normal load balance */
	update_blocked_averages(this_rq->cpu);
	rebalance_domains(this_rq, idle);
}

/*
 * Trigger the SCHED_SOFTIRQ if it is time to do periodic load balancing.
 */
void trigger_load_balance(struct rq *rq)
{
	/*
	 * Don't need to rebalance while attached to NULL domain or
	 * runqueue CPU is not active
	 */
	if (unlikely(on_null_domain(rq) || !cpu_active(cpu_of(rq))))
		return;

	if (time_after_eq(jiffies, rq->next_balance))
		raise_softirq(SCHED_SOFTIRQ);

	nohz_balancer_kick(rq);
}

static void rq_online_fair(struct rq *rq)
{
	update_sysctl();

	update_runtime_enabled(rq);
}

static void rq_offline_fair(struct rq *rq)
{
	update_sysctl();

	/* Ensure any throttled groups are reachable by pick_next_task */
	unthrottle_offline_cfs_rqs(rq);
}

#endif /* CONFIG_SMP */

#ifdef CONFIG_SCHED_CORE
static inline bool
__entity_slice_used(struct sched_entity *se, int min_nr_tasks)
{
	u64 slice = sched_slice(cfs_rq_of(se), se);
	u64 rtime = se->sum_exec_runtime - se->prev_sum_exec_runtime;

	return (rtime * min_nr_tasks > slice);
}

#define MIN_NR_TASKS_DURING_FORCEIDLE	2
static inline void task_tick_core(struct rq *rq, struct task_struct *curr)
{
	if (!sched_core_enabled(rq))
		return;

	/*
	 * If runqueue has only one task which used up its slice and
	 * if the sibling is forced idle, then trigger schedule to
	 * give forced idle task a chance.
	 *
	 * sched_slice() considers only this active rq and it gets the
	 * whole slice. But during force idle, we have siblings acting
	 * like a single runqueue and hence we need to consider runnable
	 * tasks on this CPU and the forced idle CPU. Ideally, we should
	 * go through the forced idle rq, but that would be a perf hit.
	 * We can assume that the forced idle CPU has at least
	 * MIN_NR_TASKS_DURING_FORCEIDLE - 1 tasks and use that to check
	 * if we need to give up the CPU.
	 */
	if (rq->core->core_forceidle_count && rq->cfs.nr_running == 1 &&
	    __entity_slice_used(&curr->se, MIN_NR_TASKS_DURING_FORCEIDLE))
		resched_curr(rq);
}

/*
 * se_fi_update - Update the cfs_rq->min_vruntime_fi in a CFS hierarchy if needed.
 */
static void se_fi_update(struct sched_entity *se, unsigned int fi_seq, bool forceidle)
{
	for_each_sched_entity(se) {
		struct cfs_rq *cfs_rq = cfs_rq_of(se);

		if (forceidle) {
			if (cfs_rq->forceidle_seq == fi_seq)
				break;
			cfs_rq->forceidle_seq = fi_seq;
		}

		cfs_rq->min_vruntime_fi = cfs_rq->min_vruntime;
	}
}

void task_vruntime_update(struct rq *rq, struct task_struct *p, bool in_fi)
{
	struct sched_entity *se = &p->se;

	if (p->sched_class != &fair_sched_class)
		return;

	se_fi_update(se, rq->core->core_forceidle_seq, in_fi);
}

bool cfs_prio_less(struct task_struct *a, struct task_struct *b, bool in_fi)
{
	struct rq *rq = task_rq(a);
	struct sched_entity *sea = &a->se;
	struct sched_entity *seb = &b->se;
	struct cfs_rq *cfs_rqa;
	struct cfs_rq *cfs_rqb;
	s64 delta;

	SCHED_WARN_ON(task_rq(b)->core != rq->core);

#ifdef CONFIG_FAIR_GROUP_SCHED
	/*
	 * Find an se in the hierarchy for tasks a and b, such that the se's
	 * are immediate siblings.
	 */
	while (sea->cfs_rq->tg != seb->cfs_rq->tg) {
		int sea_depth = sea->depth;
		int seb_depth = seb->depth;

		if (sea_depth >= seb_depth)
			sea = parent_entity(sea);
		if (sea_depth <= seb_depth)
			seb = parent_entity(seb);
	}

	se_fi_update(sea, rq->core->core_forceidle_seq, in_fi);
	se_fi_update(seb, rq->core->core_forceidle_seq, in_fi);

	cfs_rqa = sea->cfs_rq;
	cfs_rqb = seb->cfs_rq;
#else
	cfs_rqa = &task_rq(a)->cfs;
	cfs_rqb = &task_rq(b)->cfs;
#endif

	/*
	 * Find delta after normalizing se's vruntime with its cfs_rq's
	 * min_vruntime_fi, which would have been updated in prior calls
	 * to se_fi_update().
	 */
	delta = (s64)(sea->vruntime - seb->vruntime) +
		(s64)(cfs_rqb->min_vruntime_fi - cfs_rqa->min_vruntime_fi);

	return delta > 0;
}
#else
static inline void task_tick_core(struct rq *rq, struct task_struct *curr) {}
#endif

/*
 * scheduler tick hitting a task of our scheduling class.
 *
 * NOTE: This function can be called remotely by the tick offload that
 * goes along full dynticks. Therefore no local assumption can be made
 * and everything must be accessed through the @rq and @curr passed in
 * parameters.
 */
static void task_tick_fair(struct rq *rq, struct task_struct *curr, int queued)
{
	struct cfs_rq *cfs_rq;
	struct sched_entity *se = &curr->se;

	for_each_sched_entity(se) {
		cfs_rq = cfs_rq_of(se);
		entity_tick(cfs_rq, se, queued);
	}

	if (static_branch_unlikely(&sched_numa_balancing))
		task_tick_numa(rq, curr);

	update_misfit_status(curr, rq);
	update_overutilized_status(task_rq(curr));

	task_tick_core(rq, curr);
}

/*
 * called on fork with the child task as argument from the parent's context
 *  - child not yet on the tasklist
 *  - preemption disabled
 */
static void task_fork_fair(struct task_struct *p)
{
	struct cfs_rq *cfs_rq;
	struct sched_entity *se = &p->se, *curr;
	struct rq *rq = this_rq();
	struct rq_flags rf;

	rq_lock(rq, &rf);
	update_rq_clock(rq);

	cfs_rq = task_cfs_rq(current);
	curr = cfs_rq->curr;
	if (curr) {
		update_curr(cfs_rq);
		se->vruntime = curr->vruntime;
	}
	place_entity(cfs_rq, se, 1);

	if (sysctl_sched_child_runs_first && curr && entity_before(curr, se)) {
		/*
		 * Upon rescheduling, sched_class::put_prev_task() will place
		 * 'current' within the tree based on its new key value.
		 */
		swap(curr->vruntime, se->vruntime);
		resched_curr(rq);
	}

	se->vruntime -= cfs_rq->min_vruntime;
	rq_unlock(rq, &rf);
}

/*
 * Priority of the task has changed. Check to see if we preempt
 * the current task.
 */
static void
prio_changed_fair(struct rq *rq, struct task_struct *p, int oldprio)
{
	if (!task_on_rq_queued(p))
		return;

	if (rq->cfs.nr_running == 1)
		return;

	/*
	 * Reschedule if we are currently running on this runqueue and
	 * our priority decreased, or if we are not currently running on
	 * this runqueue and our priority is higher than the current's
	 */
	if (task_current(rq, p)) {
		if (p->prio > oldprio)
			resched_curr(rq);
	} else
		check_preempt_curr(rq, p, 0);
}

static inline bool vruntime_normalized(struct task_struct *p)
{
	struct sched_entity *se = &p->se;

	/*
	 * In both the TASK_ON_RQ_QUEUED and TASK_ON_RQ_MIGRATING cases,
	 * the dequeue_entity(.flags=0) will already have normalized the
	 * vruntime.
	 */
	if (p->on_rq)
		return true;

	/*
	 * When !on_rq, vruntime of the task has usually NOT been normalized.
	 * But there are some cases where it has already been normalized:
	 *
	 * - A forked child which is waiting for being woken up by
	 *   wake_up_new_task().
	 * - A task which has been woken up by try_to_wake_up() and
	 *   waiting for actually being woken up by sched_ttwu_pending().
	 */
	if (!se->sum_exec_runtime ||
	    (READ_ONCE(p->__state) == TASK_WAKING && p->sched_remote_wakeup))
		return true;

	return false;
}

#ifdef CONFIG_FAIR_GROUP_SCHED
/*
 * Propagate the changes of the sched_entity across the tg tree to make it
 * visible to the root
 */
static void propagate_entity_cfs_rq(struct sched_entity *se)
{
	struct cfs_rq *cfs_rq = cfs_rq_of(se);

	if (cfs_rq_throttled(cfs_rq))
		return;

	if (!throttled_hierarchy(cfs_rq))
		list_add_leaf_cfs_rq(cfs_rq);

	/* Start to propagate at parent */
	se = se->parent;

	for_each_sched_entity(se) {
		cfs_rq = cfs_rq_of(se);

		update_load_avg(cfs_rq, se, UPDATE_TG);

		if (cfs_rq_throttled(cfs_rq))
			break;

		if (!throttled_hierarchy(cfs_rq))
			list_add_leaf_cfs_rq(cfs_rq);
	}
}
#else
static void propagate_entity_cfs_rq(struct sched_entity *se) { }
#endif

static void detach_entity_cfs_rq(struct sched_entity *se)
{
	struct cfs_rq *cfs_rq = cfs_rq_of(se);

#ifdef CONFIG_SMP
	/*
	 * In case the task sched_avg hasn't been attached:
	 * - A forked task which hasn't been woken up by wake_up_new_task().
	 * - A task which has been woken up by try_to_wake_up() but is
	 *   waiting for actually being woken up by sched_ttwu_pending().
	 */
	if (!se->avg.last_update_time)
		return;
#endif

	/* Catch up with the cfs_rq and remove our load when we leave */
	update_load_avg(cfs_rq, se, 0);
	detach_entity_load_avg(cfs_rq, se);
	update_tg_load_avg(cfs_rq);
	propagate_entity_cfs_rq(se);
}

static void attach_entity_cfs_rq(struct sched_entity *se)
{
	struct cfs_rq *cfs_rq = cfs_rq_of(se);

	/* Synchronize entity with its cfs_rq */
	update_load_avg(cfs_rq, se, sched_feat(ATTACH_AGE_LOAD) ? 0 : SKIP_AGE_LOAD);
	attach_entity_load_avg(cfs_rq, se);
	update_tg_load_avg(cfs_rq);
	propagate_entity_cfs_rq(se);
}

static void detach_task_cfs_rq(struct task_struct *p)
{
	struct sched_entity *se = &p->se;
	struct cfs_rq *cfs_rq = cfs_rq_of(se);

	if (!vruntime_normalized(p)) {
		/*
		 * Fix up our vruntime so that the current sleep doesn't
		 * cause 'unlimited' sleep bonus.
		 */
		place_entity(cfs_rq, se, 0);
		se->vruntime -= cfs_rq->min_vruntime;
	}

	detach_entity_cfs_rq(se);
}

static void attach_task_cfs_rq(struct task_struct *p)
{
	struct sched_entity *se = &p->se;
	struct cfs_rq *cfs_rq = cfs_rq_of(se);

	attach_entity_cfs_rq(se);

	if (!vruntime_normalized(p))
		se->vruntime += cfs_rq->min_vruntime;
}

static void switched_from_fair(struct rq *rq, struct task_struct *p)
{
	detach_task_cfs_rq(p);
}

static void switched_to_fair(struct rq *rq, struct task_struct *p)
{
	attach_task_cfs_rq(p);

	if (task_on_rq_queued(p)) {
		/*
		 * We were most likely switched from sched_rt, so
		 * kick off the schedule if running, otherwise just see
		 * if we can still preempt the current task.
		 */
		if (task_current(rq, p))
			resched_curr(rq);
		else
			check_preempt_curr(rq, p, 0);
	}
}

/* Account for a task changing its policy or group.
 *
 * This routine is mostly called to set cfs_rq->curr field when a task
 * migrates between groups/classes.
 */
static void set_next_task_fair(struct rq *rq, struct task_struct *p, bool first)
{
	struct sched_entity *se = &p->se;

#ifdef CONFIG_SMP
	if (task_on_rq_queued(p)) {
		/*
		 * Move the next running task to the front of the list, so our
		 * cfs_tasks list becomes MRU one.
		 */
		list_move(&se->group_node, &rq->cfs_tasks);
	}
#endif

	for_each_sched_entity(se) {
		struct cfs_rq *cfs_rq = cfs_rq_of(se);

		set_next_entity(cfs_rq, se);
		/* ensure bandwidth has been allocated on our new cfs_rq */
		account_cfs_rq_runtime(cfs_rq, 0);
	}
}

void init_cfs_rq(struct cfs_rq *cfs_rq)
{
	cfs_rq->tasks_timeline = RB_ROOT_CACHED;
	u64_u32_store(cfs_rq->min_vruntime, (u64)(-(1LL << 20)));
#ifdef CONFIG_SMP
	raw_spin_lock_init(&cfs_rq->removed.lock);
#endif
}

#ifdef CONFIG_FAIR_GROUP_SCHED
static void task_change_group_fair(struct task_struct *p)
{
	/*
	 * We couldn't detach or attach a forked task which
	 * hasn't been woken up by wake_up_new_task().
	 */
	if (READ_ONCE(p->__state) == TASK_NEW)
		return;

	detach_task_cfs_rq(p);

#ifdef CONFIG_SMP
	/* Tell se's cfs_rq has been changed -- migrated */
	p->se.avg.last_update_time = 0;
#endif
	set_task_rq(p, task_cpu(p));
	attach_task_cfs_rq(p);
}

void free_fair_sched_group(struct task_group *tg)
{
	int i;

	for_each_possible_cpu(i) {
		if (tg->cfs_rq)
			kfree(tg->cfs_rq[i]);
		if (tg->se)
			kfree(tg->se[i]);
	}

	kfree(tg->cfs_rq);
	kfree(tg->se);
}

int alloc_fair_sched_group(struct task_group *tg, struct task_group *parent)
{
	struct sched_entity *se;
	struct cfs_rq *cfs_rq;
	int i;

	tg->cfs_rq = kcalloc(nr_cpu_ids, sizeof(cfs_rq), GFP_KERNEL);
	if (!tg->cfs_rq)
		goto err;
	tg->se = kcalloc(nr_cpu_ids, sizeof(se), GFP_KERNEL);
	if (!tg->se)
		goto err;

	tg->shares = NICE_0_LOAD;

	init_cfs_bandwidth(tg_cfs_bandwidth(tg));

	for_each_possible_cpu(i) {
		cfs_rq = kzalloc_node(sizeof(struct cfs_rq),
				      GFP_KERNEL, cpu_to_node(i));
		if (!cfs_rq)
			goto err;

		se = kzalloc_node(sizeof(struct sched_entity_stats),
				  GFP_KERNEL, cpu_to_node(i));
		if (!se)
			goto err_free_rq;

		init_cfs_rq(cfs_rq);
		init_tg_cfs_entry(tg, cfs_rq, se, i, parent->se[i]);
		init_entity_runnable_average(se);
	}

	return 1;

err_free_rq:
	kfree(cfs_rq);
err:
	return 0;
}

void online_fair_sched_group(struct task_group *tg)
{
	struct sched_entity *se;
	struct rq_flags rf;
	struct rq *rq;
	int i;

	for_each_possible_cpu(i) {
		rq = cpu_rq(i);
		se = tg->se[i];
		rq_lock_irq(rq, &rf);
		update_rq_clock(rq);
		attach_entity_cfs_rq(se);
		sync_throttle(tg, i);
		rq_unlock_irq(rq, &rf);
	}
}

void unregister_fair_sched_group(struct task_group *tg)
{
	unsigned long flags;
	struct rq *rq;
	int cpu;

	destroy_cfs_bandwidth(tg_cfs_bandwidth(tg));

	for_each_possible_cpu(cpu) {
		if (tg->se[cpu])
			remove_entity_load_avg(tg->se[cpu]);

		/*
		 * Only empty task groups can be destroyed; so we can speculatively
		 * check on_list without danger of it being re-added.
		 */
		if (!tg->cfs_rq[cpu]->on_list)
			continue;

		rq = cpu_rq(cpu);

		raw_spin_rq_lock_irqsave(rq, flags);
		list_del_leaf_cfs_rq(tg->cfs_rq[cpu]);
		raw_spin_rq_unlock_irqrestore(rq, flags);
	}
}

void init_tg_cfs_entry(struct task_group *tg, struct cfs_rq *cfs_rq,
			struct sched_entity *se, int cpu,
			struct sched_entity *parent)
{
	struct rq *rq = cpu_rq(cpu);

	cfs_rq->tg = tg;
	cfs_rq->rq = rq;
	init_cfs_rq_runtime(cfs_rq);

	tg->cfs_rq[cpu] = cfs_rq;
	tg->se[cpu] = se;

	/* se could be NULL for root_task_group */
	if (!se)
		return;

	if (!parent) {
		se->cfs_rq = &rq->cfs;
		se->depth = 0;
	} else {
		se->cfs_rq = parent->my_q;
		se->depth = parent->depth + 1;
	}

	se->my_q = cfs_rq;
	/* guarantee group entities always have weight */
	update_load_set(&se->load, NICE_0_LOAD);
	se->parent = parent;
}

static DEFINE_MUTEX(shares_mutex);

static int __sched_group_set_shares(struct task_group *tg, unsigned long shares)
{
	int i;

	lockdep_assert_held(&shares_mutex);

	/*
	 * We can't change the weight of the root cgroup.
	 */
	if (!tg->se[0])
		return -EINVAL;

	shares = clamp(shares, scale_load(MIN_SHARES), scale_load(MAX_SHARES));

	if (tg->shares == shares)
		return 0;

	tg->shares = shares;
	for_each_possible_cpu(i) {
		struct rq *rq = cpu_rq(i);
		struct sched_entity *se = tg->se[i];
		struct rq_flags rf;

		/* Propagate contribution to hierarchy */
		rq_lock_irqsave(rq, &rf);
		update_rq_clock(rq);
		for_each_sched_entity(se) {
			update_load_avg(cfs_rq_of(se), se, UPDATE_TG);
			update_cfs_group(se);
		}
		rq_unlock_irqrestore(rq, &rf);
	}

	return 0;
}

int sched_group_set_shares(struct task_group *tg, unsigned long shares)
{
	int ret;

	mutex_lock(&shares_mutex);
	if (tg_is_idle(tg))
		ret = -EINVAL;
	else
		ret = __sched_group_set_shares(tg, shares);
	mutex_unlock(&shares_mutex);

	return ret;
}

int sched_group_set_idle(struct task_group *tg, long idle)
{
	int i;

	if (tg == &root_task_group)
		return -EINVAL;

	if (idle < 0 || idle > 1)
		return -EINVAL;

	mutex_lock(&shares_mutex);

	if (tg->idle == idle) {
		mutex_unlock(&shares_mutex);
		return 0;
	}

	tg->idle = idle;

	for_each_possible_cpu(i) {
		struct rq *rq = cpu_rq(i);
		struct sched_entity *se = tg->se[i];
		struct cfs_rq *parent_cfs_rq, *grp_cfs_rq = tg->cfs_rq[i];
		bool was_idle = cfs_rq_is_idle(grp_cfs_rq);
		long idle_task_delta;
		struct rq_flags rf;

		rq_lock_irqsave(rq, &rf);

		grp_cfs_rq->idle = idle;
		if (WARN_ON_ONCE(was_idle == cfs_rq_is_idle(grp_cfs_rq)))
			goto next_cpu;

		if (se->on_rq) {
			parent_cfs_rq = cfs_rq_of(se);
			if (cfs_rq_is_idle(grp_cfs_rq))
				parent_cfs_rq->idle_nr_running++;
			else
				parent_cfs_rq->idle_nr_running--;
		}

		idle_task_delta = grp_cfs_rq->h_nr_running -
				  grp_cfs_rq->idle_h_nr_running;
		if (!cfs_rq_is_idle(grp_cfs_rq))
			idle_task_delta *= -1;

		for_each_sched_entity(se) {
			struct cfs_rq *cfs_rq = cfs_rq_of(se);

			if (!se->on_rq)
				break;

			cfs_rq->idle_h_nr_running += idle_task_delta;

			/* Already accounted at parent level and above. */
			if (cfs_rq_is_idle(cfs_rq))
				break;
		}

next_cpu:
		rq_unlock_irqrestore(rq, &rf);
	}

	/* Idle groups have minimum weight. */
	if (tg_is_idle(tg))
		__sched_group_set_shares(tg, scale_load(WEIGHT_IDLEPRIO));
	else
		__sched_group_set_shares(tg, NICE_0_LOAD);

	mutex_unlock(&shares_mutex);
	return 0;
}

#else /* CONFIG_FAIR_GROUP_SCHED */

void free_fair_sched_group(struct task_group *tg) { }

int alloc_fair_sched_group(struct task_group *tg, struct task_group *parent)
{
	return 1;
}

void online_fair_sched_group(struct task_group *tg) { }

void unregister_fair_sched_group(struct task_group *tg) { }

#endif /* CONFIG_FAIR_GROUP_SCHED */


static unsigned int get_rr_interval_fair(struct rq *rq, struct task_struct *task)
{
	struct sched_entity *se = &task->se;
	unsigned int rr_interval = 0;

	/*
	 * Time slice is 0 for SCHED_OTHER tasks that are on an otherwise
	 * idle runqueue:
	 */
	if (rq->cfs.load.weight)
		rr_interval = NS_TO_JIFFIES(sched_slice(cfs_rq_of(se), se));

	return rr_interval;
}

/*
 * All the scheduling class methods:
 */
DEFINE_SCHED_CLASS(fair) = {

	.enqueue_task		= enqueue_task_fair,
	.dequeue_task		= dequeue_task_fair,
	.yield_task		= yield_task_fair,
	.yield_to_task		= yield_to_task_fair,

	.check_preempt_curr	= check_preempt_wakeup,

	.pick_next_task		= __pick_next_task_fair,
	.put_prev_task		= put_prev_task_fair,
	.set_next_task          = set_next_task_fair,

#ifdef CONFIG_SMP
	.balance		= balance_fair,
	.pick_task		= pick_task_fair,
	.select_task_rq		= select_task_rq_fair,
	.migrate_task_rq	= migrate_task_rq_fair,

	.rq_online		= rq_online_fair,
	.rq_offline		= rq_offline_fair,

	.task_dead		= task_dead_fair,
	.set_cpus_allowed	= set_cpus_allowed_common,
#endif

	.task_tick		= task_tick_fair,
	.task_fork		= task_fork_fair,

	.prio_changed		= prio_changed_fair,
	.switched_from		= switched_from_fair,
	.switched_to		= switched_to_fair,

	.get_rr_interval	= get_rr_interval_fair,

	.update_curr		= update_curr_fair,

#ifdef CONFIG_FAIR_GROUP_SCHED
	.task_change_group	= task_change_group_fair,
#endif

#ifdef CONFIG_UCLAMP_TASK
	.uclamp_enabled		= 1,
#endif
};

#ifdef CONFIG_SCHED_DEBUG
void print_cfs_stats(struct seq_file *m, int cpu)
{
	struct cfs_rq *cfs_rq, *pos;

	rcu_read_lock();
	for_each_leaf_cfs_rq_safe(cpu_rq(cpu), cfs_rq, pos)
		print_cfs_rq(m, cpu, cfs_rq);
	rcu_read_unlock();
}

#ifdef CONFIG_NUMA_BALANCING
void show_numa_stats(struct task_struct *p, struct seq_file *m)
{
	int node;
	unsigned long tsf = 0, tpf = 0, gsf = 0, gpf = 0;
	struct numa_group *ng;

	rcu_read_lock();
	ng = rcu_dereference(p->numa_group);
	for_each_online_node(node) {
		if (p->numa_faults) {
			tsf = p->numa_faults[task_faults_idx(NUMA_MEM, node, 0)];
			tpf = p->numa_faults[task_faults_idx(NUMA_MEM, node, 1)];
		}
		if (ng) {
			gsf = ng->faults[task_faults_idx(NUMA_MEM, node, 0)],
			gpf = ng->faults[task_faults_idx(NUMA_MEM, node, 1)];
		}
		print_numa_stats(m, node, tsf, tpf, gsf, gpf);
	}
	rcu_read_unlock();
}
#endif /* CONFIG_NUMA_BALANCING */
#endif /* CONFIG_SCHED_DEBUG */

__init void init_sched_fair_class(void)
{
#ifdef CONFIG_SMP
	int i;

	for_each_possible_cpu(i) {
		zalloc_cpumask_var_node(&per_cpu(load_balance_mask, i), GFP_KERNEL, cpu_to_node(i));
		zalloc_cpumask_var_node(&per_cpu(select_rq_mask,    i), GFP_KERNEL, cpu_to_node(i));
	}

	open_softirq(SCHED_SOFTIRQ, run_rebalance_domains);

#ifdef CONFIG_NO_HZ_COMMON
	nohz.next_balance = jiffies;
	nohz.next_blocked = jiffies;
	zalloc_cpumask_var(&nohz.idle_cpus_mask, GFP_NOWAIT);
#endif
#endif /* SMP */

}<|MERGE_RESOLUTION|>--- conflicted
+++ resolved
@@ -5904,13 +5904,8 @@
 #ifdef CONFIG_SMP
 
 /* Working cpumask for: load_balance, load_balance_newidle. */
-<<<<<<< HEAD
-DEFINE_PER_CPU(cpumask_var_t, load_balance_mask);
-DEFINE_PER_CPU(cpumask_var_t, select_rq_mask);
-=======
 static DEFINE_PER_CPU(cpumask_var_t, load_balance_mask);
 static DEFINE_PER_CPU(cpumask_var_t, select_rq_mask);
->>>>>>> 7365df19
 
 #ifdef CONFIG_NO_HZ_COMMON
 
@@ -7109,23 +7104,9 @@
 		se->vruntime -= u64_u32_load(cfs_rq->min_vruntime);
 	}
 
-<<<<<<< HEAD
-	if (p->on_rq == TASK_ON_RQ_MIGRATING) {
-		/*
-		 * In case of TASK_ON_RQ_MIGRATING we in fact hold the 'old'
-		 * rq->lock and can modify state directly.
-		 */
-		lockdep_assert_rq_held(task_rq(p));
-		detach_entity_cfs_rq(se);
-
-	} else {
-		remove_entity_load_avg(se);
-
-=======
 	if (!task_on_rq_migrating(p)) {
 		remove_entity_load_avg(se);
 
->>>>>>> 7365df19
 		/*
 		 * Here, the task's PELT values have been updated according to
 		 * the current rq's clock. But if that clock hasn't been
