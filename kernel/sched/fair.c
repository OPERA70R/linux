--- conflicted
+++ resolved
@@ -8414,20 +8414,7 @@
 	if (test_tsk_need_resched(curr))
 		return;
 
-<<<<<<< HEAD
 	if (!sched_feat(WAKEUP_PREEMPTION))
-=======
-	/* Idle tasks are by definition preempted by non-idle tasks. */
-	if (unlikely(task_has_idle_policy(curr)) &&
-	    likely(!task_has_idle_policy(p)))
-		goto preempt;
-
-	/*
-	 * Batch and idle tasks do not preempt non-idle tasks (their preemption
-	 * is driven by the tick):
-	 */
-	if (unlikely(!normal_policy(p->policy)) || !sched_feat(WAKEUP_PREEMPTION))
->>>>>>> 958b1891
 		return;
 
 	find_matching_se(&se, &pse);
