/* SPDX-License-Identifier: GPL-2.0 */
/*
 * BPF extensible scheduler class: Documentation/scheduler/sched-ext.rst
 *
 * Copyright (c) 2022 Meta Platforms, Inc. and affiliates.
 * Copyright (c) 2022 Tejun Heo <tj@kernel.org>
 * Copyright (c) 2022 David Vernet <dvernet@meta.com>
 */
#include <linux/btf_ids.h>
#include "ext_idle.h"

#define SCX_OP_IDX(op)		(offsetof(struct sched_ext_ops, op) / sizeof(void (*)(void)))

enum scx_consts {
	SCX_DSP_DFL_MAX_BATCH		= 32,
	SCX_DSP_MAX_LOOPS		= 32,
	SCX_WATCHDOG_MAX_TIMEOUT	= 30 * HZ,

	SCX_EXIT_BT_LEN			= 64,
	SCX_EXIT_MSG_LEN		= 1024,
	SCX_EXIT_DUMP_DFL_LEN		= 32768,

	SCX_CPUPERF_ONE			= SCHED_CAPACITY_SCALE,

	/*
	 * Iterating all tasks may take a while. Periodically drop
	 * scx_tasks_lock to avoid causing e.g. CSD and RCU stalls.
	 */
	SCX_OPS_TASK_ITER_BATCH		= 32,
};

enum scx_exit_kind {
	SCX_EXIT_NONE,
	SCX_EXIT_DONE,

	SCX_EXIT_UNREG = 64,	/* user-space initiated unregistration */
	SCX_EXIT_UNREG_BPF,	/* BPF-initiated unregistration */
	SCX_EXIT_UNREG_KERN,	/* kernel-initiated unregistration */
	SCX_EXIT_SYSRQ,		/* requested by 'S' sysrq */

	SCX_EXIT_ERROR = 1024,	/* runtime error, error msg contains details */
	SCX_EXIT_ERROR_BPF,	/* ERROR but triggered through scx_bpf_error() */
	SCX_EXIT_ERROR_STALL,	/* watchdog detected stalled runnable tasks */
};

/*
 * An exit code can be specified when exiting with scx_bpf_exit() or
 * scx_ops_exit(), corresponding to exit_kind UNREG_BPF and UNREG_KERN
 * respectively. The codes are 64bit of the format:
 *
 *   Bits: [63  ..  48 47   ..  32 31 .. 0]
 *         [ SYS ACT ] [ SYS RSN ] [ USR  ]
 *
 *   SYS ACT: System-defined exit actions
 *   SYS RSN: System-defined exit reasons
 *   USR    : User-defined exit codes and reasons
 *
 * Using the above, users may communicate intention and context by ORing system
 * actions and/or system reasons with a user-defined exit code.
 */
enum scx_exit_code {
	/* Reasons */
	SCX_ECODE_RSN_HOTPLUG	= 1LLU << 32,

	/* Actions */
	SCX_ECODE_ACT_RESTART	= 1LLU << 48,
};

/*
 * scx_exit_info is passed to ops.exit() to describe why the BPF scheduler is
 * being disabled.
 */
struct scx_exit_info {
	/* %SCX_EXIT_* - broad category of the exit reason */
	enum scx_exit_kind	kind;

	/* exit code if gracefully exiting */
	s64			exit_code;

	/* textual representation of the above */
	const char		*reason;

	/* backtrace if exiting due to an error */
	unsigned long		*bt;
	u32			bt_len;

	/* informational message */
	char			*msg;

	/* debug dump */
	char			*dump;
};

/* sched_ext_ops.flags */
enum scx_ops_flags {
	/*
	 * Keep built-in idle tracking even if ops.update_idle() is implemented.
	 */
	SCX_OPS_KEEP_BUILTIN_IDLE	= 1LLU << 0,

	/*
	 * By default, if there are no other task to run on the CPU, ext core
	 * keeps running the current task even after its slice expires. If this
	 * flag is specified, such tasks are passed to ops.enqueue() with
	 * %SCX_ENQ_LAST. See the comment above %SCX_ENQ_LAST for more info.
	 */
	SCX_OPS_ENQ_LAST		= 1LLU << 1,

	/*
	 * An exiting task may schedule after PF_EXITING is set. In such cases,
	 * bpf_task_from_pid() may not be able to find the task and if the BPF
	 * scheduler depends on pid lookup for dispatching, the task will be
	 * lost leading to various issues including RCU grace period stalls.
	 *
	 * To mask this problem, by default, unhashed tasks are automatically
	 * dispatched to the local DSQ on enqueue. If the BPF scheduler doesn't
	 * depend on pid lookups and wants to handle these tasks directly, the
	 * following flag can be used.
	 */
	SCX_OPS_ENQ_EXITING		= 1LLU << 2,

	/*
	 * If set, only tasks with policy set to SCHED_EXT are attached to
	 * sched_ext. If clear, SCHED_NORMAL tasks are also included.
	 */
	SCX_OPS_SWITCH_PARTIAL		= 1LLU << 3,

	/*
	 * A migration disabled task can only execute on its current CPU. By
	 * default, such tasks are automatically put on the CPU's local DSQ with
	 * the default slice on enqueue. If this ops flag is set, they also go
	 * through ops.enqueue().
	 *
	 * A migration disabled task never invokes ops.select_cpu() as it can
	 * only select the current CPU. Also, p->cpus_ptr will only contain its
	 * current CPU while p->nr_cpus_allowed keeps tracking p->user_cpus_ptr
	 * and thus may disagree with cpumask_weight(p->cpus_ptr).
	 */
	SCX_OPS_ENQ_MIGRATION_DISABLED	= 1LLU << 4,

	/*
	 * Queued wakeup (ttwu_queue) is a wakeup optimization that invokes
	 * ops.enqueue() on the ops.select_cpu() selected or the wakee's
	 * previous CPU via IPI (inter-processor interrupt) to reduce cacheline
	 * transfers. When this optimization is enabled, ops.select_cpu() is
	 * skipped in some cases (when racing against the wakee switching out).
	 * As the BPF scheduler may depend on ops.select_cpu() being invoked
	 * during wakeups, queued wakeup is disabled by default.
	 *
	 * If this ops flag is set, queued wakeup optimization is enabled and
	 * the BPF scheduler must be able to handle ops.enqueue() invoked on the
	 * wakee's CPU without preceding ops.select_cpu() even for tasks which
	 * may be executed on multiple CPUs.
	 */
	SCX_OPS_ALLOW_QUEUED_WAKEUP	= 1LLU << 5,

	/*
	 * If set, enable per-node idle cpumasks. If clear, use a single global
	 * flat idle cpumask.
	 */
	SCX_OPS_BUILTIN_IDLE_PER_NODE	= 1LLU << 6,

	/*
	 * CPU cgroup support flags
	 */
	SCX_OPS_HAS_CGROUP_WEIGHT = 1LLU << 16,	/* cpu.weight */

	SCX_OPS_ALL_FLAGS	= SCX_OPS_KEEP_BUILTIN_IDLE |
				  SCX_OPS_ENQ_LAST |
				  SCX_OPS_ENQ_EXITING |
				  SCX_OPS_ENQ_MIGRATION_DISABLED |
				  SCX_OPS_ALLOW_QUEUED_WAKEUP |
				  SCX_OPS_SWITCH_PARTIAL |
				  SCX_OPS_BUILTIN_IDLE_PER_NODE |
				  SCX_OPS_HAS_CGROUP_WEIGHT,
};

/* argument container for ops.init_task() */
struct scx_init_task_args {
	/*
	 * Set if ops.init_task() is being invoked on the fork path, as opposed
	 * to the scheduler transition path.
	 */
	bool			fork;
#ifdef CONFIG_EXT_GROUP_SCHED
	/* the cgroup the task is joining */
	struct cgroup		*cgroup;
#endif
};

/* argument container for ops.exit_task() */
struct scx_exit_task_args {
	/* Whether the task exited before running on sched_ext. */
	bool cancelled;
};

/* argument container for ops->cgroup_init() */
struct scx_cgroup_init_args {
	/* the weight of the cgroup [1..10000] */
	u32			weight;
};

enum scx_cpu_preempt_reason {
	/* next task is being scheduled by &sched_class_rt */
	SCX_CPU_PREEMPT_RT,
	/* next task is being scheduled by &sched_class_dl */
	SCX_CPU_PREEMPT_DL,
	/* next task is being scheduled by &sched_class_stop */
	SCX_CPU_PREEMPT_STOP,
	/* unknown reason for SCX being preempted */
	SCX_CPU_PREEMPT_UNKNOWN,
};

/*
 * Argument container for ops->cpu_acquire(). Currently empty, but may be
 * expanded in the future.
 */
struct scx_cpu_acquire_args {};

/* argument container for ops->cpu_release() */
struct scx_cpu_release_args {
	/* the reason the CPU was preempted */
	enum scx_cpu_preempt_reason reason;

	/* the task that's going to be scheduled on the CPU */
	struct task_struct	*task;
};

/*
 * Informational context provided to dump operations.
 */
struct scx_dump_ctx {
	enum scx_exit_kind	kind;
	s64			exit_code;
	const char		*reason;
	u64			at_ns;
	u64			at_jiffies;
};

/**
 * struct sched_ext_ops - Operation table for BPF scheduler implementation
 *
 * A BPF scheduler can implement an arbitrary scheduling policy by
 * implementing and loading operations in this table. Note that a userland
 * scheduling policy can also be implemented using the BPF scheduler
 * as a shim layer.
 */
struct sched_ext_ops {
	/**
	 * @select_cpu: Pick the target CPU for a task which is being woken up
	 * @p: task being woken up
	 * @prev_cpu: the cpu @p was on before sleeping
	 * @wake_flags: SCX_WAKE_*
	 *
	 * Decision made here isn't final. @p may be moved to any CPU while it
	 * is getting dispatched for execution later. However, as @p is not on
	 * the rq at this point, getting the eventual execution CPU right here
	 * saves a small bit of overhead down the line.
	 *
	 * If an idle CPU is returned, the CPU is kicked and will try to
	 * dispatch. While an explicit custom mechanism can be added,
	 * select_cpu() serves as the default way to wake up idle CPUs.
	 *
	 * @p may be inserted into a DSQ directly by calling
	 * scx_bpf_dsq_insert(). If so, the ops.enqueue() will be skipped.
	 * Directly inserting into %SCX_DSQ_LOCAL will put @p in the local DSQ
	 * of the CPU returned by this operation.
	 *
	 * Note that select_cpu() is never called for tasks that can only run
	 * on a single CPU or tasks with migration disabled, as they don't have
	 * the option to select a different CPU. See select_task_rq() for
	 * details.
	 */
	s32 (*select_cpu)(struct task_struct *p, s32 prev_cpu, u64 wake_flags);

	/**
	 * @enqueue: Enqueue a task on the BPF scheduler
	 * @p: task being enqueued
	 * @enq_flags: %SCX_ENQ_*
	 *
	 * @p is ready to run. Insert directly into a DSQ by calling
	 * scx_bpf_dsq_insert() or enqueue on the BPF scheduler. If not directly
	 * inserted, the bpf scheduler owns @p and if it fails to dispatch @p,
	 * the task will stall.
	 *
	 * If @p was inserted into a DSQ from ops.select_cpu(), this callback is
	 * skipped.
	 */
	void (*enqueue)(struct task_struct *p, u64 enq_flags);

	/**
	 * @dequeue: Remove a task from the BPF scheduler
	 * @p: task being dequeued
	 * @deq_flags: %SCX_DEQ_*
	 *
	 * Remove @p from the BPF scheduler. This is usually called to isolate
	 * the task while updating its scheduling properties (e.g. priority).
	 *
	 * The ext core keeps track of whether the BPF side owns a given task or
	 * not and can gracefully ignore spurious dispatches from BPF side,
	 * which makes it safe to not implement this method. However, depending
	 * on the scheduling logic, this can lead to confusing behaviors - e.g.
	 * scheduling position not being updated across a priority change.
	 */
	void (*dequeue)(struct task_struct *p, u64 deq_flags);

	/**
	 * @dispatch: Dispatch tasks from the BPF scheduler and/or user DSQs
	 * @cpu: CPU to dispatch tasks for
	 * @prev: previous task being switched out
	 *
	 * Called when a CPU's local dsq is empty. The operation should dispatch
	 * one or more tasks from the BPF scheduler into the DSQs using
	 * scx_bpf_dsq_insert() and/or move from user DSQs into the local DSQ
	 * using scx_bpf_dsq_move_to_local().
	 *
	 * The maximum number of times scx_bpf_dsq_insert() can be called
	 * without an intervening scx_bpf_dsq_move_to_local() is specified by
	 * ops.dispatch_max_batch. See the comments on top of the two functions
	 * for more details.
	 *
	 * When not %NULL, @prev is an SCX task with its slice depleted. If
	 * @prev is still runnable as indicated by set %SCX_TASK_QUEUED in
	 * @prev->scx.flags, it is not enqueued yet and will be enqueued after
	 * ops.dispatch() returns. To keep executing @prev, return without
	 * dispatching or moving any tasks. Also see %SCX_OPS_ENQ_LAST.
	 */
	void (*dispatch)(s32 cpu, struct task_struct *prev);

	/**
	 * @tick: Periodic tick
	 * @p: task running currently
	 *
	 * This operation is called every 1/HZ seconds on CPUs which are
	 * executing an SCX task. Setting @p->scx.slice to 0 will trigger an
	 * immediate dispatch cycle on the CPU.
	 */
	void (*tick)(struct task_struct *p);

	/**
	 * @runnable: A task is becoming runnable on its associated CPU
	 * @p: task becoming runnable
	 * @enq_flags: %SCX_ENQ_*
	 *
	 * This and the following three functions can be used to track a task's
	 * execution state transitions. A task becomes ->runnable() on a CPU,
	 * and then goes through one or more ->running() and ->stopping() pairs
	 * as it runs on the CPU, and eventually becomes ->quiescent() when it's
	 * done running on the CPU.
	 *
	 * @p is becoming runnable on the CPU because it's
	 *
	 * - waking up (%SCX_ENQ_WAKEUP)
	 * - being moved from another CPU
	 * - being restored after temporarily taken off the queue for an
	 *   attribute change.
	 *
	 * This and ->enqueue() are related but not coupled. This operation
	 * notifies @p's state transition and may not be followed by ->enqueue()
	 * e.g. when @p is being dispatched to a remote CPU, or when @p is
	 * being enqueued on a CPU experiencing a hotplug event. Likewise, a
	 * task may be ->enqueue()'d without being preceded by this operation
	 * e.g. after exhausting its slice.
	 */
	void (*runnable)(struct task_struct *p, u64 enq_flags);

	/**
	 * @running: A task is starting to run on its associated CPU
	 * @p: task starting to run
	 *
	 * See ->runnable() for explanation on the task state notifiers.
	 */
	void (*running)(struct task_struct *p);

	/**
	 * @stopping: A task is stopping execution
	 * @p: task stopping to run
	 * @runnable: is task @p still runnable?
	 *
	 * See ->runnable() for explanation on the task state notifiers. If
	 * !@runnable, ->quiescent() will be invoked after this operation
	 * returns.
	 */
	void (*stopping)(struct task_struct *p, bool runnable);

	/**
	 * @quiescent: A task is becoming not runnable on its associated CPU
	 * @p: task becoming not runnable
	 * @deq_flags: %SCX_DEQ_*
	 *
	 * See ->runnable() for explanation on the task state notifiers.
	 *
	 * @p is becoming quiescent on the CPU because it's
	 *
	 * - sleeping (%SCX_DEQ_SLEEP)
	 * - being moved to another CPU
	 * - being temporarily taken off the queue for an attribute change
	 *   (%SCX_DEQ_SAVE)
	 *
	 * This and ->dequeue() are related but not coupled. This operation
	 * notifies @p's state transition and may not be preceded by ->dequeue()
	 * e.g. when @p is being dispatched to a remote CPU.
	 */
	void (*quiescent)(struct task_struct *p, u64 deq_flags);

	/**
	 * @yield: Yield CPU
	 * @from: yielding task
	 * @to: optional yield target task
	 *
	 * If @to is NULL, @from is yielding the CPU to other runnable tasks.
	 * The BPF scheduler should ensure that other available tasks are
	 * dispatched before the yielding task. Return value is ignored in this
	 * case.
	 *
	 * If @to is not-NULL, @from wants to yield the CPU to @to. If the bpf
	 * scheduler can implement the request, return %true; otherwise, %false.
	 */
	bool (*yield)(struct task_struct *from, struct task_struct *to);

	/**
	 * @core_sched_before: Task ordering for core-sched
	 * @a: task A
	 * @b: task B
	 *
	 * Used by core-sched to determine the ordering between two tasks. See
	 * Documentation/admin-guide/hw-vuln/core-scheduling.rst for details on
	 * core-sched.
	 *
	 * Both @a and @b are runnable and may or may not currently be queued on
	 * the BPF scheduler. Should return %true if @a should run before @b.
	 * %false if there's no required ordering or @b should run before @a.
	 *
	 * If not specified, the default is ordering them according to when they
	 * became runnable.
	 */
	bool (*core_sched_before)(struct task_struct *a, struct task_struct *b);

	/**
	 * @set_weight: Set task weight
	 * @p: task to set weight for
	 * @weight: new weight [1..10000]
	 *
	 * Update @p's weight to @weight.
	 */
	void (*set_weight)(struct task_struct *p, u32 weight);

	/**
	 * @set_cpumask: Set CPU affinity
	 * @p: task to set CPU affinity for
	 * @cpumask: cpumask of cpus that @p can run on
	 *
	 * Update @p's CPU affinity to @cpumask.
	 */
	void (*set_cpumask)(struct task_struct *p,
			    const struct cpumask *cpumask);

	/**
	 * @update_idle: Update the idle state of a CPU
<<<<<<< HEAD
	 * @cpu: CPU to udpate the idle state for
=======
	 * @cpu: CPU to update the idle state for
>>>>>>> e8a457b7
	 * @idle: whether entering or exiting the idle state
	 *
	 * This operation is called when @rq's CPU goes or leaves the idle
	 * state. By default, implementing this operation disables the built-in
	 * idle CPU tracking and the following helpers become unavailable:
	 *
	 * - scx_bpf_select_cpu_dfl()
	 * - scx_bpf_test_and_clear_cpu_idle()
	 * - scx_bpf_pick_idle_cpu()
	 *
	 * The user also must implement ops.select_cpu() as the default
	 * implementation relies on scx_bpf_select_cpu_dfl().
	 *
	 * Specify the %SCX_OPS_KEEP_BUILTIN_IDLE flag to keep the built-in idle
	 * tracking.
	 */
	void (*update_idle)(s32 cpu, bool idle);

	/**
	 * @cpu_acquire: A CPU is becoming available to the BPF scheduler
	 * @cpu: The CPU being acquired by the BPF scheduler.
	 * @args: Acquire arguments, see the struct definition.
	 *
	 * A CPU that was previously released from the BPF scheduler is now once
	 * again under its control.
	 */
	void (*cpu_acquire)(s32 cpu, struct scx_cpu_acquire_args *args);

	/**
	 * @cpu_release: A CPU is taken away from the BPF scheduler
	 * @cpu: The CPU being released by the BPF scheduler.
	 * @args: Release arguments, see the struct definition.
	 *
	 * The specified CPU is no longer under the control of the BPF
	 * scheduler. This could be because it was preempted by a higher
	 * priority sched_class, though there may be other reasons as well. The
	 * caller should consult @args->reason to determine the cause.
	 */
	void (*cpu_release)(s32 cpu, struct scx_cpu_release_args *args);

	/**
	 * @init_task: Initialize a task to run in a BPF scheduler
	 * @p: task to initialize for BPF scheduling
	 * @args: init arguments, see the struct definition
	 *
	 * Either we're loading a BPF scheduler or a new task is being forked.
	 * Initialize @p for BPF scheduling. This operation may block and can
	 * be used for allocations, and is called exactly once for a task.
	 *
	 * Return 0 for success, -errno for failure. An error return while
	 * loading will abort loading of the BPF scheduler. During a fork, it
	 * will abort that specific fork.
	 */
	s32 (*init_task)(struct task_struct *p, struct scx_init_task_args *args);

	/**
	 * @exit_task: Exit a previously-running task from the system
	 * @p: task to exit
	 * @args: exit arguments, see the struct definition
	 *
	 * @p is exiting or the BPF scheduler is being unloaded. Perform any
	 * necessary cleanup for @p.
	 */
	void (*exit_task)(struct task_struct *p, struct scx_exit_task_args *args);

	/**
	 * @enable: Enable BPF scheduling for a task
	 * @p: task to enable BPF scheduling for
	 *
	 * Enable @p for BPF scheduling. enable() is called on @p any time it
	 * enters SCX, and is always paired with a matching disable().
	 */
	void (*enable)(struct task_struct *p);

	/**
	 * @disable: Disable BPF scheduling for a task
	 * @p: task to disable BPF scheduling for
	 *
	 * @p is exiting, leaving SCX or the BPF scheduler is being unloaded.
	 * Disable BPF scheduling for @p. A disable() call is always matched
	 * with a prior enable() call.
	 */
	void (*disable)(struct task_struct *p);

	/**
	 * @dump: Dump BPF scheduler state on error
	 * @ctx: debug dump context
	 *
	 * Use scx_bpf_dump() to generate BPF scheduler specific debug dump.
	 */
	void (*dump)(struct scx_dump_ctx *ctx);

	/**
	 * @dump_cpu: Dump BPF scheduler state for a CPU on error
	 * @ctx: debug dump context
	 * @cpu: CPU to generate debug dump for
	 * @idle: @cpu is currently idle without any runnable tasks
	 *
	 * Use scx_bpf_dump() to generate BPF scheduler specific debug dump for
	 * @cpu. If @idle is %true and this operation doesn't produce any
	 * output, @cpu is skipped for dump.
	 */
	void (*dump_cpu)(struct scx_dump_ctx *ctx, s32 cpu, bool idle);

	/**
	 * @dump_task: Dump BPF scheduler state for a runnable task on error
	 * @ctx: debug dump context
	 * @p: runnable task to generate debug dump for
	 *
	 * Use scx_bpf_dump() to generate BPF scheduler specific debug dump for
	 * @p.
	 */
	void (*dump_task)(struct scx_dump_ctx *ctx, struct task_struct *p);

#ifdef CONFIG_EXT_GROUP_SCHED
	/**
	 * @cgroup_init: Initialize a cgroup
	 * @cgrp: cgroup being initialized
	 * @args: init arguments, see the struct definition
	 *
	 * Either the BPF scheduler is being loaded or @cgrp created, initialize
	 * @cgrp for sched_ext. This operation may block.
	 *
	 * Return 0 for success, -errno for failure. An error return while
	 * loading will abort loading of the BPF scheduler. During cgroup
	 * creation, it will abort the specific cgroup creation.
	 */
	s32 (*cgroup_init)(struct cgroup *cgrp,
			   struct scx_cgroup_init_args *args);

	/**
	 * @cgroup_exit: Exit a cgroup
	 * @cgrp: cgroup being exited
	 *
	 * Either the BPF scheduler is being unloaded or @cgrp destroyed, exit
	 * @cgrp for sched_ext. This operation my block.
	 */
	void (*cgroup_exit)(struct cgroup *cgrp);

	/**
	 * @cgroup_prep_move: Prepare a task to be moved to a different cgroup
	 * @p: task being moved
	 * @from: cgroup @p is being moved from
	 * @to: cgroup @p is being moved to
	 *
	 * Prepare @p for move from cgroup @from to @to. This operation may
	 * block and can be used for allocations.
	 *
	 * Return 0 for success, -errno for failure. An error return aborts the
	 * migration.
	 */
	s32 (*cgroup_prep_move)(struct task_struct *p,
				struct cgroup *from, struct cgroup *to);

	/**
	 * @cgroup_move: Commit cgroup move
	 * @p: task being moved
	 * @from: cgroup @p is being moved from
	 * @to: cgroup @p is being moved to
	 *
	 * Commit the move. @p is dequeued during this operation.
	 */
	void (*cgroup_move)(struct task_struct *p,
			    struct cgroup *from, struct cgroup *to);

	/**
	 * @cgroup_cancel_move: Cancel cgroup move
	 * @p: task whose cgroup move is being canceled
	 * @from: cgroup @p was being moved from
	 * @to: cgroup @p was being moved to
	 *
	 * @p was cgroup_prep_move()'d but failed before reaching cgroup_move().
	 * Undo the preparation.
	 */
	void (*cgroup_cancel_move)(struct task_struct *p,
				   struct cgroup *from, struct cgroup *to);

	/**
	 * @cgroup_set_weight: A cgroup's weight is being changed
	 * @cgrp: cgroup whose weight is being updated
	 * @weight: new weight [1..10000]
	 *
	 * Update @tg's weight to @weight.
	 */
	void (*cgroup_set_weight)(struct cgroup *cgrp, u32 weight);
#endif	/* CONFIG_EXT_GROUP_SCHED */

	/*
	 * All online ops must come before ops.cpu_online().
	 */

	/**
	 * @cpu_online: A CPU became online
	 * @cpu: CPU which just came up
	 *
	 * @cpu just came online. @cpu will not call ops.enqueue() or
	 * ops.dispatch(), nor run tasks associated with other CPUs beforehand.
	 */
	void (*cpu_online)(s32 cpu);

	/**
	 * @cpu_offline: A CPU is going offline
	 * @cpu: CPU which is going offline
	 *
	 * @cpu is going offline. @cpu will not call ops.enqueue() or
	 * ops.dispatch(), nor run tasks associated with other CPUs afterwards.
	 */
	void (*cpu_offline)(s32 cpu);

	/*
	 * All CPU hotplug ops must come before ops.init().
	 */

	/**
	 * @init: Initialize the BPF scheduler
	 */
	s32 (*init)(void);

	/**
	 * @exit: Clean up after the BPF scheduler
	 * @info: Exit info
	 *
	 * ops.exit() is also called on ops.init() failure, which is a bit
	 * unusual. This is to allow rich reporting through @info on how
	 * ops.init() failed.
	 */
	void (*exit)(struct scx_exit_info *info);

	/**
	 * @dispatch_max_batch: Max nr of tasks that dispatch() can dispatch
	 */
	u32 dispatch_max_batch;

	/**
	 * @flags: %SCX_OPS_* flags
	 */
	u64 flags;

	/**
	 * @timeout_ms: The maximum amount of time, in milliseconds, that a
	 * runnable task should be able to wait before being scheduled. The
	 * maximum timeout may not exceed the default timeout of 30 seconds.
	 *
	 * Defaults to the maximum allowed timeout value of 30 seconds.
	 */
	u32 timeout_ms;

	/**
	 * @exit_dump_len: scx_exit_info.dump buffer length. If 0, the default
	 * value of 32768 is used.
	 */
	u32 exit_dump_len;

	/**
	 * @hotplug_seq: A sequence number that may be set by the scheduler to
	 * detect when a hotplug event has occurred during the loading process.
	 * If 0, no detection occurs. Otherwise, the scheduler will fail to
	 * load if the sequence number does not match @scx_hotplug_seq on the
	 * enable path.
	 */
	u64 hotplug_seq;

	/**
	 * @name: BPF scheduler's name
	 *
	 * Must be a non-zero valid BPF object name including only isalnum(),
	 * '_' and '.' chars. Shows up in kernel.sched_ext_ops sysctl while the
	 * BPF scheduler is enabled.
	 */
	char name[SCX_OPS_NAME_LEN];
};

enum scx_opi {
	SCX_OPI_BEGIN			= 0,
	SCX_OPI_NORMAL_BEGIN		= 0,
	SCX_OPI_NORMAL_END		= SCX_OP_IDX(cpu_online),
	SCX_OPI_CPU_HOTPLUG_BEGIN	= SCX_OP_IDX(cpu_online),
	SCX_OPI_CPU_HOTPLUG_END		= SCX_OP_IDX(init),
	SCX_OPI_END			= SCX_OP_IDX(init),
};

enum scx_wake_flags {
	/* expose select WF_* flags as enums */
	SCX_WAKE_FORK		= WF_FORK,
	SCX_WAKE_TTWU		= WF_TTWU,
	SCX_WAKE_SYNC		= WF_SYNC,
};

enum scx_enq_flags {
	/* expose select ENQUEUE_* flags as enums */
	SCX_ENQ_WAKEUP		= ENQUEUE_WAKEUP,
	SCX_ENQ_HEAD		= ENQUEUE_HEAD,
	SCX_ENQ_CPU_SELECTED	= ENQUEUE_RQ_SELECTED,

	/* high 32bits are SCX specific */

	/*
	 * Set the following to trigger preemption when calling
	 * scx_bpf_dsq_insert() with a local dsq as the target. The slice of the
	 * current task is cleared to zero and the CPU is kicked into the
	 * scheduling path. Implies %SCX_ENQ_HEAD.
	 */
	SCX_ENQ_PREEMPT		= 1LLU << 32,

	/*
	 * The task being enqueued was previously enqueued on the current CPU's
	 * %SCX_DSQ_LOCAL, but was removed from it in a call to the
	 * bpf_scx_reenqueue_local() kfunc. If bpf_scx_reenqueue_local() was
	 * invoked in a ->cpu_release() callback, and the task is again
	 * dispatched back to %SCX_LOCAL_DSQ by this current ->enqueue(), the
	 * task will not be scheduled on the CPU until at least the next invocation
	 * of the ->cpu_acquire() callback.
	 */
	SCX_ENQ_REENQ		= 1LLU << 40,

	/*
	 * The task being enqueued is the only task available for the cpu. By
	 * default, ext core keeps executing such tasks but when
	 * %SCX_OPS_ENQ_LAST is specified, they're ops.enqueue()'d with the
	 * %SCX_ENQ_LAST flag set.
	 *
	 * The BPF scheduler is responsible for triggering a follow-up
	 * scheduling event. Otherwise, Execution may stall.
	 */
	SCX_ENQ_LAST		= 1LLU << 41,

	/* high 8 bits are internal */
	__SCX_ENQ_INTERNAL_MASK	= 0xffLLU << 56,

	SCX_ENQ_CLEAR_OPSS	= 1LLU << 56,
	SCX_ENQ_DSQ_PRIQ	= 1LLU << 57,
};

enum scx_deq_flags {
	/* expose select DEQUEUE_* flags as enums */
	SCX_DEQ_SLEEP		= DEQUEUE_SLEEP,

	/* high 32bits are SCX specific */

	/*
	 * The generic core-sched layer decided to execute the task even though
	 * it hasn't been dispatched yet. Dequeue from the BPF side.
	 */
	SCX_DEQ_CORE_SCHED_EXEC	= 1LLU << 32,
};

enum scx_pick_idle_cpu_flags {
	SCX_PICK_IDLE_CORE	= 1LLU << 0,	/* pick a CPU whose SMT siblings are also idle */
	SCX_PICK_IDLE_IN_NODE	= 1LLU << 1,	/* pick a CPU in the same target NUMA node */
};

enum scx_kick_flags {
	/*
	 * Kick the target CPU if idle. Guarantees that the target CPU goes
	 * through at least one full scheduling cycle before going idle. If the
	 * target CPU can be determined to be currently not idle and going to go
	 * through a scheduling cycle before going idle, noop.
	 */
	SCX_KICK_IDLE		= 1LLU << 0,

	/*
	 * Preempt the current task and execute the dispatch path. If the
	 * current task of the target CPU is an SCX task, its ->scx.slice is
	 * cleared to zero before the scheduling path is invoked so that the
	 * task expires and the dispatch path is invoked.
	 */
	SCX_KICK_PREEMPT	= 1LLU << 1,

	/*
	 * Wait for the CPU to be rescheduled. The scx_bpf_kick_cpu() call will
	 * return after the target CPU finishes picking the next task.
	 */
	SCX_KICK_WAIT		= 1LLU << 2,
};

enum scx_tg_flags {
	SCX_TG_ONLINE		= 1U << 0,
	SCX_TG_INITED		= 1U << 1,
};

enum scx_ops_enable_state {
	SCX_OPS_ENABLING,
	SCX_OPS_ENABLED,
	SCX_OPS_DISABLING,
	SCX_OPS_DISABLED,
};

static const char *scx_ops_enable_state_str[] = {
	[SCX_OPS_ENABLING]	= "enabling",
	[SCX_OPS_ENABLED]	= "enabled",
	[SCX_OPS_DISABLING]	= "disabling",
	[SCX_OPS_DISABLED]	= "disabled",
};

/*
 * sched_ext_entity->ops_state
 *
 * Used to track the task ownership between the SCX core and the BPF scheduler.
 * State transitions look as follows:
 *
 * NONE -> QUEUEING -> QUEUED -> DISPATCHING
 *   ^              |                 |
 *   |              v                 v
 *   \-------------------------------/
 *
 * QUEUEING and DISPATCHING states can be waited upon. See wait_ops_state() call
 * sites for explanations on the conditions being waited upon and why they are
 * safe. Transitions out of them into NONE or QUEUED must store_release and the
 * waiters should load_acquire.
 *
 * Tracking scx_ops_state enables sched_ext core to reliably determine whether
 * any given task can be dispatched by the BPF scheduler at all times and thus
 * relaxes the requirements on the BPF scheduler. This allows the BPF scheduler
 * to try to dispatch any task anytime regardless of its state as the SCX core
 * can safely reject invalid dispatches.
 */
enum scx_ops_state {
	SCX_OPSS_NONE,		/* owned by the SCX core */
	SCX_OPSS_QUEUEING,	/* in transit to the BPF scheduler */
	SCX_OPSS_QUEUED,	/* owned by the BPF scheduler */
	SCX_OPSS_DISPATCHING,	/* in transit back to the SCX core */

	/*
	 * QSEQ brands each QUEUED instance so that, when dispatch races
	 * dequeue/requeue, the dispatcher can tell whether it still has a claim
	 * on the task being dispatched.
	 *
	 * As some 32bit archs can't do 64bit store_release/load_acquire,
	 * p->scx.ops_state is atomic_long_t which leaves 30 bits for QSEQ on
	 * 32bit machines. The dispatch race window QSEQ protects is very narrow
	 * and runs with IRQ disabled. 30 bits should be sufficient.
	 */
	SCX_OPSS_QSEQ_SHIFT	= 2,
};

/* Use macros to ensure that the type is unsigned long for the masks */
#define SCX_OPSS_STATE_MASK	((1LU << SCX_OPSS_QSEQ_SHIFT) - 1)
#define SCX_OPSS_QSEQ_MASK	(~SCX_OPSS_STATE_MASK)

/*
 * During exit, a task may schedule after losing its PIDs. When disabling the
 * BPF scheduler, we need to be able to iterate tasks in every state to
 * guarantee system safety. Maintain a dedicated task list which contains every
 * task between its fork and eventual free.
 */
static DEFINE_SPINLOCK(scx_tasks_lock);
static LIST_HEAD(scx_tasks);

/* ops enable/disable */
static struct kthread_worker *scx_ops_helper;
static DEFINE_MUTEX(scx_ops_enable_mutex);
DEFINE_STATIC_KEY_FALSE(__scx_ops_enabled);
DEFINE_STATIC_PERCPU_RWSEM(scx_fork_rwsem);
static atomic_t scx_ops_enable_state_var = ATOMIC_INIT(SCX_OPS_DISABLED);
static unsigned long scx_in_softlockup;
static atomic_t scx_ops_breather_depth = ATOMIC_INIT(0);
static int scx_ops_bypass_depth;
static bool scx_ops_init_task_enabled;
static bool scx_switching_all;
DEFINE_STATIC_KEY_FALSE(__scx_switched_all);

static struct sched_ext_ops scx_ops;
static bool scx_warned_zero_slice;

DEFINE_STATIC_KEY_FALSE(scx_ops_allow_queued_wakeup);
static DEFINE_STATIC_KEY_FALSE(scx_ops_enq_last);
static DEFINE_STATIC_KEY_FALSE(scx_ops_enq_exiting);
static DEFINE_STATIC_KEY_FALSE(scx_ops_enq_migration_disabled);
static DEFINE_STATIC_KEY_FALSE(scx_ops_cpu_preempt);

static struct static_key_false scx_has_op[SCX_OPI_END] =
	{ [0 ... SCX_OPI_END-1] = STATIC_KEY_FALSE_INIT };

static atomic_t scx_exit_kind = ATOMIC_INIT(SCX_EXIT_DONE);
static struct scx_exit_info *scx_exit_info;

static atomic_long_t scx_nr_rejected = ATOMIC_LONG_INIT(0);
static atomic_long_t scx_hotplug_seq = ATOMIC_LONG_INIT(0);

/*
 * A monotically increasing sequence number that is incremented every time a
 * scheduler is enabled. This can be used by to check if any custom sched_ext
 * scheduler has ever been used in the system.
 */
static atomic_long_t scx_enable_seq = ATOMIC_LONG_INIT(0);

/*
 * The maximum amount of time in jiffies that a task may be runnable without
 * being scheduled on a CPU. If this timeout is exceeded, it will trigger
 * scx_ops_error().
 */
static unsigned long scx_watchdog_timeout;

/*
 * The last time the delayed work was run. This delayed work relies on
 * ksoftirqd being able to run to service timer interrupts, so it's possible
 * that this work itself could get wedged. To account for this, we check that
 * it's not stalled in the timer tick, and trigger an error if it is.
 */
static unsigned long scx_watchdog_timestamp = INITIAL_JIFFIES;

static struct delayed_work scx_watchdog_work;

/* for %SCX_KICK_WAIT */
static unsigned long __percpu *scx_kick_cpus_pnt_seqs;

/*
 * Direct dispatch marker.
 *
 * Non-NULL values are used for direct dispatch from enqueue path. A valid
 * pointer points to the task currently being enqueued. An ERR_PTR value is used
 * to indicate that direct dispatch has already happened.
 */
static DEFINE_PER_CPU(struct task_struct *, direct_dispatch_task);

/*
 * Dispatch queues.
 *
 * The global DSQ (%SCX_DSQ_GLOBAL) is split per-node for scalability. This is
 * to avoid live-locking in bypass mode where all tasks are dispatched to
 * %SCX_DSQ_GLOBAL and all CPUs consume from it. If per-node split isn't
 * sufficient, it can be further split.
 */
static struct scx_dispatch_q **global_dsqs;

static const struct rhashtable_params dsq_hash_params = {
	.key_len		= sizeof_field(struct scx_dispatch_q, id),
	.key_offset		= offsetof(struct scx_dispatch_q, id),
	.head_offset		= offsetof(struct scx_dispatch_q, hash_node),
};

static struct rhashtable dsq_hash;
static LLIST_HEAD(dsqs_to_free);

/* dispatch buf */
struct scx_dsp_buf_ent {
	struct task_struct	*task;
	unsigned long		qseq;
	u64			dsq_id;
	u64			enq_flags;
};

static u32 scx_dsp_max_batch;

struct scx_dsp_ctx {
	struct rq		*rq;
	u32			cursor;
	u32			nr_tasks;
	struct scx_dsp_buf_ent	buf[];
};

static struct scx_dsp_ctx __percpu *scx_dsp_ctx;

/* string formatting from BPF */
struct scx_bstr_buf {
	u64			data[MAX_BPRINTF_VARARGS];
	char			line[SCX_EXIT_MSG_LEN];
};

static DEFINE_RAW_SPINLOCK(scx_exit_bstr_buf_lock);
static struct scx_bstr_buf scx_exit_bstr_buf;

/* ops debug dump */
struct scx_dump_data {
	s32			cpu;
	bool			first;
	s32			cursor;
	struct seq_buf		*s;
	const char		*prefix;
	struct scx_bstr_buf	buf;
};

static struct scx_dump_data scx_dump_data = {
	.cpu			= -1,
};

/* /sys/kernel/sched_ext interface */
static struct kset *scx_kset;
static struct kobject *scx_root_kobj;

#define CREATE_TRACE_POINTS
#include <trace/events/sched_ext.h>

static void process_ddsp_deferred_locals(struct rq *rq);
static void scx_bpf_kick_cpu(s32 cpu, u64 flags);
static __printf(3, 4) void scx_ops_exit_kind(enum scx_exit_kind kind,
					     s64 exit_code,
					     const char *fmt, ...);

#define scx_ops_error_kind(err, fmt, args...)					\
	scx_ops_exit_kind((err), 0, fmt, ##args)

#define scx_ops_exit(code, fmt, args...)					\
	scx_ops_exit_kind(SCX_EXIT_UNREG_KERN, (code), fmt, ##args)

#define scx_ops_error(fmt, args...)						\
	scx_ops_error_kind(SCX_EXIT_ERROR, fmt, ##args)

#define SCX_HAS_OP(op)	static_branch_likely(&scx_has_op[SCX_OP_IDX(op)])

static long jiffies_delta_msecs(unsigned long at, unsigned long now)
{
	if (time_after(at, now))
		return jiffies_to_msecs(at - now);
	else
		return -(long)jiffies_to_msecs(now - at);
}

/* if the highest set bit is N, return a mask with bits [N+1, 31] set */
static u32 higher_bits(u32 flags)
{
	return ~((1 << fls(flags)) - 1);
}

/* return the mask with only the highest bit set */
static u32 highest_bit(u32 flags)
{
	int bit = fls(flags);
	return ((u64)1 << bit) >> 1;
}

static bool u32_before(u32 a, u32 b)
{
	return (s32)(a - b) < 0;
}

static struct scx_dispatch_q *find_global_dsq(struct task_struct *p)
{
	return global_dsqs[cpu_to_node(task_cpu(p))];
}

static struct scx_dispatch_q *find_user_dsq(u64 dsq_id)
{
	return rhashtable_lookup_fast(&dsq_hash, &dsq_id, dsq_hash_params);
}

/*
 * scx_kf_mask enforcement. Some kfuncs can only be called from specific SCX
 * ops. When invoking SCX ops, SCX_CALL_OP[_RET]() should be used to indicate
 * the allowed kfuncs and those kfuncs should use scx_kf_allowed() to check
 * whether it's running from an allowed context.
 *
 * @mask is constant, always inline to cull the mask calculations.
 */
static __always_inline void scx_kf_allow(u32 mask)
{
	/* nesting is allowed only in increasing scx_kf_mask order */
	WARN_ONCE((mask | higher_bits(mask)) & current->scx.kf_mask,
		  "invalid nesting current->scx.kf_mask=0x%x mask=0x%x\n",
		  current->scx.kf_mask, mask);
	current->scx.kf_mask |= mask;
	barrier();
}

static void scx_kf_disallow(u32 mask)
{
	barrier();
	current->scx.kf_mask &= ~mask;
}

#define SCX_CALL_OP(mask, op, args...)						\
do {										\
	if (mask) {								\
		scx_kf_allow(mask);						\
		scx_ops.op(args);						\
		scx_kf_disallow(mask);						\
	} else {								\
		scx_ops.op(args);						\
	}									\
} while (0)

#define SCX_CALL_OP_RET(mask, op, args...)					\
({										\
	__typeof__(scx_ops.op(args)) __ret;					\
	if (mask) {								\
		scx_kf_allow(mask);						\
		__ret = scx_ops.op(args);					\
		scx_kf_disallow(mask);						\
	} else {								\
		__ret = scx_ops.op(args);					\
	}									\
	__ret;									\
})

/*
 * Some kfuncs are allowed only on the tasks that are subjects of the
 * in-progress scx_ops operation for, e.g., locking guarantees. To enforce such
 * restrictions, the following SCX_CALL_OP_*() variants should be used when
 * invoking scx_ops operations that take task arguments. These can only be used
 * for non-nesting operations due to the way the tasks are tracked.
 *
 * kfuncs which can only operate on such tasks can in turn use
 * scx_kf_allowed_on_arg_tasks() to test whether the invocation is allowed on
 * the specific task.
 */
#define SCX_CALL_OP_TASK(mask, op, task, args...)				\
do {										\
	BUILD_BUG_ON((mask) & ~__SCX_KF_TERMINAL);				\
	current->scx.kf_tasks[0] = task;					\
	SCX_CALL_OP(mask, op, task, ##args);					\
	current->scx.kf_tasks[0] = NULL;					\
} while (0)

#define SCX_CALL_OP_TASK_RET(mask, op, task, args...)				\
({										\
	__typeof__(scx_ops.op(task, ##args)) __ret;				\
	BUILD_BUG_ON((mask) & ~__SCX_KF_TERMINAL);				\
	current->scx.kf_tasks[0] = task;					\
	__ret = SCX_CALL_OP_RET(mask, op, task, ##args);			\
	current->scx.kf_tasks[0] = NULL;					\
	__ret;									\
})

#define SCX_CALL_OP_2TASKS_RET(mask, op, task0, task1, args...)			\
({										\
	__typeof__(scx_ops.op(task0, task1, ##args)) __ret;			\
	BUILD_BUG_ON((mask) & ~__SCX_KF_TERMINAL);				\
	current->scx.kf_tasks[0] = task0;					\
	current->scx.kf_tasks[1] = task1;					\
	__ret = SCX_CALL_OP_RET(mask, op, task0, task1, ##args);		\
	current->scx.kf_tasks[0] = NULL;					\
	current->scx.kf_tasks[1] = NULL;					\
	__ret;									\
})

/* @mask is constant, always inline to cull unnecessary branches */
static __always_inline bool scx_kf_allowed(u32 mask)
{
	if (unlikely(!(current->scx.kf_mask & mask))) {
		scx_ops_error("kfunc with mask 0x%x called from an operation only allowing 0x%x",
			      mask, current->scx.kf_mask);
		return false;
	}

	/*
	 * Enforce nesting boundaries. e.g. A kfunc which can be called from
	 * DISPATCH must not be called if we're running DEQUEUE which is nested
	 * inside ops.dispatch(). We don't need to check boundaries for any
	 * blocking kfuncs as the verifier ensures they're only called from
	 * sleepable progs.
	 */
	if (unlikely(highest_bit(mask) == SCX_KF_CPU_RELEASE &&
		     (current->scx.kf_mask & higher_bits(SCX_KF_CPU_RELEASE)))) {
		scx_ops_error("cpu_release kfunc called from a nested operation");
		return false;
	}

	if (unlikely(highest_bit(mask) == SCX_KF_DISPATCH &&
		     (current->scx.kf_mask & higher_bits(SCX_KF_DISPATCH)))) {
		scx_ops_error("dispatch kfunc called from a nested operation");
		return false;
	}

	return true;
}

/* see SCX_CALL_OP_TASK() */
static __always_inline bool scx_kf_allowed_on_arg_tasks(u32 mask,
							struct task_struct *p)
{
	if (!scx_kf_allowed(mask))
		return false;

	if (unlikely((p != current->scx.kf_tasks[0] &&
		      p != current->scx.kf_tasks[1]))) {
		scx_ops_error("called on a task not being operated on");
		return false;
	}

	return true;
}

static bool scx_kf_allowed_if_unlocked(void)
{
	return !current->scx.kf_mask;
}

/**
 * nldsq_next_task - Iterate to the next task in a non-local DSQ
 * @dsq: user dsq being iterated
 * @cur: current position, %NULL to start iteration
 * @rev: walk backwards
 *
 * Returns %NULL when iteration is finished.
 */
static struct task_struct *nldsq_next_task(struct scx_dispatch_q *dsq,
					   struct task_struct *cur, bool rev)
{
	struct list_head *list_node;
	struct scx_dsq_list_node *dsq_lnode;

	lockdep_assert_held(&dsq->lock);

	if (cur)
		list_node = &cur->scx.dsq_list.node;
	else
		list_node = &dsq->list;

	/* find the next task, need to skip BPF iteration cursors */
	do {
		if (rev)
			list_node = list_node->prev;
		else
			list_node = list_node->next;

		if (list_node == &dsq->list)
			return NULL;

		dsq_lnode = container_of(list_node, struct scx_dsq_list_node,
					 node);
	} while (dsq_lnode->flags & SCX_DSQ_LNODE_ITER_CURSOR);

	return container_of(dsq_lnode, struct task_struct, scx.dsq_list);
}

#define nldsq_for_each_task(p, dsq)						\
	for ((p) = nldsq_next_task((dsq), NULL, false); (p);			\
	     (p) = nldsq_next_task((dsq), (p), false))


/*
 * BPF DSQ iterator. Tasks in a non-local DSQ can be iterated in [reverse]
 * dispatch order. BPF-visible iterator is opaque and larger to allow future
 * changes without breaking backward compatibility. Can be used with
 * bpf_for_each(). See bpf_iter_scx_dsq_*().
 */
enum scx_dsq_iter_flags {
	/* iterate in the reverse dispatch order */
	SCX_DSQ_ITER_REV		= 1U << 16,

	__SCX_DSQ_ITER_HAS_SLICE	= 1U << 30,
	__SCX_DSQ_ITER_HAS_VTIME	= 1U << 31,

	__SCX_DSQ_ITER_USER_FLAGS	= SCX_DSQ_ITER_REV,
	__SCX_DSQ_ITER_ALL_FLAGS	= __SCX_DSQ_ITER_USER_FLAGS |
					  __SCX_DSQ_ITER_HAS_SLICE |
					  __SCX_DSQ_ITER_HAS_VTIME,
};

struct bpf_iter_scx_dsq_kern {
	struct scx_dsq_list_node	cursor;
	struct scx_dispatch_q		*dsq;
	u64				slice;
	u64				vtime;
} __attribute__((aligned(8)));

struct bpf_iter_scx_dsq {
	u64				__opaque[6];
} __attribute__((aligned(8)));


/*
 * SCX task iterator.
 */
struct scx_task_iter {
	struct sched_ext_entity		cursor;
	struct task_struct		*locked;
	struct rq			*rq;
	struct rq_flags			rf;
	u32				cnt;
};

/**
 * scx_task_iter_start - Lock scx_tasks_lock and start a task iteration
 * @iter: iterator to init
 *
 * Initialize @iter and return with scx_tasks_lock held. Once initialized, @iter
 * must eventually be stopped with scx_task_iter_stop().
 *
 * scx_tasks_lock and the rq lock may be released using scx_task_iter_unlock()
 * between this and the first next() call or between any two next() calls. If
 * the locks are released between two next() calls, the caller is responsible
 * for ensuring that the task being iterated remains accessible either through
 * RCU read lock or obtaining a reference count.
 *
 * All tasks which existed when the iteration started are guaranteed to be
 * visited as long as they still exist.
 */
static void scx_task_iter_start(struct scx_task_iter *iter)
{
	BUILD_BUG_ON(__SCX_DSQ_ITER_ALL_FLAGS &
		     ((1U << __SCX_DSQ_LNODE_PRIV_SHIFT) - 1));

	spin_lock_irq(&scx_tasks_lock);

	iter->cursor = (struct sched_ext_entity){ .flags = SCX_TASK_CURSOR };
	list_add(&iter->cursor.tasks_node, &scx_tasks);
	iter->locked = NULL;
	iter->cnt = 0;
}

static void __scx_task_iter_rq_unlock(struct scx_task_iter *iter)
{
	if (iter->locked) {
		task_rq_unlock(iter->rq, iter->locked, &iter->rf);
		iter->locked = NULL;
	}
}

/**
 * scx_task_iter_unlock - Unlock rq and scx_tasks_lock held by a task iterator
 * @iter: iterator to unlock
 *
 * If @iter is in the middle of a locked iteration, it may be locking the rq of
 * the task currently being visited in addition to scx_tasks_lock. Unlock both.
 * This function can be safely called anytime during an iteration.
 */
static void scx_task_iter_unlock(struct scx_task_iter *iter)
{
	__scx_task_iter_rq_unlock(iter);
	spin_unlock_irq(&scx_tasks_lock);
}

/**
 * scx_task_iter_relock - Lock scx_tasks_lock released by scx_task_iter_unlock()
 * @iter: iterator to re-lock
 *
 * Re-lock scx_tasks_lock unlocked by scx_task_iter_unlock(). Note that it
 * doesn't re-lock the rq lock. Must be called before other iterator operations.
 */
static void scx_task_iter_relock(struct scx_task_iter *iter)
{
	spin_lock_irq(&scx_tasks_lock);
}

/**
 * scx_task_iter_stop - Stop a task iteration and unlock scx_tasks_lock
 * @iter: iterator to exit
 *
 * Exit a previously initialized @iter. Must be called with scx_tasks_lock held
 * which is released on return. If the iterator holds a task's rq lock, that rq
 * lock is also released. See scx_task_iter_start() for details.
 */
static void scx_task_iter_stop(struct scx_task_iter *iter)
{
	list_del_init(&iter->cursor.tasks_node);
	scx_task_iter_unlock(iter);
}

/**
 * scx_task_iter_next - Next task
 * @iter: iterator to walk
 *
 * Visit the next task. See scx_task_iter_start() for details. Locks are dropped
 * and re-acquired every %SCX_OPS_TASK_ITER_BATCH iterations to avoid causing
 * stalls by holding scx_tasks_lock for too long.
 */
static struct task_struct *scx_task_iter_next(struct scx_task_iter *iter)
{
	struct list_head *cursor = &iter->cursor.tasks_node;
	struct sched_ext_entity *pos;

	if (!(++iter->cnt % SCX_OPS_TASK_ITER_BATCH)) {
		scx_task_iter_unlock(iter);
		cond_resched();
		scx_task_iter_relock(iter);
	}

	list_for_each_entry(pos, cursor, tasks_node) {
		if (&pos->tasks_node == &scx_tasks)
			return NULL;
		if (!(pos->flags & SCX_TASK_CURSOR)) {
			list_move(cursor, &pos->tasks_node);
			return container_of(pos, struct task_struct, scx);
		}
	}

	/* can't happen, should always terminate at scx_tasks above */
	BUG();
}

/**
 * scx_task_iter_next_locked - Next non-idle task with its rq locked
 * @iter: iterator to walk
 *
 * Visit the non-idle task with its rq lock held. Allows callers to specify
 * whether they would like to filter out dead tasks. See scx_task_iter_start()
 * for details.
 */
static struct task_struct *scx_task_iter_next_locked(struct scx_task_iter *iter)
{
	struct task_struct *p;

	__scx_task_iter_rq_unlock(iter);

	while ((p = scx_task_iter_next(iter))) {
		/*
		 * scx_task_iter is used to prepare and move tasks into SCX
		 * while loading the BPF scheduler and vice-versa while
		 * unloading. The init_tasks ("swappers") should be excluded
		 * from the iteration because:
		 *
		 * - It's unsafe to use __setschduler_prio() on an init_task to
		 *   determine the sched_class to use as it won't preserve its
		 *   idle_sched_class.
		 *
		 * - ops.init/exit_task() can easily be confused if called with
		 *   init_tasks as they, e.g., share PID 0.
		 *
		 * As init_tasks are never scheduled through SCX, they can be
		 * skipped safely. Note that is_idle_task() which tests %PF_IDLE
		 * doesn't work here:
		 *
		 * - %PF_IDLE may not be set for an init_task whose CPU hasn't
		 *   yet been onlined.
		 *
		 * - %PF_IDLE can be set on tasks that are not init_tasks. See
		 *   play_idle_precise() used by CONFIG_IDLE_INJECT.
		 *
		 * Test for idle_sched_class as only init_tasks are on it.
		 */
		if (p->sched_class != &idle_sched_class)
			break;
	}
	if (!p)
		return NULL;

	iter->rq = task_rq_lock(p, &iter->rf);
	iter->locked = p;

	return p;
}

/*
 * Collection of event counters. Event types are placed in descending order.
 */
struct scx_event_stats {
	/*
	 * If ops.select_cpu() returns a CPU which can't be used by the task,
	 * the core scheduler code silently picks a fallback CPU.
	 */
	s64		SCX_EV_SELECT_CPU_FALLBACK;

	/*
	 * When dispatching to a local DSQ, the CPU may have gone offline in
	 * the meantime. In this case, the task is bounced to the global DSQ.
	 */
	s64		SCX_EV_DISPATCH_LOCAL_DSQ_OFFLINE;

	/*
	 * If SCX_OPS_ENQ_LAST is not set, the number of times that a task
	 * continued to run because there were no other tasks on the CPU.
	 */
	s64		SCX_EV_DISPATCH_KEEP_LAST;

	/*
	 * If SCX_OPS_ENQ_EXITING is not set, the number of times that a task
	 * is dispatched to a local DSQ when exiting.
	 */
	s64		SCX_EV_ENQ_SKIP_EXITING;

	/*
	 * If SCX_OPS_ENQ_MIGRATION_DISABLED is not set, the number of times a
	 * migration disabled task skips ops.enqueue() and is dispatched to its
	 * local DSQ.
	 */
	s64		SCX_EV_ENQ_SKIP_MIGRATION_DISABLED;

	/*
	 * The total number of tasks enqueued (or pick_task-ed) with a
	 * default time slice (SCX_SLICE_DFL).
	 */
	s64		SCX_EV_ENQ_SLICE_DFL;

	/*
	 * The total duration of bypass modes in nanoseconds.
	 */
	s64		SCX_EV_BYPASS_DURATION;

	/*
	 * The number of tasks dispatched in the bypassing mode.
	 */
	s64		SCX_EV_BYPASS_DISPATCH;

	/*
	 * The number of times the bypassing mode has been activated.
	 */
	s64		SCX_EV_BYPASS_ACTIVATE;
};

/*
 * The event counter is organized by a per-CPU variable to minimize the
 * accounting overhead without synchronization. A system-wide view on the
 * event counter is constructed when requested by scx_bpf_get_event_stat().
 */
static DEFINE_PER_CPU(struct scx_event_stats, event_stats_cpu);

/**
 * scx_add_event - Increase an event counter for 'name' by 'cnt'
 * @name: an event name defined in struct scx_event_stats
 * @cnt: the number of the event occured
 *
 * This can be used when preemption is not disabled.
 */
#define scx_add_event(name, cnt) do {						\
	this_cpu_add(event_stats_cpu.name, cnt);				\
	trace_sched_ext_event(#name, cnt);					\
} while(0)

/**
 * __scx_add_event - Increase an event counter for 'name' by 'cnt'
 * @name: an event name defined in struct scx_event_stats
 * @cnt: the number of the event occured
 *
 * This should be used only when preemption is disabled.
 */
#define __scx_add_event(name, cnt) do {						\
	__this_cpu_add(event_stats_cpu.name, cnt);				\
	trace_sched_ext_event(#name, cnt);					\
} while(0)

/**
 * scx_agg_event - Aggregate an event counter 'kind' from 'src_e' to 'dst_e'
 * @dst_e: destination event stats
 * @src_e: source event stats
 * @kind: a kind of event to be aggregated
 */
#define scx_agg_event(dst_e, src_e, kind) do {					\
	(dst_e)->kind += READ_ONCE((src_e)->kind);				\
} while(0)

/**
 * scx_dump_event - Dump an event 'kind' in 'events' to 's'
 * @s: output seq_buf
 * @events: event stats
 * @kind: a kind of event to dump
 */
#define scx_dump_event(s, events, kind) do {					\
	dump_line(&(s), "%40s: %16lld", #kind, (events)->kind);			\
} while (0)


static void scx_bpf_events(struct scx_event_stats *events, size_t events__sz);

static enum scx_ops_enable_state scx_ops_enable_state(void)
{
	return atomic_read(&scx_ops_enable_state_var);
}

static enum scx_ops_enable_state
scx_ops_set_enable_state(enum scx_ops_enable_state to)
{
	return atomic_xchg(&scx_ops_enable_state_var, to);
}

static bool scx_ops_tryset_enable_state(enum scx_ops_enable_state to,
					enum scx_ops_enable_state from)
{
	int from_v = from;

	return atomic_try_cmpxchg(&scx_ops_enable_state_var, &from_v, to);
}

static bool scx_rq_bypassing(struct rq *rq)
{
	return unlikely(rq->scx.flags & SCX_RQ_BYPASSING);
}

/**
 * wait_ops_state - Busy-wait the specified ops state to end
 * @p: target task
 * @opss: state to wait the end of
 *
 * Busy-wait for @p to transition out of @opss. This can only be used when the
 * state part of @opss is %SCX_QUEUEING or %SCX_DISPATCHING. This function also
 * has load_acquire semantics to ensure that the caller can see the updates made
 * in the enqueueing and dispatching paths.
 */
static void wait_ops_state(struct task_struct *p, unsigned long opss)
{
	do {
		cpu_relax();
	} while (atomic_long_read_acquire(&p->scx.ops_state) == opss);
}

/**
 * ops_cpu_valid - Verify a cpu number
 * @cpu: cpu number which came from a BPF ops
 * @where: extra information reported on error
 *
 * @cpu is a cpu number which came from the BPF scheduler and can be any value.
 * Verify that it is in range and one of the possible cpus. If invalid, trigger
 * an ops error.
 */
static bool ops_cpu_valid(s32 cpu, const char *where)
{
	if (likely(cpu >= 0 && cpu < nr_cpu_ids && cpu_possible(cpu))) {
		return true;
	} else {
		scx_ops_error("invalid CPU %d%s%s", cpu,
			      where ? " " : "", where ?: "");
		return false;
	}
}

/**
 * ops_sanitize_err - Sanitize a -errno value
 * @ops_name: operation to blame on failure
 * @err: -errno value to sanitize
 *
 * Verify @err is a valid -errno. If not, trigger scx_ops_error() and return
 * -%EPROTO. This is necessary because returning a rogue -errno up the chain can
 * cause misbehaviors. For an example, a large negative return from
 * ops.init_task() triggers an oops when passed up the call chain because the
 * value fails IS_ERR() test after being encoded with ERR_PTR() and then is
 * handled as a pointer.
 */
static int ops_sanitize_err(const char *ops_name, s32 err)
{
	if (err < 0 && err >= -MAX_ERRNO)
		return err;

	scx_ops_error("ops.%s() returned an invalid errno %d", ops_name, err);
	return -EPROTO;
}

static void run_deferred(struct rq *rq)
{
	process_ddsp_deferred_locals(rq);
}

#ifdef CONFIG_SMP
static void deferred_bal_cb_workfn(struct rq *rq)
{
	run_deferred(rq);
}
#endif

static void deferred_irq_workfn(struct irq_work *irq_work)
{
	struct rq *rq = container_of(irq_work, struct rq, scx.deferred_irq_work);

	raw_spin_rq_lock(rq);
	run_deferred(rq);
	raw_spin_rq_unlock(rq);
}

/**
 * schedule_deferred - Schedule execution of deferred actions on an rq
 * @rq: target rq
 *
 * Schedule execution of deferred actions on @rq. Must be called with @rq
 * locked. Deferred actions are executed with @rq locked but unpinned, and thus
 * can unlock @rq to e.g. migrate tasks to other rqs.
 */
static void schedule_deferred(struct rq *rq)
{
	lockdep_assert_rq_held(rq);

#ifdef CONFIG_SMP
	/*
	 * If in the middle of waking up a task, task_woken_scx() will be called
	 * afterwards which will then run the deferred actions, no need to
	 * schedule anything.
	 */
	if (rq->scx.flags & SCX_RQ_IN_WAKEUP)
		return;

	/*
	 * If in balance, the balance callbacks will be called before rq lock is
	 * released. Schedule one.
	 */
	if (rq->scx.flags & SCX_RQ_IN_BALANCE) {
		queue_balance_callback(rq, &rq->scx.deferred_bal_cb,
				       deferred_bal_cb_workfn);
		return;
	}
#endif
	/*
	 * No scheduler hooks available. Queue an irq work. They are executed on
	 * IRQ re-enable which may take a bit longer than the scheduler hooks.
	 * The above WAKEUP and BALANCE paths should cover most of the cases and
	 * the time to IRQ re-enable shouldn't be long.
	 */
	irq_work_queue(&rq->scx.deferred_irq_work);
}

/**
 * touch_core_sched - Update timestamp used for core-sched task ordering
 * @rq: rq to read clock from, must be locked
 * @p: task to update the timestamp for
 *
 * Update @p->scx.core_sched_at timestamp. This is used by scx_prio_less() to
 * implement global or local-DSQ FIFO ordering for core-sched. Should be called
 * when a task becomes runnable and its turn on the CPU ends (e.g. slice
 * exhaustion).
 */
static void touch_core_sched(struct rq *rq, struct task_struct *p)
{
	lockdep_assert_rq_held(rq);

#ifdef CONFIG_SCHED_CORE
	/*
	 * It's okay to update the timestamp spuriously. Use
	 * sched_core_disabled() which is cheaper than enabled().
	 *
	 * As this is used to determine ordering between tasks of sibling CPUs,
	 * it may be better to use per-core dispatch sequence instead.
	 */
	if (!sched_core_disabled())
		p->scx.core_sched_at = sched_clock_cpu(cpu_of(rq));
#endif
}

/**
 * touch_core_sched_dispatch - Update core-sched timestamp on dispatch
 * @rq: rq to read clock from, must be locked
 * @p: task being dispatched
 *
 * If the BPF scheduler implements custom core-sched ordering via
 * ops.core_sched_before(), @p->scx.core_sched_at is used to implement FIFO
 * ordering within each local DSQ. This function is called from dispatch paths
 * and updates @p->scx.core_sched_at if custom core-sched ordering is in effect.
 */
static void touch_core_sched_dispatch(struct rq *rq, struct task_struct *p)
{
	lockdep_assert_rq_held(rq);

#ifdef CONFIG_SCHED_CORE
	if (SCX_HAS_OP(core_sched_before))
		touch_core_sched(rq, p);
#endif
}

static void update_curr_scx(struct rq *rq)
{
	struct task_struct *curr = rq->curr;
	s64 delta_exec;

	delta_exec = update_curr_common(rq);
	if (unlikely(delta_exec <= 0))
		return;

	if (curr->scx.slice != SCX_SLICE_INF) {
		curr->scx.slice -= min_t(u64, curr->scx.slice, delta_exec);
		if (!curr->scx.slice)
			touch_core_sched(rq, curr);
	}
}

static bool scx_dsq_priq_less(struct rb_node *node_a,
			      const struct rb_node *node_b)
{
	const struct task_struct *a =
		container_of(node_a, struct task_struct, scx.dsq_priq);
	const struct task_struct *b =
		container_of(node_b, struct task_struct, scx.dsq_priq);

	return time_before64(a->scx.dsq_vtime, b->scx.dsq_vtime);
}

static void dsq_mod_nr(struct scx_dispatch_q *dsq, s32 delta)
{
	/* scx_bpf_dsq_nr_queued() reads ->nr without locking, use WRITE_ONCE() */
	WRITE_ONCE(dsq->nr, dsq->nr + delta);
}

static void dispatch_enqueue(struct scx_dispatch_q *dsq, struct task_struct *p,
			     u64 enq_flags)
{
	bool is_local = dsq->id == SCX_DSQ_LOCAL;

	WARN_ON_ONCE(p->scx.dsq || !list_empty(&p->scx.dsq_list.node));
	WARN_ON_ONCE((p->scx.dsq_flags & SCX_TASK_DSQ_ON_PRIQ) ||
		     !RB_EMPTY_NODE(&p->scx.dsq_priq));

	if (!is_local) {
		raw_spin_lock(&dsq->lock);
		if (unlikely(dsq->id == SCX_DSQ_INVALID)) {
			scx_ops_error("attempting to dispatch to a destroyed dsq");
			/* fall back to the global dsq */
			raw_spin_unlock(&dsq->lock);
			dsq = find_global_dsq(p);
			raw_spin_lock(&dsq->lock);
		}
	}

	if (unlikely((dsq->id & SCX_DSQ_FLAG_BUILTIN) &&
		     (enq_flags & SCX_ENQ_DSQ_PRIQ))) {
		/*
		 * SCX_DSQ_LOCAL and SCX_DSQ_GLOBAL DSQs always consume from
		 * their FIFO queues. To avoid confusion and accidentally
		 * starving vtime-dispatched tasks by FIFO-dispatched tasks, we
		 * disallow any internal DSQ from doing vtime ordering of
		 * tasks.
		 */
		scx_ops_error("cannot use vtime ordering for built-in DSQs");
		enq_flags &= ~SCX_ENQ_DSQ_PRIQ;
	}

	if (enq_flags & SCX_ENQ_DSQ_PRIQ) {
		struct rb_node *rbp;

		/*
		 * A PRIQ DSQ shouldn't be using FIFO enqueueing. As tasks are
		 * linked to both the rbtree and list on PRIQs, this can only be
		 * tested easily when adding the first task.
		 */
		if (unlikely(RB_EMPTY_ROOT(&dsq->priq) &&
			     nldsq_next_task(dsq, NULL, false)))
			scx_ops_error("DSQ ID 0x%016llx already had FIFO-enqueued tasks",
				      dsq->id);

		p->scx.dsq_flags |= SCX_TASK_DSQ_ON_PRIQ;
		rb_add(&p->scx.dsq_priq, &dsq->priq, scx_dsq_priq_less);

		/*
		 * Find the previous task and insert after it on the list so
		 * that @dsq->list is vtime ordered.
		 */
		rbp = rb_prev(&p->scx.dsq_priq);
		if (rbp) {
			struct task_struct *prev =
				container_of(rbp, struct task_struct,
					     scx.dsq_priq);
			list_add(&p->scx.dsq_list.node, &prev->scx.dsq_list.node);
		} else {
			list_add(&p->scx.dsq_list.node, &dsq->list);
		}
	} else {
		/* a FIFO DSQ shouldn't be using PRIQ enqueuing */
		if (unlikely(!RB_EMPTY_ROOT(&dsq->priq)))
			scx_ops_error("DSQ ID 0x%016llx already had PRIQ-enqueued tasks",
				      dsq->id);

		if (enq_flags & (SCX_ENQ_HEAD | SCX_ENQ_PREEMPT))
			list_add(&p->scx.dsq_list.node, &dsq->list);
		else
			list_add_tail(&p->scx.dsq_list.node, &dsq->list);
	}

	/* seq records the order tasks are queued, used by BPF DSQ iterator */
	dsq->seq++;
	p->scx.dsq_seq = dsq->seq;

	dsq_mod_nr(dsq, 1);
	p->scx.dsq = dsq;

	/*
	 * scx.ddsp_dsq_id and scx.ddsp_enq_flags are only relevant on the
	 * direct dispatch path, but we clear them here because the direct
	 * dispatch verdict may be overridden on the enqueue path during e.g.
	 * bypass.
	 */
	p->scx.ddsp_dsq_id = SCX_DSQ_INVALID;
	p->scx.ddsp_enq_flags = 0;

	/*
	 * We're transitioning out of QUEUEING or DISPATCHING. store_release to
	 * match waiters' load_acquire.
	 */
	if (enq_flags & SCX_ENQ_CLEAR_OPSS)
		atomic_long_set_release(&p->scx.ops_state, SCX_OPSS_NONE);

	if (is_local) {
		struct rq *rq = container_of(dsq, struct rq, scx.local_dsq);
		bool preempt = false;

		if ((enq_flags & SCX_ENQ_PREEMPT) && p != rq->curr &&
		    rq->curr->sched_class == &ext_sched_class) {
			rq->curr->scx.slice = 0;
			preempt = true;
		}

		if (preempt || sched_class_above(&ext_sched_class,
						 rq->curr->sched_class))
			resched_curr(rq);
	} else {
		raw_spin_unlock(&dsq->lock);
	}
}

static void task_unlink_from_dsq(struct task_struct *p,
				 struct scx_dispatch_q *dsq)
{
	WARN_ON_ONCE(list_empty(&p->scx.dsq_list.node));

	if (p->scx.dsq_flags & SCX_TASK_DSQ_ON_PRIQ) {
		rb_erase(&p->scx.dsq_priq, &dsq->priq);
		RB_CLEAR_NODE(&p->scx.dsq_priq);
		p->scx.dsq_flags &= ~SCX_TASK_DSQ_ON_PRIQ;
	}

	list_del_init(&p->scx.dsq_list.node);
	dsq_mod_nr(dsq, -1);
}

static void dispatch_dequeue(struct rq *rq, struct task_struct *p)
{
	struct scx_dispatch_q *dsq = p->scx.dsq;
	bool is_local = dsq == &rq->scx.local_dsq;

	if (!dsq) {
		/*
		 * If !dsq && on-list, @p is on @rq's ddsp_deferred_locals.
		 * Unlinking is all that's needed to cancel.
		 */
		if (unlikely(!list_empty(&p->scx.dsq_list.node)))
			list_del_init(&p->scx.dsq_list.node);

		/*
		 * When dispatching directly from the BPF scheduler to a local
		 * DSQ, the task isn't associated with any DSQ but
		 * @p->scx.holding_cpu may be set under the protection of
		 * %SCX_OPSS_DISPATCHING.
		 */
		if (p->scx.holding_cpu >= 0)
			p->scx.holding_cpu = -1;

		return;
	}

	if (!is_local)
		raw_spin_lock(&dsq->lock);

	/*
	 * Now that we hold @dsq->lock, @p->holding_cpu and @p->scx.dsq_* can't
	 * change underneath us.
	*/
	if (p->scx.holding_cpu < 0) {
		/* @p must still be on @dsq, dequeue */
		task_unlink_from_dsq(p, dsq);
	} else {
		/*
		 * We're racing against dispatch_to_local_dsq() which already
		 * removed @p from @dsq and set @p->scx.holding_cpu. Clear the
		 * holding_cpu which tells dispatch_to_local_dsq() that it lost
		 * the race.
		 */
		WARN_ON_ONCE(!list_empty(&p->scx.dsq_list.node));
		p->scx.holding_cpu = -1;
	}
	p->scx.dsq = NULL;

	if (!is_local)
		raw_spin_unlock(&dsq->lock);
}

static struct scx_dispatch_q *find_dsq_for_dispatch(struct rq *rq, u64 dsq_id,
						    struct task_struct *p)
{
	struct scx_dispatch_q *dsq;

	if (dsq_id == SCX_DSQ_LOCAL)
		return &rq->scx.local_dsq;

	if ((dsq_id & SCX_DSQ_LOCAL_ON) == SCX_DSQ_LOCAL_ON) {
		s32 cpu = dsq_id & SCX_DSQ_LOCAL_CPU_MASK;

		if (!ops_cpu_valid(cpu, "in SCX_DSQ_LOCAL_ON dispatch verdict"))
			return find_global_dsq(p);

		return &cpu_rq(cpu)->scx.local_dsq;
	}

	if (dsq_id == SCX_DSQ_GLOBAL)
		dsq = find_global_dsq(p);
	else
		dsq = find_user_dsq(dsq_id);

	if (unlikely(!dsq)) {
		scx_ops_error("non-existent DSQ 0x%llx for %s[%d]",
			      dsq_id, p->comm, p->pid);
		return find_global_dsq(p);
	}

	return dsq;
}

static void mark_direct_dispatch(struct task_struct *ddsp_task,
				 struct task_struct *p, u64 dsq_id,
				 u64 enq_flags)
{
	/*
	 * Mark that dispatch already happened from ops.select_cpu() or
	 * ops.enqueue() by spoiling direct_dispatch_task with a non-NULL value
	 * which can never match a valid task pointer.
	 */
	__this_cpu_write(direct_dispatch_task, ERR_PTR(-ESRCH));

	/* @p must match the task on the enqueue path */
	if (unlikely(p != ddsp_task)) {
		if (IS_ERR(ddsp_task))
			scx_ops_error("%s[%d] already direct-dispatched",
				      p->comm, p->pid);
		else
			scx_ops_error("scheduling for %s[%d] but trying to direct-dispatch %s[%d]",
				      ddsp_task->comm, ddsp_task->pid,
				      p->comm, p->pid);
		return;
	}

	WARN_ON_ONCE(p->scx.ddsp_dsq_id != SCX_DSQ_INVALID);
	WARN_ON_ONCE(p->scx.ddsp_enq_flags);

	p->scx.ddsp_dsq_id = dsq_id;
	p->scx.ddsp_enq_flags = enq_flags;
}

static void direct_dispatch(struct task_struct *p, u64 enq_flags)
{
	struct rq *rq = task_rq(p);
	struct scx_dispatch_q *dsq =
		find_dsq_for_dispatch(rq, p->scx.ddsp_dsq_id, p);

	touch_core_sched_dispatch(rq, p);

	p->scx.ddsp_enq_flags |= enq_flags;

	/*
	 * We are in the enqueue path with @rq locked and pinned, and thus can't
	 * double lock a remote rq and enqueue to its local DSQ. For
	 * DSQ_LOCAL_ON verdicts targeting the local DSQ of a remote CPU, defer
	 * the enqueue so that it's executed when @rq can be unlocked.
	 */
	if (dsq->id == SCX_DSQ_LOCAL && dsq != &rq->scx.local_dsq) {
		unsigned long opss;

		opss = atomic_long_read(&p->scx.ops_state) & SCX_OPSS_STATE_MASK;

		switch (opss & SCX_OPSS_STATE_MASK) {
		case SCX_OPSS_NONE:
			break;
		case SCX_OPSS_QUEUEING:
			/*
			 * As @p was never passed to the BPF side, _release is
			 * not strictly necessary. Still do it for consistency.
			 */
			atomic_long_set_release(&p->scx.ops_state, SCX_OPSS_NONE);
			break;
		default:
			WARN_ONCE(true, "sched_ext: %s[%d] has invalid ops state 0x%lx in direct_dispatch()",
				  p->comm, p->pid, opss);
			atomic_long_set_release(&p->scx.ops_state, SCX_OPSS_NONE);
			break;
		}

		WARN_ON_ONCE(p->scx.dsq || !list_empty(&p->scx.dsq_list.node));
		list_add_tail(&p->scx.dsq_list.node,
			      &rq->scx.ddsp_deferred_locals);
		schedule_deferred(rq);
		return;
	}

	dispatch_enqueue(dsq, p, p->scx.ddsp_enq_flags | SCX_ENQ_CLEAR_OPSS);
}

static bool scx_rq_online(struct rq *rq)
{
	/*
	 * Test both cpu_active() and %SCX_RQ_ONLINE. %SCX_RQ_ONLINE indicates
	 * the online state as seen from the BPF scheduler. cpu_active() test
	 * guarantees that, if this function returns %true, %SCX_RQ_ONLINE will
	 * stay set until the current scheduling operation is complete even if
	 * we aren't locking @rq.
	 */
	return likely((rq->scx.flags & SCX_RQ_ONLINE) && cpu_active(cpu_of(rq)));
}

static void do_enqueue_task(struct rq *rq, struct task_struct *p, u64 enq_flags,
			    int sticky_cpu)
{
	struct task_struct **ddsp_taskp;
	unsigned long qseq;

	WARN_ON_ONCE(!(p->scx.flags & SCX_TASK_QUEUED));

	/* rq migration */
	if (sticky_cpu == cpu_of(rq))
		goto local_norefill;

	/*
	 * If !scx_rq_online(), we already told the BPF scheduler that the CPU
	 * is offline and are just running the hotplug path. Don't bother the
	 * BPF scheduler.
	 */
	if (!scx_rq_online(rq))
		goto local;

	if (scx_rq_bypassing(rq)) {
		__scx_add_event(SCX_EV_BYPASS_DISPATCH, 1);
		goto global;
	}

	if (p->scx.ddsp_dsq_id != SCX_DSQ_INVALID)
		goto direct;

	/* see %SCX_OPS_ENQ_EXITING */
	if (!static_branch_unlikely(&scx_ops_enq_exiting) &&
	    unlikely(p->flags & PF_EXITING)) {
		__scx_add_event(SCX_EV_ENQ_SKIP_EXITING, 1);
		goto local;
	}

	/* see %SCX_OPS_ENQ_MIGRATION_DISABLED */
	if (!static_branch_unlikely(&scx_ops_enq_migration_disabled) &&
	    is_migration_disabled(p)) {
		__scx_add_event(SCX_EV_ENQ_SKIP_MIGRATION_DISABLED, 1);
		goto local;
	}

	if (!SCX_HAS_OP(enqueue))
		goto global;

	/* DSQ bypass didn't trigger, enqueue on the BPF scheduler */
	qseq = rq->scx.ops_qseq++ << SCX_OPSS_QSEQ_SHIFT;

	WARN_ON_ONCE(atomic_long_read(&p->scx.ops_state) != SCX_OPSS_NONE);
	atomic_long_set(&p->scx.ops_state, SCX_OPSS_QUEUEING | qseq);

	ddsp_taskp = this_cpu_ptr(&direct_dispatch_task);
	WARN_ON_ONCE(*ddsp_taskp);
	*ddsp_taskp = p;

	SCX_CALL_OP_TASK(SCX_KF_ENQUEUE, enqueue, p, enq_flags);

	*ddsp_taskp = NULL;
	if (p->scx.ddsp_dsq_id != SCX_DSQ_INVALID)
		goto direct;

	/*
	 * If not directly dispatched, QUEUEING isn't clear yet and dispatch or
	 * dequeue may be waiting. The store_release matches their load_acquire.
	 */
	atomic_long_set_release(&p->scx.ops_state, SCX_OPSS_QUEUED | qseq);
	return;

direct:
	direct_dispatch(p, enq_flags);
	return;

local:
	/*
	 * For task-ordering, slice refill must be treated as implying the end
	 * of the current slice. Otherwise, the longer @p stays on the CPU, the
	 * higher priority it becomes from scx_prio_less()'s POV.
	 */
	touch_core_sched(rq, p);
	p->scx.slice = SCX_SLICE_DFL;
	__scx_add_event(SCX_EV_ENQ_SLICE_DFL, 1);
local_norefill:
	dispatch_enqueue(&rq->scx.local_dsq, p, enq_flags);
	return;

global:
	touch_core_sched(rq, p);	/* see the comment in local: */
	p->scx.slice = SCX_SLICE_DFL;
	__scx_add_event(SCX_EV_ENQ_SLICE_DFL, 1);
	dispatch_enqueue(find_global_dsq(p), p, enq_flags);
}

static bool task_runnable(const struct task_struct *p)
{
	return !list_empty(&p->scx.runnable_node);
}

static void set_task_runnable(struct rq *rq, struct task_struct *p)
{
	lockdep_assert_rq_held(rq);

	if (p->scx.flags & SCX_TASK_RESET_RUNNABLE_AT) {
		p->scx.runnable_at = jiffies;
		p->scx.flags &= ~SCX_TASK_RESET_RUNNABLE_AT;
	}

	/*
	 * list_add_tail() must be used. scx_ops_bypass() depends on tasks being
	 * appended to the runnable_list.
	 */
	list_add_tail(&p->scx.runnable_node, &rq->scx.runnable_list);
}

static void clr_task_runnable(struct task_struct *p, bool reset_runnable_at)
{
	list_del_init(&p->scx.runnable_node);
	if (reset_runnable_at)
		p->scx.flags |= SCX_TASK_RESET_RUNNABLE_AT;
}

static void enqueue_task_scx(struct rq *rq, struct task_struct *p, int enq_flags)
{
	int sticky_cpu = p->scx.sticky_cpu;

	if (enq_flags & ENQUEUE_WAKEUP)
		rq->scx.flags |= SCX_RQ_IN_WAKEUP;

	enq_flags |= rq->scx.extra_enq_flags;

	if (sticky_cpu >= 0)
		p->scx.sticky_cpu = -1;

	/*
	 * Restoring a running task will be immediately followed by
	 * set_next_task_scx() which expects the task to not be on the BPF
	 * scheduler as tasks can only start running through local DSQs. Force
	 * direct-dispatch into the local DSQ by setting the sticky_cpu.
	 */
	if (unlikely(enq_flags & ENQUEUE_RESTORE) && task_current(rq, p))
		sticky_cpu = cpu_of(rq);

	if (p->scx.flags & SCX_TASK_QUEUED) {
		WARN_ON_ONCE(!task_runnable(p));
		goto out;
	}

	set_task_runnable(rq, p);
	p->scx.flags |= SCX_TASK_QUEUED;
	rq->scx.nr_running++;
	add_nr_running(rq, 1);

	if (SCX_HAS_OP(runnable) && !task_on_rq_migrating(p))
		SCX_CALL_OP_TASK(SCX_KF_REST, runnable, p, enq_flags);

	if (enq_flags & SCX_ENQ_WAKEUP)
		touch_core_sched(rq, p);

	do_enqueue_task(rq, p, enq_flags, sticky_cpu);
out:
	rq->scx.flags &= ~SCX_RQ_IN_WAKEUP;

	if ((enq_flags & SCX_ENQ_CPU_SELECTED) &&
	    unlikely(cpu_of(rq) != p->scx.selected_cpu))
		__scx_add_event(SCX_EV_SELECT_CPU_FALLBACK, 1);
}

static void ops_dequeue(struct task_struct *p, u64 deq_flags)
{
	unsigned long opss;

	/* dequeue is always temporary, don't reset runnable_at */
	clr_task_runnable(p, false);

	/* acquire ensures that we see the preceding updates on QUEUED */
	opss = atomic_long_read_acquire(&p->scx.ops_state);

	switch (opss & SCX_OPSS_STATE_MASK) {
	case SCX_OPSS_NONE:
		break;
	case SCX_OPSS_QUEUEING:
		/*
		 * QUEUEING is started and finished while holding @p's rq lock.
		 * As we're holding the rq lock now, we shouldn't see QUEUEING.
		 */
		BUG();
	case SCX_OPSS_QUEUED:
		if (SCX_HAS_OP(dequeue))
			SCX_CALL_OP_TASK(SCX_KF_REST, dequeue, p, deq_flags);

		if (atomic_long_try_cmpxchg(&p->scx.ops_state, &opss,
					    SCX_OPSS_NONE))
			break;
		fallthrough;
	case SCX_OPSS_DISPATCHING:
		/*
		 * If @p is being dispatched from the BPF scheduler to a DSQ,
		 * wait for the transfer to complete so that @p doesn't get
		 * added to its DSQ after dequeueing is complete.
		 *
		 * As we're waiting on DISPATCHING with the rq locked, the
		 * dispatching side shouldn't try to lock the rq while
		 * DISPATCHING is set. See dispatch_to_local_dsq().
		 *
		 * DISPATCHING shouldn't have qseq set and control can reach
		 * here with NONE @opss from the above QUEUED case block.
		 * Explicitly wait on %SCX_OPSS_DISPATCHING instead of @opss.
		 */
		wait_ops_state(p, SCX_OPSS_DISPATCHING);
		BUG_ON(atomic_long_read(&p->scx.ops_state) != SCX_OPSS_NONE);
		break;
	}
}

static bool dequeue_task_scx(struct rq *rq, struct task_struct *p, int deq_flags)
{
	if (!(p->scx.flags & SCX_TASK_QUEUED)) {
		WARN_ON_ONCE(task_runnable(p));
		return true;
	}

	ops_dequeue(p, deq_flags);

	/*
	 * A currently running task which is going off @rq first gets dequeued
	 * and then stops running. As we want running <-> stopping transitions
	 * to be contained within runnable <-> quiescent transitions, trigger
	 * ->stopping() early here instead of in put_prev_task_scx().
	 *
	 * @p may go through multiple stopping <-> running transitions between
	 * here and put_prev_task_scx() if task attribute changes occur while
	 * balance_scx() leaves @rq unlocked. However, they don't contain any
	 * information meaningful to the BPF scheduler and can be suppressed by
	 * skipping the callbacks if the task is !QUEUED.
	 */
	if (SCX_HAS_OP(stopping) && task_current(rq, p)) {
		update_curr_scx(rq);
		SCX_CALL_OP_TASK(SCX_KF_REST, stopping, p, false);
	}

	if (SCX_HAS_OP(quiescent) && !task_on_rq_migrating(p))
		SCX_CALL_OP_TASK(SCX_KF_REST, quiescent, p, deq_flags);

	if (deq_flags & SCX_DEQ_SLEEP)
		p->scx.flags |= SCX_TASK_DEQD_FOR_SLEEP;
	else
		p->scx.flags &= ~SCX_TASK_DEQD_FOR_SLEEP;

	p->scx.flags &= ~SCX_TASK_QUEUED;
	rq->scx.nr_running--;
	sub_nr_running(rq, 1);

	dispatch_dequeue(rq, p);
	return true;
}

static void yield_task_scx(struct rq *rq)
{
	struct task_struct *p = rq->curr;

	if (SCX_HAS_OP(yield))
		SCX_CALL_OP_2TASKS_RET(SCX_KF_REST, yield, p, NULL);
	else
		p->scx.slice = 0;
}

static bool yield_to_task_scx(struct rq *rq, struct task_struct *to)
{
	struct task_struct *from = rq->curr;

	if (SCX_HAS_OP(yield))
		return SCX_CALL_OP_2TASKS_RET(SCX_KF_REST, yield, from, to);
	else
		return false;
}

static void move_local_task_to_local_dsq(struct task_struct *p, u64 enq_flags,
					 struct scx_dispatch_q *src_dsq,
					 struct rq *dst_rq)
{
	struct scx_dispatch_q *dst_dsq = &dst_rq->scx.local_dsq;

	/* @dsq is locked and @p is on @dst_rq */
	lockdep_assert_held(&src_dsq->lock);
	lockdep_assert_rq_held(dst_rq);

	WARN_ON_ONCE(p->scx.holding_cpu >= 0);

	if (enq_flags & (SCX_ENQ_HEAD | SCX_ENQ_PREEMPT))
		list_add(&p->scx.dsq_list.node, &dst_dsq->list);
	else
		list_add_tail(&p->scx.dsq_list.node, &dst_dsq->list);

	dsq_mod_nr(dst_dsq, 1);
	p->scx.dsq = dst_dsq;
}

#ifdef CONFIG_SMP
/**
 * move_remote_task_to_local_dsq - Move a task from a foreign rq to a local DSQ
 * @p: task to move
 * @enq_flags: %SCX_ENQ_*
 * @src_rq: rq to move the task from, locked on entry, released on return
 * @dst_rq: rq to move the task into, locked on return
 *
 * Move @p which is currently on @src_rq to @dst_rq's local DSQ.
 */
static void move_remote_task_to_local_dsq(struct task_struct *p, u64 enq_flags,
					  struct rq *src_rq, struct rq *dst_rq)
{
	lockdep_assert_rq_held(src_rq);

	/* the following marks @p MIGRATING which excludes dequeue */
	deactivate_task(src_rq, p, 0);
	set_task_cpu(p, cpu_of(dst_rq));
	p->scx.sticky_cpu = cpu_of(dst_rq);

	raw_spin_rq_unlock(src_rq);
	raw_spin_rq_lock(dst_rq);

	/*
	 * We want to pass scx-specific enq_flags but activate_task() will
	 * truncate the upper 32 bit. As we own @rq, we can pass them through
	 * @rq->scx.extra_enq_flags instead.
	 */
	WARN_ON_ONCE(!cpumask_test_cpu(cpu_of(dst_rq), p->cpus_ptr));
	WARN_ON_ONCE(dst_rq->scx.extra_enq_flags);
	dst_rq->scx.extra_enq_flags = enq_flags;
	activate_task(dst_rq, p, 0);
	dst_rq->scx.extra_enq_flags = 0;
}

/*
 * Similar to kernel/sched/core.c::is_cpu_allowed(). However, there are two
 * differences:
 *
 * - is_cpu_allowed() asks "Can this task run on this CPU?" while
 *   task_can_run_on_remote_rq() asks "Can the BPF scheduler migrate the task to
 *   this CPU?".
 *
 *   While migration is disabled, is_cpu_allowed() has to say "yes" as the task
 *   must be allowed to finish on the CPU that it's currently on regardless of
 *   the CPU state. However, task_can_run_on_remote_rq() must say "no" as the
 *   BPF scheduler shouldn't attempt to migrate a task which has migration
 *   disabled.
 *
 * - The BPF scheduler is bypassed while the rq is offline and we can always say
 *   no to the BPF scheduler initiated migrations while offline.
 *
 * The caller must ensure that @p and @rq are on different CPUs.
 */
static bool task_can_run_on_remote_rq(struct task_struct *p, struct rq *rq,
				      bool enforce)
{
	int cpu = cpu_of(rq);

	WARN_ON_ONCE(task_cpu(p) == cpu);

	/*
	 * If @p has migration disabled, @p->cpus_ptr is updated to contain only
	 * the pinned CPU in migrate_disable_switch() while @p is being switched
	 * out. However, put_prev_task_scx() is called before @p->cpus_ptr is
	 * updated and thus another CPU may see @p on a DSQ inbetween leading to
	 * @p passing the below task_allowed_on_cpu() check while migration is
	 * disabled.
	 *
	 * Test the migration disabled state first as the race window is narrow
	 * and the BPF scheduler failing to check migration disabled state can
	 * easily be masked if task_allowed_on_cpu() is done first.
	 */
	if (unlikely(is_migration_disabled(p))) {
		if (enforce)
			scx_ops_error("SCX_DSQ_LOCAL[_ON] cannot move migration disabled %s[%d] from CPU %d to %d",
				      p->comm, p->pid, task_cpu(p), cpu);
		return false;
	}

	/*
	 * We don't require the BPF scheduler to avoid dispatching to offline
	 * CPUs mostly for convenience but also because CPUs can go offline
	 * between scx_bpf_dsq_insert() calls and here. Trigger error iff the
	 * picked CPU is outside the allowed mask.
	 */
	if (!task_allowed_on_cpu(p, cpu)) {
		if (enforce)
			scx_ops_error("SCX_DSQ_LOCAL[_ON] target CPU %d not allowed for %s[%d]",
				      cpu, p->comm, p->pid);
		return false;
	}

	if (!scx_rq_online(rq)) {
		if (enforce)
			__scx_add_event(SCX_EV_DISPATCH_LOCAL_DSQ_OFFLINE, 1);
		return false;
	}

	return true;
}

/**
 * unlink_dsq_and_lock_src_rq() - Unlink task from its DSQ and lock its task_rq
 * @p: target task
 * @dsq: locked DSQ @p is currently on
 * @src_rq: rq @p is currently on, stable with @dsq locked
 *
 * Called with @dsq locked but no rq's locked. We want to move @p to a different
 * DSQ, including any local DSQ, but are not locking @src_rq. Locking @src_rq is
 * required when transferring into a local DSQ. Even when transferring into a
 * non-local DSQ, it's better to use the same mechanism to protect against
 * dequeues and maintain the invariant that @p->scx.dsq can only change while
 * @src_rq is locked, which e.g. scx_dump_task() depends on.
 *
 * We want to grab @src_rq but that can deadlock if we try while locking @dsq,
 * so we want to unlink @p from @dsq, drop its lock and then lock @src_rq. As
 * this may race with dequeue, which can't drop the rq lock or fail, do a little
 * dancing from our side.
 *
 * @p->scx.holding_cpu is set to this CPU before @dsq is unlocked. If @p gets
 * dequeued after we unlock @dsq but before locking @src_rq, the holding_cpu
 * would be cleared to -1. While other cpus may have updated it to different
 * values afterwards, as this operation can't be preempted or recurse, the
 * holding_cpu can never become this CPU again before we're done. Thus, we can
 * tell whether we lost to dequeue by testing whether the holding_cpu still
 * points to this CPU. See dispatch_dequeue() for the counterpart.
 *
 * On return, @dsq is unlocked and @src_rq is locked. Returns %true if @p is
 * still valid. %false if lost to dequeue.
 */
static bool unlink_dsq_and_lock_src_rq(struct task_struct *p,
				       struct scx_dispatch_q *dsq,
				       struct rq *src_rq)
{
	s32 cpu = raw_smp_processor_id();

	lockdep_assert_held(&dsq->lock);

	WARN_ON_ONCE(p->scx.holding_cpu >= 0);
	task_unlink_from_dsq(p, dsq);
	p->scx.holding_cpu = cpu;

	raw_spin_unlock(&dsq->lock);
	raw_spin_rq_lock(src_rq);

	/* task_rq couldn't have changed if we're still the holding cpu */
	return likely(p->scx.holding_cpu == cpu) &&
		!WARN_ON_ONCE(src_rq != task_rq(p));
}

static bool consume_remote_task(struct rq *this_rq, struct task_struct *p,
				struct scx_dispatch_q *dsq, struct rq *src_rq)
{
	raw_spin_rq_unlock(this_rq);

	if (unlink_dsq_and_lock_src_rq(p, dsq, src_rq)) {
		move_remote_task_to_local_dsq(p, 0, src_rq, this_rq);
		return true;
	} else {
		raw_spin_rq_unlock(src_rq);
		raw_spin_rq_lock(this_rq);
		return false;
	}
}
#else	/* CONFIG_SMP */
static inline void move_remote_task_to_local_dsq(struct task_struct *p, u64 enq_flags, struct rq *src_rq, struct rq *dst_rq) { WARN_ON_ONCE(1); }
static inline bool task_can_run_on_remote_rq(struct task_struct *p, struct rq *rq, bool enforce) { return false; }
static inline bool consume_remote_task(struct rq *this_rq, struct task_struct *p, struct scx_dispatch_q *dsq, struct rq *task_rq) { return false; }
#endif	/* CONFIG_SMP */

/**
 * move_task_between_dsqs() - Move a task from one DSQ to another
 * @p: target task
 * @enq_flags: %SCX_ENQ_*
 * @src_dsq: DSQ @p is currently on, must not be a local DSQ
 * @dst_dsq: DSQ @p is being moved to, can be any DSQ
 *
 * Must be called with @p's task_rq and @src_dsq locked. If @dst_dsq is a local
 * DSQ and @p is on a different CPU, @p will be migrated and thus its task_rq
 * will change. As @p's task_rq is locked, this function doesn't need to use the
 * holding_cpu mechanism.
 *
 * On return, @src_dsq is unlocked and only @p's new task_rq, which is the
 * return value, is locked.
 */
static struct rq *move_task_between_dsqs(struct task_struct *p, u64 enq_flags,
					 struct scx_dispatch_q *src_dsq,
					 struct scx_dispatch_q *dst_dsq)
{
	struct rq *src_rq = task_rq(p), *dst_rq;

	BUG_ON(src_dsq->id == SCX_DSQ_LOCAL);
	lockdep_assert_held(&src_dsq->lock);
	lockdep_assert_rq_held(src_rq);

	if (dst_dsq->id == SCX_DSQ_LOCAL) {
		dst_rq = container_of(dst_dsq, struct rq, scx.local_dsq);
		if (src_rq != dst_rq &&
		    unlikely(!task_can_run_on_remote_rq(p, dst_rq, true))) {
			dst_dsq = find_global_dsq(p);
			dst_rq = src_rq;
		}
	} else {
		/* no need to migrate if destination is a non-local DSQ */
		dst_rq = src_rq;
	}

	/*
	 * Move @p into $dst_dsq. If $dst_dsq is the local DSQ of a different
	 * CPU, @p will be migrated.
	 */
	if (dst_dsq->id == SCX_DSQ_LOCAL) {
		/* @p is going from a non-local DSQ to a local DSQ */
		if (src_rq == dst_rq) {
			task_unlink_from_dsq(p, src_dsq);
			move_local_task_to_local_dsq(p, enq_flags,
						     src_dsq, dst_rq);
			raw_spin_unlock(&src_dsq->lock);
		} else {
			raw_spin_unlock(&src_dsq->lock);
			move_remote_task_to_local_dsq(p, enq_flags,
						      src_rq, dst_rq);
		}
	} else {
		/*
		 * @p is going from a non-local DSQ to a non-local DSQ. As
		 * $src_dsq is already locked, do an abbreviated dequeue.
		 */
		task_unlink_from_dsq(p, src_dsq);
		p->scx.dsq = NULL;
		raw_spin_unlock(&src_dsq->lock);

		dispatch_enqueue(dst_dsq, p, enq_flags);
	}

	return dst_rq;
}

/*
 * A poorly behaving BPF scheduler can live-lock the system by e.g. incessantly
 * banging on the same DSQ on a large NUMA system to the point where switching
 * to the bypass mode can take a long time. Inject artificial delays while the
 * bypass mode is switching to guarantee timely completion.
 */
static void scx_ops_breather(struct rq *rq)
{
	u64 until;

	lockdep_assert_rq_held(rq);

	if (likely(!atomic_read(&scx_ops_breather_depth)))
		return;

	raw_spin_rq_unlock(rq);

	until = ktime_get_ns() + NSEC_PER_MSEC;

	do {
		int cnt = 1024;
		while (atomic_read(&scx_ops_breather_depth) && --cnt)
			cpu_relax();
	} while (atomic_read(&scx_ops_breather_depth) &&
		 time_before64(ktime_get_ns(), until));

	raw_spin_rq_lock(rq);
}

static bool consume_dispatch_q(struct rq *rq, struct scx_dispatch_q *dsq)
{
	struct task_struct *p;
retry:
	/*
	 * This retry loop can repeatedly race against scx_ops_bypass()
	 * dequeueing tasks from @dsq trying to put the system into the bypass
	 * mode. On some multi-socket machines (e.g. 2x Intel 8480c), this can
	 * live-lock the machine into soft lockups. Give a breather.
	 */
	scx_ops_breather(rq);

	/*
	 * The caller can't expect to successfully consume a task if the task's
	 * addition to @dsq isn't guaranteed to be visible somehow. Test
	 * @dsq->list without locking and skip if it seems empty.
	 */
	if (list_empty(&dsq->list))
		return false;

	raw_spin_lock(&dsq->lock);

	nldsq_for_each_task(p, dsq) {
		struct rq *task_rq = task_rq(p);

		if (rq == task_rq) {
			task_unlink_from_dsq(p, dsq);
			move_local_task_to_local_dsq(p, 0, dsq, rq);
			raw_spin_unlock(&dsq->lock);
			return true;
		}

		if (task_can_run_on_remote_rq(p, rq, false)) {
			if (likely(consume_remote_task(rq, p, dsq, task_rq)))
				return true;
			goto retry;
		}
	}

	raw_spin_unlock(&dsq->lock);
	return false;
}

static bool consume_global_dsq(struct rq *rq)
{
	int node = cpu_to_node(cpu_of(rq));

	return consume_dispatch_q(rq, global_dsqs[node]);
}

/**
 * dispatch_to_local_dsq - Dispatch a task to a local dsq
 * @rq: current rq which is locked
 * @dst_dsq: destination DSQ
 * @p: task to dispatch
 * @enq_flags: %SCX_ENQ_*
 *
 * We're holding @rq lock and want to dispatch @p to @dst_dsq which is a local
 * DSQ. This function performs all the synchronization dancing needed because
 * local DSQs are protected with rq locks.
 *
 * The caller must have exclusive ownership of @p (e.g. through
 * %SCX_OPSS_DISPATCHING).
 */
static void dispatch_to_local_dsq(struct rq *rq, struct scx_dispatch_q *dst_dsq,
				  struct task_struct *p, u64 enq_flags)
{
	struct rq *src_rq = task_rq(p);
	struct rq *dst_rq = container_of(dst_dsq, struct rq, scx.local_dsq);
#ifdef CONFIG_SMP
	struct rq *locked_rq = rq;
#endif

	/*
	 * We're synchronized against dequeue through DISPATCHING. As @p can't
	 * be dequeued, its task_rq and cpus_allowed are stable too.
	 *
	 * If dispatching to @rq that @p is already on, no lock dancing needed.
	 */
	if (rq == src_rq && rq == dst_rq) {
		dispatch_enqueue(dst_dsq, p, enq_flags | SCX_ENQ_CLEAR_OPSS);
		return;
	}

#ifdef CONFIG_SMP
	if (src_rq != dst_rq &&
	    unlikely(!task_can_run_on_remote_rq(p, dst_rq, true))) {
		dispatch_enqueue(find_global_dsq(p), p,
				 enq_flags | SCX_ENQ_CLEAR_OPSS);
		return;
	}

	/*
	 * @p is on a possibly remote @src_rq which we need to lock to move the
	 * task. If dequeue is in progress, it'd be locking @src_rq and waiting
	 * on DISPATCHING, so we can't grab @src_rq lock while holding
	 * DISPATCHING.
	 *
	 * As DISPATCHING guarantees that @p is wholly ours, we can pretend that
	 * we're moving from a DSQ and use the same mechanism - mark the task
	 * under transfer with holding_cpu, release DISPATCHING and then follow
	 * the same protocol. See unlink_dsq_and_lock_src_rq().
	 */
	p->scx.holding_cpu = raw_smp_processor_id();

	/* store_release ensures that dequeue sees the above */
	atomic_long_set_release(&p->scx.ops_state, SCX_OPSS_NONE);

	/* switch to @src_rq lock */
	if (locked_rq != src_rq) {
		raw_spin_rq_unlock(locked_rq);
		locked_rq = src_rq;
		raw_spin_rq_lock(src_rq);
	}

	/* task_rq couldn't have changed if we're still the holding cpu */
	if (likely(p->scx.holding_cpu == raw_smp_processor_id()) &&
	    !WARN_ON_ONCE(src_rq != task_rq(p))) {
		/*
		 * If @p is staying on the same rq, there's no need to go
		 * through the full deactivate/activate cycle. Optimize by
		 * abbreviating move_remote_task_to_local_dsq().
		 */
		if (src_rq == dst_rq) {
			p->scx.holding_cpu = -1;
			dispatch_enqueue(&dst_rq->scx.local_dsq, p, enq_flags);
		} else {
			move_remote_task_to_local_dsq(p, enq_flags,
						      src_rq, dst_rq);
			/* task has been moved to dst_rq, which is now locked */
			locked_rq = dst_rq;
		}

		/* if the destination CPU is idle, wake it up */
		if (sched_class_above(p->sched_class, dst_rq->curr->sched_class))
			resched_curr(dst_rq);
	}

	/* switch back to @rq lock */
	if (locked_rq != rq) {
		raw_spin_rq_unlock(locked_rq);
		raw_spin_rq_lock(rq);
	}
#else	/* CONFIG_SMP */
	BUG();	/* control can not reach here on UP */
#endif	/* CONFIG_SMP */
}

/**
 * finish_dispatch - Asynchronously finish dispatching a task
 * @rq: current rq which is locked
 * @p: task to finish dispatching
 * @qseq_at_dispatch: qseq when @p started getting dispatched
 * @dsq_id: destination DSQ ID
 * @enq_flags: %SCX_ENQ_*
 *
 * Dispatching to local DSQs may need to wait for queueing to complete or
 * require rq lock dancing. As we don't wanna do either while inside
 * ops.dispatch() to avoid locking order inversion, we split dispatching into
 * two parts. scx_bpf_dsq_insert() which is called by ops.dispatch() records the
 * task and its qseq. Once ops.dispatch() returns, this function is called to
 * finish up.
 *
 * There is no guarantee that @p is still valid for dispatching or even that it
 * was valid in the first place. Make sure that the task is still owned by the
 * BPF scheduler and claim the ownership before dispatching.
 */
static void finish_dispatch(struct rq *rq, struct task_struct *p,
			    unsigned long qseq_at_dispatch,
			    u64 dsq_id, u64 enq_flags)
{
	struct scx_dispatch_q *dsq;
	unsigned long opss;

	touch_core_sched_dispatch(rq, p);
retry:
	/*
	 * No need for _acquire here. @p is accessed only after a successful
	 * try_cmpxchg to DISPATCHING.
	 */
	opss = atomic_long_read(&p->scx.ops_state);

	switch (opss & SCX_OPSS_STATE_MASK) {
	case SCX_OPSS_DISPATCHING:
	case SCX_OPSS_NONE:
		/* someone else already got to it */
		return;
	case SCX_OPSS_QUEUED:
		/*
		 * If qseq doesn't match, @p has gone through at least one
		 * dispatch/dequeue and re-enqueue cycle between
		 * scx_bpf_dsq_insert() and here and we have no claim on it.
		 */
		if ((opss & SCX_OPSS_QSEQ_MASK) != qseq_at_dispatch)
			return;

		/*
		 * While we know @p is accessible, we don't yet have a claim on
		 * it - the BPF scheduler is allowed to dispatch tasks
		 * spuriously and there can be a racing dequeue attempt. Let's
		 * claim @p by atomically transitioning it from QUEUED to
		 * DISPATCHING.
		 */
		if (likely(atomic_long_try_cmpxchg(&p->scx.ops_state, &opss,
						   SCX_OPSS_DISPATCHING)))
			break;
		goto retry;
	case SCX_OPSS_QUEUEING:
		/*
		 * do_enqueue_task() is in the process of transferring the task
		 * to the BPF scheduler while holding @p's rq lock. As we aren't
		 * holding any kernel or BPF resource that the enqueue path may
		 * depend upon, it's safe to wait.
		 */
		wait_ops_state(p, opss);
		goto retry;
	}

	BUG_ON(!(p->scx.flags & SCX_TASK_QUEUED));

	dsq = find_dsq_for_dispatch(this_rq(), dsq_id, p);

	if (dsq->id == SCX_DSQ_LOCAL)
		dispatch_to_local_dsq(rq, dsq, p, enq_flags);
	else
		dispatch_enqueue(dsq, p, enq_flags | SCX_ENQ_CLEAR_OPSS);
}

static void flush_dispatch_buf(struct rq *rq)
{
	struct scx_dsp_ctx *dspc = this_cpu_ptr(scx_dsp_ctx);
	u32 u;

	for (u = 0; u < dspc->cursor; u++) {
		struct scx_dsp_buf_ent *ent = &dspc->buf[u];

		finish_dispatch(rq, ent->task, ent->qseq, ent->dsq_id,
				ent->enq_flags);
	}

	dspc->nr_tasks += dspc->cursor;
	dspc->cursor = 0;
}

static int balance_one(struct rq *rq, struct task_struct *prev)
{
	struct scx_dsp_ctx *dspc = this_cpu_ptr(scx_dsp_ctx);
	bool prev_on_scx = prev->sched_class == &ext_sched_class;
	bool prev_on_rq = prev->scx.flags & SCX_TASK_QUEUED;
	int nr_loops = SCX_DSP_MAX_LOOPS;

	lockdep_assert_rq_held(rq);
	rq->scx.flags |= SCX_RQ_IN_BALANCE;
	rq->scx.flags &= ~(SCX_RQ_BAL_PENDING | SCX_RQ_BAL_KEEP);

	if (static_branch_unlikely(&scx_ops_cpu_preempt) &&
	    unlikely(rq->scx.cpu_released)) {
		/*
		 * If the previous sched_class for the current CPU was not SCX,
		 * notify the BPF scheduler that it again has control of the
		 * core. This callback complements ->cpu_release(), which is
		 * emitted in switch_class().
		 */
		if (SCX_HAS_OP(cpu_acquire))
			SCX_CALL_OP(SCX_KF_REST, cpu_acquire, cpu_of(rq), NULL);
		rq->scx.cpu_released = false;
	}

	if (prev_on_scx) {
		update_curr_scx(rq);

		/*
		 * If @prev is runnable & has slice left, it has priority and
		 * fetching more just increases latency for the fetched tasks.
		 * Tell pick_task_scx() to keep running @prev. If the BPF
		 * scheduler wants to handle this explicitly, it should
		 * implement ->cpu_release().
		 *
		 * See scx_ops_disable_workfn() for the explanation on the
		 * bypassing test.
		 */
		if (prev_on_rq && prev->scx.slice && !scx_rq_bypassing(rq)) {
			rq->scx.flags |= SCX_RQ_BAL_KEEP;
			goto has_tasks;
		}
	}

	/* if there already are tasks to run, nothing to do */
	if (rq->scx.local_dsq.nr)
		goto has_tasks;

	if (consume_global_dsq(rq))
		goto has_tasks;

	if (!SCX_HAS_OP(dispatch) || scx_rq_bypassing(rq) || !scx_rq_online(rq))
		goto no_tasks;

	dspc->rq = rq;

	/*
	 * The dispatch loop. Because flush_dispatch_buf() may drop the rq lock,
	 * the local DSQ might still end up empty after a successful
	 * ops.dispatch(). If the local DSQ is empty even after ops.dispatch()
	 * produced some tasks, retry. The BPF scheduler may depend on this
	 * looping behavior to simplify its implementation.
	 */
	do {
		dspc->nr_tasks = 0;

		SCX_CALL_OP(SCX_KF_DISPATCH, dispatch, cpu_of(rq),
			    prev_on_scx ? prev : NULL);

		flush_dispatch_buf(rq);

		if (prev_on_rq && prev->scx.slice) {
			rq->scx.flags |= SCX_RQ_BAL_KEEP;
			goto has_tasks;
		}
		if (rq->scx.local_dsq.nr)
			goto has_tasks;
		if (consume_global_dsq(rq))
			goto has_tasks;

		/*
		 * ops.dispatch() can trap us in this loop by repeatedly
		 * dispatching ineligible tasks. Break out once in a while to
		 * allow the watchdog to run. As IRQ can't be enabled in
		 * balance(), we want to complete this scheduling cycle and then
		 * start a new one. IOW, we want to call resched_curr() on the
		 * next, most likely idle, task, not the current one. Use
		 * scx_bpf_kick_cpu() for deferred kicking.
		 */
		if (unlikely(!--nr_loops)) {
			scx_bpf_kick_cpu(cpu_of(rq), 0);
			break;
		}
	} while (dspc->nr_tasks);

no_tasks:
	/*
	 * Didn't find another task to run. Keep running @prev unless
	 * %SCX_OPS_ENQ_LAST is in effect.
	 */
	if (prev_on_rq && (!static_branch_unlikely(&scx_ops_enq_last) ||
	     scx_rq_bypassing(rq))) {
		rq->scx.flags |= SCX_RQ_BAL_KEEP;
		__scx_add_event(SCX_EV_DISPATCH_KEEP_LAST, 1);
		goto has_tasks;
	}
	rq->scx.flags &= ~SCX_RQ_IN_BALANCE;
	return false;

has_tasks:
	rq->scx.flags &= ~SCX_RQ_IN_BALANCE;
	return true;
}

static int balance_scx(struct rq *rq, struct task_struct *prev,
		       struct rq_flags *rf)
{
	int ret;

	rq_unpin_lock(rq, rf);

	ret = balance_one(rq, prev);

#ifdef CONFIG_SCHED_SMT
	/*
	 * When core-sched is enabled, this ops.balance() call will be followed
	 * by pick_task_scx() on this CPU and the SMT siblings. Balance the
	 * siblings too.
	 */
	if (sched_core_enabled(rq)) {
		const struct cpumask *smt_mask = cpu_smt_mask(cpu_of(rq));
		int scpu;

		for_each_cpu_andnot(scpu, smt_mask, cpumask_of(cpu_of(rq))) {
			struct rq *srq = cpu_rq(scpu);
			struct task_struct *sprev = srq->curr;

			WARN_ON_ONCE(__rq_lockp(rq) != __rq_lockp(srq));
			update_rq_clock(srq);
			balance_one(srq, sprev);
		}
	}
#endif
	rq_repin_lock(rq, rf);

	return ret;
}

static void process_ddsp_deferred_locals(struct rq *rq)
{
	struct task_struct *p;

	lockdep_assert_rq_held(rq);

	/*
	 * Now that @rq can be unlocked, execute the deferred enqueueing of
	 * tasks directly dispatched to the local DSQs of other CPUs. See
	 * direct_dispatch(). Keep popping from the head instead of using
	 * list_for_each_entry_safe() as dispatch_local_dsq() may unlock @rq
	 * temporarily.
	 */
	while ((p = list_first_entry_or_null(&rq->scx.ddsp_deferred_locals,
				struct task_struct, scx.dsq_list.node))) {
		struct scx_dispatch_q *dsq;

		list_del_init(&p->scx.dsq_list.node);

		dsq = find_dsq_for_dispatch(rq, p->scx.ddsp_dsq_id, p);
		if (!WARN_ON_ONCE(dsq->id != SCX_DSQ_LOCAL))
			dispatch_to_local_dsq(rq, dsq, p, p->scx.ddsp_enq_flags);
	}
}

static void set_next_task_scx(struct rq *rq, struct task_struct *p, bool first)
{
	if (p->scx.flags & SCX_TASK_QUEUED) {
		/*
		 * Core-sched might decide to execute @p before it is
		 * dispatched. Call ops_dequeue() to notify the BPF scheduler.
		 */
		ops_dequeue(p, SCX_DEQ_CORE_SCHED_EXEC);
		dispatch_dequeue(rq, p);
	}

	p->se.exec_start = rq_clock_task(rq);

	/* see dequeue_task_scx() on why we skip when !QUEUED */
	if (SCX_HAS_OP(running) && (p->scx.flags & SCX_TASK_QUEUED))
		SCX_CALL_OP_TASK(SCX_KF_REST, running, p);

	clr_task_runnable(p, true);

	/*
	 * @p is getting newly scheduled or got kicked after someone updated its
	 * slice. Refresh whether tick can be stopped. See scx_can_stop_tick().
	 */
	if ((p->scx.slice == SCX_SLICE_INF) !=
	    (bool)(rq->scx.flags & SCX_RQ_CAN_STOP_TICK)) {
		if (p->scx.slice == SCX_SLICE_INF)
			rq->scx.flags |= SCX_RQ_CAN_STOP_TICK;
		else
			rq->scx.flags &= ~SCX_RQ_CAN_STOP_TICK;

		sched_update_tick_dependency(rq);

		/*
		 * For now, let's refresh the load_avgs just when transitioning
		 * in and out of nohz. In the future, we might want to add a
		 * mechanism which calls the following periodically on
		 * tick-stopped CPUs.
		 */
		update_other_load_avgs(rq);
	}
}

static enum scx_cpu_preempt_reason
preempt_reason_from_class(const struct sched_class *class)
{
#ifdef CONFIG_SMP
	if (class == &stop_sched_class)
		return SCX_CPU_PREEMPT_STOP;
#endif
	if (class == &dl_sched_class)
		return SCX_CPU_PREEMPT_DL;
	if (class == &rt_sched_class)
		return SCX_CPU_PREEMPT_RT;
	return SCX_CPU_PREEMPT_UNKNOWN;
}

static void switch_class(struct rq *rq, struct task_struct *next)
{
	const struct sched_class *next_class = next->sched_class;

#ifdef CONFIG_SMP
	/*
	 * Pairs with the smp_load_acquire() issued by a CPU in
	 * kick_cpus_irq_workfn() who is waiting for this CPU to perform a
	 * resched.
	 */
	smp_store_release(&rq->scx.pnt_seq, rq->scx.pnt_seq + 1);
#endif
	if (!static_branch_unlikely(&scx_ops_cpu_preempt))
		return;

	/*
	 * The callback is conceptually meant to convey that the CPU is no
	 * longer under the control of SCX. Therefore, don't invoke the callback
	 * if the next class is below SCX (in which case the BPF scheduler has
	 * actively decided not to schedule any tasks on the CPU).
	 */
	if (sched_class_above(&ext_sched_class, next_class))
		return;

	/*
	 * At this point we know that SCX was preempted by a higher priority
	 * sched_class, so invoke the ->cpu_release() callback if we have not
	 * done so already. We only send the callback once between SCX being
	 * preempted, and it regaining control of the CPU.
	 *
	 * ->cpu_release() complements ->cpu_acquire(), which is emitted the
	 *  next time that balance_scx() is invoked.
	 */
	if (!rq->scx.cpu_released) {
		if (SCX_HAS_OP(cpu_release)) {
			struct scx_cpu_release_args args = {
				.reason = preempt_reason_from_class(next_class),
				.task = next,
			};

			SCX_CALL_OP(SCX_KF_CPU_RELEASE,
				    cpu_release, cpu_of(rq), &args);
		}
		rq->scx.cpu_released = true;
	}
}

static void put_prev_task_scx(struct rq *rq, struct task_struct *p,
			      struct task_struct *next)
{
	update_curr_scx(rq);

	/* see dequeue_task_scx() on why we skip when !QUEUED */
	if (SCX_HAS_OP(stopping) && (p->scx.flags & SCX_TASK_QUEUED))
		SCX_CALL_OP_TASK(SCX_KF_REST, stopping, p, true);

	if (p->scx.flags & SCX_TASK_QUEUED) {
		set_task_runnable(rq, p);

		/*
		 * If @p has slice left and is being put, @p is getting
		 * preempted by a higher priority scheduler class or core-sched
		 * forcing a different task. Leave it at the head of the local
		 * DSQ.
		 */
		if (p->scx.slice && !scx_rq_bypassing(rq)) {
			dispatch_enqueue(&rq->scx.local_dsq, p, SCX_ENQ_HEAD);
			goto switch_class;
		}

		/*
		 * If @p is runnable but we're about to enter a lower
		 * sched_class, %SCX_OPS_ENQ_LAST must be set. Tell
		 * ops.enqueue() that @p is the only one available for this cpu,
		 * which should trigger an explicit follow-up scheduling event.
		 */
		if (sched_class_above(&ext_sched_class, next->sched_class)) {
			WARN_ON_ONCE(!static_branch_unlikely(&scx_ops_enq_last));
			do_enqueue_task(rq, p, SCX_ENQ_LAST, -1);
		} else {
			do_enqueue_task(rq, p, 0, -1);
		}
	}

switch_class:
	if (next && next->sched_class != &ext_sched_class)
		switch_class(rq, next);
}

static struct task_struct *first_local_task(struct rq *rq)
{
	return list_first_entry_or_null(&rq->scx.local_dsq.list,
					struct task_struct, scx.dsq_list.node);
}

static struct task_struct *pick_task_scx(struct rq *rq)
{
	struct task_struct *prev = rq->curr;
	struct task_struct *p;
	bool keep_prev = rq->scx.flags & SCX_RQ_BAL_KEEP;
	bool kick_idle = false;

	/*
	 * WORKAROUND:
	 *
	 * %SCX_RQ_BAL_KEEP should be set iff $prev is on SCX as it must just
	 * have gone through balance_scx(). Unfortunately, there currently is a
	 * bug where fair could say yes on balance() but no on pick_task(),
	 * which then ends up calling pick_task_scx() without preceding
	 * balance_scx().
	 *
	 * Keep running @prev if possible and avoid stalling from entering idle
	 * without balancing.
	 *
	 * Once fair is fixed, remove the workaround and trigger WARN_ON_ONCE()
	 * if pick_task_scx() is called without preceding balance_scx().
	 */
	if (unlikely(rq->scx.flags & SCX_RQ_BAL_PENDING)) {
		if (prev->scx.flags & SCX_TASK_QUEUED) {
			keep_prev = true;
		} else {
			keep_prev = false;
			kick_idle = true;
		}
	} else if (unlikely(keep_prev &&
			    prev->sched_class != &ext_sched_class)) {
		/*
		 * Can happen while enabling as SCX_RQ_BAL_PENDING assertion is
		 * conditional on scx_enabled() and may have been skipped.
		 */
		WARN_ON_ONCE(scx_ops_enable_state() == SCX_OPS_ENABLED);
		keep_prev = false;
	}

	/*
	 * If balance_scx() is telling us to keep running @prev, replenish slice
	 * if necessary and keep running @prev. Otherwise, pop the first one
	 * from the local DSQ.
	 */
	if (keep_prev) {
		p = prev;
		if (!p->scx.slice) {
			p->scx.slice = SCX_SLICE_DFL;
			__scx_add_event(SCX_EV_ENQ_SLICE_DFL, 1);
		}
	} else {
		p = first_local_task(rq);
		if (!p) {
			if (kick_idle)
				scx_bpf_kick_cpu(cpu_of(rq), SCX_KICK_IDLE);
			return NULL;
		}

		if (unlikely(!p->scx.slice)) {
			if (!scx_rq_bypassing(rq) && !scx_warned_zero_slice) {
				printk_deferred(KERN_WARNING "sched_ext: %s[%d] has zero slice in %s()\n",
						p->comm, p->pid, __func__);
				scx_warned_zero_slice = true;
			}
			p->scx.slice = SCX_SLICE_DFL;
			__scx_add_event(SCX_EV_ENQ_SLICE_DFL, 1);
		}
	}

	return p;
}

#ifdef CONFIG_SCHED_CORE
/**
 * scx_prio_less - Task ordering for core-sched
 * @a: task A
 * @b: task B
 * @in_fi: in forced idle state
 *
 * Core-sched is implemented as an additional scheduling layer on top of the
 * usual sched_class'es and needs to find out the expected task ordering. For
 * SCX, core-sched calls this function to interrogate the task ordering.
 *
 * Unless overridden by ops.core_sched_before(), @p->scx.core_sched_at is used
 * to implement the default task ordering. The older the timestamp, the higher
 * priority the task - the global FIFO ordering matching the default scheduling
 * behavior.
 *
 * When ops.core_sched_before() is enabled, @p->scx.core_sched_at is used to
 * implement FIFO ordering within each local DSQ. See pick_task_scx().
 */
bool scx_prio_less(const struct task_struct *a, const struct task_struct *b,
		   bool in_fi)
{
	/*
	 * The const qualifiers are dropped from task_struct pointers when
	 * calling ops.core_sched_before(). Accesses are controlled by the
	 * verifier.
	 */
	if (SCX_HAS_OP(core_sched_before) && !scx_rq_bypassing(task_rq(a)))
		return SCX_CALL_OP_2TASKS_RET(SCX_KF_REST, core_sched_before,
					      (struct task_struct *)a,
					      (struct task_struct *)b);
	else
		return time_after64(a->scx.core_sched_at, b->scx.core_sched_at);
}
#endif	/* CONFIG_SCHED_CORE */

#ifdef CONFIG_SMP

<<<<<<< HEAD
static bool test_and_clear_cpu_idle(int cpu)
{
#ifdef CONFIG_SCHED_SMT
	/*
	 * SMT mask should be cleared whether we can claim @cpu or not. The SMT
	 * cluster is not wholly idle either way. This also prevents
	 * scx_pick_idle_cpu() from getting caught in an infinite loop.
	 */
	if (sched_smt_active()) {
		const struct cpumask *smt = cpu_smt_mask(cpu);

		/*
		 * If offline, @cpu is not its own sibling and
		 * scx_pick_idle_cpu() can get caught in an infinite loop as
		 * @cpu is never cleared from idle_masks.smt. Ensure that @cpu
		 * is eventually cleared.
		 *
		 * NOTE: Use cpumask_intersects() and cpumask_test_cpu() to
		 * reduce memory writes, which may help alleviate cache
		 * coherence pressure.
		 */
		if (cpumask_intersects(smt, idle_masks.smt))
			cpumask_andnot(idle_masks.smt, idle_masks.smt, smt);
		else if (cpumask_test_cpu(cpu, idle_masks.smt))
			__cpumask_clear_cpu(cpu, idle_masks.smt);
	}
#endif
	return cpumask_test_and_clear_cpu(cpu, idle_masks.cpu);
}

static s32 scx_pick_idle_cpu(const struct cpumask *cpus_allowed, u64 flags)
{
	int cpu;

retry:
	if (sched_smt_active()) {
		cpu = cpumask_any_and_distribute(idle_masks.smt, cpus_allowed);
		if (cpu < nr_cpu_ids)
			goto found;

		if (flags & SCX_PICK_IDLE_CORE)
			return -EBUSY;
	}

	cpu = cpumask_any_and_distribute(idle_masks.cpu, cpus_allowed);
	if (cpu >= nr_cpu_ids)
		return -EBUSY;

found:
	if (test_and_clear_cpu_idle(cpu))
		return cpu;
	else
		goto retry;
}

/*
 * Return the amount of CPUs in the same LLC domain of @cpu (or zero if the LLC
 * domain is not defined).
 */
static unsigned int llc_weight(s32 cpu)
{
	struct sched_domain *sd;

	sd = rcu_dereference(per_cpu(sd_llc, cpu));
	if (!sd)
		return 0;

	return sd->span_weight;
}

/*
 * Return the cpumask representing the LLC domain of @cpu (or NULL if the LLC
 * domain is not defined).
 */
static struct cpumask *llc_span(s32 cpu)
{
	struct sched_domain *sd;

	sd = rcu_dereference(per_cpu(sd_llc, cpu));
	if (!sd)
		return 0;

	return sched_domain_span(sd);
}

/*
 * Return the amount of CPUs in the same NUMA domain of @cpu (or zero if the
 * NUMA domain is not defined).
 */
static unsigned int numa_weight(s32 cpu)
{
	struct sched_domain *sd;
	struct sched_group *sg;

	sd = rcu_dereference(per_cpu(sd_numa, cpu));
	if (!sd)
		return 0;
	sg = sd->groups;
	if (!sg)
		return 0;

	return sg->group_weight;
}

/*
 * Return the cpumask representing the NUMA domain of @cpu (or NULL if the NUMA
 * domain is not defined).
 */
static struct cpumask *numa_span(s32 cpu)
{
	struct sched_domain *sd;
	struct sched_group *sg;

	sd = rcu_dereference(per_cpu(sd_numa, cpu));
	if (!sd)
		return NULL;
	sg = sd->groups;
	if (!sg)
		return NULL;

	return sched_group_span(sg);
}

/*
 * Return true if the LLC domains do not perfectly overlap with the NUMA
 * domains, false otherwise.
 */
static bool llc_numa_mismatch(void)
{
	int cpu;

	/*
	 * We need to scan all online CPUs to verify whether their scheduling
	 * domains overlap.
	 *
	 * While it is rare to encounter architectures with asymmetric NUMA
	 * topologies, CPU hotplugging or virtualized environments can result
	 * in asymmetric configurations.
	 *
	 * For example:
	 *
	 *  NUMA 0:
	 *    - LLC 0: cpu0..cpu7
	 *    - LLC 1: cpu8..cpu15 [offline]
	 *
	 *  NUMA 1:
	 *    - LLC 0: cpu16..cpu23
	 *    - LLC 1: cpu24..cpu31
	 *
	 * In this case, if we only check the first online CPU (cpu0), we might
	 * incorrectly assume that the LLC and NUMA domains are fully
	 * overlapping, which is incorrect (as NUMA 1 has two distinct LLC
	 * domains).
	 */
	for_each_online_cpu(cpu)
		if (llc_weight(cpu) != numa_weight(cpu))
			return true;

	return false;
}

/*
 * Initialize topology-aware scheduling.
 *
 * Detect if the system has multiple LLC or multiple NUMA domains and enable
 * cache-aware / NUMA-aware scheduling optimizations in the default CPU idle
 * selection policy.
 *
 * Assumption: the kernel's internal topology representation assumes that each
 * CPU belongs to a single LLC domain, and that each LLC domain is entirely
 * contained within a single NUMA node.
 */
static void update_selcpu_topology(void)
{
	bool enable_llc = false, enable_numa = false;
	unsigned int nr_cpus;
	s32 cpu = cpumask_first(cpu_online_mask);

	/*
	 * Enable LLC domain optimization only when there are multiple LLC
	 * domains among the online CPUs. If all online CPUs are part of a
	 * single LLC domain, the idle CPU selection logic can choose any
	 * online CPU without bias.
	 *
	 * Note that it is sufficient to check the LLC domain of the first
	 * online CPU to determine whether a single LLC domain includes all
	 * CPUs.
	 */
	rcu_read_lock();
	nr_cpus = llc_weight(cpu);
	if (nr_cpus > 0) {
		if (nr_cpus < num_online_cpus())
			enable_llc = true;
		pr_debug("sched_ext: LLC=%*pb weight=%u\n",
			 cpumask_pr_args(llc_span(cpu)), llc_weight(cpu));
	}

	/*
	 * Enable NUMA optimization only when there are multiple NUMA domains
	 * among the online CPUs and the NUMA domains don't perfectly overlaps
	 * with the LLC domains.
	 *
	 * If all CPUs belong to the same NUMA node and the same LLC domain,
	 * enabling both NUMA and LLC optimizations is unnecessary, as checking
	 * for an idle CPU in the same domain twice is redundant.
	 */
	nr_cpus = numa_weight(cpu);
	if (nr_cpus > 0) {
		if (nr_cpus < num_online_cpus() && llc_numa_mismatch())
			enable_numa = true;
		pr_debug("sched_ext: NUMA=%*pb weight=%u\n",
			 cpumask_pr_args(numa_span(cpu)), numa_weight(cpu));
	}
	rcu_read_unlock();

	pr_debug("sched_ext: LLC idle selection %s\n",
		 str_enabled_disabled(enable_llc));
	pr_debug("sched_ext: NUMA idle selection %s\n",
		 str_enabled_disabled(enable_numa));

	if (enable_llc)
		static_branch_enable_cpuslocked(&scx_selcpu_topo_llc);
	else
		static_branch_disable_cpuslocked(&scx_selcpu_topo_llc);
	if (enable_numa)
		static_branch_enable_cpuslocked(&scx_selcpu_topo_numa);
	else
		static_branch_disable_cpuslocked(&scx_selcpu_topo_numa);
}

/*
 * Built-in CPU idle selection policy:
 *
 * 1. Prioritize full-idle cores:
 *   - always prioritize CPUs from fully idle cores (both logical CPUs are
 *     idle) to avoid interference caused by SMT.
 *
 * 2. Reuse the same CPU:
 *   - prefer the last used CPU to take advantage of cached data (L1, L2) and
 *     branch prediction optimizations.
 *
 * 3. Pick a CPU within the same LLC (Last-Level Cache):
 *   - if the above conditions aren't met, pick a CPU that shares the same LLC
 *     to maintain cache locality.
 *
 * 4. Pick a CPU within the same NUMA node, if enabled:
 *   - choose a CPU from the same NUMA node to reduce memory access latency.
 *
 * 5. Pick any idle CPU usable by the task.
 *
 * Step 3 and 4 are performed only if the system has, respectively, multiple
 * LLC domains / multiple NUMA nodes (see scx_selcpu_topo_llc and
 * scx_selcpu_topo_numa).
 *
 * NOTE: tasks that can only run on 1 CPU are excluded by this logic, because
 * we never call ops.select_cpu() for them, see select_task_rq().
 */
static s32 scx_select_cpu_dfl(struct task_struct *p, s32 prev_cpu,
			      u64 wake_flags, bool *found)
{
	const struct cpumask *llc_cpus = NULL;
	const struct cpumask *numa_cpus = NULL;
	s32 cpu;

	*found = false;

	/*
	 * This is necessary to protect llc_cpus.
	 */
	rcu_read_lock();

	/*
	 * Determine the scheduling domain only if the task is allowed to run
	 * on all CPUs.
	 *
	 * This is done primarily for efficiency, as it avoids the overhead of
	 * updating a cpumask every time we need to select an idle CPU (which
	 * can be costly in large SMP systems), but it also aligns logically:
	 * if a task's scheduling domain is restricted by user-space (through
	 * CPU affinity), the task will simply use the flat scheduling domain
	 * defined by user-space.
	 */
	if (p->nr_cpus_allowed >= num_possible_cpus()) {
		if (static_branch_maybe(CONFIG_NUMA, &scx_selcpu_topo_numa))
			numa_cpus = numa_span(prev_cpu);

		if (static_branch_maybe(CONFIG_SCHED_MC, &scx_selcpu_topo_llc))
			llc_cpus = llc_span(prev_cpu);
	}

	/*
	 * If WAKE_SYNC, try to migrate the wakee to the waker's CPU.
	 */
	if (wake_flags & SCX_WAKE_SYNC) {
		cpu = smp_processor_id();

		/*
		 * If the waker's CPU is cache affine and prev_cpu is idle,
		 * then avoid a migration.
		 */
		if (cpus_share_cache(cpu, prev_cpu) &&
		    test_and_clear_cpu_idle(prev_cpu)) {
			cpu = prev_cpu;
			goto cpu_found;
		}

		/*
		 * If the waker's local DSQ is empty, and the system is under
		 * utilized, try to wake up @p to the local DSQ of the waker.
		 *
		 * Checking only for an empty local DSQ is insufficient as it
		 * could give the wakee an unfair advantage when the system is
		 * oversaturated.
		 *
		 * Checking only for the presence of idle CPUs is also
		 * insufficient as the local DSQ of the waker could have tasks
		 * piled up on it even if there is an idle core elsewhere on
		 * the system.
		 */
		if (!cpumask_empty(idle_masks.cpu) &&
		    !(current->flags & PF_EXITING) &&
		    cpu_rq(cpu)->scx.local_dsq.nr == 0) {
			if (cpumask_test_cpu(cpu, p->cpus_ptr))
				goto cpu_found;
		}
	}

	/*
	 * If CPU has SMT, any wholly idle CPU is likely a better pick than
	 * partially idle @prev_cpu.
	 */
	if (sched_smt_active()) {
		/*
		 * Keep using @prev_cpu if it's part of a fully idle core.
		 */
		if (cpumask_test_cpu(prev_cpu, idle_masks.smt) &&
		    test_and_clear_cpu_idle(prev_cpu)) {
			cpu = prev_cpu;
			goto cpu_found;
		}

		/*
		 * Search for any fully idle core in the same LLC domain.
		 */
		if (llc_cpus) {
			cpu = scx_pick_idle_cpu(llc_cpus, SCX_PICK_IDLE_CORE);
			if (cpu >= 0)
				goto cpu_found;
		}

		/*
		 * Search for any fully idle core in the same NUMA node.
		 */
		if (numa_cpus) {
			cpu = scx_pick_idle_cpu(numa_cpus, SCX_PICK_IDLE_CORE);
			if (cpu >= 0)
				goto cpu_found;
		}

		/*
		 * Search for any full idle core usable by the task.
		 */
		cpu = scx_pick_idle_cpu(p->cpus_ptr, SCX_PICK_IDLE_CORE);
		if (cpu >= 0)
			goto cpu_found;
	}

	/*
	 * Use @prev_cpu if it's idle.
	 */
	if (test_and_clear_cpu_idle(prev_cpu)) {
		cpu = prev_cpu;
		goto cpu_found;
	}

	/*
	 * Search for any idle CPU in the same LLC domain.
	 */
	if (llc_cpus) {
		cpu = scx_pick_idle_cpu(llc_cpus, 0);
		if (cpu >= 0)
			goto cpu_found;
	}

	/*
	 * Search for any idle CPU in the same NUMA node.
	 */
	if (numa_cpus) {
		cpu = scx_pick_idle_cpu(numa_cpus, 0);
		if (cpu >= 0)
			goto cpu_found;
	}

	/*
	 * Search for any idle CPU usable by the task.
	 */
	cpu = scx_pick_idle_cpu(p->cpus_ptr, 0);
	if (cpu >= 0)
		goto cpu_found;

	rcu_read_unlock();
	return prev_cpu;

cpu_found:
	rcu_read_unlock();

	*found = true;
	return cpu;
}

=======
>>>>>>> e8a457b7
static int select_task_rq_scx(struct task_struct *p, int prev_cpu, int wake_flags)
{
	bool rq_bypass;

	/*
	 * sched_exec() calls with %WF_EXEC when @p is about to exec(2) as it
	 * can be a good migration opportunity with low cache and memory
	 * footprint. Returning a CPU different than @prev_cpu triggers
	 * immediate rq migration. However, for SCX, as the current rq
	 * association doesn't dictate where the task is going to run, this
	 * doesn't fit well. If necessary, we can later add a dedicated method
	 * which can decide to preempt self to force it through the regular
	 * scheduling path.
	 */
	if (unlikely(wake_flags & WF_EXEC))
		return prev_cpu;

	rq_bypass = scx_rq_bypassing(task_rq(p));
	if (SCX_HAS_OP(select_cpu) && !rq_bypass) {
		s32 cpu;
		struct task_struct **ddsp_taskp;

		ddsp_taskp = this_cpu_ptr(&direct_dispatch_task);
		WARN_ON_ONCE(*ddsp_taskp);
		*ddsp_taskp = p;

		cpu = SCX_CALL_OP_TASK_RET(SCX_KF_ENQUEUE | SCX_KF_SELECT_CPU,
					   select_cpu, p, prev_cpu, wake_flags);
		p->scx.selected_cpu = cpu;
		*ddsp_taskp = NULL;
		if (ops_cpu_valid(cpu, "from ops.select_cpu()"))
			return cpu;
		else
			return prev_cpu;
	} else {
		s32 cpu;

		cpu = scx_select_cpu_dfl(p, prev_cpu, wake_flags, 0);
		if (cpu >= 0) {
			p->scx.slice = SCX_SLICE_DFL;
			p->scx.ddsp_dsq_id = SCX_DSQ_LOCAL;
			__scx_add_event(SCX_EV_ENQ_SLICE_DFL, 1);
		} else {
			cpu = prev_cpu;
		}
		p->scx.selected_cpu = cpu;

		if (rq_bypass)
			__scx_add_event(SCX_EV_BYPASS_DISPATCH, 1);
		return cpu;
	}
}

static void task_woken_scx(struct rq *rq, struct task_struct *p)
{
	run_deferred(rq);
}

static void set_cpus_allowed_scx(struct task_struct *p,
				 struct affinity_context *ac)
{
	set_cpus_allowed_common(p, ac);

	/*
	 * The effective cpumask is stored in @p->cpus_ptr which may temporarily
	 * differ from the configured one in @p->cpus_mask. Always tell the bpf
	 * scheduler the effective one.
	 *
	 * Fine-grained memory write control is enforced by BPF making the const
	 * designation pointless. Cast it away when calling the operation.
	 */
	if (SCX_HAS_OP(set_cpumask))
		SCX_CALL_OP_TASK(SCX_KF_REST, set_cpumask, p,
				 (struct cpumask *)p->cpus_ptr);
}

<<<<<<< HEAD
static void reset_idle_masks(void)
{
	/*
	 * Consider all online cpus idle. Should converge to the actual state
	 * quickly.
	 */
	cpumask_copy(idle_masks.cpu, cpu_online_mask);
	cpumask_copy(idle_masks.smt, cpu_online_mask);
}

static void update_builtin_idle(int cpu, bool idle)
{
	assign_cpu(cpu, idle_masks.cpu, idle);

#ifdef CONFIG_SCHED_SMT
	if (sched_smt_active()) {
		const struct cpumask *smt = cpu_smt_mask(cpu);

		if (idle) {
			/*
			 * idle_masks.smt handling is racy but that's fine as
			 * it's only for optimization and self-correcting.
			 */
			if (!cpumask_subset(smt, idle_masks.cpu))
				return;
			cpumask_or(idle_masks.smt, idle_masks.smt, smt);
		} else {
			cpumask_andnot(idle_masks.smt, idle_masks.smt, smt);
		}
	}
#endif
}

/*
 * Update the idle state of a CPU to @idle.
 *
 * If @do_notify is true, ops.update_idle() is invoked to notify the scx
 * scheduler of an actual idle state transition (idle to busy or vice
 * versa). If @do_notify is false, only the idle state in the idle masks is
 * refreshed without invoking ops.update_idle().
 *
 * This distinction is necessary, because an idle CPU can be "reserved" and
 * awakened via scx_bpf_pick_idle_cpu() + scx_bpf_kick_cpu(), marking it as
 * busy even if no tasks are dispatched. In this case, the CPU may return
 * to idle without a true state transition. Refreshing the idle masks
 * without invoking ops.update_idle() ensures accurate idle state tracking
 * while avoiding unnecessary updates and maintaining balanced state
 * transitions.
 */
void __scx_update_idle(struct rq *rq, bool idle, bool do_notify)
{
	int cpu = cpu_of(rq);

	lockdep_assert_rq_held(rq);

	/*
	 * Trigger ops.update_idle() only when transitioning from a task to
	 * the idle thread and vice versa.
	 *
	 * Idle transitions are indicated by do_notify being set to true,
	 * managed by put_prev_task_idle()/set_next_task_idle().
	 */
	if (SCX_HAS_OP(update_idle) && do_notify && !scx_rq_bypassing(rq))
		SCX_CALL_OP(SCX_KF_REST, update_idle, cpu_of(rq), idle);

	/*
	 * Update the idle masks:
	 * - for real idle transitions (do_notify == true)
	 * - for idle-to-idle transitions (indicated by the previous task
	 *   being the idle thread, managed by pick_task_idle())
	 *
	 * Skip updating idle masks if the previous task is not the idle
	 * thread, since set_next_task_idle() has already handled it when
	 * transitioning from a task to the idle thread (calling this
	 * function with do_notify == true).
	 *
	 * In this way we can avoid updating the idle masks twice,
	 * unnecessarily.
	 */
	if (static_branch_likely(&scx_builtin_idle_enabled))
		if (do_notify || is_idle_task(rq->curr))
			update_builtin_idle(cpu, idle);
}

=======
>>>>>>> e8a457b7
static void handle_hotplug(struct rq *rq, bool online)
{
	int cpu = cpu_of(rq);

	atomic_long_inc(&scx_hotplug_seq);

	if (scx_enabled())
		scx_idle_update_selcpu_topology(&scx_ops);

	if (online && SCX_HAS_OP(cpu_online))
		SCX_CALL_OP(SCX_KF_UNLOCKED, cpu_online, cpu);
	else if (!online && SCX_HAS_OP(cpu_offline))
		SCX_CALL_OP(SCX_KF_UNLOCKED, cpu_offline, cpu);
	else
		scx_ops_exit(SCX_ECODE_ACT_RESTART | SCX_ECODE_RSN_HOTPLUG,
			     "cpu %d going %s, exiting scheduler", cpu,
			     online ? "online" : "offline");
}

void scx_rq_activate(struct rq *rq)
{
	handle_hotplug(rq, true);
}

void scx_rq_deactivate(struct rq *rq)
{
	handle_hotplug(rq, false);
}

static void rq_online_scx(struct rq *rq)
{
	rq->scx.flags |= SCX_RQ_ONLINE;
}

static void rq_offline_scx(struct rq *rq)
{
	rq->scx.flags &= ~SCX_RQ_ONLINE;
}

#endif	/* CONFIG_SMP */

static bool check_rq_for_timeouts(struct rq *rq)
{
	struct task_struct *p;
	struct rq_flags rf;
	bool timed_out = false;

	rq_lock_irqsave(rq, &rf);
	list_for_each_entry(p, &rq->scx.runnable_list, scx.runnable_node) {
		unsigned long last_runnable = p->scx.runnable_at;

		if (unlikely(time_after(jiffies,
					last_runnable + scx_watchdog_timeout))) {
			u32 dur_ms = jiffies_to_msecs(jiffies - last_runnable);

			scx_ops_error_kind(SCX_EXIT_ERROR_STALL,
					   "%s[%d] failed to run for %u.%03us",
					   p->comm, p->pid,
					   dur_ms / 1000, dur_ms % 1000);
			timed_out = true;
			break;
		}
	}
	rq_unlock_irqrestore(rq, &rf);

	return timed_out;
}

static void scx_watchdog_workfn(struct work_struct *work)
{
	int cpu;

	WRITE_ONCE(scx_watchdog_timestamp, jiffies);

	for_each_online_cpu(cpu) {
		if (unlikely(check_rq_for_timeouts(cpu_rq(cpu))))
			break;

		cond_resched();
	}
	queue_delayed_work(system_unbound_wq, to_delayed_work(work),
			   scx_watchdog_timeout / 2);
}

void scx_tick(struct rq *rq)
{
	unsigned long last_check;

	if (!scx_enabled())
		return;

	last_check = READ_ONCE(scx_watchdog_timestamp);
	if (unlikely(time_after(jiffies,
				last_check + READ_ONCE(scx_watchdog_timeout)))) {
		u32 dur_ms = jiffies_to_msecs(jiffies - last_check);

		scx_ops_error_kind(SCX_EXIT_ERROR_STALL,
				   "watchdog failed to check in for %u.%03us",
				   dur_ms / 1000, dur_ms % 1000);
	}

	update_other_load_avgs(rq);
}

static void task_tick_scx(struct rq *rq, struct task_struct *curr, int queued)
{
	update_curr_scx(rq);

	/*
	 * While disabling, always resched and refresh core-sched timestamp as
	 * we can't trust the slice management or ops.core_sched_before().
	 */
	if (scx_rq_bypassing(rq)) {
		curr->scx.slice = 0;
		touch_core_sched(rq, curr);
	} else if (SCX_HAS_OP(tick)) {
		SCX_CALL_OP_TASK(SCX_KF_REST, tick, curr);
	}

	if (!curr->scx.slice)
		resched_curr(rq);
}

#ifdef CONFIG_EXT_GROUP_SCHED
static struct cgroup *tg_cgrp(struct task_group *tg)
{
	/*
	 * If CGROUP_SCHED is disabled, @tg is NULL. If @tg is an autogroup,
	 * @tg->css.cgroup is NULL. In both cases, @tg can be treated as the
	 * root cgroup.
	 */
	if (tg && tg->css.cgroup)
		return tg->css.cgroup;
	else
		return &cgrp_dfl_root.cgrp;
}

#define SCX_INIT_TASK_ARGS_CGROUP(tg)		.cgroup = tg_cgrp(tg),

#else	/* CONFIG_EXT_GROUP_SCHED */

#define SCX_INIT_TASK_ARGS_CGROUP(tg)

#endif	/* CONFIG_EXT_GROUP_SCHED */

static enum scx_task_state scx_get_task_state(const struct task_struct *p)
{
	return (p->scx.flags & SCX_TASK_STATE_MASK) >> SCX_TASK_STATE_SHIFT;
}

static void scx_set_task_state(struct task_struct *p, enum scx_task_state state)
{
	enum scx_task_state prev_state = scx_get_task_state(p);
	bool warn = false;

	BUILD_BUG_ON(SCX_TASK_NR_STATES > (1 << SCX_TASK_STATE_BITS));

	switch (state) {
	case SCX_TASK_NONE:
		break;
	case SCX_TASK_INIT:
		warn = prev_state != SCX_TASK_NONE;
		break;
	case SCX_TASK_READY:
		warn = prev_state == SCX_TASK_NONE;
		break;
	case SCX_TASK_ENABLED:
		warn = prev_state != SCX_TASK_READY;
		break;
	default:
		warn = true;
		return;
	}

	WARN_ONCE(warn, "sched_ext: Invalid task state transition %d -> %d for %s[%d]",
		  prev_state, state, p->comm, p->pid);

	p->scx.flags &= ~SCX_TASK_STATE_MASK;
	p->scx.flags |= state << SCX_TASK_STATE_SHIFT;
}

static int scx_ops_init_task(struct task_struct *p, struct task_group *tg, bool fork)
{
	int ret;

	p->scx.disallow = false;

	if (SCX_HAS_OP(init_task)) {
		struct scx_init_task_args args = {
			SCX_INIT_TASK_ARGS_CGROUP(tg)
			.fork = fork,
		};

		ret = SCX_CALL_OP_RET(SCX_KF_UNLOCKED, init_task, p, &args);
		if (unlikely(ret)) {
			ret = ops_sanitize_err("init_task", ret);
			return ret;
		}
	}

	scx_set_task_state(p, SCX_TASK_INIT);

	if (p->scx.disallow) {
		if (!fork) {
			struct rq *rq;
			struct rq_flags rf;

			rq = task_rq_lock(p, &rf);

			/*
			 * We're in the load path and @p->policy will be applied
			 * right after. Reverting @p->policy here and rejecting
			 * %SCHED_EXT transitions from scx_check_setscheduler()
			 * guarantees that if ops.init_task() sets @p->disallow,
			 * @p can never be in SCX.
			 */
			if (p->policy == SCHED_EXT) {
				p->policy = SCHED_NORMAL;
				atomic_long_inc(&scx_nr_rejected);
			}

			task_rq_unlock(rq, p, &rf);
		} else if (p->policy == SCHED_EXT) {
			scx_ops_error("ops.init_task() set task->scx.disallow for %s[%d] during fork",
				      p->comm, p->pid);
		}
	}

	p->scx.flags |= SCX_TASK_RESET_RUNNABLE_AT;
	return 0;
}

static void scx_ops_enable_task(struct task_struct *p)
{
	u32 weight;

	lockdep_assert_rq_held(task_rq(p));

	/*
	 * Set the weight before calling ops.enable() so that the scheduler
	 * doesn't see a stale value if they inspect the task struct.
	 */
	if (task_has_idle_policy(p))
		weight = WEIGHT_IDLEPRIO;
	else
		weight = sched_prio_to_weight[p->static_prio - MAX_RT_PRIO];

	p->scx.weight = sched_weight_to_cgroup(weight);

	if (SCX_HAS_OP(enable))
		SCX_CALL_OP_TASK(SCX_KF_REST, enable, p);
	scx_set_task_state(p, SCX_TASK_ENABLED);

	if (SCX_HAS_OP(set_weight))
		SCX_CALL_OP_TASK(SCX_KF_REST, set_weight, p, p->scx.weight);
}

static void scx_ops_disable_task(struct task_struct *p)
{
	lockdep_assert_rq_held(task_rq(p));
	WARN_ON_ONCE(scx_get_task_state(p) != SCX_TASK_ENABLED);

	if (SCX_HAS_OP(disable))
		SCX_CALL_OP_TASK(SCX_KF_REST, disable, p);
	scx_set_task_state(p, SCX_TASK_READY);
}

static void scx_ops_exit_task(struct task_struct *p)
{
	struct scx_exit_task_args args = {
		.cancelled = false,
	};

	lockdep_assert_rq_held(task_rq(p));

	switch (scx_get_task_state(p)) {
	case SCX_TASK_NONE:
		return;
	case SCX_TASK_INIT:
		args.cancelled = true;
		break;
	case SCX_TASK_READY:
		break;
	case SCX_TASK_ENABLED:
		scx_ops_disable_task(p);
		break;
	default:
		WARN_ON_ONCE(true);
		return;
	}

	if (SCX_HAS_OP(exit_task))
		SCX_CALL_OP_TASK(SCX_KF_REST, exit_task, p, &args);
	scx_set_task_state(p, SCX_TASK_NONE);
}

void init_scx_entity(struct sched_ext_entity *scx)
{
	memset(scx, 0, sizeof(*scx));
	INIT_LIST_HEAD(&scx->dsq_list.node);
	RB_CLEAR_NODE(&scx->dsq_priq);
	scx->sticky_cpu = -1;
	scx->holding_cpu = -1;
	INIT_LIST_HEAD(&scx->runnable_node);
	scx->runnable_at = jiffies;
	scx->ddsp_dsq_id = SCX_DSQ_INVALID;
	scx->slice = SCX_SLICE_DFL;
}

void scx_pre_fork(struct task_struct *p)
{
	/*
	 * BPF scheduler enable/disable paths want to be able to iterate and
	 * update all tasks which can become complex when racing forks. As
	 * enable/disable are very cold paths, let's use a percpu_rwsem to
	 * exclude forks.
	 */
	percpu_down_read(&scx_fork_rwsem);
}

int scx_fork(struct task_struct *p)
{
	percpu_rwsem_assert_held(&scx_fork_rwsem);

	if (scx_ops_init_task_enabled)
		return scx_ops_init_task(p, task_group(p), true);
	else
		return 0;
}

void scx_post_fork(struct task_struct *p)
{
	if (scx_ops_init_task_enabled) {
		scx_set_task_state(p, SCX_TASK_READY);

		/*
		 * Enable the task immediately if it's running on sched_ext.
		 * Otherwise, it'll be enabled in switching_to_scx() if and
		 * when it's ever configured to run with a SCHED_EXT policy.
		 */
		if (p->sched_class == &ext_sched_class) {
			struct rq_flags rf;
			struct rq *rq;

			rq = task_rq_lock(p, &rf);
			scx_ops_enable_task(p);
			task_rq_unlock(rq, p, &rf);
		}
	}

	spin_lock_irq(&scx_tasks_lock);
	list_add_tail(&p->scx.tasks_node, &scx_tasks);
	spin_unlock_irq(&scx_tasks_lock);

	percpu_up_read(&scx_fork_rwsem);
}

void scx_cancel_fork(struct task_struct *p)
{
	if (scx_enabled()) {
		struct rq *rq;
		struct rq_flags rf;

		rq = task_rq_lock(p, &rf);
		WARN_ON_ONCE(scx_get_task_state(p) >= SCX_TASK_READY);
		scx_ops_exit_task(p);
		task_rq_unlock(rq, p, &rf);
	}

	percpu_up_read(&scx_fork_rwsem);
}

void sched_ext_free(struct task_struct *p)
{
	unsigned long flags;

	spin_lock_irqsave(&scx_tasks_lock, flags);
	list_del_init(&p->scx.tasks_node);
	spin_unlock_irqrestore(&scx_tasks_lock, flags);

	/*
	 * @p is off scx_tasks and wholly ours. scx_ops_enable()'s READY ->
	 * ENABLED transitions can't race us. Disable ops for @p.
	 */
	if (scx_get_task_state(p) != SCX_TASK_NONE) {
		struct rq_flags rf;
		struct rq *rq;

		rq = task_rq_lock(p, &rf);
		scx_ops_exit_task(p);
		task_rq_unlock(rq, p, &rf);
	}
}

static void reweight_task_scx(struct rq *rq, struct task_struct *p,
			      const struct load_weight *lw)
{
	lockdep_assert_rq_held(task_rq(p));

	p->scx.weight = sched_weight_to_cgroup(scale_load_down(lw->weight));
	if (SCX_HAS_OP(set_weight))
		SCX_CALL_OP_TASK(SCX_KF_REST, set_weight, p, p->scx.weight);
}

static void prio_changed_scx(struct rq *rq, struct task_struct *p, int oldprio)
{
}

static void switching_to_scx(struct rq *rq, struct task_struct *p)
{
	scx_ops_enable_task(p);

	/*
	 * set_cpus_allowed_scx() is not called while @p is associated with a
	 * different scheduler class. Keep the BPF scheduler up-to-date.
	 */
	if (SCX_HAS_OP(set_cpumask))
		SCX_CALL_OP_TASK(SCX_KF_REST, set_cpumask, p,
				 (struct cpumask *)p->cpus_ptr);
}

static void switched_from_scx(struct rq *rq, struct task_struct *p)
{
	scx_ops_disable_task(p);
}

static void wakeup_preempt_scx(struct rq *rq, struct task_struct *p,int wake_flags) {}
static void switched_to_scx(struct rq *rq, struct task_struct *p) {}

int scx_check_setscheduler(struct task_struct *p, int policy)
{
	lockdep_assert_rq_held(task_rq(p));

	/* if disallow, reject transitioning into SCX */
	if (scx_enabled() && READ_ONCE(p->scx.disallow) &&
	    p->policy != policy && policy == SCHED_EXT)
		return -EACCES;

	return 0;
}

#ifdef CONFIG_NO_HZ_FULL
bool scx_can_stop_tick(struct rq *rq)
{
	struct task_struct *p = rq->curr;

	if (scx_rq_bypassing(rq))
		return false;

	if (p->sched_class != &ext_sched_class)
		return true;

	/*
	 * @rq can dispatch from different DSQs, so we can't tell whether it
	 * needs the tick or not by looking at nr_running. Allow stopping ticks
	 * iff the BPF scheduler indicated so. See set_next_task_scx().
	 */
	return rq->scx.flags & SCX_RQ_CAN_STOP_TICK;
}
#endif

#ifdef CONFIG_EXT_GROUP_SCHED

DEFINE_STATIC_PERCPU_RWSEM(scx_cgroup_rwsem);
static bool scx_cgroup_enabled;
static bool cgroup_warned_missing_weight;
static bool cgroup_warned_missing_idle;

static void scx_cgroup_warn_missing_weight(struct task_group *tg)
{
	if (scx_ops_enable_state() == SCX_OPS_DISABLED ||
	    cgroup_warned_missing_weight)
		return;

	if ((scx_ops.flags & SCX_OPS_HAS_CGROUP_WEIGHT) || !tg->css.parent)
		return;

	pr_warn("sched_ext: \"%s\" does not implement cgroup cpu.weight\n",
		scx_ops.name);
	cgroup_warned_missing_weight = true;
}

static void scx_cgroup_warn_missing_idle(struct task_group *tg)
{
	if (!scx_cgroup_enabled || cgroup_warned_missing_idle)
		return;

	if (!tg->idle)
		return;

	pr_warn("sched_ext: \"%s\" does not implement cgroup cpu.idle\n",
		scx_ops.name);
	cgroup_warned_missing_idle = true;
}

int scx_tg_online(struct task_group *tg)
{
	int ret = 0;

	WARN_ON_ONCE(tg->scx_flags & (SCX_TG_ONLINE | SCX_TG_INITED));

	percpu_down_read(&scx_cgroup_rwsem);

	scx_cgroup_warn_missing_weight(tg);

	if (scx_cgroup_enabled) {
		if (SCX_HAS_OP(cgroup_init)) {
			struct scx_cgroup_init_args args =
				{ .weight = tg->scx_weight };

			ret = SCX_CALL_OP_RET(SCX_KF_UNLOCKED, cgroup_init,
					      tg->css.cgroup, &args);
			if (ret)
				ret = ops_sanitize_err("cgroup_init", ret);
		}
		if (ret == 0)
			tg->scx_flags |= SCX_TG_ONLINE | SCX_TG_INITED;
	} else {
		tg->scx_flags |= SCX_TG_ONLINE;
	}

	percpu_up_read(&scx_cgroup_rwsem);
	return ret;
}

void scx_tg_offline(struct task_group *tg)
{
	WARN_ON_ONCE(!(tg->scx_flags & SCX_TG_ONLINE));

	percpu_down_read(&scx_cgroup_rwsem);

	if (SCX_HAS_OP(cgroup_exit) && (tg->scx_flags & SCX_TG_INITED))
		SCX_CALL_OP(SCX_KF_UNLOCKED, cgroup_exit, tg->css.cgroup);
	tg->scx_flags &= ~(SCX_TG_ONLINE | SCX_TG_INITED);

	percpu_up_read(&scx_cgroup_rwsem);
}

int scx_cgroup_can_attach(struct cgroup_taskset *tset)
{
	struct cgroup_subsys_state *css;
	struct task_struct *p;
	int ret;

	/* released in scx_finish/cancel_attach() */
	percpu_down_read(&scx_cgroup_rwsem);

	if (!scx_cgroup_enabled)
		return 0;

	cgroup_taskset_for_each(p, css, tset) {
		struct cgroup *from = tg_cgrp(task_group(p));
		struct cgroup *to = tg_cgrp(css_tg(css));

		WARN_ON_ONCE(p->scx.cgrp_moving_from);

		/*
		 * sched_move_task() omits identity migrations. Let's match the
		 * behavior so that ops.cgroup_prep_move() and ops.cgroup_move()
		 * always match one-to-one.
		 */
		if (from == to)
			continue;

		if (SCX_HAS_OP(cgroup_prep_move)) {
			ret = SCX_CALL_OP_RET(SCX_KF_UNLOCKED, cgroup_prep_move,
					      p, from, css->cgroup);
			if (ret)
				goto err;
		}

		p->scx.cgrp_moving_from = from;
	}

	return 0;

err:
	cgroup_taskset_for_each(p, css, tset) {
		if (SCX_HAS_OP(cgroup_cancel_move) && p->scx.cgrp_moving_from)
			SCX_CALL_OP(SCX_KF_UNLOCKED, cgroup_cancel_move, p,
				    p->scx.cgrp_moving_from, css->cgroup);
		p->scx.cgrp_moving_from = NULL;
	}

	percpu_up_read(&scx_cgroup_rwsem);
	return ops_sanitize_err("cgroup_prep_move", ret);
}

void scx_cgroup_move_task(struct task_struct *p)
{
	if (!scx_cgroup_enabled)
		return;

	/*
	 * @p must have ops.cgroup_prep_move() called on it and thus
	 * cgrp_moving_from set.
	 */
	if (SCX_HAS_OP(cgroup_move) && !WARN_ON_ONCE(!p->scx.cgrp_moving_from))
		SCX_CALL_OP_TASK(SCX_KF_UNLOCKED, cgroup_move, p,
			p->scx.cgrp_moving_from, tg_cgrp(task_group(p)));
	p->scx.cgrp_moving_from = NULL;
}

void scx_cgroup_finish_attach(void)
{
	percpu_up_read(&scx_cgroup_rwsem);
}

void scx_cgroup_cancel_attach(struct cgroup_taskset *tset)
{
	struct cgroup_subsys_state *css;
	struct task_struct *p;

	if (!scx_cgroup_enabled)
		goto out_unlock;

	cgroup_taskset_for_each(p, css, tset) {
		if (SCX_HAS_OP(cgroup_cancel_move) && p->scx.cgrp_moving_from)
			SCX_CALL_OP(SCX_KF_UNLOCKED, cgroup_cancel_move, p,
				    p->scx.cgrp_moving_from, css->cgroup);
		p->scx.cgrp_moving_from = NULL;
	}
out_unlock:
	percpu_up_read(&scx_cgroup_rwsem);
}

void scx_group_set_weight(struct task_group *tg, unsigned long weight)
{
	percpu_down_read(&scx_cgroup_rwsem);

	if (scx_cgroup_enabled && tg->scx_weight != weight) {
		if (SCX_HAS_OP(cgroup_set_weight))
			SCX_CALL_OP(SCX_KF_UNLOCKED, cgroup_set_weight,
				    tg_cgrp(tg), weight);
		tg->scx_weight = weight;
	}

	percpu_up_read(&scx_cgroup_rwsem);
}

void scx_group_set_idle(struct task_group *tg, bool idle)
{
	percpu_down_read(&scx_cgroup_rwsem);
	scx_cgroup_warn_missing_idle(tg);
	percpu_up_read(&scx_cgroup_rwsem);
}

static void scx_cgroup_lock(void)
{
	percpu_down_write(&scx_cgroup_rwsem);
}

static void scx_cgroup_unlock(void)
{
	percpu_up_write(&scx_cgroup_rwsem);
}

#else	/* CONFIG_EXT_GROUP_SCHED */

static inline void scx_cgroup_lock(void) {}
static inline void scx_cgroup_unlock(void) {}

#endif	/* CONFIG_EXT_GROUP_SCHED */

/*
 * Omitted operations:
 *
 * - wakeup_preempt: NOOP as it isn't useful in the wakeup path because the task
 *   isn't tied to the CPU at that point. Preemption is implemented by resetting
 *   the victim task's slice to 0 and triggering reschedule on the target CPU.
 *
 * - migrate_task_rq: Unnecessary as task to cpu mapping is transient.
 *
 * - task_fork/dead: We need fork/dead notifications for all tasks regardless of
 *   their current sched_class. Call them directly from sched core instead.
 */
DEFINE_SCHED_CLASS(ext) = {
	.enqueue_task		= enqueue_task_scx,
	.dequeue_task		= dequeue_task_scx,
	.yield_task		= yield_task_scx,
	.yield_to_task		= yield_to_task_scx,

	.wakeup_preempt		= wakeup_preempt_scx,

	.balance		= balance_scx,
	.pick_task		= pick_task_scx,

	.put_prev_task		= put_prev_task_scx,
	.set_next_task		= set_next_task_scx,

#ifdef CONFIG_SMP
	.select_task_rq		= select_task_rq_scx,
	.task_woken		= task_woken_scx,
	.set_cpus_allowed	= set_cpus_allowed_scx,

	.rq_online		= rq_online_scx,
	.rq_offline		= rq_offline_scx,
#endif

	.task_tick		= task_tick_scx,

	.switching_to		= switching_to_scx,
	.switched_from		= switched_from_scx,
	.switched_to		= switched_to_scx,
	.reweight_task		= reweight_task_scx,
	.prio_changed		= prio_changed_scx,

	.update_curr		= update_curr_scx,

#ifdef CONFIG_UCLAMP_TASK
	.uclamp_enabled		= 1,
#endif
};

static void init_dsq(struct scx_dispatch_q *dsq, u64 dsq_id)
{
	memset(dsq, 0, sizeof(*dsq));

	raw_spin_lock_init(&dsq->lock);
	INIT_LIST_HEAD(&dsq->list);
	dsq->id = dsq_id;
}

static struct scx_dispatch_q *create_dsq(u64 dsq_id, int node)
{
	struct scx_dispatch_q *dsq;
	int ret;

	if (dsq_id & SCX_DSQ_FLAG_BUILTIN)
		return ERR_PTR(-EINVAL);

	dsq = kmalloc_node(sizeof(*dsq), GFP_KERNEL, node);
	if (!dsq)
		return ERR_PTR(-ENOMEM);

	init_dsq(dsq, dsq_id);

	ret = rhashtable_insert_fast(&dsq_hash, &dsq->hash_node,
				     dsq_hash_params);
	if (ret) {
		kfree(dsq);
		return ERR_PTR(ret);
	}
	return dsq;
}

static void free_dsq_irq_workfn(struct irq_work *irq_work)
{
	struct llist_node *to_free = llist_del_all(&dsqs_to_free);
	struct scx_dispatch_q *dsq, *tmp_dsq;

	llist_for_each_entry_safe(dsq, tmp_dsq, to_free, free_node)
		kfree_rcu(dsq, rcu);
}

static DEFINE_IRQ_WORK(free_dsq_irq_work, free_dsq_irq_workfn);

static void destroy_dsq(u64 dsq_id)
{
	struct scx_dispatch_q *dsq;
	unsigned long flags;

	rcu_read_lock();

	dsq = find_user_dsq(dsq_id);
	if (!dsq)
		goto out_unlock_rcu;

	raw_spin_lock_irqsave(&dsq->lock, flags);

	if (dsq->nr) {
		scx_ops_error("attempting to destroy in-use dsq 0x%016llx (nr=%u)",
			      dsq->id, dsq->nr);
		goto out_unlock_dsq;
	}

	if (rhashtable_remove_fast(&dsq_hash, &dsq->hash_node, dsq_hash_params))
		goto out_unlock_dsq;

	/*
	 * Mark dead by invalidating ->id to prevent dispatch_enqueue() from
	 * queueing more tasks. As this function can be called from anywhere,
	 * freeing is bounced through an irq work to avoid nesting RCU
	 * operations inside scheduler locks.
	 */
	dsq->id = SCX_DSQ_INVALID;
	llist_add(&dsq->free_node, &dsqs_to_free);
	irq_work_queue(&free_dsq_irq_work);

out_unlock_dsq:
	raw_spin_unlock_irqrestore(&dsq->lock, flags);
out_unlock_rcu:
	rcu_read_unlock();
}

#ifdef CONFIG_EXT_GROUP_SCHED
static void scx_cgroup_exit(void)
{
	struct cgroup_subsys_state *css;

	percpu_rwsem_assert_held(&scx_cgroup_rwsem);

	scx_cgroup_enabled = false;

	/*
	 * scx_tg_on/offline() are excluded through scx_cgroup_rwsem. If we walk
	 * cgroups and exit all the inited ones, all online cgroups are exited.
	 */
	rcu_read_lock();
	css_for_each_descendant_post(css, &root_task_group.css) {
		struct task_group *tg = css_tg(css);

		if (!(tg->scx_flags & SCX_TG_INITED))
			continue;
		tg->scx_flags &= ~SCX_TG_INITED;

		if (!scx_ops.cgroup_exit)
			continue;

		if (WARN_ON_ONCE(!css_tryget(css)))
			continue;
		rcu_read_unlock();

		SCX_CALL_OP(SCX_KF_UNLOCKED, cgroup_exit, css->cgroup);

		rcu_read_lock();
		css_put(css);
	}
	rcu_read_unlock();
}

static int scx_cgroup_init(void)
{
	struct cgroup_subsys_state *css;
	int ret;

	percpu_rwsem_assert_held(&scx_cgroup_rwsem);

	cgroup_warned_missing_weight = false;
	cgroup_warned_missing_idle = false;

	/*
	 * scx_tg_on/offline() are excluded through scx_cgroup_rwsem. If we walk
	 * cgroups and init, all online cgroups are initialized.
	 */
	rcu_read_lock();
	css_for_each_descendant_pre(css, &root_task_group.css) {
		struct task_group *tg = css_tg(css);
		struct scx_cgroup_init_args args = { .weight = tg->scx_weight };

		scx_cgroup_warn_missing_weight(tg);
		scx_cgroup_warn_missing_idle(tg);

		if ((tg->scx_flags &
		     (SCX_TG_ONLINE | SCX_TG_INITED)) != SCX_TG_ONLINE)
			continue;

		if (!scx_ops.cgroup_init) {
			tg->scx_flags |= SCX_TG_INITED;
			continue;
		}

		if (WARN_ON_ONCE(!css_tryget(css)))
			continue;
		rcu_read_unlock();

		ret = SCX_CALL_OP_RET(SCX_KF_UNLOCKED, cgroup_init,
				      css->cgroup, &args);
		if (ret) {
			css_put(css);
			scx_ops_error("ops.cgroup_init() failed (%d)", ret);
			return ret;
		}
		tg->scx_flags |= SCX_TG_INITED;

		rcu_read_lock();
		css_put(css);
	}
	rcu_read_unlock();

	WARN_ON_ONCE(scx_cgroup_enabled);
	scx_cgroup_enabled = true;

	return 0;
}

#else
static void scx_cgroup_exit(void) {}
static int scx_cgroup_init(void) { return 0; }
#endif


/********************************************************************************
 * Sysfs interface and ops enable/disable.
 */

#define SCX_ATTR(_name)								\
	static struct kobj_attribute scx_attr_##_name = {			\
		.attr = { .name = __stringify(_name), .mode = 0444 },		\
		.show = scx_attr_##_name##_show,				\
	}

static ssize_t scx_attr_state_show(struct kobject *kobj,
				   struct kobj_attribute *ka, char *buf)
{
	return sysfs_emit(buf, "%s\n",
			  scx_ops_enable_state_str[scx_ops_enable_state()]);
}
SCX_ATTR(state);

static ssize_t scx_attr_switch_all_show(struct kobject *kobj,
					struct kobj_attribute *ka, char *buf)
{
	return sysfs_emit(buf, "%d\n", READ_ONCE(scx_switching_all));
}
SCX_ATTR(switch_all);

static ssize_t scx_attr_nr_rejected_show(struct kobject *kobj,
					 struct kobj_attribute *ka, char *buf)
{
	return sysfs_emit(buf, "%ld\n", atomic_long_read(&scx_nr_rejected));
}
SCX_ATTR(nr_rejected);

static ssize_t scx_attr_hotplug_seq_show(struct kobject *kobj,
					 struct kobj_attribute *ka, char *buf)
{
	return sysfs_emit(buf, "%ld\n", atomic_long_read(&scx_hotplug_seq));
}
SCX_ATTR(hotplug_seq);

static ssize_t scx_attr_enable_seq_show(struct kobject *kobj,
					struct kobj_attribute *ka, char *buf)
{
	return sysfs_emit(buf, "%ld\n", atomic_long_read(&scx_enable_seq));
}
SCX_ATTR(enable_seq);

static struct attribute *scx_global_attrs[] = {
	&scx_attr_state.attr,
	&scx_attr_switch_all.attr,
	&scx_attr_nr_rejected.attr,
	&scx_attr_hotplug_seq.attr,
	&scx_attr_enable_seq.attr,
	NULL,
};

static const struct attribute_group scx_global_attr_group = {
	.attrs = scx_global_attrs,
};

static void scx_kobj_release(struct kobject *kobj)
{
	kfree(kobj);
}

static ssize_t scx_attr_ops_show(struct kobject *kobj,
				 struct kobj_attribute *ka, char *buf)
{
	return sysfs_emit(buf, "%s\n", scx_ops.name);
}
SCX_ATTR(ops);

#define scx_attr_event_show(buf, at, events, kind) ({				\
	sysfs_emit_at(buf, at, "%s %llu\n", #kind, (events)->kind);		\
})

static ssize_t scx_attr_events_show(struct kobject *kobj,
				    struct kobj_attribute *ka, char *buf)
{
	struct scx_event_stats events;
	int at = 0;

	scx_bpf_events(&events, sizeof(events));
	at += scx_attr_event_show(buf, at, &events, SCX_EV_SELECT_CPU_FALLBACK);
	at += scx_attr_event_show(buf, at, &events, SCX_EV_DISPATCH_LOCAL_DSQ_OFFLINE);
	at += scx_attr_event_show(buf, at, &events, SCX_EV_DISPATCH_KEEP_LAST);
	at += scx_attr_event_show(buf, at, &events, SCX_EV_ENQ_SKIP_EXITING);
	at += scx_attr_event_show(buf, at, &events, SCX_EV_ENQ_SKIP_MIGRATION_DISABLED);
	at += scx_attr_event_show(buf, at, &events, SCX_EV_ENQ_SLICE_DFL);
	at += scx_attr_event_show(buf, at, &events, SCX_EV_BYPASS_DURATION);
	at += scx_attr_event_show(buf, at, &events, SCX_EV_BYPASS_DISPATCH);
	at += scx_attr_event_show(buf, at, &events, SCX_EV_BYPASS_ACTIVATE);
	return at;
}
SCX_ATTR(events);

static struct attribute *scx_sched_attrs[] = {
	&scx_attr_ops.attr,
	&scx_attr_events.attr,
	NULL,
};
ATTRIBUTE_GROUPS(scx_sched);

static const struct kobj_type scx_ktype = {
	.release = scx_kobj_release,
	.sysfs_ops = &kobj_sysfs_ops,
	.default_groups = scx_sched_groups,
};

static int scx_uevent(const struct kobject *kobj, struct kobj_uevent_env *env)
{
	return add_uevent_var(env, "SCXOPS=%s", scx_ops.name);
}

static const struct kset_uevent_ops scx_uevent_ops = {
	.uevent = scx_uevent,
};

/*
 * Used by sched_fork() and __setscheduler_prio() to pick the matching
 * sched_class. dl/rt are already handled.
 */
bool task_should_scx(int policy)
{
	if (!scx_enabled() ||
	    unlikely(scx_ops_enable_state() == SCX_OPS_DISABLING))
		return false;
	if (READ_ONCE(scx_switching_all))
		return true;
	return policy == SCHED_EXT;
}

/**
 * scx_softlockup - sched_ext softlockup handler
 * @dur_s: number of seconds of CPU stuck due to soft lockup
 *
 * On some multi-socket setups (e.g. 2x Intel 8480c), the BPF scheduler can
 * live-lock the system by making many CPUs target the same DSQ to the point
 * where soft-lockup detection triggers. This function is called from
 * soft-lockup watchdog when the triggering point is close and tries to unjam
 * the system by enabling the breather and aborting the BPF scheduler.
 */
void scx_softlockup(u32 dur_s)
{
	switch (scx_ops_enable_state()) {
	case SCX_OPS_ENABLING:
	case SCX_OPS_ENABLED:
		break;
	default:
		return;
	}

	/* allow only one instance, cleared at the end of scx_ops_bypass() */
	if (test_and_set_bit(0, &scx_in_softlockup))
		return;

	printk_deferred(KERN_ERR "sched_ext: Soft lockup - CPU%d stuck for %us, disabling \"%s\"\n",
			smp_processor_id(), dur_s, scx_ops.name);

	/*
	 * Some CPUs may be trapped in the dispatch paths. Enable breather
	 * immediately; otherwise, we might even be able to get to
	 * scx_ops_bypass().
	 */
	atomic_inc(&scx_ops_breather_depth);

	scx_ops_error("soft lockup - CPU#%d stuck for %us",
		      smp_processor_id(), dur_s);
}

static void scx_clear_softlockup(void)
{
	if (test_and_clear_bit(0, &scx_in_softlockup))
		atomic_dec(&scx_ops_breather_depth);
}

/**
 * scx_ops_bypass - [Un]bypass scx_ops and guarantee forward progress
 * @bypass: true for bypass, false for unbypass
 *
 * Bypassing guarantees that all runnable tasks make forward progress without
 * trusting the BPF scheduler. We can't grab any mutexes or rwsems as they might
 * be held by tasks that the BPF scheduler is forgetting to run, which
 * unfortunately also excludes toggling the static branches.
 *
 * Let's work around by overriding a couple ops and modifying behaviors based on
 * the DISABLING state and then cycling the queued tasks through dequeue/enqueue
 * to force global FIFO scheduling.
 *
 * - ops.select_cpu() is ignored and the default select_cpu() is used.
 *
 * - ops.enqueue() is ignored and tasks are queued in simple global FIFO order.
 *   %SCX_OPS_ENQ_LAST is also ignored.
 *
 * - ops.dispatch() is ignored.
 *
 * - balance_scx() does not set %SCX_RQ_BAL_KEEP on non-zero slice as slice
 *   can't be trusted. Whenever a tick triggers, the running task is rotated to
 *   the tail of the queue with core_sched_at touched.
 *
 * - pick_next_task() suppresses zero slice warning.
 *
 * - scx_bpf_kick_cpu() is disabled to avoid irq_work malfunction during PM
 *   operations.
 *
 * - scx_prio_less() reverts to the default core_sched_at order.
 */
static void scx_ops_bypass(bool bypass)
{
	static DEFINE_RAW_SPINLOCK(bypass_lock);
	static unsigned long bypass_timestamp;

	int cpu;
	unsigned long flags;

	raw_spin_lock_irqsave(&bypass_lock, flags);
	if (bypass) {
		scx_ops_bypass_depth++;
		WARN_ON_ONCE(scx_ops_bypass_depth <= 0);
		if (scx_ops_bypass_depth != 1)
			goto unlock;
		bypass_timestamp = ktime_get_ns();
		scx_add_event(SCX_EV_BYPASS_ACTIVATE, 1);
	} else {
		scx_ops_bypass_depth--;
		WARN_ON_ONCE(scx_ops_bypass_depth < 0);
		if (scx_ops_bypass_depth != 0)
			goto unlock;
		scx_add_event(SCX_EV_BYPASS_DURATION,
			      ktime_get_ns() - bypass_timestamp);
	}

	atomic_inc(&scx_ops_breather_depth);

	/*
	 * No task property is changing. We just need to make sure all currently
	 * queued tasks are re-queued according to the new scx_rq_bypassing()
	 * state. As an optimization, walk each rq's runnable_list instead of
	 * the scx_tasks list.
	 *
	 * This function can't trust the scheduler and thus can't use
	 * cpus_read_lock(). Walk all possible CPUs instead of online.
	 */
	for_each_possible_cpu(cpu) {
		struct rq *rq = cpu_rq(cpu);
		struct task_struct *p, *n;

		raw_spin_rq_lock(rq);

		if (bypass) {
			WARN_ON_ONCE(rq->scx.flags & SCX_RQ_BYPASSING);
			rq->scx.flags |= SCX_RQ_BYPASSING;
		} else {
			WARN_ON_ONCE(!(rq->scx.flags & SCX_RQ_BYPASSING));
			rq->scx.flags &= ~SCX_RQ_BYPASSING;
		}

		/*
		 * We need to guarantee that no tasks are on the BPF scheduler
		 * while bypassing. Either we see enabled or the enable path
		 * sees scx_rq_bypassing() before moving tasks to SCX.
		 */
		if (!scx_enabled()) {
			raw_spin_rq_unlock(rq);
			continue;
		}

		/*
		 * The use of list_for_each_entry_safe_reverse() is required
		 * because each task is going to be removed from and added back
		 * to the runnable_list during iteration. Because they're added
		 * to the tail of the list, safe reverse iteration can still
		 * visit all nodes.
		 */
		list_for_each_entry_safe_reverse(p, n, &rq->scx.runnable_list,
						 scx.runnable_node) {
			struct sched_enq_and_set_ctx ctx;

			/* cycling deq/enq is enough, see the function comment */
			sched_deq_and_put_task(p, DEQUEUE_SAVE | DEQUEUE_MOVE, &ctx);
			sched_enq_and_set_task(&ctx);
		}

		/* resched to restore ticks and idle state */
		if (cpu_online(cpu) || cpu == smp_processor_id())
			resched_curr(rq);

		raw_spin_rq_unlock(rq);
	}

	atomic_dec(&scx_ops_breather_depth);
unlock:
	raw_spin_unlock_irqrestore(&bypass_lock, flags);
	scx_clear_softlockup();
}

static void free_exit_info(struct scx_exit_info *ei)
{
	kfree(ei->dump);
	kfree(ei->msg);
	kfree(ei->bt);
	kfree(ei);
}

static struct scx_exit_info *alloc_exit_info(size_t exit_dump_len)
{
	struct scx_exit_info *ei;

	ei = kzalloc(sizeof(*ei), GFP_KERNEL);
	if (!ei)
		return NULL;

	ei->bt = kcalloc(SCX_EXIT_BT_LEN, sizeof(ei->bt[0]), GFP_KERNEL);
	ei->msg = kzalloc(SCX_EXIT_MSG_LEN, GFP_KERNEL);
	ei->dump = kzalloc(exit_dump_len, GFP_KERNEL);

	if (!ei->bt || !ei->msg || !ei->dump) {
		free_exit_info(ei);
		return NULL;
	}

	return ei;
}

static const char *scx_exit_reason(enum scx_exit_kind kind)
{
	switch (kind) {
	case SCX_EXIT_UNREG:
		return "unregistered from user space";
	case SCX_EXIT_UNREG_BPF:
		return "unregistered from BPF";
	case SCX_EXIT_UNREG_KERN:
		return "unregistered from the main kernel";
	case SCX_EXIT_SYSRQ:
		return "disabled by sysrq-S";
	case SCX_EXIT_ERROR:
		return "runtime error";
	case SCX_EXIT_ERROR_BPF:
		return "scx_bpf_error";
	case SCX_EXIT_ERROR_STALL:
		return "runnable task stall";
	default:
		return "<UNKNOWN>";
	}
}

static void scx_ops_disable_workfn(struct kthread_work *work)
{
	struct scx_exit_info *ei = scx_exit_info;
	struct scx_task_iter sti;
	struct task_struct *p;
	struct rhashtable_iter rht_iter;
	struct scx_dispatch_q *dsq;
	int i, kind, cpu;

	kind = atomic_read(&scx_exit_kind);
	while (true) {
		/*
		 * NONE indicates that a new scx_ops has been registered since
		 * disable was scheduled - don't kill the new ops. DONE
		 * indicates that the ops has already been disabled.
		 */
		if (kind == SCX_EXIT_NONE || kind == SCX_EXIT_DONE)
			return;
		if (atomic_try_cmpxchg(&scx_exit_kind, &kind, SCX_EXIT_DONE))
			break;
	}
	ei->kind = kind;
	ei->reason = scx_exit_reason(ei->kind);

	/* guarantee forward progress by bypassing scx_ops */
	scx_ops_bypass(true);

	switch (scx_ops_set_enable_state(SCX_OPS_DISABLING)) {
	case SCX_OPS_DISABLING:
		WARN_ONCE(true, "sched_ext: duplicate disabling instance?");
		break;
	case SCX_OPS_DISABLED:
		pr_warn("sched_ext: ops error detected without ops (%s)\n",
			scx_exit_info->msg);
		WARN_ON_ONCE(scx_ops_set_enable_state(SCX_OPS_DISABLED) !=
			     SCX_OPS_DISABLING);
		goto done;
	default:
		break;
	}

	/*
	 * Here, every runnable task is guaranteed to make forward progress and
	 * we can safely use blocking synchronization constructs. Actually
	 * disable ops.
	 */
	mutex_lock(&scx_ops_enable_mutex);

	static_branch_disable(&__scx_switched_all);
	WRITE_ONCE(scx_switching_all, false);

	/*
	 * Shut down cgroup support before tasks so that the cgroup attach path
	 * doesn't race against scx_ops_exit_task().
	 */
	scx_cgroup_lock();
	scx_cgroup_exit();
	scx_cgroup_unlock();

	/*
	 * The BPF scheduler is going away. All tasks including %TASK_DEAD ones
	 * must be switched out and exited synchronously.
	 */
	percpu_down_write(&scx_fork_rwsem);

	scx_ops_init_task_enabled = false;

	scx_task_iter_start(&sti);
	while ((p = scx_task_iter_next_locked(&sti))) {
		const struct sched_class *old_class = p->sched_class;
		const struct sched_class *new_class =
			__setscheduler_class(p->policy, p->prio);
		struct sched_enq_and_set_ctx ctx;

		if (old_class != new_class && p->se.sched_delayed)
			dequeue_task(task_rq(p), p, DEQUEUE_SLEEP | DEQUEUE_DELAYED);

		sched_deq_and_put_task(p, DEQUEUE_SAVE | DEQUEUE_MOVE, &ctx);

		p->sched_class = new_class;
		check_class_changing(task_rq(p), p, old_class);

		sched_enq_and_set_task(&ctx);

		check_class_changed(task_rq(p), p, old_class, p->prio);
		scx_ops_exit_task(p);
	}
	scx_task_iter_stop(&sti);
	percpu_up_write(&scx_fork_rwsem);

	/*
	 * Invalidate all the rq clocks to prevent getting outdated
	 * rq clocks from a previous scx scheduler.
	 */
	for_each_possible_cpu(cpu) {
		struct rq *rq = cpu_rq(cpu);
		scx_rq_clock_invalidate(rq);
	}

	/* no task is on scx, turn off all the switches and flush in-progress calls */
	static_branch_disable(&__scx_ops_enabled);
	for (i = SCX_OPI_BEGIN; i < SCX_OPI_END; i++)
		static_branch_disable(&scx_has_op[i]);
	static_branch_disable(&scx_ops_allow_queued_wakeup);
	static_branch_disable(&scx_ops_enq_last);
	static_branch_disable(&scx_ops_enq_exiting);
	static_branch_disable(&scx_ops_enq_migration_disabled);
	static_branch_disable(&scx_ops_cpu_preempt);
	scx_idle_disable();
	synchronize_rcu();

	if (ei->kind >= SCX_EXIT_ERROR) {
		pr_err("sched_ext: BPF scheduler \"%s\" disabled (%s)\n",
		       scx_ops.name, ei->reason);

		if (ei->msg[0] != '\0')
			pr_err("sched_ext: %s: %s\n", scx_ops.name, ei->msg);
#ifdef CONFIG_STACKTRACE
		stack_trace_print(ei->bt, ei->bt_len, 2);
#endif
	} else {
		pr_info("sched_ext: BPF scheduler \"%s\" disabled (%s)\n",
			scx_ops.name, ei->reason);
	}

	if (scx_ops.exit)
		SCX_CALL_OP(SCX_KF_UNLOCKED, exit, ei);

	cancel_delayed_work_sync(&scx_watchdog_work);

	/*
	 * Delete the kobject from the hierarchy eagerly in addition to just
	 * dropping a reference. Otherwise, if the object is deleted
	 * asynchronously, sysfs could observe an object of the same name still
	 * in the hierarchy when another scheduler is loaded.
	 */
	kobject_del(scx_root_kobj);
	kobject_put(scx_root_kobj);
	scx_root_kobj = NULL;

	memset(&scx_ops, 0, sizeof(scx_ops));

	rhashtable_walk_enter(&dsq_hash, &rht_iter);
	do {
		rhashtable_walk_start(&rht_iter);

		while ((dsq = rhashtable_walk_next(&rht_iter)) && !IS_ERR(dsq))
			destroy_dsq(dsq->id);

		rhashtable_walk_stop(&rht_iter);
	} while (dsq == ERR_PTR(-EAGAIN));
	rhashtable_walk_exit(&rht_iter);

	free_percpu(scx_dsp_ctx);
	scx_dsp_ctx = NULL;
	scx_dsp_max_batch = 0;

	free_exit_info(scx_exit_info);
	scx_exit_info = NULL;

	mutex_unlock(&scx_ops_enable_mutex);

	WARN_ON_ONCE(scx_ops_set_enable_state(SCX_OPS_DISABLED) !=
		     SCX_OPS_DISABLING);
done:
	scx_ops_bypass(false);
}

static DEFINE_KTHREAD_WORK(scx_ops_disable_work, scx_ops_disable_workfn);

static void schedule_scx_ops_disable_work(void)
{
	struct kthread_worker *helper = READ_ONCE(scx_ops_helper);

	/*
	 * We may be called spuriously before the first bpf_sched_ext_reg(). If
	 * scx_ops_helper isn't set up yet, there's nothing to do.
	 */
	if (helper)
		kthread_queue_work(helper, &scx_ops_disable_work);
}

static void scx_ops_disable(enum scx_exit_kind kind)
{
	int none = SCX_EXIT_NONE;

	if (WARN_ON_ONCE(kind == SCX_EXIT_NONE || kind == SCX_EXIT_DONE))
		kind = SCX_EXIT_ERROR;

	atomic_try_cmpxchg(&scx_exit_kind, &none, kind);

	schedule_scx_ops_disable_work();
}

static void dump_newline(struct seq_buf *s)
{
	trace_sched_ext_dump("");

	/* @s may be zero sized and seq_buf triggers WARN if so */
	if (s->size)
		seq_buf_putc(s, '\n');
}

static __printf(2, 3) void dump_line(struct seq_buf *s, const char *fmt, ...)
{
	va_list args;

#ifdef CONFIG_TRACEPOINTS
	if (trace_sched_ext_dump_enabled()) {
		/* protected by scx_dump_state()::dump_lock */
		static char line_buf[SCX_EXIT_MSG_LEN];

		va_start(args, fmt);
		vscnprintf(line_buf, sizeof(line_buf), fmt, args);
		va_end(args);

		trace_sched_ext_dump(line_buf);
	}
#endif
	/* @s may be zero sized and seq_buf triggers WARN if so */
	if (s->size) {
		va_start(args, fmt);
		seq_buf_vprintf(s, fmt, args);
		va_end(args);

		seq_buf_putc(s, '\n');
	}
}

static void dump_stack_trace(struct seq_buf *s, const char *prefix,
			     const unsigned long *bt, unsigned int len)
{
	unsigned int i;

	for (i = 0; i < len; i++)
		dump_line(s, "%s%pS", prefix, (void *)bt[i]);
}

static void ops_dump_init(struct seq_buf *s, const char *prefix)
{
	struct scx_dump_data *dd = &scx_dump_data;

	lockdep_assert_irqs_disabled();

	dd->cpu = smp_processor_id();		/* allow scx_bpf_dump() */
	dd->first = true;
	dd->cursor = 0;
	dd->s = s;
	dd->prefix = prefix;
}

static void ops_dump_flush(void)
{
	struct scx_dump_data *dd = &scx_dump_data;
	char *line = dd->buf.line;

	if (!dd->cursor)
		return;

	/*
	 * There's something to flush and this is the first line. Insert a blank
	 * line to distinguish ops dump.
	 */
	if (dd->first) {
		dump_newline(dd->s);
		dd->first = false;
	}

	/*
	 * There may be multiple lines in $line. Scan and emit each line
	 * separately.
	 */
	while (true) {
		char *end = line;
		char c;

		while (*end != '\n' && *end != '\0')
			end++;

		/*
		 * If $line overflowed, it may not have newline at the end.
		 * Always emit with a newline.
		 */
		c = *end;
		*end = '\0';
		dump_line(dd->s, "%s%s", dd->prefix, line);
		if (c == '\0')
			break;

		/* move to the next line */
		end++;
		if (*end == '\0')
			break;
		line = end;
	}

	dd->cursor = 0;
}

static void ops_dump_exit(void)
{
	ops_dump_flush();
	scx_dump_data.cpu = -1;
}

static void scx_dump_task(struct seq_buf *s, struct scx_dump_ctx *dctx,
			  struct task_struct *p, char marker)
{
	static unsigned long bt[SCX_EXIT_BT_LEN];
	char dsq_id_buf[19] = "(n/a)";
	unsigned long ops_state = atomic_long_read(&p->scx.ops_state);
	unsigned int bt_len = 0;

	if (p->scx.dsq)
		scnprintf(dsq_id_buf, sizeof(dsq_id_buf), "0x%llx",
			  (unsigned long long)p->scx.dsq->id);

	dump_newline(s);
	dump_line(s, " %c%c %s[%d] %+ldms",
		  marker, task_state_to_char(p), p->comm, p->pid,
		  jiffies_delta_msecs(p->scx.runnable_at, dctx->at_jiffies));
	dump_line(s, "      scx_state/flags=%u/0x%x dsq_flags=0x%x ops_state/qseq=%lu/%lu",
		  scx_get_task_state(p), p->scx.flags & ~SCX_TASK_STATE_MASK,
		  p->scx.dsq_flags, ops_state & SCX_OPSS_STATE_MASK,
		  ops_state >> SCX_OPSS_QSEQ_SHIFT);
<<<<<<< HEAD
	dump_line(s, "      sticky/holding_cpu=%d/%d dsq_id=%s dsq_vtime=%llu slice=%llu",
		  p->scx.sticky_cpu, p->scx.holding_cpu, dsq_id_buf,
		  p->scx.dsq_vtime, p->scx.slice);
=======
	dump_line(s, "      sticky/holding_cpu=%d/%d dsq_id=%s",
		  p->scx.sticky_cpu, p->scx.holding_cpu, dsq_id_buf);
	dump_line(s, "      dsq_vtime=%llu slice=%llu weight=%u",
		  p->scx.dsq_vtime, p->scx.slice, p->scx.weight);
>>>>>>> e8a457b7
	dump_line(s, "      cpus=%*pb", cpumask_pr_args(p->cpus_ptr));

	if (SCX_HAS_OP(dump_task)) {
		ops_dump_init(s, "    ");
		SCX_CALL_OP(SCX_KF_REST, dump_task, dctx, p);
		ops_dump_exit();
	}

#ifdef CONFIG_STACKTRACE
	bt_len = stack_trace_save_tsk(p, bt, SCX_EXIT_BT_LEN, 1);
#endif
	if (bt_len) {
		dump_newline(s);
		dump_stack_trace(s, "    ", bt, bt_len);
	}
}

static void scx_dump_state(struct scx_exit_info *ei, size_t dump_len)
{
	static DEFINE_SPINLOCK(dump_lock);
	static const char trunc_marker[] = "\n\n~~~~ TRUNCATED ~~~~\n";
	struct scx_dump_ctx dctx = {
		.kind = ei->kind,
		.exit_code = ei->exit_code,
		.reason = ei->reason,
		.at_ns = ktime_get_ns(),
		.at_jiffies = jiffies,
	};
	struct seq_buf s;
	struct scx_event_stats events;
	unsigned long flags;
	char *buf;
	int cpu;

	spin_lock_irqsave(&dump_lock, flags);

	seq_buf_init(&s, ei->dump, dump_len);

	if (ei->kind == SCX_EXIT_NONE) {
		dump_line(&s, "Debug dump triggered by %s", ei->reason);
	} else {
		dump_line(&s, "%s[%d] triggered exit kind %d:",
			  current->comm, current->pid, ei->kind);
		dump_line(&s, "  %s (%s)", ei->reason, ei->msg);
		dump_newline(&s);
		dump_line(&s, "Backtrace:");
		dump_stack_trace(&s, "  ", ei->bt, ei->bt_len);
	}

	if (SCX_HAS_OP(dump)) {
		ops_dump_init(&s, "");
		SCX_CALL_OP(SCX_KF_UNLOCKED, dump, &dctx);
		ops_dump_exit();
	}

	dump_newline(&s);
	dump_line(&s, "CPU states");
	dump_line(&s, "----------");

	for_each_possible_cpu(cpu) {
		struct rq *rq = cpu_rq(cpu);
		struct rq_flags rf;
		struct task_struct *p;
		struct seq_buf ns;
		size_t avail, used;
		bool idle;

		rq_lock(rq, &rf);

		idle = list_empty(&rq->scx.runnable_list) &&
			rq->curr->sched_class == &idle_sched_class;

		if (idle && !SCX_HAS_OP(dump_cpu))
			goto next;

		/*
		 * We don't yet know whether ops.dump_cpu() will produce output
		 * and we may want to skip the default CPU dump if it doesn't.
		 * Use a nested seq_buf to generate the standard dump so that we
		 * can decide whether to commit later.
		 */
		avail = seq_buf_get_buf(&s, &buf);
		seq_buf_init(&ns, buf, avail);

		dump_newline(&ns);
		dump_line(&ns, "CPU %-4d: nr_run=%u flags=0x%x cpu_rel=%d ops_qseq=%lu pnt_seq=%lu",
			  cpu, rq->scx.nr_running, rq->scx.flags,
			  rq->scx.cpu_released, rq->scx.ops_qseq,
			  rq->scx.pnt_seq);
		dump_line(&ns, "          curr=%s[%d] class=%ps",
			  rq->curr->comm, rq->curr->pid,
			  rq->curr->sched_class);
		if (!cpumask_empty(rq->scx.cpus_to_kick))
			dump_line(&ns, "  cpus_to_kick   : %*pb",
				  cpumask_pr_args(rq->scx.cpus_to_kick));
		if (!cpumask_empty(rq->scx.cpus_to_kick_if_idle))
			dump_line(&ns, "  idle_to_kick   : %*pb",
				  cpumask_pr_args(rq->scx.cpus_to_kick_if_idle));
		if (!cpumask_empty(rq->scx.cpus_to_preempt))
			dump_line(&ns, "  cpus_to_preempt: %*pb",
				  cpumask_pr_args(rq->scx.cpus_to_preempt));
		if (!cpumask_empty(rq->scx.cpus_to_wait))
			dump_line(&ns, "  cpus_to_wait   : %*pb",
				  cpumask_pr_args(rq->scx.cpus_to_wait));

		used = seq_buf_used(&ns);
		if (SCX_HAS_OP(dump_cpu)) {
			ops_dump_init(&ns, "  ");
			SCX_CALL_OP(SCX_KF_REST, dump_cpu, &dctx, cpu, idle);
			ops_dump_exit();
		}

		/*
		 * If idle && nothing generated by ops.dump_cpu(), there's
		 * nothing interesting. Skip.
		 */
		if (idle && used == seq_buf_used(&ns))
			goto next;

		/*
		 * $s may already have overflowed when $ns was created. If so,
		 * calling commit on it will trigger BUG.
		 */
		if (avail) {
			seq_buf_commit(&s, seq_buf_used(&ns));
			if (seq_buf_has_overflowed(&ns))
				seq_buf_set_overflow(&s);
		}

		if (rq->curr->sched_class == &ext_sched_class)
			scx_dump_task(&s, &dctx, rq->curr, '*');

		list_for_each_entry(p, &rq->scx.runnable_list, scx.runnable_node)
			scx_dump_task(&s, &dctx, p, ' ');
	next:
		rq_unlock(rq, &rf);
	}

	dump_newline(&s);
	dump_line(&s, "Event counters");
	dump_line(&s, "--------------");

	scx_bpf_events(&events, sizeof(events));
	scx_dump_event(s, &events, SCX_EV_SELECT_CPU_FALLBACK);
	scx_dump_event(s, &events, SCX_EV_DISPATCH_LOCAL_DSQ_OFFLINE);
	scx_dump_event(s, &events, SCX_EV_DISPATCH_KEEP_LAST);
	scx_dump_event(s, &events, SCX_EV_ENQ_SKIP_EXITING);
	scx_dump_event(s, &events, SCX_EV_ENQ_SKIP_MIGRATION_DISABLED);
	scx_dump_event(s, &events, SCX_EV_ENQ_SLICE_DFL);
	scx_dump_event(s, &events, SCX_EV_BYPASS_DURATION);
	scx_dump_event(s, &events, SCX_EV_BYPASS_DISPATCH);
	scx_dump_event(s, &events, SCX_EV_BYPASS_ACTIVATE);

	if (seq_buf_has_overflowed(&s) && dump_len >= sizeof(trunc_marker))
		memcpy(ei->dump + dump_len - sizeof(trunc_marker),
		       trunc_marker, sizeof(trunc_marker));

	spin_unlock_irqrestore(&dump_lock, flags);
}

static void scx_ops_error_irq_workfn(struct irq_work *irq_work)
{
	struct scx_exit_info *ei = scx_exit_info;

	if (ei->kind >= SCX_EXIT_ERROR)
		scx_dump_state(ei, scx_ops.exit_dump_len);

	schedule_scx_ops_disable_work();
}

static DEFINE_IRQ_WORK(scx_ops_error_irq_work, scx_ops_error_irq_workfn);

static __printf(3, 4) void scx_ops_exit_kind(enum scx_exit_kind kind,
					     s64 exit_code,
					     const char *fmt, ...)
{
	struct scx_exit_info *ei = scx_exit_info;
	int none = SCX_EXIT_NONE;
	va_list args;

	if (!atomic_try_cmpxchg(&scx_exit_kind, &none, kind))
		return;

	ei->exit_code = exit_code;
#ifdef CONFIG_STACKTRACE
	if (kind >= SCX_EXIT_ERROR)
		ei->bt_len = stack_trace_save(ei->bt, SCX_EXIT_BT_LEN, 1);
#endif
	va_start(args, fmt);
	vscnprintf(ei->msg, SCX_EXIT_MSG_LEN, fmt, args);
	va_end(args);

	/*
	 * Set ei->kind and ->reason for scx_dump_state(). They'll be set again
	 * in scx_ops_disable_workfn().
	 */
	ei->kind = kind;
	ei->reason = scx_exit_reason(ei->kind);

	irq_work_queue(&scx_ops_error_irq_work);
}

static struct kthread_worker *scx_create_rt_helper(const char *name)
{
	struct kthread_worker *helper;

	helper = kthread_run_worker(0, name);
	if (helper)
		sched_set_fifo(helper->task);
	return helper;
}

static void check_hotplug_seq(const struct sched_ext_ops *ops)
{
	unsigned long long global_hotplug_seq;

	/*
	 * If a hotplug event has occurred between when a scheduler was
	 * initialized, and when we were able to attach, exit and notify user
	 * space about it.
	 */
	if (ops->hotplug_seq) {
		global_hotplug_seq = atomic_long_read(&scx_hotplug_seq);
		if (ops->hotplug_seq != global_hotplug_seq) {
			scx_ops_exit(SCX_ECODE_ACT_RESTART | SCX_ECODE_RSN_HOTPLUG,
				     "expected hotplug seq %llu did not match actual %llu",
				     ops->hotplug_seq, global_hotplug_seq);
		}
	}
}

static int validate_ops(const struct sched_ext_ops *ops)
{
	/*
	 * It doesn't make sense to specify the SCX_OPS_ENQ_LAST flag if the
	 * ops.enqueue() callback isn't implemented.
	 */
	if ((ops->flags & SCX_OPS_ENQ_LAST) && !ops->enqueue) {
		scx_ops_error("SCX_OPS_ENQ_LAST requires ops.enqueue() to be implemented");
		return -EINVAL;
	}

	/*
	 * SCX_OPS_BUILTIN_IDLE_PER_NODE requires built-in CPU idle
	 * selection policy to be enabled.
	 */
	if ((ops->flags & SCX_OPS_BUILTIN_IDLE_PER_NODE) &&
	    (ops->update_idle && !(ops->flags & SCX_OPS_KEEP_BUILTIN_IDLE))) {
		scx_ops_error("SCX_OPS_BUILTIN_IDLE_PER_NODE requires CPU idle selection enabled");
		return -EINVAL;
	}

	return 0;
}

static int scx_ops_enable(struct sched_ext_ops *ops, struct bpf_link *link)
{
	struct scx_task_iter sti;
	struct task_struct *p;
	unsigned long timeout;
	int i, cpu, node, ret;

	if (!cpumask_equal(housekeeping_cpumask(HK_TYPE_DOMAIN),
			   cpu_possible_mask)) {
		pr_err("sched_ext: Not compatible with \"isolcpus=\" domain isolation\n");
		return -EINVAL;
	}

	mutex_lock(&scx_ops_enable_mutex);

	/*
	 * Clear event counters so a new scx scheduler gets
	 * fresh event counter values.
	 */
	for_each_possible_cpu(cpu) {
		struct scx_event_stats *e = per_cpu_ptr(&event_stats_cpu, cpu);
		memset(e, 0, sizeof(*e));
	}

	if (!scx_ops_helper) {
		WRITE_ONCE(scx_ops_helper,
			   scx_create_rt_helper("sched_ext_ops_helper"));
		if (!scx_ops_helper) {
			ret = -ENOMEM;
			goto err_unlock;
		}
	}

	if (!global_dsqs) {
		struct scx_dispatch_q **dsqs;

		dsqs = kcalloc(nr_node_ids, sizeof(dsqs[0]), GFP_KERNEL);
		if (!dsqs) {
			ret = -ENOMEM;
			goto err_unlock;
		}

		for_each_node_state(node, N_POSSIBLE) {
			struct scx_dispatch_q *dsq;

			dsq = kzalloc_node(sizeof(*dsq), GFP_KERNEL, node);
			if (!dsq) {
				for_each_node_state(node, N_POSSIBLE)
					kfree(dsqs[node]);
				kfree(dsqs);
				ret = -ENOMEM;
				goto err_unlock;
			}

			init_dsq(dsq, SCX_DSQ_GLOBAL);
			dsqs[node] = dsq;
		}

		global_dsqs = dsqs;
	}

	if (scx_ops_enable_state() != SCX_OPS_DISABLED) {
		ret = -EBUSY;
		goto err_unlock;
	}

	scx_root_kobj = kzalloc(sizeof(*scx_root_kobj), GFP_KERNEL);
	if (!scx_root_kobj) {
		ret = -ENOMEM;
		goto err_unlock;
	}

	scx_root_kobj->kset = scx_kset;
	ret = kobject_init_and_add(scx_root_kobj, &scx_ktype, NULL, "root");
	if (ret < 0)
		goto err;

	scx_exit_info = alloc_exit_info(ops->exit_dump_len);
	if (!scx_exit_info) {
		ret = -ENOMEM;
		goto err_del;
	}

	/*
	 * Set scx_ops, transition to ENABLING and clear exit info to arm the
	 * disable path. Failure triggers full disabling from here on.
	 */
	scx_ops = *ops;

	WARN_ON_ONCE(scx_ops_set_enable_state(SCX_OPS_ENABLING) !=
		     SCX_OPS_DISABLED);

	atomic_set(&scx_exit_kind, SCX_EXIT_NONE);
	scx_warned_zero_slice = false;

	atomic_long_set(&scx_nr_rejected, 0);

	for_each_possible_cpu(cpu)
		cpu_rq(cpu)->scx.cpuperf_target = SCX_CPUPERF_ONE;

	/*
	 * Keep CPUs stable during enable so that the BPF scheduler can track
	 * online CPUs by watching ->on/offline_cpu() after ->init().
	 */
	cpus_read_lock();

	if (scx_ops.init) {
		ret = SCX_CALL_OP_RET(SCX_KF_UNLOCKED, init);
		if (ret) {
			ret = ops_sanitize_err("init", ret);
			cpus_read_unlock();
			scx_ops_error("ops.init() failed (%d)", ret);
			goto err_disable;
		}
	}

	for (i = SCX_OPI_CPU_HOTPLUG_BEGIN; i < SCX_OPI_CPU_HOTPLUG_END; i++)
		if (((void (**)(void))ops)[i])
			static_branch_enable_cpuslocked(&scx_has_op[i]);

	check_hotplug_seq(ops);
	scx_idle_update_selcpu_topology(ops);

	cpus_read_unlock();

	ret = validate_ops(ops);
	if (ret)
		goto err_disable;

	WARN_ON_ONCE(scx_dsp_ctx);
	scx_dsp_max_batch = ops->dispatch_max_batch ?: SCX_DSP_DFL_MAX_BATCH;
	scx_dsp_ctx = __alloc_percpu(struct_size_t(struct scx_dsp_ctx, buf,
						   scx_dsp_max_batch),
				     __alignof__(struct scx_dsp_ctx));
	if (!scx_dsp_ctx) {
		ret = -ENOMEM;
		goto err_disable;
	}

	if (ops->timeout_ms)
		timeout = msecs_to_jiffies(ops->timeout_ms);
	else
		timeout = SCX_WATCHDOG_MAX_TIMEOUT;

	WRITE_ONCE(scx_watchdog_timeout, timeout);
	WRITE_ONCE(scx_watchdog_timestamp, jiffies);
	queue_delayed_work(system_unbound_wq, &scx_watchdog_work,
			   scx_watchdog_timeout / 2);

	/*
	 * Once __scx_ops_enabled is set, %current can be switched to SCX
	 * anytime. This can lead to stalls as some BPF schedulers (e.g.
	 * userspace scheduling) may not function correctly before all tasks are
	 * switched. Init in bypass mode to guarantee forward progress.
	 */
	scx_ops_bypass(true);

	for (i = SCX_OPI_NORMAL_BEGIN; i < SCX_OPI_NORMAL_END; i++)
		if (((void (**)(void))ops)[i])
			static_branch_enable(&scx_has_op[i]);

	if (ops->flags & SCX_OPS_ALLOW_QUEUED_WAKEUP)
		static_branch_enable(&scx_ops_allow_queued_wakeup);
	if (ops->flags & SCX_OPS_ENQ_LAST)
		static_branch_enable(&scx_ops_enq_last);
	if (ops->flags & SCX_OPS_ENQ_EXITING)
		static_branch_enable(&scx_ops_enq_exiting);
	if (ops->flags & SCX_OPS_ENQ_MIGRATION_DISABLED)
		static_branch_enable(&scx_ops_enq_migration_disabled);
	if (scx_ops.cpu_acquire || scx_ops.cpu_release)
		static_branch_enable(&scx_ops_cpu_preempt);

	scx_idle_enable(ops);

	/*
	 * Lock out forks, cgroup on/offlining and moves before opening the
	 * floodgate so that they don't wander into the operations prematurely.
	 */
	percpu_down_write(&scx_fork_rwsem);

	WARN_ON_ONCE(scx_ops_init_task_enabled);
	scx_ops_init_task_enabled = true;

	/*
	 * Enable ops for every task. Fork is excluded by scx_fork_rwsem
	 * preventing new tasks from being added. No need to exclude tasks
	 * leaving as sched_ext_free() can handle both prepped and enabled
	 * tasks. Prep all tasks first and then enable them with preemption
	 * disabled.
	 *
	 * All cgroups should be initialized before scx_ops_init_task() so that
	 * the BPF scheduler can reliably track each task's cgroup membership
	 * from scx_ops_init_task(). Lock out cgroup on/offlining and task
	 * migrations while tasks are being initialized so that
	 * scx_cgroup_can_attach() never sees uninitialized tasks.
	 */
	scx_cgroup_lock();
	ret = scx_cgroup_init();
	if (ret)
		goto err_disable_unlock_all;

	scx_task_iter_start(&sti);
	while ((p = scx_task_iter_next_locked(&sti))) {
		/*
		 * @p may already be dead, have lost all its usages counts and
		 * be waiting for RCU grace period before being freed. @p can't
		 * be initialized for SCX in such cases and should be ignored.
		 */
		if (!tryget_task_struct(p))
			continue;

		scx_task_iter_unlock(&sti);

		ret = scx_ops_init_task(p, task_group(p), false);
		if (ret) {
			put_task_struct(p);
			scx_task_iter_relock(&sti);
			scx_task_iter_stop(&sti);
			scx_ops_error("ops.init_task() failed (%d) for %s[%d]",
				      ret, p->comm, p->pid);
			goto err_disable_unlock_all;
		}

		scx_set_task_state(p, SCX_TASK_READY);

		put_task_struct(p);
		scx_task_iter_relock(&sti);
	}
	scx_task_iter_stop(&sti);
	scx_cgroup_unlock();
	percpu_up_write(&scx_fork_rwsem);

	/*
	 * All tasks are READY. It's safe to turn on scx_enabled() and switch
	 * all eligible tasks.
	 */
	WRITE_ONCE(scx_switching_all, !(ops->flags & SCX_OPS_SWITCH_PARTIAL));
	static_branch_enable(&__scx_ops_enabled);

	/*
	 * We're fully committed and can't fail. The task READY -> ENABLED
	 * transitions here are synchronized against sched_ext_free() through
	 * scx_tasks_lock.
	 */
	percpu_down_write(&scx_fork_rwsem);
	scx_task_iter_start(&sti);
	while ((p = scx_task_iter_next_locked(&sti))) {
		const struct sched_class *old_class = p->sched_class;
		const struct sched_class *new_class =
			__setscheduler_class(p->policy, p->prio);
		struct sched_enq_and_set_ctx ctx;

		if (old_class != new_class && p->se.sched_delayed)
			dequeue_task(task_rq(p), p, DEQUEUE_SLEEP | DEQUEUE_DELAYED);

		sched_deq_and_put_task(p, DEQUEUE_SAVE | DEQUEUE_MOVE, &ctx);

		p->scx.slice = SCX_SLICE_DFL;
		p->sched_class = new_class;
		check_class_changing(task_rq(p), p, old_class);

		sched_enq_and_set_task(&ctx);

		check_class_changed(task_rq(p), p, old_class, p->prio);
	}
	scx_task_iter_stop(&sti);
	percpu_up_write(&scx_fork_rwsem);

	scx_ops_bypass(false);

	if (!scx_ops_tryset_enable_state(SCX_OPS_ENABLED, SCX_OPS_ENABLING)) {
		WARN_ON_ONCE(atomic_read(&scx_exit_kind) == SCX_EXIT_NONE);
		goto err_disable;
	}

	if (!(ops->flags & SCX_OPS_SWITCH_PARTIAL))
		static_branch_enable(&__scx_switched_all);

	pr_info("sched_ext: BPF scheduler \"%s\" enabled%s\n",
		scx_ops.name, scx_switched_all() ? "" : " (partial)");
	kobject_uevent(scx_root_kobj, KOBJ_ADD);
	mutex_unlock(&scx_ops_enable_mutex);

	atomic_long_inc(&scx_enable_seq);

	return 0;

err_del:
	kobject_del(scx_root_kobj);
err:
	kobject_put(scx_root_kobj);
	scx_root_kobj = NULL;
	if (scx_exit_info) {
		free_exit_info(scx_exit_info);
		scx_exit_info = NULL;
	}
err_unlock:
	mutex_unlock(&scx_ops_enable_mutex);
	return ret;

err_disable_unlock_all:
	scx_cgroup_unlock();
	percpu_up_write(&scx_fork_rwsem);
	scx_ops_bypass(false);
err_disable:
	mutex_unlock(&scx_ops_enable_mutex);
	/*
	 * Returning an error code here would not pass all the error information
	 * to userspace. Record errno using scx_ops_error() for cases
	 * scx_ops_error() wasn't already invoked and exit indicating success so
	 * that the error is notified through ops.exit() with all the details.
	 *
	 * Flush scx_ops_disable_work to ensure that error is reported before
	 * init completion.
	 */
	scx_ops_error("scx_ops_enable() failed (%d)", ret);
	kthread_flush_work(&scx_ops_disable_work);
	return 0;
}


/********************************************************************************
 * bpf_struct_ops plumbing.
 */
#include <linux/bpf_verifier.h>
#include <linux/bpf.h>
#include <linux/btf.h>

static const struct btf_type *task_struct_type;

static bool bpf_scx_is_valid_access(int off, int size,
				    enum bpf_access_type type,
				    const struct bpf_prog *prog,
				    struct bpf_insn_access_aux *info)
{
	if (type != BPF_READ)
		return false;
	if (off < 0 || off >= sizeof(__u64) * MAX_BPF_FUNC_ARGS)
		return false;
	if (off % size != 0)
		return false;

	return btf_ctx_access(off, size, type, prog, info);
}

static int bpf_scx_btf_struct_access(struct bpf_verifier_log *log,
				     const struct bpf_reg_state *reg, int off,
				     int size)
{
	const struct btf_type *t;

	t = btf_type_by_id(reg->btf, reg->btf_id);
	if (t == task_struct_type) {
		if (off >= offsetof(struct task_struct, scx.slice) &&
		    off + size <= offsetofend(struct task_struct, scx.slice))
			return SCALAR_VALUE;
		if (off >= offsetof(struct task_struct, scx.dsq_vtime) &&
		    off + size <= offsetofend(struct task_struct, scx.dsq_vtime))
			return SCALAR_VALUE;
		if (off >= offsetof(struct task_struct, scx.disallow) &&
		    off + size <= offsetofend(struct task_struct, scx.disallow))
			return SCALAR_VALUE;
	}

	return -EACCES;
}

static const struct bpf_func_proto *
bpf_scx_get_func_proto(enum bpf_func_id func_id, const struct bpf_prog *prog)
{
	switch (func_id) {
	case BPF_FUNC_task_storage_get:
		return &bpf_task_storage_get_proto;
	case BPF_FUNC_task_storage_delete:
		return &bpf_task_storage_delete_proto;
	default:
		return bpf_base_func_proto(func_id, prog);
	}
}

static const struct bpf_verifier_ops bpf_scx_verifier_ops = {
	.get_func_proto = bpf_scx_get_func_proto,
	.is_valid_access = bpf_scx_is_valid_access,
	.btf_struct_access = bpf_scx_btf_struct_access,
};

static int bpf_scx_init_member(const struct btf_type *t,
			       const struct btf_member *member,
			       void *kdata, const void *udata)
{
	const struct sched_ext_ops *uops = udata;
	struct sched_ext_ops *ops = kdata;
	u32 moff = __btf_member_bit_offset(t, member) / 8;
	int ret;

	switch (moff) {
	case offsetof(struct sched_ext_ops, dispatch_max_batch):
		if (*(u32 *)(udata + moff) > INT_MAX)
			return -E2BIG;
		ops->dispatch_max_batch = *(u32 *)(udata + moff);
		return 1;
	case offsetof(struct sched_ext_ops, flags):
		if (*(u64 *)(udata + moff) & ~SCX_OPS_ALL_FLAGS)
			return -EINVAL;
		ops->flags = *(u64 *)(udata + moff);
		return 1;
	case offsetof(struct sched_ext_ops, name):
		ret = bpf_obj_name_cpy(ops->name, uops->name,
				       sizeof(ops->name));
		if (ret < 0)
			return ret;
		if (ret == 0)
			return -EINVAL;
		return 1;
	case offsetof(struct sched_ext_ops, timeout_ms):
		if (msecs_to_jiffies(*(u32 *)(udata + moff)) >
		    SCX_WATCHDOG_MAX_TIMEOUT)
			return -E2BIG;
		ops->timeout_ms = *(u32 *)(udata + moff);
		return 1;
	case offsetof(struct sched_ext_ops, exit_dump_len):
		ops->exit_dump_len =
			*(u32 *)(udata + moff) ?: SCX_EXIT_DUMP_DFL_LEN;
		return 1;
	case offsetof(struct sched_ext_ops, hotplug_seq):
		ops->hotplug_seq = *(u64 *)(udata + moff);
		return 1;
	}

	return 0;
}

static int bpf_scx_check_member(const struct btf_type *t,
				const struct btf_member *member,
				const struct bpf_prog *prog)
{
	u32 moff = __btf_member_bit_offset(t, member) / 8;

	switch (moff) {
	case offsetof(struct sched_ext_ops, init_task):
#ifdef CONFIG_EXT_GROUP_SCHED
	case offsetof(struct sched_ext_ops, cgroup_init):
	case offsetof(struct sched_ext_ops, cgroup_exit):
	case offsetof(struct sched_ext_ops, cgroup_prep_move):
#endif
	case offsetof(struct sched_ext_ops, cpu_online):
	case offsetof(struct sched_ext_ops, cpu_offline):
	case offsetof(struct sched_ext_ops, init):
	case offsetof(struct sched_ext_ops, exit):
		break;
	default:
		if (prog->sleepable)
			return -EINVAL;
	}

	return 0;
}

static int bpf_scx_reg(void *kdata, struct bpf_link *link)
{
	return scx_ops_enable(kdata, link);
}

static void bpf_scx_unreg(void *kdata, struct bpf_link *link)
{
	scx_ops_disable(SCX_EXIT_UNREG);
	kthread_flush_work(&scx_ops_disable_work);
}

static int bpf_scx_init(struct btf *btf)
{
	task_struct_type = btf_type_by_id(btf, btf_tracing_ids[BTF_TRACING_TYPE_TASK]);

	return 0;
}

static int bpf_scx_update(void *kdata, void *old_kdata, struct bpf_link *link)
{
	/*
	 * sched_ext does not support updating the actively-loaded BPF
	 * scheduler, as registering a BPF scheduler can always fail if the
	 * scheduler returns an error code for e.g. ops.init(), ops.init_task(),
	 * etc. Similarly, we can always race with unregistration happening
	 * elsewhere, such as with sysrq.
	 */
	return -EOPNOTSUPP;
}

static int bpf_scx_validate(void *kdata)
{
	return 0;
}

static s32 sched_ext_ops__select_cpu(struct task_struct *p, s32 prev_cpu, u64 wake_flags) { return -EINVAL; }
static void sched_ext_ops__enqueue(struct task_struct *p, u64 enq_flags) {}
static void sched_ext_ops__dequeue(struct task_struct *p, u64 enq_flags) {}
static void sched_ext_ops__dispatch(s32 prev_cpu, struct task_struct *prev__nullable) {}
static void sched_ext_ops__tick(struct task_struct *p) {}
static void sched_ext_ops__runnable(struct task_struct *p, u64 enq_flags) {}
static void sched_ext_ops__running(struct task_struct *p) {}
static void sched_ext_ops__stopping(struct task_struct *p, bool runnable) {}
static void sched_ext_ops__quiescent(struct task_struct *p, u64 deq_flags) {}
static bool sched_ext_ops__yield(struct task_struct *from, struct task_struct *to__nullable) { return false; }
static bool sched_ext_ops__core_sched_before(struct task_struct *a, struct task_struct *b) { return false; }
static void sched_ext_ops__set_weight(struct task_struct *p, u32 weight) {}
static void sched_ext_ops__set_cpumask(struct task_struct *p, const struct cpumask *mask) {}
static void sched_ext_ops__update_idle(s32 cpu, bool idle) {}
static void sched_ext_ops__cpu_acquire(s32 cpu, struct scx_cpu_acquire_args *args) {}
static void sched_ext_ops__cpu_release(s32 cpu, struct scx_cpu_release_args *args) {}
static s32 sched_ext_ops__init_task(struct task_struct *p, struct scx_init_task_args *args) { return -EINVAL; }
static void sched_ext_ops__exit_task(struct task_struct *p, struct scx_exit_task_args *args) {}
static void sched_ext_ops__enable(struct task_struct *p) {}
static void sched_ext_ops__disable(struct task_struct *p) {}
#ifdef CONFIG_EXT_GROUP_SCHED
static s32 sched_ext_ops__cgroup_init(struct cgroup *cgrp, struct scx_cgroup_init_args *args) { return -EINVAL; }
static void sched_ext_ops__cgroup_exit(struct cgroup *cgrp) {}
static s32 sched_ext_ops__cgroup_prep_move(struct task_struct *p, struct cgroup *from, struct cgroup *to) { return -EINVAL; }
static void sched_ext_ops__cgroup_move(struct task_struct *p, struct cgroup *from, struct cgroup *to) {}
static void sched_ext_ops__cgroup_cancel_move(struct task_struct *p, struct cgroup *from, struct cgroup *to) {}
static void sched_ext_ops__cgroup_set_weight(struct cgroup *cgrp, u32 weight) {}
#endif
static void sched_ext_ops__cpu_online(s32 cpu) {}
static void sched_ext_ops__cpu_offline(s32 cpu) {}
static s32 sched_ext_ops__init(void) { return -EINVAL; }
static void sched_ext_ops__exit(struct scx_exit_info *info) {}
static void sched_ext_ops__dump(struct scx_dump_ctx *ctx) {}
static void sched_ext_ops__dump_cpu(struct scx_dump_ctx *ctx, s32 cpu, bool idle) {}
static void sched_ext_ops__dump_task(struct scx_dump_ctx *ctx, struct task_struct *p) {}

static struct sched_ext_ops __bpf_ops_sched_ext_ops = {
	.select_cpu		= sched_ext_ops__select_cpu,
	.enqueue		= sched_ext_ops__enqueue,
	.dequeue		= sched_ext_ops__dequeue,
	.dispatch		= sched_ext_ops__dispatch,
	.tick			= sched_ext_ops__tick,
	.runnable		= sched_ext_ops__runnable,
	.running		= sched_ext_ops__running,
	.stopping		= sched_ext_ops__stopping,
	.quiescent		= sched_ext_ops__quiescent,
	.yield			= sched_ext_ops__yield,
	.core_sched_before	= sched_ext_ops__core_sched_before,
	.set_weight		= sched_ext_ops__set_weight,
	.set_cpumask		= sched_ext_ops__set_cpumask,
	.update_idle		= sched_ext_ops__update_idle,
	.cpu_acquire		= sched_ext_ops__cpu_acquire,
	.cpu_release		= sched_ext_ops__cpu_release,
	.init_task		= sched_ext_ops__init_task,
	.exit_task		= sched_ext_ops__exit_task,
	.enable			= sched_ext_ops__enable,
	.disable		= sched_ext_ops__disable,
#ifdef CONFIG_EXT_GROUP_SCHED
	.cgroup_init		= sched_ext_ops__cgroup_init,
	.cgroup_exit		= sched_ext_ops__cgroup_exit,
	.cgroup_prep_move	= sched_ext_ops__cgroup_prep_move,
	.cgroup_move		= sched_ext_ops__cgroup_move,
	.cgroup_cancel_move	= sched_ext_ops__cgroup_cancel_move,
	.cgroup_set_weight	= sched_ext_ops__cgroup_set_weight,
#endif
	.cpu_online		= sched_ext_ops__cpu_online,
	.cpu_offline		= sched_ext_ops__cpu_offline,
	.init			= sched_ext_ops__init,
	.exit			= sched_ext_ops__exit,
	.dump			= sched_ext_ops__dump,
	.dump_cpu		= sched_ext_ops__dump_cpu,
	.dump_task		= sched_ext_ops__dump_task,
};

static struct bpf_struct_ops bpf_sched_ext_ops = {
	.verifier_ops = &bpf_scx_verifier_ops,
	.reg = bpf_scx_reg,
	.unreg = bpf_scx_unreg,
	.check_member = bpf_scx_check_member,
	.init_member = bpf_scx_init_member,
	.init = bpf_scx_init,
	.update = bpf_scx_update,
	.validate = bpf_scx_validate,
	.name = "sched_ext_ops",
	.owner = THIS_MODULE,
	.cfi_stubs = &__bpf_ops_sched_ext_ops
};


/********************************************************************************
 * System integration and init.
 */

static void sysrq_handle_sched_ext_reset(u8 key)
{
	if (scx_ops_helper)
		scx_ops_disable(SCX_EXIT_SYSRQ);
	else
		pr_info("sched_ext: BPF scheduler not yet used\n");
}

static const struct sysrq_key_op sysrq_sched_ext_reset_op = {
	.handler	= sysrq_handle_sched_ext_reset,
	.help_msg	= "reset-sched-ext(S)",
	.action_msg	= "Disable sched_ext and revert all tasks to CFS",
	.enable_mask	= SYSRQ_ENABLE_RTNICE,
};

static void sysrq_handle_sched_ext_dump(u8 key)
{
	struct scx_exit_info ei = { .kind = SCX_EXIT_NONE, .reason = "SysRq-D" };

	if (scx_enabled())
		scx_dump_state(&ei, 0);
}

static const struct sysrq_key_op sysrq_sched_ext_dump_op = {
	.handler	= sysrq_handle_sched_ext_dump,
	.help_msg	= "dump-sched-ext(D)",
	.action_msg	= "Trigger sched_ext debug dump",
	.enable_mask	= SYSRQ_ENABLE_RTNICE,
};

static bool can_skip_idle_kick(struct rq *rq)
{
	lockdep_assert_rq_held(rq);

	/*
	 * We can skip idle kicking if @rq is going to go through at least one
	 * full SCX scheduling cycle before going idle. Just checking whether
	 * curr is not idle is insufficient because we could be racing
	 * balance_one() trying to pull the next task from a remote rq, which
	 * may fail, and @rq may become idle afterwards.
	 *
	 * The race window is small and we don't and can't guarantee that @rq is
	 * only kicked while idle anyway. Skip only when sure.
	 */
	return !is_idle_task(rq->curr) && !(rq->scx.flags & SCX_RQ_IN_BALANCE);
}

static bool kick_one_cpu(s32 cpu, struct rq *this_rq, unsigned long *pseqs)
{
	struct rq *rq = cpu_rq(cpu);
	struct scx_rq *this_scx = &this_rq->scx;
	bool should_wait = false;
	unsigned long flags;

	raw_spin_rq_lock_irqsave(rq, flags);

	/*
	 * During CPU hotplug, a CPU may depend on kicking itself to make
	 * forward progress. Allow kicking self regardless of online state.
	 */
	if (cpu_online(cpu) || cpu == cpu_of(this_rq)) {
		if (cpumask_test_cpu(cpu, this_scx->cpus_to_preempt)) {
			if (rq->curr->sched_class == &ext_sched_class)
				rq->curr->scx.slice = 0;
			cpumask_clear_cpu(cpu, this_scx->cpus_to_preempt);
		}

		if (cpumask_test_cpu(cpu, this_scx->cpus_to_wait)) {
			pseqs[cpu] = rq->scx.pnt_seq;
			should_wait = true;
		}

		resched_curr(rq);
	} else {
		cpumask_clear_cpu(cpu, this_scx->cpus_to_preempt);
		cpumask_clear_cpu(cpu, this_scx->cpus_to_wait);
	}

	raw_spin_rq_unlock_irqrestore(rq, flags);

	return should_wait;
}

static void kick_one_cpu_if_idle(s32 cpu, struct rq *this_rq)
{
	struct rq *rq = cpu_rq(cpu);
	unsigned long flags;

	raw_spin_rq_lock_irqsave(rq, flags);

	if (!can_skip_idle_kick(rq) &&
	    (cpu_online(cpu) || cpu == cpu_of(this_rq)))
		resched_curr(rq);

	raw_spin_rq_unlock_irqrestore(rq, flags);
}

static void kick_cpus_irq_workfn(struct irq_work *irq_work)
{
	struct rq *this_rq = this_rq();
	struct scx_rq *this_scx = &this_rq->scx;
	unsigned long *pseqs = this_cpu_ptr(scx_kick_cpus_pnt_seqs);
	bool should_wait = false;
	s32 cpu;

	for_each_cpu(cpu, this_scx->cpus_to_kick) {
		should_wait |= kick_one_cpu(cpu, this_rq, pseqs);
		cpumask_clear_cpu(cpu, this_scx->cpus_to_kick);
		cpumask_clear_cpu(cpu, this_scx->cpus_to_kick_if_idle);
	}

	for_each_cpu(cpu, this_scx->cpus_to_kick_if_idle) {
		kick_one_cpu_if_idle(cpu, this_rq);
		cpumask_clear_cpu(cpu, this_scx->cpus_to_kick_if_idle);
	}

	if (!should_wait)
		return;

	for_each_cpu(cpu, this_scx->cpus_to_wait) {
		unsigned long *wait_pnt_seq = &cpu_rq(cpu)->scx.pnt_seq;

		if (cpu != cpu_of(this_rq)) {
			/*
			 * Pairs with smp_store_release() issued by this CPU in
			 * switch_class() on the resched path.
			 *
			 * We busy-wait here to guarantee that no other task can
			 * be scheduled on our core before the target CPU has
			 * entered the resched path.
			 */
			while (smp_load_acquire(wait_pnt_seq) == pseqs[cpu])
				cpu_relax();
		}

		cpumask_clear_cpu(cpu, this_scx->cpus_to_wait);
	}
}

/**
 * print_scx_info - print out sched_ext scheduler state
 * @log_lvl: the log level to use when printing
 * @p: target task
 *
 * If a sched_ext scheduler is enabled, print the name and state of the
 * scheduler. If @p is on sched_ext, print further information about the task.
 *
 * This function can be safely called on any task as long as the task_struct
 * itself is accessible. While safe, this function isn't synchronized and may
 * print out mixups or garbages of limited length.
 */
void print_scx_info(const char *log_lvl, struct task_struct *p)
{
	enum scx_ops_enable_state state = scx_ops_enable_state();
	const char *all = READ_ONCE(scx_switching_all) ? "+all" : "";
	char runnable_at_buf[22] = "?";
	struct sched_class *class;
	unsigned long runnable_at;

	if (state == SCX_OPS_DISABLED)
		return;

	/*
	 * Carefully check if the task was running on sched_ext, and then
	 * carefully copy the time it's been runnable, and its state.
	 */
	if (copy_from_kernel_nofault(&class, &p->sched_class, sizeof(class)) ||
	    class != &ext_sched_class) {
		printk("%sSched_ext: %s (%s%s)", log_lvl, scx_ops.name,
		       scx_ops_enable_state_str[state], all);
		return;
	}

	if (!copy_from_kernel_nofault(&runnable_at, &p->scx.runnable_at,
				      sizeof(runnable_at)))
		scnprintf(runnable_at_buf, sizeof(runnable_at_buf), "%+ldms",
			  jiffies_delta_msecs(runnable_at, jiffies));

	/* print everything onto one line to conserve console space */
	printk("%sSched_ext: %s (%s%s), task: runnable_at=%s",
	       log_lvl, scx_ops.name, scx_ops_enable_state_str[state], all,
	       runnable_at_buf);
}

static int scx_pm_handler(struct notifier_block *nb, unsigned long event, void *ptr)
{
	/*
	 * SCX schedulers often have userspace components which are sometimes
	 * involved in critial scheduling paths. PM operations involve freezing
	 * userspace which can lead to scheduling misbehaviors including stalls.
	 * Let's bypass while PM operations are in progress.
	 */
	switch (event) {
	case PM_HIBERNATION_PREPARE:
	case PM_SUSPEND_PREPARE:
	case PM_RESTORE_PREPARE:
		scx_ops_bypass(true);
		break;
	case PM_POST_HIBERNATION:
	case PM_POST_SUSPEND:
	case PM_POST_RESTORE:
		scx_ops_bypass(false);
		break;
	}

	return NOTIFY_OK;
}

static struct notifier_block scx_pm_notifier = {
	.notifier_call = scx_pm_handler,
};

void __init init_sched_ext_class(void)
{
	s32 cpu, v;

	/*
	 * The following is to prevent the compiler from optimizing out the enum
	 * definitions so that BPF scheduler implementations can use them
	 * through the generated vmlinux.h.
	 */
	WRITE_ONCE(v, SCX_ENQ_WAKEUP | SCX_DEQ_SLEEP | SCX_KICK_PREEMPT |
		   SCX_TG_ONLINE);

	BUG_ON(rhashtable_init(&dsq_hash, &dsq_hash_params));
	scx_idle_init_masks();

	scx_kick_cpus_pnt_seqs =
		__alloc_percpu(sizeof(scx_kick_cpus_pnt_seqs[0]) * nr_cpu_ids,
			       __alignof__(scx_kick_cpus_pnt_seqs[0]));
	BUG_ON(!scx_kick_cpus_pnt_seqs);

	for_each_possible_cpu(cpu) {
		struct rq *rq = cpu_rq(cpu);
		int  n = cpu_to_node(cpu);

		init_dsq(&rq->scx.local_dsq, SCX_DSQ_LOCAL);
		INIT_LIST_HEAD(&rq->scx.runnable_list);
		INIT_LIST_HEAD(&rq->scx.ddsp_deferred_locals);

		BUG_ON(!zalloc_cpumask_var_node(&rq->scx.cpus_to_kick, GFP_KERNEL, n));
		BUG_ON(!zalloc_cpumask_var_node(&rq->scx.cpus_to_kick_if_idle, GFP_KERNEL, n));
		BUG_ON(!zalloc_cpumask_var_node(&rq->scx.cpus_to_preempt, GFP_KERNEL, n));
		BUG_ON(!zalloc_cpumask_var_node(&rq->scx.cpus_to_wait, GFP_KERNEL, n));
		init_irq_work(&rq->scx.deferred_irq_work, deferred_irq_workfn);
		init_irq_work(&rq->scx.kick_cpus_irq_work, kick_cpus_irq_workfn);

		if (cpu_online(cpu))
			cpu_rq(cpu)->scx.flags |= SCX_RQ_ONLINE;
	}

	register_sysrq_key('S', &sysrq_sched_ext_reset_op);
	register_sysrq_key('D', &sysrq_sched_ext_dump_op);
	INIT_DELAYED_WORK(&scx_watchdog_work, scx_watchdog_workfn);
}


/********************************************************************************
 * Helpers that can be called from the BPF scheduler.
 */
<<<<<<< HEAD
#include <linux/btf_ids.h>

__bpf_kfunc_start_defs();

static bool check_builtin_idle_enabled(void)
{
	if (static_branch_likely(&scx_builtin_idle_enabled))
		return true;

	scx_ops_error("built-in idle tracking is disabled");
	return false;
}

/**
 * scx_bpf_select_cpu_dfl - The default implementation of ops.select_cpu()
 * @p: task_struct to select a CPU for
 * @prev_cpu: CPU @p was on previously
 * @wake_flags: %SCX_WAKE_* flags
 * @is_idle: out parameter indicating whether the returned CPU is idle
 *
 * Can only be called from ops.select_cpu() if the built-in CPU selection is
 * enabled - ops.update_idle() is missing or %SCX_OPS_KEEP_BUILTIN_IDLE is set.
 * @p, @prev_cpu and @wake_flags match ops.select_cpu().
 *
 * Returns the picked CPU with *@is_idle indicating whether the picked CPU is
 * currently idle and thus a good candidate for direct dispatching.
 */
__bpf_kfunc s32 scx_bpf_select_cpu_dfl(struct task_struct *p, s32 prev_cpu,
				       u64 wake_flags, bool *is_idle)
{
	if (!check_builtin_idle_enabled())
		goto prev_cpu;

	if (!scx_kf_allowed(SCX_KF_SELECT_CPU))
		goto prev_cpu;

#ifdef CONFIG_SMP
	return scx_select_cpu_dfl(p, prev_cpu, wake_flags, is_idle);
#endif

prev_cpu:
	*is_idle = false;
	return prev_cpu;
}

__bpf_kfunc_end_defs();

BTF_KFUNCS_START(scx_kfunc_ids_select_cpu)
BTF_ID_FLAGS(func, scx_bpf_select_cpu_dfl, KF_RCU)
BTF_KFUNCS_END(scx_kfunc_ids_select_cpu)

static const struct btf_kfunc_id_set scx_kfunc_set_select_cpu = {
	.owner			= THIS_MODULE,
	.set			= &scx_kfunc_ids_select_cpu,
};

=======
>>>>>>> e8a457b7
static bool scx_dsq_insert_preamble(struct task_struct *p, u64 enq_flags)
{
	if (!scx_kf_allowed(SCX_KF_ENQUEUE | SCX_KF_DISPATCH))
		return false;

	lockdep_assert_irqs_disabled();

	if (unlikely(!p)) {
		scx_ops_error("called with NULL task");
		return false;
	}

	if (unlikely(enq_flags & __SCX_ENQ_INTERNAL_MASK)) {
		scx_ops_error("invalid enq_flags 0x%llx", enq_flags);
		return false;
	}

	return true;
}

static void scx_dsq_insert_commit(struct task_struct *p, u64 dsq_id,
				  u64 enq_flags)
{
	struct scx_dsp_ctx *dspc = this_cpu_ptr(scx_dsp_ctx);
	struct task_struct *ddsp_task;

	ddsp_task = __this_cpu_read(direct_dispatch_task);
	if (ddsp_task) {
		mark_direct_dispatch(ddsp_task, p, dsq_id, enq_flags);
		return;
	}

	if (unlikely(dspc->cursor >= scx_dsp_max_batch)) {
		scx_ops_error("dispatch buffer overflow");
		return;
	}

	dspc->buf[dspc->cursor++] = (struct scx_dsp_buf_ent){
		.task = p,
		.qseq = atomic_long_read(&p->scx.ops_state) & SCX_OPSS_QSEQ_MASK,
		.dsq_id = dsq_id,
		.enq_flags = enq_flags,
	};
}

__bpf_kfunc_start_defs();

/**
 * scx_bpf_dsq_insert - Insert a task into the FIFO queue of a DSQ
 * @p: task_struct to insert
 * @dsq_id: DSQ to insert into
 * @slice: duration @p can run for in nsecs, 0 to keep the current value
 * @enq_flags: SCX_ENQ_*
 *
 * Insert @p into the FIFO queue of the DSQ identified by @dsq_id. It is safe to
 * call this function spuriously. Can be called from ops.enqueue(),
 * ops.select_cpu(), and ops.dispatch().
 *
 * When called from ops.select_cpu() or ops.enqueue(), it's for direct dispatch
 * and @p must match the task being enqueued.
 *
 * When called from ops.select_cpu(), @enq_flags and @dsp_id are stored, and @p
 * will be directly inserted into the corresponding dispatch queue after
 * ops.select_cpu() returns. If @p is inserted into SCX_DSQ_LOCAL, it will be
 * inserted into the local DSQ of the CPU returned by ops.select_cpu().
 * @enq_flags are OR'd with the enqueue flags on the enqueue path before the
 * task is inserted.
 *
 * When called from ops.dispatch(), there are no restrictions on @p or @dsq_id
 * and this function can be called upto ops.dispatch_max_batch times to insert
 * multiple tasks. scx_bpf_dispatch_nr_slots() returns the number of the
 * remaining slots. scx_bpf_consume() flushes the batch and resets the counter.
 *
 * This function doesn't have any locking restrictions and may be called under
 * BPF locks (in the future when BPF introduces more flexible locking).
 *
 * @p is allowed to run for @slice. The scheduling path is triggered on slice
 * exhaustion. If zero, the current residual slice is maintained. If
 * %SCX_SLICE_INF, @p never expires and the BPF scheduler must kick the CPU with
 * scx_bpf_kick_cpu() to trigger scheduling.
 */
__bpf_kfunc void scx_bpf_dsq_insert(struct task_struct *p, u64 dsq_id, u64 slice,
				    u64 enq_flags)
{
	if (!scx_dsq_insert_preamble(p, enq_flags))
		return;

	if (slice)
		p->scx.slice = slice;
	else
		p->scx.slice = p->scx.slice ?: 1;

	scx_dsq_insert_commit(p, dsq_id, enq_flags);
}

/* for backward compatibility, will be removed in v6.15 */
__bpf_kfunc void scx_bpf_dispatch(struct task_struct *p, u64 dsq_id, u64 slice,
				  u64 enq_flags)
{
	printk_deferred_once(KERN_WARNING "sched_ext: scx_bpf_dispatch() renamed to scx_bpf_dsq_insert()");
	scx_bpf_dsq_insert(p, dsq_id, slice, enq_flags);
}

/**
 * scx_bpf_dsq_insert_vtime - Insert a task into the vtime priority queue of a DSQ
 * @p: task_struct to insert
 * @dsq_id: DSQ to insert into
 * @slice: duration @p can run for in nsecs, 0 to keep the current value
 * @vtime: @p's ordering inside the vtime-sorted queue of the target DSQ
 * @enq_flags: SCX_ENQ_*
 *
 * Insert @p into the vtime priority queue of the DSQ identified by @dsq_id.
 * Tasks queued into the priority queue are ordered by @vtime. All other aspects
 * are identical to scx_bpf_dsq_insert().
 *
 * @vtime ordering is according to time_before64() which considers wrapping. A
 * numerically larger vtime may indicate an earlier position in the ordering and
 * vice-versa.
 *
 * A DSQ can only be used as a FIFO or priority queue at any given time and this
 * function must not be called on a DSQ which already has one or more FIFO tasks
 * queued and vice-versa. Also, the built-in DSQs (SCX_DSQ_LOCAL and
 * SCX_DSQ_GLOBAL) cannot be used as priority queues.
 */
__bpf_kfunc void scx_bpf_dsq_insert_vtime(struct task_struct *p, u64 dsq_id,
					  u64 slice, u64 vtime, u64 enq_flags)
{
	if (!scx_dsq_insert_preamble(p, enq_flags))
		return;

	if (slice)
		p->scx.slice = slice;
	else
		p->scx.slice = p->scx.slice ?: 1;

	p->scx.dsq_vtime = vtime;

	scx_dsq_insert_commit(p, dsq_id, enq_flags | SCX_ENQ_DSQ_PRIQ);
}

/* for backward compatibility, will be removed in v6.15 */
__bpf_kfunc void scx_bpf_dispatch_vtime(struct task_struct *p, u64 dsq_id,
					u64 slice, u64 vtime, u64 enq_flags)
{
	printk_deferred_once(KERN_WARNING "sched_ext: scx_bpf_dispatch_vtime() renamed to scx_bpf_dsq_insert_vtime()");
	scx_bpf_dsq_insert_vtime(p, dsq_id, slice, vtime, enq_flags);
}

__bpf_kfunc_end_defs();

BTF_KFUNCS_START(scx_kfunc_ids_enqueue_dispatch)
BTF_ID_FLAGS(func, scx_bpf_dsq_insert, KF_RCU)
BTF_ID_FLAGS(func, scx_bpf_dsq_insert_vtime, KF_RCU)
BTF_ID_FLAGS(func, scx_bpf_dispatch, KF_RCU)
BTF_ID_FLAGS(func, scx_bpf_dispatch_vtime, KF_RCU)
BTF_KFUNCS_END(scx_kfunc_ids_enqueue_dispatch)

static const struct btf_kfunc_id_set scx_kfunc_set_enqueue_dispatch = {
	.owner			= THIS_MODULE,
	.set			= &scx_kfunc_ids_enqueue_dispatch,
};

static bool scx_dsq_move(struct bpf_iter_scx_dsq_kern *kit,
			 struct task_struct *p, u64 dsq_id, u64 enq_flags)
{
	struct scx_dispatch_q *src_dsq = kit->dsq, *dst_dsq;
	struct rq *this_rq, *src_rq, *locked_rq;
	bool dispatched = false;
	bool in_balance;
	unsigned long flags;

	if (!scx_kf_allowed_if_unlocked() && !scx_kf_allowed(SCX_KF_DISPATCH))
		return false;

	/*
	 * Can be called from either ops.dispatch() locking this_rq() or any
	 * context where no rq lock is held. If latter, lock @p's task_rq which
	 * we'll likely need anyway.
	 */
	src_rq = task_rq(p);

	local_irq_save(flags);
	this_rq = this_rq();
	in_balance = this_rq->scx.flags & SCX_RQ_IN_BALANCE;

	if (in_balance) {
		if (this_rq != src_rq) {
			raw_spin_rq_unlock(this_rq);
			raw_spin_rq_lock(src_rq);
		}
	} else {
		raw_spin_rq_lock(src_rq);
	}

	/*
	 * If the BPF scheduler keeps calling this function repeatedly, it can
	 * cause similar live-lock conditions as consume_dispatch_q(). Insert a
	 * breather if necessary.
	 */
	scx_ops_breather(src_rq);

	locked_rq = src_rq;
	raw_spin_lock(&src_dsq->lock);

	/*
	 * Did someone else get to it? @p could have already left $src_dsq, got
	 * re-enqueud, or be in the process of being consumed by someone else.
	 */
	if (unlikely(p->scx.dsq != src_dsq ||
		     u32_before(kit->cursor.priv, p->scx.dsq_seq) ||
		     p->scx.holding_cpu >= 0) ||
	    WARN_ON_ONCE(src_rq != task_rq(p))) {
		raw_spin_unlock(&src_dsq->lock);
		goto out;
	}

	/* @p is still on $src_dsq and stable, determine the destination */
	dst_dsq = find_dsq_for_dispatch(this_rq, dsq_id, p);

	/*
	 * Apply vtime and slice updates before moving so that the new time is
	 * visible before inserting into $dst_dsq. @p is still on $src_dsq but
	 * this is safe as we're locking it.
	 */
	if (kit->cursor.flags & __SCX_DSQ_ITER_HAS_VTIME)
		p->scx.dsq_vtime = kit->vtime;
	if (kit->cursor.flags & __SCX_DSQ_ITER_HAS_SLICE)
		p->scx.slice = kit->slice;

	/* execute move */
	locked_rq = move_task_between_dsqs(p, enq_flags, src_dsq, dst_dsq);
	dispatched = true;
out:
	if (in_balance) {
		if (this_rq != locked_rq) {
			raw_spin_rq_unlock(locked_rq);
			raw_spin_rq_lock(this_rq);
		}
	} else {
		raw_spin_rq_unlock_irqrestore(locked_rq, flags);
	}

	kit->cursor.flags &= ~(__SCX_DSQ_ITER_HAS_SLICE |
			       __SCX_DSQ_ITER_HAS_VTIME);
	return dispatched;
}

__bpf_kfunc_start_defs();

/**
 * scx_bpf_dispatch_nr_slots - Return the number of remaining dispatch slots
 *
 * Can only be called from ops.dispatch().
 */
__bpf_kfunc u32 scx_bpf_dispatch_nr_slots(void)
{
	if (!scx_kf_allowed(SCX_KF_DISPATCH))
		return 0;

	return scx_dsp_max_batch - __this_cpu_read(scx_dsp_ctx->cursor);
}

/**
 * scx_bpf_dispatch_cancel - Cancel the latest dispatch
 *
 * Cancel the latest dispatch. Can be called multiple times to cancel further
 * dispatches. Can only be called from ops.dispatch().
 */
__bpf_kfunc void scx_bpf_dispatch_cancel(void)
{
	struct scx_dsp_ctx *dspc = this_cpu_ptr(scx_dsp_ctx);

	if (!scx_kf_allowed(SCX_KF_DISPATCH))
		return;

	if (dspc->cursor > 0)
		dspc->cursor--;
	else
		scx_ops_error("dispatch buffer underflow");
}

/**
 * scx_bpf_dsq_move_to_local - move a task from a DSQ to the current CPU's local DSQ
 * @dsq_id: DSQ to move task from
 *
 * Move a task from the non-local DSQ identified by @dsq_id to the current CPU's
 * local DSQ for execution. Can only be called from ops.dispatch().
 *
 * This function flushes the in-flight dispatches from scx_bpf_dsq_insert()
 * before trying to move from the specified DSQ. It may also grab rq locks and
 * thus can't be called under any BPF locks.
 *
 * Returns %true if a task has been moved, %false if there isn't any task to
 * move.
 */
__bpf_kfunc bool scx_bpf_dsq_move_to_local(u64 dsq_id)
{
	struct scx_dsp_ctx *dspc = this_cpu_ptr(scx_dsp_ctx);
	struct scx_dispatch_q *dsq;

	if (!scx_kf_allowed(SCX_KF_DISPATCH))
		return false;

	flush_dispatch_buf(dspc->rq);

	dsq = find_user_dsq(dsq_id);
	if (unlikely(!dsq)) {
		scx_ops_error("invalid DSQ ID 0x%016llx", dsq_id);
		return false;
	}

	if (consume_dispatch_q(dspc->rq, dsq)) {
		/*
		 * A successfully consumed task can be dequeued before it starts
		 * running while the CPU is trying to migrate other dispatched
		 * tasks. Bump nr_tasks to tell balance_scx() to retry on empty
		 * local DSQ.
		 */
		dspc->nr_tasks++;
		return true;
	} else {
		return false;
	}
}

/* for backward compatibility, will be removed in v6.15 */
__bpf_kfunc bool scx_bpf_consume(u64 dsq_id)
{
	printk_deferred_once(KERN_WARNING "sched_ext: scx_bpf_consume() renamed to scx_bpf_dsq_move_to_local()");
	return scx_bpf_dsq_move_to_local(dsq_id);
}

/**
 * scx_bpf_dsq_move_set_slice - Override slice when moving between DSQs
 * @it__iter: DSQ iterator in progress
 * @slice: duration the moved task can run for in nsecs
 *
 * Override the slice of the next task that will be moved from @it__iter using
 * scx_bpf_dsq_move[_vtime](). If this function is not called, the previous
 * slice duration is kept.
 */
__bpf_kfunc void scx_bpf_dsq_move_set_slice(struct bpf_iter_scx_dsq *it__iter,
					    u64 slice)
{
	struct bpf_iter_scx_dsq_kern *kit = (void *)it__iter;

	kit->slice = slice;
	kit->cursor.flags |= __SCX_DSQ_ITER_HAS_SLICE;
}

/* for backward compatibility, will be removed in v6.15 */
__bpf_kfunc void scx_bpf_dispatch_from_dsq_set_slice(
			struct bpf_iter_scx_dsq *it__iter, u64 slice)
{
	printk_deferred_once(KERN_WARNING "sched_ext: scx_bpf_dispatch_from_dsq_set_slice() renamed to scx_bpf_dsq_move_set_slice()");
	scx_bpf_dsq_move_set_slice(it__iter, slice);
}

/**
 * scx_bpf_dsq_move_set_vtime - Override vtime when moving between DSQs
 * @it__iter: DSQ iterator in progress
 * @vtime: task's ordering inside the vtime-sorted queue of the target DSQ
 *
 * Override the vtime of the next task that will be moved from @it__iter using
 * scx_bpf_dsq_move_vtime(). If this function is not called, the previous slice
 * vtime is kept. If scx_bpf_dsq_move() is used to dispatch the next task, the
 * override is ignored and cleared.
 */
__bpf_kfunc void scx_bpf_dsq_move_set_vtime(struct bpf_iter_scx_dsq *it__iter,
					    u64 vtime)
{
	struct bpf_iter_scx_dsq_kern *kit = (void *)it__iter;

	kit->vtime = vtime;
	kit->cursor.flags |= __SCX_DSQ_ITER_HAS_VTIME;
}

/* for backward compatibility, will be removed in v6.15 */
__bpf_kfunc void scx_bpf_dispatch_from_dsq_set_vtime(
			struct bpf_iter_scx_dsq *it__iter, u64 vtime)
{
	printk_deferred_once(KERN_WARNING "sched_ext: scx_bpf_dispatch_from_dsq_set_vtime() renamed to scx_bpf_dsq_move_set_vtime()");
	scx_bpf_dsq_move_set_vtime(it__iter, vtime);
}

/**
 * scx_bpf_dsq_move - Move a task from DSQ iteration to a DSQ
 * @it__iter: DSQ iterator in progress
 * @p: task to transfer
 * @dsq_id: DSQ to move @p to
 * @enq_flags: SCX_ENQ_*
 *
 * Transfer @p which is on the DSQ currently iterated by @it__iter to the DSQ
 * specified by @dsq_id. All DSQs - local DSQs, global DSQ and user DSQs - can
 * be the destination.
 *
 * For the transfer to be successful, @p must still be on the DSQ and have been
 * queued before the DSQ iteration started. This function doesn't care whether
 * @p was obtained from the DSQ iteration. @p just has to be on the DSQ and have
 * been queued before the iteration started.
 *
 * @p's slice is kept by default. Use scx_bpf_dsq_move_set_slice() to update.
 *
 * Can be called from ops.dispatch() or any BPF context which doesn't hold a rq
 * lock (e.g. BPF timers or SYSCALL programs).
 *
 * Returns %true if @p has been consumed, %false if @p had already been consumed
 * or dequeued.
 */
__bpf_kfunc bool scx_bpf_dsq_move(struct bpf_iter_scx_dsq *it__iter,
				  struct task_struct *p, u64 dsq_id,
				  u64 enq_flags)
{
	return scx_dsq_move((struct bpf_iter_scx_dsq_kern *)it__iter,
			    p, dsq_id, enq_flags);
}

/* for backward compatibility, will be removed in v6.15 */
__bpf_kfunc bool scx_bpf_dispatch_from_dsq(struct bpf_iter_scx_dsq *it__iter,
					   struct task_struct *p, u64 dsq_id,
					   u64 enq_flags)
{
	printk_deferred_once(KERN_WARNING "sched_ext: scx_bpf_dispatch_from_dsq() renamed to scx_bpf_dsq_move()");
	return scx_bpf_dsq_move(it__iter, p, dsq_id, enq_flags);
}

/**
 * scx_bpf_dsq_move_vtime - Move a task from DSQ iteration to a PRIQ DSQ
 * @it__iter: DSQ iterator in progress
 * @p: task to transfer
 * @dsq_id: DSQ to move @p to
 * @enq_flags: SCX_ENQ_*
 *
 * Transfer @p which is on the DSQ currently iterated by @it__iter to the
 * priority queue of the DSQ specified by @dsq_id. The destination must be a
 * user DSQ as only user DSQs support priority queue.
 *
 * @p's slice and vtime are kept by default. Use scx_bpf_dsq_move_set_slice()
 * and scx_bpf_dsq_move_set_vtime() to update.
 *
 * All other aspects are identical to scx_bpf_dsq_move(). See
 * scx_bpf_dsq_insert_vtime() for more information on @vtime.
 */
__bpf_kfunc bool scx_bpf_dsq_move_vtime(struct bpf_iter_scx_dsq *it__iter,
					struct task_struct *p, u64 dsq_id,
					u64 enq_flags)
{
	return scx_dsq_move((struct bpf_iter_scx_dsq_kern *)it__iter,
			    p, dsq_id, enq_flags | SCX_ENQ_DSQ_PRIQ);
}

/* for backward compatibility, will be removed in v6.15 */
__bpf_kfunc bool scx_bpf_dispatch_vtime_from_dsq(struct bpf_iter_scx_dsq *it__iter,
						 struct task_struct *p, u64 dsq_id,
						 u64 enq_flags)
{
	printk_deferred_once(KERN_WARNING "sched_ext: scx_bpf_dispatch_from_dsq_vtime() renamed to scx_bpf_dsq_move_vtime()");
	return scx_bpf_dsq_move_vtime(it__iter, p, dsq_id, enq_flags);
}

__bpf_kfunc_end_defs();

BTF_KFUNCS_START(scx_kfunc_ids_dispatch)
BTF_ID_FLAGS(func, scx_bpf_dispatch_nr_slots)
BTF_ID_FLAGS(func, scx_bpf_dispatch_cancel)
BTF_ID_FLAGS(func, scx_bpf_dsq_move_to_local)
BTF_ID_FLAGS(func, scx_bpf_consume)
BTF_ID_FLAGS(func, scx_bpf_dsq_move_set_slice)
BTF_ID_FLAGS(func, scx_bpf_dsq_move_set_vtime)
BTF_ID_FLAGS(func, scx_bpf_dsq_move, KF_RCU)
BTF_ID_FLAGS(func, scx_bpf_dsq_move_vtime, KF_RCU)
BTF_ID_FLAGS(func, scx_bpf_dispatch_from_dsq_set_slice)
BTF_ID_FLAGS(func, scx_bpf_dispatch_from_dsq_set_vtime)
BTF_ID_FLAGS(func, scx_bpf_dispatch_from_dsq, KF_RCU)
BTF_ID_FLAGS(func, scx_bpf_dispatch_vtime_from_dsq, KF_RCU)
BTF_KFUNCS_END(scx_kfunc_ids_dispatch)

static const struct btf_kfunc_id_set scx_kfunc_set_dispatch = {
	.owner			= THIS_MODULE,
	.set			= &scx_kfunc_ids_dispatch,
};

__bpf_kfunc_start_defs();

/**
 * scx_bpf_reenqueue_local - Re-enqueue tasks on a local DSQ
 *
 * Iterate over all of the tasks currently enqueued on the local DSQ of the
 * caller's CPU, and re-enqueue them in the BPF scheduler. Returns the number of
 * processed tasks. Can only be called from ops.cpu_release().
 */
__bpf_kfunc u32 scx_bpf_reenqueue_local(void)
{
	LIST_HEAD(tasks);
	u32 nr_enqueued = 0;
	struct rq *rq;
	struct task_struct *p, *n;

	if (!scx_kf_allowed(SCX_KF_CPU_RELEASE))
		return 0;

	rq = cpu_rq(smp_processor_id());
	lockdep_assert_rq_held(rq);

	/*
	 * The BPF scheduler may choose to dispatch tasks back to
	 * @rq->scx.local_dsq. Move all candidate tasks off to a private list
	 * first to avoid processing the same tasks repeatedly.
	 */
	list_for_each_entry_safe(p, n, &rq->scx.local_dsq.list,
				 scx.dsq_list.node) {
		/*
		 * If @p is being migrated, @p's current CPU may not agree with
		 * its allowed CPUs and the migration_cpu_stop is about to
		 * deactivate and re-activate @p anyway. Skip re-enqueueing.
		 *
		 * While racing sched property changes may also dequeue and
		 * re-enqueue a migrating task while its current CPU and allowed
		 * CPUs disagree, they use %ENQUEUE_RESTORE which is bypassed to
		 * the current local DSQ for running tasks and thus are not
		 * visible to the BPF scheduler.
		 *
		 * Also skip re-enqueueing tasks that can only run on this
		 * CPU, as they would just be re-added to the same local
		 * DSQ without any benefit.
		 */
		if (p->migration_pending || is_migration_disabled(p) || p->nr_cpus_allowed == 1)
			continue;

		dispatch_dequeue(rq, p);
		list_add_tail(&p->scx.dsq_list.node, &tasks);
	}

	list_for_each_entry_safe(p, n, &tasks, scx.dsq_list.node) {
		list_del_init(&p->scx.dsq_list.node);
		do_enqueue_task(rq, p, SCX_ENQ_REENQ, -1);
		nr_enqueued++;
	}

	return nr_enqueued;
}

__bpf_kfunc_end_defs();

BTF_KFUNCS_START(scx_kfunc_ids_cpu_release)
BTF_ID_FLAGS(func, scx_bpf_reenqueue_local)
BTF_KFUNCS_END(scx_kfunc_ids_cpu_release)

static const struct btf_kfunc_id_set scx_kfunc_set_cpu_release = {
	.owner			= THIS_MODULE,
	.set			= &scx_kfunc_ids_cpu_release,
};

__bpf_kfunc_start_defs();

/**
 * scx_bpf_create_dsq - Create a custom DSQ
 * @dsq_id: DSQ to create
 * @node: NUMA node to allocate from
 *
 * Create a custom DSQ identified by @dsq_id. Can be called from any sleepable
 * scx callback, and any BPF_PROG_TYPE_SYSCALL prog.
 */
__bpf_kfunc s32 scx_bpf_create_dsq(u64 dsq_id, s32 node)
{
	if (unlikely(node >= (int)nr_node_ids ||
		     (node < 0 && node != NUMA_NO_NODE)))
		return -EINVAL;
	return PTR_ERR_OR_ZERO(create_dsq(dsq_id, node));
}

__bpf_kfunc_end_defs();

BTF_KFUNCS_START(scx_kfunc_ids_unlocked)
BTF_ID_FLAGS(func, scx_bpf_create_dsq, KF_SLEEPABLE)
BTF_ID_FLAGS(func, scx_bpf_dsq_move_set_slice)
BTF_ID_FLAGS(func, scx_bpf_dsq_move_set_vtime)
BTF_ID_FLAGS(func, scx_bpf_dsq_move, KF_RCU)
BTF_ID_FLAGS(func, scx_bpf_dsq_move_vtime, KF_RCU)
BTF_ID_FLAGS(func, scx_bpf_dispatch_from_dsq_set_slice)
BTF_ID_FLAGS(func, scx_bpf_dispatch_from_dsq_set_vtime)
BTF_ID_FLAGS(func, scx_bpf_dispatch_from_dsq, KF_RCU)
BTF_ID_FLAGS(func, scx_bpf_dispatch_vtime_from_dsq, KF_RCU)
BTF_KFUNCS_END(scx_kfunc_ids_unlocked)

static const struct btf_kfunc_id_set scx_kfunc_set_unlocked = {
	.owner			= THIS_MODULE,
	.set			= &scx_kfunc_ids_unlocked,
};

__bpf_kfunc_start_defs();

/**
 * scx_bpf_kick_cpu - Trigger reschedule on a CPU
 * @cpu: cpu to kick
 * @flags: %SCX_KICK_* flags
 *
 * Kick @cpu into rescheduling. This can be used to wake up an idle CPU or
 * trigger rescheduling on a busy CPU. This can be called from any online
 * scx_ops operation and the actual kicking is performed asynchronously through
 * an irq work.
 */
__bpf_kfunc void scx_bpf_kick_cpu(s32 cpu, u64 flags)
{
	struct rq *this_rq;
	unsigned long irq_flags;

	if (!ops_cpu_valid(cpu, NULL))
		return;

	local_irq_save(irq_flags);

	this_rq = this_rq();

	/*
	 * While bypassing for PM ops, IRQ handling may not be online which can
	 * lead to irq_work_queue() malfunction such as infinite busy wait for
	 * IRQ status update. Suppress kicking.
	 */
	if (scx_rq_bypassing(this_rq))
		goto out;

	/*
	 * Actual kicking is bounced to kick_cpus_irq_workfn() to avoid nesting
	 * rq locks. We can probably be smarter and avoid bouncing if called
	 * from ops which don't hold a rq lock.
	 */
	if (flags & SCX_KICK_IDLE) {
		struct rq *target_rq = cpu_rq(cpu);

		if (unlikely(flags & (SCX_KICK_PREEMPT | SCX_KICK_WAIT)))
			scx_ops_error("PREEMPT/WAIT cannot be used with SCX_KICK_IDLE");

		if (raw_spin_rq_trylock(target_rq)) {
			if (can_skip_idle_kick(target_rq)) {
				raw_spin_rq_unlock(target_rq);
				goto out;
			}
			raw_spin_rq_unlock(target_rq);
		}
		cpumask_set_cpu(cpu, this_rq->scx.cpus_to_kick_if_idle);
	} else {
		cpumask_set_cpu(cpu, this_rq->scx.cpus_to_kick);

		if (flags & SCX_KICK_PREEMPT)
			cpumask_set_cpu(cpu, this_rq->scx.cpus_to_preempt);
		if (flags & SCX_KICK_WAIT)
			cpumask_set_cpu(cpu, this_rq->scx.cpus_to_wait);
	}

	irq_work_queue(&this_rq->scx.kick_cpus_irq_work);
out:
	local_irq_restore(irq_flags);
}

/**
 * scx_bpf_dsq_nr_queued - Return the number of queued tasks
 * @dsq_id: id of the DSQ
 *
 * Return the number of tasks in the DSQ matching @dsq_id. If not found,
 * -%ENOENT is returned.
 */
__bpf_kfunc s32 scx_bpf_dsq_nr_queued(u64 dsq_id)
{
	struct scx_dispatch_q *dsq;
	s32 ret;

	preempt_disable();

	if (dsq_id == SCX_DSQ_LOCAL) {
		ret = READ_ONCE(this_rq()->scx.local_dsq.nr);
		goto out;
	} else if ((dsq_id & SCX_DSQ_LOCAL_ON) == SCX_DSQ_LOCAL_ON) {
		s32 cpu = dsq_id & SCX_DSQ_LOCAL_CPU_MASK;

		if (ops_cpu_valid(cpu, NULL)) {
			ret = READ_ONCE(cpu_rq(cpu)->scx.local_dsq.nr);
			goto out;
		}
	} else {
		dsq = find_user_dsq(dsq_id);
		if (dsq) {
			ret = READ_ONCE(dsq->nr);
			goto out;
		}
	}
	ret = -ENOENT;
out:
	preempt_enable();
	return ret;
}

/**
 * scx_bpf_destroy_dsq - Destroy a custom DSQ
 * @dsq_id: DSQ to destroy
 *
 * Destroy the custom DSQ identified by @dsq_id. Only DSQs created with
 * scx_bpf_create_dsq() can be destroyed. The caller must ensure that the DSQ is
 * empty and no further tasks are dispatched to it. Ignored if called on a DSQ
 * which doesn't exist. Can be called from any online scx_ops operations.
 */
__bpf_kfunc void scx_bpf_destroy_dsq(u64 dsq_id)
{
	destroy_dsq(dsq_id);
}

/**
 * bpf_iter_scx_dsq_new - Create a DSQ iterator
 * @it: iterator to initialize
 * @dsq_id: DSQ to iterate
 * @flags: %SCX_DSQ_ITER_*
 *
 * Initialize BPF iterator @it which can be used with bpf_for_each() to walk
 * tasks in the DSQ specified by @dsq_id. Iteration using @it only includes
 * tasks which are already queued when this function is invoked.
 */
__bpf_kfunc int bpf_iter_scx_dsq_new(struct bpf_iter_scx_dsq *it, u64 dsq_id,
				     u64 flags)
{
	struct bpf_iter_scx_dsq_kern *kit = (void *)it;

	BUILD_BUG_ON(sizeof(struct bpf_iter_scx_dsq_kern) >
		     sizeof(struct bpf_iter_scx_dsq));
	BUILD_BUG_ON(__alignof__(struct bpf_iter_scx_dsq_kern) !=
		     __alignof__(struct bpf_iter_scx_dsq));

	if (flags & ~__SCX_DSQ_ITER_USER_FLAGS)
		return -EINVAL;

	kit->dsq = find_user_dsq(dsq_id);
	if (!kit->dsq)
		return -ENOENT;

	INIT_LIST_HEAD(&kit->cursor.node);
	kit->cursor.flags = SCX_DSQ_LNODE_ITER_CURSOR | flags;
	kit->cursor.priv = READ_ONCE(kit->dsq->seq);

	return 0;
}

/**
 * bpf_iter_scx_dsq_next - Progress a DSQ iterator
 * @it: iterator to progress
 *
 * Return the next task. See bpf_iter_scx_dsq_new().
 */
__bpf_kfunc struct task_struct *bpf_iter_scx_dsq_next(struct bpf_iter_scx_dsq *it)
{
	struct bpf_iter_scx_dsq_kern *kit = (void *)it;
	bool rev = kit->cursor.flags & SCX_DSQ_ITER_REV;
	struct task_struct *p;
	unsigned long flags;

	if (!kit->dsq)
		return NULL;

	raw_spin_lock_irqsave(&kit->dsq->lock, flags);

	if (list_empty(&kit->cursor.node))
		p = NULL;
	else
		p = container_of(&kit->cursor, struct task_struct, scx.dsq_list);

	/*
	 * Only tasks which were queued before the iteration started are
	 * visible. This bounds BPF iterations and guarantees that vtime never
	 * jumps in the other direction while iterating.
	 */
	do {
		p = nldsq_next_task(kit->dsq, p, rev);
	} while (p && unlikely(u32_before(kit->cursor.priv, p->scx.dsq_seq)));

	if (p) {
		if (rev)
			list_move_tail(&kit->cursor.node, &p->scx.dsq_list.node);
		else
			list_move(&kit->cursor.node, &p->scx.dsq_list.node);
	} else {
		list_del_init(&kit->cursor.node);
	}

	raw_spin_unlock_irqrestore(&kit->dsq->lock, flags);

	return p;
}

/**
 * bpf_iter_scx_dsq_destroy - Destroy a DSQ iterator
 * @it: iterator to destroy
 *
 * Undo scx_iter_scx_dsq_new().
 */
__bpf_kfunc void bpf_iter_scx_dsq_destroy(struct bpf_iter_scx_dsq *it)
{
	struct bpf_iter_scx_dsq_kern *kit = (void *)it;

	if (!kit->dsq)
		return;

	if (!list_empty(&kit->cursor.node)) {
		unsigned long flags;

		raw_spin_lock_irqsave(&kit->dsq->lock, flags);
		list_del_init(&kit->cursor.node);
		raw_spin_unlock_irqrestore(&kit->dsq->lock, flags);
	}
	kit->dsq = NULL;
}

__bpf_kfunc_end_defs();

static s32 __bstr_format(u64 *data_buf, char *line_buf, size_t line_size,
			 char *fmt, unsigned long long *data, u32 data__sz)
{
	struct bpf_bprintf_data bprintf_data = { .get_bin_args = true };
	s32 ret;

	if (data__sz % 8 || data__sz > MAX_BPRINTF_VARARGS * 8 ||
	    (data__sz && !data)) {
		scx_ops_error("invalid data=%p and data__sz=%u",
			      (void *)data, data__sz);
		return -EINVAL;
	}

	ret = copy_from_kernel_nofault(data_buf, data, data__sz);
	if (ret < 0) {
		scx_ops_error("failed to read data fields (%d)", ret);
		return ret;
	}

	ret = bpf_bprintf_prepare(fmt, UINT_MAX, data_buf, data__sz / 8,
				  &bprintf_data);
	if (ret < 0) {
		scx_ops_error("format preparation failed (%d)", ret);
		return ret;
	}

	ret = bstr_printf(line_buf, line_size, fmt,
			  bprintf_data.bin_args);
	bpf_bprintf_cleanup(&bprintf_data);
	if (ret < 0) {
		scx_ops_error("(\"%s\", %p, %u) failed to format",
			      fmt, data, data__sz);
		return ret;
	}

	return ret;
}

static s32 bstr_format(struct scx_bstr_buf *buf,
		       char *fmt, unsigned long long *data, u32 data__sz)
{
	return __bstr_format(buf->data, buf->line, sizeof(buf->line),
			     fmt, data, data__sz);
}

__bpf_kfunc_start_defs();

/**
 * scx_bpf_exit_bstr - Gracefully exit the BPF scheduler.
 * @exit_code: Exit value to pass to user space via struct scx_exit_info.
 * @fmt: error message format string
 * @data: format string parameters packaged using ___bpf_fill() macro
 * @data__sz: @data len, must end in '__sz' for the verifier
 *
 * Indicate that the BPF scheduler wants to exit gracefully, and initiate ops
 * disabling.
 */
__bpf_kfunc void scx_bpf_exit_bstr(s64 exit_code, char *fmt,
				   unsigned long long *data, u32 data__sz)
{
	unsigned long flags;

	raw_spin_lock_irqsave(&scx_exit_bstr_buf_lock, flags);
	if (bstr_format(&scx_exit_bstr_buf, fmt, data, data__sz) >= 0)
		scx_ops_exit_kind(SCX_EXIT_UNREG_BPF, exit_code, "%s",
				  scx_exit_bstr_buf.line);
	raw_spin_unlock_irqrestore(&scx_exit_bstr_buf_lock, flags);
}

/**
 * scx_bpf_error_bstr - Indicate fatal error
 * @fmt: error message format string
 * @data: format string parameters packaged using ___bpf_fill() macro
 * @data__sz: @data len, must end in '__sz' for the verifier
 *
 * Indicate that the BPF scheduler encountered a fatal error and initiate ops
 * disabling.
 */
__bpf_kfunc void scx_bpf_error_bstr(char *fmt, unsigned long long *data,
				    u32 data__sz)
{
	unsigned long flags;

	raw_spin_lock_irqsave(&scx_exit_bstr_buf_lock, flags);
	if (bstr_format(&scx_exit_bstr_buf, fmt, data, data__sz) >= 0)
		scx_ops_exit_kind(SCX_EXIT_ERROR_BPF, 0, "%s",
				  scx_exit_bstr_buf.line);
	raw_spin_unlock_irqrestore(&scx_exit_bstr_buf_lock, flags);
}

/**
 * scx_bpf_dump_bstr - Generate extra debug dump specific to the BPF scheduler
 * @fmt: format string
 * @data: format string parameters packaged using ___bpf_fill() macro
 * @data__sz: @data len, must end in '__sz' for the verifier
 *
 * To be called through scx_bpf_dump() helper from ops.dump(), dump_cpu() and
 * dump_task() to generate extra debug dump specific to the BPF scheduler.
 *
 * The extra dump may be multiple lines. A single line may be split over
 * multiple calls. The last line is automatically terminated.
 */
__bpf_kfunc void scx_bpf_dump_bstr(char *fmt, unsigned long long *data,
				   u32 data__sz)
{
	struct scx_dump_data *dd = &scx_dump_data;
	struct scx_bstr_buf *buf = &dd->buf;
	s32 ret;

	if (raw_smp_processor_id() != dd->cpu) {
		scx_ops_error("scx_bpf_dump() must only be called from ops.dump() and friends");
		return;
	}

	/* append the formatted string to the line buf */
	ret = __bstr_format(buf->data, buf->line + dd->cursor,
			    sizeof(buf->line) - dd->cursor, fmt, data, data__sz);
	if (ret < 0) {
		dump_line(dd->s, "%s[!] (\"%s\", %p, %u) failed to format (%d)",
			  dd->prefix, fmt, data, data__sz, ret);
		return;
	}

	dd->cursor += ret;
	dd->cursor = min_t(s32, dd->cursor, sizeof(buf->line));

	if (!dd->cursor)
		return;

	/*
	 * If the line buf overflowed or ends in a newline, flush it into the
	 * dump. This is to allow the caller to generate a single line over
	 * multiple calls. As ops_dump_flush() can also handle multiple lines in
	 * the line buf, the only case which can lead to an unexpected
	 * truncation is when the caller keeps generating newlines in the middle
	 * instead of the end consecutively. Don't do that.
	 */
	if (dd->cursor >= sizeof(buf->line) || buf->line[dd->cursor - 1] == '\n')
		ops_dump_flush();
}

/**
 * scx_bpf_cpuperf_cap - Query the maximum relative capacity of a CPU
 * @cpu: CPU of interest
 *
 * Return the maximum relative capacity of @cpu in relation to the most
 * performant CPU in the system. The return value is in the range [1,
 * %SCX_CPUPERF_ONE]. See scx_bpf_cpuperf_cur().
 */
__bpf_kfunc u32 scx_bpf_cpuperf_cap(s32 cpu)
{
	if (ops_cpu_valid(cpu, NULL))
		return arch_scale_cpu_capacity(cpu);
	else
		return SCX_CPUPERF_ONE;
}

/**
 * scx_bpf_cpuperf_cur - Query the current relative performance of a CPU
 * @cpu: CPU of interest
 *
 * Return the current relative performance of @cpu in relation to its maximum.
 * The return value is in the range [1, %SCX_CPUPERF_ONE].
 *
 * The current performance level of a CPU in relation to the maximum performance
 * available in the system can be calculated as follows:
 *
 *   scx_bpf_cpuperf_cap() * scx_bpf_cpuperf_cur() / %SCX_CPUPERF_ONE
 *
 * The result is in the range [1, %SCX_CPUPERF_ONE].
 */
__bpf_kfunc u32 scx_bpf_cpuperf_cur(s32 cpu)
{
	if (ops_cpu_valid(cpu, NULL))
		return arch_scale_freq_capacity(cpu);
	else
		return SCX_CPUPERF_ONE;
}

/**
 * scx_bpf_cpuperf_set - Set the relative performance target of a CPU
 * @cpu: CPU of interest
 * @perf: target performance level [0, %SCX_CPUPERF_ONE]
 *
 * Set the target performance level of @cpu to @perf. @perf is in linear
 * relative scale between 0 and %SCX_CPUPERF_ONE. This determines how the
 * schedutil cpufreq governor chooses the target frequency.
 *
 * The actual performance level chosen, CPU grouping, and the overhead and
 * latency of the operations are dependent on the hardware and cpufreq driver in
 * use. Consult hardware and cpufreq documentation for more information. The
 * current performance level can be monitored using scx_bpf_cpuperf_cur().
 */
__bpf_kfunc void scx_bpf_cpuperf_set(s32 cpu, u32 perf)
{
	if (unlikely(perf > SCX_CPUPERF_ONE)) {
		scx_ops_error("Invalid cpuperf target %u for CPU %d", perf, cpu);
		return;
	}

	if (ops_cpu_valid(cpu, NULL)) {
		struct rq *rq = cpu_rq(cpu);

		rq->scx.cpuperf_target = perf;

		rcu_read_lock_sched_notrace();
		cpufreq_update_util(cpu_rq(cpu), 0);
		rcu_read_unlock_sched_notrace();
	}
}

/**
 * scx_bpf_nr_node_ids - Return the number of possible node IDs
 *
 * All valid node IDs in the system are smaller than the returned value.
 */
__bpf_kfunc u32 scx_bpf_nr_node_ids(void)
{
	return nr_node_ids;
}

/**
 * scx_bpf_nr_cpu_ids - Return the number of possible CPU IDs
 *
 * All valid CPU IDs in the system are smaller than the returned value.
 */
__bpf_kfunc u32 scx_bpf_nr_cpu_ids(void)
{
	return nr_cpu_ids;
}

/**
 * scx_bpf_get_possible_cpumask - Get a referenced kptr to cpu_possible_mask
 */
__bpf_kfunc const struct cpumask *scx_bpf_get_possible_cpumask(void)
{
	return cpu_possible_mask;
}

/**
 * scx_bpf_get_online_cpumask - Get a referenced kptr to cpu_online_mask
 */
__bpf_kfunc const struct cpumask *scx_bpf_get_online_cpumask(void)
{
	return cpu_online_mask;
}

/**
 * scx_bpf_put_cpumask - Release a possible/online cpumask
 * @cpumask: cpumask to release
 */
__bpf_kfunc void scx_bpf_put_cpumask(const struct cpumask *cpumask)
{
	/*
	 * Empty function body because we aren't actually acquiring or releasing
	 * a reference to a global cpumask, which is read-only in the caller and
	 * is never released. The acquire / release semantics here are just used
	 * to make the cpumask is a trusted pointer in the caller.
	 */
}

/**
<<<<<<< HEAD
 * scx_bpf_get_idle_cpumask - Get a referenced kptr to the idle-tracking
 * per-CPU cpumask.
 *
 * Returns NULL if idle tracking is not enabled, or running on a UP kernel.
 */
__bpf_kfunc const struct cpumask *scx_bpf_get_idle_cpumask(void)
{
	if (!check_builtin_idle_enabled())
		return cpu_none_mask;

#ifdef CONFIG_SMP
	return idle_masks.cpu;
#else
	return cpu_none_mask;
#endif
}

/**
 * scx_bpf_get_idle_smtmask - Get a referenced kptr to the idle-tracking,
 * per-physical-core cpumask. Can be used to determine if an entire physical
 * core is free.
 *
 * Returns NULL if idle tracking is not enabled, or running on a UP kernel.
 */
__bpf_kfunc const struct cpumask *scx_bpf_get_idle_smtmask(void)
{
	if (!check_builtin_idle_enabled())
		return cpu_none_mask;

#ifdef CONFIG_SMP
	if (sched_smt_active())
		return idle_masks.smt;
	else
		return idle_masks.cpu;
#else
	return cpu_none_mask;
#endif
}

/**
 * scx_bpf_put_idle_cpumask - Release a previously acquired referenced kptr to
 * either the percpu, or SMT idle-tracking cpumask.
 * @idle_mask: &cpumask to use
 */
__bpf_kfunc void scx_bpf_put_idle_cpumask(const struct cpumask *idle_mask)
{
	/*
	 * Empty function body because we aren't actually acquiring or releasing
	 * a reference to a global idle cpumask, which is read-only in the
	 * caller and is never released. The acquire / release semantics here
	 * are just used to make the cpumask a trusted pointer in the caller.
	 */
}

/**
 * scx_bpf_test_and_clear_cpu_idle - Test and clear @cpu's idle state
 * @cpu: cpu to test and clear idle for
 *
 * Returns %true if @cpu was idle and its idle state was successfully cleared.
 * %false otherwise.
 *
 * Unavailable if ops.update_idle() is implemented and
 * %SCX_OPS_KEEP_BUILTIN_IDLE is not set.
 */
__bpf_kfunc bool scx_bpf_test_and_clear_cpu_idle(s32 cpu)
{
	if (!check_builtin_idle_enabled())
		return false;

	if (ops_cpu_valid(cpu, NULL))
		return test_and_clear_cpu_idle(cpu);
	else
		return false;
}

/**
 * scx_bpf_pick_idle_cpu - Pick and claim an idle cpu
 * @cpus_allowed: Allowed cpumask
 * @flags: %SCX_PICK_IDLE_CPU_* flags
 *
 * Pick and claim an idle cpu in @cpus_allowed. Returns the picked idle cpu
 * number on success. -%EBUSY if no matching cpu was found.
 *
 * Idle CPU tracking may race against CPU scheduling state transitions. For
 * example, this function may return -%EBUSY as CPUs are transitioning into the
 * idle state. If the caller then assumes that there will be dispatch events on
 * the CPUs as they were all busy, the scheduler may end up stalling with CPUs
 * idling while there are pending tasks. Use scx_bpf_pick_any_cpu() and
 * scx_bpf_kick_cpu() to guarantee that there will be at least one dispatch
 * event in the near future.
 *
 * Unavailable if ops.update_idle() is implemented and
 * %SCX_OPS_KEEP_BUILTIN_IDLE is not set.
 */
__bpf_kfunc s32 scx_bpf_pick_idle_cpu(const struct cpumask *cpus_allowed,
				      u64 flags)
{
	if (!check_builtin_idle_enabled())
		return -EBUSY;

	return scx_pick_idle_cpu(cpus_allowed, flags);
}

/**
 * scx_bpf_pick_any_cpu - Pick and claim an idle cpu if available or pick any CPU
 * @cpus_allowed: Allowed cpumask
 * @flags: %SCX_PICK_IDLE_CPU_* flags
 *
 * Pick and claim an idle cpu in @cpus_allowed. If none is available, pick any
 * CPU in @cpus_allowed. Guaranteed to succeed and returns the picked idle cpu
 * number if @cpus_allowed is not empty. -%EBUSY is returned if @cpus_allowed is
 * empty.
 *
 * If ops.update_idle() is implemented and %SCX_OPS_KEEP_BUILTIN_IDLE is not
 * set, this function can't tell which CPUs are idle and will always pick any
 * CPU.
 */
__bpf_kfunc s32 scx_bpf_pick_any_cpu(const struct cpumask *cpus_allowed,
				     u64 flags)
{
	s32 cpu;

	if (static_branch_likely(&scx_builtin_idle_enabled)) {
		cpu = scx_pick_idle_cpu(cpus_allowed, flags);
		if (cpu >= 0)
			return cpu;
	}

	cpu = cpumask_any_distribute(cpus_allowed);
	if (cpu < nr_cpu_ids)
		return cpu;
	else
		return -EBUSY;
}

/**
=======
>>>>>>> e8a457b7
 * scx_bpf_task_running - Is task currently running?
 * @p: task of interest
 */
__bpf_kfunc bool scx_bpf_task_running(const struct task_struct *p)
{
	return task_rq(p)->curr == p;
}

/**
 * scx_bpf_task_cpu - CPU a task is currently associated with
 * @p: task of interest
 */
__bpf_kfunc s32 scx_bpf_task_cpu(const struct task_struct *p)
{
	return task_cpu(p);
}

/**
 * scx_bpf_cpu_rq - Fetch the rq of a CPU
 * @cpu: CPU of the rq
 */
__bpf_kfunc struct rq *scx_bpf_cpu_rq(s32 cpu)
{
	if (!ops_cpu_valid(cpu, NULL))
		return NULL;

	return cpu_rq(cpu);
}

/**
 * scx_bpf_task_cgroup - Return the sched cgroup of a task
 * @p: task of interest
 *
 * @p->sched_task_group->css.cgroup represents the cgroup @p is associated with
 * from the scheduler's POV. SCX operations should use this function to
 * determine @p's current cgroup as, unlike following @p->cgroups,
 * @p->sched_task_group is protected by @p's rq lock and thus atomic w.r.t. all
 * rq-locked operations. Can be called on the parameter tasks of rq-locked
 * operations. The restriction guarantees that @p's rq is locked by the caller.
 */
#ifdef CONFIG_CGROUP_SCHED
__bpf_kfunc struct cgroup *scx_bpf_task_cgroup(struct task_struct *p)
{
	struct task_group *tg = p->sched_task_group;
	struct cgroup *cgrp = &cgrp_dfl_root.cgrp;

	if (!scx_kf_allowed_on_arg_tasks(__SCX_KF_RQ_LOCKED, p))
		goto out;

	cgrp = tg_cgrp(tg);

out:
	cgroup_get(cgrp);
	return cgrp;
}
#endif

/**
 * scx_bpf_now - Returns a high-performance monotonically non-decreasing
 * clock for the current CPU. The clock returned is in nanoseconds.
 *
 * It provides the following properties:
 *
 * 1) High performance: Many BPF schedulers call bpf_ktime_get_ns() frequently
 *  to account for execution time and track tasks' runtime properties.
 *  Unfortunately, in some hardware platforms, bpf_ktime_get_ns() -- which
 *  eventually reads a hardware timestamp counter -- is neither performant nor
 *  scalable. scx_bpf_now() aims to provide a high-performance clock by
 *  using the rq clock in the scheduler core whenever possible.
 *
 * 2) High enough resolution for the BPF scheduler use cases: In most BPF
 *  scheduler use cases, the required clock resolution is lower than the most
 *  accurate hardware clock (e.g., rdtsc in x86). scx_bpf_now() basically
 *  uses the rq clock in the scheduler core whenever it is valid. It considers
 *  that the rq clock is valid from the time the rq clock is updated
 *  (update_rq_clock) until the rq is unlocked (rq_unpin_lock).
 *
 * 3) Monotonically non-decreasing clock for the same CPU: scx_bpf_now()
 *  guarantees the clock never goes backward when comparing them in the same
 *  CPU. On the other hand, when comparing clocks in different CPUs, there
 *  is no such guarantee -- the clock can go backward. It provides a
 *  monotonically *non-decreasing* clock so that it would provide the same
 *  clock values in two different scx_bpf_now() calls in the same CPU
 *  during the same period of when the rq clock is valid.
 */
__bpf_kfunc u64 scx_bpf_now(void)
{
	struct rq *rq;
	u64 clock;

	preempt_disable();

	rq = this_rq();
	if (smp_load_acquire(&rq->scx.flags) & SCX_RQ_CLK_VALID) {
		/*
		 * If the rq clock is valid, use the cached rq clock.
		 *
		 * Note that scx_bpf_now() is re-entrant between a process
		 * context and an interrupt context (e.g., timer interrupt).
		 * However, we don't need to consider the race between them
		 * because such race is not observable from a caller.
		 */
		clock = READ_ONCE(rq->scx.clock);
	} else {
		/*
		 * Otherwise, return a fresh rq clock.
		 *
		 * The rq clock is updated outside of the rq lock.
		 * In this case, keep the updated rq clock invalid so the next
		 * kfunc call outside the rq lock gets a fresh rq clock.
		 */
		clock = sched_clock_cpu(cpu_of(rq));
	}

	preempt_enable();

	return clock;
}

<<<<<<< HEAD
=======
/*
 * scx_bpf_events - Get a system-wide event counter to
 * @events: output buffer from a BPF program
 * @events__sz: @events len, must end in '__sz'' for the verifier
 */
__bpf_kfunc void scx_bpf_events(struct scx_event_stats *events,
				size_t events__sz)
{
	struct scx_event_stats e_sys, *e_cpu;
	int cpu;

	/* Aggregate per-CPU event counters into the system-wide counters. */
	memset(&e_sys, 0, sizeof(e_sys));
	for_each_possible_cpu(cpu) {
		e_cpu = per_cpu_ptr(&event_stats_cpu, cpu);
		scx_agg_event(&e_sys, e_cpu, SCX_EV_SELECT_CPU_FALLBACK);
		scx_agg_event(&e_sys, e_cpu, SCX_EV_DISPATCH_LOCAL_DSQ_OFFLINE);
		scx_agg_event(&e_sys, e_cpu, SCX_EV_DISPATCH_KEEP_LAST);
		scx_agg_event(&e_sys, e_cpu, SCX_EV_ENQ_SKIP_EXITING);
		scx_agg_event(&e_sys, e_cpu, SCX_EV_ENQ_SKIP_MIGRATION_DISABLED);
		scx_agg_event(&e_sys, e_cpu, SCX_EV_ENQ_SLICE_DFL);
		scx_agg_event(&e_sys, e_cpu, SCX_EV_BYPASS_DURATION);
		scx_agg_event(&e_sys, e_cpu, SCX_EV_BYPASS_DISPATCH);
		scx_agg_event(&e_sys, e_cpu, SCX_EV_BYPASS_ACTIVATE);
	}

	/*
	 * We cannot entirely trust a BPF-provided size since a BPF program
	 * might be compiled against a different vmlinux.h, of which
	 * scx_event_stats would be larger (a newer vmlinux.h) or smaller
	 * (an older vmlinux.h). Hence, we use the smaller size to avoid
	 * memory corruption.
	 */
	events__sz = min(events__sz, sizeof(*events));
	memcpy(events, &e_sys, events__sz);
}

>>>>>>> e8a457b7
__bpf_kfunc_end_defs();

BTF_KFUNCS_START(scx_kfunc_ids_any)
BTF_ID_FLAGS(func, scx_bpf_kick_cpu)
BTF_ID_FLAGS(func, scx_bpf_dsq_nr_queued)
BTF_ID_FLAGS(func, scx_bpf_destroy_dsq)
BTF_ID_FLAGS(func, bpf_iter_scx_dsq_new, KF_ITER_NEW | KF_RCU_PROTECTED)
BTF_ID_FLAGS(func, bpf_iter_scx_dsq_next, KF_ITER_NEXT | KF_RET_NULL)
BTF_ID_FLAGS(func, bpf_iter_scx_dsq_destroy, KF_ITER_DESTROY)
BTF_ID_FLAGS(func, scx_bpf_exit_bstr, KF_TRUSTED_ARGS)
BTF_ID_FLAGS(func, scx_bpf_error_bstr, KF_TRUSTED_ARGS)
BTF_ID_FLAGS(func, scx_bpf_dump_bstr, KF_TRUSTED_ARGS)
BTF_ID_FLAGS(func, scx_bpf_cpuperf_cap)
BTF_ID_FLAGS(func, scx_bpf_cpuperf_cur)
BTF_ID_FLAGS(func, scx_bpf_cpuperf_set)
BTF_ID_FLAGS(func, scx_bpf_nr_node_ids)
BTF_ID_FLAGS(func, scx_bpf_nr_cpu_ids)
BTF_ID_FLAGS(func, scx_bpf_get_possible_cpumask, KF_ACQUIRE)
BTF_ID_FLAGS(func, scx_bpf_get_online_cpumask, KF_ACQUIRE)
BTF_ID_FLAGS(func, scx_bpf_put_cpumask, KF_RELEASE)
BTF_ID_FLAGS(func, scx_bpf_get_idle_cpumask, KF_ACQUIRE)
BTF_ID_FLAGS(func, scx_bpf_get_idle_smtmask, KF_ACQUIRE)
BTF_ID_FLAGS(func, scx_bpf_put_idle_cpumask, KF_RELEASE)
BTF_ID_FLAGS(func, scx_bpf_test_and_clear_cpu_idle)
BTF_ID_FLAGS(func, scx_bpf_pick_idle_cpu, KF_RCU)
BTF_ID_FLAGS(func, scx_bpf_pick_any_cpu, KF_RCU)
BTF_ID_FLAGS(func, scx_bpf_task_running, KF_RCU)
BTF_ID_FLAGS(func, scx_bpf_task_cpu, KF_RCU)
BTF_ID_FLAGS(func, scx_bpf_cpu_rq)
#ifdef CONFIG_CGROUP_SCHED
BTF_ID_FLAGS(func, scx_bpf_task_cgroup, KF_RCU | KF_ACQUIRE)
#endif
BTF_ID_FLAGS(func, scx_bpf_now)
<<<<<<< HEAD
=======
BTF_ID_FLAGS(func, scx_bpf_events, KF_TRUSTED_ARGS)
>>>>>>> e8a457b7
BTF_KFUNCS_END(scx_kfunc_ids_any)

static const struct btf_kfunc_id_set scx_kfunc_set_any = {
	.owner			= THIS_MODULE,
	.set			= &scx_kfunc_ids_any,
};

static int __init scx_init(void)
{
	int ret;

	/*
	 * kfunc registration can't be done from init_sched_ext_class() as
	 * register_btf_kfunc_id_set() needs most of the system to be up.
	 *
	 * Some kfuncs are context-sensitive and can only be called from
	 * specific SCX ops. They are grouped into BTF sets accordingly.
	 * Unfortunately, BPF currently doesn't have a way of enforcing such
	 * restrictions. Eventually, the verifier should be able to enforce
	 * them. For now, register them the same and make each kfunc explicitly
	 * check using scx_kf_allowed().
	 */
	if ((ret = register_btf_kfunc_id_set(BPF_PROG_TYPE_STRUCT_OPS,
					     &scx_kfunc_set_enqueue_dispatch)) ||
	    (ret = register_btf_kfunc_id_set(BPF_PROG_TYPE_STRUCT_OPS,
					     &scx_kfunc_set_dispatch)) ||
	    (ret = register_btf_kfunc_id_set(BPF_PROG_TYPE_STRUCT_OPS,
					     &scx_kfunc_set_cpu_release)) ||
	    (ret = register_btf_kfunc_id_set(BPF_PROG_TYPE_STRUCT_OPS,
					     &scx_kfunc_set_unlocked)) ||
	    (ret = register_btf_kfunc_id_set(BPF_PROG_TYPE_SYSCALL,
					     &scx_kfunc_set_unlocked)) ||
	    (ret = register_btf_kfunc_id_set(BPF_PROG_TYPE_STRUCT_OPS,
					     &scx_kfunc_set_any)) ||
	    (ret = register_btf_kfunc_id_set(BPF_PROG_TYPE_TRACING,
					     &scx_kfunc_set_any)) ||
	    (ret = register_btf_kfunc_id_set(BPF_PROG_TYPE_SYSCALL,
					     &scx_kfunc_set_any))) {
		pr_err("sched_ext: Failed to register kfunc sets (%d)\n", ret);
		return ret;
	}

	ret = scx_idle_init();
	if (ret) {
		pr_err("sched_ext: Failed to initialize idle tracking (%d)\n", ret);
		return ret;
	}

	ret = register_bpf_struct_ops(&bpf_sched_ext_ops, sched_ext_ops);
	if (ret) {
		pr_err("sched_ext: Failed to register struct_ops (%d)\n", ret);
		return ret;
	}

	ret = register_pm_notifier(&scx_pm_notifier);
	if (ret) {
		pr_err("sched_ext: Failed to register PM notifier (%d)\n", ret);
		return ret;
	}

	scx_kset = kset_create_and_add("sched_ext", &scx_uevent_ops, kernel_kobj);
	if (!scx_kset) {
		pr_err("sched_ext: Failed to create /sys/kernel/sched_ext\n");
		return -ENOMEM;
	}

	ret = sysfs_create_group(&scx_kset->kobj, &scx_global_attr_group);
	if (ret < 0) {
		pr_err("sched_ext: Failed to add global attributes\n");
		return ret;
	}

	return 0;
}
__initcall(scx_init);<|MERGE_RESOLUTION|>--- conflicted
+++ resolved
@@ -457,11 +457,7 @@
 
 	/**
 	 * @update_idle: Update the idle state of a CPU
-<<<<<<< HEAD
-	 * @cpu: CPU to udpate the idle state for
-=======
 	 * @cpu: CPU to update the idle state for
->>>>>>> e8a457b7
 	 * @idle: whether entering or exiting the idle state
 	 *
 	 * This operation is called when @rq's CPU goes or leaves the idle
@@ -3362,419 +3358,6 @@
 
 #ifdef CONFIG_SMP
 
-<<<<<<< HEAD
-static bool test_and_clear_cpu_idle(int cpu)
-{
-#ifdef CONFIG_SCHED_SMT
-	/*
-	 * SMT mask should be cleared whether we can claim @cpu or not. The SMT
-	 * cluster is not wholly idle either way. This also prevents
-	 * scx_pick_idle_cpu() from getting caught in an infinite loop.
-	 */
-	if (sched_smt_active()) {
-		const struct cpumask *smt = cpu_smt_mask(cpu);
-
-		/*
-		 * If offline, @cpu is not its own sibling and
-		 * scx_pick_idle_cpu() can get caught in an infinite loop as
-		 * @cpu is never cleared from idle_masks.smt. Ensure that @cpu
-		 * is eventually cleared.
-		 *
-		 * NOTE: Use cpumask_intersects() and cpumask_test_cpu() to
-		 * reduce memory writes, which may help alleviate cache
-		 * coherence pressure.
-		 */
-		if (cpumask_intersects(smt, idle_masks.smt))
-			cpumask_andnot(idle_masks.smt, idle_masks.smt, smt);
-		else if (cpumask_test_cpu(cpu, idle_masks.smt))
-			__cpumask_clear_cpu(cpu, idle_masks.smt);
-	}
-#endif
-	return cpumask_test_and_clear_cpu(cpu, idle_masks.cpu);
-}
-
-static s32 scx_pick_idle_cpu(const struct cpumask *cpus_allowed, u64 flags)
-{
-	int cpu;
-
-retry:
-	if (sched_smt_active()) {
-		cpu = cpumask_any_and_distribute(idle_masks.smt, cpus_allowed);
-		if (cpu < nr_cpu_ids)
-			goto found;
-
-		if (flags & SCX_PICK_IDLE_CORE)
-			return -EBUSY;
-	}
-
-	cpu = cpumask_any_and_distribute(idle_masks.cpu, cpus_allowed);
-	if (cpu >= nr_cpu_ids)
-		return -EBUSY;
-
-found:
-	if (test_and_clear_cpu_idle(cpu))
-		return cpu;
-	else
-		goto retry;
-}
-
-/*
- * Return the amount of CPUs in the same LLC domain of @cpu (or zero if the LLC
- * domain is not defined).
- */
-static unsigned int llc_weight(s32 cpu)
-{
-	struct sched_domain *sd;
-
-	sd = rcu_dereference(per_cpu(sd_llc, cpu));
-	if (!sd)
-		return 0;
-
-	return sd->span_weight;
-}
-
-/*
- * Return the cpumask representing the LLC domain of @cpu (or NULL if the LLC
- * domain is not defined).
- */
-static struct cpumask *llc_span(s32 cpu)
-{
-	struct sched_domain *sd;
-
-	sd = rcu_dereference(per_cpu(sd_llc, cpu));
-	if (!sd)
-		return 0;
-
-	return sched_domain_span(sd);
-}
-
-/*
- * Return the amount of CPUs in the same NUMA domain of @cpu (or zero if the
- * NUMA domain is not defined).
- */
-static unsigned int numa_weight(s32 cpu)
-{
-	struct sched_domain *sd;
-	struct sched_group *sg;
-
-	sd = rcu_dereference(per_cpu(sd_numa, cpu));
-	if (!sd)
-		return 0;
-	sg = sd->groups;
-	if (!sg)
-		return 0;
-
-	return sg->group_weight;
-}
-
-/*
- * Return the cpumask representing the NUMA domain of @cpu (or NULL if the NUMA
- * domain is not defined).
- */
-static struct cpumask *numa_span(s32 cpu)
-{
-	struct sched_domain *sd;
-	struct sched_group *sg;
-
-	sd = rcu_dereference(per_cpu(sd_numa, cpu));
-	if (!sd)
-		return NULL;
-	sg = sd->groups;
-	if (!sg)
-		return NULL;
-
-	return sched_group_span(sg);
-}
-
-/*
- * Return true if the LLC domains do not perfectly overlap with the NUMA
- * domains, false otherwise.
- */
-static bool llc_numa_mismatch(void)
-{
-	int cpu;
-
-	/*
-	 * We need to scan all online CPUs to verify whether their scheduling
-	 * domains overlap.
-	 *
-	 * While it is rare to encounter architectures with asymmetric NUMA
-	 * topologies, CPU hotplugging or virtualized environments can result
-	 * in asymmetric configurations.
-	 *
-	 * For example:
-	 *
-	 *  NUMA 0:
-	 *    - LLC 0: cpu0..cpu7
-	 *    - LLC 1: cpu8..cpu15 [offline]
-	 *
-	 *  NUMA 1:
-	 *    - LLC 0: cpu16..cpu23
-	 *    - LLC 1: cpu24..cpu31
-	 *
-	 * In this case, if we only check the first online CPU (cpu0), we might
-	 * incorrectly assume that the LLC and NUMA domains are fully
-	 * overlapping, which is incorrect (as NUMA 1 has two distinct LLC
-	 * domains).
-	 */
-	for_each_online_cpu(cpu)
-		if (llc_weight(cpu) != numa_weight(cpu))
-			return true;
-
-	return false;
-}
-
-/*
- * Initialize topology-aware scheduling.
- *
- * Detect if the system has multiple LLC or multiple NUMA domains and enable
- * cache-aware / NUMA-aware scheduling optimizations in the default CPU idle
- * selection policy.
- *
- * Assumption: the kernel's internal topology representation assumes that each
- * CPU belongs to a single LLC domain, and that each LLC domain is entirely
- * contained within a single NUMA node.
- */
-static void update_selcpu_topology(void)
-{
-	bool enable_llc = false, enable_numa = false;
-	unsigned int nr_cpus;
-	s32 cpu = cpumask_first(cpu_online_mask);
-
-	/*
-	 * Enable LLC domain optimization only when there are multiple LLC
-	 * domains among the online CPUs. If all online CPUs are part of a
-	 * single LLC domain, the idle CPU selection logic can choose any
-	 * online CPU without bias.
-	 *
-	 * Note that it is sufficient to check the LLC domain of the first
-	 * online CPU to determine whether a single LLC domain includes all
-	 * CPUs.
-	 */
-	rcu_read_lock();
-	nr_cpus = llc_weight(cpu);
-	if (nr_cpus > 0) {
-		if (nr_cpus < num_online_cpus())
-			enable_llc = true;
-		pr_debug("sched_ext: LLC=%*pb weight=%u\n",
-			 cpumask_pr_args(llc_span(cpu)), llc_weight(cpu));
-	}
-
-	/*
-	 * Enable NUMA optimization only when there are multiple NUMA domains
-	 * among the online CPUs and the NUMA domains don't perfectly overlaps
-	 * with the LLC domains.
-	 *
-	 * If all CPUs belong to the same NUMA node and the same LLC domain,
-	 * enabling both NUMA and LLC optimizations is unnecessary, as checking
-	 * for an idle CPU in the same domain twice is redundant.
-	 */
-	nr_cpus = numa_weight(cpu);
-	if (nr_cpus > 0) {
-		if (nr_cpus < num_online_cpus() && llc_numa_mismatch())
-			enable_numa = true;
-		pr_debug("sched_ext: NUMA=%*pb weight=%u\n",
-			 cpumask_pr_args(numa_span(cpu)), numa_weight(cpu));
-	}
-	rcu_read_unlock();
-
-	pr_debug("sched_ext: LLC idle selection %s\n",
-		 str_enabled_disabled(enable_llc));
-	pr_debug("sched_ext: NUMA idle selection %s\n",
-		 str_enabled_disabled(enable_numa));
-
-	if (enable_llc)
-		static_branch_enable_cpuslocked(&scx_selcpu_topo_llc);
-	else
-		static_branch_disable_cpuslocked(&scx_selcpu_topo_llc);
-	if (enable_numa)
-		static_branch_enable_cpuslocked(&scx_selcpu_topo_numa);
-	else
-		static_branch_disable_cpuslocked(&scx_selcpu_topo_numa);
-}
-
-/*
- * Built-in CPU idle selection policy:
- *
- * 1. Prioritize full-idle cores:
- *   - always prioritize CPUs from fully idle cores (both logical CPUs are
- *     idle) to avoid interference caused by SMT.
- *
- * 2. Reuse the same CPU:
- *   - prefer the last used CPU to take advantage of cached data (L1, L2) and
- *     branch prediction optimizations.
- *
- * 3. Pick a CPU within the same LLC (Last-Level Cache):
- *   - if the above conditions aren't met, pick a CPU that shares the same LLC
- *     to maintain cache locality.
- *
- * 4. Pick a CPU within the same NUMA node, if enabled:
- *   - choose a CPU from the same NUMA node to reduce memory access latency.
- *
- * 5. Pick any idle CPU usable by the task.
- *
- * Step 3 and 4 are performed only if the system has, respectively, multiple
- * LLC domains / multiple NUMA nodes (see scx_selcpu_topo_llc and
- * scx_selcpu_topo_numa).
- *
- * NOTE: tasks that can only run on 1 CPU are excluded by this logic, because
- * we never call ops.select_cpu() for them, see select_task_rq().
- */
-static s32 scx_select_cpu_dfl(struct task_struct *p, s32 prev_cpu,
-			      u64 wake_flags, bool *found)
-{
-	const struct cpumask *llc_cpus = NULL;
-	const struct cpumask *numa_cpus = NULL;
-	s32 cpu;
-
-	*found = false;
-
-	/*
-	 * This is necessary to protect llc_cpus.
-	 */
-	rcu_read_lock();
-
-	/*
-	 * Determine the scheduling domain only if the task is allowed to run
-	 * on all CPUs.
-	 *
-	 * This is done primarily for efficiency, as it avoids the overhead of
-	 * updating a cpumask every time we need to select an idle CPU (which
-	 * can be costly in large SMP systems), but it also aligns logically:
-	 * if a task's scheduling domain is restricted by user-space (through
-	 * CPU affinity), the task will simply use the flat scheduling domain
-	 * defined by user-space.
-	 */
-	if (p->nr_cpus_allowed >= num_possible_cpus()) {
-		if (static_branch_maybe(CONFIG_NUMA, &scx_selcpu_topo_numa))
-			numa_cpus = numa_span(prev_cpu);
-
-		if (static_branch_maybe(CONFIG_SCHED_MC, &scx_selcpu_topo_llc))
-			llc_cpus = llc_span(prev_cpu);
-	}
-
-	/*
-	 * If WAKE_SYNC, try to migrate the wakee to the waker's CPU.
-	 */
-	if (wake_flags & SCX_WAKE_SYNC) {
-		cpu = smp_processor_id();
-
-		/*
-		 * If the waker's CPU is cache affine and prev_cpu is idle,
-		 * then avoid a migration.
-		 */
-		if (cpus_share_cache(cpu, prev_cpu) &&
-		    test_and_clear_cpu_idle(prev_cpu)) {
-			cpu = prev_cpu;
-			goto cpu_found;
-		}
-
-		/*
-		 * If the waker's local DSQ is empty, and the system is under
-		 * utilized, try to wake up @p to the local DSQ of the waker.
-		 *
-		 * Checking only for an empty local DSQ is insufficient as it
-		 * could give the wakee an unfair advantage when the system is
-		 * oversaturated.
-		 *
-		 * Checking only for the presence of idle CPUs is also
-		 * insufficient as the local DSQ of the waker could have tasks
-		 * piled up on it even if there is an idle core elsewhere on
-		 * the system.
-		 */
-		if (!cpumask_empty(idle_masks.cpu) &&
-		    !(current->flags & PF_EXITING) &&
-		    cpu_rq(cpu)->scx.local_dsq.nr == 0) {
-			if (cpumask_test_cpu(cpu, p->cpus_ptr))
-				goto cpu_found;
-		}
-	}
-
-	/*
-	 * If CPU has SMT, any wholly idle CPU is likely a better pick than
-	 * partially idle @prev_cpu.
-	 */
-	if (sched_smt_active()) {
-		/*
-		 * Keep using @prev_cpu if it's part of a fully idle core.
-		 */
-		if (cpumask_test_cpu(prev_cpu, idle_masks.smt) &&
-		    test_and_clear_cpu_idle(prev_cpu)) {
-			cpu = prev_cpu;
-			goto cpu_found;
-		}
-
-		/*
-		 * Search for any fully idle core in the same LLC domain.
-		 */
-		if (llc_cpus) {
-			cpu = scx_pick_idle_cpu(llc_cpus, SCX_PICK_IDLE_CORE);
-			if (cpu >= 0)
-				goto cpu_found;
-		}
-
-		/*
-		 * Search for any fully idle core in the same NUMA node.
-		 */
-		if (numa_cpus) {
-			cpu = scx_pick_idle_cpu(numa_cpus, SCX_PICK_IDLE_CORE);
-			if (cpu >= 0)
-				goto cpu_found;
-		}
-
-		/*
-		 * Search for any full idle core usable by the task.
-		 */
-		cpu = scx_pick_idle_cpu(p->cpus_ptr, SCX_PICK_IDLE_CORE);
-		if (cpu >= 0)
-			goto cpu_found;
-	}
-
-	/*
-	 * Use @prev_cpu if it's idle.
-	 */
-	if (test_and_clear_cpu_idle(prev_cpu)) {
-		cpu = prev_cpu;
-		goto cpu_found;
-	}
-
-	/*
-	 * Search for any idle CPU in the same LLC domain.
-	 */
-	if (llc_cpus) {
-		cpu = scx_pick_idle_cpu(llc_cpus, 0);
-		if (cpu >= 0)
-			goto cpu_found;
-	}
-
-	/*
-	 * Search for any idle CPU in the same NUMA node.
-	 */
-	if (numa_cpus) {
-		cpu = scx_pick_idle_cpu(numa_cpus, 0);
-		if (cpu >= 0)
-			goto cpu_found;
-	}
-
-	/*
-	 * Search for any idle CPU usable by the task.
-	 */
-	cpu = scx_pick_idle_cpu(p->cpus_ptr, 0);
-	if (cpu >= 0)
-		goto cpu_found;
-
-	rcu_read_unlock();
-	return prev_cpu;
-
-cpu_found:
-	rcu_read_unlock();
-
-	*found = true;
-	return cpu;
-}
-
-=======
->>>>>>> e8a457b7
 static int select_task_rq_scx(struct task_struct *p, int prev_cpu, int wake_flags)
 {
 	bool rq_bypass;
@@ -3851,93 +3434,6 @@
 				 (struct cpumask *)p->cpus_ptr);
 }
 
-<<<<<<< HEAD
-static void reset_idle_masks(void)
-{
-	/*
-	 * Consider all online cpus idle. Should converge to the actual state
-	 * quickly.
-	 */
-	cpumask_copy(idle_masks.cpu, cpu_online_mask);
-	cpumask_copy(idle_masks.smt, cpu_online_mask);
-}
-
-static void update_builtin_idle(int cpu, bool idle)
-{
-	assign_cpu(cpu, idle_masks.cpu, idle);
-
-#ifdef CONFIG_SCHED_SMT
-	if (sched_smt_active()) {
-		const struct cpumask *smt = cpu_smt_mask(cpu);
-
-		if (idle) {
-			/*
-			 * idle_masks.smt handling is racy but that's fine as
-			 * it's only for optimization and self-correcting.
-			 */
-			if (!cpumask_subset(smt, idle_masks.cpu))
-				return;
-			cpumask_or(idle_masks.smt, idle_masks.smt, smt);
-		} else {
-			cpumask_andnot(idle_masks.smt, idle_masks.smt, smt);
-		}
-	}
-#endif
-}
-
-/*
- * Update the idle state of a CPU to @idle.
- *
- * If @do_notify is true, ops.update_idle() is invoked to notify the scx
- * scheduler of an actual idle state transition (idle to busy or vice
- * versa). If @do_notify is false, only the idle state in the idle masks is
- * refreshed without invoking ops.update_idle().
- *
- * This distinction is necessary, because an idle CPU can be "reserved" and
- * awakened via scx_bpf_pick_idle_cpu() + scx_bpf_kick_cpu(), marking it as
- * busy even if no tasks are dispatched. In this case, the CPU may return
- * to idle without a true state transition. Refreshing the idle masks
- * without invoking ops.update_idle() ensures accurate idle state tracking
- * while avoiding unnecessary updates and maintaining balanced state
- * transitions.
- */
-void __scx_update_idle(struct rq *rq, bool idle, bool do_notify)
-{
-	int cpu = cpu_of(rq);
-
-	lockdep_assert_rq_held(rq);
-
-	/*
-	 * Trigger ops.update_idle() only when transitioning from a task to
-	 * the idle thread and vice versa.
-	 *
-	 * Idle transitions are indicated by do_notify being set to true,
-	 * managed by put_prev_task_idle()/set_next_task_idle().
-	 */
-	if (SCX_HAS_OP(update_idle) && do_notify && !scx_rq_bypassing(rq))
-		SCX_CALL_OP(SCX_KF_REST, update_idle, cpu_of(rq), idle);
-
-	/*
-	 * Update the idle masks:
-	 * - for real idle transitions (do_notify == true)
-	 * - for idle-to-idle transitions (indicated by the previous task
-	 *   being the idle thread, managed by pick_task_idle())
-	 *
-	 * Skip updating idle masks if the previous task is not the idle
-	 * thread, since set_next_task_idle() has already handled it when
-	 * transitioning from a task to the idle thread (calling this
-	 * function with do_notify == true).
-	 *
-	 * In this way we can avoid updating the idle masks twice,
-	 * unnecessarily.
-	 */
-	if (static_branch_likely(&scx_builtin_idle_enabled))
-		if (do_notify || is_idle_task(rq->curr))
-			update_builtin_idle(cpu, idle);
-}
-
-=======
->>>>>>> e8a457b7
 static void handle_hotplug(struct rq *rq, bool online)
 {
 	int cpu = cpu_of(rq);
@@ -5500,16 +4996,10 @@
 		  scx_get_task_state(p), p->scx.flags & ~SCX_TASK_STATE_MASK,
 		  p->scx.dsq_flags, ops_state & SCX_OPSS_STATE_MASK,
 		  ops_state >> SCX_OPSS_QSEQ_SHIFT);
-<<<<<<< HEAD
-	dump_line(s, "      sticky/holding_cpu=%d/%d dsq_id=%s dsq_vtime=%llu slice=%llu",
-		  p->scx.sticky_cpu, p->scx.holding_cpu, dsq_id_buf,
-		  p->scx.dsq_vtime, p->scx.slice);
-=======
 	dump_line(s, "      sticky/holding_cpu=%d/%d dsq_id=%s",
 		  p->scx.sticky_cpu, p->scx.holding_cpu, dsq_id_buf);
 	dump_line(s, "      dsq_vtime=%llu slice=%llu weight=%u",
 		  p->scx.dsq_vtime, p->scx.slice, p->scx.weight);
->>>>>>> e8a457b7
 	dump_line(s, "      cpus=%*pb", cpumask_pr_args(p->cpus_ptr));
 
 	if (SCX_HAS_OP(dump_task)) {
@@ -6611,65 +6101,6 @@
 /********************************************************************************
  * Helpers that can be called from the BPF scheduler.
  */
-<<<<<<< HEAD
-#include <linux/btf_ids.h>
-
-__bpf_kfunc_start_defs();
-
-static bool check_builtin_idle_enabled(void)
-{
-	if (static_branch_likely(&scx_builtin_idle_enabled))
-		return true;
-
-	scx_ops_error("built-in idle tracking is disabled");
-	return false;
-}
-
-/**
- * scx_bpf_select_cpu_dfl - The default implementation of ops.select_cpu()
- * @p: task_struct to select a CPU for
- * @prev_cpu: CPU @p was on previously
- * @wake_flags: %SCX_WAKE_* flags
- * @is_idle: out parameter indicating whether the returned CPU is idle
- *
- * Can only be called from ops.select_cpu() if the built-in CPU selection is
- * enabled - ops.update_idle() is missing or %SCX_OPS_KEEP_BUILTIN_IDLE is set.
- * @p, @prev_cpu and @wake_flags match ops.select_cpu().
- *
- * Returns the picked CPU with *@is_idle indicating whether the picked CPU is
- * currently idle and thus a good candidate for direct dispatching.
- */
-__bpf_kfunc s32 scx_bpf_select_cpu_dfl(struct task_struct *p, s32 prev_cpu,
-				       u64 wake_flags, bool *is_idle)
-{
-	if (!check_builtin_idle_enabled())
-		goto prev_cpu;
-
-	if (!scx_kf_allowed(SCX_KF_SELECT_CPU))
-		goto prev_cpu;
-
-#ifdef CONFIG_SMP
-	return scx_select_cpu_dfl(p, prev_cpu, wake_flags, is_idle);
-#endif
-
-prev_cpu:
-	*is_idle = false;
-	return prev_cpu;
-}
-
-__bpf_kfunc_end_defs();
-
-BTF_KFUNCS_START(scx_kfunc_ids_select_cpu)
-BTF_ID_FLAGS(func, scx_bpf_select_cpu_dfl, KF_RCU)
-BTF_KFUNCS_END(scx_kfunc_ids_select_cpu)
-
-static const struct btf_kfunc_id_set scx_kfunc_set_select_cpu = {
-	.owner			= THIS_MODULE,
-	.set			= &scx_kfunc_ids_select_cpu,
-};
-
-=======
->>>>>>> e8a457b7
 static bool scx_dsq_insert_preamble(struct task_struct *p, u64 enq_flags)
 {
 	if (!scx_kf_allowed(SCX_KF_ENQUEUE | SCX_KF_DISPATCH))
@@ -7743,145 +7174,6 @@
 }
 
 /**
-<<<<<<< HEAD
- * scx_bpf_get_idle_cpumask - Get a referenced kptr to the idle-tracking
- * per-CPU cpumask.
- *
- * Returns NULL if idle tracking is not enabled, or running on a UP kernel.
- */
-__bpf_kfunc const struct cpumask *scx_bpf_get_idle_cpumask(void)
-{
-	if (!check_builtin_idle_enabled())
-		return cpu_none_mask;
-
-#ifdef CONFIG_SMP
-	return idle_masks.cpu;
-#else
-	return cpu_none_mask;
-#endif
-}
-
-/**
- * scx_bpf_get_idle_smtmask - Get a referenced kptr to the idle-tracking,
- * per-physical-core cpumask. Can be used to determine if an entire physical
- * core is free.
- *
- * Returns NULL if idle tracking is not enabled, or running on a UP kernel.
- */
-__bpf_kfunc const struct cpumask *scx_bpf_get_idle_smtmask(void)
-{
-	if (!check_builtin_idle_enabled())
-		return cpu_none_mask;
-
-#ifdef CONFIG_SMP
-	if (sched_smt_active())
-		return idle_masks.smt;
-	else
-		return idle_masks.cpu;
-#else
-	return cpu_none_mask;
-#endif
-}
-
-/**
- * scx_bpf_put_idle_cpumask - Release a previously acquired referenced kptr to
- * either the percpu, or SMT idle-tracking cpumask.
- * @idle_mask: &cpumask to use
- */
-__bpf_kfunc void scx_bpf_put_idle_cpumask(const struct cpumask *idle_mask)
-{
-	/*
-	 * Empty function body because we aren't actually acquiring or releasing
-	 * a reference to a global idle cpumask, which is read-only in the
-	 * caller and is never released. The acquire / release semantics here
-	 * are just used to make the cpumask a trusted pointer in the caller.
-	 */
-}
-
-/**
- * scx_bpf_test_and_clear_cpu_idle - Test and clear @cpu's idle state
- * @cpu: cpu to test and clear idle for
- *
- * Returns %true if @cpu was idle and its idle state was successfully cleared.
- * %false otherwise.
- *
- * Unavailable if ops.update_idle() is implemented and
- * %SCX_OPS_KEEP_BUILTIN_IDLE is not set.
- */
-__bpf_kfunc bool scx_bpf_test_and_clear_cpu_idle(s32 cpu)
-{
-	if (!check_builtin_idle_enabled())
-		return false;
-
-	if (ops_cpu_valid(cpu, NULL))
-		return test_and_clear_cpu_idle(cpu);
-	else
-		return false;
-}
-
-/**
- * scx_bpf_pick_idle_cpu - Pick and claim an idle cpu
- * @cpus_allowed: Allowed cpumask
- * @flags: %SCX_PICK_IDLE_CPU_* flags
- *
- * Pick and claim an idle cpu in @cpus_allowed. Returns the picked idle cpu
- * number on success. -%EBUSY if no matching cpu was found.
- *
- * Idle CPU tracking may race against CPU scheduling state transitions. For
- * example, this function may return -%EBUSY as CPUs are transitioning into the
- * idle state. If the caller then assumes that there will be dispatch events on
- * the CPUs as they were all busy, the scheduler may end up stalling with CPUs
- * idling while there are pending tasks. Use scx_bpf_pick_any_cpu() and
- * scx_bpf_kick_cpu() to guarantee that there will be at least one dispatch
- * event in the near future.
- *
- * Unavailable if ops.update_idle() is implemented and
- * %SCX_OPS_KEEP_BUILTIN_IDLE is not set.
- */
-__bpf_kfunc s32 scx_bpf_pick_idle_cpu(const struct cpumask *cpus_allowed,
-				      u64 flags)
-{
-	if (!check_builtin_idle_enabled())
-		return -EBUSY;
-
-	return scx_pick_idle_cpu(cpus_allowed, flags);
-}
-
-/**
- * scx_bpf_pick_any_cpu - Pick and claim an idle cpu if available or pick any CPU
- * @cpus_allowed: Allowed cpumask
- * @flags: %SCX_PICK_IDLE_CPU_* flags
- *
- * Pick and claim an idle cpu in @cpus_allowed. If none is available, pick any
- * CPU in @cpus_allowed. Guaranteed to succeed and returns the picked idle cpu
- * number if @cpus_allowed is not empty. -%EBUSY is returned if @cpus_allowed is
- * empty.
- *
- * If ops.update_idle() is implemented and %SCX_OPS_KEEP_BUILTIN_IDLE is not
- * set, this function can't tell which CPUs are idle and will always pick any
- * CPU.
- */
-__bpf_kfunc s32 scx_bpf_pick_any_cpu(const struct cpumask *cpus_allowed,
-				     u64 flags)
-{
-	s32 cpu;
-
-	if (static_branch_likely(&scx_builtin_idle_enabled)) {
-		cpu = scx_pick_idle_cpu(cpus_allowed, flags);
-		if (cpu >= 0)
-			return cpu;
-	}
-
-	cpu = cpumask_any_distribute(cpus_allowed);
-	if (cpu < nr_cpu_ids)
-		return cpu;
-	else
-		return -EBUSY;
-}
-
-/**
-=======
->>>>>>> e8a457b7
  * scx_bpf_task_running - Is task currently running?
  * @p: task of interest
  */
@@ -8001,8 +7293,6 @@
 	return clock;
 }
 
-<<<<<<< HEAD
-=======
 /*
  * scx_bpf_events - Get a system-wide event counter to
  * @events: output buffer from a BPF program
@@ -8040,7 +7330,6 @@
 	memcpy(events, &e_sys, events__sz);
 }
 
->>>>>>> e8a457b7
 __bpf_kfunc_end_defs();
 
 BTF_KFUNCS_START(scx_kfunc_ids_any)
@@ -8074,10 +7363,7 @@
 BTF_ID_FLAGS(func, scx_bpf_task_cgroup, KF_RCU | KF_ACQUIRE)
 #endif
 BTF_ID_FLAGS(func, scx_bpf_now)
-<<<<<<< HEAD
-=======
 BTF_ID_FLAGS(func, scx_bpf_events, KF_TRUSTED_ARGS)
->>>>>>> e8a457b7
 BTF_KFUNCS_END(scx_kfunc_ids_any)
 
 static const struct btf_kfunc_id_set scx_kfunc_set_any = {
