/* SPDX-License-Identifier: GPL-2.0 */
/*
 * BPF extensible scheduler class: Documentation/scheduler/sched-ext.rst
 *
 * Copyright (c) 2022 Meta Platforms, Inc. and affiliates.
 * Copyright (c) 2022 Tejun Heo <tj@kernel.org>
 * Copyright (c) 2022 David Vernet <dvernet@meta.com>
 */
#define SCX_OP_IDX(op)		(offsetof(struct sched_ext_ops, op) / sizeof(void (*)(void)))

enum scx_consts {
	SCX_DSP_DFL_MAX_BATCH		= 32,
	SCX_DSP_MAX_LOOPS		= 32,
	SCX_WATCHDOG_MAX_TIMEOUT	= 30 * HZ,

	SCX_EXIT_BT_LEN			= 64,
	SCX_EXIT_MSG_LEN		= 1024,
	SCX_EXIT_DUMP_DFL_LEN		= 32768,

	SCX_CPUPERF_ONE			= SCHED_CAPACITY_SCALE,

	/*
	 * Iterating all tasks may take a while. Periodically drop
	 * scx_tasks_lock to avoid causing e.g. CSD and RCU stalls.
	 */
	SCX_OPS_TASK_ITER_BATCH		= 32,
};

enum scx_exit_kind {
	SCX_EXIT_NONE,
	SCX_EXIT_DONE,

	SCX_EXIT_UNREG = 64,	/* user-space initiated unregistration */
	SCX_EXIT_UNREG_BPF,	/* BPF-initiated unregistration */
	SCX_EXIT_UNREG_KERN,	/* kernel-initiated unregistration */
	SCX_EXIT_SYSRQ,		/* requested by 'S' sysrq */

	SCX_EXIT_ERROR = 1024,	/* runtime error, error msg contains details */
	SCX_EXIT_ERROR_BPF,	/* ERROR but triggered through scx_bpf_error() */
	SCX_EXIT_ERROR_STALL,	/* watchdog detected stalled runnable tasks */
};

/*
 * An exit code can be specified when exiting with scx_bpf_exit() or
 * scx_ops_exit(), corresponding to exit_kind UNREG_BPF and UNREG_KERN
 * respectively. The codes are 64bit of the format:
 *
 *   Bits: [63  ..  48 47   ..  32 31 .. 0]
 *         [ SYS ACT ] [ SYS RSN ] [ USR  ]
 *
 *   SYS ACT: System-defined exit actions
 *   SYS RSN: System-defined exit reasons
 *   USR    : User-defined exit codes and reasons
 *
 * Using the above, users may communicate intention and context by ORing system
 * actions and/or system reasons with a user-defined exit code.
 */
enum scx_exit_code {
	/* Reasons */
	SCX_ECODE_RSN_HOTPLUG	= 1LLU << 32,

	/* Actions */
	SCX_ECODE_ACT_RESTART	= 1LLU << 48,
};

/*
 * scx_exit_info is passed to ops.exit() to describe why the BPF scheduler is
 * being disabled.
 */
struct scx_exit_info {
	/* %SCX_EXIT_* - broad category of the exit reason */
	enum scx_exit_kind	kind;

	/* exit code if gracefully exiting */
	s64			exit_code;

	/* textual representation of the above */
	const char		*reason;

	/* backtrace if exiting due to an error */
	unsigned long		*bt;
	u32			bt_len;

	/* informational message */
	char			*msg;

	/* debug dump */
	char			*dump;
};

/* sched_ext_ops.flags */
enum scx_ops_flags {
	/*
	 * Keep built-in idle tracking even if ops.update_idle() is implemented.
	 */
	SCX_OPS_KEEP_BUILTIN_IDLE = 1LLU << 0,

	/*
	 * By default, if there are no other task to run on the CPU, ext core
	 * keeps running the current task even after its slice expires. If this
	 * flag is specified, such tasks are passed to ops.enqueue() with
	 * %SCX_ENQ_LAST. See the comment above %SCX_ENQ_LAST for more info.
	 */
	SCX_OPS_ENQ_LAST	= 1LLU << 1,

	/*
	 * An exiting task may schedule after PF_EXITING is set. In such cases,
	 * bpf_task_from_pid() may not be able to find the task and if the BPF
	 * scheduler depends on pid lookup for dispatching, the task will be
	 * lost leading to various issues including RCU grace period stalls.
	 *
	 * To mask this problem, by default, unhashed tasks are automatically
	 * dispatched to the local DSQ on enqueue. If the BPF scheduler doesn't
	 * depend on pid lookups and wants to handle these tasks directly, the
	 * following flag can be used.
	 */
	SCX_OPS_ENQ_EXITING	= 1LLU << 2,

	/*
	 * If set, only tasks with policy set to SCHED_EXT are attached to
	 * sched_ext. If clear, SCHED_NORMAL tasks are also included.
	 */
	SCX_OPS_SWITCH_PARTIAL	= 1LLU << 3,

	/*
	 * CPU cgroup support flags
	 */
	SCX_OPS_HAS_CGROUP_WEIGHT = 1LLU << 16,	/* cpu.weight */

	SCX_OPS_ALL_FLAGS	= SCX_OPS_KEEP_BUILTIN_IDLE |
				  SCX_OPS_ENQ_LAST |
				  SCX_OPS_ENQ_EXITING |
				  SCX_OPS_SWITCH_PARTIAL |
				  SCX_OPS_HAS_CGROUP_WEIGHT,
};

/* argument container for ops.init_task() */
struct scx_init_task_args {
	/*
	 * Set if ops.init_task() is being invoked on the fork path, as opposed
	 * to the scheduler transition path.
	 */
	bool			fork;
#ifdef CONFIG_EXT_GROUP_SCHED
	/* the cgroup the task is joining */
	struct cgroup		*cgroup;
#endif
};

/* argument container for ops.exit_task() */
struct scx_exit_task_args {
	/* Whether the task exited before running on sched_ext. */
	bool cancelled;
};

/* argument container for ops->cgroup_init() */
struct scx_cgroup_init_args {
	/* the weight of the cgroup [1..10000] */
	u32			weight;
};

enum scx_cpu_preempt_reason {
	/* next task is being scheduled by &sched_class_rt */
	SCX_CPU_PREEMPT_RT,
	/* next task is being scheduled by &sched_class_dl */
	SCX_CPU_PREEMPT_DL,
	/* next task is being scheduled by &sched_class_stop */
	SCX_CPU_PREEMPT_STOP,
	/* unknown reason for SCX being preempted */
	SCX_CPU_PREEMPT_UNKNOWN,
};

/*
 * Argument container for ops->cpu_acquire(). Currently empty, but may be
 * expanded in the future.
 */
struct scx_cpu_acquire_args {};

/* argument container for ops->cpu_release() */
struct scx_cpu_release_args {
	/* the reason the CPU was preempted */
	enum scx_cpu_preempt_reason reason;

	/* the task that's going to be scheduled on the CPU */
	struct task_struct	*task;
};

/*
 * Informational context provided to dump operations.
 */
struct scx_dump_ctx {
	enum scx_exit_kind	kind;
	s64			exit_code;
	const char		*reason;
	u64			at_ns;
	u64			at_jiffies;
};

/**
 * struct sched_ext_ops - Operation table for BPF scheduler implementation
 *
 * A BPF scheduler can implement an arbitrary scheduling policy by
 * implementing and loading operations in this table. Note that a userland
 * scheduling policy can also be implemented using the BPF scheduler
 * as a shim layer.
 */
struct sched_ext_ops {
	/**
	 * select_cpu - Pick the target CPU for a task which is being woken up
	 * @p: task being woken up
	 * @prev_cpu: the cpu @p was on before sleeping
	 * @wake_flags: SCX_WAKE_*
	 *
	 * Decision made here isn't final. @p may be moved to any CPU while it
	 * is getting dispatched for execution later. However, as @p is not on
	 * the rq at this point, getting the eventual execution CPU right here
	 * saves a small bit of overhead down the line.
	 *
	 * If an idle CPU is returned, the CPU is kicked and will try to
	 * dispatch. While an explicit custom mechanism can be added,
	 * select_cpu() serves as the default way to wake up idle CPUs.
	 *
	 * @p may be inserted into a DSQ directly by calling
	 * scx_bpf_dsq_insert(). If so, the ops.enqueue() will be skipped.
	 * Directly inserting into %SCX_DSQ_LOCAL will put @p in the local DSQ
	 * of the CPU returned by this operation.
	 *
	 * Note that select_cpu() is never called for tasks that can only run
	 * on a single CPU or tasks with migration disabled, as they don't have
	 * the option to select a different CPU. See select_task_rq() for
	 * details.
	 */
	s32 (*select_cpu)(struct task_struct *p, s32 prev_cpu, u64 wake_flags);

	/**
	 * enqueue - Enqueue a task on the BPF scheduler
	 * @p: task being enqueued
	 * @enq_flags: %SCX_ENQ_*
	 *
	 * @p is ready to run. Insert directly into a DSQ by calling
	 * scx_bpf_dsq_insert() or enqueue on the BPF scheduler. If not directly
	 * inserted, the bpf scheduler owns @p and if it fails to dispatch @p,
	 * the task will stall.
	 *
	 * If @p was inserted into a DSQ from ops.select_cpu(), this callback is
	 * skipped.
	 */
	void (*enqueue)(struct task_struct *p, u64 enq_flags);

	/**
	 * dequeue - Remove a task from the BPF scheduler
	 * @p: task being dequeued
	 * @deq_flags: %SCX_DEQ_*
	 *
	 * Remove @p from the BPF scheduler. This is usually called to isolate
	 * the task while updating its scheduling properties (e.g. priority).
	 *
	 * The ext core keeps track of whether the BPF side owns a given task or
	 * not and can gracefully ignore spurious dispatches from BPF side,
	 * which makes it safe to not implement this method. However, depending
	 * on the scheduling logic, this can lead to confusing behaviors - e.g.
	 * scheduling position not being updated across a priority change.
	 */
	void (*dequeue)(struct task_struct *p, u64 deq_flags);

	/**
	 * dispatch - Dispatch tasks from the BPF scheduler and/or user DSQs
	 * @cpu: CPU to dispatch tasks for
	 * @prev: previous task being switched out
	 *
	 * Called when a CPU's local dsq is empty. The operation should dispatch
	 * one or more tasks from the BPF scheduler into the DSQs using
	 * scx_bpf_dsq_insert() and/or move from user DSQs into the local DSQ
	 * using scx_bpf_dsq_move_to_local().
	 *
	 * The maximum number of times scx_bpf_dsq_insert() can be called
	 * without an intervening scx_bpf_dsq_move_to_local() is specified by
	 * ops.dispatch_max_batch. See the comments on top of the two functions
	 * for more details.
	 *
	 * When not %NULL, @prev is an SCX task with its slice depleted. If
	 * @prev is still runnable as indicated by set %SCX_TASK_QUEUED in
	 * @prev->scx.flags, it is not enqueued yet and will be enqueued after
	 * ops.dispatch() returns. To keep executing @prev, return without
	 * dispatching or moving any tasks. Also see %SCX_OPS_ENQ_LAST.
	 */
	void (*dispatch)(s32 cpu, struct task_struct *prev);

	/**
	 * tick - Periodic tick
	 * @p: task running currently
	 *
	 * This operation is called every 1/HZ seconds on CPUs which are
	 * executing an SCX task. Setting @p->scx.slice to 0 will trigger an
	 * immediate dispatch cycle on the CPU.
	 */
	void (*tick)(struct task_struct *p);

	/**
	 * runnable - A task is becoming runnable on its associated CPU
	 * @p: task becoming runnable
	 * @enq_flags: %SCX_ENQ_*
	 *
	 * This and the following three functions can be used to track a task's
	 * execution state transitions. A task becomes ->runnable() on a CPU,
	 * and then goes through one or more ->running() and ->stopping() pairs
	 * as it runs on the CPU, and eventually becomes ->quiescent() when it's
	 * done running on the CPU.
	 *
	 * @p is becoming runnable on the CPU because it's
	 *
	 * - waking up (%SCX_ENQ_WAKEUP)
	 * - being moved from another CPU
	 * - being restored after temporarily taken off the queue for an
	 *   attribute change.
	 *
	 * This and ->enqueue() are related but not coupled. This operation
	 * notifies @p's state transition and may not be followed by ->enqueue()
	 * e.g. when @p is being dispatched to a remote CPU, or when @p is
	 * being enqueued on a CPU experiencing a hotplug event. Likewise, a
	 * task may be ->enqueue()'d without being preceded by this operation
	 * e.g. after exhausting its slice.
	 */
	void (*runnable)(struct task_struct *p, u64 enq_flags);

	/**
	 * running - A task is starting to run on its associated CPU
	 * @p: task starting to run
	 *
	 * See ->runnable() for explanation on the task state notifiers.
	 */
	void (*running)(struct task_struct *p);

	/**
	 * stopping - A task is stopping execution
	 * @p: task stopping to run
	 * @runnable: is task @p still runnable?
	 *
	 * See ->runnable() for explanation on the task state notifiers. If
	 * !@runnable, ->quiescent() will be invoked after this operation
	 * returns.
	 */
	void (*stopping)(struct task_struct *p, bool runnable);

	/**
	 * quiescent - A task is becoming not runnable on its associated CPU
	 * @p: task becoming not runnable
	 * @deq_flags: %SCX_DEQ_*
	 *
	 * See ->runnable() for explanation on the task state notifiers.
	 *
	 * @p is becoming quiescent on the CPU because it's
	 *
	 * - sleeping (%SCX_DEQ_SLEEP)
	 * - being moved to another CPU
	 * - being temporarily taken off the queue for an attribute change
	 *   (%SCX_DEQ_SAVE)
	 *
	 * This and ->dequeue() are related but not coupled. This operation
	 * notifies @p's state transition and may not be preceded by ->dequeue()
	 * e.g. when @p is being dispatched to a remote CPU.
	 */
	void (*quiescent)(struct task_struct *p, u64 deq_flags);

	/**
	 * yield - Yield CPU
	 * @from: yielding task
	 * @to: optional yield target task
	 *
	 * If @to is NULL, @from is yielding the CPU to other runnable tasks.
	 * The BPF scheduler should ensure that other available tasks are
	 * dispatched before the yielding task. Return value is ignored in this
	 * case.
	 *
	 * If @to is not-NULL, @from wants to yield the CPU to @to. If the bpf
	 * scheduler can implement the request, return %true; otherwise, %false.
	 */
	bool (*yield)(struct task_struct *from, struct task_struct *to);

	/**
	 * core_sched_before - Task ordering for core-sched
	 * @a: task A
	 * @b: task B
	 *
	 * Used by core-sched to determine the ordering between two tasks. See
	 * Documentation/admin-guide/hw-vuln/core-scheduling.rst for details on
	 * core-sched.
	 *
	 * Both @a and @b are runnable and may or may not currently be queued on
	 * the BPF scheduler. Should return %true if @a should run before @b.
	 * %false if there's no required ordering or @b should run before @a.
	 *
	 * If not specified, the default is ordering them according to when they
	 * became runnable.
	 */
	bool (*core_sched_before)(struct task_struct *a, struct task_struct *b);

	/**
	 * set_weight - Set task weight
	 * @p: task to set weight for
	 * @weight: new weight [1..10000]
	 *
	 * Update @p's weight to @weight.
	 */
	void (*set_weight)(struct task_struct *p, u32 weight);

	/**
	 * set_cpumask - Set CPU affinity
	 * @p: task to set CPU affinity for
	 * @cpumask: cpumask of cpus that @p can run on
	 *
	 * Update @p's CPU affinity to @cpumask.
	 */
	void (*set_cpumask)(struct task_struct *p,
			    const struct cpumask *cpumask);

	/**
	 * update_idle - Update the idle state of a CPU
	 * @cpu: CPU to udpate the idle state for
	 * @idle: whether entering or exiting the idle state
	 *
	 * This operation is called when @rq's CPU goes or leaves the idle
	 * state. By default, implementing this operation disables the built-in
	 * idle CPU tracking and the following helpers become unavailable:
	 *
	 * - scx_bpf_select_cpu_dfl()
	 * - scx_bpf_test_and_clear_cpu_idle()
	 * - scx_bpf_pick_idle_cpu()
	 *
	 * The user also must implement ops.select_cpu() as the default
	 * implementation relies on scx_bpf_select_cpu_dfl().
	 *
	 * Specify the %SCX_OPS_KEEP_BUILTIN_IDLE flag to keep the built-in idle
	 * tracking.
	 */
	void (*update_idle)(s32 cpu, bool idle);

	/**
	 * cpu_acquire - A CPU is becoming available to the BPF scheduler
	 * @cpu: The CPU being acquired by the BPF scheduler.
	 * @args: Acquire arguments, see the struct definition.
	 *
	 * A CPU that was previously released from the BPF scheduler is now once
	 * again under its control.
	 */
	void (*cpu_acquire)(s32 cpu, struct scx_cpu_acquire_args *args);

	/**
	 * cpu_release - A CPU is taken away from the BPF scheduler
	 * @cpu: The CPU being released by the BPF scheduler.
	 * @args: Release arguments, see the struct definition.
	 *
	 * The specified CPU is no longer under the control of the BPF
	 * scheduler. This could be because it was preempted by a higher
	 * priority sched_class, though there may be other reasons as well. The
	 * caller should consult @args->reason to determine the cause.
	 */
	void (*cpu_release)(s32 cpu, struct scx_cpu_release_args *args);

	/**
	 * init_task - Initialize a task to run in a BPF scheduler
	 * @p: task to initialize for BPF scheduling
	 * @args: init arguments, see the struct definition
	 *
	 * Either we're loading a BPF scheduler or a new task is being forked.
	 * Initialize @p for BPF scheduling. This operation may block and can
	 * be used for allocations, and is called exactly once for a task.
	 *
	 * Return 0 for success, -errno for failure. An error return while
	 * loading will abort loading of the BPF scheduler. During a fork, it
	 * will abort that specific fork.
	 */
	s32 (*init_task)(struct task_struct *p, struct scx_init_task_args *args);

	/**
	 * exit_task - Exit a previously-running task from the system
	 * @p: task to exit
	 *
	 * @p is exiting or the BPF scheduler is being unloaded. Perform any
	 * necessary cleanup for @p.
	 */
	void (*exit_task)(struct task_struct *p, struct scx_exit_task_args *args);

	/**
	 * enable - Enable BPF scheduling for a task
	 * @p: task to enable BPF scheduling for
	 *
	 * Enable @p for BPF scheduling. enable() is called on @p any time it
	 * enters SCX, and is always paired with a matching disable().
	 */
	void (*enable)(struct task_struct *p);

	/**
	 * disable - Disable BPF scheduling for a task
	 * @p: task to disable BPF scheduling for
	 *
	 * @p is exiting, leaving SCX or the BPF scheduler is being unloaded.
	 * Disable BPF scheduling for @p. A disable() call is always matched
	 * with a prior enable() call.
	 */
	void (*disable)(struct task_struct *p);

	/**
	 * dump - Dump BPF scheduler state on error
	 * @ctx: debug dump context
	 *
	 * Use scx_bpf_dump() to generate BPF scheduler specific debug dump.
	 */
	void (*dump)(struct scx_dump_ctx *ctx);

	/**
	 * dump_cpu - Dump BPF scheduler state for a CPU on error
	 * @ctx: debug dump context
	 * @cpu: CPU to generate debug dump for
	 * @idle: @cpu is currently idle without any runnable tasks
	 *
	 * Use scx_bpf_dump() to generate BPF scheduler specific debug dump for
	 * @cpu. If @idle is %true and this operation doesn't produce any
	 * output, @cpu is skipped for dump.
	 */
	void (*dump_cpu)(struct scx_dump_ctx *ctx, s32 cpu, bool idle);

	/**
	 * dump_task - Dump BPF scheduler state for a runnable task on error
	 * @ctx: debug dump context
	 * @p: runnable task to generate debug dump for
	 *
	 * Use scx_bpf_dump() to generate BPF scheduler specific debug dump for
	 * @p.
	 */
	void (*dump_task)(struct scx_dump_ctx *ctx, struct task_struct *p);

#ifdef CONFIG_EXT_GROUP_SCHED
	/**
	 * cgroup_init - Initialize a cgroup
	 * @cgrp: cgroup being initialized
	 * @args: init arguments, see the struct definition
	 *
	 * Either the BPF scheduler is being loaded or @cgrp created, initialize
	 * @cgrp for sched_ext. This operation may block.
	 *
	 * Return 0 for success, -errno for failure. An error return while
	 * loading will abort loading of the BPF scheduler. During cgroup
	 * creation, it will abort the specific cgroup creation.
	 */
	s32 (*cgroup_init)(struct cgroup *cgrp,
			   struct scx_cgroup_init_args *args);

	/**
	 * cgroup_exit - Exit a cgroup
	 * @cgrp: cgroup being exited
	 *
	 * Either the BPF scheduler is being unloaded or @cgrp destroyed, exit
	 * @cgrp for sched_ext. This operation my block.
	 */
	void (*cgroup_exit)(struct cgroup *cgrp);

	/**
	 * cgroup_prep_move - Prepare a task to be moved to a different cgroup
	 * @p: task being moved
	 * @from: cgroup @p is being moved from
	 * @to: cgroup @p is being moved to
	 *
	 * Prepare @p for move from cgroup @from to @to. This operation may
	 * block and can be used for allocations.
	 *
	 * Return 0 for success, -errno for failure. An error return aborts the
	 * migration.
	 */
	s32 (*cgroup_prep_move)(struct task_struct *p,
				struct cgroup *from, struct cgroup *to);

	/**
	 * cgroup_move - Commit cgroup move
	 * @p: task being moved
	 * @from: cgroup @p is being moved from
	 * @to: cgroup @p is being moved to
	 *
	 * Commit the move. @p is dequeued during this operation.
	 */
	void (*cgroup_move)(struct task_struct *p,
			    struct cgroup *from, struct cgroup *to);

	/**
	 * cgroup_cancel_move - Cancel cgroup move
	 * @p: task whose cgroup move is being canceled
	 * @from: cgroup @p was being moved from
	 * @to: cgroup @p was being moved to
	 *
	 * @p was cgroup_prep_move()'d but failed before reaching cgroup_move().
	 * Undo the preparation.
	 */
	void (*cgroup_cancel_move)(struct task_struct *p,
				   struct cgroup *from, struct cgroup *to);

	/**
	 * cgroup_set_weight - A cgroup's weight is being changed
	 * @cgrp: cgroup whose weight is being updated
	 * @weight: new weight [1..10000]
	 *
	 * Update @tg's weight to @weight.
	 */
	void (*cgroup_set_weight)(struct cgroup *cgrp, u32 weight);
#endif	/* CONFIG_EXT_GROUP_SCHED */

	/*
	 * All online ops must come before ops.cpu_online().
	 */

	/**
	 * cpu_online - A CPU became online
	 * @cpu: CPU which just came up
	 *
	 * @cpu just came online. @cpu will not call ops.enqueue() or
	 * ops.dispatch(), nor run tasks associated with other CPUs beforehand.
	 */
	void (*cpu_online)(s32 cpu);

	/**
	 * cpu_offline - A CPU is going offline
	 * @cpu: CPU which is going offline
	 *
	 * @cpu is going offline. @cpu will not call ops.enqueue() or
	 * ops.dispatch(), nor run tasks associated with other CPUs afterwards.
	 */
	void (*cpu_offline)(s32 cpu);

	/*
	 * All CPU hotplug ops must come before ops.init().
	 */

	/**
	 * init - Initialize the BPF scheduler
	 */
	s32 (*init)(void);

	/**
	 * exit - Clean up after the BPF scheduler
	 * @info: Exit info
	 *
	 * ops.exit() is also called on ops.init() failure, which is a bit
	 * unusual. This is to allow rich reporting through @info on how
	 * ops.init() failed.
	 */
	void (*exit)(struct scx_exit_info *info);

	/**
	 * dispatch_max_batch - Max nr of tasks that dispatch() can dispatch
	 */
	u32 dispatch_max_batch;

	/**
	 * flags - %SCX_OPS_* flags
	 */
	u64 flags;

	/**
	 * timeout_ms - The maximum amount of time, in milliseconds, that a
	 * runnable task should be able to wait before being scheduled. The
	 * maximum timeout may not exceed the default timeout of 30 seconds.
	 *
	 * Defaults to the maximum allowed timeout value of 30 seconds.
	 */
	u32 timeout_ms;

	/**
	 * exit_dump_len - scx_exit_info.dump buffer length. If 0, the default
	 * value of 32768 is used.
	 */
	u32 exit_dump_len;

	/**
	 * hotplug_seq - A sequence number that may be set by the scheduler to
	 * detect when a hotplug event has occurred during the loading process.
	 * If 0, no detection occurs. Otherwise, the scheduler will fail to
	 * load if the sequence number does not match @scx_hotplug_seq on the
	 * enable path.
	 */
	u64 hotplug_seq;

	/**
	 * name - BPF scheduler's name
	 *
	 * Must be a non-zero valid BPF object name including only isalnum(),
	 * '_' and '.' chars. Shows up in kernel.sched_ext_ops sysctl while the
	 * BPF scheduler is enabled.
	 */
	char name[SCX_OPS_NAME_LEN];
};

enum scx_opi {
	SCX_OPI_BEGIN			= 0,
	SCX_OPI_NORMAL_BEGIN		= 0,
	SCX_OPI_NORMAL_END		= SCX_OP_IDX(cpu_online),
	SCX_OPI_CPU_HOTPLUG_BEGIN	= SCX_OP_IDX(cpu_online),
	SCX_OPI_CPU_HOTPLUG_END		= SCX_OP_IDX(init),
	SCX_OPI_END			= SCX_OP_IDX(init),
};

enum scx_wake_flags {
	/* expose select WF_* flags as enums */
	SCX_WAKE_FORK		= WF_FORK,
	SCX_WAKE_TTWU		= WF_TTWU,
	SCX_WAKE_SYNC		= WF_SYNC,
};

enum scx_enq_flags {
	/* expose select ENQUEUE_* flags as enums */
	SCX_ENQ_WAKEUP		= ENQUEUE_WAKEUP,
	SCX_ENQ_HEAD		= ENQUEUE_HEAD,
	SCX_ENQ_CPU_SELECTED	= ENQUEUE_RQ_SELECTED,

	/* high 32bits are SCX specific */

	/*
	 * Set the following to trigger preemption when calling
	 * scx_bpf_dsq_insert() with a local dsq as the target. The slice of the
	 * current task is cleared to zero and the CPU is kicked into the
	 * scheduling path. Implies %SCX_ENQ_HEAD.
	 */
	SCX_ENQ_PREEMPT		= 1LLU << 32,

	/*
	 * The task being enqueued was previously enqueued on the current CPU's
	 * %SCX_DSQ_LOCAL, but was removed from it in a call to the
	 * bpf_scx_reenqueue_local() kfunc. If bpf_scx_reenqueue_local() was
	 * invoked in a ->cpu_release() callback, and the task is again
	 * dispatched back to %SCX_LOCAL_DSQ by this current ->enqueue(), the
	 * task will not be scheduled on the CPU until at least the next invocation
	 * of the ->cpu_acquire() callback.
	 */
	SCX_ENQ_REENQ		= 1LLU << 40,

	/*
	 * The task being enqueued is the only task available for the cpu. By
	 * default, ext core keeps executing such tasks but when
	 * %SCX_OPS_ENQ_LAST is specified, they're ops.enqueue()'d with the
	 * %SCX_ENQ_LAST flag set.
	 *
	 * The BPF scheduler is responsible for triggering a follow-up
	 * scheduling event. Otherwise, Execution may stall.
	 */
	SCX_ENQ_LAST		= 1LLU << 41,

	/* high 8 bits are internal */
	__SCX_ENQ_INTERNAL_MASK	= 0xffLLU << 56,

	SCX_ENQ_CLEAR_OPSS	= 1LLU << 56,
	SCX_ENQ_DSQ_PRIQ	= 1LLU << 57,
};

enum scx_deq_flags {
	/* expose select DEQUEUE_* flags as enums */
	SCX_DEQ_SLEEP		= DEQUEUE_SLEEP,

	/* high 32bits are SCX specific */

	/*
	 * The generic core-sched layer decided to execute the task even though
	 * it hasn't been dispatched yet. Dequeue from the BPF side.
	 */
	SCX_DEQ_CORE_SCHED_EXEC	= 1LLU << 32,
};

enum scx_pick_idle_cpu_flags {
	SCX_PICK_IDLE_CORE	= 1LLU << 0,	/* pick a CPU whose SMT siblings are also idle */
};

enum scx_kick_flags {
	/*
	 * Kick the target CPU if idle. Guarantees that the target CPU goes
	 * through at least one full scheduling cycle before going idle. If the
	 * target CPU can be determined to be currently not idle and going to go
	 * through a scheduling cycle before going idle, noop.
	 */
	SCX_KICK_IDLE		= 1LLU << 0,

	/*
	 * Preempt the current task and execute the dispatch path. If the
	 * current task of the target CPU is an SCX task, its ->scx.slice is
	 * cleared to zero before the scheduling path is invoked so that the
	 * task expires and the dispatch path is invoked.
	 */
	SCX_KICK_PREEMPT	= 1LLU << 1,

	/*
	 * Wait for the CPU to be rescheduled. The scx_bpf_kick_cpu() call will
	 * return after the target CPU finishes picking the next task.
	 */
	SCX_KICK_WAIT		= 1LLU << 2,
};

enum scx_tg_flags {
	SCX_TG_ONLINE		= 1U << 0,
	SCX_TG_INITED		= 1U << 1,
};

enum scx_ops_enable_state {
	SCX_OPS_ENABLING,
	SCX_OPS_ENABLED,
	SCX_OPS_DISABLING,
	SCX_OPS_DISABLED,
};

static const char *scx_ops_enable_state_str[] = {
	[SCX_OPS_ENABLING]	= "enabling",
	[SCX_OPS_ENABLED]	= "enabled",
	[SCX_OPS_DISABLING]	= "disabling",
	[SCX_OPS_DISABLED]	= "disabled",
};

/*
 * sched_ext_entity->ops_state
 *
 * Used to track the task ownership between the SCX core and the BPF scheduler.
 * State transitions look as follows:
 *
 * NONE -> QUEUEING -> QUEUED -> DISPATCHING
 *   ^              |                 |
 *   |              v                 v
 *   \-------------------------------/
 *
 * QUEUEING and DISPATCHING states can be waited upon. See wait_ops_state() call
 * sites for explanations on the conditions being waited upon and why they are
 * safe. Transitions out of them into NONE or QUEUED must store_release and the
 * waiters should load_acquire.
 *
 * Tracking scx_ops_state enables sched_ext core to reliably determine whether
 * any given task can be dispatched by the BPF scheduler at all times and thus
 * relaxes the requirements on the BPF scheduler. This allows the BPF scheduler
 * to try to dispatch any task anytime regardless of its state as the SCX core
 * can safely reject invalid dispatches.
 */
enum scx_ops_state {
	SCX_OPSS_NONE,		/* owned by the SCX core */
	SCX_OPSS_QUEUEING,	/* in transit to the BPF scheduler */
	SCX_OPSS_QUEUED,	/* owned by the BPF scheduler */
	SCX_OPSS_DISPATCHING,	/* in transit back to the SCX core */

	/*
	 * QSEQ brands each QUEUED instance so that, when dispatch races
	 * dequeue/requeue, the dispatcher can tell whether it still has a claim
	 * on the task being dispatched.
	 *
	 * As some 32bit archs can't do 64bit store_release/load_acquire,
	 * p->scx.ops_state is atomic_long_t which leaves 30 bits for QSEQ on
	 * 32bit machines. The dispatch race window QSEQ protects is very narrow
	 * and runs with IRQ disabled. 30 bits should be sufficient.
	 */
	SCX_OPSS_QSEQ_SHIFT	= 2,
};

/* Use macros to ensure that the type is unsigned long for the masks */
#define SCX_OPSS_STATE_MASK	((1LU << SCX_OPSS_QSEQ_SHIFT) - 1)
#define SCX_OPSS_QSEQ_MASK	(~SCX_OPSS_STATE_MASK)

/*
 * During exit, a task may schedule after losing its PIDs. When disabling the
 * BPF scheduler, we need to be able to iterate tasks in every state to
 * guarantee system safety. Maintain a dedicated task list which contains every
 * task between its fork and eventual free.
 */
static DEFINE_SPINLOCK(scx_tasks_lock);
static LIST_HEAD(scx_tasks);

/* ops enable/disable */
static struct kthread_worker *scx_ops_helper;
static DEFINE_MUTEX(scx_ops_enable_mutex);
DEFINE_STATIC_KEY_FALSE(__scx_ops_enabled);
DEFINE_STATIC_PERCPU_RWSEM(scx_fork_rwsem);
static atomic_t scx_ops_enable_state_var = ATOMIC_INIT(SCX_OPS_DISABLED);
static unsigned long scx_in_softlockup;
static atomic_t scx_ops_breather_depth = ATOMIC_INIT(0);
static int scx_ops_bypass_depth;
static bool scx_ops_init_task_enabled;
static bool scx_switching_all;
DEFINE_STATIC_KEY_FALSE(__scx_switched_all);

static struct sched_ext_ops scx_ops;
static bool scx_warned_zero_slice;

static DEFINE_STATIC_KEY_FALSE(scx_ops_enq_last);
static DEFINE_STATIC_KEY_FALSE(scx_ops_enq_exiting);
static DEFINE_STATIC_KEY_FALSE(scx_ops_cpu_preempt);
static DEFINE_STATIC_KEY_FALSE(scx_builtin_idle_enabled);

#ifdef CONFIG_SMP
static DEFINE_STATIC_KEY_FALSE(scx_selcpu_topo_llc);
static DEFINE_STATIC_KEY_FALSE(scx_selcpu_topo_numa);
#endif

static struct static_key_false scx_has_op[SCX_OPI_END] =
	{ [0 ... SCX_OPI_END-1] = STATIC_KEY_FALSE_INIT };

static atomic_t scx_exit_kind = ATOMIC_INIT(SCX_EXIT_DONE);
static struct scx_exit_info *scx_exit_info;

static atomic_long_t scx_nr_rejected = ATOMIC_LONG_INIT(0);
static atomic_long_t scx_hotplug_seq = ATOMIC_LONG_INIT(0);

/*
 * A monotically increasing sequence number that is incremented every time a
 * scheduler is enabled. This can be used by to check if any custom sched_ext
 * scheduler has ever been used in the system.
 */
static atomic_long_t scx_enable_seq = ATOMIC_LONG_INIT(0);

/*
 * The maximum amount of time in jiffies that a task may be runnable without
 * being scheduled on a CPU. If this timeout is exceeded, it will trigger
 * scx_ops_error().
 */
static unsigned long scx_watchdog_timeout;

/*
 * The last time the delayed work was run. This delayed work relies on
 * ksoftirqd being able to run to service timer interrupts, so it's possible
 * that this work itself could get wedged. To account for this, we check that
 * it's not stalled in the timer tick, and trigger an error if it is.
 */
static unsigned long scx_watchdog_timestamp = INITIAL_JIFFIES;

static struct delayed_work scx_watchdog_work;

/* idle tracking */
#ifdef CONFIG_SMP
#ifdef CONFIG_CPUMASK_OFFSTACK
#define CL_ALIGNED_IF_ONSTACK
#else
#define CL_ALIGNED_IF_ONSTACK __cacheline_aligned_in_smp
#endif

static struct {
	cpumask_var_t cpu;
	cpumask_var_t smt;
} idle_masks CL_ALIGNED_IF_ONSTACK;

#endif	/* CONFIG_SMP */

/* for %SCX_KICK_WAIT */
static unsigned long __percpu *scx_kick_cpus_pnt_seqs;

/*
 * Direct dispatch marker.
 *
 * Non-NULL values are used for direct dispatch from enqueue path. A valid
 * pointer points to the task currently being enqueued. An ERR_PTR value is used
 * to indicate that direct dispatch has already happened.
 */
static DEFINE_PER_CPU(struct task_struct *, direct_dispatch_task);

/*
 * Dispatch queues.
 *
 * The global DSQ (%SCX_DSQ_GLOBAL) is split per-node for scalability. This is
 * to avoid live-locking in bypass mode where all tasks are dispatched to
 * %SCX_DSQ_GLOBAL and all CPUs consume from it. If per-node split isn't
 * sufficient, it can be further split.
 */
static struct scx_dispatch_q **global_dsqs;

static const struct rhashtable_params dsq_hash_params = {
	.key_len		= sizeof_field(struct scx_dispatch_q, id),
	.key_offset		= offsetof(struct scx_dispatch_q, id),
	.head_offset		= offsetof(struct scx_dispatch_q, hash_node),
};

static struct rhashtable dsq_hash;
static LLIST_HEAD(dsqs_to_free);

/* dispatch buf */
struct scx_dsp_buf_ent {
	struct task_struct	*task;
	unsigned long		qseq;
	u64			dsq_id;
	u64			enq_flags;
};

static u32 scx_dsp_max_batch;

struct scx_dsp_ctx {
	struct rq		*rq;
	u32			cursor;
	u32			nr_tasks;
	struct scx_dsp_buf_ent	buf[];
};

static struct scx_dsp_ctx __percpu *scx_dsp_ctx;

/* string formatting from BPF */
struct scx_bstr_buf {
	u64			data[MAX_BPRINTF_VARARGS];
	char			line[SCX_EXIT_MSG_LEN];
};

static DEFINE_RAW_SPINLOCK(scx_exit_bstr_buf_lock);
static struct scx_bstr_buf scx_exit_bstr_buf;

/* ops debug dump */
struct scx_dump_data {
	s32			cpu;
	bool			first;
	s32			cursor;
	struct seq_buf		*s;
	const char		*prefix;
	struct scx_bstr_buf	buf;
};

static struct scx_dump_data scx_dump_data = {
	.cpu			= -1,
};

/* /sys/kernel/sched_ext interface */
static struct kset *scx_kset;
static struct kobject *scx_root_kobj;

#define CREATE_TRACE_POINTS
#include <trace/events/sched_ext.h>

static void process_ddsp_deferred_locals(struct rq *rq);
static void scx_bpf_kick_cpu(s32 cpu, u64 flags);
static __printf(3, 4) void scx_ops_exit_kind(enum scx_exit_kind kind,
					     s64 exit_code,
					     const char *fmt, ...);

#define scx_ops_error_kind(err, fmt, args...)					\
	scx_ops_exit_kind((err), 0, fmt, ##args)

#define scx_ops_exit(code, fmt, args...)					\
	scx_ops_exit_kind(SCX_EXIT_UNREG_KERN, (code), fmt, ##args)

#define scx_ops_error(fmt, args...)						\
	scx_ops_error_kind(SCX_EXIT_ERROR, fmt, ##args)

#define SCX_HAS_OP(op)	static_branch_likely(&scx_has_op[SCX_OP_IDX(op)])

static long jiffies_delta_msecs(unsigned long at, unsigned long now)
{
	if (time_after(at, now))
		return jiffies_to_msecs(at - now);
	else
		return -(long)jiffies_to_msecs(now - at);
}

/* if the highest set bit is N, return a mask with bits [N+1, 31] set */
static u32 higher_bits(u32 flags)
{
	return ~((1 << fls(flags)) - 1);
}

/* return the mask with only the highest bit set */
static u32 highest_bit(u32 flags)
{
	int bit = fls(flags);
	return ((u64)1 << bit) >> 1;
}

static bool u32_before(u32 a, u32 b)
{
	return (s32)(a - b) < 0;
}

static struct scx_dispatch_q *find_global_dsq(struct task_struct *p)
{
	return global_dsqs[cpu_to_node(task_cpu(p))];
}

static struct scx_dispatch_q *find_user_dsq(u64 dsq_id)
{
	return rhashtable_lookup_fast(&dsq_hash, &dsq_id, dsq_hash_params);
}

/*
 * scx_kf_mask enforcement. Some kfuncs can only be called from specific SCX
 * ops. When invoking SCX ops, SCX_CALL_OP[_RET]() should be used to indicate
 * the allowed kfuncs and those kfuncs should use scx_kf_allowed() to check
 * whether it's running from an allowed context.
 *
 * @mask is constant, always inline to cull the mask calculations.
 */
static __always_inline void scx_kf_allow(u32 mask)
{
	/* nesting is allowed only in increasing scx_kf_mask order */
	WARN_ONCE((mask | higher_bits(mask)) & current->scx.kf_mask,
		  "invalid nesting current->scx.kf_mask=0x%x mask=0x%x\n",
		  current->scx.kf_mask, mask);
	current->scx.kf_mask |= mask;
	barrier();
}

static void scx_kf_disallow(u32 mask)
{
	barrier();
	current->scx.kf_mask &= ~mask;
}

#define SCX_CALL_OP(mask, op, args...)						\
do {										\
	if (mask) {								\
		scx_kf_allow(mask);						\
		scx_ops.op(args);						\
		scx_kf_disallow(mask);						\
	} else {								\
		scx_ops.op(args);						\
	}									\
} while (0)

#define SCX_CALL_OP_RET(mask, op, args...)					\
({										\
	__typeof__(scx_ops.op(args)) __ret;					\
	if (mask) {								\
		scx_kf_allow(mask);						\
		__ret = scx_ops.op(args);					\
		scx_kf_disallow(mask);						\
	} else {								\
		__ret = scx_ops.op(args);					\
	}									\
	__ret;									\
})

/*
 * Some kfuncs are allowed only on the tasks that are subjects of the
 * in-progress scx_ops operation for, e.g., locking guarantees. To enforce such
 * restrictions, the following SCX_CALL_OP_*() variants should be used when
 * invoking scx_ops operations that take task arguments. These can only be used
 * for non-nesting operations due to the way the tasks are tracked.
 *
 * kfuncs which can only operate on such tasks can in turn use
 * scx_kf_allowed_on_arg_tasks() to test whether the invocation is allowed on
 * the specific task.
 */
#define SCX_CALL_OP_TASK(mask, op, task, args...)				\
do {										\
	BUILD_BUG_ON((mask) & ~__SCX_KF_TERMINAL);				\
	current->scx.kf_tasks[0] = task;					\
	SCX_CALL_OP(mask, op, task, ##args);					\
	current->scx.kf_tasks[0] = NULL;					\
} while (0)

#define SCX_CALL_OP_TASK_RET(mask, op, task, args...)				\
({										\
	__typeof__(scx_ops.op(task, ##args)) __ret;				\
	BUILD_BUG_ON((mask) & ~__SCX_KF_TERMINAL);				\
	current->scx.kf_tasks[0] = task;					\
	__ret = SCX_CALL_OP_RET(mask, op, task, ##args);			\
	current->scx.kf_tasks[0] = NULL;					\
	__ret;									\
})

#define SCX_CALL_OP_2TASKS_RET(mask, op, task0, task1, args...)			\
({										\
	__typeof__(scx_ops.op(task0, task1, ##args)) __ret;			\
	BUILD_BUG_ON((mask) & ~__SCX_KF_TERMINAL);				\
	current->scx.kf_tasks[0] = task0;					\
	current->scx.kf_tasks[1] = task1;					\
	__ret = SCX_CALL_OP_RET(mask, op, task0, task1, ##args);		\
	current->scx.kf_tasks[0] = NULL;					\
	current->scx.kf_tasks[1] = NULL;					\
	__ret;									\
})

/* @mask is constant, always inline to cull unnecessary branches */
static __always_inline bool scx_kf_allowed(u32 mask)
{
	if (unlikely(!(current->scx.kf_mask & mask))) {
		scx_ops_error("kfunc with mask 0x%x called from an operation only allowing 0x%x",
			      mask, current->scx.kf_mask);
		return false;
	}

	/*
	 * Enforce nesting boundaries. e.g. A kfunc which can be called from
	 * DISPATCH must not be called if we're running DEQUEUE which is nested
	 * inside ops.dispatch(). We don't need to check boundaries for any
	 * blocking kfuncs as the verifier ensures they're only called from
	 * sleepable progs.
	 */
	if (unlikely(highest_bit(mask) == SCX_KF_CPU_RELEASE &&
		     (current->scx.kf_mask & higher_bits(SCX_KF_CPU_RELEASE)))) {
		scx_ops_error("cpu_release kfunc called from a nested operation");
		return false;
	}

	if (unlikely(highest_bit(mask) == SCX_KF_DISPATCH &&
		     (current->scx.kf_mask & higher_bits(SCX_KF_DISPATCH)))) {
		scx_ops_error("dispatch kfunc called from a nested operation");
		return false;
	}

	return true;
}

/* see SCX_CALL_OP_TASK() */
static __always_inline bool scx_kf_allowed_on_arg_tasks(u32 mask,
							struct task_struct *p)
{
	if (!scx_kf_allowed(mask))
		return false;

	if (unlikely((p != current->scx.kf_tasks[0] &&
		      p != current->scx.kf_tasks[1]))) {
		scx_ops_error("called on a task not being operated on");
		return false;
	}

	return true;
}

static bool scx_kf_allowed_if_unlocked(void)
{
	return !current->scx.kf_mask;
}

/**
 * nldsq_next_task - Iterate to the next task in a non-local DSQ
 * @dsq: user dsq being interated
 * @cur: current position, %NULL to start iteration
 * @rev: walk backwards
 *
 * Returns %NULL when iteration is finished.
 */
static struct task_struct *nldsq_next_task(struct scx_dispatch_q *dsq,
					   struct task_struct *cur, bool rev)
{
	struct list_head *list_node;
	struct scx_dsq_list_node *dsq_lnode;

	lockdep_assert_held(&dsq->lock);

	if (cur)
		list_node = &cur->scx.dsq_list.node;
	else
		list_node = &dsq->list;

	/* find the next task, need to skip BPF iteration cursors */
	do {
		if (rev)
			list_node = list_node->prev;
		else
			list_node = list_node->next;

		if (list_node == &dsq->list)
			return NULL;

		dsq_lnode = container_of(list_node, struct scx_dsq_list_node,
					 node);
	} while (dsq_lnode->flags & SCX_DSQ_LNODE_ITER_CURSOR);

	return container_of(dsq_lnode, struct task_struct, scx.dsq_list);
}

#define nldsq_for_each_task(p, dsq)						\
	for ((p) = nldsq_next_task((dsq), NULL, false); (p);			\
	     (p) = nldsq_next_task((dsq), (p), false))


/*
 * BPF DSQ iterator. Tasks in a non-local DSQ can be iterated in [reverse]
 * dispatch order. BPF-visible iterator is opaque and larger to allow future
 * changes without breaking backward compatibility. Can be used with
 * bpf_for_each(). See bpf_iter_scx_dsq_*().
 */
enum scx_dsq_iter_flags {
	/* iterate in the reverse dispatch order */
	SCX_DSQ_ITER_REV		= 1U << 16,

	__SCX_DSQ_ITER_HAS_SLICE	= 1U << 30,
	__SCX_DSQ_ITER_HAS_VTIME	= 1U << 31,

	__SCX_DSQ_ITER_USER_FLAGS	= SCX_DSQ_ITER_REV,
	__SCX_DSQ_ITER_ALL_FLAGS	= __SCX_DSQ_ITER_USER_FLAGS |
					  __SCX_DSQ_ITER_HAS_SLICE |
					  __SCX_DSQ_ITER_HAS_VTIME,
};

struct bpf_iter_scx_dsq_kern {
	struct scx_dsq_list_node	cursor;
	struct scx_dispatch_q		*dsq;
	u64				slice;
	u64				vtime;
} __attribute__((aligned(8)));

struct bpf_iter_scx_dsq {
	u64				__opaque[6];
} __attribute__((aligned(8)));


/*
 * SCX task iterator.
 */
struct scx_task_iter {
	struct sched_ext_entity		cursor;
	struct task_struct		*locked;
	struct rq			*rq;
	struct rq_flags			rf;
	u32				cnt;
};

/**
 * scx_task_iter_start - Lock scx_tasks_lock and start a task iteration
 * @iter: iterator to init
 *
 * Initialize @iter and return with scx_tasks_lock held. Once initialized, @iter
 * must eventually be stopped with scx_task_iter_stop().
 *
 * scx_tasks_lock and the rq lock may be released using scx_task_iter_unlock()
 * between this and the first next() call or between any two next() calls. If
 * the locks are released between two next() calls, the caller is responsible
 * for ensuring that the task being iterated remains accessible either through
 * RCU read lock or obtaining a reference count.
 *
 * All tasks which existed when the iteration started are guaranteed to be
 * visited as long as they still exist.
 */
static void scx_task_iter_start(struct scx_task_iter *iter)
{
	BUILD_BUG_ON(__SCX_DSQ_ITER_ALL_FLAGS &
		     ((1U << __SCX_DSQ_LNODE_PRIV_SHIFT) - 1));

	spin_lock_irq(&scx_tasks_lock);

	iter->cursor = (struct sched_ext_entity){ .flags = SCX_TASK_CURSOR };
	list_add(&iter->cursor.tasks_node, &scx_tasks);
	iter->locked = NULL;
	iter->cnt = 0;
}

static void __scx_task_iter_rq_unlock(struct scx_task_iter *iter)
{
	if (iter->locked) {
		task_rq_unlock(iter->rq, iter->locked, &iter->rf);
		iter->locked = NULL;
	}
}

/**
 * scx_task_iter_unlock - Unlock rq and scx_tasks_lock held by a task iterator
 * @iter: iterator to unlock
 *
 * If @iter is in the middle of a locked iteration, it may be locking the rq of
 * the task currently being visited in addition to scx_tasks_lock. Unlock both.
 * This function can be safely called anytime during an iteration.
 */
static void scx_task_iter_unlock(struct scx_task_iter *iter)
{
	__scx_task_iter_rq_unlock(iter);
	spin_unlock_irq(&scx_tasks_lock);
}

/**
 * scx_task_iter_relock - Lock scx_tasks_lock released by scx_task_iter_unlock()
 * @iter: iterator to re-lock
 *
 * Re-lock scx_tasks_lock unlocked by scx_task_iter_unlock(). Note that it
 * doesn't re-lock the rq lock. Must be called before other iterator operations.
 */
static void scx_task_iter_relock(struct scx_task_iter *iter)
{
	spin_lock_irq(&scx_tasks_lock);
}

/**
 * scx_task_iter_stop - Stop a task iteration and unlock scx_tasks_lock
 * @iter: iterator to exit
 *
 * Exit a previously initialized @iter. Must be called with scx_tasks_lock held
 * which is released on return. If the iterator holds a task's rq lock, that rq
 * lock is also released. See scx_task_iter_start() for details.
 */
static void scx_task_iter_stop(struct scx_task_iter *iter)
{
	list_del_init(&iter->cursor.tasks_node);
	scx_task_iter_unlock(iter);
}

/**
 * scx_task_iter_next - Next task
 * @iter: iterator to walk
 *
 * Visit the next task. See scx_task_iter_start() for details. Locks are dropped
 * and re-acquired every %SCX_OPS_TASK_ITER_BATCH iterations to avoid causing
 * stalls by holding scx_tasks_lock for too long.
 */
static struct task_struct *scx_task_iter_next(struct scx_task_iter *iter)
{
	struct list_head *cursor = &iter->cursor.tasks_node;
	struct sched_ext_entity *pos;

	if (!(++iter->cnt % SCX_OPS_TASK_ITER_BATCH)) {
		scx_task_iter_unlock(iter);
		cond_resched();
		scx_task_iter_relock(iter);
	}

	list_for_each_entry(pos, cursor, tasks_node) {
		if (&pos->tasks_node == &scx_tasks)
			return NULL;
		if (!(pos->flags & SCX_TASK_CURSOR)) {
			list_move(cursor, &pos->tasks_node);
			return container_of(pos, struct task_struct, scx);
		}
	}

	/* can't happen, should always terminate at scx_tasks above */
	BUG();
}

/**
 * scx_task_iter_next_locked - Next non-idle task with its rq locked
 * @iter: iterator to walk
 * @include_dead: Whether we should include dead tasks in the iteration
 *
 * Visit the non-idle task with its rq lock held. Allows callers to specify
 * whether they would like to filter out dead tasks. See scx_task_iter_start()
 * for details.
 */
static struct task_struct *scx_task_iter_next_locked(struct scx_task_iter *iter)
{
	struct task_struct *p;

	__scx_task_iter_rq_unlock(iter);

	while ((p = scx_task_iter_next(iter))) {
		/*
		 * scx_task_iter is used to prepare and move tasks into SCX
		 * while loading the BPF scheduler and vice-versa while
		 * unloading. The init_tasks ("swappers") should be excluded
		 * from the iteration because:
		 *
		 * - It's unsafe to use __setschduler_prio() on an init_task to
		 *   determine the sched_class to use as it won't preserve its
		 *   idle_sched_class.
		 *
		 * - ops.init/exit_task() can easily be confused if called with
		 *   init_tasks as they, e.g., share PID 0.
		 *
		 * As init_tasks are never scheduled through SCX, they can be
		 * skipped safely. Note that is_idle_task() which tests %PF_IDLE
		 * doesn't work here:
		 *
		 * - %PF_IDLE may not be set for an init_task whose CPU hasn't
		 *   yet been onlined.
		 *
		 * - %PF_IDLE can be set on tasks that are not init_tasks. See
		 *   play_idle_precise() used by CONFIG_IDLE_INJECT.
		 *
		 * Test for idle_sched_class as only init_tasks are on it.
		 */
		if (p->sched_class != &idle_sched_class)
			break;
	}
	if (!p)
		return NULL;

	iter->rq = task_rq_lock(p, &iter->rf);
	iter->locked = p;

	return p;
}

static enum scx_ops_enable_state scx_ops_enable_state(void)
{
	return atomic_read(&scx_ops_enable_state_var);
}

static enum scx_ops_enable_state
scx_ops_set_enable_state(enum scx_ops_enable_state to)
{
	return atomic_xchg(&scx_ops_enable_state_var, to);
}

static bool scx_ops_tryset_enable_state(enum scx_ops_enable_state to,
					enum scx_ops_enable_state from)
{
	int from_v = from;

	return atomic_try_cmpxchg(&scx_ops_enable_state_var, &from_v, to);
}

static bool scx_rq_bypassing(struct rq *rq)
{
	return unlikely(rq->scx.flags & SCX_RQ_BYPASSING);
}

/**
 * wait_ops_state - Busy-wait the specified ops state to end
 * @p: target task
 * @opss: state to wait the end of
 *
 * Busy-wait for @p to transition out of @opss. This can only be used when the
 * state part of @opss is %SCX_QUEUEING or %SCX_DISPATCHING. This function also
 * has load_acquire semantics to ensure that the caller can see the updates made
 * in the enqueueing and dispatching paths.
 */
static void wait_ops_state(struct task_struct *p, unsigned long opss)
{
	do {
		cpu_relax();
	} while (atomic_long_read_acquire(&p->scx.ops_state) == opss);
}

/**
 * ops_cpu_valid - Verify a cpu number
 * @cpu: cpu number which came from a BPF ops
 * @where: extra information reported on error
 *
 * @cpu is a cpu number which came from the BPF scheduler and can be any value.
 * Verify that it is in range and one of the possible cpus. If invalid, trigger
 * an ops error.
 */
static bool ops_cpu_valid(s32 cpu, const char *where)
{
	if (likely(cpu >= 0 && cpu < nr_cpu_ids && cpu_possible(cpu))) {
		return true;
	} else {
		scx_ops_error("invalid CPU %d%s%s", cpu,
			      where ? " " : "", where ?: "");
		return false;
	}
}

/**
 * ops_sanitize_err - Sanitize a -errno value
 * @ops_name: operation to blame on failure
 * @err: -errno value to sanitize
 *
 * Verify @err is a valid -errno. If not, trigger scx_ops_error() and return
 * -%EPROTO. This is necessary because returning a rogue -errno up the chain can
 * cause misbehaviors. For an example, a large negative return from
 * ops.init_task() triggers an oops when passed up the call chain because the
 * value fails IS_ERR() test after being encoded with ERR_PTR() and then is
 * handled as a pointer.
 */
static int ops_sanitize_err(const char *ops_name, s32 err)
{
	if (err < 0 && err >= -MAX_ERRNO)
		return err;

	scx_ops_error("ops.%s() returned an invalid errno %d", ops_name, err);
	return -EPROTO;
}

static void run_deferred(struct rq *rq)
{
	process_ddsp_deferred_locals(rq);
}

#ifdef CONFIG_SMP
static void deferred_bal_cb_workfn(struct rq *rq)
{
	run_deferred(rq);
}
#endif

static void deferred_irq_workfn(struct irq_work *irq_work)
{
	struct rq *rq = container_of(irq_work, struct rq, scx.deferred_irq_work);

	raw_spin_rq_lock(rq);
	run_deferred(rq);
	raw_spin_rq_unlock(rq);
}

/**
 * schedule_deferred - Schedule execution of deferred actions on an rq
 * @rq: target rq
 *
 * Schedule execution of deferred actions on @rq. Must be called with @rq
 * locked. Deferred actions are executed with @rq locked but unpinned, and thus
 * can unlock @rq to e.g. migrate tasks to other rqs.
 */
static void schedule_deferred(struct rq *rq)
{
	lockdep_assert_rq_held(rq);

#ifdef CONFIG_SMP
	/*
	 * If in the middle of waking up a task, task_woken_scx() will be called
	 * afterwards which will then run the deferred actions, no need to
	 * schedule anything.
	 */
	if (rq->scx.flags & SCX_RQ_IN_WAKEUP)
		return;

	/*
	 * If in balance, the balance callbacks will be called before rq lock is
	 * released. Schedule one.
	 */
	if (rq->scx.flags & SCX_RQ_IN_BALANCE) {
		queue_balance_callback(rq, &rq->scx.deferred_bal_cb,
				       deferred_bal_cb_workfn);
		return;
	}
#endif
	/*
	 * No scheduler hooks available. Queue an irq work. They are executed on
	 * IRQ re-enable which may take a bit longer than the scheduler hooks.
	 * The above WAKEUP and BALANCE paths should cover most of the cases and
	 * the time to IRQ re-enable shouldn't be long.
	 */
	irq_work_queue(&rq->scx.deferred_irq_work);
}

/**
 * touch_core_sched - Update timestamp used for core-sched task ordering
 * @rq: rq to read clock from, must be locked
 * @p: task to update the timestamp for
 *
 * Update @p->scx.core_sched_at timestamp. This is used by scx_prio_less() to
 * implement global or local-DSQ FIFO ordering for core-sched. Should be called
 * when a task becomes runnable and its turn on the CPU ends (e.g. slice
 * exhaustion).
 */
static void touch_core_sched(struct rq *rq, struct task_struct *p)
{
	lockdep_assert_rq_held(rq);

#ifdef CONFIG_SCHED_CORE
	/*
	 * It's okay to update the timestamp spuriously. Use
	 * sched_core_disabled() which is cheaper than enabled().
	 *
	 * As this is used to determine ordering between tasks of sibling CPUs,
	 * it may be better to use per-core dispatch sequence instead.
	 */
	if (!sched_core_disabled())
		p->scx.core_sched_at = sched_clock_cpu(cpu_of(rq));
#endif
}

/**
 * touch_core_sched_dispatch - Update core-sched timestamp on dispatch
 * @rq: rq to read clock from, must be locked
 * @p: task being dispatched
 *
 * If the BPF scheduler implements custom core-sched ordering via
 * ops.core_sched_before(), @p->scx.core_sched_at is used to implement FIFO
 * ordering within each local DSQ. This function is called from dispatch paths
 * and updates @p->scx.core_sched_at if custom core-sched ordering is in effect.
 */
static void touch_core_sched_dispatch(struct rq *rq, struct task_struct *p)
{
	lockdep_assert_rq_held(rq);

#ifdef CONFIG_SCHED_CORE
	if (SCX_HAS_OP(core_sched_before))
		touch_core_sched(rq, p);
#endif
}

static void update_curr_scx(struct rq *rq)
{
	struct task_struct *curr = rq->curr;
	s64 delta_exec;

	delta_exec = update_curr_common(rq);
	if (unlikely(delta_exec <= 0))
		return;

	if (curr->scx.slice != SCX_SLICE_INF) {
		curr->scx.slice -= min_t(u64, curr->scx.slice, delta_exec);
		if (!curr->scx.slice)
			touch_core_sched(rq, curr);
	}
}

static bool scx_dsq_priq_less(struct rb_node *node_a,
			      const struct rb_node *node_b)
{
	const struct task_struct *a =
		container_of(node_a, struct task_struct, scx.dsq_priq);
	const struct task_struct *b =
		container_of(node_b, struct task_struct, scx.dsq_priq);

	return time_before64(a->scx.dsq_vtime, b->scx.dsq_vtime);
}

static void dsq_mod_nr(struct scx_dispatch_q *dsq, s32 delta)
{
	/* scx_bpf_dsq_nr_queued() reads ->nr without locking, use WRITE_ONCE() */
	WRITE_ONCE(dsq->nr, dsq->nr + delta);
}

static void dispatch_enqueue(struct scx_dispatch_q *dsq, struct task_struct *p,
			     u64 enq_flags)
{
	bool is_local = dsq->id == SCX_DSQ_LOCAL;

	WARN_ON_ONCE(p->scx.dsq || !list_empty(&p->scx.dsq_list.node));
	WARN_ON_ONCE((p->scx.dsq_flags & SCX_TASK_DSQ_ON_PRIQ) ||
		     !RB_EMPTY_NODE(&p->scx.dsq_priq));

	if (!is_local) {
		raw_spin_lock(&dsq->lock);
		if (unlikely(dsq->id == SCX_DSQ_INVALID)) {
			scx_ops_error("attempting to dispatch to a destroyed dsq");
			/* fall back to the global dsq */
			raw_spin_unlock(&dsq->lock);
			dsq = find_global_dsq(p);
			raw_spin_lock(&dsq->lock);
		}
	}

	if (unlikely((dsq->id & SCX_DSQ_FLAG_BUILTIN) &&
		     (enq_flags & SCX_ENQ_DSQ_PRIQ))) {
		/*
		 * SCX_DSQ_LOCAL and SCX_DSQ_GLOBAL DSQs always consume from
		 * their FIFO queues. To avoid confusion and accidentally
		 * starving vtime-dispatched tasks by FIFO-dispatched tasks, we
		 * disallow any internal DSQ from doing vtime ordering of
		 * tasks.
		 */
		scx_ops_error("cannot use vtime ordering for built-in DSQs");
		enq_flags &= ~SCX_ENQ_DSQ_PRIQ;
	}

	if (enq_flags & SCX_ENQ_DSQ_PRIQ) {
		struct rb_node *rbp;

		/*
		 * A PRIQ DSQ shouldn't be using FIFO enqueueing. As tasks are
		 * linked to both the rbtree and list on PRIQs, this can only be
		 * tested easily when adding the first task.
		 */
		if (unlikely(RB_EMPTY_ROOT(&dsq->priq) &&
			     nldsq_next_task(dsq, NULL, false)))
			scx_ops_error("DSQ ID 0x%016llx already had FIFO-enqueued tasks",
				      dsq->id);

		p->scx.dsq_flags |= SCX_TASK_DSQ_ON_PRIQ;
		rb_add(&p->scx.dsq_priq, &dsq->priq, scx_dsq_priq_less);

		/*
		 * Find the previous task and insert after it on the list so
		 * that @dsq->list is vtime ordered.
		 */
		rbp = rb_prev(&p->scx.dsq_priq);
		if (rbp) {
			struct task_struct *prev =
				container_of(rbp, struct task_struct,
					     scx.dsq_priq);
			list_add(&p->scx.dsq_list.node, &prev->scx.dsq_list.node);
		} else {
			list_add(&p->scx.dsq_list.node, &dsq->list);
		}
	} else {
		/* a FIFO DSQ shouldn't be using PRIQ enqueuing */
		if (unlikely(!RB_EMPTY_ROOT(&dsq->priq)))
			scx_ops_error("DSQ ID 0x%016llx already had PRIQ-enqueued tasks",
				      dsq->id);

		if (enq_flags & (SCX_ENQ_HEAD | SCX_ENQ_PREEMPT))
			list_add(&p->scx.dsq_list.node, &dsq->list);
		else
			list_add_tail(&p->scx.dsq_list.node, &dsq->list);
	}

	/* seq records the order tasks are queued, used by BPF DSQ iterator */
	dsq->seq++;
	p->scx.dsq_seq = dsq->seq;

	dsq_mod_nr(dsq, 1);
	p->scx.dsq = dsq;

	/*
	 * scx.ddsp_dsq_id and scx.ddsp_enq_flags are only relevant on the
	 * direct dispatch path, but we clear them here because the direct
	 * dispatch verdict may be overridden on the enqueue path during e.g.
	 * bypass.
	 */
	p->scx.ddsp_dsq_id = SCX_DSQ_INVALID;
	p->scx.ddsp_enq_flags = 0;

	/*
	 * We're transitioning out of QUEUEING or DISPATCHING. store_release to
	 * match waiters' load_acquire.
	 */
	if (enq_flags & SCX_ENQ_CLEAR_OPSS)
		atomic_long_set_release(&p->scx.ops_state, SCX_OPSS_NONE);

	if (is_local) {
		struct rq *rq = container_of(dsq, struct rq, scx.local_dsq);
		bool preempt = false;

		if ((enq_flags & SCX_ENQ_PREEMPT) && p != rq->curr &&
		    rq->curr->sched_class == &ext_sched_class) {
			rq->curr->scx.slice = 0;
			preempt = true;
		}

		if (preempt || sched_class_above(&ext_sched_class,
						 rq->curr->sched_class))
			resched_curr(rq);
	} else {
		raw_spin_unlock(&dsq->lock);
	}
}

static void task_unlink_from_dsq(struct task_struct *p,
				 struct scx_dispatch_q *dsq)
{
	WARN_ON_ONCE(list_empty(&p->scx.dsq_list.node));

	if (p->scx.dsq_flags & SCX_TASK_DSQ_ON_PRIQ) {
		rb_erase(&p->scx.dsq_priq, &dsq->priq);
		RB_CLEAR_NODE(&p->scx.dsq_priq);
		p->scx.dsq_flags &= ~SCX_TASK_DSQ_ON_PRIQ;
	}

	list_del_init(&p->scx.dsq_list.node);
	dsq_mod_nr(dsq, -1);
}

static void dispatch_dequeue(struct rq *rq, struct task_struct *p)
{
	struct scx_dispatch_q *dsq = p->scx.dsq;
	bool is_local = dsq == &rq->scx.local_dsq;

	if (!dsq) {
		/*
		 * If !dsq && on-list, @p is on @rq's ddsp_deferred_locals.
		 * Unlinking is all that's needed to cancel.
		 */
		if (unlikely(!list_empty(&p->scx.dsq_list.node)))
			list_del_init(&p->scx.dsq_list.node);

		/*
		 * When dispatching directly from the BPF scheduler to a local
		 * DSQ, the task isn't associated with any DSQ but
		 * @p->scx.holding_cpu may be set under the protection of
		 * %SCX_OPSS_DISPATCHING.
		 */
		if (p->scx.holding_cpu >= 0)
			p->scx.holding_cpu = -1;

		return;
	}

	if (!is_local)
		raw_spin_lock(&dsq->lock);

	/*
	 * Now that we hold @dsq->lock, @p->holding_cpu and @p->scx.dsq_* can't
	 * change underneath us.
	*/
	if (p->scx.holding_cpu < 0) {
		/* @p must still be on @dsq, dequeue */
		task_unlink_from_dsq(p, dsq);
	} else {
		/*
		 * We're racing against dispatch_to_local_dsq() which already
		 * removed @p from @dsq and set @p->scx.holding_cpu. Clear the
		 * holding_cpu which tells dispatch_to_local_dsq() that it lost
		 * the race.
		 */
		WARN_ON_ONCE(!list_empty(&p->scx.dsq_list.node));
		p->scx.holding_cpu = -1;
	}
	p->scx.dsq = NULL;

	if (!is_local)
		raw_spin_unlock(&dsq->lock);
}

static struct scx_dispatch_q *find_dsq_for_dispatch(struct rq *rq, u64 dsq_id,
						    struct task_struct *p)
{
	struct scx_dispatch_q *dsq;

	if (dsq_id == SCX_DSQ_LOCAL)
		return &rq->scx.local_dsq;

	if ((dsq_id & SCX_DSQ_LOCAL_ON) == SCX_DSQ_LOCAL_ON) {
		s32 cpu = dsq_id & SCX_DSQ_LOCAL_CPU_MASK;

		if (!ops_cpu_valid(cpu, "in SCX_DSQ_LOCAL_ON dispatch verdict"))
			return find_global_dsq(p);

		return &cpu_rq(cpu)->scx.local_dsq;
	}

	if (dsq_id == SCX_DSQ_GLOBAL)
		dsq = find_global_dsq(p);
	else
		dsq = find_user_dsq(dsq_id);

	if (unlikely(!dsq)) {
		scx_ops_error("non-existent DSQ 0x%llx for %s[%d]",
			      dsq_id, p->comm, p->pid);
		return find_global_dsq(p);
	}

	return dsq;
}

static void mark_direct_dispatch(struct task_struct *ddsp_task,
				 struct task_struct *p, u64 dsq_id,
				 u64 enq_flags)
{
	/*
	 * Mark that dispatch already happened from ops.select_cpu() or
	 * ops.enqueue() by spoiling direct_dispatch_task with a non-NULL value
	 * which can never match a valid task pointer.
	 */
	__this_cpu_write(direct_dispatch_task, ERR_PTR(-ESRCH));

	/* @p must match the task on the enqueue path */
	if (unlikely(p != ddsp_task)) {
		if (IS_ERR(ddsp_task))
			scx_ops_error("%s[%d] already direct-dispatched",
				      p->comm, p->pid);
		else
			scx_ops_error("scheduling for %s[%d] but trying to direct-dispatch %s[%d]",
				      ddsp_task->comm, ddsp_task->pid,
				      p->comm, p->pid);
		return;
	}

	WARN_ON_ONCE(p->scx.ddsp_dsq_id != SCX_DSQ_INVALID);
	WARN_ON_ONCE(p->scx.ddsp_enq_flags);

	p->scx.ddsp_dsq_id = dsq_id;
	p->scx.ddsp_enq_flags = enq_flags;
}

static void direct_dispatch(struct task_struct *p, u64 enq_flags)
{
	struct rq *rq = task_rq(p);
	struct scx_dispatch_q *dsq =
		find_dsq_for_dispatch(rq, p->scx.ddsp_dsq_id, p);

	touch_core_sched_dispatch(rq, p);

	p->scx.ddsp_enq_flags |= enq_flags;

	/*
	 * We are in the enqueue path with @rq locked and pinned, and thus can't
	 * double lock a remote rq and enqueue to its local DSQ. For
	 * DSQ_LOCAL_ON verdicts targeting the local DSQ of a remote CPU, defer
	 * the enqueue so that it's executed when @rq can be unlocked.
	 */
	if (dsq->id == SCX_DSQ_LOCAL && dsq != &rq->scx.local_dsq) {
		unsigned long opss;

		opss = atomic_long_read(&p->scx.ops_state) & SCX_OPSS_STATE_MASK;

		switch (opss & SCX_OPSS_STATE_MASK) {
		case SCX_OPSS_NONE:
			break;
		case SCX_OPSS_QUEUEING:
			/*
			 * As @p was never passed to the BPF side, _release is
			 * not strictly necessary. Still do it for consistency.
			 */
			atomic_long_set_release(&p->scx.ops_state, SCX_OPSS_NONE);
			break;
		default:
			WARN_ONCE(true, "sched_ext: %s[%d] has invalid ops state 0x%lx in direct_dispatch()",
				  p->comm, p->pid, opss);
			atomic_long_set_release(&p->scx.ops_state, SCX_OPSS_NONE);
			break;
		}

		WARN_ON_ONCE(p->scx.dsq || !list_empty(&p->scx.dsq_list.node));
		list_add_tail(&p->scx.dsq_list.node,
			      &rq->scx.ddsp_deferred_locals);
		schedule_deferred(rq);
		return;
	}

	dispatch_enqueue(dsq, p, p->scx.ddsp_enq_flags | SCX_ENQ_CLEAR_OPSS);
}

static bool scx_rq_online(struct rq *rq)
{
	/*
	 * Test both cpu_active() and %SCX_RQ_ONLINE. %SCX_RQ_ONLINE indicates
	 * the online state as seen from the BPF scheduler. cpu_active() test
	 * guarantees that, if this function returns %true, %SCX_RQ_ONLINE will
	 * stay set until the current scheduling operation is complete even if
	 * we aren't locking @rq.
	 */
	return likely((rq->scx.flags & SCX_RQ_ONLINE) && cpu_active(cpu_of(rq)));
}

static void do_enqueue_task(struct rq *rq, struct task_struct *p, u64 enq_flags,
			    int sticky_cpu)
{
	struct task_struct **ddsp_taskp;
	unsigned long qseq;

	WARN_ON_ONCE(!(p->scx.flags & SCX_TASK_QUEUED));

	/* rq migration */
	if (sticky_cpu == cpu_of(rq))
		goto local_norefill;

	/*
	 * If !scx_rq_online(), we already told the BPF scheduler that the CPU
	 * is offline and are just running the hotplug path. Don't bother the
	 * BPF scheduler.
	 */
	if (!scx_rq_online(rq))
		goto local;

	if (scx_rq_bypassing(rq))
		goto global;

	if (p->scx.ddsp_dsq_id != SCX_DSQ_INVALID)
		goto direct;

	/* see %SCX_OPS_ENQ_EXITING */
	if (!static_branch_unlikely(&scx_ops_enq_exiting) &&
	    unlikely(p->flags & PF_EXITING))
		goto local;

	if (!SCX_HAS_OP(enqueue))
		goto global;

	/* DSQ bypass didn't trigger, enqueue on the BPF scheduler */
	qseq = rq->scx.ops_qseq++ << SCX_OPSS_QSEQ_SHIFT;

	WARN_ON_ONCE(atomic_long_read(&p->scx.ops_state) != SCX_OPSS_NONE);
	atomic_long_set(&p->scx.ops_state, SCX_OPSS_QUEUEING | qseq);

	ddsp_taskp = this_cpu_ptr(&direct_dispatch_task);
	WARN_ON_ONCE(*ddsp_taskp);
	*ddsp_taskp = p;

	SCX_CALL_OP_TASK(SCX_KF_ENQUEUE, enqueue, p, enq_flags);

	*ddsp_taskp = NULL;
	if (p->scx.ddsp_dsq_id != SCX_DSQ_INVALID)
		goto direct;

	/*
	 * If not directly dispatched, QUEUEING isn't clear yet and dispatch or
	 * dequeue may be waiting. The store_release matches their load_acquire.
	 */
	atomic_long_set_release(&p->scx.ops_state, SCX_OPSS_QUEUED | qseq);
	return;

direct:
	direct_dispatch(p, enq_flags);
	return;

local:
	/*
	 * For task-ordering, slice refill must be treated as implying the end
	 * of the current slice. Otherwise, the longer @p stays on the CPU, the
	 * higher priority it becomes from scx_prio_less()'s POV.
	 */
	touch_core_sched(rq, p);
	p->scx.slice = SCX_SLICE_DFL;
local_norefill:
	dispatch_enqueue(&rq->scx.local_dsq, p, enq_flags);
	return;

global:
	touch_core_sched(rq, p);	/* see the comment in local: */
	p->scx.slice = SCX_SLICE_DFL;
	dispatch_enqueue(find_global_dsq(p), p, enq_flags);
}

static bool task_runnable(const struct task_struct *p)
{
	return !list_empty(&p->scx.runnable_node);
}

static void set_task_runnable(struct rq *rq, struct task_struct *p)
{
	lockdep_assert_rq_held(rq);

	if (p->scx.flags & SCX_TASK_RESET_RUNNABLE_AT) {
		p->scx.runnable_at = jiffies;
		p->scx.flags &= ~SCX_TASK_RESET_RUNNABLE_AT;
	}

	/*
	 * list_add_tail() must be used. scx_ops_bypass() depends on tasks being
	 * appened to the runnable_list.
	 */
	list_add_tail(&p->scx.runnable_node, &rq->scx.runnable_list);
}

static void clr_task_runnable(struct task_struct *p, bool reset_runnable_at)
{
	list_del_init(&p->scx.runnable_node);
	if (reset_runnable_at)
		p->scx.flags |= SCX_TASK_RESET_RUNNABLE_AT;
}

static void enqueue_task_scx(struct rq *rq, struct task_struct *p, int enq_flags)
{
	int sticky_cpu = p->scx.sticky_cpu;

	if (enq_flags & ENQUEUE_WAKEUP)
		rq->scx.flags |= SCX_RQ_IN_WAKEUP;

	enq_flags |= rq->scx.extra_enq_flags;

	if (sticky_cpu >= 0)
		p->scx.sticky_cpu = -1;

	/*
	 * Restoring a running task will be immediately followed by
	 * set_next_task_scx() which expects the task to not be on the BPF
	 * scheduler as tasks can only start running through local DSQs. Force
	 * direct-dispatch into the local DSQ by setting the sticky_cpu.
	 */
	if (unlikely(enq_flags & ENQUEUE_RESTORE) && task_current(rq, p))
		sticky_cpu = cpu_of(rq);

	if (p->scx.flags & SCX_TASK_QUEUED) {
		WARN_ON_ONCE(!task_runnable(p));
		goto out;
	}

	set_task_runnable(rq, p);
	p->scx.flags |= SCX_TASK_QUEUED;
	rq->scx.nr_running++;
	add_nr_running(rq, 1);

	if (SCX_HAS_OP(runnable) && !task_on_rq_migrating(p))
		SCX_CALL_OP_TASK(SCX_KF_REST, runnable, p, enq_flags);

	if (enq_flags & SCX_ENQ_WAKEUP)
		touch_core_sched(rq, p);

	do_enqueue_task(rq, p, enq_flags, sticky_cpu);
out:
	rq->scx.flags &= ~SCX_RQ_IN_WAKEUP;
}

static void ops_dequeue(struct task_struct *p, u64 deq_flags)
{
	unsigned long opss;

	/* dequeue is always temporary, don't reset runnable_at */
	clr_task_runnable(p, false);

	/* acquire ensures that we see the preceding updates on QUEUED */
	opss = atomic_long_read_acquire(&p->scx.ops_state);

	switch (opss & SCX_OPSS_STATE_MASK) {
	case SCX_OPSS_NONE:
		break;
	case SCX_OPSS_QUEUEING:
		/*
		 * QUEUEING is started and finished while holding @p's rq lock.
		 * As we're holding the rq lock now, we shouldn't see QUEUEING.
		 */
		BUG();
	case SCX_OPSS_QUEUED:
		if (SCX_HAS_OP(dequeue))
			SCX_CALL_OP_TASK(SCX_KF_REST, dequeue, p, deq_flags);

		if (atomic_long_try_cmpxchg(&p->scx.ops_state, &opss,
					    SCX_OPSS_NONE))
			break;
		fallthrough;
	case SCX_OPSS_DISPATCHING:
		/*
		 * If @p is being dispatched from the BPF scheduler to a DSQ,
		 * wait for the transfer to complete so that @p doesn't get
		 * added to its DSQ after dequeueing is complete.
		 *
		 * As we're waiting on DISPATCHING with the rq locked, the
		 * dispatching side shouldn't try to lock the rq while
		 * DISPATCHING is set. See dispatch_to_local_dsq().
		 *
		 * DISPATCHING shouldn't have qseq set and control can reach
		 * here with NONE @opss from the above QUEUED case block.
		 * Explicitly wait on %SCX_OPSS_DISPATCHING instead of @opss.
		 */
		wait_ops_state(p, SCX_OPSS_DISPATCHING);
		BUG_ON(atomic_long_read(&p->scx.ops_state) != SCX_OPSS_NONE);
		break;
	}
}

static bool dequeue_task_scx(struct rq *rq, struct task_struct *p, int deq_flags)
{
	if (!(p->scx.flags & SCX_TASK_QUEUED)) {
		WARN_ON_ONCE(task_runnable(p));
		return true;
	}

	ops_dequeue(p, deq_flags);

	/*
	 * A currently running task which is going off @rq first gets dequeued
	 * and then stops running. As we want running <-> stopping transitions
	 * to be contained within runnable <-> quiescent transitions, trigger
	 * ->stopping() early here instead of in put_prev_task_scx().
	 *
	 * @p may go through multiple stopping <-> running transitions between
	 * here and put_prev_task_scx() if task attribute changes occur while
	 * balance_scx() leaves @rq unlocked. However, they don't contain any
	 * information meaningful to the BPF scheduler and can be suppressed by
	 * skipping the callbacks if the task is !QUEUED.
	 */
	if (SCX_HAS_OP(stopping) && task_current(rq, p)) {
		update_curr_scx(rq);
		SCX_CALL_OP_TASK(SCX_KF_REST, stopping, p, false);
	}

	if (SCX_HAS_OP(quiescent) && !task_on_rq_migrating(p))
		SCX_CALL_OP_TASK(SCX_KF_REST, quiescent, p, deq_flags);

	if (deq_flags & SCX_DEQ_SLEEP)
		p->scx.flags |= SCX_TASK_DEQD_FOR_SLEEP;
	else
		p->scx.flags &= ~SCX_TASK_DEQD_FOR_SLEEP;

	p->scx.flags &= ~SCX_TASK_QUEUED;
	rq->scx.nr_running--;
	sub_nr_running(rq, 1);

	dispatch_dequeue(rq, p);
	return true;
}

static void yield_task_scx(struct rq *rq)
{
	struct task_struct *p = rq->curr;

	if (SCX_HAS_OP(yield))
		SCX_CALL_OP_2TASKS_RET(SCX_KF_REST, yield, p, NULL);
	else
		p->scx.slice = 0;
}

static bool yield_to_task_scx(struct rq *rq, struct task_struct *to)
{
	struct task_struct *from = rq->curr;

	if (SCX_HAS_OP(yield))
		return SCX_CALL_OP_2TASKS_RET(SCX_KF_REST, yield, from, to);
	else
		return false;
}

static void move_local_task_to_local_dsq(struct task_struct *p, u64 enq_flags,
					 struct scx_dispatch_q *src_dsq,
					 struct rq *dst_rq)
{
	struct scx_dispatch_q *dst_dsq = &dst_rq->scx.local_dsq;

	/* @dsq is locked and @p is on @dst_rq */
	lockdep_assert_held(&src_dsq->lock);
	lockdep_assert_rq_held(dst_rq);

	WARN_ON_ONCE(p->scx.holding_cpu >= 0);

	if (enq_flags & (SCX_ENQ_HEAD | SCX_ENQ_PREEMPT))
		list_add(&p->scx.dsq_list.node, &dst_dsq->list);
	else
		list_add_tail(&p->scx.dsq_list.node, &dst_dsq->list);

	dsq_mod_nr(dst_dsq, 1);
	p->scx.dsq = dst_dsq;
}

#ifdef CONFIG_SMP
/**
 * move_remote_task_to_local_dsq - Move a task from a foreign rq to a local DSQ
 * @p: task to move
 * @enq_flags: %SCX_ENQ_*
 * @src_rq: rq to move the task from, locked on entry, released on return
 * @dst_rq: rq to move the task into, locked on return
 *
 * Move @p which is currently on @src_rq to @dst_rq's local DSQ.
 */
static void move_remote_task_to_local_dsq(struct task_struct *p, u64 enq_flags,
					  struct rq *src_rq, struct rq *dst_rq)
{
	lockdep_assert_rq_held(src_rq);

	/* the following marks @p MIGRATING which excludes dequeue */
	deactivate_task(src_rq, p, 0);
	set_task_cpu(p, cpu_of(dst_rq));
	p->scx.sticky_cpu = cpu_of(dst_rq);

	raw_spin_rq_unlock(src_rq);
	raw_spin_rq_lock(dst_rq);

	/*
	 * We want to pass scx-specific enq_flags but activate_task() will
	 * truncate the upper 32 bit. As we own @rq, we can pass them through
	 * @rq->scx.extra_enq_flags instead.
	 */
	WARN_ON_ONCE(!cpumask_test_cpu(cpu_of(dst_rq), p->cpus_ptr));
	WARN_ON_ONCE(dst_rq->scx.extra_enq_flags);
	dst_rq->scx.extra_enq_flags = enq_flags;
	activate_task(dst_rq, p, 0);
	dst_rq->scx.extra_enq_flags = 0;
}

/*
 * Similar to kernel/sched/core.c::is_cpu_allowed(). However, there are two
 * differences:
 *
 * - is_cpu_allowed() asks "Can this task run on this CPU?" while
 *   task_can_run_on_remote_rq() asks "Can the BPF scheduler migrate the task to
 *   this CPU?".
 *
 *   While migration is disabled, is_cpu_allowed() has to say "yes" as the task
 *   must be allowed to finish on the CPU that it's currently on regardless of
 *   the CPU state. However, task_can_run_on_remote_rq() must say "no" as the
 *   BPF scheduler shouldn't attempt to migrate a task which has migration
 *   disabled.
 *
 * - The BPF scheduler is bypassed while the rq is offline and we can always say
 *   no to the BPF scheduler initiated migrations while offline.
 */
static bool task_can_run_on_remote_rq(struct task_struct *p, struct rq *rq,
				      bool trigger_error)
{
	int cpu = cpu_of(rq);

	/*
	 * We don't require the BPF scheduler to avoid dispatching to offline
	 * CPUs mostly for convenience but also because CPUs can go offline
	 * between scx_bpf_dsq_insert() calls and here. Trigger error iff the
	 * picked CPU is outside the allowed mask.
	 */
	if (!task_allowed_on_cpu(p, cpu)) {
		if (trigger_error)
			scx_ops_error("SCX_DSQ_LOCAL[_ON] verdict target cpu %d not allowed for %s[%d]",
				      cpu_of(rq), p->comm, p->pid);
		return false;
	}

	if (unlikely(is_migration_disabled(p)))
		return false;

	if (!scx_rq_online(rq))
		return false;

	return true;
}

/**
 * unlink_dsq_and_lock_src_rq() - Unlink task from its DSQ and lock its task_rq
 * @p: target task
 * @dsq: locked DSQ @p is currently on
 * @src_rq: rq @p is currently on, stable with @dsq locked
 *
 * Called with @dsq locked but no rq's locked. We want to move @p to a different
 * DSQ, including any local DSQ, but are not locking @src_rq. Locking @src_rq is
 * required when transferring into a local DSQ. Even when transferring into a
 * non-local DSQ, it's better to use the same mechanism to protect against
 * dequeues and maintain the invariant that @p->scx.dsq can only change while
 * @src_rq is locked, which e.g. scx_dump_task() depends on.
 *
 * We want to grab @src_rq but that can deadlock if we try while locking @dsq,
 * so we want to unlink @p from @dsq, drop its lock and then lock @src_rq. As
 * this may race with dequeue, which can't drop the rq lock or fail, do a little
 * dancing from our side.
 *
 * @p->scx.holding_cpu is set to this CPU before @dsq is unlocked. If @p gets
 * dequeued after we unlock @dsq but before locking @src_rq, the holding_cpu
 * would be cleared to -1. While other cpus may have updated it to different
 * values afterwards, as this operation can't be preempted or recurse, the
 * holding_cpu can never become this CPU again before we're done. Thus, we can
 * tell whether we lost to dequeue by testing whether the holding_cpu still
 * points to this CPU. See dispatch_dequeue() for the counterpart.
 *
 * On return, @dsq is unlocked and @src_rq is locked. Returns %true if @p is
 * still valid. %false if lost to dequeue.
 */
static bool unlink_dsq_and_lock_src_rq(struct task_struct *p,
				       struct scx_dispatch_q *dsq,
				       struct rq *src_rq)
{
	s32 cpu = raw_smp_processor_id();

	lockdep_assert_held(&dsq->lock);

	WARN_ON_ONCE(p->scx.holding_cpu >= 0);
	task_unlink_from_dsq(p, dsq);
	p->scx.holding_cpu = cpu;

	raw_spin_unlock(&dsq->lock);
	raw_spin_rq_lock(src_rq);

	/* task_rq couldn't have changed if we're still the holding cpu */
	return likely(p->scx.holding_cpu == cpu) &&
		!WARN_ON_ONCE(src_rq != task_rq(p));
}

static bool consume_remote_task(struct rq *this_rq, struct task_struct *p,
				struct scx_dispatch_q *dsq, struct rq *src_rq)
{
	raw_spin_rq_unlock(this_rq);

	if (unlink_dsq_and_lock_src_rq(p, dsq, src_rq)) {
		move_remote_task_to_local_dsq(p, 0, src_rq, this_rq);
		return true;
	} else {
		raw_spin_rq_unlock(src_rq);
		raw_spin_rq_lock(this_rq);
		return false;
	}
}
#else	/* CONFIG_SMP */
static inline void move_remote_task_to_local_dsq(struct task_struct *p, u64 enq_flags, struct rq *src_rq, struct rq *dst_rq) { WARN_ON_ONCE(1); }
static inline bool task_can_run_on_remote_rq(struct task_struct *p, struct rq *rq, bool trigger_error) { return false; }
static inline bool consume_remote_task(struct rq *this_rq, struct task_struct *p, struct scx_dispatch_q *dsq, struct rq *task_rq) { return false; }
#endif	/* CONFIG_SMP */

/**
 * move_task_between_dsqs() - Move a task from one DSQ to another
 * @p: target task
 * @enq_flags: %SCX_ENQ_*
 * @src_dsq: DSQ @p is currently on, must not be a local DSQ
 * @dst_dsq: DSQ @p is being moved to, can be any DSQ
 *
 * Must be called with @p's task_rq and @src_dsq locked. If @dst_dsq is a local
 * DSQ and @p is on a different CPU, @p will be migrated and thus its task_rq
 * will change. As @p's task_rq is locked, this function doesn't need to use the
 * holding_cpu mechanism.
 *
 * On return, @src_dsq is unlocked and only @p's new task_rq, which is the
 * return value, is locked.
 */
static struct rq *move_task_between_dsqs(struct task_struct *p, u64 enq_flags,
					 struct scx_dispatch_q *src_dsq,
					 struct scx_dispatch_q *dst_dsq)
{
	struct rq *src_rq = task_rq(p), *dst_rq;

	BUG_ON(src_dsq->id == SCX_DSQ_LOCAL);
	lockdep_assert_held(&src_dsq->lock);
	lockdep_assert_rq_held(src_rq);

	if (dst_dsq->id == SCX_DSQ_LOCAL) {
		dst_rq = container_of(dst_dsq, struct rq, scx.local_dsq);
		if (!task_can_run_on_remote_rq(p, dst_rq, true)) {
			dst_dsq = find_global_dsq(p);
			dst_rq = src_rq;
		}
	} else {
		/* no need to migrate if destination is a non-local DSQ */
		dst_rq = src_rq;
	}

	/*
	 * Move @p into $dst_dsq. If $dst_dsq is the local DSQ of a different
	 * CPU, @p will be migrated.
	 */
	if (dst_dsq->id == SCX_DSQ_LOCAL) {
		/* @p is going from a non-local DSQ to a local DSQ */
		if (src_rq == dst_rq) {
			task_unlink_from_dsq(p, src_dsq);
			move_local_task_to_local_dsq(p, enq_flags,
						     src_dsq, dst_rq);
			raw_spin_unlock(&src_dsq->lock);
		} else {
			raw_spin_unlock(&src_dsq->lock);
			move_remote_task_to_local_dsq(p, enq_flags,
						      src_rq, dst_rq);
		}
	} else {
		/*
		 * @p is going from a non-local DSQ to a non-local DSQ. As
		 * $src_dsq is already locked, do an abbreviated dequeue.
		 */
		task_unlink_from_dsq(p, src_dsq);
		p->scx.dsq = NULL;
		raw_spin_unlock(&src_dsq->lock);

		dispatch_enqueue(dst_dsq, p, enq_flags);
	}

	return dst_rq;
}

/*
 * A poorly behaving BPF scheduler can live-lock the system by e.g. incessantly
 * banging on the same DSQ on a large NUMA system to the point where switching
 * to the bypass mode can take a long time. Inject artifical delays while the
 * bypass mode is switching to guarantee timely completion.
 */
static void scx_ops_breather(struct rq *rq)
{
	u64 until;

	lockdep_assert_rq_held(rq);

	if (likely(!atomic_read(&scx_ops_breather_depth)))
		return;

	raw_spin_rq_unlock(rq);

	until = ktime_get_ns() + NSEC_PER_MSEC;

	do {
		int cnt = 1024;
		while (atomic_read(&scx_ops_breather_depth) && --cnt)
			cpu_relax();
	} while (atomic_read(&scx_ops_breather_depth) &&
		 time_before64(ktime_get_ns(), until));

	raw_spin_rq_lock(rq);
}

static bool consume_dispatch_q(struct rq *rq, struct scx_dispatch_q *dsq)
{
	struct task_struct *p;
retry:
	/*
	 * This retry loop can repeatedly race against scx_ops_bypass()
	 * dequeueing tasks from @dsq trying to put the system into the bypass
	 * mode. On some multi-socket machines (e.g. 2x Intel 8480c), this can
	 * live-lock the machine into soft lockups. Give a breather.
	 */
	scx_ops_breather(rq);

	/*
	 * The caller can't expect to successfully consume a task if the task's
	 * addition to @dsq isn't guaranteed to be visible somehow. Test
	 * @dsq->list without locking and skip if it seems empty.
	 */
	if (list_empty(&dsq->list))
		return false;

	raw_spin_lock(&dsq->lock);

	nldsq_for_each_task(p, dsq) {
		struct rq *task_rq = task_rq(p);

		if (rq == task_rq) {
			task_unlink_from_dsq(p, dsq);
			move_local_task_to_local_dsq(p, 0, dsq, rq);
			raw_spin_unlock(&dsq->lock);
			return true;
		}

		if (task_can_run_on_remote_rq(p, rq, false)) {
			if (likely(consume_remote_task(rq, p, dsq, task_rq)))
				return true;
			goto retry;
		}
	}

	raw_spin_unlock(&dsq->lock);
	return false;
}

static bool consume_global_dsq(struct rq *rq)
{
	int node = cpu_to_node(cpu_of(rq));

	return consume_dispatch_q(rq, global_dsqs[node]);
}

/**
 * dispatch_to_local_dsq - Dispatch a task to a local dsq
 * @rq: current rq which is locked
 * @dst_dsq: destination DSQ
 * @p: task to dispatch
 * @enq_flags: %SCX_ENQ_*
 *
 * We're holding @rq lock and want to dispatch @p to @dst_dsq which is a local
 * DSQ. This function performs all the synchronization dancing needed because
 * local DSQs are protected with rq locks.
 *
 * The caller must have exclusive ownership of @p (e.g. through
 * %SCX_OPSS_DISPATCHING).
 */
static void dispatch_to_local_dsq(struct rq *rq, struct scx_dispatch_q *dst_dsq,
				  struct task_struct *p, u64 enq_flags)
{
	struct rq *src_rq = task_rq(p);
	struct rq *dst_rq = container_of(dst_dsq, struct rq, scx.local_dsq);

	/*
	 * We're synchronized against dequeue through DISPATCHING. As @p can't
	 * be dequeued, its task_rq and cpus_allowed are stable too.
	 *
	 * If dispatching to @rq that @p is already on, no lock dancing needed.
	 */
	if (rq == src_rq && rq == dst_rq) {
		dispatch_enqueue(dst_dsq, p, enq_flags | SCX_ENQ_CLEAR_OPSS);
		return;
	}

#ifdef CONFIG_SMP
	if (unlikely(!task_can_run_on_remote_rq(p, dst_rq, true))) {
		dispatch_enqueue(find_global_dsq(p), p,
				 enq_flags | SCX_ENQ_CLEAR_OPSS);
		return;
	}

	/*
	 * @p is on a possibly remote @src_rq which we need to lock to move the
	 * task. If dequeue is in progress, it'd be locking @src_rq and waiting
	 * on DISPATCHING, so we can't grab @src_rq lock while holding
	 * DISPATCHING.
	 *
	 * As DISPATCHING guarantees that @p is wholly ours, we can pretend that
	 * we're moving from a DSQ and use the same mechanism - mark the task
	 * under transfer with holding_cpu, release DISPATCHING and then follow
	 * the same protocol. See unlink_dsq_and_lock_src_rq().
	 */
	p->scx.holding_cpu = raw_smp_processor_id();

	/* store_release ensures that dequeue sees the above */
	atomic_long_set_release(&p->scx.ops_state, SCX_OPSS_NONE);

	/* switch to @src_rq lock */
	if (rq != src_rq) {
		raw_spin_rq_unlock(rq);
		raw_spin_rq_lock(src_rq);
	}

	/* task_rq couldn't have changed if we're still the holding cpu */
	if (likely(p->scx.holding_cpu == raw_smp_processor_id()) &&
	    !WARN_ON_ONCE(src_rq != task_rq(p))) {
		/*
		 * If @p is staying on the same rq, there's no need to go
		 * through the full deactivate/activate cycle. Optimize by
		 * abbreviating move_remote_task_to_local_dsq().
		 */
		if (src_rq == dst_rq) {
			p->scx.holding_cpu = -1;
			dispatch_enqueue(&dst_rq->scx.local_dsq, p, enq_flags);
		} else {
			move_remote_task_to_local_dsq(p, enq_flags,
						      src_rq, dst_rq);
		}

		/* if the destination CPU is idle, wake it up */
		if (sched_class_above(p->sched_class, dst_rq->curr->sched_class))
			resched_curr(dst_rq);
	}

	/* switch back to @rq lock */
	if (rq != dst_rq) {
		raw_spin_rq_unlock(dst_rq);
		raw_spin_rq_lock(rq);
	}
#else	/* CONFIG_SMP */
	BUG();	/* control can not reach here on UP */
#endif	/* CONFIG_SMP */
}

/**
 * finish_dispatch - Asynchronously finish dispatching a task
 * @rq: current rq which is locked
 * @p: task to finish dispatching
 * @qseq_at_dispatch: qseq when @p started getting dispatched
 * @dsq_id: destination DSQ ID
 * @enq_flags: %SCX_ENQ_*
 *
 * Dispatching to local DSQs may need to wait for queueing to complete or
 * require rq lock dancing. As we don't wanna do either while inside
 * ops.dispatch() to avoid locking order inversion, we split dispatching into
 * two parts. scx_bpf_dsq_insert() which is called by ops.dispatch() records the
 * task and its qseq. Once ops.dispatch() returns, this function is called to
 * finish up.
 *
 * There is no guarantee that @p is still valid for dispatching or even that it
 * was valid in the first place. Make sure that the task is still owned by the
 * BPF scheduler and claim the ownership before dispatching.
 */
static void finish_dispatch(struct rq *rq, struct task_struct *p,
			    unsigned long qseq_at_dispatch,
			    u64 dsq_id, u64 enq_flags)
{
	struct scx_dispatch_q *dsq;
	unsigned long opss;

	touch_core_sched_dispatch(rq, p);
retry:
	/*
	 * No need for _acquire here. @p is accessed only after a successful
	 * try_cmpxchg to DISPATCHING.
	 */
	opss = atomic_long_read(&p->scx.ops_state);

	switch (opss & SCX_OPSS_STATE_MASK) {
	case SCX_OPSS_DISPATCHING:
	case SCX_OPSS_NONE:
		/* someone else already got to it */
		return;
	case SCX_OPSS_QUEUED:
		/*
		 * If qseq doesn't match, @p has gone through at least one
		 * dispatch/dequeue and re-enqueue cycle between
		 * scx_bpf_dsq_insert() and here and we have no claim on it.
		 */
		if ((opss & SCX_OPSS_QSEQ_MASK) != qseq_at_dispatch)
			return;

		/*
		 * While we know @p is accessible, we don't yet have a claim on
		 * it - the BPF scheduler is allowed to dispatch tasks
		 * spuriously and there can be a racing dequeue attempt. Let's
		 * claim @p by atomically transitioning it from QUEUED to
		 * DISPATCHING.
		 */
		if (likely(atomic_long_try_cmpxchg(&p->scx.ops_state, &opss,
						   SCX_OPSS_DISPATCHING)))
			break;
		goto retry;
	case SCX_OPSS_QUEUEING:
		/*
		 * do_enqueue_task() is in the process of transferring the task
		 * to the BPF scheduler while holding @p's rq lock. As we aren't
		 * holding any kernel or BPF resource that the enqueue path may
		 * depend upon, it's safe to wait.
		 */
		wait_ops_state(p, opss);
		goto retry;
	}

	BUG_ON(!(p->scx.flags & SCX_TASK_QUEUED));

	dsq = find_dsq_for_dispatch(this_rq(), dsq_id, p);

	if (dsq->id == SCX_DSQ_LOCAL)
		dispatch_to_local_dsq(rq, dsq, p, enq_flags);
	else
		dispatch_enqueue(dsq, p, enq_flags | SCX_ENQ_CLEAR_OPSS);
}

static void flush_dispatch_buf(struct rq *rq)
{
	struct scx_dsp_ctx *dspc = this_cpu_ptr(scx_dsp_ctx);
	u32 u;

	for (u = 0; u < dspc->cursor; u++) {
		struct scx_dsp_buf_ent *ent = &dspc->buf[u];

		finish_dispatch(rq, ent->task, ent->qseq, ent->dsq_id,
				ent->enq_flags);
	}

	dspc->nr_tasks += dspc->cursor;
	dspc->cursor = 0;
}

static int balance_one(struct rq *rq, struct task_struct *prev)
{
	struct scx_dsp_ctx *dspc = this_cpu_ptr(scx_dsp_ctx);
	bool prev_on_scx = prev->sched_class == &ext_sched_class;
	bool prev_on_rq = prev->scx.flags & SCX_TASK_QUEUED;
	int nr_loops = SCX_DSP_MAX_LOOPS;

	lockdep_assert_rq_held(rq);
	rq->scx.flags |= SCX_RQ_IN_BALANCE;
	rq->scx.flags &= ~(SCX_RQ_BAL_PENDING | SCX_RQ_BAL_KEEP);

	if (static_branch_unlikely(&scx_ops_cpu_preempt) &&
	    unlikely(rq->scx.cpu_released)) {
		/*
		 * If the previous sched_class for the current CPU was not SCX,
		 * notify the BPF scheduler that it again has control of the
		 * core. This callback complements ->cpu_release(), which is
		 * emitted in switch_class().
		 */
		if (SCX_HAS_OP(cpu_acquire))
			SCX_CALL_OP(SCX_KF_REST, cpu_acquire, cpu_of(rq), NULL);
		rq->scx.cpu_released = false;
	}

	if (prev_on_scx) {
		update_curr_scx(rq);

		/*
		 * If @prev is runnable & has slice left, it has priority and
		 * fetching more just increases latency for the fetched tasks.
		 * Tell pick_task_scx() to keep running @prev. If the BPF
		 * scheduler wants to handle this explicitly, it should
		 * implement ->cpu_release().
		 *
		 * See scx_ops_disable_workfn() for the explanation on the
		 * bypassing test.
		 */
		if (prev_on_rq && prev->scx.slice && !scx_rq_bypassing(rq)) {
			rq->scx.flags |= SCX_RQ_BAL_KEEP;
			goto has_tasks;
		}
	}

	/* if there already are tasks to run, nothing to do */
	if (rq->scx.local_dsq.nr)
		goto has_tasks;

	if (consume_global_dsq(rq))
		goto has_tasks;

	if (!SCX_HAS_OP(dispatch) || scx_rq_bypassing(rq) || !scx_rq_online(rq))
		goto no_tasks;

	dspc->rq = rq;

	/*
	 * The dispatch loop. Because flush_dispatch_buf() may drop the rq lock,
	 * the local DSQ might still end up empty after a successful
	 * ops.dispatch(). If the local DSQ is empty even after ops.dispatch()
	 * produced some tasks, retry. The BPF scheduler may depend on this
	 * looping behavior to simplify its implementation.
	 */
	do {
		dspc->nr_tasks = 0;

		SCX_CALL_OP(SCX_KF_DISPATCH, dispatch, cpu_of(rq),
			    prev_on_scx ? prev : NULL);

		flush_dispatch_buf(rq);

		if (prev_on_rq && prev->scx.slice) {
			rq->scx.flags |= SCX_RQ_BAL_KEEP;
			goto has_tasks;
		}
		if (rq->scx.local_dsq.nr)
			goto has_tasks;
		if (consume_global_dsq(rq))
			goto has_tasks;

		/*
		 * ops.dispatch() can trap us in this loop by repeatedly
		 * dispatching ineligible tasks. Break out once in a while to
		 * allow the watchdog to run. As IRQ can't be enabled in
		 * balance(), we want to complete this scheduling cycle and then
		 * start a new one. IOW, we want to call resched_curr() on the
		 * next, most likely idle, task, not the current one. Use
		 * scx_bpf_kick_cpu() for deferred kicking.
		 */
		if (unlikely(!--nr_loops)) {
			scx_bpf_kick_cpu(cpu_of(rq), 0);
			break;
		}
	} while (dspc->nr_tasks);

no_tasks:
	/*
	 * Didn't find another task to run. Keep running @prev unless
	 * %SCX_OPS_ENQ_LAST is in effect.
	 */
	if (prev_on_rq && (!static_branch_unlikely(&scx_ops_enq_last) ||
	     scx_rq_bypassing(rq))) {
		rq->scx.flags |= SCX_RQ_BAL_KEEP;
		goto has_tasks;
	}
	rq->scx.flags &= ~SCX_RQ_IN_BALANCE;
	return false;

has_tasks:
	rq->scx.flags &= ~SCX_RQ_IN_BALANCE;
	return true;
}

static int balance_scx(struct rq *rq, struct task_struct *prev,
		       struct rq_flags *rf)
{
	int ret;

	rq_unpin_lock(rq, rf);

	ret = balance_one(rq, prev);

#ifdef CONFIG_SCHED_SMT
	/*
	 * When core-sched is enabled, this ops.balance() call will be followed
	 * by pick_task_scx() on this CPU and the SMT siblings. Balance the
	 * siblings too.
	 */
	if (sched_core_enabled(rq)) {
		const struct cpumask *smt_mask = cpu_smt_mask(cpu_of(rq));
		int scpu;

		for_each_cpu_andnot(scpu, smt_mask, cpumask_of(cpu_of(rq))) {
			struct rq *srq = cpu_rq(scpu);
			struct task_struct *sprev = srq->curr;

			WARN_ON_ONCE(__rq_lockp(rq) != __rq_lockp(srq));
			update_rq_clock(srq);
			balance_one(srq, sprev);
		}
	}
#endif
	rq_repin_lock(rq, rf);

	return ret;
}

static void process_ddsp_deferred_locals(struct rq *rq)
{
	struct task_struct *p;

	lockdep_assert_rq_held(rq);

	/*
	 * Now that @rq can be unlocked, execute the deferred enqueueing of
	 * tasks directly dispatched to the local DSQs of other CPUs. See
	 * direct_dispatch(). Keep popping from the head instead of using
	 * list_for_each_entry_safe() as dispatch_local_dsq() may unlock @rq
	 * temporarily.
	 */
	while ((p = list_first_entry_or_null(&rq->scx.ddsp_deferred_locals,
				struct task_struct, scx.dsq_list.node))) {
		struct scx_dispatch_q *dsq;

		list_del_init(&p->scx.dsq_list.node);

		dsq = find_dsq_for_dispatch(rq, p->scx.ddsp_dsq_id, p);
		if (!WARN_ON_ONCE(dsq->id != SCX_DSQ_LOCAL))
			dispatch_to_local_dsq(rq, dsq, p, p->scx.ddsp_enq_flags);
	}
}

static void set_next_task_scx(struct rq *rq, struct task_struct *p, bool first)
{
	if (p->scx.flags & SCX_TASK_QUEUED) {
		/*
		 * Core-sched might decide to execute @p before it is
		 * dispatched. Call ops_dequeue() to notify the BPF scheduler.
		 */
		ops_dequeue(p, SCX_DEQ_CORE_SCHED_EXEC);
		dispatch_dequeue(rq, p);
	}

	p->se.exec_start = rq_clock_task(rq);

	/* see dequeue_task_scx() on why we skip when !QUEUED */
	if (SCX_HAS_OP(running) && (p->scx.flags & SCX_TASK_QUEUED))
		SCX_CALL_OP_TASK(SCX_KF_REST, running, p);

	clr_task_runnable(p, true);

	/*
	 * @p is getting newly scheduled or got kicked after someone updated its
	 * slice. Refresh whether tick can be stopped. See scx_can_stop_tick().
	 */
	if ((p->scx.slice == SCX_SLICE_INF) !=
	    (bool)(rq->scx.flags & SCX_RQ_CAN_STOP_TICK)) {
		if (p->scx.slice == SCX_SLICE_INF)
			rq->scx.flags |= SCX_RQ_CAN_STOP_TICK;
		else
			rq->scx.flags &= ~SCX_RQ_CAN_STOP_TICK;

		sched_update_tick_dependency(rq);

		/*
		 * For now, let's refresh the load_avgs just when transitioning
		 * in and out of nohz. In the future, we might want to add a
		 * mechanism which calls the following periodically on
		 * tick-stopped CPUs.
		 */
		update_other_load_avgs(rq);
	}
}

static enum scx_cpu_preempt_reason
preempt_reason_from_class(const struct sched_class *class)
{
#ifdef CONFIG_SMP
	if (class == &stop_sched_class)
		return SCX_CPU_PREEMPT_STOP;
#endif
	if (class == &dl_sched_class)
		return SCX_CPU_PREEMPT_DL;
	if (class == &rt_sched_class)
		return SCX_CPU_PREEMPT_RT;
	return SCX_CPU_PREEMPT_UNKNOWN;
}

static void switch_class(struct rq *rq, struct task_struct *next)
{
	const struct sched_class *next_class = next->sched_class;

#ifdef CONFIG_SMP
	/*
	 * Pairs with the smp_load_acquire() issued by a CPU in
	 * kick_cpus_irq_workfn() who is waiting for this CPU to perform a
	 * resched.
	 */
	smp_store_release(&rq->scx.pnt_seq, rq->scx.pnt_seq + 1);
#endif
	if (!static_branch_unlikely(&scx_ops_cpu_preempt))
		return;

	/*
	 * The callback is conceptually meant to convey that the CPU is no
	 * longer under the control of SCX. Therefore, don't invoke the callback
	 * if the next class is below SCX (in which case the BPF scheduler has
	 * actively decided not to schedule any tasks on the CPU).
	 */
	if (sched_class_above(&ext_sched_class, next_class))
		return;

	/*
	 * At this point we know that SCX was preempted by a higher priority
	 * sched_class, so invoke the ->cpu_release() callback if we have not
	 * done so already. We only send the callback once between SCX being
	 * preempted, and it regaining control of the CPU.
	 *
	 * ->cpu_release() complements ->cpu_acquire(), which is emitted the
	 *  next time that balance_scx() is invoked.
	 */
	if (!rq->scx.cpu_released) {
		if (SCX_HAS_OP(cpu_release)) {
			struct scx_cpu_release_args args = {
				.reason = preempt_reason_from_class(next_class),
				.task = next,
			};

			SCX_CALL_OP(SCX_KF_CPU_RELEASE,
				    cpu_release, cpu_of(rq), &args);
		}
		rq->scx.cpu_released = true;
	}
}

static void put_prev_task_scx(struct rq *rq, struct task_struct *p,
			      struct task_struct *next)
{
	update_curr_scx(rq);

	/* see dequeue_task_scx() on why we skip when !QUEUED */
	if (SCX_HAS_OP(stopping) && (p->scx.flags & SCX_TASK_QUEUED))
		SCX_CALL_OP_TASK(SCX_KF_REST, stopping, p, true);

	if (p->scx.flags & SCX_TASK_QUEUED) {
		set_task_runnable(rq, p);

		/*
		 * If @p has slice left and is being put, @p is getting
		 * preempted by a higher priority scheduler class or core-sched
		 * forcing a different task. Leave it at the head of the local
		 * DSQ.
		 */
		if (p->scx.slice && !scx_rq_bypassing(rq)) {
			dispatch_enqueue(&rq->scx.local_dsq, p, SCX_ENQ_HEAD);
			goto switch_class;
		}

		/*
		 * If @p is runnable but we're about to enter a lower
		 * sched_class, %SCX_OPS_ENQ_LAST must be set. Tell
		 * ops.enqueue() that @p is the only one available for this cpu,
		 * which should trigger an explicit follow-up scheduling event.
		 */
		if (sched_class_above(&ext_sched_class, next->sched_class)) {
			WARN_ON_ONCE(!static_branch_unlikely(&scx_ops_enq_last));
			do_enqueue_task(rq, p, SCX_ENQ_LAST, -1);
		} else {
			do_enqueue_task(rq, p, 0, -1);
		}
	}

switch_class:
	if (next && next->sched_class != &ext_sched_class)
		switch_class(rq, next);
}

static struct task_struct *first_local_task(struct rq *rq)
{
	return list_first_entry_or_null(&rq->scx.local_dsq.list,
					struct task_struct, scx.dsq_list.node);
}

static struct task_struct *pick_task_scx(struct rq *rq)
{
	struct task_struct *prev = rq->curr;
	struct task_struct *p;
	bool prev_on_scx = prev->sched_class == &ext_sched_class;
	bool keep_prev = rq->scx.flags & SCX_RQ_BAL_KEEP;
	bool kick_idle = false;

	/*
	 * WORKAROUND:
	 *
	 * %SCX_RQ_BAL_KEEP should be set iff $prev is on SCX as it must just
	 * have gone through balance_scx(). Unfortunately, there currently is a
	 * bug where fair could say yes on balance() but no on pick_task(),
	 * which then ends up calling pick_task_scx() without preceding
	 * balance_scx().
	 *
	 * Keep running @prev if possible and avoid stalling from entering idle
	 * without balancing.
	 *
	 * Once fair is fixed, remove the workaround and trigger WARN_ON_ONCE()
	 * if pick_task_scx() is called without preceding balance_scx().
	 */
	if (unlikely(rq->scx.flags & SCX_RQ_BAL_PENDING)) {
		if (prev_on_scx) {
			keep_prev = true;
		} else {
			keep_prev = false;
			kick_idle = true;
		}
	} else if (unlikely(keep_prev && !prev_on_scx)) {
		/* only allowed during transitions */
		WARN_ON_ONCE(scx_ops_enable_state() == SCX_OPS_ENABLED);
		keep_prev = false;
	}

	/*
	 * If balance_scx() is telling us to keep running @prev, replenish slice
	 * if necessary and keep running @prev. Otherwise, pop the first one
	 * from the local DSQ.
	 */
	if (keep_prev) {
		p = prev;
		if (!p->scx.slice)
			p->scx.slice = SCX_SLICE_DFL;
	} else {
		p = first_local_task(rq);
		if (!p) {
			if (kick_idle)
				scx_bpf_kick_cpu(cpu_of(rq), SCX_KICK_IDLE);
			return NULL;
		}

		if (unlikely(!p->scx.slice)) {
			if (!scx_rq_bypassing(rq) && !scx_warned_zero_slice) {
				printk_deferred(KERN_WARNING "sched_ext: %s[%d] has zero slice in %s()\n",
						p->comm, p->pid, __func__);
				scx_warned_zero_slice = true;
			}
			p->scx.slice = SCX_SLICE_DFL;
		}
	}

	return p;
}

#ifdef CONFIG_SCHED_CORE
/**
 * scx_prio_less - Task ordering for core-sched
 * @a: task A
 * @b: task B
 *
 * Core-sched is implemented as an additional scheduling layer on top of the
 * usual sched_class'es and needs to find out the expected task ordering. For
 * SCX, core-sched calls this function to interrogate the task ordering.
 *
 * Unless overridden by ops.core_sched_before(), @p->scx.core_sched_at is used
 * to implement the default task ordering. The older the timestamp, the higher
 * prority the task - the global FIFO ordering matching the default scheduling
 * behavior.
 *
 * When ops.core_sched_before() is enabled, @p->scx.core_sched_at is used to
 * implement FIFO ordering within each local DSQ. See pick_task_scx().
 */
bool scx_prio_less(const struct task_struct *a, const struct task_struct *b,
		   bool in_fi)
{
	/*
	 * The const qualifiers are dropped from task_struct pointers when
	 * calling ops.core_sched_before(). Accesses are controlled by the
	 * verifier.
	 */
	if (SCX_HAS_OP(core_sched_before) && !scx_rq_bypassing(task_rq(a)))
		return SCX_CALL_OP_2TASKS_RET(SCX_KF_REST, core_sched_before,
					      (struct task_struct *)a,
					      (struct task_struct *)b);
	else
		return time_after64(a->scx.core_sched_at, b->scx.core_sched_at);
}
#endif	/* CONFIG_SCHED_CORE */

#ifdef CONFIG_SMP

static bool test_and_clear_cpu_idle(int cpu)
{
#ifdef CONFIG_SCHED_SMT
	/*
	 * SMT mask should be cleared whether we can claim @cpu or not. The SMT
	 * cluster is not wholly idle either way. This also prevents
	 * scx_pick_idle_cpu() from getting caught in an infinite loop.
	 */
	if (sched_smt_active()) {
		const struct cpumask *smt = cpu_smt_mask(cpu);

		/*
		 * If offline, @cpu is not its own sibling and
		 * scx_pick_idle_cpu() can get caught in an infinite loop as
		 * @cpu is never cleared from idle_masks.smt. Ensure that @cpu
		 * is eventually cleared.
		 *
		 * NOTE: Use cpumask_intersects() and cpumask_test_cpu() to
		 * reduce memory writes, which may help alleviate cache
		 * coherence pressure.
		 */
		if (cpumask_intersects(smt, idle_masks.smt))
			cpumask_andnot(idle_masks.smt, idle_masks.smt, smt);
		else if (cpumask_test_cpu(cpu, idle_masks.smt))
			__cpumask_clear_cpu(cpu, idle_masks.smt);
	}
#endif
	return cpumask_test_and_clear_cpu(cpu, idle_masks.cpu);
}

static s32 scx_pick_idle_cpu(const struct cpumask *cpus_allowed, u64 flags)
{
	int cpu;

retry:
	if (sched_smt_active()) {
		cpu = cpumask_any_and_distribute(idle_masks.smt, cpus_allowed);
		if (cpu < nr_cpu_ids)
			goto found;

		if (flags & SCX_PICK_IDLE_CORE)
			return -EBUSY;
	}

	cpu = cpumask_any_and_distribute(idle_masks.cpu, cpus_allowed);
	if (cpu >= nr_cpu_ids)
		return -EBUSY;

found:
	if (test_and_clear_cpu_idle(cpu))
		return cpu;
	else
		goto retry;
}

/*
 * Return the amount of CPUs in the same LLC domain of @cpu (or zero if the LLC
 * domain is not defined).
 */
static unsigned int llc_weight(s32 cpu)
{
	struct sched_domain *sd;

	sd = rcu_dereference(per_cpu(sd_llc, cpu));
	if (!sd)
		return 0;

	return sd->span_weight;
}

/*
 * Return the cpumask representing the LLC domain of @cpu (or NULL if the LLC
 * domain is not defined).
 */
static struct cpumask *llc_span(s32 cpu)
{
	struct sched_domain *sd;

	sd = rcu_dereference(per_cpu(sd_llc, cpu));
	if (!sd)
		return 0;

	return sched_domain_span(sd);
}

/*
 * Return the amount of CPUs in the same NUMA domain of @cpu (or zero if the
 * NUMA domain is not defined).
 */
static unsigned int numa_weight(s32 cpu)
{
	struct sched_domain *sd;
	struct sched_group *sg;

	sd = rcu_dereference(per_cpu(sd_numa, cpu));
	if (!sd)
		return 0;
	sg = sd->groups;
	if (!sg)
		return 0;

	return sg->group_weight;
}

/*
 * Return the cpumask representing the NUMA domain of @cpu (or NULL if the NUMA
 * domain is not defined).
 */
static struct cpumask *numa_span(s32 cpu)
{
	struct sched_domain *sd;
	struct sched_group *sg;

	sd = rcu_dereference(per_cpu(sd_numa, cpu));
	if (!sd)
		return NULL;
	sg = sd->groups;
	if (!sg)
		return NULL;

	return sched_group_span(sg);
}

/*
 * Return true if the LLC domains do not perfectly overlap with the NUMA
 * domains, false otherwise.
 */
static bool llc_numa_mismatch(void)
{
	int cpu;

	/*
	 * We need to scan all online CPUs to verify whether their scheduling
	 * domains overlap.
	 *
	 * While it is rare to encounter architectures with asymmetric NUMA
	 * topologies, CPU hotplugging or virtualized environments can result
	 * in asymmetric configurations.
	 *
	 * For example:
	 *
	 *  NUMA 0:
	 *    - LLC 0: cpu0..cpu7
	 *    - LLC 1: cpu8..cpu15 [offline]
	 *
	 *  NUMA 1:
	 *    - LLC 0: cpu16..cpu23
	 *    - LLC 1: cpu24..cpu31
	 *
	 * In this case, if we only check the first online CPU (cpu0), we might
	 * incorrectly assume that the LLC and NUMA domains are fully
	 * overlapping, which is incorrect (as NUMA 1 has two distinct LLC
	 * domains).
	 */
	for_each_online_cpu(cpu)
		if (llc_weight(cpu) != numa_weight(cpu))
			return true;

	return false;
}

/*
 * Initialize topology-aware scheduling.
 *
 * Detect if the system has multiple LLC or multiple NUMA domains and enable
 * cache-aware / NUMA-aware scheduling optimizations in the default CPU idle
 * selection policy.
 *
 * Assumption: the kernel's internal topology representation assumes that each
 * CPU belongs to a single LLC domain, and that each LLC domain is entirely
 * contained within a single NUMA node.
 */
static void update_selcpu_topology(void)
{
	bool enable_llc = false, enable_numa = false;
	unsigned int nr_cpus;
	s32 cpu = cpumask_first(cpu_online_mask);

	/*
	 * Enable LLC domain optimization only when there are multiple LLC
	 * domains among the online CPUs. If all online CPUs are part of a
	 * single LLC domain, the idle CPU selection logic can choose any
	 * online CPU without bias.
	 *
	 * Note that it is sufficient to check the LLC domain of the first
	 * online CPU to determine whether a single LLC domain includes all
	 * CPUs.
	 */
	rcu_read_lock();
	nr_cpus = llc_weight(cpu);
	if (nr_cpus > 0) {
		if (nr_cpus < num_online_cpus())
			enable_llc = true;
		pr_debug("sched_ext: LLC=%*pb weight=%u\n",
			 cpumask_pr_args(llc_span(cpu)), llc_weight(cpu));
	}

	/*
	 * Enable NUMA optimization only when there are multiple NUMA domains
	 * among the online CPUs and the NUMA domains don't perfectly overlaps
	 * with the LLC domains.
	 *
	 * If all CPUs belong to the same NUMA node and the same LLC domain,
	 * enabling both NUMA and LLC optimizations is unnecessary, as checking
	 * for an idle CPU in the same domain twice is redundant.
	 */
	nr_cpus = numa_weight(cpu);
	if (nr_cpus > 0) {
		if (nr_cpus < num_online_cpus() && llc_numa_mismatch())
			enable_numa = true;
		pr_debug("sched_ext: NUMA=%*pb weight=%u\n",
			 cpumask_pr_args(numa_span(cpu)), numa_weight(cpu));
	}
	rcu_read_unlock();

	pr_debug("sched_ext: LLC idle selection %s\n",
		 str_enabled_disabled(enable_llc));
	pr_debug("sched_ext: NUMA idle selection %s\n",
		 str_enabled_disabled(enable_numa));

	if (enable_llc)
		static_branch_enable_cpuslocked(&scx_selcpu_topo_llc);
	else
		static_branch_disable_cpuslocked(&scx_selcpu_topo_llc);
	if (enable_numa)
		static_branch_enable_cpuslocked(&scx_selcpu_topo_numa);
	else
		static_branch_disable_cpuslocked(&scx_selcpu_topo_numa);
}

/*
 * Built-in CPU idle selection policy:
 *
 * 1. Prioritize full-idle cores:
 *   - always prioritize CPUs from fully idle cores (both logical CPUs are
 *     idle) to avoid interference caused by SMT.
 *
 * 2. Reuse the same CPU:
 *   - prefer the last used CPU to take advantage of cached data (L1, L2) and
 *     branch prediction optimizations.
 *
 * 3. Pick a CPU within the same LLC (Last-Level Cache):
 *   - if the above conditions aren't met, pick a CPU that shares the same LLC
 *     to maintain cache locality.
 *
 * 4. Pick a CPU within the same NUMA node, if enabled:
 *   - choose a CPU from the same NUMA node to reduce memory access latency.
 *
 * 5. Pick any idle CPU usable by the task.
 *
 * Step 3 and 4 are performed only if the system has, respectively, multiple
 * LLC domains / multiple NUMA nodes (see scx_selcpu_topo_llc and
 * scx_selcpu_topo_numa).
 *
 * NOTE: tasks that can only run on 1 CPU are excluded by this logic, because
 * we never call ops.select_cpu() for them, see select_task_rq().
 */
static s32 scx_select_cpu_dfl(struct task_struct *p, s32 prev_cpu,
			      u64 wake_flags, bool *found)
{
	const struct cpumask *llc_cpus = NULL;
	const struct cpumask *numa_cpus = NULL;
	s32 cpu;

	*found = false;

	/*
	 * This is necessary to protect llc_cpus.
	 */
	rcu_read_lock();

	/*
	 * Determine the scheduling domain only if the task is allowed to run
	 * on all CPUs.
	 *
	 * This is done primarily for efficiency, as it avoids the overhead of
	 * updating a cpumask every time we need to select an idle CPU (which
	 * can be costly in large SMP systems), but it also aligns logically:
	 * if a task's scheduling domain is restricted by user-space (through
	 * CPU affinity), the task will simply use the flat scheduling domain
	 * defined by user-space.
	 */
	if (p->nr_cpus_allowed >= num_possible_cpus()) {
		if (static_branch_maybe(CONFIG_NUMA, &scx_selcpu_topo_numa))
			numa_cpus = numa_span(prev_cpu);

		if (static_branch_maybe(CONFIG_SCHED_MC, &scx_selcpu_topo_llc))
			llc_cpus = llc_span(prev_cpu);
	}

	/*
	 * If WAKE_SYNC, try to migrate the wakee to the waker's CPU.
	 */
	if (wake_flags & SCX_WAKE_SYNC) {
		cpu = smp_processor_id();

		/*
		 * If the waker's CPU is cache affine and prev_cpu is idle,
		 * then avoid a migration.
		 */
		if (cpus_share_cache(cpu, prev_cpu) &&
		    test_and_clear_cpu_idle(prev_cpu)) {
			cpu = prev_cpu;
			goto cpu_found;
		}

		/*
		 * If the waker's local DSQ is empty, and the system is under
		 * utilized, try to wake up @p to the local DSQ of the waker.
		 *
		 * Checking only for an empty local DSQ is insufficient as it
		 * could give the wakee an unfair advantage when the system is
		 * oversaturated.
		 *
		 * Checking only for the presence of idle CPUs is also
		 * insufficient as the local DSQ of the waker could have tasks
		 * piled up on it even if there is an idle core elsewhere on
		 * the system.
		 */
		if (!cpumask_empty(idle_masks.cpu) &&
		    !(current->flags & PF_EXITING) &&
		    cpu_rq(cpu)->scx.local_dsq.nr == 0) {
			if (cpumask_test_cpu(cpu, p->cpus_ptr))
				goto cpu_found;
		}
	}

	/*
	 * If CPU has SMT, any wholly idle CPU is likely a better pick than
	 * partially idle @prev_cpu.
	 */
	if (sched_smt_active()) {
		/*
		 * Keep using @prev_cpu if it's part of a fully idle core.
		 */
		if (cpumask_test_cpu(prev_cpu, idle_masks.smt) &&
		    test_and_clear_cpu_idle(prev_cpu)) {
			cpu = prev_cpu;
			goto cpu_found;
		}

		/*
		 * Search for any fully idle core in the same LLC domain.
		 */
		if (llc_cpus) {
			cpu = scx_pick_idle_cpu(llc_cpus, SCX_PICK_IDLE_CORE);
			if (cpu >= 0)
				goto cpu_found;
		}

		/*
		 * Search for any fully idle core in the same NUMA node.
		 */
		if (numa_cpus) {
			cpu = scx_pick_idle_cpu(numa_cpus, SCX_PICK_IDLE_CORE);
			if (cpu >= 0)
				goto cpu_found;
		}

		/*
		 * Search for any full idle core usable by the task.
		 */
		cpu = scx_pick_idle_cpu(p->cpus_ptr, SCX_PICK_IDLE_CORE);
		if (cpu >= 0)
			goto cpu_found;
	}

	/*
	 * Use @prev_cpu if it's idle.
	 */
	if (test_and_clear_cpu_idle(prev_cpu)) {
		cpu = prev_cpu;
		goto cpu_found;
	}

	/*
	 * Search for any idle CPU in the same LLC domain.
	 */
	if (llc_cpus) {
		cpu = scx_pick_idle_cpu(llc_cpus, 0);
		if (cpu >= 0)
			goto cpu_found;
	}

	/*
	 * Search for any idle CPU in the same NUMA node.
	 */
	if (numa_cpus) {
		cpu = scx_pick_idle_cpu(numa_cpus, 0);
		if (cpu >= 0)
			goto cpu_found;
	}

	/*
	 * Search for any idle CPU usable by the task.
	 */
	cpu = scx_pick_idle_cpu(p->cpus_ptr, 0);
	if (cpu >= 0)
		goto cpu_found;

	rcu_read_unlock();
	return prev_cpu;

cpu_found:
	rcu_read_unlock();

	*found = true;
	return cpu;
}

static int select_task_rq_scx(struct task_struct *p, int prev_cpu, int wake_flags)
{
	/*
	 * sched_exec() calls with %WF_EXEC when @p is about to exec(2) as it
	 * can be a good migration opportunity with low cache and memory
	 * footprint. Returning a CPU different than @prev_cpu triggers
	 * immediate rq migration. However, for SCX, as the current rq
	 * association doesn't dictate where the task is going to run, this
	 * doesn't fit well. If necessary, we can later add a dedicated method
	 * which can decide to preempt self to force it through the regular
	 * scheduling path.
	 */
	if (unlikely(wake_flags & WF_EXEC))
		return prev_cpu;

	if (SCX_HAS_OP(select_cpu) && !scx_rq_bypassing(task_rq(p))) {
		s32 cpu;
		struct task_struct **ddsp_taskp;

		ddsp_taskp = this_cpu_ptr(&direct_dispatch_task);
		WARN_ON_ONCE(*ddsp_taskp);
		*ddsp_taskp = p;

		cpu = SCX_CALL_OP_TASK_RET(SCX_KF_ENQUEUE | SCX_KF_SELECT_CPU,
					   select_cpu, p, prev_cpu, wake_flags);
		*ddsp_taskp = NULL;
		if (ops_cpu_valid(cpu, "from ops.select_cpu()"))
			return cpu;
		else
			return prev_cpu;
	} else {
		bool found;
		s32 cpu;

		cpu = scx_select_cpu_dfl(p, prev_cpu, wake_flags, &found);
		if (found) {
			p->scx.slice = SCX_SLICE_DFL;
			p->scx.ddsp_dsq_id = SCX_DSQ_LOCAL;
		}
		return cpu;
	}
}

static void task_woken_scx(struct rq *rq, struct task_struct *p)
{
	run_deferred(rq);
}

static void set_cpus_allowed_scx(struct task_struct *p,
				 struct affinity_context *ac)
{
	set_cpus_allowed_common(p, ac);

	/*
	 * The effective cpumask is stored in @p->cpus_ptr which may temporarily
	 * differ from the configured one in @p->cpus_mask. Always tell the bpf
	 * scheduler the effective one.
	 *
	 * Fine-grained memory write control is enforced by BPF making the const
	 * designation pointless. Cast it away when calling the operation.
	 */
	if (SCX_HAS_OP(set_cpumask))
		SCX_CALL_OP_TASK(SCX_KF_REST, set_cpumask, p,
				 (struct cpumask *)p->cpus_ptr);
}

static void reset_idle_masks(void)
{
	/*
	 * Consider all online cpus idle. Should converge to the actual state
	 * quickly.
	 */
	cpumask_copy(idle_masks.cpu, cpu_online_mask);
	cpumask_copy(idle_masks.smt, cpu_online_mask);
}

static void update_builtin_idle(int cpu, bool idle)
{
<<<<<<< HEAD
	int cpu = cpu_of(rq);

	if (SCX_HAS_OP(update_idle) && !scx_rq_bypassing(rq)) {
		SCX_CALL_OP(SCX_KF_REST, update_idle, cpu_of(rq), idle);
		if (!static_branch_unlikely(&scx_builtin_idle_enabled))
			return;
	}

	assign_cpu(cpu, idle_masks.cpu, idle);
=======
	if (idle)
		cpumask_set_cpu(cpu, idle_masks.cpu);
	else
		cpumask_clear_cpu(cpu, idle_masks.cpu);
>>>>>>> a2a3374c

#ifdef CONFIG_SCHED_SMT
	if (sched_smt_active()) {
		const struct cpumask *smt = cpu_smt_mask(cpu);

		if (idle) {
			/*
			 * idle_masks.smt handling is racy but that's fine as
			 * it's only for optimization and self-correcting.
			 */
			if (!cpumask_subset(smt, idle_masks.cpu))
				return;
			cpumask_or(idle_masks.smt, idle_masks.smt, smt);
		} else {
			cpumask_andnot(idle_masks.smt, idle_masks.smt, smt);
		}
	}
#endif
}

/*
 * Update the idle state of a CPU to @idle.
 *
 * If @do_notify is true, ops.update_idle() is invoked to notify the scx
 * scheduler of an actual idle state transition (idle to busy or vice
 * versa). If @do_notify is false, only the idle state in the idle masks is
 * refreshed without invoking ops.update_idle().
 *
 * This distinction is necessary, because an idle CPU can be "reserved" and
 * awakened via scx_bpf_pick_idle_cpu() + scx_bpf_kick_cpu(), marking it as
 * busy even if no tasks are dispatched. In this case, the CPU may return
 * to idle without a true state transition. Refreshing the idle masks
 * without invoking ops.update_idle() ensures accurate idle state tracking
 * while avoiding unnecessary updates and maintaining balanced state
 * transitions.
 */
void __scx_update_idle(struct rq *rq, bool idle, bool do_notify)
{
	int cpu = cpu_of(rq);

	lockdep_assert_rq_held(rq);

	/*
	 * Trigger ops.update_idle() only when transitioning from a task to
	 * the idle thread and vice versa.
	 *
	 * Idle transitions are indicated by do_notify being set to true,
	 * managed by put_prev_task_idle()/set_next_task_idle().
	 */
	if (SCX_HAS_OP(update_idle) && do_notify && !scx_rq_bypassing(rq))
		SCX_CALL_OP(SCX_KF_REST, update_idle, cpu_of(rq), idle);

	/*
	 * Update the idle masks:
	 * - for real idle transitions (do_notify == true)
	 * - for idle-to-idle transitions (indicated by the previous task
	 *   being the idle thread, managed by pick_task_idle())
	 *
	 * Skip updating idle masks if the previous task is not the idle
	 * thread, since set_next_task_idle() has already handled it when
	 * transitioning from a task to the idle thread (calling this
	 * function with do_notify == true).
	 *
	 * In this way we can avoid updating the idle masks twice,
	 * unnecessarily.
	 */
	if (static_branch_likely(&scx_builtin_idle_enabled))
		if (do_notify || is_idle_task(rq->curr))
			update_builtin_idle(cpu, idle);
}

static void handle_hotplug(struct rq *rq, bool online)
{
	int cpu = cpu_of(rq);

	atomic_long_inc(&scx_hotplug_seq);

	if (scx_enabled())
		update_selcpu_topology();

	if (online && SCX_HAS_OP(cpu_online))
		SCX_CALL_OP(SCX_KF_UNLOCKED, cpu_online, cpu);
	else if (!online && SCX_HAS_OP(cpu_offline))
		SCX_CALL_OP(SCX_KF_UNLOCKED, cpu_offline, cpu);
	else
		scx_ops_exit(SCX_ECODE_ACT_RESTART | SCX_ECODE_RSN_HOTPLUG,
			     "cpu %d going %s, exiting scheduler", cpu,
			     online ? "online" : "offline");
}

void scx_rq_activate(struct rq *rq)
{
	handle_hotplug(rq, true);
}

void scx_rq_deactivate(struct rq *rq)
{
	handle_hotplug(rq, false);
}

static void rq_online_scx(struct rq *rq)
{
	rq->scx.flags |= SCX_RQ_ONLINE;
}

static void rq_offline_scx(struct rq *rq)
{
	rq->scx.flags &= ~SCX_RQ_ONLINE;
}

#else	/* CONFIG_SMP */

static bool test_and_clear_cpu_idle(int cpu) { return false; }
static s32 scx_pick_idle_cpu(const struct cpumask *cpus_allowed, u64 flags) { return -EBUSY; }
static void reset_idle_masks(void) {}

#endif	/* CONFIG_SMP */

static bool check_rq_for_timeouts(struct rq *rq)
{
	struct task_struct *p;
	struct rq_flags rf;
	bool timed_out = false;

	rq_lock_irqsave(rq, &rf);
	list_for_each_entry(p, &rq->scx.runnable_list, scx.runnable_node) {
		unsigned long last_runnable = p->scx.runnable_at;

		if (unlikely(time_after(jiffies,
					last_runnable + scx_watchdog_timeout))) {
			u32 dur_ms = jiffies_to_msecs(jiffies - last_runnable);

			scx_ops_error_kind(SCX_EXIT_ERROR_STALL,
					   "%s[%d] failed to run for %u.%03us",
					   p->comm, p->pid,
					   dur_ms / 1000, dur_ms % 1000);
			timed_out = true;
			break;
		}
	}
	rq_unlock_irqrestore(rq, &rf);

	return timed_out;
}

static void scx_watchdog_workfn(struct work_struct *work)
{
	int cpu;

	WRITE_ONCE(scx_watchdog_timestamp, jiffies);

	for_each_online_cpu(cpu) {
		if (unlikely(check_rq_for_timeouts(cpu_rq(cpu))))
			break;

		cond_resched();
	}
	queue_delayed_work(system_unbound_wq, to_delayed_work(work),
			   scx_watchdog_timeout / 2);
}

void scx_tick(struct rq *rq)
{
	unsigned long last_check;

	if (!scx_enabled())
		return;

	last_check = READ_ONCE(scx_watchdog_timestamp);
	if (unlikely(time_after(jiffies,
				last_check + READ_ONCE(scx_watchdog_timeout)))) {
		u32 dur_ms = jiffies_to_msecs(jiffies - last_check);

		scx_ops_error_kind(SCX_EXIT_ERROR_STALL,
				   "watchdog failed to check in for %u.%03us",
				   dur_ms / 1000, dur_ms % 1000);
	}

	update_other_load_avgs(rq);
}

static void task_tick_scx(struct rq *rq, struct task_struct *curr, int queued)
{
	update_curr_scx(rq);

	/*
	 * While disabling, always resched and refresh core-sched timestamp as
	 * we can't trust the slice management or ops.core_sched_before().
	 */
	if (scx_rq_bypassing(rq)) {
		curr->scx.slice = 0;
		touch_core_sched(rq, curr);
	} else if (SCX_HAS_OP(tick)) {
		SCX_CALL_OP(SCX_KF_REST, tick, curr);
	}

	if (!curr->scx.slice)
		resched_curr(rq);
}

#ifdef CONFIG_EXT_GROUP_SCHED
static struct cgroup *tg_cgrp(struct task_group *tg)
{
	/*
	 * If CGROUP_SCHED is disabled, @tg is NULL. If @tg is an autogroup,
	 * @tg->css.cgroup is NULL. In both cases, @tg can be treated as the
	 * root cgroup.
	 */
	if (tg && tg->css.cgroup)
		return tg->css.cgroup;
	else
		return &cgrp_dfl_root.cgrp;
}

#define SCX_INIT_TASK_ARGS_CGROUP(tg)		.cgroup = tg_cgrp(tg),

#else	/* CONFIG_EXT_GROUP_SCHED */

#define SCX_INIT_TASK_ARGS_CGROUP(tg)

#endif	/* CONFIG_EXT_GROUP_SCHED */

static enum scx_task_state scx_get_task_state(const struct task_struct *p)
{
	return (p->scx.flags & SCX_TASK_STATE_MASK) >> SCX_TASK_STATE_SHIFT;
}

static void scx_set_task_state(struct task_struct *p, enum scx_task_state state)
{
	enum scx_task_state prev_state = scx_get_task_state(p);
	bool warn = false;

	BUILD_BUG_ON(SCX_TASK_NR_STATES > (1 << SCX_TASK_STATE_BITS));

	switch (state) {
	case SCX_TASK_NONE:
		break;
	case SCX_TASK_INIT:
		warn = prev_state != SCX_TASK_NONE;
		break;
	case SCX_TASK_READY:
		warn = prev_state == SCX_TASK_NONE;
		break;
	case SCX_TASK_ENABLED:
		warn = prev_state != SCX_TASK_READY;
		break;
	default:
		warn = true;
		return;
	}

	WARN_ONCE(warn, "sched_ext: Invalid task state transition %d -> %d for %s[%d]",
		  prev_state, state, p->comm, p->pid);

	p->scx.flags &= ~SCX_TASK_STATE_MASK;
	p->scx.flags |= state << SCX_TASK_STATE_SHIFT;
}

static int scx_ops_init_task(struct task_struct *p, struct task_group *tg, bool fork)
{
	int ret;

	p->scx.disallow = false;

	if (SCX_HAS_OP(init_task)) {
		struct scx_init_task_args args = {
			SCX_INIT_TASK_ARGS_CGROUP(tg)
			.fork = fork,
		};

		ret = SCX_CALL_OP_RET(SCX_KF_UNLOCKED, init_task, p, &args);
		if (unlikely(ret)) {
			ret = ops_sanitize_err("init_task", ret);
			return ret;
		}
	}

	scx_set_task_state(p, SCX_TASK_INIT);

	if (p->scx.disallow) {
		if (!fork) {
			struct rq *rq;
			struct rq_flags rf;

			rq = task_rq_lock(p, &rf);

			/*
			 * We're in the load path and @p->policy will be applied
			 * right after. Reverting @p->policy here and rejecting
			 * %SCHED_EXT transitions from scx_check_setscheduler()
			 * guarantees that if ops.init_task() sets @p->disallow,
			 * @p can never be in SCX.
			 */
			if (p->policy == SCHED_EXT) {
				p->policy = SCHED_NORMAL;
				atomic_long_inc(&scx_nr_rejected);
			}

			task_rq_unlock(rq, p, &rf);
		} else if (p->policy == SCHED_EXT) {
			scx_ops_error("ops.init_task() set task->scx.disallow for %s[%d] during fork",
				      p->comm, p->pid);
		}
	}

	p->scx.flags |= SCX_TASK_RESET_RUNNABLE_AT;
	return 0;
}

static void scx_ops_enable_task(struct task_struct *p)
{
	u32 weight;

	lockdep_assert_rq_held(task_rq(p));

	/*
	 * Set the weight before calling ops.enable() so that the scheduler
	 * doesn't see a stale value if they inspect the task struct.
	 */
	if (task_has_idle_policy(p))
		weight = WEIGHT_IDLEPRIO;
	else
		weight = sched_prio_to_weight[p->static_prio - MAX_RT_PRIO];

	p->scx.weight = sched_weight_to_cgroup(weight);

	if (SCX_HAS_OP(enable))
		SCX_CALL_OP_TASK(SCX_KF_REST, enable, p);
	scx_set_task_state(p, SCX_TASK_ENABLED);

	if (SCX_HAS_OP(set_weight))
		SCX_CALL_OP_TASK(SCX_KF_REST, set_weight, p, p->scx.weight);
}

static void scx_ops_disable_task(struct task_struct *p)
{
	lockdep_assert_rq_held(task_rq(p));
	WARN_ON_ONCE(scx_get_task_state(p) != SCX_TASK_ENABLED);

	if (SCX_HAS_OP(disable))
		SCX_CALL_OP(SCX_KF_REST, disable, p);
	scx_set_task_state(p, SCX_TASK_READY);
}

static void scx_ops_exit_task(struct task_struct *p)
{
	struct scx_exit_task_args args = {
		.cancelled = false,
	};

	lockdep_assert_rq_held(task_rq(p));

	switch (scx_get_task_state(p)) {
	case SCX_TASK_NONE:
		return;
	case SCX_TASK_INIT:
		args.cancelled = true;
		break;
	case SCX_TASK_READY:
		break;
	case SCX_TASK_ENABLED:
		scx_ops_disable_task(p);
		break;
	default:
		WARN_ON_ONCE(true);
		return;
	}

	if (SCX_HAS_OP(exit_task))
		SCX_CALL_OP(SCX_KF_REST, exit_task, p, &args);
	scx_set_task_state(p, SCX_TASK_NONE);
}

void init_scx_entity(struct sched_ext_entity *scx)
{
	memset(scx, 0, sizeof(*scx));
	INIT_LIST_HEAD(&scx->dsq_list.node);
	RB_CLEAR_NODE(&scx->dsq_priq);
	scx->sticky_cpu = -1;
	scx->holding_cpu = -1;
	INIT_LIST_HEAD(&scx->runnable_node);
	scx->runnable_at = jiffies;
	scx->ddsp_dsq_id = SCX_DSQ_INVALID;
	scx->slice = SCX_SLICE_DFL;
}

void scx_pre_fork(struct task_struct *p)
{
	/*
	 * BPF scheduler enable/disable paths want to be able to iterate and
	 * update all tasks which can become complex when racing forks. As
	 * enable/disable are very cold paths, let's use a percpu_rwsem to
	 * exclude forks.
	 */
	percpu_down_read(&scx_fork_rwsem);
}

int scx_fork(struct task_struct *p)
{
	percpu_rwsem_assert_held(&scx_fork_rwsem);

	if (scx_ops_init_task_enabled)
		return scx_ops_init_task(p, task_group(p), true);
	else
		return 0;
}

void scx_post_fork(struct task_struct *p)
{
	if (scx_ops_init_task_enabled) {
		scx_set_task_state(p, SCX_TASK_READY);

		/*
		 * Enable the task immediately if it's running on sched_ext.
		 * Otherwise, it'll be enabled in switching_to_scx() if and
		 * when it's ever configured to run with a SCHED_EXT policy.
		 */
		if (p->sched_class == &ext_sched_class) {
			struct rq_flags rf;
			struct rq *rq;

			rq = task_rq_lock(p, &rf);
			scx_ops_enable_task(p);
			task_rq_unlock(rq, p, &rf);
		}
	}

	spin_lock_irq(&scx_tasks_lock);
	list_add_tail(&p->scx.tasks_node, &scx_tasks);
	spin_unlock_irq(&scx_tasks_lock);

	percpu_up_read(&scx_fork_rwsem);
}

void scx_cancel_fork(struct task_struct *p)
{
	if (scx_enabled()) {
		struct rq *rq;
		struct rq_flags rf;

		rq = task_rq_lock(p, &rf);
		WARN_ON_ONCE(scx_get_task_state(p) >= SCX_TASK_READY);
		scx_ops_exit_task(p);
		task_rq_unlock(rq, p, &rf);
	}

	percpu_up_read(&scx_fork_rwsem);
}

void sched_ext_free(struct task_struct *p)
{
	unsigned long flags;

	spin_lock_irqsave(&scx_tasks_lock, flags);
	list_del_init(&p->scx.tasks_node);
	spin_unlock_irqrestore(&scx_tasks_lock, flags);

	/*
	 * @p is off scx_tasks and wholly ours. scx_ops_enable()'s READY ->
	 * ENABLED transitions can't race us. Disable ops for @p.
	 */
	if (scx_get_task_state(p) != SCX_TASK_NONE) {
		struct rq_flags rf;
		struct rq *rq;

		rq = task_rq_lock(p, &rf);
		scx_ops_exit_task(p);
		task_rq_unlock(rq, p, &rf);
	}
}

static void reweight_task_scx(struct rq *rq, struct task_struct *p,
			      const struct load_weight *lw)
{
	lockdep_assert_rq_held(task_rq(p));

	p->scx.weight = sched_weight_to_cgroup(scale_load_down(lw->weight));
	if (SCX_HAS_OP(set_weight))
		SCX_CALL_OP_TASK(SCX_KF_REST, set_weight, p, p->scx.weight);
}

static void prio_changed_scx(struct rq *rq, struct task_struct *p, int oldprio)
{
}

static void switching_to_scx(struct rq *rq, struct task_struct *p)
{
	scx_ops_enable_task(p);

	/*
	 * set_cpus_allowed_scx() is not called while @p is associated with a
	 * different scheduler class. Keep the BPF scheduler up-to-date.
	 */
	if (SCX_HAS_OP(set_cpumask))
		SCX_CALL_OP_TASK(SCX_KF_REST, set_cpumask, p,
				 (struct cpumask *)p->cpus_ptr);
}

static void switched_from_scx(struct rq *rq, struct task_struct *p)
{
	scx_ops_disable_task(p);
}

static void wakeup_preempt_scx(struct rq *rq, struct task_struct *p,int wake_flags) {}
static void switched_to_scx(struct rq *rq, struct task_struct *p) {}

int scx_check_setscheduler(struct task_struct *p, int policy)
{
	lockdep_assert_rq_held(task_rq(p));

	/* if disallow, reject transitioning into SCX */
	if (scx_enabled() && READ_ONCE(p->scx.disallow) &&
	    p->policy != policy && policy == SCHED_EXT)
		return -EACCES;

	return 0;
}

#ifdef CONFIG_NO_HZ_FULL
bool scx_can_stop_tick(struct rq *rq)
{
	struct task_struct *p = rq->curr;

	if (scx_rq_bypassing(rq))
		return false;

	if (p->sched_class != &ext_sched_class)
		return true;

	/*
	 * @rq can dispatch from different DSQs, so we can't tell whether it
	 * needs the tick or not by looking at nr_running. Allow stopping ticks
	 * iff the BPF scheduler indicated so. See set_next_task_scx().
	 */
	return rq->scx.flags & SCX_RQ_CAN_STOP_TICK;
}
#endif

#ifdef CONFIG_EXT_GROUP_SCHED

DEFINE_STATIC_PERCPU_RWSEM(scx_cgroup_rwsem);
static bool scx_cgroup_enabled;
static bool cgroup_warned_missing_weight;
static bool cgroup_warned_missing_idle;

static void scx_cgroup_warn_missing_weight(struct task_group *tg)
{
	if (scx_ops_enable_state() == SCX_OPS_DISABLED ||
	    cgroup_warned_missing_weight)
		return;

	if ((scx_ops.flags & SCX_OPS_HAS_CGROUP_WEIGHT) || !tg->css.parent)
		return;

	pr_warn("sched_ext: \"%s\" does not implement cgroup cpu.weight\n",
		scx_ops.name);
	cgroup_warned_missing_weight = true;
}

static void scx_cgroup_warn_missing_idle(struct task_group *tg)
{
	if (!scx_cgroup_enabled || cgroup_warned_missing_idle)
		return;

	if (!tg->idle)
		return;

	pr_warn("sched_ext: \"%s\" does not implement cgroup cpu.idle\n",
		scx_ops.name);
	cgroup_warned_missing_idle = true;
}

int scx_tg_online(struct task_group *tg)
{
	int ret = 0;

	WARN_ON_ONCE(tg->scx_flags & (SCX_TG_ONLINE | SCX_TG_INITED));

	percpu_down_read(&scx_cgroup_rwsem);

	scx_cgroup_warn_missing_weight(tg);

	if (scx_cgroup_enabled) {
		if (SCX_HAS_OP(cgroup_init)) {
			struct scx_cgroup_init_args args =
				{ .weight = tg->scx_weight };

			ret = SCX_CALL_OP_RET(SCX_KF_UNLOCKED, cgroup_init,
					      tg->css.cgroup, &args);
			if (ret)
				ret = ops_sanitize_err("cgroup_init", ret);
		}
		if (ret == 0)
			tg->scx_flags |= SCX_TG_ONLINE | SCX_TG_INITED;
	} else {
		tg->scx_flags |= SCX_TG_ONLINE;
	}

	percpu_up_read(&scx_cgroup_rwsem);
	return ret;
}

void scx_tg_offline(struct task_group *tg)
{
	WARN_ON_ONCE(!(tg->scx_flags & SCX_TG_ONLINE));

	percpu_down_read(&scx_cgroup_rwsem);

	if (SCX_HAS_OP(cgroup_exit) && (tg->scx_flags & SCX_TG_INITED))
		SCX_CALL_OP(SCX_KF_UNLOCKED, cgroup_exit, tg->css.cgroup);
	tg->scx_flags &= ~(SCX_TG_ONLINE | SCX_TG_INITED);

	percpu_up_read(&scx_cgroup_rwsem);
}

int scx_cgroup_can_attach(struct cgroup_taskset *tset)
{
	struct cgroup_subsys_state *css;
	struct task_struct *p;
	int ret;

	/* released in scx_finish/cancel_attach() */
	percpu_down_read(&scx_cgroup_rwsem);

	if (!scx_cgroup_enabled)
		return 0;

	cgroup_taskset_for_each(p, css, tset) {
		struct cgroup *from = tg_cgrp(task_group(p));
		struct cgroup *to = tg_cgrp(css_tg(css));

		WARN_ON_ONCE(p->scx.cgrp_moving_from);

		/*
		 * sched_move_task() omits identity migrations. Let's match the
		 * behavior so that ops.cgroup_prep_move() and ops.cgroup_move()
		 * always match one-to-one.
		 */
		if (from == to)
			continue;

		if (SCX_HAS_OP(cgroup_prep_move)) {
			ret = SCX_CALL_OP_RET(SCX_KF_UNLOCKED, cgroup_prep_move,
					      p, from, css->cgroup);
			if (ret)
				goto err;
		}

		p->scx.cgrp_moving_from = from;
	}

	return 0;

err:
	cgroup_taskset_for_each(p, css, tset) {
		if (SCX_HAS_OP(cgroup_cancel_move) && p->scx.cgrp_moving_from)
			SCX_CALL_OP(SCX_KF_UNLOCKED, cgroup_cancel_move, p,
				    p->scx.cgrp_moving_from, css->cgroup);
		p->scx.cgrp_moving_from = NULL;
	}

	percpu_up_read(&scx_cgroup_rwsem);
	return ops_sanitize_err("cgroup_prep_move", ret);
}

void scx_move_task(struct task_struct *p)
{
	if (!scx_cgroup_enabled)
		return;

	/*
	 * We're called from sched_move_task() which handles both cgroup and
	 * autogroup moves. Ignore the latter.
	 *
	 * Also ignore exiting tasks, because in the exit path tasks transition
	 * from the autogroup to the root group, so task_group_is_autogroup()
	 * alone isn't able to catch exiting autogroup tasks. This is safe for
	 * cgroup_move(), because cgroup migrations never happen for PF_EXITING
	 * tasks.
	 */
	if (task_group_is_autogroup(task_group(p)) || (p->flags & PF_EXITING))
		return;

	/*
	 * @p must have ops.cgroup_prep_move() called on it and thus
	 * cgrp_moving_from set.
	 */
	if (SCX_HAS_OP(cgroup_move) && !WARN_ON_ONCE(!p->scx.cgrp_moving_from))
		SCX_CALL_OP_TASK(SCX_KF_UNLOCKED, cgroup_move, p,
			p->scx.cgrp_moving_from, tg_cgrp(task_group(p)));
	p->scx.cgrp_moving_from = NULL;
}

void scx_cgroup_finish_attach(void)
{
	percpu_up_read(&scx_cgroup_rwsem);
}

void scx_cgroup_cancel_attach(struct cgroup_taskset *tset)
{
	struct cgroup_subsys_state *css;
	struct task_struct *p;

	if (!scx_cgroup_enabled)
		goto out_unlock;

	cgroup_taskset_for_each(p, css, tset) {
		if (SCX_HAS_OP(cgroup_cancel_move) && p->scx.cgrp_moving_from)
			SCX_CALL_OP(SCX_KF_UNLOCKED, cgroup_cancel_move, p,
				    p->scx.cgrp_moving_from, css->cgroup);
		p->scx.cgrp_moving_from = NULL;
	}
out_unlock:
	percpu_up_read(&scx_cgroup_rwsem);
}

void scx_group_set_weight(struct task_group *tg, unsigned long weight)
{
	percpu_down_read(&scx_cgroup_rwsem);

	if (scx_cgroup_enabled && tg->scx_weight != weight) {
		if (SCX_HAS_OP(cgroup_set_weight))
			SCX_CALL_OP(SCX_KF_UNLOCKED, cgroup_set_weight,
				    tg_cgrp(tg), weight);
		tg->scx_weight = weight;
	}

	percpu_up_read(&scx_cgroup_rwsem);
}

void scx_group_set_idle(struct task_group *tg, bool idle)
{
	percpu_down_read(&scx_cgroup_rwsem);
	scx_cgroup_warn_missing_idle(tg);
	percpu_up_read(&scx_cgroup_rwsem);
}

static void scx_cgroup_lock(void)
{
	percpu_down_write(&scx_cgroup_rwsem);
}

static void scx_cgroup_unlock(void)
{
	percpu_up_write(&scx_cgroup_rwsem);
}

#else	/* CONFIG_EXT_GROUP_SCHED */

static inline void scx_cgroup_lock(void) {}
static inline void scx_cgroup_unlock(void) {}

#endif	/* CONFIG_EXT_GROUP_SCHED */

/*
 * Omitted operations:
 *
 * - wakeup_preempt: NOOP as it isn't useful in the wakeup path because the task
 *   isn't tied to the CPU at that point. Preemption is implemented by resetting
 *   the victim task's slice to 0 and triggering reschedule on the target CPU.
 *
 * - migrate_task_rq: Unnecessary as task to cpu mapping is transient.
 *
 * - task_fork/dead: We need fork/dead notifications for all tasks regardless of
 *   their current sched_class. Call them directly from sched core instead.
 */
DEFINE_SCHED_CLASS(ext) = {
	.enqueue_task		= enqueue_task_scx,
	.dequeue_task		= dequeue_task_scx,
	.yield_task		= yield_task_scx,
	.yield_to_task		= yield_to_task_scx,

	.wakeup_preempt		= wakeup_preempt_scx,

	.balance		= balance_scx,
	.pick_task		= pick_task_scx,

	.put_prev_task		= put_prev_task_scx,
	.set_next_task		= set_next_task_scx,

#ifdef CONFIG_SMP
	.select_task_rq		= select_task_rq_scx,
	.task_woken		= task_woken_scx,
	.set_cpus_allowed	= set_cpus_allowed_scx,

	.rq_online		= rq_online_scx,
	.rq_offline		= rq_offline_scx,
#endif

	.task_tick		= task_tick_scx,

	.switching_to		= switching_to_scx,
	.switched_from		= switched_from_scx,
	.switched_to		= switched_to_scx,
	.reweight_task		= reweight_task_scx,
	.prio_changed		= prio_changed_scx,

	.update_curr		= update_curr_scx,

#ifdef CONFIG_UCLAMP_TASK
	.uclamp_enabled		= 1,
#endif
};

static void init_dsq(struct scx_dispatch_q *dsq, u64 dsq_id)
{
	memset(dsq, 0, sizeof(*dsq));

	raw_spin_lock_init(&dsq->lock);
	INIT_LIST_HEAD(&dsq->list);
	dsq->id = dsq_id;
}

static struct scx_dispatch_q *create_dsq(u64 dsq_id, int node)
{
	struct scx_dispatch_q *dsq;
	int ret;

	if (dsq_id & SCX_DSQ_FLAG_BUILTIN)
		return ERR_PTR(-EINVAL);

	dsq = kmalloc_node(sizeof(*dsq), GFP_KERNEL, node);
	if (!dsq)
		return ERR_PTR(-ENOMEM);

	init_dsq(dsq, dsq_id);

	ret = rhashtable_insert_fast(&dsq_hash, &dsq->hash_node,
				     dsq_hash_params);
	if (ret) {
		kfree(dsq);
		return ERR_PTR(ret);
	}
	return dsq;
}

static void free_dsq_irq_workfn(struct irq_work *irq_work)
{
	struct llist_node *to_free = llist_del_all(&dsqs_to_free);
	struct scx_dispatch_q *dsq, *tmp_dsq;

	llist_for_each_entry_safe(dsq, tmp_dsq, to_free, free_node)
		kfree_rcu(dsq, rcu);
}

static DEFINE_IRQ_WORK(free_dsq_irq_work, free_dsq_irq_workfn);

static void destroy_dsq(u64 dsq_id)
{
	struct scx_dispatch_q *dsq;
	unsigned long flags;

	rcu_read_lock();

	dsq = find_user_dsq(dsq_id);
	if (!dsq)
		goto out_unlock_rcu;

	raw_spin_lock_irqsave(&dsq->lock, flags);

	if (dsq->nr) {
		scx_ops_error("attempting to destroy in-use dsq 0x%016llx (nr=%u)",
			      dsq->id, dsq->nr);
		goto out_unlock_dsq;
	}

	if (rhashtable_remove_fast(&dsq_hash, &dsq->hash_node, dsq_hash_params))
		goto out_unlock_dsq;

	/*
	 * Mark dead by invalidating ->id to prevent dispatch_enqueue() from
	 * queueing more tasks. As this function can be called from anywhere,
	 * freeing is bounced through an irq work to avoid nesting RCU
	 * operations inside scheduler locks.
	 */
	dsq->id = SCX_DSQ_INVALID;
	llist_add(&dsq->free_node, &dsqs_to_free);
	irq_work_queue(&free_dsq_irq_work);

out_unlock_dsq:
	raw_spin_unlock_irqrestore(&dsq->lock, flags);
out_unlock_rcu:
	rcu_read_unlock();
}

#ifdef CONFIG_EXT_GROUP_SCHED
static void scx_cgroup_exit(void)
{
	struct cgroup_subsys_state *css;

	percpu_rwsem_assert_held(&scx_cgroup_rwsem);

	scx_cgroup_enabled = false;

	/*
	 * scx_tg_on/offline() are excluded through scx_cgroup_rwsem. If we walk
	 * cgroups and exit all the inited ones, all online cgroups are exited.
	 */
	rcu_read_lock();
	css_for_each_descendant_post(css, &root_task_group.css) {
		struct task_group *tg = css_tg(css);

		if (!(tg->scx_flags & SCX_TG_INITED))
			continue;
		tg->scx_flags &= ~SCX_TG_INITED;

		if (!scx_ops.cgroup_exit)
			continue;

		if (WARN_ON_ONCE(!css_tryget(css)))
			continue;
		rcu_read_unlock();

		SCX_CALL_OP(SCX_KF_UNLOCKED, cgroup_exit, css->cgroup);

		rcu_read_lock();
		css_put(css);
	}
	rcu_read_unlock();
}

static int scx_cgroup_init(void)
{
	struct cgroup_subsys_state *css;
	int ret;

	percpu_rwsem_assert_held(&scx_cgroup_rwsem);

	cgroup_warned_missing_weight = false;
	cgroup_warned_missing_idle = false;

	/*
	 * scx_tg_on/offline() are excluded thorugh scx_cgroup_rwsem. If we walk
	 * cgroups and init, all online cgroups are initialized.
	 */
	rcu_read_lock();
	css_for_each_descendant_pre(css, &root_task_group.css) {
		struct task_group *tg = css_tg(css);
		struct scx_cgroup_init_args args = { .weight = tg->scx_weight };

		scx_cgroup_warn_missing_weight(tg);
		scx_cgroup_warn_missing_idle(tg);

		if ((tg->scx_flags &
		     (SCX_TG_ONLINE | SCX_TG_INITED)) != SCX_TG_ONLINE)
			continue;

		if (!scx_ops.cgroup_init) {
			tg->scx_flags |= SCX_TG_INITED;
			continue;
		}

		if (WARN_ON_ONCE(!css_tryget(css)))
			continue;
		rcu_read_unlock();

		ret = SCX_CALL_OP_RET(SCX_KF_UNLOCKED, cgroup_init,
				      css->cgroup, &args);
		if (ret) {
			css_put(css);
			scx_ops_error("ops.cgroup_init() failed (%d)", ret);
			return ret;
		}
		tg->scx_flags |= SCX_TG_INITED;

		rcu_read_lock();
		css_put(css);
	}
	rcu_read_unlock();

	WARN_ON_ONCE(scx_cgroup_enabled);
	scx_cgroup_enabled = true;

	return 0;
}

#else
static void scx_cgroup_exit(void) {}
static int scx_cgroup_init(void) { return 0; }
#endif


/********************************************************************************
 * Sysfs interface and ops enable/disable.
 */

#define SCX_ATTR(_name)								\
	static struct kobj_attribute scx_attr_##_name = {			\
		.attr = { .name = __stringify(_name), .mode = 0444 },		\
		.show = scx_attr_##_name##_show,				\
	}

static ssize_t scx_attr_state_show(struct kobject *kobj,
				   struct kobj_attribute *ka, char *buf)
{
	return sysfs_emit(buf, "%s\n",
			  scx_ops_enable_state_str[scx_ops_enable_state()]);
}
SCX_ATTR(state);

static ssize_t scx_attr_switch_all_show(struct kobject *kobj,
					struct kobj_attribute *ka, char *buf)
{
	return sysfs_emit(buf, "%d\n", READ_ONCE(scx_switching_all));
}
SCX_ATTR(switch_all);

static ssize_t scx_attr_nr_rejected_show(struct kobject *kobj,
					 struct kobj_attribute *ka, char *buf)
{
	return sysfs_emit(buf, "%ld\n", atomic_long_read(&scx_nr_rejected));
}
SCX_ATTR(nr_rejected);

static ssize_t scx_attr_hotplug_seq_show(struct kobject *kobj,
					 struct kobj_attribute *ka, char *buf)
{
	return sysfs_emit(buf, "%ld\n", atomic_long_read(&scx_hotplug_seq));
}
SCX_ATTR(hotplug_seq);

static ssize_t scx_attr_enable_seq_show(struct kobject *kobj,
					struct kobj_attribute *ka, char *buf)
{
	return sysfs_emit(buf, "%ld\n", atomic_long_read(&scx_enable_seq));
}
SCX_ATTR(enable_seq);

static struct attribute *scx_global_attrs[] = {
	&scx_attr_state.attr,
	&scx_attr_switch_all.attr,
	&scx_attr_nr_rejected.attr,
	&scx_attr_hotplug_seq.attr,
	&scx_attr_enable_seq.attr,
	NULL,
};

static const struct attribute_group scx_global_attr_group = {
	.attrs = scx_global_attrs,
};

static void scx_kobj_release(struct kobject *kobj)
{
	kfree(kobj);
}

static ssize_t scx_attr_ops_show(struct kobject *kobj,
				 struct kobj_attribute *ka, char *buf)
{
	return sysfs_emit(buf, "%s\n", scx_ops.name);
}
SCX_ATTR(ops);

static struct attribute *scx_sched_attrs[] = {
	&scx_attr_ops.attr,
	NULL,
};
ATTRIBUTE_GROUPS(scx_sched);

static const struct kobj_type scx_ktype = {
	.release = scx_kobj_release,
	.sysfs_ops = &kobj_sysfs_ops,
	.default_groups = scx_sched_groups,
};

static int scx_uevent(const struct kobject *kobj, struct kobj_uevent_env *env)
{
	return add_uevent_var(env, "SCXOPS=%s", scx_ops.name);
}

static const struct kset_uevent_ops scx_uevent_ops = {
	.uevent = scx_uevent,
};

/*
 * Used by sched_fork() and __setscheduler_prio() to pick the matching
 * sched_class. dl/rt are already handled.
 */
bool task_should_scx(int policy)
{
	if (!scx_enabled() ||
	    unlikely(scx_ops_enable_state() == SCX_OPS_DISABLING))
		return false;
	if (READ_ONCE(scx_switching_all))
		return true;
	return policy == SCHED_EXT;
}

/**
 * scx_softlockup - sched_ext softlockup handler
 *
 * On some multi-socket setups (e.g. 2x Intel 8480c), the BPF scheduler can
 * live-lock the system by making many CPUs target the same DSQ to the point
 * where soft-lockup detection triggers. This function is called from
 * soft-lockup watchdog when the triggering point is close and tries to unjam
 * the system by enabling the breather and aborting the BPF scheduler.
 */
void scx_softlockup(u32 dur_s)
{
	switch (scx_ops_enable_state()) {
	case SCX_OPS_ENABLING:
	case SCX_OPS_ENABLED:
		break;
	default:
		return;
	}

	/* allow only one instance, cleared at the end of scx_ops_bypass() */
	if (test_and_set_bit(0, &scx_in_softlockup))
		return;

	printk_deferred(KERN_ERR "sched_ext: Soft lockup - CPU%d stuck for %us, disabling \"%s\"\n",
			smp_processor_id(), dur_s, scx_ops.name);

	/*
	 * Some CPUs may be trapped in the dispatch paths. Enable breather
	 * immediately; otherwise, we might even be able to get to
	 * scx_ops_bypass().
	 */
	atomic_inc(&scx_ops_breather_depth);

	scx_ops_error("soft lockup - CPU#%d stuck for %us",
		      smp_processor_id(), dur_s);
}

static void scx_clear_softlockup(void)
{
	if (test_and_clear_bit(0, &scx_in_softlockup))
		atomic_dec(&scx_ops_breather_depth);
}

/**
 * scx_ops_bypass - [Un]bypass scx_ops and guarantee forward progress
 *
 * Bypassing guarantees that all runnable tasks make forward progress without
 * trusting the BPF scheduler. We can't grab any mutexes or rwsems as they might
 * be held by tasks that the BPF scheduler is forgetting to run, which
 * unfortunately also excludes toggling the static branches.
 *
 * Let's work around by overriding a couple ops and modifying behaviors based on
 * the DISABLING state and then cycling the queued tasks through dequeue/enqueue
 * to force global FIFO scheduling.
 *
 * - ops.select_cpu() is ignored and the default select_cpu() is used.
 *
 * - ops.enqueue() is ignored and tasks are queued in simple global FIFO order.
 *   %SCX_OPS_ENQ_LAST is also ignored.
 *
 * - ops.dispatch() is ignored.
 *
 * - balance_scx() does not set %SCX_RQ_BAL_KEEP on non-zero slice as slice
 *   can't be trusted. Whenever a tick triggers, the running task is rotated to
 *   the tail of the queue with core_sched_at touched.
 *
 * - pick_next_task() suppresses zero slice warning.
 *
 * - scx_bpf_kick_cpu() is disabled to avoid irq_work malfunction during PM
 *   operations.
 *
 * - scx_prio_less() reverts to the default core_sched_at order.
 */
static void scx_ops_bypass(bool bypass)
{
	static DEFINE_RAW_SPINLOCK(bypass_lock);
	int cpu;
	unsigned long flags;

	raw_spin_lock_irqsave(&bypass_lock, flags);
	if (bypass) {
		scx_ops_bypass_depth++;
		WARN_ON_ONCE(scx_ops_bypass_depth <= 0);
		if (scx_ops_bypass_depth != 1)
			goto unlock;
	} else {
		scx_ops_bypass_depth--;
		WARN_ON_ONCE(scx_ops_bypass_depth < 0);
		if (scx_ops_bypass_depth != 0)
			goto unlock;
	}

	atomic_inc(&scx_ops_breather_depth);

	/*
	 * No task property is changing. We just need to make sure all currently
	 * queued tasks are re-queued according to the new scx_rq_bypassing()
	 * state. As an optimization, walk each rq's runnable_list instead of
	 * the scx_tasks list.
	 *
	 * This function can't trust the scheduler and thus can't use
	 * cpus_read_lock(). Walk all possible CPUs instead of online.
	 */
	for_each_possible_cpu(cpu) {
		struct rq *rq = cpu_rq(cpu);
		struct task_struct *p, *n;

		raw_spin_rq_lock(rq);

		if (bypass) {
			WARN_ON_ONCE(rq->scx.flags & SCX_RQ_BYPASSING);
			rq->scx.flags |= SCX_RQ_BYPASSING;
		} else {
			WARN_ON_ONCE(!(rq->scx.flags & SCX_RQ_BYPASSING));
			rq->scx.flags &= ~SCX_RQ_BYPASSING;
		}

		/*
		 * We need to guarantee that no tasks are on the BPF scheduler
		 * while bypassing. Either we see enabled or the enable path
		 * sees scx_rq_bypassing() before moving tasks to SCX.
		 */
		if (!scx_enabled()) {
			raw_spin_rq_unlock(rq);
			continue;
		}

		/*
		 * The use of list_for_each_entry_safe_reverse() is required
		 * because each task is going to be removed from and added back
		 * to the runnable_list during iteration. Because they're added
		 * to the tail of the list, safe reverse iteration can still
		 * visit all nodes.
		 */
		list_for_each_entry_safe_reverse(p, n, &rq->scx.runnable_list,
						 scx.runnable_node) {
			struct sched_enq_and_set_ctx ctx;

			/* cycling deq/enq is enough, see the function comment */
			sched_deq_and_put_task(p, DEQUEUE_SAVE | DEQUEUE_MOVE, &ctx);
			sched_enq_and_set_task(&ctx);
		}

		/* resched to restore ticks and idle state */
		if (cpu_online(cpu) || cpu == smp_processor_id())
			resched_curr(rq);

		raw_spin_rq_unlock(rq);
	}

	atomic_dec(&scx_ops_breather_depth);
unlock:
	raw_spin_unlock_irqrestore(&bypass_lock, flags);
	scx_clear_softlockup();
}

static void free_exit_info(struct scx_exit_info *ei)
{
	kfree(ei->dump);
	kfree(ei->msg);
	kfree(ei->bt);
	kfree(ei);
}

static struct scx_exit_info *alloc_exit_info(size_t exit_dump_len)
{
	struct scx_exit_info *ei;

	ei = kzalloc(sizeof(*ei), GFP_KERNEL);
	if (!ei)
		return NULL;

	ei->bt = kcalloc(SCX_EXIT_BT_LEN, sizeof(ei->bt[0]), GFP_KERNEL);
	ei->msg = kzalloc(SCX_EXIT_MSG_LEN, GFP_KERNEL);
	ei->dump = kzalloc(exit_dump_len, GFP_KERNEL);

	if (!ei->bt || !ei->msg || !ei->dump) {
		free_exit_info(ei);
		return NULL;
	}

	return ei;
}

static const char *scx_exit_reason(enum scx_exit_kind kind)
{
	switch (kind) {
	case SCX_EXIT_UNREG:
		return "unregistered from user space";
	case SCX_EXIT_UNREG_BPF:
		return "unregistered from BPF";
	case SCX_EXIT_UNREG_KERN:
		return "unregistered from the main kernel";
	case SCX_EXIT_SYSRQ:
		return "disabled by sysrq-S";
	case SCX_EXIT_ERROR:
		return "runtime error";
	case SCX_EXIT_ERROR_BPF:
		return "scx_bpf_error";
	case SCX_EXIT_ERROR_STALL:
		return "runnable task stall";
	default:
		return "<UNKNOWN>";
	}
}

static void scx_ops_disable_workfn(struct kthread_work *work)
{
	struct scx_exit_info *ei = scx_exit_info;
	struct scx_task_iter sti;
	struct task_struct *p;
	struct rhashtable_iter rht_iter;
	struct scx_dispatch_q *dsq;
	int i, kind, cpu;

	kind = atomic_read(&scx_exit_kind);
	while (true) {
		/*
		 * NONE indicates that a new scx_ops has been registered since
		 * disable was scheduled - don't kill the new ops. DONE
		 * indicates that the ops has already been disabled.
		 */
		if (kind == SCX_EXIT_NONE || kind == SCX_EXIT_DONE)
			return;
		if (atomic_try_cmpxchg(&scx_exit_kind, &kind, SCX_EXIT_DONE))
			break;
	}
	ei->kind = kind;
	ei->reason = scx_exit_reason(ei->kind);

	/* guarantee forward progress by bypassing scx_ops */
	scx_ops_bypass(true);

	switch (scx_ops_set_enable_state(SCX_OPS_DISABLING)) {
	case SCX_OPS_DISABLING:
		WARN_ONCE(true, "sched_ext: duplicate disabling instance?");
		break;
	case SCX_OPS_DISABLED:
		pr_warn("sched_ext: ops error detected without ops (%s)\n",
			scx_exit_info->msg);
		WARN_ON_ONCE(scx_ops_set_enable_state(SCX_OPS_DISABLED) !=
			     SCX_OPS_DISABLING);
		goto done;
	default:
		break;
	}

	/*
	 * Here, every runnable task is guaranteed to make forward progress and
	 * we can safely use blocking synchronization constructs. Actually
	 * disable ops.
	 */
	mutex_lock(&scx_ops_enable_mutex);

	static_branch_disable(&__scx_switched_all);
	WRITE_ONCE(scx_switching_all, false);

	/*
	 * Shut down cgroup support before tasks so that the cgroup attach path
	 * doesn't race against scx_ops_exit_task().
	 */
	scx_cgroup_lock();
	scx_cgroup_exit();
	scx_cgroup_unlock();

	/*
	 * The BPF scheduler is going away. All tasks including %TASK_DEAD ones
	 * must be switched out and exited synchronously.
	 */
	percpu_down_write(&scx_fork_rwsem);

	scx_ops_init_task_enabled = false;

	scx_task_iter_start(&sti);
	while ((p = scx_task_iter_next_locked(&sti))) {
		const struct sched_class *old_class = p->sched_class;
		const struct sched_class *new_class =
			__setscheduler_class(p->policy, p->prio);
		struct sched_enq_and_set_ctx ctx;

		if (old_class != new_class && p->se.sched_delayed)
			dequeue_task(task_rq(p), p, DEQUEUE_SLEEP | DEQUEUE_DELAYED);

		sched_deq_and_put_task(p, DEQUEUE_SAVE | DEQUEUE_MOVE, &ctx);

		p->sched_class = new_class;
		check_class_changing(task_rq(p), p, old_class);

		sched_enq_and_set_task(&ctx);

		check_class_changed(task_rq(p), p, old_class, p->prio);
		scx_ops_exit_task(p);
	}
	scx_task_iter_stop(&sti);
	percpu_up_write(&scx_fork_rwsem);

	/*
	 * Invalidate all the rq clocks to prevent getting outdated
	 * rq clocks from a previous scx scheduler.
	 */
	for_each_possible_cpu(cpu) {
		struct rq *rq = cpu_rq(cpu);
		scx_rq_clock_invalidate(rq);
	}

	/* no task is on scx, turn off all the switches and flush in-progress calls */
	static_branch_disable(&__scx_ops_enabled);
	for (i = SCX_OPI_BEGIN; i < SCX_OPI_END; i++)
		static_branch_disable(&scx_has_op[i]);
	static_branch_disable(&scx_ops_enq_last);
	static_branch_disable(&scx_ops_enq_exiting);
	static_branch_disable(&scx_ops_cpu_preempt);
	static_branch_disable(&scx_builtin_idle_enabled);
	synchronize_rcu();

	if (ei->kind >= SCX_EXIT_ERROR) {
		pr_err("sched_ext: BPF scheduler \"%s\" disabled (%s)\n",
		       scx_ops.name, ei->reason);

		if (ei->msg[0] != '\0')
			pr_err("sched_ext: %s: %s\n", scx_ops.name, ei->msg);
#ifdef CONFIG_STACKTRACE
		stack_trace_print(ei->bt, ei->bt_len, 2);
#endif
	} else {
		pr_info("sched_ext: BPF scheduler \"%s\" disabled (%s)\n",
			scx_ops.name, ei->reason);
	}

	if (scx_ops.exit)
		SCX_CALL_OP(SCX_KF_UNLOCKED, exit, ei);

	cancel_delayed_work_sync(&scx_watchdog_work);

	/*
	 * Delete the kobject from the hierarchy eagerly in addition to just
	 * dropping a reference. Otherwise, if the object is deleted
	 * asynchronously, sysfs could observe an object of the same name still
	 * in the hierarchy when another scheduler is loaded.
	 */
	kobject_del(scx_root_kobj);
	kobject_put(scx_root_kobj);
	scx_root_kobj = NULL;

	memset(&scx_ops, 0, sizeof(scx_ops));

	rhashtable_walk_enter(&dsq_hash, &rht_iter);
	do {
		rhashtable_walk_start(&rht_iter);

		while ((dsq = rhashtable_walk_next(&rht_iter)) && !IS_ERR(dsq))
			destroy_dsq(dsq->id);

		rhashtable_walk_stop(&rht_iter);
	} while (dsq == ERR_PTR(-EAGAIN));
	rhashtable_walk_exit(&rht_iter);

	free_percpu(scx_dsp_ctx);
	scx_dsp_ctx = NULL;
	scx_dsp_max_batch = 0;

	free_exit_info(scx_exit_info);
	scx_exit_info = NULL;

	mutex_unlock(&scx_ops_enable_mutex);

	WARN_ON_ONCE(scx_ops_set_enable_state(SCX_OPS_DISABLED) !=
		     SCX_OPS_DISABLING);
done:
	scx_ops_bypass(false);
}

static DEFINE_KTHREAD_WORK(scx_ops_disable_work, scx_ops_disable_workfn);

static void schedule_scx_ops_disable_work(void)
{
	struct kthread_worker *helper = READ_ONCE(scx_ops_helper);

	/*
	 * We may be called spuriously before the first bpf_sched_ext_reg(). If
	 * scx_ops_helper isn't set up yet, there's nothing to do.
	 */
	if (helper)
		kthread_queue_work(helper, &scx_ops_disable_work);
}

static void scx_ops_disable(enum scx_exit_kind kind)
{
	int none = SCX_EXIT_NONE;

	if (WARN_ON_ONCE(kind == SCX_EXIT_NONE || kind == SCX_EXIT_DONE))
		kind = SCX_EXIT_ERROR;

	atomic_try_cmpxchg(&scx_exit_kind, &none, kind);

	schedule_scx_ops_disable_work();
}

static void dump_newline(struct seq_buf *s)
{
	trace_sched_ext_dump("");

	/* @s may be zero sized and seq_buf triggers WARN if so */
	if (s->size)
		seq_buf_putc(s, '\n');
}

static __printf(2, 3) void dump_line(struct seq_buf *s, const char *fmt, ...)
{
	va_list args;

#ifdef CONFIG_TRACEPOINTS
	if (trace_sched_ext_dump_enabled()) {
		/* protected by scx_dump_state()::dump_lock */
		static char line_buf[SCX_EXIT_MSG_LEN];

		va_start(args, fmt);
		vscnprintf(line_buf, sizeof(line_buf), fmt, args);
		va_end(args);

		trace_sched_ext_dump(line_buf);
	}
#endif
	/* @s may be zero sized and seq_buf triggers WARN if so */
	if (s->size) {
		va_start(args, fmt);
		seq_buf_vprintf(s, fmt, args);
		va_end(args);

		seq_buf_putc(s, '\n');
	}
}

static void dump_stack_trace(struct seq_buf *s, const char *prefix,
			     const unsigned long *bt, unsigned int len)
{
	unsigned int i;

	for (i = 0; i < len; i++)
		dump_line(s, "%s%pS", prefix, (void *)bt[i]);
}

static void ops_dump_init(struct seq_buf *s, const char *prefix)
{
	struct scx_dump_data *dd = &scx_dump_data;

	lockdep_assert_irqs_disabled();

	dd->cpu = smp_processor_id();		/* allow scx_bpf_dump() */
	dd->first = true;
	dd->cursor = 0;
	dd->s = s;
	dd->prefix = prefix;
}

static void ops_dump_flush(void)
{
	struct scx_dump_data *dd = &scx_dump_data;
	char *line = dd->buf.line;

	if (!dd->cursor)
		return;

	/*
	 * There's something to flush and this is the first line. Insert a blank
	 * line to distinguish ops dump.
	 */
	if (dd->first) {
		dump_newline(dd->s);
		dd->first = false;
	}

	/*
	 * There may be multiple lines in $line. Scan and emit each line
	 * separately.
	 */
	while (true) {
		char *end = line;
		char c;

		while (*end != '\n' && *end != '\0')
			end++;

		/*
		 * If $line overflowed, it may not have newline at the end.
		 * Always emit with a newline.
		 */
		c = *end;
		*end = '\0';
		dump_line(dd->s, "%s%s", dd->prefix, line);
		if (c == '\0')
			break;

		/* move to the next line */
		end++;
		if (*end == '\0')
			break;
		line = end;
	}

	dd->cursor = 0;
}

static void ops_dump_exit(void)
{
	ops_dump_flush();
	scx_dump_data.cpu = -1;
}

static void scx_dump_task(struct seq_buf *s, struct scx_dump_ctx *dctx,
			  struct task_struct *p, char marker)
{
	static unsigned long bt[SCX_EXIT_BT_LEN];
	char dsq_id_buf[19] = "(n/a)";
	unsigned long ops_state = atomic_long_read(&p->scx.ops_state);
	unsigned int bt_len = 0;

	if (p->scx.dsq)
		scnprintf(dsq_id_buf, sizeof(dsq_id_buf), "0x%llx",
			  (unsigned long long)p->scx.dsq->id);

	dump_newline(s);
	dump_line(s, " %c%c %s[%d] %+ldms",
		  marker, task_state_to_char(p), p->comm, p->pid,
		  jiffies_delta_msecs(p->scx.runnable_at, dctx->at_jiffies));
	dump_line(s, "      scx_state/flags=%u/0x%x dsq_flags=0x%x ops_state/qseq=%lu/%lu",
		  scx_get_task_state(p), p->scx.flags & ~SCX_TASK_STATE_MASK,
		  p->scx.dsq_flags, ops_state & SCX_OPSS_STATE_MASK,
		  ops_state >> SCX_OPSS_QSEQ_SHIFT);
	dump_line(s, "      sticky/holding_cpu=%d/%d dsq_id=%s dsq_vtime=%llu slice=%llu",
		  p->scx.sticky_cpu, p->scx.holding_cpu, dsq_id_buf,
		  p->scx.dsq_vtime, p->scx.slice);
	dump_line(s, "      cpus=%*pb", cpumask_pr_args(p->cpus_ptr));

	if (SCX_HAS_OP(dump_task)) {
		ops_dump_init(s, "    ");
		SCX_CALL_OP(SCX_KF_REST, dump_task, dctx, p);
		ops_dump_exit();
	}

#ifdef CONFIG_STACKTRACE
	bt_len = stack_trace_save_tsk(p, bt, SCX_EXIT_BT_LEN, 1);
#endif
	if (bt_len) {
		dump_newline(s);
		dump_stack_trace(s, "    ", bt, bt_len);
	}
}

static void scx_dump_state(struct scx_exit_info *ei, size_t dump_len)
{
	static DEFINE_SPINLOCK(dump_lock);
	static const char trunc_marker[] = "\n\n~~~~ TRUNCATED ~~~~\n";
	struct scx_dump_ctx dctx = {
		.kind = ei->kind,
		.exit_code = ei->exit_code,
		.reason = ei->reason,
		.at_ns = ktime_get_ns(),
		.at_jiffies = jiffies,
	};
	struct seq_buf s;
	unsigned long flags;
	char *buf;
	int cpu;

	spin_lock_irqsave(&dump_lock, flags);

	seq_buf_init(&s, ei->dump, dump_len);

	if (ei->kind == SCX_EXIT_NONE) {
		dump_line(&s, "Debug dump triggered by %s", ei->reason);
	} else {
		dump_line(&s, "%s[%d] triggered exit kind %d:",
			  current->comm, current->pid, ei->kind);
		dump_line(&s, "  %s (%s)", ei->reason, ei->msg);
		dump_newline(&s);
		dump_line(&s, "Backtrace:");
		dump_stack_trace(&s, "  ", ei->bt, ei->bt_len);
	}

	if (SCX_HAS_OP(dump)) {
		ops_dump_init(&s, "");
		SCX_CALL_OP(SCX_KF_UNLOCKED, dump, &dctx);
		ops_dump_exit();
	}

	dump_newline(&s);
	dump_line(&s, "CPU states");
	dump_line(&s, "----------");

	for_each_possible_cpu(cpu) {
		struct rq *rq = cpu_rq(cpu);
		struct rq_flags rf;
		struct task_struct *p;
		struct seq_buf ns;
		size_t avail, used;
		bool idle;

		rq_lock(rq, &rf);

		idle = list_empty(&rq->scx.runnable_list) &&
			rq->curr->sched_class == &idle_sched_class;

		if (idle && !SCX_HAS_OP(dump_cpu))
			goto next;

		/*
		 * We don't yet know whether ops.dump_cpu() will produce output
		 * and we may want to skip the default CPU dump if it doesn't.
		 * Use a nested seq_buf to generate the standard dump so that we
		 * can decide whether to commit later.
		 */
		avail = seq_buf_get_buf(&s, &buf);
		seq_buf_init(&ns, buf, avail);

		dump_newline(&ns);
		dump_line(&ns, "CPU %-4d: nr_run=%u flags=0x%x cpu_rel=%d ops_qseq=%lu pnt_seq=%lu",
			  cpu, rq->scx.nr_running, rq->scx.flags,
			  rq->scx.cpu_released, rq->scx.ops_qseq,
			  rq->scx.pnt_seq);
		dump_line(&ns, "          curr=%s[%d] class=%ps",
			  rq->curr->comm, rq->curr->pid,
			  rq->curr->sched_class);
		if (!cpumask_empty(rq->scx.cpus_to_kick))
			dump_line(&ns, "  cpus_to_kick   : %*pb",
				  cpumask_pr_args(rq->scx.cpus_to_kick));
		if (!cpumask_empty(rq->scx.cpus_to_kick_if_idle))
			dump_line(&ns, "  idle_to_kick   : %*pb",
				  cpumask_pr_args(rq->scx.cpus_to_kick_if_idle));
		if (!cpumask_empty(rq->scx.cpus_to_preempt))
			dump_line(&ns, "  cpus_to_preempt: %*pb",
				  cpumask_pr_args(rq->scx.cpus_to_preempt));
		if (!cpumask_empty(rq->scx.cpus_to_wait))
			dump_line(&ns, "  cpus_to_wait   : %*pb",
				  cpumask_pr_args(rq->scx.cpus_to_wait));

		used = seq_buf_used(&ns);
		if (SCX_HAS_OP(dump_cpu)) {
			ops_dump_init(&ns, "  ");
			SCX_CALL_OP(SCX_KF_REST, dump_cpu, &dctx, cpu, idle);
			ops_dump_exit();
		}

		/*
		 * If idle && nothing generated by ops.dump_cpu(), there's
		 * nothing interesting. Skip.
		 */
		if (idle && used == seq_buf_used(&ns))
			goto next;

		/*
		 * $s may already have overflowed when $ns was created. If so,
		 * calling commit on it will trigger BUG.
		 */
		if (avail) {
			seq_buf_commit(&s, seq_buf_used(&ns));
			if (seq_buf_has_overflowed(&ns))
				seq_buf_set_overflow(&s);
		}

		if (rq->curr->sched_class == &ext_sched_class)
			scx_dump_task(&s, &dctx, rq->curr, '*');

		list_for_each_entry(p, &rq->scx.runnable_list, scx.runnable_node)
			scx_dump_task(&s, &dctx, p, ' ');
	next:
		rq_unlock(rq, &rf);
	}

	if (seq_buf_has_overflowed(&s) && dump_len >= sizeof(trunc_marker))
		memcpy(ei->dump + dump_len - sizeof(trunc_marker),
		       trunc_marker, sizeof(trunc_marker));

	spin_unlock_irqrestore(&dump_lock, flags);
}

static void scx_ops_error_irq_workfn(struct irq_work *irq_work)
{
	struct scx_exit_info *ei = scx_exit_info;

	if (ei->kind >= SCX_EXIT_ERROR)
		scx_dump_state(ei, scx_ops.exit_dump_len);

	schedule_scx_ops_disable_work();
}

static DEFINE_IRQ_WORK(scx_ops_error_irq_work, scx_ops_error_irq_workfn);

static __printf(3, 4) void scx_ops_exit_kind(enum scx_exit_kind kind,
					     s64 exit_code,
					     const char *fmt, ...)
{
	struct scx_exit_info *ei = scx_exit_info;
	int none = SCX_EXIT_NONE;
	va_list args;

	if (!atomic_try_cmpxchg(&scx_exit_kind, &none, kind))
		return;

	ei->exit_code = exit_code;
#ifdef CONFIG_STACKTRACE
	if (kind >= SCX_EXIT_ERROR)
		ei->bt_len = stack_trace_save(ei->bt, SCX_EXIT_BT_LEN, 1);
#endif
	va_start(args, fmt);
	vscnprintf(ei->msg, SCX_EXIT_MSG_LEN, fmt, args);
	va_end(args);

	/*
	 * Set ei->kind and ->reason for scx_dump_state(). They'll be set again
	 * in scx_ops_disable_workfn().
	 */
	ei->kind = kind;
	ei->reason = scx_exit_reason(ei->kind);

	irq_work_queue(&scx_ops_error_irq_work);
}

static struct kthread_worker *scx_create_rt_helper(const char *name)
{
	struct kthread_worker *helper;

	helper = kthread_create_worker(0, name);
	if (helper)
		sched_set_fifo(helper->task);
	return helper;
}

static void check_hotplug_seq(const struct sched_ext_ops *ops)
{
	unsigned long long global_hotplug_seq;

	/*
	 * If a hotplug event has occurred between when a scheduler was
	 * initialized, and when we were able to attach, exit and notify user
	 * space about it.
	 */
	if (ops->hotplug_seq) {
		global_hotplug_seq = atomic_long_read(&scx_hotplug_seq);
		if (ops->hotplug_seq != global_hotplug_seq) {
			scx_ops_exit(SCX_ECODE_ACT_RESTART | SCX_ECODE_RSN_HOTPLUG,
				     "expected hotplug seq %llu did not match actual %llu",
				     ops->hotplug_seq, global_hotplug_seq);
		}
	}
}

static int validate_ops(const struct sched_ext_ops *ops)
{
	/*
	 * It doesn't make sense to specify the SCX_OPS_ENQ_LAST flag if the
	 * ops.enqueue() callback isn't implemented.
	 */
	if ((ops->flags & SCX_OPS_ENQ_LAST) && !ops->enqueue) {
		scx_ops_error("SCX_OPS_ENQ_LAST requires ops.enqueue() to be implemented");
		return -EINVAL;
	}

	return 0;
}

static int scx_ops_enable(struct sched_ext_ops *ops, struct bpf_link *link)
{
	struct scx_task_iter sti;
	struct task_struct *p;
	unsigned long timeout;
	int i, cpu, node, ret;

	if (!cpumask_equal(housekeeping_cpumask(HK_TYPE_DOMAIN),
			   cpu_possible_mask)) {
		pr_err("sched_ext: Not compatible with \"isolcpus=\" domain isolation\n");
		return -EINVAL;
	}

	mutex_lock(&scx_ops_enable_mutex);

	if (!scx_ops_helper) {
		WRITE_ONCE(scx_ops_helper,
			   scx_create_rt_helper("sched_ext_ops_helper"));
		if (!scx_ops_helper) {
			ret = -ENOMEM;
			goto err_unlock;
		}
	}

	if (!global_dsqs) {
		struct scx_dispatch_q **dsqs;

		dsqs = kcalloc(nr_node_ids, sizeof(dsqs[0]), GFP_KERNEL);
		if (!dsqs) {
			ret = -ENOMEM;
			goto err_unlock;
		}

		for_each_node_state(node, N_POSSIBLE) {
			struct scx_dispatch_q *dsq;

			dsq = kzalloc_node(sizeof(*dsq), GFP_KERNEL, node);
			if (!dsq) {
				for_each_node_state(node, N_POSSIBLE)
					kfree(dsqs[node]);
				kfree(dsqs);
				ret = -ENOMEM;
				goto err_unlock;
			}

			init_dsq(dsq, SCX_DSQ_GLOBAL);
			dsqs[node] = dsq;
		}

		global_dsqs = dsqs;
	}

	if (scx_ops_enable_state() != SCX_OPS_DISABLED) {
		ret = -EBUSY;
		goto err_unlock;
	}

	scx_root_kobj = kzalloc(sizeof(*scx_root_kobj), GFP_KERNEL);
	if (!scx_root_kobj) {
		ret = -ENOMEM;
		goto err_unlock;
	}

	scx_root_kobj->kset = scx_kset;
	ret = kobject_init_and_add(scx_root_kobj, &scx_ktype, NULL, "root");
	if (ret < 0)
		goto err;

	scx_exit_info = alloc_exit_info(ops->exit_dump_len);
	if (!scx_exit_info) {
		ret = -ENOMEM;
		goto err_del;
	}

	/*
	 * Set scx_ops, transition to ENABLING and clear exit info to arm the
	 * disable path. Failure triggers full disabling from here on.
	 */
	scx_ops = *ops;

	WARN_ON_ONCE(scx_ops_set_enable_state(SCX_OPS_ENABLING) !=
		     SCX_OPS_DISABLED);

	atomic_set(&scx_exit_kind, SCX_EXIT_NONE);
	scx_warned_zero_slice = false;

	atomic_long_set(&scx_nr_rejected, 0);

	for_each_possible_cpu(cpu)
		cpu_rq(cpu)->scx.cpuperf_target = SCX_CPUPERF_ONE;

	/*
	 * Keep CPUs stable during enable so that the BPF scheduler can track
	 * online CPUs by watching ->on/offline_cpu() after ->init().
	 */
	cpus_read_lock();

	if (scx_ops.init) {
		ret = SCX_CALL_OP_RET(SCX_KF_UNLOCKED, init);
		if (ret) {
			ret = ops_sanitize_err("init", ret);
			cpus_read_unlock();
			scx_ops_error("ops.init() failed (%d)", ret);
			goto err_disable;
		}
	}

	for (i = SCX_OPI_CPU_HOTPLUG_BEGIN; i < SCX_OPI_CPU_HOTPLUG_END; i++)
		if (((void (**)(void))ops)[i])
			static_branch_enable_cpuslocked(&scx_has_op[i]);

	check_hotplug_seq(ops);
#ifdef CONFIG_SMP
	update_selcpu_topology();
#endif
	cpus_read_unlock();

	ret = validate_ops(ops);
	if (ret)
		goto err_disable;

	WARN_ON_ONCE(scx_dsp_ctx);
	scx_dsp_max_batch = ops->dispatch_max_batch ?: SCX_DSP_DFL_MAX_BATCH;
	scx_dsp_ctx = __alloc_percpu(struct_size_t(struct scx_dsp_ctx, buf,
						   scx_dsp_max_batch),
				     __alignof__(struct scx_dsp_ctx));
	if (!scx_dsp_ctx) {
		ret = -ENOMEM;
		goto err_disable;
	}

	if (ops->timeout_ms)
		timeout = msecs_to_jiffies(ops->timeout_ms);
	else
		timeout = SCX_WATCHDOG_MAX_TIMEOUT;

	WRITE_ONCE(scx_watchdog_timeout, timeout);
	WRITE_ONCE(scx_watchdog_timestamp, jiffies);
	queue_delayed_work(system_unbound_wq, &scx_watchdog_work,
			   scx_watchdog_timeout / 2);

	/*
	 * Once __scx_ops_enabled is set, %current can be switched to SCX
	 * anytime. This can lead to stalls as some BPF schedulers (e.g.
	 * userspace scheduling) may not function correctly before all tasks are
	 * switched. Init in bypass mode to guarantee forward progress.
	 */
	scx_ops_bypass(true);

	for (i = SCX_OPI_NORMAL_BEGIN; i < SCX_OPI_NORMAL_END; i++)
		if (((void (**)(void))ops)[i])
			static_branch_enable(&scx_has_op[i]);

	if (ops->flags & SCX_OPS_ENQ_LAST)
		static_branch_enable(&scx_ops_enq_last);

	if (ops->flags & SCX_OPS_ENQ_EXITING)
		static_branch_enable(&scx_ops_enq_exiting);
	if (scx_ops.cpu_acquire || scx_ops.cpu_release)
		static_branch_enable(&scx_ops_cpu_preempt);

	if (!ops->update_idle || (ops->flags & SCX_OPS_KEEP_BUILTIN_IDLE)) {
		reset_idle_masks();
		static_branch_enable(&scx_builtin_idle_enabled);
	} else {
		static_branch_disable(&scx_builtin_idle_enabled);
	}

	/*
	 * Lock out forks, cgroup on/offlining and moves before opening the
	 * floodgate so that they don't wander into the operations prematurely.
	 */
	percpu_down_write(&scx_fork_rwsem);

	WARN_ON_ONCE(scx_ops_init_task_enabled);
	scx_ops_init_task_enabled = true;

	/*
	 * Enable ops for every task. Fork is excluded by scx_fork_rwsem
	 * preventing new tasks from being added. No need to exclude tasks
	 * leaving as sched_ext_free() can handle both prepped and enabled
	 * tasks. Prep all tasks first and then enable them with preemption
	 * disabled.
	 *
	 * All cgroups should be initialized before scx_ops_init_task() so that
	 * the BPF scheduler can reliably track each task's cgroup membership
	 * from scx_ops_init_task(). Lock out cgroup on/offlining and task
	 * migrations while tasks are being initialized so that
	 * scx_cgroup_can_attach() never sees uninitialized tasks.
	 */
	scx_cgroup_lock();
	ret = scx_cgroup_init();
	if (ret)
		goto err_disable_unlock_all;

	scx_task_iter_start(&sti);
	while ((p = scx_task_iter_next_locked(&sti))) {
		/*
		 * @p may already be dead, have lost all its usages counts and
		 * be waiting for RCU grace period before being freed. @p can't
		 * be initialized for SCX in such cases and should be ignored.
		 */
		if (!tryget_task_struct(p))
			continue;

		scx_task_iter_unlock(&sti);

		ret = scx_ops_init_task(p, task_group(p), false);
		if (ret) {
			put_task_struct(p);
			scx_task_iter_relock(&sti);
			scx_task_iter_stop(&sti);
			scx_ops_error("ops.init_task() failed (%d) for %s[%d]",
				      ret, p->comm, p->pid);
			goto err_disable_unlock_all;
		}

		scx_set_task_state(p, SCX_TASK_READY);

		put_task_struct(p);
		scx_task_iter_relock(&sti);
	}
	scx_task_iter_stop(&sti);
	scx_cgroup_unlock();
	percpu_up_write(&scx_fork_rwsem);

	/*
	 * All tasks are READY. It's safe to turn on scx_enabled() and switch
	 * all eligible tasks.
	 */
	WRITE_ONCE(scx_switching_all, !(ops->flags & SCX_OPS_SWITCH_PARTIAL));
	static_branch_enable(&__scx_ops_enabled);

	/*
	 * We're fully committed and can't fail. The task READY -> ENABLED
	 * transitions here are synchronized against sched_ext_free() through
	 * scx_tasks_lock.
	 */
	percpu_down_write(&scx_fork_rwsem);
	scx_task_iter_start(&sti);
	while ((p = scx_task_iter_next_locked(&sti))) {
		const struct sched_class *old_class = p->sched_class;
		const struct sched_class *new_class =
			__setscheduler_class(p->policy, p->prio);
		struct sched_enq_and_set_ctx ctx;

		if (old_class != new_class && p->se.sched_delayed)
			dequeue_task(task_rq(p), p, DEQUEUE_SLEEP | DEQUEUE_DELAYED);

		sched_deq_and_put_task(p, DEQUEUE_SAVE | DEQUEUE_MOVE, &ctx);

		p->scx.slice = SCX_SLICE_DFL;
		p->sched_class = new_class;
		check_class_changing(task_rq(p), p, old_class);

		sched_enq_and_set_task(&ctx);

		check_class_changed(task_rq(p), p, old_class, p->prio);
	}
	scx_task_iter_stop(&sti);
	percpu_up_write(&scx_fork_rwsem);

	scx_ops_bypass(false);

	if (!scx_ops_tryset_enable_state(SCX_OPS_ENABLED, SCX_OPS_ENABLING)) {
		WARN_ON_ONCE(atomic_read(&scx_exit_kind) == SCX_EXIT_NONE);
		goto err_disable;
	}

	if (!(ops->flags & SCX_OPS_SWITCH_PARTIAL))
		static_branch_enable(&__scx_switched_all);

	pr_info("sched_ext: BPF scheduler \"%s\" enabled%s\n",
		scx_ops.name, scx_switched_all() ? "" : " (partial)");
	kobject_uevent(scx_root_kobj, KOBJ_ADD);
	mutex_unlock(&scx_ops_enable_mutex);

	atomic_long_inc(&scx_enable_seq);

	return 0;

err_del:
	kobject_del(scx_root_kobj);
err:
	kobject_put(scx_root_kobj);
	scx_root_kobj = NULL;
	if (scx_exit_info) {
		free_exit_info(scx_exit_info);
		scx_exit_info = NULL;
	}
err_unlock:
	mutex_unlock(&scx_ops_enable_mutex);
	return ret;

err_disable_unlock_all:
	scx_cgroup_unlock();
	percpu_up_write(&scx_fork_rwsem);
	scx_ops_bypass(false);
err_disable:
	mutex_unlock(&scx_ops_enable_mutex);
	/*
	 * Returning an error code here would not pass all the error information
	 * to userspace. Record errno using scx_ops_error() for cases
	 * scx_ops_error() wasn't already invoked and exit indicating success so
	 * that the error is notified through ops.exit() with all the details.
	 *
	 * Flush scx_ops_disable_work to ensure that error is reported before
	 * init completion.
	 */
	scx_ops_error("scx_ops_enable() failed (%d)", ret);
	kthread_flush_work(&scx_ops_disable_work);
	return 0;
}


/********************************************************************************
 * bpf_struct_ops plumbing.
 */
#include <linux/bpf_verifier.h>
#include <linux/bpf.h>
#include <linux/btf.h>

static const struct btf_type *task_struct_type;

static bool bpf_scx_is_valid_access(int off, int size,
				    enum bpf_access_type type,
				    const struct bpf_prog *prog,
				    struct bpf_insn_access_aux *info)
{
	if (type != BPF_READ)
		return false;
	if (off < 0 || off >= sizeof(__u64) * MAX_BPF_FUNC_ARGS)
		return false;
	if (off % size != 0)
		return false;

	return btf_ctx_access(off, size, type, prog, info);
}

static int bpf_scx_btf_struct_access(struct bpf_verifier_log *log,
				     const struct bpf_reg_state *reg, int off,
				     int size)
{
	const struct btf_type *t;

	t = btf_type_by_id(reg->btf, reg->btf_id);
	if (t == task_struct_type) {
		if (off >= offsetof(struct task_struct, scx.slice) &&
		    off + size <= offsetofend(struct task_struct, scx.slice))
			return SCALAR_VALUE;
		if (off >= offsetof(struct task_struct, scx.dsq_vtime) &&
		    off + size <= offsetofend(struct task_struct, scx.dsq_vtime))
			return SCALAR_VALUE;
		if (off >= offsetof(struct task_struct, scx.disallow) &&
		    off + size <= offsetofend(struct task_struct, scx.disallow))
			return SCALAR_VALUE;
	}

	return -EACCES;
}

static const struct bpf_func_proto *
bpf_scx_get_func_proto(enum bpf_func_id func_id, const struct bpf_prog *prog)
{
	switch (func_id) {
	case BPF_FUNC_task_storage_get:
		return &bpf_task_storage_get_proto;
	case BPF_FUNC_task_storage_delete:
		return &bpf_task_storage_delete_proto;
	default:
		return bpf_base_func_proto(func_id, prog);
	}
}

static const struct bpf_verifier_ops bpf_scx_verifier_ops = {
	.get_func_proto = bpf_scx_get_func_proto,
	.is_valid_access = bpf_scx_is_valid_access,
	.btf_struct_access = bpf_scx_btf_struct_access,
};

static int bpf_scx_init_member(const struct btf_type *t,
			       const struct btf_member *member,
			       void *kdata, const void *udata)
{
	const struct sched_ext_ops *uops = udata;
	struct sched_ext_ops *ops = kdata;
	u32 moff = __btf_member_bit_offset(t, member) / 8;
	int ret;

	switch (moff) {
	case offsetof(struct sched_ext_ops, dispatch_max_batch):
		if (*(u32 *)(udata + moff) > INT_MAX)
			return -E2BIG;
		ops->dispatch_max_batch = *(u32 *)(udata + moff);
		return 1;
	case offsetof(struct sched_ext_ops, flags):
		if (*(u64 *)(udata + moff) & ~SCX_OPS_ALL_FLAGS)
			return -EINVAL;
		ops->flags = *(u64 *)(udata + moff);
		return 1;
	case offsetof(struct sched_ext_ops, name):
		ret = bpf_obj_name_cpy(ops->name, uops->name,
				       sizeof(ops->name));
		if (ret < 0)
			return ret;
		if (ret == 0)
			return -EINVAL;
		return 1;
	case offsetof(struct sched_ext_ops, timeout_ms):
		if (msecs_to_jiffies(*(u32 *)(udata + moff)) >
		    SCX_WATCHDOG_MAX_TIMEOUT)
			return -E2BIG;
		ops->timeout_ms = *(u32 *)(udata + moff);
		return 1;
	case offsetof(struct sched_ext_ops, exit_dump_len):
		ops->exit_dump_len =
			*(u32 *)(udata + moff) ?: SCX_EXIT_DUMP_DFL_LEN;
		return 1;
	case offsetof(struct sched_ext_ops, hotplug_seq):
		ops->hotplug_seq = *(u64 *)(udata + moff);
		return 1;
	}

	return 0;
}

static int bpf_scx_check_member(const struct btf_type *t,
				const struct btf_member *member,
				const struct bpf_prog *prog)
{
	u32 moff = __btf_member_bit_offset(t, member) / 8;

	switch (moff) {
	case offsetof(struct sched_ext_ops, init_task):
#ifdef CONFIG_EXT_GROUP_SCHED
	case offsetof(struct sched_ext_ops, cgroup_init):
	case offsetof(struct sched_ext_ops, cgroup_exit):
	case offsetof(struct sched_ext_ops, cgroup_prep_move):
#endif
	case offsetof(struct sched_ext_ops, cpu_online):
	case offsetof(struct sched_ext_ops, cpu_offline):
	case offsetof(struct sched_ext_ops, init):
	case offsetof(struct sched_ext_ops, exit):
		break;
	default:
		if (prog->sleepable)
			return -EINVAL;
	}

	return 0;
}

static int bpf_scx_reg(void *kdata, struct bpf_link *link)
{
	return scx_ops_enable(kdata, link);
}

static void bpf_scx_unreg(void *kdata, struct bpf_link *link)
{
	scx_ops_disable(SCX_EXIT_UNREG);
	kthread_flush_work(&scx_ops_disable_work);
}

static int bpf_scx_init(struct btf *btf)
{
	task_struct_type = btf_type_by_id(btf, btf_tracing_ids[BTF_TRACING_TYPE_TASK]);

	return 0;
}

static int bpf_scx_update(void *kdata, void *old_kdata, struct bpf_link *link)
{
	/*
	 * sched_ext does not support updating the actively-loaded BPF
	 * scheduler, as registering a BPF scheduler can always fail if the
	 * scheduler returns an error code for e.g. ops.init(), ops.init_task(),
	 * etc. Similarly, we can always race with unregistration happening
	 * elsewhere, such as with sysrq.
	 */
	return -EOPNOTSUPP;
}

static int bpf_scx_validate(void *kdata)
{
	return 0;
}

static s32 sched_ext_ops__select_cpu(struct task_struct *p, s32 prev_cpu, u64 wake_flags) { return -EINVAL; }
static void sched_ext_ops__enqueue(struct task_struct *p, u64 enq_flags) {}
static void sched_ext_ops__dequeue(struct task_struct *p, u64 enq_flags) {}
static void sched_ext_ops__dispatch(s32 prev_cpu, struct task_struct *prev__nullable) {}
static void sched_ext_ops__tick(struct task_struct *p) {}
static void sched_ext_ops__runnable(struct task_struct *p, u64 enq_flags) {}
static void sched_ext_ops__running(struct task_struct *p) {}
static void sched_ext_ops__stopping(struct task_struct *p, bool runnable) {}
static void sched_ext_ops__quiescent(struct task_struct *p, u64 deq_flags) {}
static bool sched_ext_ops__yield(struct task_struct *from, struct task_struct *to__nullable) { return false; }
static bool sched_ext_ops__core_sched_before(struct task_struct *a, struct task_struct *b) { return false; }
static void sched_ext_ops__set_weight(struct task_struct *p, u32 weight) {}
static void sched_ext_ops__set_cpumask(struct task_struct *p, const struct cpumask *mask) {}
static void sched_ext_ops__update_idle(s32 cpu, bool idle) {}
static void sched_ext_ops__cpu_acquire(s32 cpu, struct scx_cpu_acquire_args *args) {}
static void sched_ext_ops__cpu_release(s32 cpu, struct scx_cpu_release_args *args) {}
static s32 sched_ext_ops__init_task(struct task_struct *p, struct scx_init_task_args *args) { return -EINVAL; }
static void sched_ext_ops__exit_task(struct task_struct *p, struct scx_exit_task_args *args) {}
static void sched_ext_ops__enable(struct task_struct *p) {}
static void sched_ext_ops__disable(struct task_struct *p) {}
#ifdef CONFIG_EXT_GROUP_SCHED
static s32 sched_ext_ops__cgroup_init(struct cgroup *cgrp, struct scx_cgroup_init_args *args) { return -EINVAL; }
static void sched_ext_ops__cgroup_exit(struct cgroup *cgrp) {}
static s32 sched_ext_ops__cgroup_prep_move(struct task_struct *p, struct cgroup *from, struct cgroup *to) { return -EINVAL; }
static void sched_ext_ops__cgroup_move(struct task_struct *p, struct cgroup *from, struct cgroup *to) {}
static void sched_ext_ops__cgroup_cancel_move(struct task_struct *p, struct cgroup *from, struct cgroup *to) {}
static void sched_ext_ops__cgroup_set_weight(struct cgroup *cgrp, u32 weight) {}
#endif
static void sched_ext_ops__cpu_online(s32 cpu) {}
static void sched_ext_ops__cpu_offline(s32 cpu) {}
static s32 sched_ext_ops__init(void) { return -EINVAL; }
static void sched_ext_ops__exit(struct scx_exit_info *info) {}
static void sched_ext_ops__dump(struct scx_dump_ctx *ctx) {}
static void sched_ext_ops__dump_cpu(struct scx_dump_ctx *ctx, s32 cpu, bool idle) {}
static void sched_ext_ops__dump_task(struct scx_dump_ctx *ctx, struct task_struct *p) {}

static struct sched_ext_ops __bpf_ops_sched_ext_ops = {
	.select_cpu		= sched_ext_ops__select_cpu,
	.enqueue		= sched_ext_ops__enqueue,
	.dequeue		= sched_ext_ops__dequeue,
	.dispatch		= sched_ext_ops__dispatch,
	.tick			= sched_ext_ops__tick,
	.runnable		= sched_ext_ops__runnable,
	.running		= sched_ext_ops__running,
	.stopping		= sched_ext_ops__stopping,
	.quiescent		= sched_ext_ops__quiescent,
	.yield			= sched_ext_ops__yield,
	.core_sched_before	= sched_ext_ops__core_sched_before,
	.set_weight		= sched_ext_ops__set_weight,
	.set_cpumask		= sched_ext_ops__set_cpumask,
	.update_idle		= sched_ext_ops__update_idle,
	.cpu_acquire		= sched_ext_ops__cpu_acquire,
	.cpu_release		= sched_ext_ops__cpu_release,
	.init_task		= sched_ext_ops__init_task,
	.exit_task		= sched_ext_ops__exit_task,
	.enable			= sched_ext_ops__enable,
	.disable		= sched_ext_ops__disable,
#ifdef CONFIG_EXT_GROUP_SCHED
	.cgroup_init		= sched_ext_ops__cgroup_init,
	.cgroup_exit		= sched_ext_ops__cgroup_exit,
	.cgroup_prep_move	= sched_ext_ops__cgroup_prep_move,
	.cgroup_move		= sched_ext_ops__cgroup_move,
	.cgroup_cancel_move	= sched_ext_ops__cgroup_cancel_move,
	.cgroup_set_weight	= sched_ext_ops__cgroup_set_weight,
#endif
	.cpu_online		= sched_ext_ops__cpu_online,
	.cpu_offline		= sched_ext_ops__cpu_offline,
	.init			= sched_ext_ops__init,
	.exit			= sched_ext_ops__exit,
	.dump			= sched_ext_ops__dump,
	.dump_cpu		= sched_ext_ops__dump_cpu,
	.dump_task		= sched_ext_ops__dump_task,
};

static struct bpf_struct_ops bpf_sched_ext_ops = {
	.verifier_ops = &bpf_scx_verifier_ops,
	.reg = bpf_scx_reg,
	.unreg = bpf_scx_unreg,
	.check_member = bpf_scx_check_member,
	.init_member = bpf_scx_init_member,
	.init = bpf_scx_init,
	.update = bpf_scx_update,
	.validate = bpf_scx_validate,
	.name = "sched_ext_ops",
	.owner = THIS_MODULE,
	.cfi_stubs = &__bpf_ops_sched_ext_ops
};


/********************************************************************************
 * System integration and init.
 */

static void sysrq_handle_sched_ext_reset(u8 key)
{
	if (scx_ops_helper)
		scx_ops_disable(SCX_EXIT_SYSRQ);
	else
		pr_info("sched_ext: BPF scheduler not yet used\n");
}

static const struct sysrq_key_op sysrq_sched_ext_reset_op = {
	.handler	= sysrq_handle_sched_ext_reset,
	.help_msg	= "reset-sched-ext(S)",
	.action_msg	= "Disable sched_ext and revert all tasks to CFS",
	.enable_mask	= SYSRQ_ENABLE_RTNICE,
};

static void sysrq_handle_sched_ext_dump(u8 key)
{
	struct scx_exit_info ei = { .kind = SCX_EXIT_NONE, .reason = "SysRq-D" };

	if (scx_enabled())
		scx_dump_state(&ei, 0);
}

static const struct sysrq_key_op sysrq_sched_ext_dump_op = {
	.handler	= sysrq_handle_sched_ext_dump,
	.help_msg	= "dump-sched-ext(D)",
	.action_msg	= "Trigger sched_ext debug dump",
	.enable_mask	= SYSRQ_ENABLE_RTNICE,
};

static bool can_skip_idle_kick(struct rq *rq)
{
	lockdep_assert_rq_held(rq);

	/*
	 * We can skip idle kicking if @rq is going to go through at least one
	 * full SCX scheduling cycle before going idle. Just checking whether
	 * curr is not idle is insufficient because we could be racing
	 * balance_one() trying to pull the next task from a remote rq, which
	 * may fail, and @rq may become idle afterwards.
	 *
	 * The race window is small and we don't and can't guarantee that @rq is
	 * only kicked while idle anyway. Skip only when sure.
	 */
	return !is_idle_task(rq->curr) && !(rq->scx.flags & SCX_RQ_IN_BALANCE);
}

static bool kick_one_cpu(s32 cpu, struct rq *this_rq, unsigned long *pseqs)
{
	struct rq *rq = cpu_rq(cpu);
	struct scx_rq *this_scx = &this_rq->scx;
	bool should_wait = false;
	unsigned long flags;

	raw_spin_rq_lock_irqsave(rq, flags);

	/*
	 * During CPU hotplug, a CPU may depend on kicking itself to make
	 * forward progress. Allow kicking self regardless of online state.
	 */
	if (cpu_online(cpu) || cpu == cpu_of(this_rq)) {
		if (cpumask_test_cpu(cpu, this_scx->cpus_to_preempt)) {
			if (rq->curr->sched_class == &ext_sched_class)
				rq->curr->scx.slice = 0;
			cpumask_clear_cpu(cpu, this_scx->cpus_to_preempt);
		}

		if (cpumask_test_cpu(cpu, this_scx->cpus_to_wait)) {
			pseqs[cpu] = rq->scx.pnt_seq;
			should_wait = true;
		}

		resched_curr(rq);
	} else {
		cpumask_clear_cpu(cpu, this_scx->cpus_to_preempt);
		cpumask_clear_cpu(cpu, this_scx->cpus_to_wait);
	}

	raw_spin_rq_unlock_irqrestore(rq, flags);

	return should_wait;
}

static void kick_one_cpu_if_idle(s32 cpu, struct rq *this_rq)
{
	struct rq *rq = cpu_rq(cpu);
	unsigned long flags;

	raw_spin_rq_lock_irqsave(rq, flags);

	if (!can_skip_idle_kick(rq) &&
	    (cpu_online(cpu) || cpu == cpu_of(this_rq)))
		resched_curr(rq);

	raw_spin_rq_unlock_irqrestore(rq, flags);
}

static void kick_cpus_irq_workfn(struct irq_work *irq_work)
{
	struct rq *this_rq = this_rq();
	struct scx_rq *this_scx = &this_rq->scx;
	unsigned long *pseqs = this_cpu_ptr(scx_kick_cpus_pnt_seqs);
	bool should_wait = false;
	s32 cpu;

	for_each_cpu(cpu, this_scx->cpus_to_kick) {
		should_wait |= kick_one_cpu(cpu, this_rq, pseqs);
		cpumask_clear_cpu(cpu, this_scx->cpus_to_kick);
		cpumask_clear_cpu(cpu, this_scx->cpus_to_kick_if_idle);
	}

	for_each_cpu(cpu, this_scx->cpus_to_kick_if_idle) {
		kick_one_cpu_if_idle(cpu, this_rq);
		cpumask_clear_cpu(cpu, this_scx->cpus_to_kick_if_idle);
	}

	if (!should_wait)
		return;

	for_each_cpu(cpu, this_scx->cpus_to_wait) {
		unsigned long *wait_pnt_seq = &cpu_rq(cpu)->scx.pnt_seq;

		if (cpu != cpu_of(this_rq)) {
			/*
			 * Pairs with smp_store_release() issued by this CPU in
			 * switch_class() on the resched path.
			 *
			 * We busy-wait here to guarantee that no other task can
			 * be scheduled on our core before the target CPU has
			 * entered the resched path.
			 */
			while (smp_load_acquire(wait_pnt_seq) == pseqs[cpu])
				cpu_relax();
		}

		cpumask_clear_cpu(cpu, this_scx->cpus_to_wait);
	}
}

/**
 * print_scx_info - print out sched_ext scheduler state
 * @log_lvl: the log level to use when printing
 * @p: target task
 *
 * If a sched_ext scheduler is enabled, print the name and state of the
 * scheduler. If @p is on sched_ext, print further information about the task.
 *
 * This function can be safely called on any task as long as the task_struct
 * itself is accessible. While safe, this function isn't synchronized and may
 * print out mixups or garbages of limited length.
 */
void print_scx_info(const char *log_lvl, struct task_struct *p)
{
	enum scx_ops_enable_state state = scx_ops_enable_state();
	const char *all = READ_ONCE(scx_switching_all) ? "+all" : "";
	char runnable_at_buf[22] = "?";
	struct sched_class *class;
	unsigned long runnable_at;

	if (state == SCX_OPS_DISABLED)
		return;

	/*
	 * Carefully check if the task was running on sched_ext, and then
	 * carefully copy the time it's been runnable, and its state.
	 */
	if (copy_from_kernel_nofault(&class, &p->sched_class, sizeof(class)) ||
	    class != &ext_sched_class) {
		printk("%sSched_ext: %s (%s%s)", log_lvl, scx_ops.name,
		       scx_ops_enable_state_str[state], all);
		return;
	}

	if (!copy_from_kernel_nofault(&runnable_at, &p->scx.runnable_at,
				      sizeof(runnable_at)))
		scnprintf(runnable_at_buf, sizeof(runnable_at_buf), "%+ldms",
			  jiffies_delta_msecs(runnable_at, jiffies));

	/* print everything onto one line to conserve console space */
	printk("%sSched_ext: %s (%s%s), task: runnable_at=%s",
	       log_lvl, scx_ops.name, scx_ops_enable_state_str[state], all,
	       runnable_at_buf);
}

static int scx_pm_handler(struct notifier_block *nb, unsigned long event, void *ptr)
{
	/*
	 * SCX schedulers often have userspace components which are sometimes
	 * involved in critial scheduling paths. PM operations involve freezing
	 * userspace which can lead to scheduling misbehaviors including stalls.
	 * Let's bypass while PM operations are in progress.
	 */
	switch (event) {
	case PM_HIBERNATION_PREPARE:
	case PM_SUSPEND_PREPARE:
	case PM_RESTORE_PREPARE:
		scx_ops_bypass(true);
		break;
	case PM_POST_HIBERNATION:
	case PM_POST_SUSPEND:
	case PM_POST_RESTORE:
		scx_ops_bypass(false);
		break;
	}

	return NOTIFY_OK;
}

static struct notifier_block scx_pm_notifier = {
	.notifier_call = scx_pm_handler,
};

void __init init_sched_ext_class(void)
{
	s32 cpu, v;

	/*
	 * The following is to prevent the compiler from optimizing out the enum
	 * definitions so that BPF scheduler implementations can use them
	 * through the generated vmlinux.h.
	 */
	WRITE_ONCE(v, SCX_ENQ_WAKEUP | SCX_DEQ_SLEEP | SCX_KICK_PREEMPT |
		   SCX_TG_ONLINE);

	BUG_ON(rhashtable_init(&dsq_hash, &dsq_hash_params));
#ifdef CONFIG_SMP
	BUG_ON(!alloc_cpumask_var(&idle_masks.cpu, GFP_KERNEL));
	BUG_ON(!alloc_cpumask_var(&idle_masks.smt, GFP_KERNEL));
#endif
	scx_kick_cpus_pnt_seqs =
		__alloc_percpu(sizeof(scx_kick_cpus_pnt_seqs[0]) * nr_cpu_ids,
			       __alignof__(scx_kick_cpus_pnt_seqs[0]));
	BUG_ON(!scx_kick_cpus_pnt_seqs);

	for_each_possible_cpu(cpu) {
		struct rq *rq = cpu_rq(cpu);

		init_dsq(&rq->scx.local_dsq, SCX_DSQ_LOCAL);
		INIT_LIST_HEAD(&rq->scx.runnable_list);
		INIT_LIST_HEAD(&rq->scx.ddsp_deferred_locals);

		BUG_ON(!zalloc_cpumask_var(&rq->scx.cpus_to_kick, GFP_KERNEL));
		BUG_ON(!zalloc_cpumask_var(&rq->scx.cpus_to_kick_if_idle, GFP_KERNEL));
		BUG_ON(!zalloc_cpumask_var(&rq->scx.cpus_to_preempt, GFP_KERNEL));
		BUG_ON(!zalloc_cpumask_var(&rq->scx.cpus_to_wait, GFP_KERNEL));
		init_irq_work(&rq->scx.deferred_irq_work, deferred_irq_workfn);
		init_irq_work(&rq->scx.kick_cpus_irq_work, kick_cpus_irq_workfn);

		if (cpu_online(cpu))
			cpu_rq(cpu)->scx.flags |= SCX_RQ_ONLINE;
	}

	register_sysrq_key('S', &sysrq_sched_ext_reset_op);
	register_sysrq_key('D', &sysrq_sched_ext_dump_op);
	INIT_DELAYED_WORK(&scx_watchdog_work, scx_watchdog_workfn);
}


/********************************************************************************
 * Helpers that can be called from the BPF scheduler.
 */
#include <linux/btf_ids.h>

__bpf_kfunc_start_defs();

static bool check_builtin_idle_enabled(void)
{
	if (static_branch_likely(&scx_builtin_idle_enabled))
		return true;

	scx_ops_error("built-in idle tracking is disabled");
	return false;
}

/**
 * scx_bpf_select_cpu_dfl - The default implementation of ops.select_cpu()
 * @p: task_struct to select a CPU for
 * @prev_cpu: CPU @p was on previously
 * @wake_flags: %SCX_WAKE_* flags
 * @is_idle: out parameter indicating whether the returned CPU is idle
 *
 * Can only be called from ops.select_cpu() if the built-in CPU selection is
 * enabled - ops.update_idle() is missing or %SCX_OPS_KEEP_BUILTIN_IDLE is set.
 * @p, @prev_cpu and @wake_flags match ops.select_cpu().
 *
 * Returns the picked CPU with *@is_idle indicating whether the picked CPU is
 * currently idle and thus a good candidate for direct dispatching.
 */
__bpf_kfunc s32 scx_bpf_select_cpu_dfl(struct task_struct *p, s32 prev_cpu,
				       u64 wake_flags, bool *is_idle)
{
	if (!check_builtin_idle_enabled())
		goto prev_cpu;

	if (!scx_kf_allowed(SCX_KF_SELECT_CPU))
		goto prev_cpu;

#ifdef CONFIG_SMP
	return scx_select_cpu_dfl(p, prev_cpu, wake_flags, is_idle);
#endif

prev_cpu:
	*is_idle = false;
	return prev_cpu;
}

__bpf_kfunc_end_defs();

BTF_KFUNCS_START(scx_kfunc_ids_select_cpu)
BTF_ID_FLAGS(func, scx_bpf_select_cpu_dfl, KF_RCU)
BTF_KFUNCS_END(scx_kfunc_ids_select_cpu)

static const struct btf_kfunc_id_set scx_kfunc_set_select_cpu = {
	.owner			= THIS_MODULE,
	.set			= &scx_kfunc_ids_select_cpu,
};

static bool scx_dsq_insert_preamble(struct task_struct *p, u64 enq_flags)
{
	if (!scx_kf_allowed(SCX_KF_ENQUEUE | SCX_KF_DISPATCH))
		return false;

	lockdep_assert_irqs_disabled();

	if (unlikely(!p)) {
		scx_ops_error("called with NULL task");
		return false;
	}

	if (unlikely(enq_flags & __SCX_ENQ_INTERNAL_MASK)) {
		scx_ops_error("invalid enq_flags 0x%llx", enq_flags);
		return false;
	}

	return true;
}

static void scx_dsq_insert_commit(struct task_struct *p, u64 dsq_id,
				  u64 enq_flags)
{
	struct scx_dsp_ctx *dspc = this_cpu_ptr(scx_dsp_ctx);
	struct task_struct *ddsp_task;

	ddsp_task = __this_cpu_read(direct_dispatch_task);
	if (ddsp_task) {
		mark_direct_dispatch(ddsp_task, p, dsq_id, enq_flags);
		return;
	}

	if (unlikely(dspc->cursor >= scx_dsp_max_batch)) {
		scx_ops_error("dispatch buffer overflow");
		return;
	}

	dspc->buf[dspc->cursor++] = (struct scx_dsp_buf_ent){
		.task = p,
		.qseq = atomic_long_read(&p->scx.ops_state) & SCX_OPSS_QSEQ_MASK,
		.dsq_id = dsq_id,
		.enq_flags = enq_flags,
	};
}

__bpf_kfunc_start_defs();

/**
 * scx_bpf_dsq_insert - Insert a task into the FIFO queue of a DSQ
 * @p: task_struct to insert
 * @dsq_id: DSQ to insert into
 * @slice: duration @p can run for in nsecs, 0 to keep the current value
 * @enq_flags: SCX_ENQ_*
 *
 * Insert @p into the FIFO queue of the DSQ identified by @dsq_id. It is safe to
 * call this function spuriously. Can be called from ops.enqueue(),
 * ops.select_cpu(), and ops.dispatch().
 *
 * When called from ops.select_cpu() or ops.enqueue(), it's for direct dispatch
 * and @p must match the task being enqueued.
 *
 * When called from ops.select_cpu(), @enq_flags and @dsp_id are stored, and @p
 * will be directly inserted into the corresponding dispatch queue after
 * ops.select_cpu() returns. If @p is inserted into SCX_DSQ_LOCAL, it will be
 * inserted into the local DSQ of the CPU returned by ops.select_cpu().
 * @enq_flags are OR'd with the enqueue flags on the enqueue path before the
 * task is inserted.
 *
 * When called from ops.dispatch(), there are no restrictions on @p or @dsq_id
 * and this function can be called upto ops.dispatch_max_batch times to insert
 * multiple tasks. scx_bpf_dispatch_nr_slots() returns the number of the
 * remaining slots. scx_bpf_consume() flushes the batch and resets the counter.
 *
 * This function doesn't have any locking restrictions and may be called under
 * BPF locks (in the future when BPF introduces more flexible locking).
 *
 * @p is allowed to run for @slice. The scheduling path is triggered on slice
 * exhaustion. If zero, the current residual slice is maintained. If
 * %SCX_SLICE_INF, @p never expires and the BPF scheduler must kick the CPU with
 * scx_bpf_kick_cpu() to trigger scheduling.
 */
__bpf_kfunc void scx_bpf_dsq_insert(struct task_struct *p, u64 dsq_id, u64 slice,
				    u64 enq_flags)
{
	if (!scx_dsq_insert_preamble(p, enq_flags))
		return;

	if (slice)
		p->scx.slice = slice;
	else
		p->scx.slice = p->scx.slice ?: 1;

	scx_dsq_insert_commit(p, dsq_id, enq_flags);
}

/* for backward compatibility, will be removed in v6.15 */
__bpf_kfunc void scx_bpf_dispatch(struct task_struct *p, u64 dsq_id, u64 slice,
				  u64 enq_flags)
{
	printk_deferred_once(KERN_WARNING "sched_ext: scx_bpf_dispatch() renamed to scx_bpf_dsq_insert()");
	scx_bpf_dsq_insert(p, dsq_id, slice, enq_flags);
}

/**
 * scx_bpf_dsq_insert_vtime - Insert a task into the vtime priority queue of a DSQ
 * @p: task_struct to insert
 * @dsq_id: DSQ to insert into
 * @slice: duration @p can run for in nsecs, 0 to keep the current value
 * @vtime: @p's ordering inside the vtime-sorted queue of the target DSQ
 * @enq_flags: SCX_ENQ_*
 *
 * Insert @p into the vtime priority queue of the DSQ identified by @dsq_id.
 * Tasks queued into the priority queue are ordered by @vtime. All other aspects
 * are identical to scx_bpf_dsq_insert().
 *
 * @vtime ordering is according to time_before64() which considers wrapping. A
 * numerically larger vtime may indicate an earlier position in the ordering and
 * vice-versa.
 *
 * A DSQ can only be used as a FIFO or priority queue at any given time and this
 * function must not be called on a DSQ which already has one or more FIFO tasks
 * queued and vice-versa. Also, the built-in DSQs (SCX_DSQ_LOCAL and
 * SCX_DSQ_GLOBAL) cannot be used as priority queues.
 */
__bpf_kfunc void scx_bpf_dsq_insert_vtime(struct task_struct *p, u64 dsq_id,
					  u64 slice, u64 vtime, u64 enq_flags)
{
	if (!scx_dsq_insert_preamble(p, enq_flags))
		return;

	if (slice)
		p->scx.slice = slice;
	else
		p->scx.slice = p->scx.slice ?: 1;

	p->scx.dsq_vtime = vtime;

	scx_dsq_insert_commit(p, dsq_id, enq_flags | SCX_ENQ_DSQ_PRIQ);
}

/* for backward compatibility, will be removed in v6.15 */
__bpf_kfunc void scx_bpf_dispatch_vtime(struct task_struct *p, u64 dsq_id,
					u64 slice, u64 vtime, u64 enq_flags)
{
	printk_deferred_once(KERN_WARNING "sched_ext: scx_bpf_dispatch_vtime() renamed to scx_bpf_dsq_insert_vtime()");
	scx_bpf_dsq_insert_vtime(p, dsq_id, slice, vtime, enq_flags);
}

__bpf_kfunc_end_defs();

BTF_KFUNCS_START(scx_kfunc_ids_enqueue_dispatch)
BTF_ID_FLAGS(func, scx_bpf_dsq_insert, KF_RCU)
BTF_ID_FLAGS(func, scx_bpf_dsq_insert_vtime, KF_RCU)
BTF_ID_FLAGS(func, scx_bpf_dispatch, KF_RCU)
BTF_ID_FLAGS(func, scx_bpf_dispatch_vtime, KF_RCU)
BTF_KFUNCS_END(scx_kfunc_ids_enqueue_dispatch)

static const struct btf_kfunc_id_set scx_kfunc_set_enqueue_dispatch = {
	.owner			= THIS_MODULE,
	.set			= &scx_kfunc_ids_enqueue_dispatch,
};

static bool scx_dsq_move(struct bpf_iter_scx_dsq_kern *kit,
			 struct task_struct *p, u64 dsq_id, u64 enq_flags)
{
	struct scx_dispatch_q *src_dsq = kit->dsq, *dst_dsq;
	struct rq *this_rq, *src_rq, *locked_rq;
	bool dispatched = false;
	bool in_balance;
	unsigned long flags;

	if (!scx_kf_allowed_if_unlocked() && !scx_kf_allowed(SCX_KF_DISPATCH))
		return false;

	/*
	 * Can be called from either ops.dispatch() locking this_rq() or any
	 * context where no rq lock is held. If latter, lock @p's task_rq which
	 * we'll likely need anyway.
	 */
	src_rq = task_rq(p);

	local_irq_save(flags);
	this_rq = this_rq();
	in_balance = this_rq->scx.flags & SCX_RQ_IN_BALANCE;

	if (in_balance) {
		if (this_rq != src_rq) {
			raw_spin_rq_unlock(this_rq);
			raw_spin_rq_lock(src_rq);
		}
	} else {
		raw_spin_rq_lock(src_rq);
	}

	/*
	 * If the BPF scheduler keeps calling this function repeatedly, it can
	 * cause similar live-lock conditions as consume_dispatch_q(). Insert a
	 * breather if necessary.
	 */
	scx_ops_breather(src_rq);

	locked_rq = src_rq;
	raw_spin_lock(&src_dsq->lock);

	/*
	 * Did someone else get to it? @p could have already left $src_dsq, got
	 * re-enqueud, or be in the process of being consumed by someone else.
	 */
	if (unlikely(p->scx.dsq != src_dsq ||
		     u32_before(kit->cursor.priv, p->scx.dsq_seq) ||
		     p->scx.holding_cpu >= 0) ||
	    WARN_ON_ONCE(src_rq != task_rq(p))) {
		raw_spin_unlock(&src_dsq->lock);
		goto out;
	}

	/* @p is still on $src_dsq and stable, determine the destination */
	dst_dsq = find_dsq_for_dispatch(this_rq, dsq_id, p);

	/*
	 * Apply vtime and slice updates before moving so that the new time is
	 * visible before inserting into $dst_dsq. @p is still on $src_dsq but
	 * this is safe as we're locking it.
	 */
	if (kit->cursor.flags & __SCX_DSQ_ITER_HAS_VTIME)
		p->scx.dsq_vtime = kit->vtime;
	if (kit->cursor.flags & __SCX_DSQ_ITER_HAS_SLICE)
		p->scx.slice = kit->slice;

	/* execute move */
	locked_rq = move_task_between_dsqs(p, enq_flags, src_dsq, dst_dsq);
	dispatched = true;
out:
	if (in_balance) {
		if (this_rq != locked_rq) {
			raw_spin_rq_unlock(locked_rq);
			raw_spin_rq_lock(this_rq);
		}
	} else {
		raw_spin_rq_unlock_irqrestore(locked_rq, flags);
	}

	kit->cursor.flags &= ~(__SCX_DSQ_ITER_HAS_SLICE |
			       __SCX_DSQ_ITER_HAS_VTIME);
	return dispatched;
}

__bpf_kfunc_start_defs();

/**
 * scx_bpf_dispatch_nr_slots - Return the number of remaining dispatch slots
 *
 * Can only be called from ops.dispatch().
 */
__bpf_kfunc u32 scx_bpf_dispatch_nr_slots(void)
{
	if (!scx_kf_allowed(SCX_KF_DISPATCH))
		return 0;

	return scx_dsp_max_batch - __this_cpu_read(scx_dsp_ctx->cursor);
}

/**
 * scx_bpf_dispatch_cancel - Cancel the latest dispatch
 *
 * Cancel the latest dispatch. Can be called multiple times to cancel further
 * dispatches. Can only be called from ops.dispatch().
 */
__bpf_kfunc void scx_bpf_dispatch_cancel(void)
{
	struct scx_dsp_ctx *dspc = this_cpu_ptr(scx_dsp_ctx);

	if (!scx_kf_allowed(SCX_KF_DISPATCH))
		return;

	if (dspc->cursor > 0)
		dspc->cursor--;
	else
		scx_ops_error("dispatch buffer underflow");
}

/**
 * scx_bpf_dsq_move_to_local - move a task from a DSQ to the current CPU's local DSQ
 * @dsq_id: DSQ to move task from
 *
 * Move a task from the non-local DSQ identified by @dsq_id to the current CPU's
 * local DSQ for execution. Can only be called from ops.dispatch().
 *
 * This function flushes the in-flight dispatches from scx_bpf_dsq_insert()
 * before trying to move from the specified DSQ. It may also grab rq locks and
 * thus can't be called under any BPF locks.
 *
 * Returns %true if a task has been moved, %false if there isn't any task to
 * move.
 */
__bpf_kfunc bool scx_bpf_dsq_move_to_local(u64 dsq_id)
{
	struct scx_dsp_ctx *dspc = this_cpu_ptr(scx_dsp_ctx);
	struct scx_dispatch_q *dsq;

	if (!scx_kf_allowed(SCX_KF_DISPATCH))
		return false;

	flush_dispatch_buf(dspc->rq);

	dsq = find_user_dsq(dsq_id);
	if (unlikely(!dsq)) {
		scx_ops_error("invalid DSQ ID 0x%016llx", dsq_id);
		return false;
	}

	if (consume_dispatch_q(dspc->rq, dsq)) {
		/*
		 * A successfully consumed task can be dequeued before it starts
		 * running while the CPU is trying to migrate other dispatched
		 * tasks. Bump nr_tasks to tell balance_scx() to retry on empty
		 * local DSQ.
		 */
		dspc->nr_tasks++;
		return true;
	} else {
		return false;
	}
}

/* for backward compatibility, will be removed in v6.15 */
__bpf_kfunc bool scx_bpf_consume(u64 dsq_id)
{
	printk_deferred_once(KERN_WARNING "sched_ext: scx_bpf_consume() renamed to scx_bpf_dsq_move_to_local()");
	return scx_bpf_dsq_move_to_local(dsq_id);
}

/**
 * scx_bpf_dsq_move_set_slice - Override slice when moving between DSQs
 * @it__iter: DSQ iterator in progress
 * @slice: duration the moved task can run for in nsecs
 *
 * Override the slice of the next task that will be moved from @it__iter using
 * scx_bpf_dsq_move[_vtime](). If this function is not called, the previous
 * slice duration is kept.
 */
__bpf_kfunc void scx_bpf_dsq_move_set_slice(struct bpf_iter_scx_dsq *it__iter,
					    u64 slice)
{
	struct bpf_iter_scx_dsq_kern *kit = (void *)it__iter;

	kit->slice = slice;
	kit->cursor.flags |= __SCX_DSQ_ITER_HAS_SLICE;
}

/* for backward compatibility, will be removed in v6.15 */
__bpf_kfunc void scx_bpf_dispatch_from_dsq_set_slice(
			struct bpf_iter_scx_dsq *it__iter, u64 slice)
{
	printk_deferred_once(KERN_WARNING "sched_ext: scx_bpf_dispatch_from_dsq_set_slice() renamed to scx_bpf_dsq_move_set_slice()");
	scx_bpf_dsq_move_set_slice(it__iter, slice);
}

/**
 * scx_bpf_dsq_move_set_vtime - Override vtime when moving between DSQs
 * @it__iter: DSQ iterator in progress
 * @vtime: task's ordering inside the vtime-sorted queue of the target DSQ
 *
 * Override the vtime of the next task that will be moved from @it__iter using
 * scx_bpf_dsq_move_vtime(). If this function is not called, the previous slice
 * vtime is kept. If scx_bpf_dsq_move() is used to dispatch the next task, the
 * override is ignored and cleared.
 */
__bpf_kfunc void scx_bpf_dsq_move_set_vtime(struct bpf_iter_scx_dsq *it__iter,
					    u64 vtime)
{
	struct bpf_iter_scx_dsq_kern *kit = (void *)it__iter;

	kit->vtime = vtime;
	kit->cursor.flags |= __SCX_DSQ_ITER_HAS_VTIME;
}

/* for backward compatibility, will be removed in v6.15 */
__bpf_kfunc void scx_bpf_dispatch_from_dsq_set_vtime(
			struct bpf_iter_scx_dsq *it__iter, u64 vtime)
{
	printk_deferred_once(KERN_WARNING "sched_ext: scx_bpf_dispatch_from_dsq_set_vtime() renamed to scx_bpf_dsq_move_set_vtime()");
	scx_bpf_dsq_move_set_vtime(it__iter, vtime);
}

/**
 * scx_bpf_dsq_move - Move a task from DSQ iteration to a DSQ
 * @it__iter: DSQ iterator in progress
 * @p: task to transfer
 * @dsq_id: DSQ to move @p to
 * @enq_flags: SCX_ENQ_*
 *
 * Transfer @p which is on the DSQ currently iterated by @it__iter to the DSQ
 * specified by @dsq_id. All DSQs - local DSQs, global DSQ and user DSQs - can
 * be the destination.
 *
 * For the transfer to be successful, @p must still be on the DSQ and have been
 * queued before the DSQ iteration started. This function doesn't care whether
 * @p was obtained from the DSQ iteration. @p just has to be on the DSQ and have
 * been queued before the iteration started.
 *
 * @p's slice is kept by default. Use scx_bpf_dsq_move_set_slice() to update.
 *
 * Can be called from ops.dispatch() or any BPF context which doesn't hold a rq
 * lock (e.g. BPF timers or SYSCALL programs).
 *
 * Returns %true if @p has been consumed, %false if @p had already been consumed
 * or dequeued.
 */
__bpf_kfunc bool scx_bpf_dsq_move(struct bpf_iter_scx_dsq *it__iter,
				  struct task_struct *p, u64 dsq_id,
				  u64 enq_flags)
{
	return scx_dsq_move((struct bpf_iter_scx_dsq_kern *)it__iter,
			    p, dsq_id, enq_flags);
}

/* for backward compatibility, will be removed in v6.15 */
__bpf_kfunc bool scx_bpf_dispatch_from_dsq(struct bpf_iter_scx_dsq *it__iter,
					   struct task_struct *p, u64 dsq_id,
					   u64 enq_flags)
{
	printk_deferred_once(KERN_WARNING "sched_ext: scx_bpf_dispatch_from_dsq() renamed to scx_bpf_dsq_move()");
	return scx_bpf_dsq_move(it__iter, p, dsq_id, enq_flags);
}

/**
 * scx_bpf_dsq_move_vtime - Move a task from DSQ iteration to a PRIQ DSQ
 * @it__iter: DSQ iterator in progress
 * @p: task to transfer
 * @dsq_id: DSQ to move @p to
 * @enq_flags: SCX_ENQ_*
 *
 * Transfer @p which is on the DSQ currently iterated by @it__iter to the
 * priority queue of the DSQ specified by @dsq_id. The destination must be a
 * user DSQ as only user DSQs support priority queue.
 *
 * @p's slice and vtime are kept by default. Use scx_bpf_dsq_move_set_slice()
 * and scx_bpf_dsq_move_set_vtime() to update.
 *
 * All other aspects are identical to scx_bpf_dsq_move(). See
 * scx_bpf_dsq_insert_vtime() for more information on @vtime.
 */
__bpf_kfunc bool scx_bpf_dsq_move_vtime(struct bpf_iter_scx_dsq *it__iter,
					struct task_struct *p, u64 dsq_id,
					u64 enq_flags)
{
	return scx_dsq_move((struct bpf_iter_scx_dsq_kern *)it__iter,
			    p, dsq_id, enq_flags | SCX_ENQ_DSQ_PRIQ);
}

/* for backward compatibility, will be removed in v6.15 */
__bpf_kfunc bool scx_bpf_dispatch_vtime_from_dsq(struct bpf_iter_scx_dsq *it__iter,
						 struct task_struct *p, u64 dsq_id,
						 u64 enq_flags)
{
	printk_deferred_once(KERN_WARNING "sched_ext: scx_bpf_dispatch_from_dsq_vtime() renamed to scx_bpf_dsq_move_vtime()");
	return scx_bpf_dsq_move_vtime(it__iter, p, dsq_id, enq_flags);
}

__bpf_kfunc_end_defs();

BTF_KFUNCS_START(scx_kfunc_ids_dispatch)
BTF_ID_FLAGS(func, scx_bpf_dispatch_nr_slots)
BTF_ID_FLAGS(func, scx_bpf_dispatch_cancel)
BTF_ID_FLAGS(func, scx_bpf_dsq_move_to_local)
BTF_ID_FLAGS(func, scx_bpf_consume)
BTF_ID_FLAGS(func, scx_bpf_dsq_move_set_slice)
BTF_ID_FLAGS(func, scx_bpf_dsq_move_set_vtime)
BTF_ID_FLAGS(func, scx_bpf_dsq_move, KF_RCU)
BTF_ID_FLAGS(func, scx_bpf_dsq_move_vtime, KF_RCU)
BTF_ID_FLAGS(func, scx_bpf_dispatch_from_dsq_set_slice)
BTF_ID_FLAGS(func, scx_bpf_dispatch_from_dsq_set_vtime)
BTF_ID_FLAGS(func, scx_bpf_dispatch_from_dsq, KF_RCU)
BTF_ID_FLAGS(func, scx_bpf_dispatch_vtime_from_dsq, KF_RCU)
BTF_KFUNCS_END(scx_kfunc_ids_dispatch)

static const struct btf_kfunc_id_set scx_kfunc_set_dispatch = {
	.owner			= THIS_MODULE,
	.set			= &scx_kfunc_ids_dispatch,
};

__bpf_kfunc_start_defs();

/**
 * scx_bpf_reenqueue_local - Re-enqueue tasks on a local DSQ
 *
 * Iterate over all of the tasks currently enqueued on the local DSQ of the
 * caller's CPU, and re-enqueue them in the BPF scheduler. Returns the number of
 * processed tasks. Can only be called from ops.cpu_release().
 */
__bpf_kfunc u32 scx_bpf_reenqueue_local(void)
{
	LIST_HEAD(tasks);
	u32 nr_enqueued = 0;
	struct rq *rq;
	struct task_struct *p, *n;

	if (!scx_kf_allowed(SCX_KF_CPU_RELEASE))
		return 0;

	rq = cpu_rq(smp_processor_id());
	lockdep_assert_rq_held(rq);

	/*
	 * The BPF scheduler may choose to dispatch tasks back to
	 * @rq->scx.local_dsq. Move all candidate tasks off to a private list
	 * first to avoid processing the same tasks repeatedly.
	 */
	list_for_each_entry_safe(p, n, &rq->scx.local_dsq.list,
				 scx.dsq_list.node) {
		/*
		 * If @p is being migrated, @p's current CPU may not agree with
		 * its allowed CPUs and the migration_cpu_stop is about to
		 * deactivate and re-activate @p anyway. Skip re-enqueueing.
		 *
		 * While racing sched property changes may also dequeue and
		 * re-enqueue a migrating task while its current CPU and allowed
		 * CPUs disagree, they use %ENQUEUE_RESTORE which is bypassed to
		 * the current local DSQ for running tasks and thus are not
		 * visible to the BPF scheduler.
		 */
		if (p->migration_pending)
			continue;

		dispatch_dequeue(rq, p);
		list_add_tail(&p->scx.dsq_list.node, &tasks);
	}

	list_for_each_entry_safe(p, n, &tasks, scx.dsq_list.node) {
		list_del_init(&p->scx.dsq_list.node);
		do_enqueue_task(rq, p, SCX_ENQ_REENQ, -1);
		nr_enqueued++;
	}

	return nr_enqueued;
}

__bpf_kfunc_end_defs();

BTF_KFUNCS_START(scx_kfunc_ids_cpu_release)
BTF_ID_FLAGS(func, scx_bpf_reenqueue_local)
BTF_KFUNCS_END(scx_kfunc_ids_cpu_release)

static const struct btf_kfunc_id_set scx_kfunc_set_cpu_release = {
	.owner			= THIS_MODULE,
	.set			= &scx_kfunc_ids_cpu_release,
};

__bpf_kfunc_start_defs();

/**
 * scx_bpf_create_dsq - Create a custom DSQ
 * @dsq_id: DSQ to create
 * @node: NUMA node to allocate from
 *
 * Create a custom DSQ identified by @dsq_id. Can be called from any sleepable
 * scx callback, and any BPF_PROG_TYPE_SYSCALL prog.
 */
__bpf_kfunc s32 scx_bpf_create_dsq(u64 dsq_id, s32 node)
{
	if (unlikely(node >= (int)nr_node_ids ||
		     (node < 0 && node != NUMA_NO_NODE)))
		return -EINVAL;
	return PTR_ERR_OR_ZERO(create_dsq(dsq_id, node));
}

__bpf_kfunc_end_defs();

BTF_KFUNCS_START(scx_kfunc_ids_unlocked)
BTF_ID_FLAGS(func, scx_bpf_create_dsq, KF_SLEEPABLE)
BTF_ID_FLAGS(func, scx_bpf_dsq_move_set_slice)
BTF_ID_FLAGS(func, scx_bpf_dsq_move_set_vtime)
BTF_ID_FLAGS(func, scx_bpf_dsq_move, KF_RCU)
BTF_ID_FLAGS(func, scx_bpf_dsq_move_vtime, KF_RCU)
BTF_ID_FLAGS(func, scx_bpf_dispatch_from_dsq_set_slice)
BTF_ID_FLAGS(func, scx_bpf_dispatch_from_dsq_set_vtime)
BTF_ID_FLAGS(func, scx_bpf_dispatch_from_dsq, KF_RCU)
BTF_ID_FLAGS(func, scx_bpf_dispatch_vtime_from_dsq, KF_RCU)
BTF_KFUNCS_END(scx_kfunc_ids_unlocked)

static const struct btf_kfunc_id_set scx_kfunc_set_unlocked = {
	.owner			= THIS_MODULE,
	.set			= &scx_kfunc_ids_unlocked,
};

__bpf_kfunc_start_defs();

/**
 * scx_bpf_kick_cpu - Trigger reschedule on a CPU
 * @cpu: cpu to kick
 * @flags: %SCX_KICK_* flags
 *
 * Kick @cpu into rescheduling. This can be used to wake up an idle CPU or
 * trigger rescheduling on a busy CPU. This can be called from any online
 * scx_ops operation and the actual kicking is performed asynchronously through
 * an irq work.
 */
__bpf_kfunc void scx_bpf_kick_cpu(s32 cpu, u64 flags)
{
	struct rq *this_rq;
	unsigned long irq_flags;

	if (!ops_cpu_valid(cpu, NULL))
		return;

	local_irq_save(irq_flags);

	this_rq = this_rq();

	/*
	 * While bypassing for PM ops, IRQ handling may not be online which can
	 * lead to irq_work_queue() malfunction such as infinite busy wait for
	 * IRQ status update. Suppress kicking.
	 */
	if (scx_rq_bypassing(this_rq))
		goto out;

	/*
	 * Actual kicking is bounced to kick_cpus_irq_workfn() to avoid nesting
	 * rq locks. We can probably be smarter and avoid bouncing if called
	 * from ops which don't hold a rq lock.
	 */
	if (flags & SCX_KICK_IDLE) {
		struct rq *target_rq = cpu_rq(cpu);

		if (unlikely(flags & (SCX_KICK_PREEMPT | SCX_KICK_WAIT)))
			scx_ops_error("PREEMPT/WAIT cannot be used with SCX_KICK_IDLE");

		if (raw_spin_rq_trylock(target_rq)) {
			if (can_skip_idle_kick(target_rq)) {
				raw_spin_rq_unlock(target_rq);
				goto out;
			}
			raw_spin_rq_unlock(target_rq);
		}
		cpumask_set_cpu(cpu, this_rq->scx.cpus_to_kick_if_idle);
	} else {
		cpumask_set_cpu(cpu, this_rq->scx.cpus_to_kick);

		if (flags & SCX_KICK_PREEMPT)
			cpumask_set_cpu(cpu, this_rq->scx.cpus_to_preempt);
		if (flags & SCX_KICK_WAIT)
			cpumask_set_cpu(cpu, this_rq->scx.cpus_to_wait);
	}

	irq_work_queue(&this_rq->scx.kick_cpus_irq_work);
out:
	local_irq_restore(irq_flags);
}

/**
 * scx_bpf_dsq_nr_queued - Return the number of queued tasks
 * @dsq_id: id of the DSQ
 *
 * Return the number of tasks in the DSQ matching @dsq_id. If not found,
 * -%ENOENT is returned.
 */
__bpf_kfunc s32 scx_bpf_dsq_nr_queued(u64 dsq_id)
{
	struct scx_dispatch_q *dsq;
	s32 ret;

	preempt_disable();

	if (dsq_id == SCX_DSQ_LOCAL) {
		ret = READ_ONCE(this_rq()->scx.local_dsq.nr);
		goto out;
	} else if ((dsq_id & SCX_DSQ_LOCAL_ON) == SCX_DSQ_LOCAL_ON) {
		s32 cpu = dsq_id & SCX_DSQ_LOCAL_CPU_MASK;

		if (ops_cpu_valid(cpu, NULL)) {
			ret = READ_ONCE(cpu_rq(cpu)->scx.local_dsq.nr);
			goto out;
		}
	} else {
		dsq = find_user_dsq(dsq_id);
		if (dsq) {
			ret = READ_ONCE(dsq->nr);
			goto out;
		}
	}
	ret = -ENOENT;
out:
	preempt_enable();
	return ret;
}

/**
 * scx_bpf_destroy_dsq - Destroy a custom DSQ
 * @dsq_id: DSQ to destroy
 *
 * Destroy the custom DSQ identified by @dsq_id. Only DSQs created with
 * scx_bpf_create_dsq() can be destroyed. The caller must ensure that the DSQ is
 * empty and no further tasks are dispatched to it. Ignored if called on a DSQ
 * which doesn't exist. Can be called from any online scx_ops operations.
 */
__bpf_kfunc void scx_bpf_destroy_dsq(u64 dsq_id)
{
	destroy_dsq(dsq_id);
}

/**
 * bpf_iter_scx_dsq_new - Create a DSQ iterator
 * @it: iterator to initialize
 * @dsq_id: DSQ to iterate
 * @flags: %SCX_DSQ_ITER_*
 *
 * Initialize BPF iterator @it which can be used with bpf_for_each() to walk
 * tasks in the DSQ specified by @dsq_id. Iteration using @it only includes
 * tasks which are already queued when this function is invoked.
 */
__bpf_kfunc int bpf_iter_scx_dsq_new(struct bpf_iter_scx_dsq *it, u64 dsq_id,
				     u64 flags)
{
	struct bpf_iter_scx_dsq_kern *kit = (void *)it;

	BUILD_BUG_ON(sizeof(struct bpf_iter_scx_dsq_kern) >
		     sizeof(struct bpf_iter_scx_dsq));
	BUILD_BUG_ON(__alignof__(struct bpf_iter_scx_dsq_kern) !=
		     __alignof__(struct bpf_iter_scx_dsq));

	if (flags & ~__SCX_DSQ_ITER_USER_FLAGS)
		return -EINVAL;

	kit->dsq = find_user_dsq(dsq_id);
	if (!kit->dsq)
		return -ENOENT;

	INIT_LIST_HEAD(&kit->cursor.node);
	kit->cursor.flags = SCX_DSQ_LNODE_ITER_CURSOR | flags;
	kit->cursor.priv = READ_ONCE(kit->dsq->seq);

	return 0;
}

/**
 * bpf_iter_scx_dsq_next - Progress a DSQ iterator
 * @it: iterator to progress
 *
 * Return the next task. See bpf_iter_scx_dsq_new().
 */
__bpf_kfunc struct task_struct *bpf_iter_scx_dsq_next(struct bpf_iter_scx_dsq *it)
{
	struct bpf_iter_scx_dsq_kern *kit = (void *)it;
	bool rev = kit->cursor.flags & SCX_DSQ_ITER_REV;
	struct task_struct *p;
	unsigned long flags;

	if (!kit->dsq)
		return NULL;

	raw_spin_lock_irqsave(&kit->dsq->lock, flags);

	if (list_empty(&kit->cursor.node))
		p = NULL;
	else
		p = container_of(&kit->cursor, struct task_struct, scx.dsq_list);

	/*
	 * Only tasks which were queued before the iteration started are
	 * visible. This bounds BPF iterations and guarantees that vtime never
	 * jumps in the other direction while iterating.
	 */
	do {
		p = nldsq_next_task(kit->dsq, p, rev);
	} while (p && unlikely(u32_before(kit->cursor.priv, p->scx.dsq_seq)));

	if (p) {
		if (rev)
			list_move_tail(&kit->cursor.node, &p->scx.dsq_list.node);
		else
			list_move(&kit->cursor.node, &p->scx.dsq_list.node);
	} else {
		list_del_init(&kit->cursor.node);
	}

	raw_spin_unlock_irqrestore(&kit->dsq->lock, flags);

	return p;
}

/**
 * bpf_iter_scx_dsq_destroy - Destroy a DSQ iterator
 * @it: iterator to destroy
 *
 * Undo scx_iter_scx_dsq_new().
 */
__bpf_kfunc void bpf_iter_scx_dsq_destroy(struct bpf_iter_scx_dsq *it)
{
	struct bpf_iter_scx_dsq_kern *kit = (void *)it;

	if (!kit->dsq)
		return;

	if (!list_empty(&kit->cursor.node)) {
		unsigned long flags;

		raw_spin_lock_irqsave(&kit->dsq->lock, flags);
		list_del_init(&kit->cursor.node);
		raw_spin_unlock_irqrestore(&kit->dsq->lock, flags);
	}
	kit->dsq = NULL;
}

__bpf_kfunc_end_defs();

static s32 __bstr_format(u64 *data_buf, char *line_buf, size_t line_size,
			 char *fmt, unsigned long long *data, u32 data__sz)
{
	struct bpf_bprintf_data bprintf_data = { .get_bin_args = true };
	s32 ret;

	if (data__sz % 8 || data__sz > MAX_BPRINTF_VARARGS * 8 ||
	    (data__sz && !data)) {
		scx_ops_error("invalid data=%p and data__sz=%u",
			      (void *)data, data__sz);
		return -EINVAL;
	}

	ret = copy_from_kernel_nofault(data_buf, data, data__sz);
	if (ret < 0) {
		scx_ops_error("failed to read data fields (%d)", ret);
		return ret;
	}

	ret = bpf_bprintf_prepare(fmt, UINT_MAX, data_buf, data__sz / 8,
				  &bprintf_data);
	if (ret < 0) {
		scx_ops_error("format preparation failed (%d)", ret);
		return ret;
	}

	ret = bstr_printf(line_buf, line_size, fmt,
			  bprintf_data.bin_args);
	bpf_bprintf_cleanup(&bprintf_data);
	if (ret < 0) {
		scx_ops_error("(\"%s\", %p, %u) failed to format",
			      fmt, data, data__sz);
		return ret;
	}

	return ret;
}

static s32 bstr_format(struct scx_bstr_buf *buf,
		       char *fmt, unsigned long long *data, u32 data__sz)
{
	return __bstr_format(buf->data, buf->line, sizeof(buf->line),
			     fmt, data, data__sz);
}

__bpf_kfunc_start_defs();

/**
 * scx_bpf_exit_bstr - Gracefully exit the BPF scheduler.
 * @exit_code: Exit value to pass to user space via struct scx_exit_info.
 * @fmt: error message format string
 * @data: format string parameters packaged using ___bpf_fill() macro
 * @data__sz: @data len, must end in '__sz' for the verifier
 *
 * Indicate that the BPF scheduler wants to exit gracefully, and initiate ops
 * disabling.
 */
__bpf_kfunc void scx_bpf_exit_bstr(s64 exit_code, char *fmt,
				   unsigned long long *data, u32 data__sz)
{
	unsigned long flags;

	raw_spin_lock_irqsave(&scx_exit_bstr_buf_lock, flags);
	if (bstr_format(&scx_exit_bstr_buf, fmt, data, data__sz) >= 0)
		scx_ops_exit_kind(SCX_EXIT_UNREG_BPF, exit_code, "%s",
				  scx_exit_bstr_buf.line);
	raw_spin_unlock_irqrestore(&scx_exit_bstr_buf_lock, flags);
}

/**
 * scx_bpf_error_bstr - Indicate fatal error
 * @fmt: error message format string
 * @data: format string parameters packaged using ___bpf_fill() macro
 * @data__sz: @data len, must end in '__sz' for the verifier
 *
 * Indicate that the BPF scheduler encountered a fatal error and initiate ops
 * disabling.
 */
__bpf_kfunc void scx_bpf_error_bstr(char *fmt, unsigned long long *data,
				    u32 data__sz)
{
	unsigned long flags;

	raw_spin_lock_irqsave(&scx_exit_bstr_buf_lock, flags);
	if (bstr_format(&scx_exit_bstr_buf, fmt, data, data__sz) >= 0)
		scx_ops_exit_kind(SCX_EXIT_ERROR_BPF, 0, "%s",
				  scx_exit_bstr_buf.line);
	raw_spin_unlock_irqrestore(&scx_exit_bstr_buf_lock, flags);
}

/**
 * scx_bpf_dump - Generate extra debug dump specific to the BPF scheduler
 * @fmt: format string
 * @data: format string parameters packaged using ___bpf_fill() macro
 * @data__sz: @data len, must end in '__sz' for the verifier
 *
 * To be called through scx_bpf_dump() helper from ops.dump(), dump_cpu() and
 * dump_task() to generate extra debug dump specific to the BPF scheduler.
 *
 * The extra dump may be multiple lines. A single line may be split over
 * multiple calls. The last line is automatically terminated.
 */
__bpf_kfunc void scx_bpf_dump_bstr(char *fmt, unsigned long long *data,
				   u32 data__sz)
{
	struct scx_dump_data *dd = &scx_dump_data;
	struct scx_bstr_buf *buf = &dd->buf;
	s32 ret;

	if (raw_smp_processor_id() != dd->cpu) {
		scx_ops_error("scx_bpf_dump() must only be called from ops.dump() and friends");
		return;
	}

	/* append the formatted string to the line buf */
	ret = __bstr_format(buf->data, buf->line + dd->cursor,
			    sizeof(buf->line) - dd->cursor, fmt, data, data__sz);
	if (ret < 0) {
		dump_line(dd->s, "%s[!] (\"%s\", %p, %u) failed to format (%d)",
			  dd->prefix, fmt, data, data__sz, ret);
		return;
	}

	dd->cursor += ret;
	dd->cursor = min_t(s32, dd->cursor, sizeof(buf->line));

	if (!dd->cursor)
		return;

	/*
	 * If the line buf overflowed or ends in a newline, flush it into the
	 * dump. This is to allow the caller to generate a single line over
	 * multiple calls. As ops_dump_flush() can also handle multiple lines in
	 * the line buf, the only case which can lead to an unexpected
	 * truncation is when the caller keeps generating newlines in the middle
	 * instead of the end consecutively. Don't do that.
	 */
	if (dd->cursor >= sizeof(buf->line) || buf->line[dd->cursor - 1] == '\n')
		ops_dump_flush();
}

/**
 * scx_bpf_cpuperf_cap - Query the maximum relative capacity of a CPU
 * @cpu: CPU of interest
 *
 * Return the maximum relative capacity of @cpu in relation to the most
 * performant CPU in the system. The return value is in the range [1,
 * %SCX_CPUPERF_ONE]. See scx_bpf_cpuperf_cur().
 */
__bpf_kfunc u32 scx_bpf_cpuperf_cap(s32 cpu)
{
	if (ops_cpu_valid(cpu, NULL))
		return arch_scale_cpu_capacity(cpu);
	else
		return SCX_CPUPERF_ONE;
}

/**
 * scx_bpf_cpuperf_cur - Query the current relative performance of a CPU
 * @cpu: CPU of interest
 *
 * Return the current relative performance of @cpu in relation to its maximum.
 * The return value is in the range [1, %SCX_CPUPERF_ONE].
 *
 * The current performance level of a CPU in relation to the maximum performance
 * available in the system can be calculated as follows:
 *
 *   scx_bpf_cpuperf_cap() * scx_bpf_cpuperf_cur() / %SCX_CPUPERF_ONE
 *
 * The result is in the range [1, %SCX_CPUPERF_ONE].
 */
__bpf_kfunc u32 scx_bpf_cpuperf_cur(s32 cpu)
{
	if (ops_cpu_valid(cpu, NULL))
		return arch_scale_freq_capacity(cpu);
	else
		return SCX_CPUPERF_ONE;
}

/**
 * scx_bpf_cpuperf_set - Set the relative performance target of a CPU
 * @cpu: CPU of interest
 * @perf: target performance level [0, %SCX_CPUPERF_ONE]
 * @flags: %SCX_CPUPERF_* flags
 *
 * Set the target performance level of @cpu to @perf. @perf is in linear
 * relative scale between 0 and %SCX_CPUPERF_ONE. This determines how the
 * schedutil cpufreq governor chooses the target frequency.
 *
 * The actual performance level chosen, CPU grouping, and the overhead and
 * latency of the operations are dependent on the hardware and cpufreq driver in
 * use. Consult hardware and cpufreq documentation for more information. The
 * current performance level can be monitored using scx_bpf_cpuperf_cur().
 */
__bpf_kfunc void scx_bpf_cpuperf_set(s32 cpu, u32 perf)
{
	if (unlikely(perf > SCX_CPUPERF_ONE)) {
		scx_ops_error("Invalid cpuperf target %u for CPU %d", perf, cpu);
		return;
	}

	if (ops_cpu_valid(cpu, NULL)) {
		struct rq *rq = cpu_rq(cpu);

		rq->scx.cpuperf_target = perf;

		rcu_read_lock_sched_notrace();
		cpufreq_update_util(cpu_rq(cpu), 0);
		rcu_read_unlock_sched_notrace();
	}
}

/**
 * scx_bpf_nr_cpu_ids - Return the number of possible CPU IDs
 *
 * All valid CPU IDs in the system are smaller than the returned value.
 */
__bpf_kfunc u32 scx_bpf_nr_cpu_ids(void)
{
	return nr_cpu_ids;
}

/**
 * scx_bpf_get_possible_cpumask - Get a referenced kptr to cpu_possible_mask
 */
__bpf_kfunc const struct cpumask *scx_bpf_get_possible_cpumask(void)
{
	return cpu_possible_mask;
}

/**
 * scx_bpf_get_online_cpumask - Get a referenced kptr to cpu_online_mask
 */
__bpf_kfunc const struct cpumask *scx_bpf_get_online_cpumask(void)
{
	return cpu_online_mask;
}

/**
 * scx_bpf_put_cpumask - Release a possible/online cpumask
 * @cpumask: cpumask to release
 */
__bpf_kfunc void scx_bpf_put_cpumask(const struct cpumask *cpumask)
{
	/*
	 * Empty function body because we aren't actually acquiring or releasing
	 * a reference to a global cpumask, which is read-only in the caller and
	 * is never released. The acquire / release semantics here are just used
	 * to make the cpumask is a trusted pointer in the caller.
	 */
}

/**
 * scx_bpf_get_idle_cpumask - Get a referenced kptr to the idle-tracking
 * per-CPU cpumask.
 *
 * Returns NULL if idle tracking is not enabled, or running on a UP kernel.
 */
__bpf_kfunc const struct cpumask *scx_bpf_get_idle_cpumask(void)
{
	if (!check_builtin_idle_enabled())
		return cpu_none_mask;

#ifdef CONFIG_SMP
	return idle_masks.cpu;
#else
	return cpu_none_mask;
#endif
}

/**
 * scx_bpf_get_idle_smtmask - Get a referenced kptr to the idle-tracking,
 * per-physical-core cpumask. Can be used to determine if an entire physical
 * core is free.
 *
 * Returns NULL if idle tracking is not enabled, or running on a UP kernel.
 */
__bpf_kfunc const struct cpumask *scx_bpf_get_idle_smtmask(void)
{
	if (!check_builtin_idle_enabled())
		return cpu_none_mask;

#ifdef CONFIG_SMP
	if (sched_smt_active())
		return idle_masks.smt;
	else
		return idle_masks.cpu;
#else
	return cpu_none_mask;
#endif
}

/**
 * scx_bpf_put_idle_cpumask - Release a previously acquired referenced kptr to
 * either the percpu, or SMT idle-tracking cpumask.
 */
__bpf_kfunc void scx_bpf_put_idle_cpumask(const struct cpumask *idle_mask)
{
	/*
	 * Empty function body because we aren't actually acquiring or releasing
	 * a reference to a global idle cpumask, which is read-only in the
	 * caller and is never released. The acquire / release semantics here
	 * are just used to make the cpumask a trusted pointer in the caller.
	 */
}

/**
 * scx_bpf_test_and_clear_cpu_idle - Test and clear @cpu's idle state
 * @cpu: cpu to test and clear idle for
 *
 * Returns %true if @cpu was idle and its idle state was successfully cleared.
 * %false otherwise.
 *
 * Unavailable if ops.update_idle() is implemented and
 * %SCX_OPS_KEEP_BUILTIN_IDLE is not set.
 */
__bpf_kfunc bool scx_bpf_test_and_clear_cpu_idle(s32 cpu)
{
	if (!check_builtin_idle_enabled())
		return false;

	if (ops_cpu_valid(cpu, NULL))
		return test_and_clear_cpu_idle(cpu);
	else
		return false;
}

/**
 * scx_bpf_pick_idle_cpu - Pick and claim an idle cpu
 * @cpus_allowed: Allowed cpumask
 * @flags: %SCX_PICK_IDLE_CPU_* flags
 *
 * Pick and claim an idle cpu in @cpus_allowed. Returns the picked idle cpu
 * number on success. -%EBUSY if no matching cpu was found.
 *
 * Idle CPU tracking may race against CPU scheduling state transitions. For
 * example, this function may return -%EBUSY as CPUs are transitioning into the
 * idle state. If the caller then assumes that there will be dispatch events on
 * the CPUs as they were all busy, the scheduler may end up stalling with CPUs
 * idling while there are pending tasks. Use scx_bpf_pick_any_cpu() and
 * scx_bpf_kick_cpu() to guarantee that there will be at least one dispatch
 * event in the near future.
 *
 * Unavailable if ops.update_idle() is implemented and
 * %SCX_OPS_KEEP_BUILTIN_IDLE is not set.
 */
__bpf_kfunc s32 scx_bpf_pick_idle_cpu(const struct cpumask *cpus_allowed,
				      u64 flags)
{
	if (!check_builtin_idle_enabled())
		return -EBUSY;

	return scx_pick_idle_cpu(cpus_allowed, flags);
}

/**
 * scx_bpf_pick_any_cpu - Pick and claim an idle cpu if available or pick any CPU
 * @cpus_allowed: Allowed cpumask
 * @flags: %SCX_PICK_IDLE_CPU_* flags
 *
 * Pick and claim an idle cpu in @cpus_allowed. If none is available, pick any
 * CPU in @cpus_allowed. Guaranteed to succeed and returns the picked idle cpu
 * number if @cpus_allowed is not empty. -%EBUSY is returned if @cpus_allowed is
 * empty.
 *
 * If ops.update_idle() is implemented and %SCX_OPS_KEEP_BUILTIN_IDLE is not
 * set, this function can't tell which CPUs are idle and will always pick any
 * CPU.
 */
__bpf_kfunc s32 scx_bpf_pick_any_cpu(const struct cpumask *cpus_allowed,
				     u64 flags)
{
	s32 cpu;

	if (static_branch_likely(&scx_builtin_idle_enabled)) {
		cpu = scx_pick_idle_cpu(cpus_allowed, flags);
		if (cpu >= 0)
			return cpu;
	}

	cpu = cpumask_any_distribute(cpus_allowed);
	if (cpu < nr_cpu_ids)
		return cpu;
	else
		return -EBUSY;
}

/**
 * scx_bpf_task_running - Is task currently running?
 * @p: task of interest
 */
__bpf_kfunc bool scx_bpf_task_running(const struct task_struct *p)
{
	return task_rq(p)->curr == p;
}

/**
 * scx_bpf_task_cpu - CPU a task is currently associated with
 * @p: task of interest
 */
__bpf_kfunc s32 scx_bpf_task_cpu(const struct task_struct *p)
{
	return task_cpu(p);
}

/**
 * scx_bpf_cpu_rq - Fetch the rq of a CPU
 * @cpu: CPU of the rq
 */
__bpf_kfunc struct rq *scx_bpf_cpu_rq(s32 cpu)
{
	if (!ops_cpu_valid(cpu, NULL))
		return NULL;

	return cpu_rq(cpu);
}

/**
 * scx_bpf_task_cgroup - Return the sched cgroup of a task
 * @p: task of interest
 *
 * @p->sched_task_group->css.cgroup represents the cgroup @p is associated with
 * from the scheduler's POV. SCX operations should use this function to
 * determine @p's current cgroup as, unlike following @p->cgroups,
 * @p->sched_task_group is protected by @p's rq lock and thus atomic w.r.t. all
 * rq-locked operations. Can be called on the parameter tasks of rq-locked
 * operations. The restriction guarantees that @p's rq is locked by the caller.
 */
#ifdef CONFIG_CGROUP_SCHED
__bpf_kfunc struct cgroup *scx_bpf_task_cgroup(struct task_struct *p)
{
	struct task_group *tg = p->sched_task_group;
	struct cgroup *cgrp = &cgrp_dfl_root.cgrp;

	if (!scx_kf_allowed_on_arg_tasks(__SCX_KF_RQ_LOCKED, p))
		goto out;

	cgrp = tg_cgrp(tg);

out:
	cgroup_get(cgrp);
	return cgrp;
}
#endif

/**
 * scx_bpf_now - Returns a high-performance monotonically non-decreasing
 * clock for the current CPU. The clock returned is in nanoseconds.
 *
 * It provides the following properties:
 *
 * 1) High performance: Many BPF schedulers call bpf_ktime_get_ns() frequently
 *  to account for execution time and track tasks' runtime properties.
 *  Unfortunately, in some hardware platforms, bpf_ktime_get_ns() -- which
 *  eventually reads a hardware timestamp counter -- is neither performant nor
 *  scalable. scx_bpf_now() aims to provide a high-performance clock by
 *  using the rq clock in the scheduler core whenever possible.
 *
 * 2) High enough resolution for the BPF scheduler use cases: In most BPF
 *  scheduler use cases, the required clock resolution is lower than the most
 *  accurate hardware clock (e.g., rdtsc in x86). scx_bpf_now() basically
 *  uses the rq clock in the scheduler core whenever it is valid. It considers
 *  that the rq clock is valid from the time the rq clock is updated
 *  (update_rq_clock) until the rq is unlocked (rq_unpin_lock).
 *
 * 3) Monotonically non-decreasing clock for the same CPU: scx_bpf_now()
 *  guarantees the clock never goes backward when comparing them in the same
 *  CPU. On the other hand, when comparing clocks in different CPUs, there
 *  is no such guarantee -- the clock can go backward. It provides a
 *  monotonically *non-decreasing* clock so that it would provide the same
 *  clock values in two different scx_bpf_now() calls in the same CPU
 *  during the same period of when the rq clock is valid.
 */
__bpf_kfunc u64 scx_bpf_now(void)
{
	struct rq *rq;
	u64 clock;

	preempt_disable();

	rq = this_rq();
	if (smp_load_acquire(&rq->scx.flags) & SCX_RQ_CLK_VALID) {
		/*
		 * If the rq clock is valid, use the cached rq clock.
		 *
		 * Note that scx_bpf_now() is re-entrant between a process
		 * context and an interrupt context (e.g., timer interrupt).
		 * However, we don't need to consider the race between them
		 * because such race is not observable from a caller.
		 */
		clock = READ_ONCE(rq->scx.clock);
	} else {
		/*
		 * Otherwise, return a fresh rq clock.
		 *
		 * The rq clock is updated outside of the rq lock.
		 * In this case, keep the updated rq clock invalid so the next
		 * kfunc call outside the rq lock gets a fresh rq clock.
		 */
		clock = sched_clock_cpu(cpu_of(rq));
	}

	preempt_enable();

	return clock;
}

__bpf_kfunc_end_defs();

BTF_KFUNCS_START(scx_kfunc_ids_any)
BTF_ID_FLAGS(func, scx_bpf_kick_cpu)
BTF_ID_FLAGS(func, scx_bpf_dsq_nr_queued)
BTF_ID_FLAGS(func, scx_bpf_destroy_dsq)
BTF_ID_FLAGS(func, bpf_iter_scx_dsq_new, KF_ITER_NEW | KF_RCU_PROTECTED)
BTF_ID_FLAGS(func, bpf_iter_scx_dsq_next, KF_ITER_NEXT | KF_RET_NULL)
BTF_ID_FLAGS(func, bpf_iter_scx_dsq_destroy, KF_ITER_DESTROY)
BTF_ID_FLAGS(func, scx_bpf_exit_bstr, KF_TRUSTED_ARGS)
BTF_ID_FLAGS(func, scx_bpf_error_bstr, KF_TRUSTED_ARGS)
BTF_ID_FLAGS(func, scx_bpf_dump_bstr, KF_TRUSTED_ARGS)
BTF_ID_FLAGS(func, scx_bpf_cpuperf_cap)
BTF_ID_FLAGS(func, scx_bpf_cpuperf_cur)
BTF_ID_FLAGS(func, scx_bpf_cpuperf_set)
BTF_ID_FLAGS(func, scx_bpf_nr_cpu_ids)
BTF_ID_FLAGS(func, scx_bpf_get_possible_cpumask, KF_ACQUIRE)
BTF_ID_FLAGS(func, scx_bpf_get_online_cpumask, KF_ACQUIRE)
BTF_ID_FLAGS(func, scx_bpf_put_cpumask, KF_RELEASE)
BTF_ID_FLAGS(func, scx_bpf_get_idle_cpumask, KF_ACQUIRE)
BTF_ID_FLAGS(func, scx_bpf_get_idle_smtmask, KF_ACQUIRE)
BTF_ID_FLAGS(func, scx_bpf_put_idle_cpumask, KF_RELEASE)
BTF_ID_FLAGS(func, scx_bpf_test_and_clear_cpu_idle)
BTF_ID_FLAGS(func, scx_bpf_pick_idle_cpu, KF_RCU)
BTF_ID_FLAGS(func, scx_bpf_pick_any_cpu, KF_RCU)
BTF_ID_FLAGS(func, scx_bpf_task_running, KF_RCU)
BTF_ID_FLAGS(func, scx_bpf_task_cpu, KF_RCU)
BTF_ID_FLAGS(func, scx_bpf_cpu_rq)
#ifdef CONFIG_CGROUP_SCHED
BTF_ID_FLAGS(func, scx_bpf_task_cgroup, KF_RCU | KF_ACQUIRE)
#endif
BTF_ID_FLAGS(func, scx_bpf_now)
BTF_KFUNCS_END(scx_kfunc_ids_any)

static const struct btf_kfunc_id_set scx_kfunc_set_any = {
	.owner			= THIS_MODULE,
	.set			= &scx_kfunc_ids_any,
};

static int __init scx_init(void)
{
	int ret;

	/*
	 * kfunc registration can't be done from init_sched_ext_class() as
	 * register_btf_kfunc_id_set() needs most of the system to be up.
	 *
	 * Some kfuncs are context-sensitive and can only be called from
	 * specific SCX ops. They are grouped into BTF sets accordingly.
	 * Unfortunately, BPF currently doesn't have a way of enforcing such
	 * restrictions. Eventually, the verifier should be able to enforce
	 * them. For now, register them the same and make each kfunc explicitly
	 * check using scx_kf_allowed().
	 */
	if ((ret = register_btf_kfunc_id_set(BPF_PROG_TYPE_STRUCT_OPS,
					     &scx_kfunc_set_select_cpu)) ||
	    (ret = register_btf_kfunc_id_set(BPF_PROG_TYPE_STRUCT_OPS,
					     &scx_kfunc_set_enqueue_dispatch)) ||
	    (ret = register_btf_kfunc_id_set(BPF_PROG_TYPE_STRUCT_OPS,
					     &scx_kfunc_set_dispatch)) ||
	    (ret = register_btf_kfunc_id_set(BPF_PROG_TYPE_STRUCT_OPS,
					     &scx_kfunc_set_cpu_release)) ||
	    (ret = register_btf_kfunc_id_set(BPF_PROG_TYPE_STRUCT_OPS,
					     &scx_kfunc_set_unlocked)) ||
	    (ret = register_btf_kfunc_id_set(BPF_PROG_TYPE_SYSCALL,
					     &scx_kfunc_set_unlocked)) ||
	    (ret = register_btf_kfunc_id_set(BPF_PROG_TYPE_STRUCT_OPS,
					     &scx_kfunc_set_any)) ||
	    (ret = register_btf_kfunc_id_set(BPF_PROG_TYPE_TRACING,
					     &scx_kfunc_set_any)) ||
	    (ret = register_btf_kfunc_id_set(BPF_PROG_TYPE_SYSCALL,
					     &scx_kfunc_set_any))) {
		pr_err("sched_ext: Failed to register kfunc sets (%d)\n", ret);
		return ret;
	}

	ret = register_bpf_struct_ops(&bpf_sched_ext_ops, sched_ext_ops);
	if (ret) {
		pr_err("sched_ext: Failed to register struct_ops (%d)\n", ret);
		return ret;
	}

	ret = register_pm_notifier(&scx_pm_notifier);
	if (ret) {
		pr_err("sched_ext: Failed to register PM notifier (%d)\n", ret);
		return ret;
	}

	scx_kset = kset_create_and_add("sched_ext", &scx_uevent_ops, kernel_kobj);
	if (!scx_kset) {
		pr_err("sched_ext: Failed to create /sys/kernel/sched_ext\n");
		return -ENOMEM;
	}

	ret = sysfs_create_group(&scx_kset->kobj, &scx_global_attr_group);
	if (ret < 0) {
		pr_err("sched_ext: Failed to add global attributes\n");
		return ret;
	}

	return 0;
}
__initcall(scx_init);<|MERGE_RESOLUTION|>--- conflicted
+++ resolved
@@ -3656,22 +3656,7 @@
 
 static void update_builtin_idle(int cpu, bool idle)
 {
-<<<<<<< HEAD
-	int cpu = cpu_of(rq);
-
-	if (SCX_HAS_OP(update_idle) && !scx_rq_bypassing(rq)) {
-		SCX_CALL_OP(SCX_KF_REST, update_idle, cpu_of(rq), idle);
-		if (!static_branch_unlikely(&scx_builtin_idle_enabled))
-			return;
-	}
-
 	assign_cpu(cpu, idle_masks.cpu, idle);
-=======
-	if (idle)
-		cpumask_set_cpu(cpu, idle_masks.cpu);
-	else
-		cpumask_clear_cpu(cpu, idle_masks.cpu);
->>>>>>> a2a3374c
 
 #ifdef CONFIG_SCHED_SMT
 	if (sched_smt_active()) {
