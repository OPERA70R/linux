--- conflicted
+++ resolved
@@ -443,16 +443,10 @@
 };
 
 enum {
-<<<<<<< HEAD
-	TRACE_ARRAY_FL_GLOBAL	= BIT(0),
-	TRACE_ARRAY_FL_BOOT	= BIT(1),
-	TRACE_ARRAY_FL_MOD_INIT	= BIT(2),
-=======
 	TRACE_ARRAY_FL_GLOBAL		= BIT(0),
 	TRACE_ARRAY_FL_BOOT		= BIT(1),
 	TRACE_ARRAY_FL_LAST_BOOT	= BIT(2),
 	TRACE_ARRAY_FL_MOD_INIT		= BIT(3),
->>>>>>> e8a457b7
 };
 
 #ifdef CONFIG_MODULES
