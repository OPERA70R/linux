// SPDX-License-Identifier: GPL-2.0-only
/* Copyright (c) 2024 Meta Platforms, Inc. and affiliates. */
#include <linux/bpf.h>
#include <linux/btf.h>
#include <linux/err.h>
#include <linux/btf_ids.h>
#include <linux/vmalloc.h>
#include <linux/pagemap.h>

/*
 * bpf_arena is a sparsely populated shared memory region between bpf program and
 * user space process.
 *
 * For example on x86-64 the values could be:
 * user_vm_start 7f7d26200000     // picked by mmap()
 * kern_vm_start ffffc90001e69000 // picked by get_vm_area()
 * For user space all pointers within the arena are normal 8-byte addresses.
 * In this example 7f7d26200000 is the address of the first page (pgoff=0).
 * The bpf program will access it as: kern_vm_start + lower_32bit_of_user_ptr
 * (u32)7f7d26200000 -> 26200000
 * hence
 * ffffc90001e69000 + 26200000 == ffffc90028069000 is "pgoff=0" within 4Gb
 * kernel memory region.
 *
 * BPF JITs generate the following code to access arena:
 *   mov eax, eax  // eax has lower 32-bit of user pointer
 *   mov word ptr [rax + r12 + off], bx
 * where r12 == kern_vm_start and off is s16.
 * Hence allocate 4Gb + GUARD_SZ/2 on each side.
 *
 * Initially kernel vm_area and user vma are not populated.
 * User space can fault-in any address which will insert the page
 * into kernel and user vma.
 * bpf program can allocate a page via bpf_arena_alloc_pages() kfunc
 * which will insert it into kernel vm_area.
 * The later fault-in from user space will populate that page into user vma.
 */

/* number of bytes addressable by LDX/STX insn with 16-bit 'off' field */
<<<<<<< HEAD
#define GUARD_SZ (1ull << sizeof(((struct bpf_insn *)0)->off) * 8)
#define KERN_VM_SZ (SZ_4G + GUARD_SZ)
=======
#define GUARD_SZ (1ull << sizeof_field(struct bpf_insn, off) * 8)
#define KERN_VM_SZ ((1ull << 32) + GUARD_SZ)
>>>>>>> 74c8edc6

struct bpf_arena {
	struct bpf_map map;
	u64 user_vm_start;
	u64 user_vm_end;
	struct vm_struct *kern_vm;
	struct maple_tree mt;
	struct list_head vma_list;
	struct mutex lock;
};

u64 bpf_arena_get_kern_vm_start(struct bpf_arena *arena)
{
	return arena ? (u64) (long) arena->kern_vm->addr + GUARD_SZ / 2 : 0;
}

u64 bpf_arena_get_user_vm_start(struct bpf_arena *arena)
{
	return arena ? arena->user_vm_start : 0;
}

static long arena_map_peek_elem(struct bpf_map *map, void *value)
{
	return -EOPNOTSUPP;
}

static long arena_map_push_elem(struct bpf_map *map, void *value, u64 flags)
{
	return -EOPNOTSUPP;
}

static long arena_map_pop_elem(struct bpf_map *map, void *value)
{
	return -EOPNOTSUPP;
}

static long arena_map_delete_elem(struct bpf_map *map, void *value)
{
	return -EOPNOTSUPP;
}

static int arena_map_get_next_key(struct bpf_map *map, void *key, void *next_key)
{
	return -EOPNOTSUPP;
}

static long compute_pgoff(struct bpf_arena *arena, long uaddr)
{
	return (u32)(uaddr - (u32)arena->user_vm_start) >> PAGE_SHIFT;
}

static struct bpf_map *arena_map_alloc(union bpf_attr *attr)
{
	struct vm_struct *kern_vm;
	int numa_node = bpf_map_attr_numa_node(attr);
	struct bpf_arena *arena;
	u64 vm_range;
	int err = -ENOMEM;

	if (attr->key_size || attr->value_size || attr->max_entries == 0 ||
	    /* BPF_F_MMAPABLE must be set */
	    !(attr->map_flags & BPF_F_MMAPABLE) ||
	    /* No unsupported flags present */
	    (attr->map_flags & ~(BPF_F_SEGV_ON_FAULT | BPF_F_MMAPABLE | BPF_F_NO_USER_CONV)))
		return ERR_PTR(-EINVAL);

	if (attr->map_extra & ~PAGE_MASK)
		/* If non-zero the map_extra is an expected user VMA start address */
		return ERR_PTR(-EINVAL);

	vm_range = (u64)attr->max_entries * PAGE_SIZE;
	if (vm_range > SZ_4G)
		return ERR_PTR(-E2BIG);

	if ((attr->map_extra >> 32) != ((attr->map_extra + vm_range - 1) >> 32))
		/* user vma must not cross 32-bit boundary */
		return ERR_PTR(-ERANGE);

	kern_vm = get_vm_area(KERN_VM_SZ, VM_SPARSE | VM_USERMAP);
	if (!kern_vm)
		return ERR_PTR(-ENOMEM);

	arena = bpf_map_area_alloc(sizeof(*arena), numa_node);
	if (!arena)
		goto err;

	arena->kern_vm = kern_vm;
	arena->user_vm_start = attr->map_extra;
	if (arena->user_vm_start)
		arena->user_vm_end = arena->user_vm_start + vm_range;

	INIT_LIST_HEAD(&arena->vma_list);
	bpf_map_init_from_attr(&arena->map, attr);
	mt_init_flags(&arena->mt, MT_FLAGS_ALLOC_RANGE);
	mutex_init(&arena->lock);

	return &arena->map;
err:
	free_vm_area(kern_vm);
	return ERR_PTR(err);
}

static int existing_page_cb(pte_t *ptep, unsigned long addr, void *data)
{
	struct page *page;
	pte_t pte;

	pte = ptep_get(ptep);
	if (!pte_present(pte)) /* sanity check */
		return 0;
	page = pte_page(pte);
	/*
	 * We do not update pte here:
	 * 1. Nobody should be accessing bpf_arena's range outside of a kernel bug
	 * 2. TLB flushing is batched or deferred. Even if we clear pte,
	 * the TLB entries can stick around and continue to permit access to
	 * the freed page. So it all relies on 1.
	 */
	__free_page(page);
	return 0;
}

static void arena_map_free(struct bpf_map *map)
{
	struct bpf_arena *arena = container_of(map, struct bpf_arena, map);

	/*
	 * Check that user vma-s are not around when bpf map is freed.
	 * mmap() holds vm_file which holds bpf_map refcnt.
	 * munmap() must have happened on vma followed by arena_vm_close()
	 * which would clear arena->vma_list.
	 */
	if (WARN_ON_ONCE(!list_empty(&arena->vma_list)))
		return;

	/*
	 * free_vm_area() calls remove_vm_area() that calls free_unmap_vmap_area().
	 * It unmaps everything from vmalloc area and clears pgtables.
	 * Call apply_to_existing_page_range() first to find populated ptes and
	 * free those pages.
	 */
	apply_to_existing_page_range(&init_mm, bpf_arena_get_kern_vm_start(arena),
				     KERN_VM_SZ - GUARD_SZ, existing_page_cb, NULL);
	free_vm_area(arena->kern_vm);
	mtree_destroy(&arena->mt);
	bpf_map_area_free(arena);
}

static void *arena_map_lookup_elem(struct bpf_map *map, void *key)
{
	return ERR_PTR(-EINVAL);
}

static long arena_map_update_elem(struct bpf_map *map, void *key,
				  void *value, u64 flags)
{
	return -EOPNOTSUPP;
}

static int arena_map_check_btf(const struct bpf_map *map, const struct btf *btf,
			       const struct btf_type *key_type, const struct btf_type *value_type)
{
	return 0;
}

static u64 arena_map_mem_usage(const struct bpf_map *map)
{
	return 0;
}

struct vma_list {
	struct vm_area_struct *vma;
	struct list_head head;
};

static int remember_vma(struct bpf_arena *arena, struct vm_area_struct *vma)
{
	struct vma_list *vml;

	vml = kmalloc(sizeof(*vml), GFP_KERNEL);
	if (!vml)
		return -ENOMEM;
	vma->vm_private_data = vml;
	vml->vma = vma;
	list_add(&vml->head, &arena->vma_list);
	return 0;
}

static void arena_vm_close(struct vm_area_struct *vma)
{
	struct bpf_map *map = vma->vm_file->private_data;
	struct bpf_arena *arena = container_of(map, struct bpf_arena, map);
	struct vma_list *vml;

	guard(mutex)(&arena->lock);
	vml = vma->vm_private_data;
	list_del(&vml->head);
	vma->vm_private_data = NULL;
	kfree(vml);
}

#define MT_ENTRY ((void *)&arena_map_ops) /* unused. has to be valid pointer */

static vm_fault_t arena_vm_fault(struct vm_fault *vmf)
{
	struct bpf_map *map = vmf->vma->vm_file->private_data;
	struct bpf_arena *arena = container_of(map, struct bpf_arena, map);
	struct page *page;
	long kbase, kaddr;
	int ret;

	kbase = bpf_arena_get_kern_vm_start(arena);
	kaddr = kbase + (u32)(vmf->address & PAGE_MASK);

	guard(mutex)(&arena->lock);
	page = vmalloc_to_page((void *)kaddr);
	if (page)
		/* already have a page vmap-ed */
		goto out;

	if (arena->map.map_flags & BPF_F_SEGV_ON_FAULT)
		/* User space requested to segfault when page is not allocated by bpf prog */
		return VM_FAULT_SIGSEGV;

	ret = mtree_insert(&arena->mt, vmf->pgoff, MT_ENTRY, GFP_KERNEL);
	if (ret)
		return VM_FAULT_SIGSEGV;

	/* Account into memcg of the process that created bpf_arena */
	ret = bpf_map_alloc_pages(map, GFP_KERNEL | __GFP_ZERO, NUMA_NO_NODE, 1, &page);
	if (ret) {
		mtree_erase(&arena->mt, vmf->pgoff);
		return VM_FAULT_SIGSEGV;
	}

	ret = vm_area_map_pages(arena->kern_vm, kaddr, kaddr + PAGE_SIZE, &page);
	if (ret) {
		mtree_erase(&arena->mt, vmf->pgoff);
		__free_page(page);
		return VM_FAULT_SIGSEGV;
	}
out:
	page_ref_add(page, 1);
	vmf->page = page;
	return 0;
}

static const struct vm_operations_struct arena_vm_ops = {
	.close		= arena_vm_close,
	.fault          = arena_vm_fault,
};

static unsigned long arena_get_unmapped_area(struct file *filp, unsigned long addr,
					     unsigned long len, unsigned long pgoff,
					     unsigned long flags)
{
	struct bpf_map *map = filp->private_data;
	struct bpf_arena *arena = container_of(map, struct bpf_arena, map);
	long ret;

	if (pgoff)
		return -EINVAL;
	if (len > SZ_4G)
		return -E2BIG;

	/* if user_vm_start was specified at arena creation time */
	if (arena->user_vm_start) {
		if (len > arena->user_vm_end - arena->user_vm_start)
			return -E2BIG;
		if (len != arena->user_vm_end - arena->user_vm_start)
			return -EINVAL;
		if (addr != arena->user_vm_start)
			return -EINVAL;
	}

	ret = current->mm->get_unmapped_area(filp, addr, len * 2, 0, flags);
	if (IS_ERR_VALUE(ret))
		return ret;
	if ((ret >> 32) == ((ret + len - 1) >> 32))
		return ret;
	if (WARN_ON_ONCE(arena->user_vm_start))
		/* checks at map creation time should prevent this */
		return -EFAULT;
	return round_up(ret, SZ_4G);
}

static int arena_map_mmap(struct bpf_map *map, struct vm_area_struct *vma)
{
	struct bpf_arena *arena = container_of(map, struct bpf_arena, map);

	guard(mutex)(&arena->lock);
	if (arena->user_vm_start && arena->user_vm_start != vma->vm_start)
		/*
		 * If map_extra was not specified at arena creation time then
		 * 1st user process can do mmap(NULL, ...) to pick user_vm_start
		 * 2nd user process must pass the same addr to mmap(addr, MAP_FIXED..);
		 *   or
		 * specify addr in map_extra and
		 * use the same addr later with mmap(addr, MAP_FIXED..);
		 */
		return -EBUSY;

	if (arena->user_vm_end && arena->user_vm_end != vma->vm_end)
		/* all user processes must have the same size of mmap-ed region */
		return -EBUSY;

	/* Earlier checks should prevent this */
	if (WARN_ON_ONCE(vma->vm_end - vma->vm_start > SZ_4G || vma->vm_pgoff))
		return -EFAULT;

	if (remember_vma(arena, vma))
		return -ENOMEM;

	arena->user_vm_start = vma->vm_start;
	arena->user_vm_end = vma->vm_end;
	/*
	 * bpf_map_mmap() checks that it's being mmaped as VM_SHARED and
	 * clears VM_MAYEXEC. Set VM_DONTEXPAND as well to avoid
	 * potential change of user_vm_start.
	 */
	vm_flags_set(vma, VM_DONTEXPAND);
	vma->vm_ops = &arena_vm_ops;
	return 0;
}

static int arena_map_direct_value_addr(const struct bpf_map *map, u64 *imm, u32 off)
{
	struct bpf_arena *arena = container_of(map, struct bpf_arena, map);

	if ((u64)off > arena->user_vm_end - arena->user_vm_start)
		return -ERANGE;
	*imm = (unsigned long)arena->user_vm_start;
	return 0;
}

BTF_ID_LIST_SINGLE(bpf_arena_map_btf_ids, struct, bpf_arena)
const struct bpf_map_ops arena_map_ops = {
	.map_meta_equal = bpf_map_meta_equal,
	.map_alloc = arena_map_alloc,
	.map_free = arena_map_free,
	.map_direct_value_addr = arena_map_direct_value_addr,
	.map_mmap = arena_map_mmap,
	.map_get_unmapped_area = arena_get_unmapped_area,
	.map_get_next_key = arena_map_get_next_key,
	.map_push_elem = arena_map_push_elem,
	.map_peek_elem = arena_map_peek_elem,
	.map_pop_elem = arena_map_pop_elem,
	.map_lookup_elem = arena_map_lookup_elem,
	.map_update_elem = arena_map_update_elem,
	.map_delete_elem = arena_map_delete_elem,
	.map_check_btf = arena_map_check_btf,
	.map_mem_usage = arena_map_mem_usage,
	.map_btf_id = &bpf_arena_map_btf_ids[0],
};

static u64 clear_lo32(u64 val)
{
	return val & ~(u64)~0U;
}

/*
 * Allocate pages and vmap them into kernel vmalloc area.
 * Later the pages will be mmaped into user space vma.
 */
static long arena_alloc_pages(struct bpf_arena *arena, long uaddr, long page_cnt, int node_id)
{
	/* user_vm_end/start are fixed before bpf prog runs */
	long page_cnt_max = (arena->user_vm_end - arena->user_vm_start) >> PAGE_SHIFT;
	u64 kern_vm_start = bpf_arena_get_kern_vm_start(arena);
	struct page **pages;
	long pgoff = 0;
	u32 uaddr32;
	int ret, i;

	if (page_cnt > page_cnt_max)
		return 0;

	if (uaddr) {
		if (uaddr & ~PAGE_MASK)
			return 0;
		pgoff = compute_pgoff(arena, uaddr);
		if (pgoff > page_cnt_max - page_cnt)
			/* requested address will be outside of user VMA */
			return 0;
	}

	/* zeroing is needed, since alloc_pages_bulk_array() only fills in non-zero entries */
	pages = kvcalloc(page_cnt, sizeof(struct page *), GFP_KERNEL);
	if (!pages)
		return 0;

	guard(mutex)(&arena->lock);

	if (uaddr)
		ret = mtree_insert_range(&arena->mt, pgoff, pgoff + page_cnt - 1,
					 MT_ENTRY, GFP_KERNEL);
	else
		ret = mtree_alloc_range(&arena->mt, &pgoff, MT_ENTRY,
					page_cnt, 0, page_cnt_max - 1, GFP_KERNEL);
	if (ret)
		goto out_free_pages;

	ret = bpf_map_alloc_pages(&arena->map, GFP_KERNEL | __GFP_ZERO,
				  node_id, page_cnt, pages);
	if (ret)
		goto out;

	uaddr32 = (u32)(arena->user_vm_start + pgoff * PAGE_SIZE);
	/* Earlier checks made sure that uaddr32 + page_cnt * PAGE_SIZE - 1
	 * will not overflow 32-bit. Lower 32-bit need to represent
	 * contiguous user address range.
	 * Map these pages at kern_vm_start base.
	 * kern_vm_start + uaddr32 + page_cnt * PAGE_SIZE - 1 can overflow
	 * lower 32-bit and it's ok.
	 */
	ret = vm_area_map_pages(arena->kern_vm, kern_vm_start + uaddr32,
				kern_vm_start + uaddr32 + page_cnt * PAGE_SIZE, pages);
	if (ret) {
		for (i = 0; i < page_cnt; i++)
			__free_page(pages[i]);
		goto out;
	}
	kvfree(pages);
	return clear_lo32(arena->user_vm_start) + uaddr32;
out:
	mtree_erase(&arena->mt, pgoff);
out_free_pages:
	kvfree(pages);
	return 0;
}

/*
 * If page is present in vmalloc area, unmap it from vmalloc area,
 * unmap it from all user space vma-s,
 * and free it.
 */
static void zap_pages(struct bpf_arena *arena, long uaddr, long page_cnt)
{
	struct vma_list *vml;

	list_for_each_entry(vml, &arena->vma_list, head)
		zap_page_range_single(vml->vma, uaddr,
				      PAGE_SIZE * page_cnt, NULL);
}

static void arena_free_pages(struct bpf_arena *arena, long uaddr, long page_cnt)
{
	u64 full_uaddr, uaddr_end;
	long kaddr, pgoff, i;
	struct page *page;

	/* only aligned lower 32-bit are relevant */
	uaddr = (u32)uaddr;
	uaddr &= PAGE_MASK;
	full_uaddr = clear_lo32(arena->user_vm_start) + uaddr;
	uaddr_end = min(arena->user_vm_end, full_uaddr + (page_cnt << PAGE_SHIFT));
	if (full_uaddr >= uaddr_end)
		return;

	page_cnt = (uaddr_end - full_uaddr) >> PAGE_SHIFT;

	guard(mutex)(&arena->lock);

	pgoff = compute_pgoff(arena, uaddr);
	/* clear range */
	mtree_store_range(&arena->mt, pgoff, pgoff + page_cnt - 1, NULL, GFP_KERNEL);

	if (page_cnt > 1)
		/* bulk zap if multiple pages being freed */
		zap_pages(arena, full_uaddr, page_cnt);

	kaddr = bpf_arena_get_kern_vm_start(arena) + uaddr;
	for (i = 0; i < page_cnt; i++, kaddr += PAGE_SIZE, full_uaddr += PAGE_SIZE) {
		page = vmalloc_to_page((void *)kaddr);
		if (!page)
			continue;
		if (page_cnt == 1 && page_mapped(page)) /* mapped by some user process */
			/* Optimization for the common case of page_cnt==1:
			 * If page wasn't mapped into some user vma there
			 * is no need to call zap_pages which is slow. When
			 * page_cnt is big it's faster to do the batched zap.
			 */
			zap_pages(arena, full_uaddr, 1);
		vm_area_unmap_pages(arena->kern_vm, kaddr, kaddr + PAGE_SIZE);
		__free_page(page);
	}
}

__bpf_kfunc_start_defs();

__bpf_kfunc void *bpf_arena_alloc_pages(void *p__map, void *addr__ign, u32 page_cnt,
					int node_id, u64 flags)
{
	struct bpf_map *map = p__map;
	struct bpf_arena *arena = container_of(map, struct bpf_arena, map);

	if (map->map_type != BPF_MAP_TYPE_ARENA || flags || !page_cnt)
		return NULL;

	return (void *)arena_alloc_pages(arena, (long)addr__ign, page_cnt, node_id);
}

__bpf_kfunc void bpf_arena_free_pages(void *p__map, void *ptr__ign, u32 page_cnt)
{
	struct bpf_map *map = p__map;
	struct bpf_arena *arena = container_of(map, struct bpf_arena, map);

	if (map->map_type != BPF_MAP_TYPE_ARENA || !page_cnt || !ptr__ign)
		return;
	arena_free_pages(arena, (long)ptr__ign, page_cnt);
}
__bpf_kfunc_end_defs();

BTF_KFUNCS_START(arena_kfuncs)
BTF_ID_FLAGS(func, bpf_arena_alloc_pages, KF_TRUSTED_ARGS | KF_SLEEPABLE)
BTF_ID_FLAGS(func, bpf_arena_free_pages, KF_TRUSTED_ARGS | KF_SLEEPABLE)
BTF_KFUNCS_END(arena_kfuncs)

static const struct btf_kfunc_id_set common_kfunc_set = {
	.owner = THIS_MODULE,
	.set   = &arena_kfuncs,
};

static int __init kfunc_init(void)
{
	return register_btf_kfunc_id_set(BPF_PROG_TYPE_UNSPEC, &common_kfunc_set);
}
late_initcall(kfunc_init);<|MERGE_RESOLUTION|>--- conflicted
+++ resolved
@@ -37,13 +37,8 @@
  */
 
 /* number of bytes addressable by LDX/STX insn with 16-bit 'off' field */
-<<<<<<< HEAD
-#define GUARD_SZ (1ull << sizeof(((struct bpf_insn *)0)->off) * 8)
+#define GUARD_SZ (1ull << sizeof_field(struct bpf_insn, off) * 8)
 #define KERN_VM_SZ (SZ_4G + GUARD_SZ)
-=======
-#define GUARD_SZ (1ull << sizeof_field(struct bpf_insn, off) * 8)
-#define KERN_VM_SZ ((1ull << 32) + GUARD_SZ)
->>>>>>> 74c8edc6
 
 struct bpf_arena {
 	struct bpf_map map;
