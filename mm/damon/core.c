// SPDX-License-Identifier: GPL-2.0
/*
 * Data Access Monitor
 *
 * Author: SeongJae Park <sj@kernel.org>
 */

#define pr_fmt(fmt) "damon: " fmt

#include <linux/damon.h>
#include <linux/delay.h>
#include <linux/kthread.h>
#include <linux/mm.h>
#include <linux/psi.h>
#include <linux/slab.h>
#include <linux/string.h>
#include <linux/string_choices.h>

#define CREATE_TRACE_POINTS
#include <trace/events/damon.h>

#ifdef CONFIG_DAMON_KUNIT_TEST
#undef DAMON_MIN_REGION
#define DAMON_MIN_REGION 1
#endif

static DEFINE_MUTEX(damon_lock);
static int nr_running_ctxs;
static bool running_exclusive_ctxs;

static DEFINE_MUTEX(damon_ops_lock);
static struct damon_operations damon_registered_ops[NR_DAMON_OPS];

static struct kmem_cache *damon_region_cache __ro_after_init;

/* Should be called under damon_ops_lock with id smaller than NR_DAMON_OPS */
static bool __damon_is_registered_ops(enum damon_ops_id id)
{
	struct damon_operations empty_ops = {};

	if (!memcmp(&empty_ops, &damon_registered_ops[id], sizeof(empty_ops)))
		return false;
	return true;
}

/**
 * damon_is_registered_ops() - Check if a given damon_operations is registered.
 * @id:	Id of the damon_operations to check if registered.
 *
 * Return: true if the ops is set, false otherwise.
 */
bool damon_is_registered_ops(enum damon_ops_id id)
{
	bool registered;

	if (id >= NR_DAMON_OPS)
		return false;
	mutex_lock(&damon_ops_lock);
	registered = __damon_is_registered_ops(id);
	mutex_unlock(&damon_ops_lock);
	return registered;
}

/**
 * damon_register_ops() - Register a monitoring operations set to DAMON.
 * @ops:	monitoring operations set to register.
 *
 * This function registers a monitoring operations set of valid &struct
 * damon_operations->id so that others can find and use them later.
 *
 * Return: 0 on success, negative error code otherwise.
 */
int damon_register_ops(struct damon_operations *ops)
{
	int err = 0;

	if (ops->id >= NR_DAMON_OPS)
		return -EINVAL;
	mutex_lock(&damon_ops_lock);
	/* Fail for already registered ops */
	if (__damon_is_registered_ops(ops->id)) {
		err = -EINVAL;
		goto out;
	}
	damon_registered_ops[ops->id] = *ops;
out:
	mutex_unlock(&damon_ops_lock);
	return err;
}

/**
 * damon_select_ops() - Select a monitoring operations to use with the context.
 * @ctx:	monitoring context to use the operations.
 * @id:		id of the registered monitoring operations to select.
 *
 * This function finds registered monitoring operations set of @id and make
 * @ctx to use it.
 *
 * Return: 0 on success, negative error code otherwise.
 */
int damon_select_ops(struct damon_ctx *ctx, enum damon_ops_id id)
{
	int err = 0;

	if (id >= NR_DAMON_OPS)
		return -EINVAL;

	mutex_lock(&damon_ops_lock);
	if (!__damon_is_registered_ops(id))
		err = -EINVAL;
	else
		ctx->ops = damon_registered_ops[id];
	mutex_unlock(&damon_ops_lock);
	return err;
}

/*
 * Construct a damon_region struct
 *
 * Returns the pointer to the new struct if success, or NULL otherwise
 */
struct damon_region *damon_new_region(unsigned long start, unsigned long end)
{
	struct damon_region *region;

	region = kmem_cache_alloc(damon_region_cache, GFP_KERNEL);
	if (!region)
		return NULL;

	region->ar.start = start;
	region->ar.end = end;
	region->nr_accesses = 0;
	region->nr_accesses_bp = 0;
	INIT_LIST_HEAD(&region->list);

	region->age = 0;
	region->last_nr_accesses = 0;

	return region;
}

void damon_add_region(struct damon_region *r, struct damon_target *t)
{
	list_add_tail(&r->list, &t->regions_list);
	t->nr_regions++;
}

static void damon_del_region(struct damon_region *r, struct damon_target *t)
{
	list_del(&r->list);
	t->nr_regions--;
}

static void damon_free_region(struct damon_region *r)
{
	kmem_cache_free(damon_region_cache, r);
}

void damon_destroy_region(struct damon_region *r, struct damon_target *t)
{
	damon_del_region(r, t);
	damon_free_region(r);
}

/*
 * Check whether a region is intersecting an address range
 *
 * Returns true if it is.
 */
static bool damon_intersect(struct damon_region *r,
		struct damon_addr_range *re)
{
	return !(r->ar.end <= re->start || re->end <= r->ar.start);
}

/*
 * Fill holes in regions with new regions.
 */
static int damon_fill_regions_holes(struct damon_region *first,
		struct damon_region *last, struct damon_target *t)
{
	struct damon_region *r = first;

	damon_for_each_region_from(r, t) {
		struct damon_region *next, *newr;

		if (r == last)
			break;
		next = damon_next_region(r);
		if (r->ar.end != next->ar.start) {
			newr = damon_new_region(r->ar.end, next->ar.start);
			if (!newr)
				return -ENOMEM;
			damon_insert_region(newr, r, next, t);
		}
	}
	return 0;
}

/*
 * damon_set_regions() - Set regions of a target for given address ranges.
 * @t:		the given target.
 * @ranges:	array of new monitoring target ranges.
 * @nr_ranges:	length of @ranges.
 *
 * This function adds new regions to, or modify existing regions of a
 * monitoring target to fit in specific ranges.
 *
 * Return: 0 if success, or negative error code otherwise.
 */
int damon_set_regions(struct damon_target *t, struct damon_addr_range *ranges,
		unsigned int nr_ranges)
{
	struct damon_region *r, *next;
	unsigned int i;
	int err;

	/* Remove regions which are not in the new ranges */
	damon_for_each_region_safe(r, next, t) {
		for (i = 0; i < nr_ranges; i++) {
			if (damon_intersect(r, &ranges[i]))
				break;
		}
		if (i == nr_ranges)
			damon_destroy_region(r, t);
	}

	r = damon_first_region(t);
	/* Add new regions or resize existing regions to fit in the ranges */
	for (i = 0; i < nr_ranges; i++) {
		struct damon_region *first = NULL, *last, *newr;
		struct damon_addr_range *range;

		range = &ranges[i];
		/* Get the first/last regions intersecting with the range */
		damon_for_each_region_from(r, t) {
			if (damon_intersect(r, range)) {
				if (!first)
					first = r;
				last = r;
			}
			if (r->ar.start >= range->end)
				break;
		}
		if (!first) {
			/* no region intersects with this range */
			newr = damon_new_region(
					ALIGN_DOWN(range->start,
						DAMON_MIN_REGION),
					ALIGN(range->end, DAMON_MIN_REGION));
			if (!newr)
				return -ENOMEM;
			damon_insert_region(newr, damon_prev_region(r), r, t);
		} else {
			/* resize intersecting regions to fit in this range */
			first->ar.start = ALIGN_DOWN(range->start,
					DAMON_MIN_REGION);
			last->ar.end = ALIGN(range->end, DAMON_MIN_REGION);

			/* fill possible holes in the range */
			err = damon_fill_regions_holes(first, last, t);
			if (err)
				return err;
		}
	}
	return 0;
}

struct damos_filter *damos_new_filter(enum damos_filter_type type,
		bool matching, bool allow)
{
	struct damos_filter *filter;

	filter = kmalloc(sizeof(*filter), GFP_KERNEL);
	if (!filter)
		return NULL;
	filter->type = type;
	filter->matching = matching;
	filter->allow = allow;
	INIT_LIST_HEAD(&filter->list);
	return filter;
}

void damos_add_filter(struct damos *s, struct damos_filter *f)
{
	list_add_tail(&f->list, &s->filters);
}

static void damos_del_filter(struct damos_filter *f)
{
	list_del(&f->list);
}

static void damos_free_filter(struct damos_filter *f)
{
	kfree(f);
}

void damos_destroy_filter(struct damos_filter *f)
{
	damos_del_filter(f);
	damos_free_filter(f);
}

struct damos_quota_goal *damos_new_quota_goal(
		enum damos_quota_goal_metric metric,
		unsigned long target_value)
{
	struct damos_quota_goal *goal;

	goal = kmalloc(sizeof(*goal), GFP_KERNEL);
	if (!goal)
		return NULL;
	goal->metric = metric;
	goal->target_value = target_value;
	INIT_LIST_HEAD(&goal->list);
	return goal;
}

void damos_add_quota_goal(struct damos_quota *q, struct damos_quota_goal *g)
{
	list_add_tail(&g->list, &q->goals);
}

static void damos_del_quota_goal(struct damos_quota_goal *g)
{
	list_del(&g->list);
}

static void damos_free_quota_goal(struct damos_quota_goal *g)
{
	kfree(g);
}

void damos_destroy_quota_goal(struct damos_quota_goal *g)
{
	damos_del_quota_goal(g);
	damos_free_quota_goal(g);
}

/* initialize fields of @quota that normally API users wouldn't set */
static struct damos_quota *damos_quota_init(struct damos_quota *quota)
{
	quota->esz = 0;
	quota->total_charged_sz = 0;
	quota->total_charged_ns = 0;
	quota->charged_sz = 0;
	quota->charged_from = 0;
	quota->charge_target_from = NULL;
	quota->charge_addr_from = 0;
	quota->esz_bp = 0;
	return quota;
}

struct damos *damon_new_scheme(struct damos_access_pattern *pattern,
			enum damos_action action,
			unsigned long apply_interval_us,
			struct damos_quota *quota,
			struct damos_watermarks *wmarks,
			int target_nid)
{
	struct damos *scheme;

	scheme = kmalloc(sizeof(*scheme), GFP_KERNEL);
	if (!scheme)
		return NULL;
	scheme->pattern = *pattern;
	scheme->action = action;
	scheme->apply_interval_us = apply_interval_us;
	/*
	 * next_apply_sis will be set when kdamond starts.  While kdamond is
	 * running, it will also updated when it is added to the DAMON context,
	 * or damon_attrs are updated.
	 */
	scheme->next_apply_sis = 0;
	scheme->walk_completed = false;
	INIT_LIST_HEAD(&scheme->filters);
	scheme->stat = (struct damos_stat){};
	INIT_LIST_HEAD(&scheme->list);

	scheme->quota = *(damos_quota_init(quota));
	/* quota.goals should be separately set by caller */
	INIT_LIST_HEAD(&scheme->quota.goals);

	scheme->wmarks = *wmarks;
	scheme->wmarks.activated = true;

	scheme->target_nid = target_nid;

	return scheme;
}

static void damos_set_next_apply_sis(struct damos *s, struct damon_ctx *ctx)
{
	unsigned long sample_interval = ctx->attrs.sample_interval ?
		ctx->attrs.sample_interval : 1;
	unsigned long apply_interval = s->apply_interval_us ?
		s->apply_interval_us : ctx->attrs.aggr_interval;

	s->next_apply_sis = ctx->passed_sample_intervals +
		apply_interval / sample_interval;
}

void damon_add_scheme(struct damon_ctx *ctx, struct damos *s)
{
	list_add_tail(&s->list, &ctx->schemes);
	damos_set_next_apply_sis(s, ctx);
}

static void damon_del_scheme(struct damos *s)
{
	list_del(&s->list);
}

static void damon_free_scheme(struct damos *s)
{
	kfree(s);
}

void damon_destroy_scheme(struct damos *s)
{
	struct damos_quota_goal *g, *g_next;
	struct damos_filter *f, *next;

	damos_for_each_quota_goal_safe(g, g_next, &s->quota)
		damos_destroy_quota_goal(g);

	damos_for_each_filter_safe(f, next, s)
		damos_destroy_filter(f);
	damon_del_scheme(s);
	damon_free_scheme(s);
}

/*
 * Construct a damon_target struct
 *
 * Returns the pointer to the new struct if success, or NULL otherwise
 */
struct damon_target *damon_new_target(void)
{
	struct damon_target *t;

	t = kmalloc(sizeof(*t), GFP_KERNEL);
	if (!t)
		return NULL;

	t->pid = NULL;
	t->nr_regions = 0;
	INIT_LIST_HEAD(&t->regions_list);
	INIT_LIST_HEAD(&t->list);

	return t;
}

void damon_add_target(struct damon_ctx *ctx, struct damon_target *t)
{
	list_add_tail(&t->list, &ctx->adaptive_targets);
}

bool damon_targets_empty(struct damon_ctx *ctx)
{
	return list_empty(&ctx->adaptive_targets);
}

static void damon_del_target(struct damon_target *t)
{
	list_del(&t->list);
}

void damon_free_target(struct damon_target *t)
{
	struct damon_region *r, *next;

	damon_for_each_region_safe(r, next, t)
		damon_free_region(r);
	kfree(t);
}

void damon_destroy_target(struct damon_target *t)
{
	damon_del_target(t);
	damon_free_target(t);
}

unsigned int damon_nr_regions(struct damon_target *t)
{
	return t->nr_regions;
}

struct damon_ctx *damon_new_ctx(void)
{
	struct damon_ctx *ctx;

	ctx = kzalloc(sizeof(*ctx), GFP_KERNEL);
	if (!ctx)
		return NULL;

	init_completion(&ctx->kdamond_started);

	ctx->attrs.sample_interval = 5 * 1000;
	ctx->attrs.aggr_interval = 100 * 1000;
	ctx->attrs.ops_update_interval = 60 * 1000 * 1000;

	ctx->passed_sample_intervals = 0;
	/* These will be set from kdamond_init_intervals_sis() */
	ctx->next_aggregation_sis = 0;
	ctx->next_ops_update_sis = 0;

	mutex_init(&ctx->kdamond_lock);
	mutex_init(&ctx->call_control_lock);
	mutex_init(&ctx->walk_control_lock);

	ctx->attrs.min_nr_regions = 10;
	ctx->attrs.max_nr_regions = 1000;

	INIT_LIST_HEAD(&ctx->adaptive_targets);
	INIT_LIST_HEAD(&ctx->schemes);

	return ctx;
}

static void damon_destroy_targets(struct damon_ctx *ctx)
{
	struct damon_target *t, *next_t;

	if (ctx->ops.cleanup) {
		ctx->ops.cleanup(ctx);
		return;
	}

	damon_for_each_target_safe(t, next_t, ctx)
		damon_destroy_target(t);
}

void damon_destroy_ctx(struct damon_ctx *ctx)
{
	struct damos *s, *next_s;

	damon_destroy_targets(ctx);

	damon_for_each_scheme_safe(s, next_s, ctx)
		damon_destroy_scheme(s);

	kfree(ctx);
}

static unsigned int damon_age_for_new_attrs(unsigned int age,
		struct damon_attrs *old_attrs, struct damon_attrs *new_attrs)
{
	return age * old_attrs->aggr_interval / new_attrs->aggr_interval;
}

/* convert access ratio in bp (per 10,000) to nr_accesses */
static unsigned int damon_accesses_bp_to_nr_accesses(
		unsigned int accesses_bp, struct damon_attrs *attrs)
{
	return accesses_bp * damon_max_nr_accesses(attrs) / 10000;
}

/*
 * Convert nr_accesses to access ratio in bp (per 10,000).
 *
 * Callers should ensure attrs.aggr_interval is not zero, like
 * damon_update_monitoring_results() does .  Otherwise, divide-by-zero would
 * happen.
 */
static unsigned int damon_nr_accesses_to_accesses_bp(
		unsigned int nr_accesses, struct damon_attrs *attrs)
{
	return nr_accesses * 10000 / damon_max_nr_accesses(attrs);
}

static unsigned int damon_nr_accesses_for_new_attrs(unsigned int nr_accesses,
		struct damon_attrs *old_attrs, struct damon_attrs *new_attrs)
{
	return damon_accesses_bp_to_nr_accesses(
			damon_nr_accesses_to_accesses_bp(
				nr_accesses, old_attrs),
			new_attrs);
}

static void damon_update_monitoring_result(struct damon_region *r,
		struct damon_attrs *old_attrs, struct damon_attrs *new_attrs)
{
	r->nr_accesses = damon_nr_accesses_for_new_attrs(r->nr_accesses,
			old_attrs, new_attrs);
	r->nr_accesses_bp = r->nr_accesses * 10000;
	r->age = damon_age_for_new_attrs(r->age, old_attrs, new_attrs);
}

/*
 * region->nr_accesses is the number of sampling intervals in the last
 * aggregation interval that access to the region has found, and region->age is
 * the number of aggregation intervals that its access pattern has maintained.
 * For the reason, the real meaning of the two fields depend on current
 * sampling interval and aggregation interval.  This function updates
 * ->nr_accesses and ->age of given damon_ctx's regions for new damon_attrs.
 */
static void damon_update_monitoring_results(struct damon_ctx *ctx,
		struct damon_attrs *new_attrs)
{
	struct damon_attrs *old_attrs = &ctx->attrs;
	struct damon_target *t;
	struct damon_region *r;

	/* if any interval is zero, simply forgive conversion */
	if (!old_attrs->sample_interval || !old_attrs->aggr_interval ||
			!new_attrs->sample_interval ||
			!new_attrs->aggr_interval)
		return;

	damon_for_each_target(t, ctx)
		damon_for_each_region(r, t)
			damon_update_monitoring_result(
					r, old_attrs, new_attrs);
}

/**
 * damon_set_attrs() - Set attributes for the monitoring.
 * @ctx:		monitoring context
 * @attrs:		monitoring attributes
 *
 * This function should be called while the kdamond is not running, or an
 * access check results aggregation is not ongoing (e.g., from
 * &struct damon_callback->after_aggregation or
 * &struct damon_callback->after_wmarks_check callbacks).
 *
 * Every time interval is in micro-seconds.
 *
 * Return: 0 on success, negative error code otherwise.
 */
int damon_set_attrs(struct damon_ctx *ctx, struct damon_attrs *attrs)
{
	unsigned long sample_interval = attrs->sample_interval ?
		attrs->sample_interval : 1;
	struct damos *s;

	if (attrs->min_nr_regions < 3)
		return -EINVAL;
	if (attrs->min_nr_regions > attrs->max_nr_regions)
		return -EINVAL;
	if (attrs->sample_interval > attrs->aggr_interval)
		return -EINVAL;

	ctx->next_aggregation_sis = ctx->passed_sample_intervals +
		attrs->aggr_interval / sample_interval;
	ctx->next_ops_update_sis = ctx->passed_sample_intervals +
		attrs->ops_update_interval / sample_interval;

	damon_update_monitoring_results(ctx, attrs);
	ctx->attrs = *attrs;

	damon_for_each_scheme(s, ctx)
		damos_set_next_apply_sis(s, ctx);

	return 0;
}

/**
 * damon_set_schemes() - Set data access monitoring based operation schemes.
 * @ctx:	monitoring context
 * @schemes:	array of the schemes
 * @nr_schemes:	number of entries in @schemes
 *
 * This function should not be called while the kdamond of the context is
 * running.
 */
void damon_set_schemes(struct damon_ctx *ctx, struct damos **schemes,
			ssize_t nr_schemes)
{
	struct damos *s, *next;
	ssize_t i;

	damon_for_each_scheme_safe(s, next, ctx)
		damon_destroy_scheme(s);
	for (i = 0; i < nr_schemes; i++)
		damon_add_scheme(ctx, schemes[i]);
}

static struct damos_quota_goal *damos_nth_quota_goal(
		int n, struct damos_quota *q)
{
	struct damos_quota_goal *goal;
	int i = 0;

	damos_for_each_quota_goal(goal, q) {
		if (i++ == n)
			return goal;
	}
	return NULL;
}

static void damos_commit_quota_goal(
		struct damos_quota_goal *dst, struct damos_quota_goal *src)
{
	dst->metric = src->metric;
	dst->target_value = src->target_value;
	if (dst->metric == DAMOS_QUOTA_USER_INPUT)
		dst->current_value = src->current_value;
	/* keep last_psi_total as is, since it will be updated in next cycle */
}

/**
 * damos_commit_quota_goals() - Commit DAMOS quota goals to another quota.
 * @dst:	The commit destination DAMOS quota.
 * @src:	The commit source DAMOS quota.
 *
 * Copies user-specified parameters for quota goals from @src to @dst.  Users
 * should use this function for quota goals-level parameters update of running
 * DAMON contexts, instead of manual in-place updates.
 *
 * This function should be called from parameters-update safe context, like
 * DAMON callbacks.
 */
int damos_commit_quota_goals(struct damos_quota *dst, struct damos_quota *src)
{
	struct damos_quota_goal *dst_goal, *next, *src_goal, *new_goal;
	int i = 0, j = 0;

	damos_for_each_quota_goal_safe(dst_goal, next, dst) {
		src_goal = damos_nth_quota_goal(i++, src);
		if (src_goal)
			damos_commit_quota_goal(dst_goal, src_goal);
		else
			damos_destroy_quota_goal(dst_goal);
	}
	damos_for_each_quota_goal_safe(src_goal, next, src) {
		if (j++ < i)
			continue;
		new_goal = damos_new_quota_goal(
				src_goal->metric, src_goal->target_value);
		if (!new_goal)
			return -ENOMEM;
		damos_add_quota_goal(dst, new_goal);
	}
	return 0;
}

static int damos_commit_quota(struct damos_quota *dst, struct damos_quota *src)
{
	int err;

	dst->reset_interval = src->reset_interval;
	dst->ms = src->ms;
	dst->sz = src->sz;
	err = damos_commit_quota_goals(dst, src);
	if (err)
		return err;
	dst->weight_sz = src->weight_sz;
	dst->weight_nr_accesses = src->weight_nr_accesses;
	dst->weight_age = src->weight_age;
	return 0;
}

static struct damos_filter *damos_nth_filter(int n, struct damos *s)
{
	struct damos_filter *filter;
	int i = 0;

	damos_for_each_filter(filter, s) {
		if (i++ == n)
			return filter;
	}
	return NULL;
}

static void damos_commit_filter_arg(
		struct damos_filter *dst, struct damos_filter *src)
{
	switch (dst->type) {
	case DAMOS_FILTER_TYPE_MEMCG:
		dst->memcg_id = src->memcg_id;
		break;
	case DAMOS_FILTER_TYPE_ADDR:
		dst->addr_range = src->addr_range;
		break;
	case DAMOS_FILTER_TYPE_TARGET:
		dst->target_idx = src->target_idx;
		break;
	default:
		break;
	}
}

static void damos_commit_filter(
		struct damos_filter *dst, struct damos_filter *src)
{
	dst->type = src->type;
	dst->matching = src->matching;
	damos_commit_filter_arg(dst, src);
}

static int damos_commit_filters(struct damos *dst, struct damos *src)
{
	struct damos_filter *dst_filter, *next, *src_filter, *new_filter;
	int i = 0, j = 0;

	damos_for_each_filter_safe(dst_filter, next, dst) {
		src_filter = damos_nth_filter(i++, src);
		if (src_filter)
			damos_commit_filter(dst_filter, src_filter);
		else
			damos_destroy_filter(dst_filter);
	}

	damos_for_each_filter_safe(src_filter, next, src) {
		if (j++ < i)
			continue;

		new_filter = damos_new_filter(
				src_filter->type, src_filter->matching,
				src_filter->allow);
		if (!new_filter)
			return -ENOMEM;
		damos_commit_filter_arg(new_filter, src_filter);
		damos_add_filter(dst, new_filter);
	}
	return 0;
}

static struct damos *damon_nth_scheme(int n, struct damon_ctx *ctx)
{
	struct damos *s;
	int i = 0;

	damon_for_each_scheme(s, ctx) {
		if (i++ == n)
			return s;
	}
	return NULL;
}

static int damos_commit(struct damos *dst, struct damos *src)
{
	int err;

	dst->pattern = src->pattern;
	dst->action = src->action;
	dst->apply_interval_us = src->apply_interval_us;

	err = damos_commit_quota(&dst->quota, &src->quota);
	if (err)
		return err;

	dst->wmarks = src->wmarks;

	err = damos_commit_filters(dst, src);
	return err;
}

static int damon_commit_schemes(struct damon_ctx *dst, struct damon_ctx *src)
{
	struct damos *dst_scheme, *next, *src_scheme, *new_scheme;
	int i = 0, j = 0, err;

	damon_for_each_scheme_safe(dst_scheme, next, dst) {
		src_scheme = damon_nth_scheme(i++, src);
		if (src_scheme) {
			err = damos_commit(dst_scheme, src_scheme);
			if (err)
				return err;
		} else {
			damon_destroy_scheme(dst_scheme);
		}
	}

	damon_for_each_scheme_safe(src_scheme, next, src) {
		if (j++ < i)
			continue;
		new_scheme = damon_new_scheme(&src_scheme->pattern,
				src_scheme->action,
				src_scheme->apply_interval_us,
				&src_scheme->quota, &src_scheme->wmarks,
				NUMA_NO_NODE);
		if (!new_scheme)
			return -ENOMEM;
		err = damos_commit(new_scheme, src_scheme);
		if (err) {
			damon_destroy_scheme(new_scheme);
			return err;
		}
		damon_add_scheme(dst, new_scheme);
	}
	return 0;
}

static struct damon_target *damon_nth_target(int n, struct damon_ctx *ctx)
{
	struct damon_target *t;
	int i = 0;

	damon_for_each_target(t, ctx) {
		if (i++ == n)
			return t;
	}
	return NULL;
}

/*
 * The caller should ensure the regions of @src are
 * 1. valid (end >= src) and
 * 2. sorted by starting address.
 *
 * If @src has no region, @dst keeps current regions.
 */
static int damon_commit_target_regions(
		struct damon_target *dst, struct damon_target *src)
{
	struct damon_region *src_region;
	struct damon_addr_range *ranges;
	int i = 0, err;

	damon_for_each_region(src_region, src)
		i++;
	if (!i)
		return 0;

	ranges = kmalloc_array(i, sizeof(*ranges), GFP_KERNEL | __GFP_NOWARN);
	if (!ranges)
		return -ENOMEM;
	i = 0;
	damon_for_each_region(src_region, src)
		ranges[i++] = src_region->ar;
	err = damon_set_regions(dst, ranges, i);
	kfree(ranges);
	return err;
}

static int damon_commit_target(
		struct damon_target *dst, bool dst_has_pid,
		struct damon_target *src, bool src_has_pid)
{
	int err;

	err = damon_commit_target_regions(dst, src);
	if (err)
		return err;
	if (dst_has_pid)
		put_pid(dst->pid);
	if (src_has_pid)
		get_pid(src->pid);
	dst->pid = src->pid;
	return 0;
}

static int damon_commit_targets(
		struct damon_ctx *dst, struct damon_ctx *src)
{
	struct damon_target *dst_target, *next, *src_target, *new_target;
	int i = 0, j = 0, err;

	damon_for_each_target_safe(dst_target, next, dst) {
		src_target = damon_nth_target(i++, src);
		if (src_target) {
			err = damon_commit_target(
					dst_target, damon_target_has_pid(dst),
					src_target, damon_target_has_pid(src));
			if (err)
				return err;
		} else {
			if (damon_target_has_pid(dst))
				put_pid(dst_target->pid);
			damon_destroy_target(dst_target);
		}
	}

	damon_for_each_target_safe(src_target, next, src) {
		if (j++ < i)
			continue;
		new_target = damon_new_target();
		if (!new_target)
			return -ENOMEM;
		err = damon_commit_target(new_target, false,
				src_target, damon_target_has_pid(src));
		if (err) {
			damon_destroy_target(new_target);
			return err;
		}
		damon_add_target(dst, new_target);
	}
	return 0;
}

/**
 * damon_commit_ctx() - Commit parameters of a DAMON context to another.
 * @dst:	The commit destination DAMON context.
 * @src:	The commit source DAMON context.
 *
 * This function copies user-specified parameters from @src to @dst and update
 * the internal status and results accordingly.  Users should use this function
 * for context-level parameters update of running context, instead of manual
 * in-place updates.
 *
 * This function should be called from parameters-update safe context, like
 * DAMON callbacks.
 */
int damon_commit_ctx(struct damon_ctx *dst, struct damon_ctx *src)
{
	int err;

	err = damon_commit_schemes(dst, src);
	if (err)
		return err;
	err = damon_commit_targets(dst, src);
	if (err)
		return err;
	/*
	 * schemes and targets should be updated first, since
	 * 1. damon_set_attrs() updates monitoring results of targets and
	 * next_apply_sis of schemes, and
	 * 2. ops update should be done after pid handling is done (target
	 *    committing require putting pids).
	 */
	err = damon_set_attrs(dst, &src->attrs);
	if (err)
		return err;
	dst->ops = src->ops;

	return 0;
}

/**
 * damon_nr_running_ctxs() - Return number of currently running contexts.
 */
int damon_nr_running_ctxs(void)
{
	int nr_ctxs;

	mutex_lock(&damon_lock);
	nr_ctxs = nr_running_ctxs;
	mutex_unlock(&damon_lock);

	return nr_ctxs;
}

/* Returns the size upper limit for each monitoring region */
static unsigned long damon_region_sz_limit(struct damon_ctx *ctx)
{
	struct damon_target *t;
	struct damon_region *r;
	unsigned long sz = 0;

	damon_for_each_target(t, ctx) {
		damon_for_each_region(r, t)
			sz += damon_sz_region(r);
	}

	if (ctx->attrs.min_nr_regions)
		sz /= ctx->attrs.min_nr_regions;
	if (sz < DAMON_MIN_REGION)
		sz = DAMON_MIN_REGION;

	return sz;
}

static int kdamond_fn(void *data);

/*
 * __damon_start() - Starts monitoring with given context.
 * @ctx:	monitoring context
 *
 * This function should be called while damon_lock is hold.
 *
 * Return: 0 on success, negative error code otherwise.
 */
static int __damon_start(struct damon_ctx *ctx)
{
	int err = -EBUSY;

	mutex_lock(&ctx->kdamond_lock);
	if (!ctx->kdamond) {
		err = 0;
		reinit_completion(&ctx->kdamond_started);
		ctx->kdamond = kthread_run(kdamond_fn, ctx, "kdamond.%d",
				nr_running_ctxs);
		if (IS_ERR(ctx->kdamond)) {
			err = PTR_ERR(ctx->kdamond);
			ctx->kdamond = NULL;
		} else {
			wait_for_completion(&ctx->kdamond_started);
		}
	}
	mutex_unlock(&ctx->kdamond_lock);

	return err;
}

/**
 * damon_start() - Starts the monitorings for a given group of contexts.
 * @ctxs:	an array of the pointers for contexts to start monitoring
 * @nr_ctxs:	size of @ctxs
 * @exclusive:	exclusiveness of this contexts group
 *
 * This function starts a group of monitoring threads for a group of monitoring
 * contexts.  One thread per each context is created and run in parallel.  The
 * caller should handle synchronization between the threads by itself.  If
 * @exclusive is true and a group of threads that created by other
 * 'damon_start()' call is currently running, this function does nothing but
 * returns -EBUSY.
 *
 * Return: 0 on success, negative error code otherwise.
 */
int damon_start(struct damon_ctx **ctxs, int nr_ctxs, bool exclusive)
{
	int i;
	int err = 0;

	mutex_lock(&damon_lock);
	if ((exclusive && nr_running_ctxs) ||
			(!exclusive && running_exclusive_ctxs)) {
		mutex_unlock(&damon_lock);
		return -EBUSY;
	}

	for (i = 0; i < nr_ctxs; i++) {
		err = __damon_start(ctxs[i]);
		if (err)
			break;
		nr_running_ctxs++;
	}
	if (exclusive && nr_running_ctxs)
		running_exclusive_ctxs = true;
	mutex_unlock(&damon_lock);

	return err;
}

/*
 * __damon_stop() - Stops monitoring of a given context.
 * @ctx:	monitoring context
 *
 * Return: 0 on success, negative error code otherwise.
 */
static int __damon_stop(struct damon_ctx *ctx)
{
	struct task_struct *tsk;

	mutex_lock(&ctx->kdamond_lock);
	tsk = ctx->kdamond;
	if (tsk) {
		get_task_struct(tsk);
		mutex_unlock(&ctx->kdamond_lock);
		kthread_stop_put(tsk);
		return 0;
	}
	mutex_unlock(&ctx->kdamond_lock);

	return -EPERM;
}

/**
 * damon_stop() - Stops the monitorings for a given group of contexts.
 * @ctxs:	an array of the pointers for contexts to stop monitoring
 * @nr_ctxs:	size of @ctxs
 *
 * Return: 0 on success, negative error code otherwise.
 */
int damon_stop(struct damon_ctx **ctxs, int nr_ctxs)
{
	int i, err = 0;

	for (i = 0; i < nr_ctxs; i++) {
		/* nr_running_ctxs is decremented in kdamond_fn */
		err = __damon_stop(ctxs[i]);
		if (err)
			break;
	}
	return err;
}

static bool damon_is_running(struct damon_ctx *ctx)
{
	bool running;

	mutex_lock(&ctx->kdamond_lock);
	running = ctx->kdamond != NULL;
	mutex_unlock(&ctx->kdamond_lock);
	return running;
}

/**
 * damon_call() - Invoke a given function on DAMON worker thread (kdamond).
 * @ctx:	DAMON context to call the function for.
 * @control:	Control variable of the call request.
 *
 * Ask DAMON worker thread (kdamond) of @ctx to call a function with an
 * argument data that respectively passed via &damon_call_control->fn and
 * &damon_call_control->data of @control, and wait until the kdamond finishes
 * handling of the request.
 *
 * The kdamond executes the function with the argument in the main loop, just
 * after a sampling of the iteration is finished.  The function can hence
 * safely access the internal data of the &struct damon_ctx without additional
 * synchronization.  The return value of the function will be saved in
 * &damon_call_control->return_code.
 *
 * Return: 0 on success, negative error code otherwise.
 */
int damon_call(struct damon_ctx *ctx, struct damon_call_control *control)
{
	init_completion(&control->completion);
	control->canceled = false;

	mutex_lock(&ctx->call_control_lock);
	if (ctx->call_control) {
		mutex_unlock(&ctx->call_control_lock);
		return -EBUSY;
	}
	ctx->call_control = control;
	mutex_unlock(&ctx->call_control_lock);
	if (!damon_is_running(ctx))
		return -EINVAL;
	wait_for_completion(&control->completion);
	if (control->canceled)
		return -ECANCELED;
	return 0;
}

/**
 * damos_walk() - Invoke a given functions while DAMOS walk regions.
 * @ctx:	DAMON context to call the functions for.
 * @control:	Control variable of the walk request.
 *
 * Ask DAMON worker thread (kdamond) of @ctx to call a function for each region
 * that the kdamond will apply DAMOS action to, and wait until the kdamond
 * finishes handling of the request.
 *
 * The kdamond executes the given function in the main loop, for each region
 * just after it applied any DAMOS actions of @ctx to it.  The invocation is
 * made only within one &damos->apply_interval_us since damos_walk()
 * invocation, for each scheme.  The given callback function can hence safely
 * access the internal data of &struct damon_ctx and &struct damon_region that
 * each of the scheme will apply the action for next interval, without
 * additional synchronizations against the kdamond.  If every scheme of @ctx
 * passed at least one &damos->apply_interval_us, kdamond marks the request as
 * completed so that damos_walk() can wakeup and return.
 *
 * Return: 0 on success, negative error code otherwise.
 */
int damos_walk(struct damon_ctx *ctx, struct damos_walk_control *control)
{
	init_completion(&control->completion);
	control->canceled = false;
	mutex_lock(&ctx->walk_control_lock);
	if (ctx->walk_control) {
		mutex_unlock(&ctx->walk_control_lock);
		return -EBUSY;
	}
	ctx->walk_control = control;
	mutex_unlock(&ctx->walk_control_lock);
	if (!damon_is_running(ctx))
		return -EINVAL;
	wait_for_completion(&control->completion);
	if (control->canceled)
		return -ECANCELED;
	return 0;
}

/*
 * Reset the aggregated monitoring results ('nr_accesses' of each region).
 */
static void kdamond_reset_aggregated(struct damon_ctx *c)
{
	struct damon_target *t;
	unsigned int ti = 0;	/* target's index */

	damon_for_each_target(t, c) {
		struct damon_region *r;

		damon_for_each_region(r, t) {
			trace_damon_aggregated(ti, r, damon_nr_regions(t));
			r->last_nr_accesses = r->nr_accesses;
			r->nr_accesses = 0;
		}
		ti++;
	}
}

static void damon_split_region_at(struct damon_target *t,
				  struct damon_region *r, unsigned long sz_r);

static bool __damos_valid_target(struct damon_region *r, struct damos *s)
{
	unsigned long sz;
	unsigned int nr_accesses = r->nr_accesses_bp / 10000;

	sz = damon_sz_region(r);
	return s->pattern.min_sz_region <= sz &&
		sz <= s->pattern.max_sz_region &&
		s->pattern.min_nr_accesses <= nr_accesses &&
		nr_accesses <= s->pattern.max_nr_accesses &&
		s->pattern.min_age_region <= r->age &&
		r->age <= s->pattern.max_age_region;
}

static bool damos_valid_target(struct damon_ctx *c, struct damon_target *t,
		struct damon_region *r, struct damos *s)
{
	bool ret = __damos_valid_target(r, s);

	if (!ret || !s->quota.esz || !c->ops.get_scheme_score)
		return ret;

	return c->ops.get_scheme_score(c, t, r, s) >= s->quota.min_score;
}

/*
 * damos_skip_charged_region() - Check if the given region or starting part of
 * it is already charged for the DAMOS quota.
 * @t:	The target of the region.
 * @rp:	The pointer to the region.
 * @s:	The scheme to be applied.
 *
 * If a quota of a scheme has exceeded in a quota charge window, the scheme's
 * action would applied to only a part of the target access pattern fulfilling
 * regions.  To avoid applying the scheme action to only already applied
 * regions, DAMON skips applying the scheme action to the regions that charged
 * in the previous charge window.
 *
 * This function checks if a given region should be skipped or not for the
 * reason.  If only the starting part of the region has previously charged,
 * this function splits the region into two so that the second one covers the
 * area that not charged in the previous charge widnow and saves the second
 * region in *rp and returns false, so that the caller can apply DAMON action
 * to the second one.
 *
 * Return: true if the region should be entirely skipped, false otherwise.
 */
static bool damos_skip_charged_region(struct damon_target *t,
		struct damon_region **rp, struct damos *s)
{
	struct damon_region *r = *rp;
	struct damos_quota *quota = &s->quota;
	unsigned long sz_to_skip;

	/* Skip previously charged regions */
	if (quota->charge_target_from) {
		if (t != quota->charge_target_from)
			return true;
		if (r == damon_last_region(t)) {
			quota->charge_target_from = NULL;
			quota->charge_addr_from = 0;
			return true;
		}
		if (quota->charge_addr_from &&
				r->ar.end <= quota->charge_addr_from)
			return true;

		if (quota->charge_addr_from && r->ar.start <
				quota->charge_addr_from) {
			sz_to_skip = ALIGN_DOWN(quota->charge_addr_from -
					r->ar.start, DAMON_MIN_REGION);
			if (!sz_to_skip) {
				if (damon_sz_region(r) <= DAMON_MIN_REGION)
					return true;
				sz_to_skip = DAMON_MIN_REGION;
			}
			damon_split_region_at(t, r, sz_to_skip);
			r = damon_next_region(r);
			*rp = r;
		}
		quota->charge_target_from = NULL;
		quota->charge_addr_from = 0;
	}
	return false;
}

static void damos_update_stat(struct damos *s,
		unsigned long sz_tried, unsigned long sz_applied,
		unsigned long sz_ops_filter_passed)
{
	s->stat.nr_tried++;
	s->stat.sz_tried += sz_tried;
	if (sz_applied)
		s->stat.nr_applied++;
	s->stat.sz_applied += sz_applied;
	s->stat.sz_ops_filter_passed += sz_ops_filter_passed;
}

static bool damos_filter_match(struct damon_ctx *ctx, struct damon_target *t,
		struct damon_region *r, struct damos_filter *filter)
{
	bool matched = false;
	struct damon_target *ti;
	int target_idx = 0;
	unsigned long start, end;

	switch (filter->type) {
	case DAMOS_FILTER_TYPE_TARGET:
		damon_for_each_target(ti, ctx) {
			if (ti == t)
				break;
			target_idx++;
		}
		matched = target_idx == filter->target_idx;
		break;
	case DAMOS_FILTER_TYPE_ADDR:
		start = ALIGN_DOWN(filter->addr_range.start, DAMON_MIN_REGION);
		end = ALIGN_DOWN(filter->addr_range.end, DAMON_MIN_REGION);

		/* inside the range */
		if (start <= r->ar.start && r->ar.end <= end) {
			matched = true;
			break;
		}
		/* outside of the range */
		if (r->ar.end <= start || end <= r->ar.start) {
			matched = false;
			break;
		}
		/* start before the range and overlap */
		if (r->ar.start < start) {
			damon_split_region_at(t, r, start - r->ar.start);
			matched = false;
			break;
		}
		/* start inside the range */
		damon_split_region_at(t, r, end - r->ar.start);
		matched = true;
		break;
	default:
		return false;
	}

	return matched == filter->matching;
}

static bool damos_filter_out(struct damon_ctx *ctx, struct damon_target *t,
		struct damon_region *r, struct damos *s)
{
	struct damos_filter *filter;

	s->core_filters_allowed = false;
	damos_for_each_filter(filter, s) {
<<<<<<< HEAD
		if (damos_filter_match(ctx, t, r, filter))
			return !filter->allow;
=======
		if (damos_filter_match(ctx, t, r, filter)) {
			if (filter->allow)
				s->core_filters_allowed = true;
			return !filter->allow;
		}
>>>>>>> e8a457b7
	}
	return false;
}

/*
 * damos_walk_call_walk() - Call &damos_walk_control->walk_fn.
 * @ctx:	The context of &damon_ctx->walk_control.
 * @t:		The monitoring target of @r that @s will be applied.
 * @r:		The region of @t that @s will be applied.
 * @s:		The scheme of @ctx that will be applied to @r.
 *
 * This function is called from kdamond whenever it asked the operation set to
 * apply a DAMOS scheme action to a region.  If a DAMOS walk request is
 * installed by damos_walk() and not yet uninstalled, invoke it.
 */
static void damos_walk_call_walk(struct damon_ctx *ctx, struct damon_target *t,
		struct damon_region *r, struct damos *s,
		unsigned long sz_filter_passed)
{
	struct damos_walk_control *control;

	mutex_lock(&ctx->walk_control_lock);
	control = ctx->walk_control;
	mutex_unlock(&ctx->walk_control_lock);
	if (!control)
		return;
	control->walk_fn(control->data, ctx, t, r, s, sz_filter_passed);
}

/*
 * damos_walk_complete() - Complete DAMOS walk request if all walks are done.
 * @ctx:	The context of &damon_ctx->walk_control.
 * @s:		A scheme of @ctx that all walks are now done.
 *
 * This function is called when kdamond finished applying the action of a DAMOS
 * scheme to all regions that eligible for the given &damos->apply_interval_us.
 * If every scheme of @ctx including @s now finished walking for at least one
 * &damos->apply_interval_us, this function makrs the handling of the given
 * DAMOS walk request is done, so that damos_walk() can wake up and return.
 */
static void damos_walk_complete(struct damon_ctx *ctx, struct damos *s)
{
	struct damos *siter;
	struct damos_walk_control *control;

	mutex_lock(&ctx->walk_control_lock);
	control = ctx->walk_control;
	mutex_unlock(&ctx->walk_control_lock);
	if (!control)
		return;

	s->walk_completed = true;
	/* if all schemes completed, signal completion to walker */
	damon_for_each_scheme(siter, ctx) {
		if (!siter->walk_completed)
			return;
	}
	complete(&control->completion);
	mutex_lock(&ctx->walk_control_lock);
	ctx->walk_control = NULL;
	mutex_unlock(&ctx->walk_control_lock);
}

/*
 * damos_walk_cancel() - Cancel the current DAMOS walk request.
 * @ctx:	The context of &damon_ctx->walk_control.
 *
 * This function is called when @ctx is deactivated by DAMOS watermarks, DAMOS
 * walk is requested but there is no DAMOS scheme to walk for, or the kdamond
 * is already out of the main loop and therefore gonna be terminated, and hence
 * cannot continue the walks.  This function therefore marks the walk request
 * as canceled, so that damos_walk() can wake up and return.
 */
static void damos_walk_cancel(struct damon_ctx *ctx)
{
	struct damos_walk_control *control;

	mutex_lock(&ctx->walk_control_lock);
	control = ctx->walk_control;
	mutex_unlock(&ctx->walk_control_lock);

	if (!control)
		return;
	control->canceled = true;
	complete(&control->completion);
	mutex_lock(&ctx->walk_control_lock);
	ctx->walk_control = NULL;
	mutex_unlock(&ctx->walk_control_lock);
}

static void damos_apply_scheme(struct damon_ctx *c, struct damon_target *t,
		struct damon_region *r, struct damos *s)
{
	struct damos_quota *quota = &s->quota;
	unsigned long sz = damon_sz_region(r);
	struct timespec64 begin, end;
	unsigned long sz_applied = 0;
	unsigned long sz_ops_filter_passed = 0;
	int err = 0;
	/*
	 * We plan to support multiple context per kdamond, as DAMON sysfs
	 * implies with 'nr_contexts' file.  Nevertheless, only single context
	 * per kdamond is supported for now.  So, we can simply use '0' context
	 * index here.
	 */
	unsigned int cidx = 0;
	struct damos *siter;		/* schemes iterator */
	unsigned int sidx = 0;
	struct damon_target *titer;	/* targets iterator */
	unsigned int tidx = 0;
	bool do_trace = false;

	/* get indices for trace_damos_before_apply() */
	if (trace_damos_before_apply_enabled()) {
		damon_for_each_scheme(siter, c) {
			if (siter == s)
				break;
			sidx++;
		}
		damon_for_each_target(titer, c) {
			if (titer == t)
				break;
			tidx++;
		}
		do_trace = true;
	}

	if (c->ops.apply_scheme) {
		if (quota->esz && quota->charged_sz + sz > quota->esz) {
			sz = ALIGN_DOWN(quota->esz - quota->charged_sz,
					DAMON_MIN_REGION);
			if (!sz)
				goto update_stat;
			damon_split_region_at(t, r, sz);
		}
		if (damos_filter_out(c, t, r, s))
			return;
		ktime_get_coarse_ts64(&begin);
		if (c->callback.before_damos_apply)
			err = c->callback.before_damos_apply(c, t, r, s);
		if (!err) {
			trace_damos_before_apply(cidx, sidx, tidx, r,
					damon_nr_regions(t), do_trace);
			sz_applied = c->ops.apply_scheme(c, t, r, s,
					&sz_ops_filter_passed);
		}
		damos_walk_call_walk(c, t, r, s, sz_ops_filter_passed);
		ktime_get_coarse_ts64(&end);
		quota->total_charged_ns += timespec64_to_ns(&end) -
			timespec64_to_ns(&begin);
		quota->charged_sz += sz;
		if (quota->esz && quota->charged_sz >= quota->esz) {
			quota->charge_target_from = t;
			quota->charge_addr_from = r->ar.end + 1;
		}
	}
	if (s->action != DAMOS_STAT)
		r->age = 0;

update_stat:
	damos_update_stat(s, sz, sz_applied, sz_ops_filter_passed);
}

static void damon_do_apply_schemes(struct damon_ctx *c,
				   struct damon_target *t,
				   struct damon_region *r)
{
	struct damos *s;

	damon_for_each_scheme(s, c) {
		struct damos_quota *quota = &s->quota;

		if (c->passed_sample_intervals < s->next_apply_sis)
			continue;

		if (!s->wmarks.activated)
			continue;

		/* Check the quota */
		if (quota->esz && quota->charged_sz >= quota->esz)
			continue;

		if (damos_skip_charged_region(t, &r, s))
			continue;

		if (!damos_valid_target(c, t, r, s))
			continue;

		damos_apply_scheme(c, t, r, s);
	}
}

/*
 * damon_feed_loop_next_input() - get next input to achieve a target score.
 * @last_input	The last input.
 * @score	Current score that made with @last_input.
 *
 * Calculate next input to achieve the target score, based on the last input
 * and current score.  Assuming the input and the score are positively
 * proportional, calculate how much compensation should be added to or
 * subtracted from the last input as a proportion of the last input.  Avoid
 * next input always being zero by setting it non-zero always.  In short form
 * (assuming support of float and signed calculations), the algorithm is as
 * below.
 *
 * next_input = max(last_input * ((goal - current) / goal + 1), 1)
 *
 * For simple implementation, we assume the target score is always 10,000.  The
 * caller should adjust @score for this.
 *
 * Returns next input that assumed to achieve the target score.
 */
static unsigned long damon_feed_loop_next_input(unsigned long last_input,
		unsigned long score)
{
	const unsigned long goal = 10000;
	/* Set minimum input as 10000 to avoid compensation be zero */
	const unsigned long min_input = 10000;
	unsigned long score_goal_diff, compensation;
	bool over_achieving = score > goal;

	if (score == goal)
		return last_input;
	if (score >= goal * 2)
		return min_input;

	if (over_achieving)
		score_goal_diff = score - goal;
	else
		score_goal_diff = goal - score;

	if (last_input < ULONG_MAX / score_goal_diff)
		compensation = last_input * score_goal_diff / goal;
	else
		compensation = last_input / goal * score_goal_diff;

	if (over_achieving)
		return max(last_input - compensation, min_input);
	if (last_input < ULONG_MAX - compensation)
		return last_input + compensation;
	return ULONG_MAX;
}

#ifdef CONFIG_PSI

static u64 damos_get_some_mem_psi_total(void)
{
	if (static_branch_likely(&psi_disabled))
		return 0;
	return div_u64(psi_system.total[PSI_AVGS][PSI_MEM * 2],
			NSEC_PER_USEC);
}

#else	/* CONFIG_PSI */

static inline u64 damos_get_some_mem_psi_total(void)
{
	return 0;
};

#endif	/* CONFIG_PSI */

static void damos_set_quota_goal_current_value(struct damos_quota_goal *goal)
{
	u64 now_psi_total;

	switch (goal->metric) {
	case DAMOS_QUOTA_USER_INPUT:
		/* User should already set goal->current_value */
		break;
	case DAMOS_QUOTA_SOME_MEM_PSI_US:
		now_psi_total = damos_get_some_mem_psi_total();
		goal->current_value = now_psi_total - goal->last_psi_total;
		goal->last_psi_total = now_psi_total;
		break;
	default:
		break;
	}
}

/* Return the highest score since it makes schemes least aggressive */
static unsigned long damos_quota_score(struct damos_quota *quota)
{
	struct damos_quota_goal *goal;
	unsigned long highest_score = 0;

	damos_for_each_quota_goal(goal, quota) {
		damos_set_quota_goal_current_value(goal);
		highest_score = max(highest_score,
				goal->current_value * 10000 /
				goal->target_value);
	}

	return highest_score;
}

/*
 * Called only if quota->ms, or quota->sz are set, or quota->goals is not empty
 */
static void damos_set_effective_quota(struct damos_quota *quota)
{
	unsigned long throughput;
	unsigned long esz = ULONG_MAX;

	if (!quota->ms && list_empty(&quota->goals)) {
		quota->esz = quota->sz;
		return;
	}

	if (!list_empty(&quota->goals)) {
		unsigned long score = damos_quota_score(quota);

		quota->esz_bp = damon_feed_loop_next_input(
				max(quota->esz_bp, 10000UL),
				score);
		esz = quota->esz_bp / 10000;
	}

	if (quota->ms) {
		if (quota->total_charged_ns)
			throughput = quota->total_charged_sz * 1000000 /
				quota->total_charged_ns;
		else
			throughput = PAGE_SIZE * 1024;
		esz = min(throughput * quota->ms, esz);
	}

	if (quota->sz && quota->sz < esz)
		esz = quota->sz;

	quota->esz = esz;
}

static void damos_adjust_quota(struct damon_ctx *c, struct damos *s)
{
	struct damos_quota *quota = &s->quota;
	struct damon_target *t;
	struct damon_region *r;
	unsigned long cumulated_sz;
	unsigned int score, max_score = 0;

	if (!quota->ms && !quota->sz && list_empty(&quota->goals))
		return;

	/* New charge window starts */
	if (time_after_eq(jiffies, quota->charged_from +
				msecs_to_jiffies(quota->reset_interval))) {
		if (quota->esz && quota->charged_sz >= quota->esz)
			s->stat.qt_exceeds++;
		quota->total_charged_sz += quota->charged_sz;
		quota->charged_from = jiffies;
		quota->charged_sz = 0;
		damos_set_effective_quota(quota);
	}

	if (!c->ops.get_scheme_score)
		return;

	/* Fill up the score histogram */
	memset(c->regions_score_histogram, 0,
			sizeof(*c->regions_score_histogram) *
			(DAMOS_MAX_SCORE + 1));
	damon_for_each_target(t, c) {
		damon_for_each_region(r, t) {
			if (!__damos_valid_target(r, s))
				continue;
			score = c->ops.get_scheme_score(c, t, r, s);
			c->regions_score_histogram[score] +=
				damon_sz_region(r);
			if (score > max_score)
				max_score = score;
		}
	}

	/* Set the min score limit */
	for (cumulated_sz = 0, score = max_score; ; score--) {
		cumulated_sz += c->regions_score_histogram[score];
		if (cumulated_sz >= quota->esz || !score)
			break;
	}
	quota->min_score = score;
}

static void kdamond_apply_schemes(struct damon_ctx *c)
{
	struct damon_target *t;
	struct damon_region *r, *next_r;
	struct damos *s;
	unsigned long sample_interval = c->attrs.sample_interval ?
		c->attrs.sample_interval : 1;
	bool has_schemes_to_apply = false;

	damon_for_each_scheme(s, c) {
		if (c->passed_sample_intervals < s->next_apply_sis)
			continue;

		if (!s->wmarks.activated)
			continue;

		has_schemes_to_apply = true;

		damos_adjust_quota(c, s);
	}

	if (!has_schemes_to_apply)
		return;

	damon_for_each_target(t, c) {
		damon_for_each_region_safe(r, next_r, t)
			damon_do_apply_schemes(c, t, r);
	}

	damon_for_each_scheme(s, c) {
		if (c->passed_sample_intervals < s->next_apply_sis)
			continue;
		damos_walk_complete(c, s);
		s->next_apply_sis = c->passed_sample_intervals +
			(s->apply_interval_us ? s->apply_interval_us :
			 c->attrs.aggr_interval) / sample_interval;
	}
}

/*
 * Merge two adjacent regions into one region
 */
static void damon_merge_two_regions(struct damon_target *t,
		struct damon_region *l, struct damon_region *r)
{
	unsigned long sz_l = damon_sz_region(l), sz_r = damon_sz_region(r);

	l->nr_accesses = (l->nr_accesses * sz_l + r->nr_accesses * sz_r) /
			(sz_l + sz_r);
	l->nr_accesses_bp = l->nr_accesses * 10000;
	l->age = (l->age * sz_l + r->age * sz_r) / (sz_l + sz_r);
	l->ar.end = r->ar.end;
	damon_destroy_region(r, t);
}

/*
 * Merge adjacent regions having similar access frequencies
 *
 * t		target affected by this merge operation
 * thres	'->nr_accesses' diff threshold for the merge
 * sz_limit	size upper limit of each region
 */
static void damon_merge_regions_of(struct damon_target *t, unsigned int thres,
				   unsigned long sz_limit)
{
	struct damon_region *r, *prev = NULL, *next;

	damon_for_each_region_safe(r, next, t) {
		if (abs(r->nr_accesses - r->last_nr_accesses) > thres)
			r->age = 0;
		else
			r->age++;

		if (prev && prev->ar.end == r->ar.start &&
		    abs(prev->nr_accesses - r->nr_accesses) <= thres &&
		    damon_sz_region(prev) + damon_sz_region(r) <= sz_limit)
			damon_merge_two_regions(t, prev, r);
		else
			prev = r;
	}
}

/*
 * Merge adjacent regions having similar access frequencies
 *
 * threshold	'->nr_accesses' diff threshold for the merge
 * sz_limit	size upper limit of each region
 *
 * This function merges monitoring target regions which are adjacent and their
 * access frequencies are similar.  This is for minimizing the monitoring
 * overhead under the dynamically changeable access pattern.  If a merge was
 * unnecessarily made, later 'kdamond_split_regions()' will revert it.
 *
 * The total number of regions could be higher than the user-defined limit,
 * max_nr_regions for some cases.  For example, the user can update
 * max_nr_regions to a number that lower than the current number of regions
 * while DAMON is running.  For such a case, repeat merging until the limit is
 * met while increasing @threshold up to possible maximum level.
 */
static void kdamond_merge_regions(struct damon_ctx *c, unsigned int threshold,
				  unsigned long sz_limit)
{
	struct damon_target *t;
	unsigned int nr_regions;
	unsigned int max_thres;

	max_thres = c->attrs.aggr_interval /
		(c->attrs.sample_interval ?  c->attrs.sample_interval : 1);
	do {
		nr_regions = 0;
		damon_for_each_target(t, c) {
			damon_merge_regions_of(t, threshold, sz_limit);
			nr_regions += damon_nr_regions(t);
		}
		threshold = max(1, threshold * 2);
	} while (nr_regions > c->attrs.max_nr_regions &&
			threshold / 2 < max_thres);
}

/*
 * Split a region in two
 *
 * r		the region to be split
 * sz_r		size of the first sub-region that will be made
 */
static void damon_split_region_at(struct damon_target *t,
				  struct damon_region *r, unsigned long sz_r)
{
	struct damon_region *new;

	new = damon_new_region(r->ar.start + sz_r, r->ar.end);
	if (!new)
		return;

	r->ar.end = new->ar.start;

	new->age = r->age;
	new->last_nr_accesses = r->last_nr_accesses;
	new->nr_accesses_bp = r->nr_accesses_bp;
	new->nr_accesses = r->nr_accesses;

	damon_insert_region(new, r, damon_next_region(r), t);
}

/* Split every region in the given target into 'nr_subs' regions */
static void damon_split_regions_of(struct damon_target *t, int nr_subs)
{
	struct damon_region *r, *next;
	unsigned long sz_region, sz_sub = 0;
	int i;

	damon_for_each_region_safe(r, next, t) {
		sz_region = damon_sz_region(r);

		for (i = 0; i < nr_subs - 1 &&
				sz_region > 2 * DAMON_MIN_REGION; i++) {
			/*
			 * Randomly select size of left sub-region to be at
			 * least 10 percent and at most 90% of original region
			 */
			sz_sub = ALIGN_DOWN(damon_rand(1, 10) *
					sz_region / 10, DAMON_MIN_REGION);
			/* Do not allow blank region */
			if (sz_sub == 0 || sz_sub >= sz_region)
				continue;

			damon_split_region_at(t, r, sz_sub);
			sz_region = sz_sub;
		}
	}
}

/*
 * Split every target region into randomly-sized small regions
 *
 * This function splits every target region into random-sized small regions if
 * current total number of the regions is equal or smaller than half of the
 * user-specified maximum number of regions.  This is for maximizing the
 * monitoring accuracy under the dynamically changeable access patterns.  If a
 * split was unnecessarily made, later 'kdamond_merge_regions()' will revert
 * it.
 */
static void kdamond_split_regions(struct damon_ctx *ctx)
{
	struct damon_target *t;
	unsigned int nr_regions = 0;
	static unsigned int last_nr_regions;
	int nr_subregions = 2;

	damon_for_each_target(t, ctx)
		nr_regions += damon_nr_regions(t);

	if (nr_regions > ctx->attrs.max_nr_regions / 2)
		return;

	/* Maybe the middle of the region has different access frequency */
	if (last_nr_regions == nr_regions &&
			nr_regions < ctx->attrs.max_nr_regions / 3)
		nr_subregions = 3;

	damon_for_each_target(t, ctx)
		damon_split_regions_of(t, nr_subregions);

	last_nr_regions = nr_regions;
}

/*
 * Check whether current monitoring should be stopped
 *
 * The monitoring is stopped when either the user requested to stop, or all
 * monitoring targets are invalid.
 *
 * Returns true if need to stop current monitoring.
 */
static bool kdamond_need_stop(struct damon_ctx *ctx)
{
	struct damon_target *t;

	if (kthread_should_stop())
		return true;

	if (!ctx->ops.target_valid)
		return false;

	damon_for_each_target(t, ctx) {
		if (ctx->ops.target_valid(t))
			return false;
	}

	return true;
}

static int damos_get_wmark_metric_value(enum damos_wmark_metric metric,
					unsigned long *metric_value)
{
	switch (metric) {
	case DAMOS_WMARK_FREE_MEM_RATE:
		*metric_value = global_zone_page_state(NR_FREE_PAGES) * 1000 /
		       totalram_pages();
		return 0;
	default:
		break;
	}
	return -EINVAL;
}

/*
 * Returns zero if the scheme is active.  Else, returns time to wait for next
 * watermark check in micro-seconds.
 */
static unsigned long damos_wmark_wait_us(struct damos *scheme)
{
	unsigned long metric;

	if (damos_get_wmark_metric_value(scheme->wmarks.metric, &metric))
		return 0;

	/* higher than high watermark or lower than low watermark */
	if (metric > scheme->wmarks.high || scheme->wmarks.low > metric) {
		if (scheme->wmarks.activated)
			pr_debug("deactivate a scheme (%d) for %s wmark\n",
				 scheme->action,
				 str_high_low(metric > scheme->wmarks.high));
		scheme->wmarks.activated = false;
		return scheme->wmarks.interval;
	}

	/* inactive and higher than middle watermark */
	if ((scheme->wmarks.high >= metric && metric >= scheme->wmarks.mid) &&
			!scheme->wmarks.activated)
		return scheme->wmarks.interval;

	if (!scheme->wmarks.activated)
		pr_debug("activate a scheme (%d)\n", scheme->action);
	scheme->wmarks.activated = true;
	return 0;
}

static void kdamond_usleep(unsigned long usecs)
{
	if (usecs >= USLEEP_RANGE_UPPER_BOUND)
		schedule_timeout_idle(usecs_to_jiffies(usecs));
	else
		usleep_range_idle(usecs, usecs + 1);
}

/*
 * kdamond_call() - handle damon_call_control.
 * @ctx:	The &struct damon_ctx of the kdamond.
 * @cancel:	Whether to cancel the invocation of the function.
 *
 * If there is a &struct damon_call_control request that registered via
 * &damon_call() on @ctx, do or cancel the invocation of the function depending
 * on @cancel.  @cancel is set when the kdamond is deactivated by DAMOS
 * watermarks, or the kdamond is already out of the main loop and therefore
 * will be terminated.
 */
static void kdamond_call(struct damon_ctx *ctx, bool cancel)
{
	struct damon_call_control *control;
	int ret = 0;

	mutex_lock(&ctx->call_control_lock);
	control = ctx->call_control;
	mutex_unlock(&ctx->call_control_lock);
	if (!control)
		return;
	if (cancel) {
		control->canceled = true;
	} else {
		ret = control->fn(control->data);
		control->return_code = ret;
	}
	complete(&control->completion);
	mutex_lock(&ctx->call_control_lock);
	ctx->call_control = NULL;
	mutex_unlock(&ctx->call_control_lock);
}

/* Returns negative error code if it's not activated but should return */
static int kdamond_wait_activation(struct damon_ctx *ctx)
{
	struct damos *s;
	unsigned long wait_time;
	unsigned long min_wait_time = 0;
	bool init_wait_time = false;

	while (!kdamond_need_stop(ctx)) {
		damon_for_each_scheme(s, ctx) {
			wait_time = damos_wmark_wait_us(s);
			if (!init_wait_time || wait_time < min_wait_time) {
				init_wait_time = true;
				min_wait_time = wait_time;
			}
		}
		if (!min_wait_time)
			return 0;

		kdamond_usleep(min_wait_time);

		if (ctx->callback.after_wmarks_check &&
				ctx->callback.after_wmarks_check(ctx))
			break;
		kdamond_call(ctx, true);
		damos_walk_cancel(ctx);
	}
	return -EBUSY;
}

static void kdamond_init_intervals_sis(struct damon_ctx *ctx)
{
	unsigned long sample_interval = ctx->attrs.sample_interval ?
		ctx->attrs.sample_interval : 1;
	unsigned long apply_interval;
	struct damos *scheme;

	ctx->passed_sample_intervals = 0;
	ctx->next_aggregation_sis = ctx->attrs.aggr_interval / sample_interval;
	ctx->next_ops_update_sis = ctx->attrs.ops_update_interval /
		sample_interval;

	damon_for_each_scheme(scheme, ctx) {
		apply_interval = scheme->apply_interval_us ?
			scheme->apply_interval_us : ctx->attrs.aggr_interval;
		scheme->next_apply_sis = apply_interval / sample_interval;
	}
}

/*
 * The monitoring daemon that runs as a kernel thread
 */
static int kdamond_fn(void *data)
{
	struct damon_ctx *ctx = data;
	struct damon_target *t;
	struct damon_region *r, *next;
	unsigned int max_nr_accesses = 0;
	unsigned long sz_limit = 0;

	pr_debug("kdamond (%d) starts\n", current->pid);

	complete(&ctx->kdamond_started);
	kdamond_init_intervals_sis(ctx);

	if (ctx->ops.init)
		ctx->ops.init(ctx);
	if (ctx->callback.before_start && ctx->callback.before_start(ctx))
		goto done;
	ctx->regions_score_histogram = kmalloc_array(DAMOS_MAX_SCORE + 1,
			sizeof(*ctx->regions_score_histogram), GFP_KERNEL);
	if (!ctx->regions_score_histogram)
		goto done;

	sz_limit = damon_region_sz_limit(ctx);

	while (!kdamond_need_stop(ctx)) {
		/*
		 * ctx->attrs and ctx->next_{aggregation,ops_update}_sis could
		 * be changed from after_wmarks_check() or after_aggregation()
		 * callbacks.  Read the values here, and use those for this
		 * iteration.  That is, damon_set_attrs() updated new values
		 * are respected from next iteration.
		 */
		unsigned long next_aggregation_sis = ctx->next_aggregation_sis;
		unsigned long next_ops_update_sis = ctx->next_ops_update_sis;
		unsigned long sample_interval = ctx->attrs.sample_interval;

		if (kdamond_wait_activation(ctx))
			break;

		if (ctx->ops.prepare_access_checks)
			ctx->ops.prepare_access_checks(ctx);
		if (ctx->callback.after_sampling &&
				ctx->callback.after_sampling(ctx))
			break;
		kdamond_call(ctx, false);

		kdamond_usleep(sample_interval);
		ctx->passed_sample_intervals++;

		if (ctx->ops.check_accesses)
			max_nr_accesses = ctx->ops.check_accesses(ctx);

		if (ctx->passed_sample_intervals >= next_aggregation_sis) {
			kdamond_merge_regions(ctx,
					max_nr_accesses / 10,
					sz_limit);
			if (ctx->callback.after_aggregation &&
					ctx->callback.after_aggregation(ctx))
				break;
		}

		/*
		 * do kdamond_apply_schemes() after kdamond_merge_regions() if
		 * possible, to reduce overhead
		 */
		if (!list_empty(&ctx->schemes))
			kdamond_apply_schemes(ctx);
		else
			damos_walk_cancel(ctx);

		sample_interval = ctx->attrs.sample_interval ?
			ctx->attrs.sample_interval : 1;
		if (ctx->passed_sample_intervals >= next_aggregation_sis) {
			ctx->next_aggregation_sis = next_aggregation_sis +
				ctx->attrs.aggr_interval / sample_interval;

			kdamond_reset_aggregated(ctx);
			kdamond_split_regions(ctx);
			if (ctx->ops.reset_aggregated)
				ctx->ops.reset_aggregated(ctx);
		}

		if (ctx->passed_sample_intervals >= next_ops_update_sis) {
			ctx->next_ops_update_sis = next_ops_update_sis +
				ctx->attrs.ops_update_interval /
				sample_interval;
			if (ctx->ops.update)
				ctx->ops.update(ctx);
			sz_limit = damon_region_sz_limit(ctx);
		}
	}
done:
	damon_for_each_target(t, ctx) {
		damon_for_each_region_safe(r, next, t)
			damon_destroy_region(r, t);
	}

	if (ctx->callback.before_terminate)
		ctx->callback.before_terminate(ctx);
	if (ctx->ops.cleanup)
		ctx->ops.cleanup(ctx);
	kfree(ctx->regions_score_histogram);

	pr_debug("kdamond (%d) finishes\n", current->pid);
	mutex_lock(&ctx->kdamond_lock);
	ctx->kdamond = NULL;
	mutex_unlock(&ctx->kdamond_lock);

	kdamond_call(ctx, true);
	damos_walk_cancel(ctx);

	mutex_lock(&damon_lock);
	nr_running_ctxs--;
	if (!nr_running_ctxs && running_exclusive_ctxs)
		running_exclusive_ctxs = false;
	mutex_unlock(&damon_lock);

	return 0;
}

/*
 * struct damon_system_ram_region - System RAM resource address region of
 *				    [@start, @end).
 * @start:	Start address of the region (inclusive).
 * @end:	End address of the region (exclusive).
 */
struct damon_system_ram_region {
	unsigned long start;
	unsigned long end;
};

static int walk_system_ram(struct resource *res, void *arg)
{
	struct damon_system_ram_region *a = arg;

	if (a->end - a->start < resource_size(res)) {
		a->start = res->start;
		a->end = res->end;
	}
	return 0;
}

/*
 * Find biggest 'System RAM' resource and store its start and end address in
 * @start and @end, respectively.  If no System RAM is found, returns false.
 */
static bool damon_find_biggest_system_ram(unsigned long *start,
						unsigned long *end)

{
	struct damon_system_ram_region arg = {};

	walk_system_ram_res(0, ULONG_MAX, &arg, walk_system_ram);
	if (arg.end <= arg.start)
		return false;

	*start = arg.start;
	*end = arg.end;
	return true;
}

/**
 * damon_set_region_biggest_system_ram_default() - Set the region of the given
 * monitoring target as requested, or biggest 'System RAM'.
 * @t:		The monitoring target to set the region.
 * @start:	The pointer to the start address of the region.
 * @end:	The pointer to the end address of the region.
 *
 * This function sets the region of @t as requested by @start and @end.  If the
 * values of @start and @end are zero, however, this function finds the biggest
 * 'System RAM' resource and sets the region to cover the resource.  In the
 * latter case, this function saves the start and end addresses of the resource
 * in @start and @end, respectively.
 *
 * Return: 0 on success, negative error code otherwise.
 */
int damon_set_region_biggest_system_ram_default(struct damon_target *t,
			unsigned long *start, unsigned long *end)
{
	struct damon_addr_range addr_range;

	if (*start > *end)
		return -EINVAL;

	if (!*start && !*end &&
		!damon_find_biggest_system_ram(start, end))
		return -EINVAL;

	addr_range.start = *start;
	addr_range.end = *end;
	return damon_set_regions(t, &addr_range, 1);
}

/*
 * damon_moving_sum() - Calculate an inferred moving sum value.
 * @mvsum:	Inferred sum of the last @len_window values.
 * @nomvsum:	Non-moving sum of the last discrete @len_window window values.
 * @len_window:	The number of last values to take care of.
 * @new_value:	New value that will be added to the pseudo moving sum.
 *
 * Moving sum (moving average * window size) is good for handling noise, but
 * the cost of keeping past values can be high for arbitrary window size.  This
 * function implements a lightweight pseudo moving sum function that doesn't
 * keep the past window values.
 *
 * It simply assumes there was no noise in the past, and get the no-noise
 * assumed past value to drop from @nomvsum and @len_window.  @nomvsum is a
 * non-moving sum of the last window.  For example, if @len_window is 10 and we
 * have 25 values, @nomvsum is the sum of the 11th to 20th values of the 25
 * values.  Hence, this function simply drops @nomvsum / @len_window from
 * given @mvsum and add @new_value.
 *
 * For example, if @len_window is 10 and @nomvsum is 50, the last 10 values for
 * the last window could be vary, e.g., 0, 10, 0, 10, 0, 10, 0, 0, 0, 20.  For
 * calculating next moving sum with a new value, we should drop 0 from 50 and
 * add the new value.  However, this function assumes it got value 5 for each
 * of the last ten times.  Based on the assumption, when the next value is
 * measured, it drops the assumed past value, 5 from the current sum, and add
 * the new value to get the updated pseduo-moving average.
 *
 * This means the value could have errors, but the errors will be disappeared
 * for every @len_window aligned calls.  For example, if @len_window is 10, the
 * pseudo moving sum with 11th value to 19th value would have an error.  But
 * the sum with 20th value will not have the error.
 *
 * Return: Pseudo-moving average after getting the @new_value.
 */
static unsigned int damon_moving_sum(unsigned int mvsum, unsigned int nomvsum,
		unsigned int len_window, unsigned int new_value)
{
	return mvsum - nomvsum / len_window + new_value;
}

/**
 * damon_update_region_access_rate() - Update the access rate of a region.
 * @r:		The DAMON region to update for its access check result.
 * @accessed:	Whether the region has accessed during last sampling interval.
 * @attrs:	The damon_attrs of the DAMON context.
 *
 * Update the access rate of a region with the region's last sampling interval
 * access check result.
 *
 * Usually this will be called by &damon_operations->check_accesses callback.
 */
void damon_update_region_access_rate(struct damon_region *r, bool accessed,
		struct damon_attrs *attrs)
{
	unsigned int len_window = 1;

	/*
	 * sample_interval can be zero, but cannot be larger than
	 * aggr_interval, owing to validation of damon_set_attrs().
	 */
	if (attrs->sample_interval)
		len_window = damon_max_nr_accesses(attrs);
	r->nr_accesses_bp = damon_moving_sum(r->nr_accesses_bp,
			r->last_nr_accesses * 10000, len_window,
			accessed ? 10000 : 0);

	if (accessed)
		r->nr_accesses++;
}

static int __init damon_init(void)
{
	damon_region_cache = KMEM_CACHE(damon_region, 0);
	if (unlikely(!damon_region_cache)) {
		pr_err("creating damon_region_cache fails\n");
		return -ENOMEM;
	}

	return 0;
}

subsys_initcall(damon_init);

#include "tests/core-kunit.h"<|MERGE_RESOLUTION|>--- conflicted
+++ resolved
@@ -1432,16 +1432,11 @@
 
 	s->core_filters_allowed = false;
 	damos_for_each_filter(filter, s) {
-<<<<<<< HEAD
-		if (damos_filter_match(ctx, t, r, filter))
-			return !filter->allow;
-=======
 		if (damos_filter_match(ctx, t, r, filter)) {
 			if (filter->allow)
 				s->core_filters_allowed = true;
 			return !filter->allow;
 		}
->>>>>>> e8a457b7
 	}
 	return false;
 }
