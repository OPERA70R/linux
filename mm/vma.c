--- conflicted
+++ resolved
@@ -35,11 +35,7 @@
 		.mm = mm_,						\
 		.vmi = vmi_,						\
 		.addr = addr_,						\
-<<<<<<< HEAD
-		.end = (addr_) + len,					\
-=======
 		.end = (addr_) + (len_),				\
->>>>>>> 9f01557a
 		.pgoff = pgoff_,					\
 		.pglen = PHYS_PFN(len_),				\
 		.flags = flags_,					\
