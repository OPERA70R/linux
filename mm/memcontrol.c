// SPDX-License-Identifier: GPL-2.0-or-later
/* memcontrol.c - Memory Controller
 *
 * Copyright IBM Corporation, 2007
 * Author Balbir Singh <balbir@linux.vnet.ibm.com>
 *
 * Copyright 2007 OpenVZ SWsoft Inc
 * Author: Pavel Emelianov <xemul@openvz.org>
 *
 * Memory thresholds
 * Copyright (C) 2009 Nokia Corporation
 * Author: Kirill A. Shutemov
 *
 * Kernel Memory Controller
 * Copyright (C) 2012 Parallels Inc. and Google Inc.
 * Authors: Glauber Costa and Suleiman Souhlal
 *
 * Native page reclaim
 * Charge lifetime sanitation
 * Lockless page tracking & accounting
 * Unified hierarchy configuration model
 * Copyright (C) 2015 Red Hat, Inc., Johannes Weiner
 *
 * Per memcg lru locking
 * Copyright (C) 2020 Alibaba, Inc, Alex Shi
 */

#include <linux/cgroup-defs.h>
#include <linux/page_counter.h>
#include <linux/memcontrol.h>
#include <linux/cgroup.h>
#include <linux/sched/mm.h>
#include <linux/shmem_fs.h>
#include <linux/hugetlb.h>
#include <linux/pagemap.h>
#include <linux/pagevec.h>
#include <linux/vm_event_item.h>
#include <linux/smp.h>
#include <linux/page-flags.h>
#include <linux/backing-dev.h>
#include <linux/bit_spinlock.h>
#include <linux/rcupdate.h>
#include <linux/limits.h>
#include <linux/export.h>
#include <linux/list.h>
#include <linux/mutex.h>
#include <linux/rbtree.h>
#include <linux/slab.h>
#include <linux/swapops.h>
#include <linux/spinlock.h>
#include <linux/fs.h>
#include <linux/seq_file.h>
#include <linux/parser.h>
#include <linux/vmpressure.h>
#include <linux/memremap.h>
#include <linux/mm_inline.h>
#include <linux/swap_cgroup.h>
#include <linux/cpu.h>
#include <linux/oom.h>
#include <linux/lockdep.h>
#include <linux/resume_user_mode.h>
#include <linux/psi.h>
#include <linux/seq_buf.h>
#include <linux/sched/isolation.h>
#include <linux/kmemleak.h>
#include "internal.h"
#include <net/sock.h>
#include <net/ip.h>
#include "slab.h"
#include "memcontrol-v1.h"

#include <linux/uaccess.h>

#define CREATE_TRACE_POINTS
#include <trace/events/memcg.h>
#undef CREATE_TRACE_POINTS

#include <trace/events/vmscan.h>

struct cgroup_subsys memory_cgrp_subsys __read_mostly;
EXPORT_SYMBOL(memory_cgrp_subsys);

struct mem_cgroup *root_mem_cgroup __read_mostly;

/* Active memory cgroup to use from an interrupt context */
DEFINE_PER_CPU(struct mem_cgroup *, int_active_memcg);
EXPORT_PER_CPU_SYMBOL_GPL(int_active_memcg);

/* Socket memory accounting disabled? */
static bool cgroup_memory_nosocket __ro_after_init;

/* Kernel memory accounting disabled? */
static bool cgroup_memory_nokmem __ro_after_init;

/* BPF memory accounting disabled? */
static bool cgroup_memory_nobpf __ro_after_init;

#ifdef CONFIG_CGROUP_WRITEBACK
static DECLARE_WAIT_QUEUE_HEAD(memcg_cgwb_frn_waitq);
#endif

static inline bool task_is_dying(void)
{
	return tsk_is_oom_victim(current) || fatal_signal_pending(current) ||
		(current->flags & PF_EXITING);
}

/* Some nice accessors for the vmpressure. */
struct vmpressure *memcg_to_vmpressure(struct mem_cgroup *memcg)
{
	if (!memcg)
		memcg = root_mem_cgroup;
	return &memcg->vmpressure;
}

struct mem_cgroup *vmpressure_to_memcg(struct vmpressure *vmpr)
{
	return container_of(vmpr, struct mem_cgroup, vmpressure);
}

#define SEQ_BUF_SIZE SZ_4K
#define CURRENT_OBJCG_UPDATE_BIT 0
#define CURRENT_OBJCG_UPDATE_FLAG (1UL << CURRENT_OBJCG_UPDATE_BIT)

static DEFINE_SPINLOCK(objcg_lock);

bool mem_cgroup_kmem_disabled(void)
{
	return cgroup_memory_nokmem;
}

static void obj_cgroup_uncharge_pages(struct obj_cgroup *objcg,
				      unsigned int nr_pages);

static void obj_cgroup_release(struct percpu_ref *ref)
{
	struct obj_cgroup *objcg = container_of(ref, struct obj_cgroup, refcnt);
	unsigned int nr_bytes;
	unsigned int nr_pages;
	unsigned long flags;

	/*
	 * At this point all allocated objects are freed, and
	 * objcg->nr_charged_bytes can't have an arbitrary byte value.
	 * However, it can be PAGE_SIZE or (x * PAGE_SIZE).
	 *
	 * The following sequence can lead to it:
	 * 1) CPU0: objcg == stock->cached_objcg
	 * 2) CPU1: we do a small allocation (e.g. 92 bytes),
	 *          PAGE_SIZE bytes are charged
	 * 3) CPU1: a process from another memcg is allocating something,
	 *          the stock if flushed,
	 *          objcg->nr_charged_bytes = PAGE_SIZE - 92
	 * 5) CPU0: we do release this object,
	 *          92 bytes are added to stock->nr_bytes
	 * 6) CPU0: stock is flushed,
	 *          92 bytes are added to objcg->nr_charged_bytes
	 *
	 * In the result, nr_charged_bytes == PAGE_SIZE.
	 * This page will be uncharged in obj_cgroup_release().
	 */
	nr_bytes = atomic_read(&objcg->nr_charged_bytes);
	WARN_ON_ONCE(nr_bytes & (PAGE_SIZE - 1));
	nr_pages = nr_bytes >> PAGE_SHIFT;

	if (nr_pages)
		obj_cgroup_uncharge_pages(objcg, nr_pages);

	spin_lock_irqsave(&objcg_lock, flags);
	list_del(&objcg->list);
	spin_unlock_irqrestore(&objcg_lock, flags);

	percpu_ref_exit(ref);
	kfree_rcu(objcg, rcu);
}

static struct obj_cgroup *obj_cgroup_alloc(void)
{
	struct obj_cgroup *objcg;
	int ret;

	objcg = kzalloc(sizeof(struct obj_cgroup), GFP_KERNEL);
	if (!objcg)
		return NULL;

	ret = percpu_ref_init(&objcg->refcnt, obj_cgroup_release, 0,
			      GFP_KERNEL);
	if (ret) {
		kfree(objcg);
		return NULL;
	}
	INIT_LIST_HEAD(&objcg->list);
	return objcg;
}

static void memcg_reparent_objcgs(struct mem_cgroup *memcg,
				  struct mem_cgroup *parent)
{
	struct obj_cgroup *objcg, *iter;

	objcg = rcu_replace_pointer(memcg->objcg, NULL, true);

	spin_lock_irq(&objcg_lock);

	/* 1) Ready to reparent active objcg. */
	list_add(&objcg->list, &memcg->objcg_list);
	/* 2) Reparent active objcg and already reparented objcgs to parent. */
	list_for_each_entry(iter, &memcg->objcg_list, list)
		WRITE_ONCE(iter->memcg, parent);
	/* 3) Move already reparented objcgs to the parent's list */
	list_splice(&memcg->objcg_list, &parent->objcg_list);

	spin_unlock_irq(&objcg_lock);

	percpu_ref_kill(&objcg->refcnt);
}

/*
 * A lot of the calls to the cache allocation functions are expected to be
 * inlined by the compiler. Since the calls to memcg_slab_post_alloc_hook() are
 * conditional to this static branch, we'll have to allow modules that does
 * kmem_cache_alloc and the such to see this symbol as well
 */
DEFINE_STATIC_KEY_FALSE(memcg_kmem_online_key);
EXPORT_SYMBOL(memcg_kmem_online_key);

DEFINE_STATIC_KEY_FALSE(memcg_bpf_enabled_key);
EXPORT_SYMBOL(memcg_bpf_enabled_key);

/**
 * mem_cgroup_css_from_folio - css of the memcg associated with a folio
 * @folio: folio of interest
 *
 * If memcg is bound to the default hierarchy, css of the memcg associated
 * with @folio is returned.  The returned css remains associated with @folio
 * until it is released.
 *
 * If memcg is bound to a traditional hierarchy, the css of root_mem_cgroup
 * is returned.
 */
struct cgroup_subsys_state *mem_cgroup_css_from_folio(struct folio *folio)
{
	struct mem_cgroup *memcg = folio_memcg(folio);

	if (!memcg || !cgroup_subsys_on_dfl(memory_cgrp_subsys))
		memcg = root_mem_cgroup;

	return &memcg->css;
}

/**
 * page_cgroup_ino - return inode number of the memcg a page is charged to
 * @page: the page
 *
 * Look up the closest online ancestor of the memory cgroup @page is charged to
 * and return its inode number or 0 if @page is not charged to any cgroup. It
 * is safe to call this function without holding a reference to @page.
 *
 * Note, this function is inherently racy, because there is nothing to prevent
 * the cgroup inode from getting torn down and potentially reallocated a moment
 * after page_cgroup_ino() returns, so it only should be used by callers that
 * do not care (such as procfs interfaces).
 */
ino_t page_cgroup_ino(struct page *page)
{
	struct mem_cgroup *memcg;
	unsigned long ino = 0;

	rcu_read_lock();
	/* page_folio() is racy here, but the entire function is racy anyway */
	memcg = folio_memcg_check(page_folio(page));

	while (memcg && !(memcg->css.flags & CSS_ONLINE))
		memcg = parent_mem_cgroup(memcg);
	if (memcg)
		ino = cgroup_ino(memcg->css.cgroup);
	rcu_read_unlock();
	return ino;
}

/* Subset of node_stat_item for memcg stats */
static const unsigned int memcg_node_stat_items[] = {
	NR_INACTIVE_ANON,
	NR_ACTIVE_ANON,
	NR_INACTIVE_FILE,
	NR_ACTIVE_FILE,
	NR_UNEVICTABLE,
	NR_SLAB_RECLAIMABLE_B,
	NR_SLAB_UNRECLAIMABLE_B,
	WORKINGSET_REFAULT_ANON,
	WORKINGSET_REFAULT_FILE,
	WORKINGSET_ACTIVATE_ANON,
	WORKINGSET_ACTIVATE_FILE,
	WORKINGSET_RESTORE_ANON,
	WORKINGSET_RESTORE_FILE,
	WORKINGSET_NODERECLAIM,
	NR_ANON_MAPPED,
	NR_FILE_MAPPED,
	NR_FILE_PAGES,
	NR_FILE_DIRTY,
	NR_WRITEBACK,
	NR_SHMEM,
	NR_SHMEM_THPS,
	NR_FILE_THPS,
	NR_ANON_THPS,
	NR_KERNEL_STACK_KB,
	NR_PAGETABLE,
	NR_SECONDARY_PAGETABLE,
#ifdef CONFIG_SWAP
	NR_SWAPCACHE,
#endif
#ifdef CONFIG_NUMA_BALANCING
	PGPROMOTE_SUCCESS,
#endif
	PGDEMOTE_KSWAPD,
	PGDEMOTE_DIRECT,
	PGDEMOTE_KHUGEPAGED,
#ifdef CONFIG_HUGETLB_PAGE
	NR_HUGETLB,
#endif
};

static const unsigned int memcg_stat_items[] = {
	MEMCG_SWAP,
	MEMCG_SOCK,
	MEMCG_PERCPU_B,
	MEMCG_VMALLOC,
	MEMCG_KMEM,
	MEMCG_ZSWAP_B,
	MEMCG_ZSWAPPED,
};

#define NR_MEMCG_NODE_STAT_ITEMS ARRAY_SIZE(memcg_node_stat_items)
#define MEMCG_VMSTAT_SIZE (NR_MEMCG_NODE_STAT_ITEMS + \
			   ARRAY_SIZE(memcg_stat_items))
#define BAD_STAT_IDX(index) ((u32)(index) >= U8_MAX)
static u8 mem_cgroup_stats_index[MEMCG_NR_STAT] __read_mostly;

static void init_memcg_stats(void)
{
	u8 i, j = 0;

	BUILD_BUG_ON(MEMCG_NR_STAT >= U8_MAX);

	memset(mem_cgroup_stats_index, U8_MAX, sizeof(mem_cgroup_stats_index));

	for (i = 0; i < NR_MEMCG_NODE_STAT_ITEMS; ++i, ++j)
		mem_cgroup_stats_index[memcg_node_stat_items[i]] = j;

	for (i = 0; i < ARRAY_SIZE(memcg_stat_items); ++i, ++j)
		mem_cgroup_stats_index[memcg_stat_items[i]] = j;
}

static inline int memcg_stats_index(int idx)
{
	return mem_cgroup_stats_index[idx];
}

struct lruvec_stats_percpu {
	/* Local (CPU and cgroup) state */
	long state[NR_MEMCG_NODE_STAT_ITEMS];

	/* Delta calculation for lockless upward propagation */
	long state_prev[NR_MEMCG_NODE_STAT_ITEMS];
};

struct lruvec_stats {
	/* Aggregated (CPU and subtree) state */
	long state[NR_MEMCG_NODE_STAT_ITEMS];

	/* Non-hierarchical (CPU aggregated) state */
	long state_local[NR_MEMCG_NODE_STAT_ITEMS];

	/* Pending child counts during tree propagation */
	long state_pending[NR_MEMCG_NODE_STAT_ITEMS];
};

unsigned long lruvec_page_state(struct lruvec *lruvec, enum node_stat_item idx)
{
	struct mem_cgroup_per_node *pn;
	long x;
	int i;

	if (mem_cgroup_disabled())
		return node_page_state(lruvec_pgdat(lruvec), idx);

	i = memcg_stats_index(idx);
	if (WARN_ONCE(BAD_STAT_IDX(i), "%s: missing stat item %d\n", __func__, idx))
		return 0;

	pn = container_of(lruvec, struct mem_cgroup_per_node, lruvec);
	x = READ_ONCE(pn->lruvec_stats->state[i]);
#ifdef CONFIG_SMP
	if (x < 0)
		x = 0;
#endif
	return x;
}

unsigned long lruvec_page_state_local(struct lruvec *lruvec,
				      enum node_stat_item idx)
{
	struct mem_cgroup_per_node *pn;
	long x;
	int i;

	if (mem_cgroup_disabled())
		return node_page_state(lruvec_pgdat(lruvec), idx);

	i = memcg_stats_index(idx);
	if (WARN_ONCE(BAD_STAT_IDX(i), "%s: missing stat item %d\n", __func__, idx))
		return 0;

	pn = container_of(lruvec, struct mem_cgroup_per_node, lruvec);
	x = READ_ONCE(pn->lruvec_stats->state_local[i]);
#ifdef CONFIG_SMP
	if (x < 0)
		x = 0;
#endif
	return x;
}

/* Subset of vm_event_item to report for memcg event stats */
static const unsigned int memcg_vm_event_stat[] = {
#ifdef CONFIG_MEMCG_V1
	PGPGIN,
	PGPGOUT,
#endif
	PSWPIN,
	PSWPOUT,
	PGSCAN_KSWAPD,
	PGSCAN_DIRECT,
	PGSCAN_KHUGEPAGED,
	PGSTEAL_KSWAPD,
	PGSTEAL_DIRECT,
	PGSTEAL_KHUGEPAGED,
	PGFAULT,
	PGMAJFAULT,
	PGREFILL,
	PGACTIVATE,
	PGDEACTIVATE,
	PGLAZYFREE,
	PGLAZYFREED,
#ifdef CONFIG_SWAP
	SWPIN_ZERO,
	SWPOUT_ZERO,
#endif
#ifdef CONFIG_ZSWAP
	ZSWPIN,
	ZSWPOUT,
	ZSWPWB,
#endif
#ifdef CONFIG_TRANSPARENT_HUGEPAGE
	THP_FAULT_ALLOC,
	THP_COLLAPSE_ALLOC,
	THP_SWPOUT,
	THP_SWPOUT_FALLBACK,
#endif
#ifdef CONFIG_NUMA_BALANCING
	NUMA_PAGE_MIGRATE,
	NUMA_PTE_UPDATES,
	NUMA_HINT_FAULTS,
#endif
};

#define NR_MEMCG_EVENTS ARRAY_SIZE(memcg_vm_event_stat)
static u8 mem_cgroup_events_index[NR_VM_EVENT_ITEMS] __read_mostly;

static void init_memcg_events(void)
{
	u8 i;

	BUILD_BUG_ON(NR_VM_EVENT_ITEMS >= U8_MAX);

	memset(mem_cgroup_events_index, U8_MAX,
	       sizeof(mem_cgroup_events_index));

	for (i = 0; i < NR_MEMCG_EVENTS; ++i)
		mem_cgroup_events_index[memcg_vm_event_stat[i]] = i;
}

static inline int memcg_events_index(enum vm_event_item idx)
{
	return mem_cgroup_events_index[idx];
}

struct memcg_vmstats_percpu {
	/* Stats updates since the last flush */
	unsigned int			stats_updates;

	/* Cached pointers for fast iteration in memcg_rstat_updated() */
	struct memcg_vmstats_percpu	*parent;
	struct memcg_vmstats		*vmstats;

	/* The above should fit a single cacheline for memcg_rstat_updated() */

	/* Local (CPU and cgroup) page state & events */
	long			state[MEMCG_VMSTAT_SIZE];
	unsigned long		events[NR_MEMCG_EVENTS];

	/* Delta calculation for lockless upward propagation */
	long			state_prev[MEMCG_VMSTAT_SIZE];
	unsigned long		events_prev[NR_MEMCG_EVENTS];
} ____cacheline_aligned;

struct memcg_vmstats {
	/* Aggregated (CPU and subtree) page state & events */
	long			state[MEMCG_VMSTAT_SIZE];
	unsigned long		events[NR_MEMCG_EVENTS];

	/* Non-hierarchical (CPU aggregated) page state & events */
	long			state_local[MEMCG_VMSTAT_SIZE];
	unsigned long		events_local[NR_MEMCG_EVENTS];

	/* Pending child counts during tree propagation */
	long			state_pending[MEMCG_VMSTAT_SIZE];
	unsigned long		events_pending[NR_MEMCG_EVENTS];

	/* Stats updates since the last flush */
	atomic64_t		stats_updates;
};

/*
 * memcg and lruvec stats flushing
 *
 * Many codepaths leading to stats update or read are performance sensitive and
 * adding stats flushing in such codepaths is not desirable. So, to optimize the
 * flushing the kernel does:
 *
 * 1) Periodically and asynchronously flush the stats every 2 seconds to not let
 *    rstat update tree grow unbounded.
 *
 * 2) Flush the stats synchronously on reader side only when there are more than
 *    (MEMCG_CHARGE_BATCH * nr_cpus) update events. Though this optimization
 *    will let stats be out of sync by atmost (MEMCG_CHARGE_BATCH * nr_cpus) but
 *    only for 2 seconds due to (1).
 */
static void flush_memcg_stats_dwork(struct work_struct *w);
static DECLARE_DEFERRABLE_WORK(stats_flush_dwork, flush_memcg_stats_dwork);
static u64 flush_last_time;

#define FLUSH_TIME (2UL*HZ)

/*
 * Accessors to ensure that preemption is disabled on PREEMPT_RT because it can
 * not rely on this as part of an acquired spinlock_t lock. These functions are
 * never used in hardirq context on PREEMPT_RT and therefore disabling preemtion
 * is sufficient.
 */
static void memcg_stats_lock(void)
{
	preempt_disable_nested();
	VM_WARN_ON_IRQS_ENABLED();
}

static void __memcg_stats_lock(void)
{
	preempt_disable_nested();
}

static void memcg_stats_unlock(void)
{
	preempt_enable_nested();
}


static bool memcg_vmstats_needs_flush(struct memcg_vmstats *vmstats)
{
	return atomic64_read(&vmstats->stats_updates) >
		MEMCG_CHARGE_BATCH * num_online_cpus();
}

static inline void memcg_rstat_updated(struct mem_cgroup *memcg, int val)
{
	struct memcg_vmstats_percpu *statc;
	int cpu = smp_processor_id();
	unsigned int stats_updates;

	if (!val)
		return;

	cgroup_rstat_updated(memcg->css.cgroup, cpu);
	statc = this_cpu_ptr(memcg->vmstats_percpu);
	for (; statc; statc = statc->parent) {
		stats_updates = READ_ONCE(statc->stats_updates) + abs(val);
		WRITE_ONCE(statc->stats_updates, stats_updates);
		if (stats_updates < MEMCG_CHARGE_BATCH)
			continue;

		/*
		 * If @memcg is already flush-able, increasing stats_updates is
		 * redundant. Avoid the overhead of the atomic update.
		 */
		if (!memcg_vmstats_needs_flush(statc->vmstats))
			atomic64_add(stats_updates,
				     &statc->vmstats->stats_updates);
		WRITE_ONCE(statc->stats_updates, 0);
	}
}

static void __mem_cgroup_flush_stats(struct mem_cgroup *memcg, bool force)
{
	bool needs_flush = memcg_vmstats_needs_flush(memcg->vmstats);

	trace_memcg_flush_stats(memcg, atomic64_read(&memcg->vmstats->stats_updates),
		force, needs_flush);

	if (!force && !needs_flush)
		return;

	if (mem_cgroup_is_root(memcg))
		WRITE_ONCE(flush_last_time, jiffies_64);

	cgroup_rstat_flush(memcg->css.cgroup);
}

/*
 * mem_cgroup_flush_stats - flush the stats of a memory cgroup subtree
 * @memcg: root of the subtree to flush
 *
 * Flushing is serialized by the underlying global rstat lock. There is also a
 * minimum amount of work to be done even if there are no stat updates to flush.
 * Hence, we only flush the stats if the updates delta exceeds a threshold. This
 * avoids unnecessary work and contention on the underlying lock.
 */
void mem_cgroup_flush_stats(struct mem_cgroup *memcg)
{
	if (mem_cgroup_disabled())
		return;

	if (!memcg)
		memcg = root_mem_cgroup;

	__mem_cgroup_flush_stats(memcg, false);
}

void mem_cgroup_flush_stats_ratelimited(struct mem_cgroup *memcg)
{
	/* Only flush if the periodic flusher is one full cycle late */
	if (time_after64(jiffies_64, READ_ONCE(flush_last_time) + 2*FLUSH_TIME))
		mem_cgroup_flush_stats(memcg);
}

static void flush_memcg_stats_dwork(struct work_struct *w)
{
	/*
	 * Deliberately ignore memcg_vmstats_needs_flush() here so that flushing
	 * in latency-sensitive paths is as cheap as possible.
	 */
	__mem_cgroup_flush_stats(root_mem_cgroup, true);
	queue_delayed_work(system_unbound_wq, &stats_flush_dwork, FLUSH_TIME);
}

unsigned long memcg_page_state(struct mem_cgroup *memcg, int idx)
{
	long x;
	int i = memcg_stats_index(idx);

	if (WARN_ONCE(BAD_STAT_IDX(i), "%s: missing stat item %d\n", __func__, idx))
		return 0;

	x = READ_ONCE(memcg->vmstats->state[i]);
#ifdef CONFIG_SMP
	if (x < 0)
		x = 0;
#endif
	return x;
}

static int memcg_page_state_unit(int item);

/*
 * Normalize the value passed into memcg_rstat_updated() to be in pages. Round
 * up non-zero sub-page updates to 1 page as zero page updates are ignored.
 */
static int memcg_state_val_in_pages(int idx, int val)
{
	int unit = memcg_page_state_unit(idx);

	if (!val || unit == PAGE_SIZE)
		return val;
	else
		return max(val * unit / PAGE_SIZE, 1UL);
}

/**
 * __mod_memcg_state - update cgroup memory statistics
 * @memcg: the memory cgroup
 * @idx: the stat item - can be enum memcg_stat_item or enum node_stat_item
 * @val: delta to add to the counter, can be negative
 */
void __mod_memcg_state(struct mem_cgroup *memcg, enum memcg_stat_item idx,
		       int val)
{
	int i = memcg_stats_index(idx);

	if (mem_cgroup_disabled())
		return;

	if (WARN_ONCE(BAD_STAT_IDX(i), "%s: missing stat item %d\n", __func__, idx))
		return;

	__this_cpu_add(memcg->vmstats_percpu->state[i], val);
	val = memcg_state_val_in_pages(idx, val);
	memcg_rstat_updated(memcg, val);
	trace_mod_memcg_state(memcg, idx, val);
}

/* idx can be of type enum memcg_stat_item or node_stat_item. */
unsigned long memcg_page_state_local(struct mem_cgroup *memcg, int idx)
{
	long x;
	int i = memcg_stats_index(idx);

	if (WARN_ONCE(BAD_STAT_IDX(i), "%s: missing stat item %d\n", __func__, idx))
		return 0;

	x = READ_ONCE(memcg->vmstats->state_local[i]);
#ifdef CONFIG_SMP
	if (x < 0)
		x = 0;
#endif
	return x;
}

static void __mod_memcg_lruvec_state(struct lruvec *lruvec,
				     enum node_stat_item idx,
				     int val)
{
	struct mem_cgroup_per_node *pn;
	struct mem_cgroup *memcg;
	int i = memcg_stats_index(idx);

	if (WARN_ONCE(BAD_STAT_IDX(i), "%s: missing stat item %d\n", __func__, idx))
		return;

	pn = container_of(lruvec, struct mem_cgroup_per_node, lruvec);
	memcg = pn->memcg;

	/*
	 * The caller from rmap relies on disabled preemption because they never
	 * update their counter from in-interrupt context. For these two
	 * counters we check that the update is never performed from an
	 * interrupt context while other caller need to have disabled interrupt.
	 */
	__memcg_stats_lock();
	if (IS_ENABLED(CONFIG_DEBUG_VM)) {
		switch (idx) {
		case NR_ANON_MAPPED:
		case NR_FILE_MAPPED:
		case NR_ANON_THPS:
			WARN_ON_ONCE(!in_task());
			break;
		default:
			VM_WARN_ON_IRQS_ENABLED();
		}
	}

	/* Update memcg */
	__this_cpu_add(memcg->vmstats_percpu->state[i], val);

	/* Update lruvec */
	__this_cpu_add(pn->lruvec_stats_percpu->state[i], val);

	val = memcg_state_val_in_pages(idx, val);
	memcg_rstat_updated(memcg, val);
	trace_mod_memcg_lruvec_state(memcg, idx, val);
	memcg_stats_unlock();
}

/**
 * __mod_lruvec_state - update lruvec memory statistics
 * @lruvec: the lruvec
 * @idx: the stat item
 * @val: delta to add to the counter, can be negative
 *
 * The lruvec is the intersection of the NUMA node and a cgroup. This
 * function updates the all three counters that are affected by a
 * change of state at this level: per-node, per-cgroup, per-lruvec.
 */
void __mod_lruvec_state(struct lruvec *lruvec, enum node_stat_item idx,
			int val)
{
	/* Update node */
	__mod_node_page_state(lruvec_pgdat(lruvec), idx, val);

	/* Update memcg and lruvec */
	if (!mem_cgroup_disabled())
		__mod_memcg_lruvec_state(lruvec, idx, val);
}

void __lruvec_stat_mod_folio(struct folio *folio, enum node_stat_item idx,
			     int val)
{
	struct mem_cgroup *memcg;
	pg_data_t *pgdat = folio_pgdat(folio);
	struct lruvec *lruvec;

	rcu_read_lock();
	memcg = folio_memcg(folio);
	/* Untracked pages have no memcg, no lruvec. Update only the node */
	if (!memcg) {
		rcu_read_unlock();
		__mod_node_page_state(pgdat, idx, val);
		return;
	}

	lruvec = mem_cgroup_lruvec(memcg, pgdat);
	__mod_lruvec_state(lruvec, idx, val);
	rcu_read_unlock();
}
EXPORT_SYMBOL(__lruvec_stat_mod_folio);

void __mod_lruvec_kmem_state(void *p, enum node_stat_item idx, int val)
{
	pg_data_t *pgdat = page_pgdat(virt_to_page(p));
	struct mem_cgroup *memcg;
	struct lruvec *lruvec;

	rcu_read_lock();
	memcg = mem_cgroup_from_slab_obj(p);

	/*
	 * Untracked pages have no memcg, no lruvec. Update only the
	 * node. If we reparent the slab objects to the root memcg,
	 * when we free the slab object, we need to update the per-memcg
	 * vmstats to keep it correct for the root memcg.
	 */
	if (!memcg) {
		__mod_node_page_state(pgdat, idx, val);
	} else {
		lruvec = mem_cgroup_lruvec(memcg, pgdat);
		__mod_lruvec_state(lruvec, idx, val);
	}
	rcu_read_unlock();
}

/**
 * __count_memcg_events - account VM events in a cgroup
 * @memcg: the memory cgroup
 * @idx: the event item
 * @count: the number of events that occurred
 */
void __count_memcg_events(struct mem_cgroup *memcg, enum vm_event_item idx,
			  unsigned long count)
{
	int i = memcg_events_index(idx);

	if (mem_cgroup_disabled())
		return;

	if (WARN_ONCE(BAD_STAT_IDX(i), "%s: missing stat item %d\n", __func__, idx))
		return;

	memcg_stats_lock();
	__this_cpu_add(memcg->vmstats_percpu->events[i], count);
	memcg_rstat_updated(memcg, count);
	trace_count_memcg_events(memcg, idx, count);
	memcg_stats_unlock();
}

unsigned long memcg_events(struct mem_cgroup *memcg, int event)
{
	int i = memcg_events_index(event);

	if (WARN_ONCE(BAD_STAT_IDX(i), "%s: missing stat item %d\n", __func__, event))
		return 0;

	return READ_ONCE(memcg->vmstats->events[i]);
}

unsigned long memcg_events_local(struct mem_cgroup *memcg, int event)
{
	int i = memcg_events_index(event);

	if (WARN_ONCE(BAD_STAT_IDX(i), "%s: missing stat item %d\n", __func__, event))
		return 0;

	return READ_ONCE(memcg->vmstats->events_local[i]);
}

struct mem_cgroup *mem_cgroup_from_task(struct task_struct *p)
{
	/*
	 * mm_update_next_owner() may clear mm->owner to NULL
	 * if it races with swapoff, page migration, etc.
	 * So this can be called with p == NULL.
	 */
	if (unlikely(!p))
		return NULL;

	return mem_cgroup_from_css(task_css(p, memory_cgrp_id));
}
EXPORT_SYMBOL(mem_cgroup_from_task);

static __always_inline struct mem_cgroup *active_memcg(void)
{
	if (!in_task())
		return this_cpu_read(int_active_memcg);
	else
		return current->active_memcg;
}

/**
 * get_mem_cgroup_from_mm: Obtain a reference on given mm_struct's memcg.
 * @mm: mm from which memcg should be extracted. It can be NULL.
 *
 * Obtain a reference on mm->memcg and returns it if successful. If mm
 * is NULL, then the memcg is chosen as follows:
 * 1) The active memcg, if set.
 * 2) current->mm->memcg, if available
 * 3) root memcg
 * If mem_cgroup is disabled, NULL is returned.
 */
struct mem_cgroup *get_mem_cgroup_from_mm(struct mm_struct *mm)
{
	struct mem_cgroup *memcg;

	if (mem_cgroup_disabled())
		return NULL;

	/*
	 * Page cache insertions can happen without an
	 * actual mm context, e.g. during disk probing
	 * on boot, loopback IO, acct() writes etc.
	 *
	 * No need to css_get on root memcg as the reference
	 * counting is disabled on the root level in the
	 * cgroup core. See CSS_NO_REF.
	 */
	if (unlikely(!mm)) {
		memcg = active_memcg();
		if (unlikely(memcg)) {
			/* remote memcg must hold a ref */
			css_get(&memcg->css);
			return memcg;
		}
		mm = current->mm;
		if (unlikely(!mm))
			return root_mem_cgroup;
	}

	rcu_read_lock();
	do {
		memcg = mem_cgroup_from_task(rcu_dereference(mm->owner));
		if (unlikely(!memcg))
			memcg = root_mem_cgroup;
	} while (!css_tryget(&memcg->css));
	rcu_read_unlock();
	return memcg;
}
EXPORT_SYMBOL(get_mem_cgroup_from_mm);

/**
 * get_mem_cgroup_from_current - Obtain a reference on current task's memcg.
 */
struct mem_cgroup *get_mem_cgroup_from_current(void)
{
	struct mem_cgroup *memcg;

	if (mem_cgroup_disabled())
		return NULL;

again:
	rcu_read_lock();
	memcg = mem_cgroup_from_task(current);
	if (!css_tryget(&memcg->css)) {
		rcu_read_unlock();
		goto again;
	}
	rcu_read_unlock();
	return memcg;
}

/**
 * get_mem_cgroup_from_folio - Obtain a reference on a given folio's memcg.
 * @folio: folio from which memcg should be extracted.
 */
struct mem_cgroup *get_mem_cgroup_from_folio(struct folio *folio)
{
	struct mem_cgroup *memcg = folio_memcg(folio);

	if (mem_cgroup_disabled())
		return NULL;

	rcu_read_lock();
	if (!memcg || WARN_ON_ONCE(!css_tryget(&memcg->css)))
		memcg = root_mem_cgroup;
	rcu_read_unlock();
	return memcg;
}

/**
 * mem_cgroup_iter - iterate over memory cgroup hierarchy
 * @root: hierarchy root
 * @prev: previously returned memcg, NULL on first invocation
 * @reclaim: cookie for shared reclaim walks, NULL for full walks
 *
 * Returns references to children of the hierarchy below @root, or
 * @root itself, or %NULL after a full round-trip.
 *
 * Caller must pass the return value in @prev on subsequent
 * invocations for reference counting, or use mem_cgroup_iter_break()
 * to cancel a hierarchy walk before the round-trip is complete.
 *
 * Reclaimers can specify a node in @reclaim to divide up the memcgs
 * in the hierarchy among all concurrent reclaimers operating on the
 * same node.
 */
struct mem_cgroup *mem_cgroup_iter(struct mem_cgroup *root,
				   struct mem_cgroup *prev,
				   struct mem_cgroup_reclaim_cookie *reclaim)
{
	struct mem_cgroup_reclaim_iter *iter;
	struct cgroup_subsys_state *css;
	struct mem_cgroup *pos;
	struct mem_cgroup *next;

	if (mem_cgroup_disabled())
		return NULL;

	if (!root)
		root = root_mem_cgroup;

	rcu_read_lock();
restart:
	next = NULL;

	if (reclaim) {
		int gen;
		int nid = reclaim->pgdat->node_id;

		iter = &root->nodeinfo[nid]->iter;
		gen = atomic_read(&iter->generation);

		/*
		 * On start, join the current reclaim iteration cycle.
		 * Exit when a concurrent walker completes it.
		 */
		if (!prev)
			reclaim->generation = gen;
		else if (reclaim->generation != gen)
			goto out_unlock;

		pos = READ_ONCE(iter->position);
	} else
		pos = prev;

	css = pos ? &pos->css : NULL;

	while ((css = css_next_descendant_pre(css, &root->css))) {
		/*
		 * Verify the css and acquire a reference.  The root
		 * is provided by the caller, so we know it's alive
		 * and kicking, and don't take an extra reference.
		 */
		if (css == &root->css || css_tryget(css))
			break;
	}

	next = mem_cgroup_from_css(css);

	if (reclaim) {
		/*
		 * The position could have already been updated by a competing
		 * thread, so check that the value hasn't changed since we read
		 * it to avoid reclaiming from the same cgroup twice.
		 */
		if (cmpxchg(&iter->position, pos, next) != pos) {
			if (css && css != &root->css)
				css_put(css);
			goto restart;
		}

		if (!next) {
			atomic_inc(&iter->generation);

			/*
			 * Reclaimers share the hierarchy walk, and a
			 * new one might jump in right at the end of
			 * the hierarchy - make sure they see at least
			 * one group and restart from the beginning.
			 */
			if (!prev)
				goto restart;
		}
	}

out_unlock:
	rcu_read_unlock();
	if (prev && prev != root)
		css_put(&prev->css);

	return next;
}

/**
 * mem_cgroup_iter_break - abort a hierarchy walk prematurely
 * @root: hierarchy root
 * @prev: last visited hierarchy member as returned by mem_cgroup_iter()
 */
void mem_cgroup_iter_break(struct mem_cgroup *root,
			   struct mem_cgroup *prev)
{
	if (!root)
		root = root_mem_cgroup;
	if (prev && prev != root)
		css_put(&prev->css);
}

static void __invalidate_reclaim_iterators(struct mem_cgroup *from,
					struct mem_cgroup *dead_memcg)
{
	struct mem_cgroup_reclaim_iter *iter;
	struct mem_cgroup_per_node *mz;
	int nid;

	for_each_node(nid) {
		mz = from->nodeinfo[nid];
		iter = &mz->iter;
		cmpxchg(&iter->position, dead_memcg, NULL);
	}
}

static void invalidate_reclaim_iterators(struct mem_cgroup *dead_memcg)
{
	struct mem_cgroup *memcg = dead_memcg;
	struct mem_cgroup *last;

	do {
		__invalidate_reclaim_iterators(memcg, dead_memcg);
		last = memcg;
	} while ((memcg = parent_mem_cgroup(memcg)));

	/*
	 * When cgroup1 non-hierarchy mode is used,
	 * parent_mem_cgroup() does not walk all the way up to the
	 * cgroup root (root_mem_cgroup). So we have to handle
	 * dead_memcg from cgroup root separately.
	 */
	if (!mem_cgroup_is_root(last))
		__invalidate_reclaim_iterators(root_mem_cgroup,
						dead_memcg);
}

/**
 * mem_cgroup_scan_tasks - iterate over tasks of a memory cgroup hierarchy
 * @memcg: hierarchy root
 * @fn: function to call for each task
 * @arg: argument passed to @fn
 *
 * This function iterates over tasks attached to @memcg or to any of its
 * descendants and calls @fn for each task. If @fn returns a non-zero
 * value, the function breaks the iteration loop. Otherwise, it will iterate
 * over all tasks and return 0.
 *
 * This function must not be called for the root memory cgroup.
 */
void mem_cgroup_scan_tasks(struct mem_cgroup *memcg,
			   int (*fn)(struct task_struct *, void *), void *arg)
{
	struct mem_cgroup *iter;
	int ret = 0;
	int i = 0;

	BUG_ON(mem_cgroup_is_root(memcg));

	for_each_mem_cgroup_tree(iter, memcg) {
		struct css_task_iter it;
		struct task_struct *task;

		css_task_iter_start(&iter->css, CSS_TASK_ITER_PROCS, &it);
		while (!ret && (task = css_task_iter_next(&it))) {
			/* Avoid potential softlockup warning */
			if ((++i & 1023) == 0)
				cond_resched();
			ret = fn(task, arg);
		}
		css_task_iter_end(&it);
		if (ret) {
			mem_cgroup_iter_break(memcg, iter);
			break;
		}
	}
}

#ifdef CONFIG_DEBUG_VM
void lruvec_memcg_debug(struct lruvec *lruvec, struct folio *folio)
{
	struct mem_cgroup *memcg;

	if (mem_cgroup_disabled())
		return;

	memcg = folio_memcg(folio);

	if (!memcg)
		VM_BUG_ON_FOLIO(!mem_cgroup_is_root(lruvec_memcg(lruvec)), folio);
	else
		VM_BUG_ON_FOLIO(lruvec_memcg(lruvec) != memcg, folio);
}
#endif

/**
 * folio_lruvec_lock - Lock the lruvec for a folio.
 * @folio: Pointer to the folio.
 *
 * These functions are safe to use under any of the following conditions:
 * - folio locked
 * - folio_test_lru false
 * - folio frozen (refcount of 0)
 *
 * Return: The lruvec this folio is on with its lock held.
 */
struct lruvec *folio_lruvec_lock(struct folio *folio)
{
	struct lruvec *lruvec = folio_lruvec(folio);

	spin_lock(&lruvec->lru_lock);
	lruvec_memcg_debug(lruvec, folio);

	return lruvec;
}

/**
 * folio_lruvec_lock_irq - Lock the lruvec for a folio.
 * @folio: Pointer to the folio.
 *
 * These functions are safe to use under any of the following conditions:
 * - folio locked
 * - folio_test_lru false
 * - folio frozen (refcount of 0)
 *
 * Return: The lruvec this folio is on with its lock held and interrupts
 * disabled.
 */
struct lruvec *folio_lruvec_lock_irq(struct folio *folio)
{
	struct lruvec *lruvec = folio_lruvec(folio);

	spin_lock_irq(&lruvec->lru_lock);
	lruvec_memcg_debug(lruvec, folio);

	return lruvec;
}

/**
 * folio_lruvec_lock_irqsave - Lock the lruvec for a folio.
 * @folio: Pointer to the folio.
 * @flags: Pointer to irqsave flags.
 *
 * These functions are safe to use under any of the following conditions:
 * - folio locked
 * - folio_test_lru false
 * - folio frozen (refcount of 0)
 *
 * Return: The lruvec this folio is on with its lock held and interrupts
 * disabled.
 */
struct lruvec *folio_lruvec_lock_irqsave(struct folio *folio,
		unsigned long *flags)
{
	struct lruvec *lruvec = folio_lruvec(folio);

	spin_lock_irqsave(&lruvec->lru_lock, *flags);
	lruvec_memcg_debug(lruvec, folio);

	return lruvec;
}

/**
 * mem_cgroup_update_lru_size - account for adding or removing an lru page
 * @lruvec: mem_cgroup per zone lru vector
 * @lru: index of lru list the page is sitting on
 * @zid: zone id of the accounted pages
 * @nr_pages: positive when adding or negative when removing
 *
 * This function must be called under lru_lock, just before a page is added
 * to or just after a page is removed from an lru list.
 */
void mem_cgroup_update_lru_size(struct lruvec *lruvec, enum lru_list lru,
				int zid, int nr_pages)
{
	struct mem_cgroup_per_node *mz;
	unsigned long *lru_size;
	long size;

	if (mem_cgroup_disabled())
		return;

	mz = container_of(lruvec, struct mem_cgroup_per_node, lruvec);
	lru_size = &mz->lru_zone_size[zid][lru];

	if (nr_pages < 0)
		*lru_size += nr_pages;

	size = *lru_size;
	if (WARN_ONCE(size < 0,
		"%s(%p, %d, %d): lru_size %ld\n",
		__func__, lruvec, lru, nr_pages, size)) {
		VM_BUG_ON(1);
		*lru_size = 0;
	}

	if (nr_pages > 0)
		*lru_size += nr_pages;
}

/**
 * mem_cgroup_margin - calculate chargeable space of a memory cgroup
 * @memcg: the memory cgroup
 *
 * Returns the maximum amount of memory @mem can be charged with, in
 * pages.
 */
static unsigned long mem_cgroup_margin(struct mem_cgroup *memcg)
{
	unsigned long margin = 0;
	unsigned long count;
	unsigned long limit;

	count = page_counter_read(&memcg->memory);
	limit = READ_ONCE(memcg->memory.max);
	if (count < limit)
		margin = limit - count;

	if (do_memsw_account()) {
		count = page_counter_read(&memcg->memsw);
		limit = READ_ONCE(memcg->memsw.max);
		if (count < limit)
			margin = min(margin, limit - count);
		else
			margin = 0;
	}

	return margin;
}

struct memory_stat {
	const char *name;
	unsigned int idx;
};

static const struct memory_stat memory_stats[] = {
	{ "anon",			NR_ANON_MAPPED			},
	{ "file",			NR_FILE_PAGES			},
	{ "kernel",			MEMCG_KMEM			},
	{ "kernel_stack",		NR_KERNEL_STACK_KB		},
	{ "pagetables",			NR_PAGETABLE			},
	{ "sec_pagetables",		NR_SECONDARY_PAGETABLE		},
	{ "percpu",			MEMCG_PERCPU_B			},
	{ "sock",			MEMCG_SOCK			},
	{ "vmalloc",			MEMCG_VMALLOC			},
	{ "shmem",			NR_SHMEM			},
#ifdef CONFIG_ZSWAP
	{ "zswap",			MEMCG_ZSWAP_B			},
	{ "zswapped",			MEMCG_ZSWAPPED			},
#endif
	{ "file_mapped",		NR_FILE_MAPPED			},
	{ "file_dirty",			NR_FILE_DIRTY			},
	{ "file_writeback",		NR_WRITEBACK			},
#ifdef CONFIG_SWAP
	{ "swapcached",			NR_SWAPCACHE			},
#endif
#ifdef CONFIG_TRANSPARENT_HUGEPAGE
	{ "anon_thp",			NR_ANON_THPS			},
	{ "file_thp",			NR_FILE_THPS			},
	{ "shmem_thp",			NR_SHMEM_THPS			},
#endif
	{ "inactive_anon",		NR_INACTIVE_ANON		},
	{ "active_anon",		NR_ACTIVE_ANON			},
	{ "inactive_file",		NR_INACTIVE_FILE		},
	{ "active_file",		NR_ACTIVE_FILE			},
	{ "unevictable",		NR_UNEVICTABLE			},
	{ "slab_reclaimable",		NR_SLAB_RECLAIMABLE_B		},
	{ "slab_unreclaimable",		NR_SLAB_UNRECLAIMABLE_B		},
#ifdef CONFIG_HUGETLB_PAGE
	{ "hugetlb",			NR_HUGETLB			},
#endif

	/* The memory events */
	{ "workingset_refault_anon",	WORKINGSET_REFAULT_ANON		},
	{ "workingset_refault_file",	WORKINGSET_REFAULT_FILE		},
	{ "workingset_activate_anon",	WORKINGSET_ACTIVATE_ANON	},
	{ "workingset_activate_file",	WORKINGSET_ACTIVATE_FILE	},
	{ "workingset_restore_anon",	WORKINGSET_RESTORE_ANON		},
	{ "workingset_restore_file",	WORKINGSET_RESTORE_FILE		},
	{ "workingset_nodereclaim",	WORKINGSET_NODERECLAIM		},

	{ "pgdemote_kswapd",		PGDEMOTE_KSWAPD		},
	{ "pgdemote_direct",		PGDEMOTE_DIRECT		},
	{ "pgdemote_khugepaged",	PGDEMOTE_KHUGEPAGED	},
#ifdef CONFIG_NUMA_BALANCING
	{ "pgpromote_success",		PGPROMOTE_SUCCESS	},
#endif
};

/* The actual unit of the state item, not the same as the output unit */
static int memcg_page_state_unit(int item)
{
	switch (item) {
	case MEMCG_PERCPU_B:
	case MEMCG_ZSWAP_B:
	case NR_SLAB_RECLAIMABLE_B:
	case NR_SLAB_UNRECLAIMABLE_B:
		return 1;
	case NR_KERNEL_STACK_KB:
		return SZ_1K;
	default:
		return PAGE_SIZE;
	}
}

/* Translate stat items to the correct unit for memory.stat output */
static int memcg_page_state_output_unit(int item)
{
	/*
	 * Workingset state is actually in pages, but we export it to userspace
	 * as a scalar count of events, so special case it here.
	 *
	 * Demotion and promotion activities are exported in pages, consistent
	 * with their global counterparts.
	 */
	switch (item) {
	case WORKINGSET_REFAULT_ANON:
	case WORKINGSET_REFAULT_FILE:
	case WORKINGSET_ACTIVATE_ANON:
	case WORKINGSET_ACTIVATE_FILE:
	case WORKINGSET_RESTORE_ANON:
	case WORKINGSET_RESTORE_FILE:
	case WORKINGSET_NODERECLAIM:
	case PGDEMOTE_KSWAPD:
	case PGDEMOTE_DIRECT:
	case PGDEMOTE_KHUGEPAGED:
#ifdef CONFIG_NUMA_BALANCING
	case PGPROMOTE_SUCCESS:
#endif
		return 1;
	default:
		return memcg_page_state_unit(item);
	}
}

unsigned long memcg_page_state_output(struct mem_cgroup *memcg, int item)
{
	return memcg_page_state(memcg, item) *
		memcg_page_state_output_unit(item);
}

unsigned long memcg_page_state_local_output(struct mem_cgroup *memcg, int item)
{
	return memcg_page_state_local(memcg, item) *
		memcg_page_state_output_unit(item);
}

#ifdef CONFIG_HUGETLB_PAGE
static bool memcg_accounts_hugetlb(void)
{
	return cgrp_dfl_root.flags & CGRP_ROOT_MEMORY_HUGETLB_ACCOUNTING;
}
#else /* CONFIG_HUGETLB_PAGE */
static bool memcg_accounts_hugetlb(void)
{
	return false;
}
#endif /* CONFIG_HUGETLB_PAGE */

static void memcg_stat_format(struct mem_cgroup *memcg, struct seq_buf *s)
{
	int i;

	/*
	 * Provide statistics on the state of the memory subsystem as
	 * well as cumulative event counters that show past behavior.
	 *
	 * This list is ordered following a combination of these gradients:
	 * 1) generic big picture -> specifics and details
	 * 2) reflecting userspace activity -> reflecting kernel heuristics
	 *
	 * Current memory state:
	 */
	mem_cgroup_flush_stats(memcg);

	for (i = 0; i < ARRAY_SIZE(memory_stats); i++) {
		u64 size;

#ifdef CONFIG_HUGETLB_PAGE
		if (unlikely(memory_stats[i].idx == NR_HUGETLB) &&
			!memcg_accounts_hugetlb())
			continue;
#endif
		size = memcg_page_state_output(memcg, memory_stats[i].idx);
		seq_buf_printf(s, "%s %llu\n", memory_stats[i].name, size);

		if (unlikely(memory_stats[i].idx == NR_SLAB_UNRECLAIMABLE_B)) {
			size += memcg_page_state_output(memcg,
							NR_SLAB_RECLAIMABLE_B);
			seq_buf_printf(s, "slab %llu\n", size);
		}
	}

	/* Accumulated memory events */
	seq_buf_printf(s, "pgscan %lu\n",
		       memcg_events(memcg, PGSCAN_KSWAPD) +
		       memcg_events(memcg, PGSCAN_DIRECT) +
		       memcg_events(memcg, PGSCAN_KHUGEPAGED));
	seq_buf_printf(s, "pgsteal %lu\n",
		       memcg_events(memcg, PGSTEAL_KSWAPD) +
		       memcg_events(memcg, PGSTEAL_DIRECT) +
		       memcg_events(memcg, PGSTEAL_KHUGEPAGED));

	for (i = 0; i < ARRAY_SIZE(memcg_vm_event_stat); i++) {
#ifdef CONFIG_MEMCG_V1
		if (memcg_vm_event_stat[i] == PGPGIN ||
		    memcg_vm_event_stat[i] == PGPGOUT)
			continue;
#endif
		seq_buf_printf(s, "%s %lu\n",
			       vm_event_name(memcg_vm_event_stat[i]),
			       memcg_events(memcg, memcg_vm_event_stat[i]));
	}
}

static void memory_stat_format(struct mem_cgroup *memcg, struct seq_buf *s)
{
	if (cgroup_subsys_on_dfl(memory_cgrp_subsys))
		memcg_stat_format(memcg, s);
	else
		memcg1_stat_format(memcg, s);
	if (seq_buf_has_overflowed(s))
		pr_warn("%s: Warning, stat buffer overflow, please report\n", __func__);
}

/**
 * mem_cgroup_print_oom_context: Print OOM information relevant to
 * memory controller.
 * @memcg: The memory cgroup that went over limit
 * @p: Task that is going to be killed
 *
 * NOTE: @memcg and @p's mem_cgroup can be different when hierarchy is
 * enabled
 */
void mem_cgroup_print_oom_context(struct mem_cgroup *memcg, struct task_struct *p)
{
	rcu_read_lock();

	if (memcg) {
		pr_cont(",oom_memcg=");
		pr_cont_cgroup_path(memcg->css.cgroup);
	} else
		pr_cont(",global_oom");
	if (p) {
		pr_cont(",task_memcg=");
		pr_cont_cgroup_path(task_cgroup(p, memory_cgrp_id));
	}
	rcu_read_unlock();
}

/**
 * mem_cgroup_print_oom_meminfo: Print OOM memory information relevant to
 * memory controller.
 * @memcg: The memory cgroup that went over limit
 */
void mem_cgroup_print_oom_meminfo(struct mem_cgroup *memcg)
{
	/* Use static buffer, for the caller is holding oom_lock. */
	static char buf[SEQ_BUF_SIZE];
	struct seq_buf s;

	lockdep_assert_held(&oom_lock);

	pr_info("memory: usage %llukB, limit %llukB, failcnt %lu\n",
		K((u64)page_counter_read(&memcg->memory)),
		K((u64)READ_ONCE(memcg->memory.max)), memcg->memory.failcnt);
	if (cgroup_subsys_on_dfl(memory_cgrp_subsys))
		pr_info("swap: usage %llukB, limit %llukB, failcnt %lu\n",
			K((u64)page_counter_read(&memcg->swap)),
			K((u64)READ_ONCE(memcg->swap.max)), memcg->swap.failcnt);
#ifdef CONFIG_MEMCG_V1
	else {
		pr_info("memory+swap: usage %llukB, limit %llukB, failcnt %lu\n",
			K((u64)page_counter_read(&memcg->memsw)),
			K((u64)memcg->memsw.max), memcg->memsw.failcnt);
		pr_info("kmem: usage %llukB, limit %llukB, failcnt %lu\n",
			K((u64)page_counter_read(&memcg->kmem)),
			K((u64)memcg->kmem.max), memcg->kmem.failcnt);
	}
#endif

	pr_info("Memory cgroup stats for ");
	pr_cont_cgroup_path(memcg->css.cgroup);
	pr_cont(":");
	seq_buf_init(&s, buf, SEQ_BUF_SIZE);
	memory_stat_format(memcg, &s);
	seq_buf_do_printk(&s, KERN_INFO);
}

/*
 * Return the memory (and swap, if configured) limit for a memcg.
 */
unsigned long mem_cgroup_get_max(struct mem_cgroup *memcg)
{
	unsigned long max = READ_ONCE(memcg->memory.max);

	if (do_memsw_account()) {
		if (mem_cgroup_swappiness(memcg)) {
			/* Calculate swap excess capacity from memsw limit */
			unsigned long swap = READ_ONCE(memcg->memsw.max) - max;

			max += min(swap, (unsigned long)total_swap_pages);
		}
	} else {
		if (mem_cgroup_swappiness(memcg))
			max += min(READ_ONCE(memcg->swap.max),
				   (unsigned long)total_swap_pages);
	}
	return max;
}

unsigned long mem_cgroup_size(struct mem_cgroup *memcg)
{
	return page_counter_read(&memcg->memory);
}

static bool mem_cgroup_out_of_memory(struct mem_cgroup *memcg, gfp_t gfp_mask,
				     int order)
{
	struct oom_control oc = {
		.zonelist = NULL,
		.nodemask = NULL,
		.memcg = memcg,
		.gfp_mask = gfp_mask,
		.order = order,
	};
	bool ret = true;

	if (mutex_lock_killable(&oom_lock))
		return true;

	if (mem_cgroup_margin(memcg) >= (1 << order))
		goto unlock;

	/*
	 * A few threads which were not waiting at mutex_lock_killable() can
	 * fail to bail out. Therefore, check again after holding oom_lock.
	 */
	ret = task_is_dying() || out_of_memory(&oc);

unlock:
	mutex_unlock(&oom_lock);
	return ret;
}

/*
 * Returns true if successfully killed one or more processes. Though in some
 * corner cases it can return true even without killing any process.
 */
static bool mem_cgroup_oom(struct mem_cgroup *memcg, gfp_t mask, int order)
{
	bool locked, ret;

	if (order > PAGE_ALLOC_COSTLY_ORDER)
		return false;

	memcg_memory_event(memcg, MEMCG_OOM);

	if (!memcg1_oom_prepare(memcg, &locked))
		return false;

	ret = mem_cgroup_out_of_memory(memcg, mask, order);

	memcg1_oom_finish(memcg, locked);

	return ret;
}

/**
 * mem_cgroup_get_oom_group - get a memory cgroup to clean up after OOM
 * @victim: task to be killed by the OOM killer
 * @oom_domain: memcg in case of memcg OOM, NULL in case of system-wide OOM
 *
 * Returns a pointer to a memory cgroup, which has to be cleaned up
 * by killing all belonging OOM-killable tasks.
 *
 * Caller has to call mem_cgroup_put() on the returned non-NULL memcg.
 */
struct mem_cgroup *mem_cgroup_get_oom_group(struct task_struct *victim,
					    struct mem_cgroup *oom_domain)
{
	struct mem_cgroup *oom_group = NULL;
	struct mem_cgroup *memcg;

	if (!cgroup_subsys_on_dfl(memory_cgrp_subsys))
		return NULL;

	if (!oom_domain)
		oom_domain = root_mem_cgroup;

	rcu_read_lock();

	memcg = mem_cgroup_from_task(victim);
	if (mem_cgroup_is_root(memcg))
		goto out;

	/*
	 * If the victim task has been asynchronously moved to a different
	 * memory cgroup, we might end up killing tasks outside oom_domain.
	 * In this case it's better to ignore memory.group.oom.
	 */
	if (unlikely(!mem_cgroup_is_descendant(memcg, oom_domain)))
		goto out;

	/*
	 * Traverse the memory cgroup hierarchy from the victim task's
	 * cgroup up to the OOMing cgroup (or root) to find the
	 * highest-level memory cgroup with oom.group set.
	 */
	for (; memcg; memcg = parent_mem_cgroup(memcg)) {
		if (READ_ONCE(memcg->oom_group))
			oom_group = memcg;

		if (memcg == oom_domain)
			break;
	}

	if (oom_group)
		css_get(&oom_group->css);
out:
	rcu_read_unlock();

	return oom_group;
}

void mem_cgroup_print_oom_group(struct mem_cgroup *memcg)
{
	pr_info("Tasks in ");
	pr_cont_cgroup_path(memcg->css.cgroup);
	pr_cont(" are going to be killed due to memory.oom.group set\n");
}

struct memcg_stock_pcp {
	localtry_lock_t stock_lock;
	struct mem_cgroup *cached; /* this never be root cgroup */
	unsigned int nr_pages;

	struct obj_cgroup *cached_objcg;
	struct pglist_data *cached_pgdat;
	unsigned int nr_bytes;
	int nr_slab_reclaimable_b;
	int nr_slab_unreclaimable_b;

	struct work_struct work;
	unsigned long flags;
#define FLUSHING_CACHED_CHARGE	0
};
static DEFINE_PER_CPU(struct memcg_stock_pcp, memcg_stock) = {
	.stock_lock = INIT_LOCALTRY_LOCK(stock_lock),
};
static DEFINE_MUTEX(percpu_charge_mutex);

static struct obj_cgroup *drain_obj_stock(struct memcg_stock_pcp *stock);
static bool obj_stock_flush_required(struct memcg_stock_pcp *stock,
				     struct mem_cgroup *root_memcg);

/**
 * consume_stock: Try to consume stocked charge on this cpu.
 * @memcg: memcg to consume from.
 * @nr_pages: how many pages to charge.
 * @gfp_mask: allocation mask.
 *
 * The charges will only happen if @memcg matches the current cpu's memcg
 * stock, and at least @nr_pages are available in that stock.  Failure to
 * service an allocation will refill the stock.
 *
 * returns true if successful, false otherwise.
 */
static bool consume_stock(struct mem_cgroup *memcg, unsigned int nr_pages,
			  gfp_t gfp_mask)
{
	struct memcg_stock_pcp *stock;
	unsigned int stock_pages;
	unsigned long flags;
	bool ret = false;

	if (nr_pages > MEMCG_CHARGE_BATCH)
		return ret;

	if (!localtry_trylock_irqsave(&memcg_stock.stock_lock, flags)) {
		if (!gfpflags_allow_spinning(gfp_mask))
			return ret;
		localtry_lock_irqsave(&memcg_stock.stock_lock, flags);
	}

	stock = this_cpu_ptr(&memcg_stock);
	stock_pages = READ_ONCE(stock->nr_pages);
	if (memcg == READ_ONCE(stock->cached) && stock_pages >= nr_pages) {
		WRITE_ONCE(stock->nr_pages, stock_pages - nr_pages);
		ret = true;
	}

	localtry_unlock_irqrestore(&memcg_stock.stock_lock, flags);

	return ret;
}

/*
 * Returns stocks cached in percpu and reset cached information.
 */
static void drain_stock(struct memcg_stock_pcp *stock)
{
	unsigned int stock_pages = READ_ONCE(stock->nr_pages);
	struct mem_cgroup *old = READ_ONCE(stock->cached);

	if (!old)
		return;

	if (stock_pages) {
		page_counter_uncharge(&old->memory, stock_pages);
		if (do_memsw_account())
			page_counter_uncharge(&old->memsw, stock_pages);

		WRITE_ONCE(stock->nr_pages, 0);
	}

	css_put(&old->css);
	WRITE_ONCE(stock->cached, NULL);
}

static void drain_local_stock(struct work_struct *dummy)
{
	struct memcg_stock_pcp *stock;
	struct obj_cgroup *old = NULL;
	unsigned long flags;

	/*
	 * The only protection from cpu hotplug (memcg_hotplug_cpu_dead) vs.
	 * drain_stock races is that we always operate on local CPU stock
	 * here with IRQ disabled
	 */
	localtry_lock_irqsave(&memcg_stock.stock_lock, flags);

	stock = this_cpu_ptr(&memcg_stock);
	old = drain_obj_stock(stock);
	drain_stock(stock);
	clear_bit(FLUSHING_CACHED_CHARGE, &stock->flags);

	localtry_unlock_irqrestore(&memcg_stock.stock_lock, flags);
	obj_cgroup_put(old);
}

/*
 * Cache charges(val) to local per_cpu area.
 * This will be consumed by consume_stock() function, later.
 */
static void __refill_stock(struct mem_cgroup *memcg, unsigned int nr_pages)
{
	struct memcg_stock_pcp *stock;
	unsigned int stock_pages;

	stock = this_cpu_ptr(&memcg_stock);
	if (READ_ONCE(stock->cached) != memcg) { /* reset if necessary */
		drain_stock(stock);
		css_get(&memcg->css);
		WRITE_ONCE(stock->cached, memcg);
	}
	stock_pages = READ_ONCE(stock->nr_pages) + nr_pages;
	WRITE_ONCE(stock->nr_pages, stock_pages);

	if (stock_pages > MEMCG_CHARGE_BATCH)
		drain_stock(stock);
}

static void refill_stock(struct mem_cgroup *memcg, unsigned int nr_pages)
{
	unsigned long flags;

	if (!localtry_trylock_irqsave(&memcg_stock.stock_lock, flags)) {
		/*
		 * In case of unlikely failure to lock percpu stock_lock
		 * uncharge memcg directly.
		 */
		if (mem_cgroup_is_root(memcg))
			return;
		page_counter_uncharge(&memcg->memory, nr_pages);
		if (do_memsw_account())
			page_counter_uncharge(&memcg->memsw, nr_pages);
		return;
	}
	__refill_stock(memcg, nr_pages);
	localtry_unlock_irqrestore(&memcg_stock.stock_lock, flags);
}

/*
 * Drains all per-CPU charge caches for given root_memcg resp. subtree
 * of the hierarchy under it.
 */
void drain_all_stock(struct mem_cgroup *root_memcg)
{
	int cpu, curcpu;

	/* If someone's already draining, avoid adding running more workers. */
	if (!mutex_trylock(&percpu_charge_mutex))
		return;
	/*
	 * Notify other cpus that system-wide "drain" is running
	 * We do not care about races with the cpu hotplug because cpu down
	 * as well as workers from this path always operate on the local
	 * per-cpu data. CPU up doesn't touch memcg_stock at all.
	 */
	migrate_disable();
	curcpu = smp_processor_id();
	for_each_online_cpu(cpu) {
		struct memcg_stock_pcp *stock = &per_cpu(memcg_stock, cpu);
		struct mem_cgroup *memcg;
		bool flush = false;

		rcu_read_lock();
		memcg = READ_ONCE(stock->cached);
		if (memcg && READ_ONCE(stock->nr_pages) &&
		    mem_cgroup_is_descendant(memcg, root_memcg))
			flush = true;
		else if (obj_stock_flush_required(stock, root_memcg))
			flush = true;
		rcu_read_unlock();

		if (flush &&
		    !test_and_set_bit(FLUSHING_CACHED_CHARGE, &stock->flags)) {
			if (cpu == curcpu)
				drain_local_stock(&stock->work);
			else if (!cpu_is_isolated(cpu))
				schedule_work_on(cpu, &stock->work);
		}
	}
	migrate_enable();
	mutex_unlock(&percpu_charge_mutex);
}

static int memcg_hotplug_cpu_dead(unsigned int cpu)
{
	struct memcg_stock_pcp *stock;
	struct obj_cgroup *old;
	unsigned long flags;

	stock = &per_cpu(memcg_stock, cpu);

	/* drain_obj_stock requires stock_lock */
	localtry_lock_irqsave(&memcg_stock.stock_lock, flags);
	old = drain_obj_stock(stock);
	localtry_unlock_irqrestore(&memcg_stock.stock_lock, flags);

	drain_stock(stock);
	obj_cgroup_put(old);

	return 0;
}

static unsigned long reclaim_high(struct mem_cgroup *memcg,
				  unsigned int nr_pages,
				  gfp_t gfp_mask)
{
	unsigned long nr_reclaimed = 0;

	do {
		unsigned long pflags;

		if (page_counter_read(&memcg->memory) <=
		    READ_ONCE(memcg->memory.high))
			continue;

		memcg_memory_event(memcg, MEMCG_HIGH);

		psi_memstall_enter(&pflags);
		nr_reclaimed += try_to_free_mem_cgroup_pages(memcg, nr_pages,
							gfp_mask,
							MEMCG_RECLAIM_MAY_SWAP,
							NULL);
		psi_memstall_leave(&pflags);
	} while ((memcg = parent_mem_cgroup(memcg)) &&
		 !mem_cgroup_is_root(memcg));

	return nr_reclaimed;
}

static void high_work_func(struct work_struct *work)
{
	struct mem_cgroup *memcg;

	memcg = container_of(work, struct mem_cgroup, high_work);
	reclaim_high(memcg, MEMCG_CHARGE_BATCH, GFP_KERNEL);
}

/*
 * Clamp the maximum sleep time per allocation batch to 2 seconds. This is
 * enough to still cause a significant slowdown in most cases, while still
 * allowing diagnostics and tracing to proceed without becoming stuck.
 */
#define MEMCG_MAX_HIGH_DELAY_JIFFIES (2UL*HZ)

/*
 * When calculating the delay, we use these either side of the exponentiation to
 * maintain precision and scale to a reasonable number of jiffies (see the table
 * below.
 *
 * - MEMCG_DELAY_PRECISION_SHIFT: Extra precision bits while translating the
 *   overage ratio to a delay.
 * - MEMCG_DELAY_SCALING_SHIFT: The number of bits to scale down the
 *   proposed penalty in order to reduce to a reasonable number of jiffies, and
 *   to produce a reasonable delay curve.
 *
 * MEMCG_DELAY_SCALING_SHIFT just happens to be a number that produces a
 * reasonable delay curve compared to precision-adjusted overage, not
 * penalising heavily at first, but still making sure that growth beyond the
 * limit penalises misbehaviour cgroups by slowing them down exponentially. For
 * example, with a high of 100 megabytes:
 *
 *  +-------+------------------------+
 *  | usage | time to allocate in ms |
 *  +-------+------------------------+
 *  | 100M  |                      0 |
 *  | 101M  |                      6 |
 *  | 102M  |                     25 |
 *  | 103M  |                     57 |
 *  | 104M  |                    102 |
 *  | 105M  |                    159 |
 *  | 106M  |                    230 |
 *  | 107M  |                    313 |
 *  | 108M  |                    409 |
 *  | 109M  |                    518 |
 *  | 110M  |                    639 |
 *  | 111M  |                    774 |
 *  | 112M  |                    921 |
 *  | 113M  |                   1081 |
 *  | 114M  |                   1254 |
 *  | 115M  |                   1439 |
 *  | 116M  |                   1638 |
 *  | 117M  |                   1849 |
 *  | 118M  |                   2000 |
 *  | 119M  |                   2000 |
 *  | 120M  |                   2000 |
 *  +-------+------------------------+
 */
 #define MEMCG_DELAY_PRECISION_SHIFT 20
 #define MEMCG_DELAY_SCALING_SHIFT 14

static u64 calculate_overage(unsigned long usage, unsigned long high)
{
	u64 overage;

	if (usage <= high)
		return 0;

	/*
	 * Prevent division by 0 in overage calculation by acting as if
	 * it was a threshold of 1 page
	 */
	high = max(high, 1UL);

	overage = usage - high;
	overage <<= MEMCG_DELAY_PRECISION_SHIFT;
	return div64_u64(overage, high);
}

static u64 mem_find_max_overage(struct mem_cgroup *memcg)
{
	u64 overage, max_overage = 0;

	do {
		overage = calculate_overage(page_counter_read(&memcg->memory),
					    READ_ONCE(memcg->memory.high));
		max_overage = max(overage, max_overage);
	} while ((memcg = parent_mem_cgroup(memcg)) &&
		 !mem_cgroup_is_root(memcg));

	return max_overage;
}

static u64 swap_find_max_overage(struct mem_cgroup *memcg)
{
	u64 overage, max_overage = 0;

	do {
		overage = calculate_overage(page_counter_read(&memcg->swap),
					    READ_ONCE(memcg->swap.high));
		if (overage)
			memcg_memory_event(memcg, MEMCG_SWAP_HIGH);
		max_overage = max(overage, max_overage);
	} while ((memcg = parent_mem_cgroup(memcg)) &&
		 !mem_cgroup_is_root(memcg));

	return max_overage;
}

/*
 * Get the number of jiffies that we should penalise a mischievous cgroup which
 * is exceeding its memory.high by checking both it and its ancestors.
 */
static unsigned long calculate_high_delay(struct mem_cgroup *memcg,
					  unsigned int nr_pages,
					  u64 max_overage)
{
	unsigned long penalty_jiffies;

	if (!max_overage)
		return 0;

	/*
	 * We use overage compared to memory.high to calculate the number of
	 * jiffies to sleep (penalty_jiffies). Ideally this value should be
	 * fairly lenient on small overages, and increasingly harsh when the
	 * memcg in question makes it clear that it has no intention of stopping
	 * its crazy behaviour, so we exponentially increase the delay based on
	 * overage amount.
	 */
	penalty_jiffies = max_overage * max_overage * HZ;
	penalty_jiffies >>= MEMCG_DELAY_PRECISION_SHIFT;
	penalty_jiffies >>= MEMCG_DELAY_SCALING_SHIFT;

	/*
	 * Factor in the task's own contribution to the overage, such that four
	 * N-sized allocations are throttled approximately the same as one
	 * 4N-sized allocation.
	 *
	 * MEMCG_CHARGE_BATCH pages is nominal, so work out how much smaller or
	 * larger the current charge patch is than that.
	 */
	return penalty_jiffies * nr_pages / MEMCG_CHARGE_BATCH;
}

/*
 * Reclaims memory over the high limit. Called directly from
 * try_charge() (context permitting), as well as from the userland
 * return path where reclaim is always able to block.
 */
void mem_cgroup_handle_over_high(gfp_t gfp_mask)
{
	unsigned long penalty_jiffies;
	unsigned long pflags;
	unsigned long nr_reclaimed;
	unsigned int nr_pages = current->memcg_nr_pages_over_high;
	int nr_retries = MAX_RECLAIM_RETRIES;
	struct mem_cgroup *memcg;
	bool in_retry = false;

	if (likely(!nr_pages))
		return;

	memcg = get_mem_cgroup_from_mm(current->mm);
	current->memcg_nr_pages_over_high = 0;

retry_reclaim:
	/*
	 * Bail if the task is already exiting. Unlike memory.max,
	 * memory.high enforcement isn't as strict, and there is no
	 * OOM killer involved, which means the excess could already
	 * be much bigger (and still growing) than it could for
	 * memory.max; the dying task could get stuck in fruitless
	 * reclaim for a long time, which isn't desirable.
	 */
	if (task_is_dying())
		goto out;

	/*
	 * The allocating task should reclaim at least the batch size, but for
	 * subsequent retries we only want to do what's necessary to prevent oom
	 * or breaching resource isolation.
	 *
	 * This is distinct from memory.max or page allocator behaviour because
	 * memory.high is currently batched, whereas memory.max and the page
	 * allocator run every time an allocation is made.
	 */
	nr_reclaimed = reclaim_high(memcg,
				    in_retry ? SWAP_CLUSTER_MAX : nr_pages,
				    gfp_mask);

	/*
	 * memory.high is breached and reclaim is unable to keep up. Throttle
	 * allocators proactively to slow down excessive growth.
	 */
	penalty_jiffies = calculate_high_delay(memcg, nr_pages,
					       mem_find_max_overage(memcg));

	penalty_jiffies += calculate_high_delay(memcg, nr_pages,
						swap_find_max_overage(memcg));

	/*
	 * Clamp the max delay per usermode return so as to still keep the
	 * application moving forwards and also permit diagnostics, albeit
	 * extremely slowly.
	 */
	penalty_jiffies = min(penalty_jiffies, MEMCG_MAX_HIGH_DELAY_JIFFIES);

	/*
	 * Don't sleep if the amount of jiffies this memcg owes us is so low
	 * that it's not even worth doing, in an attempt to be nice to those who
	 * go only a small amount over their memory.high value and maybe haven't
	 * been aggressively reclaimed enough yet.
	 */
	if (penalty_jiffies <= HZ / 100)
		goto out;

	/*
	 * If reclaim is making forward progress but we're still over
	 * memory.high, we want to encourage that rather than doing allocator
	 * throttling.
	 */
	if (nr_reclaimed || nr_retries--) {
		in_retry = true;
		goto retry_reclaim;
	}

	/*
	 * Reclaim didn't manage to push usage below the limit, slow
	 * this allocating task down.
	 *
	 * If we exit early, we're guaranteed to die (since
	 * schedule_timeout_killable sets TASK_KILLABLE). This means we don't
	 * need to account for any ill-begotten jiffies to pay them off later.
	 */
	psi_memstall_enter(&pflags);
	schedule_timeout_killable(penalty_jiffies);
	psi_memstall_leave(&pflags);

out:
	css_put(&memcg->css);
}

int try_charge_memcg(struct mem_cgroup *memcg, gfp_t gfp_mask,
		     unsigned int nr_pages)
{
	unsigned int batch = max(MEMCG_CHARGE_BATCH, nr_pages);
	int nr_retries = MAX_RECLAIM_RETRIES;
	struct mem_cgroup *mem_over_limit;
	struct page_counter *counter;
	unsigned long nr_reclaimed;
	bool passed_oom = false;
	unsigned int reclaim_options = MEMCG_RECLAIM_MAY_SWAP;
	bool drained = false;
	bool raised_max_event = false;
	unsigned long pflags;

retry:
	if (consume_stock(memcg, nr_pages, gfp_mask))
		return 0;

	if (!gfpflags_allow_spinning(gfp_mask))
		/* Avoid the refill and flush of the older stock */
		batch = nr_pages;

	if (!do_memsw_account() ||
	    page_counter_try_charge(&memcg->memsw, batch, &counter)) {
		if (page_counter_try_charge(&memcg->memory, batch, &counter))
			goto done_restock;
		if (do_memsw_account())
			page_counter_uncharge(&memcg->memsw, batch);
		mem_over_limit = mem_cgroup_from_counter(counter, memory);
	} else {
		mem_over_limit = mem_cgroup_from_counter(counter, memsw);
		reclaim_options &= ~MEMCG_RECLAIM_MAY_SWAP;
	}

	if (batch > nr_pages) {
		batch = nr_pages;
		goto retry;
	}

	/*
	 * Prevent unbounded recursion when reclaim operations need to
	 * allocate memory. This might exceed the limits temporarily,
	 * but we prefer facilitating memory reclaim and getting back
	 * under the limit over triggering OOM kills in these cases.
	 */
	if (unlikely(current->flags & PF_MEMALLOC))
		goto force;

	if (unlikely(task_in_memcg_oom(current)))
		goto nomem;

	if (!gfpflags_allow_blocking(gfp_mask))
		goto nomem;

	memcg_memory_event(mem_over_limit, MEMCG_MAX);
	raised_max_event = true;

	psi_memstall_enter(&pflags);
	nr_reclaimed = try_to_free_mem_cgroup_pages(mem_over_limit, nr_pages,
						    gfp_mask, reclaim_options, NULL);
	psi_memstall_leave(&pflags);

	if (mem_cgroup_margin(mem_over_limit) >= nr_pages)
		goto retry;

	if (!drained) {
		drain_all_stock(mem_over_limit);
		drained = true;
		goto retry;
	}

	if (gfp_mask & __GFP_NORETRY)
		goto nomem;
	/*
	 * Even though the limit is exceeded at this point, reclaim
	 * may have been able to free some pages.  Retry the charge
	 * before killing the task.
	 *
	 * Only for regular pages, though: huge pages are rather
	 * unlikely to succeed so close to the limit, and we fall back
	 * to regular pages anyway in case of failure.
	 */
	if (nr_reclaimed && nr_pages <= (1 << PAGE_ALLOC_COSTLY_ORDER))
		goto retry;

	if (nr_retries--)
		goto retry;

	if (gfp_mask & __GFP_RETRY_MAYFAIL)
		goto nomem;

	/* Avoid endless loop for tasks bypassed by the oom killer */
	if (passed_oom && task_is_dying())
		goto nomem;

	/*
	 * keep retrying as long as the memcg oom killer is able to make
	 * a forward progress or bypass the charge if the oom killer
	 * couldn't make any progress.
	 */
	if (mem_cgroup_oom(mem_over_limit, gfp_mask,
			   get_order(nr_pages * PAGE_SIZE))) {
		passed_oom = true;
		nr_retries = MAX_RECLAIM_RETRIES;
		goto retry;
	}
nomem:
	/*
	 * Memcg doesn't have a dedicated reserve for atomic
	 * allocations. But like the global atomic pool, we need to
	 * put the burden of reclaim on regular allocation requests
	 * and let these go through as privileged allocations.
	 */
	if (!(gfp_mask & (__GFP_NOFAIL | __GFP_HIGH)))
		return -ENOMEM;
force:
	/*
	 * If the allocation has to be enforced, don't forget to raise
	 * a MEMCG_MAX event.
	 */
	if (!raised_max_event)
		memcg_memory_event(mem_over_limit, MEMCG_MAX);

	/*
	 * The allocation either can't fail or will lead to more memory
	 * being freed very soon.  Allow memory usage go over the limit
	 * temporarily by force charging it.
	 */
	page_counter_charge(&memcg->memory, nr_pages);
	if (do_memsw_account())
		page_counter_charge(&memcg->memsw, nr_pages);

	return 0;

done_restock:
	if (batch > nr_pages)
		refill_stock(memcg, batch - nr_pages);

	/*
	 * If the hierarchy is above the normal consumption range, schedule
	 * reclaim on returning to userland.  We can perform reclaim here
	 * if __GFP_RECLAIM but let's always punt for simplicity and so that
	 * GFP_KERNEL can consistently be used during reclaim.  @memcg is
	 * not recorded as it most likely matches current's and won't
	 * change in the meantime.  As high limit is checked again before
	 * reclaim, the cost of mismatch is negligible.
	 */
	do {
		bool mem_high, swap_high;

		mem_high = page_counter_read(&memcg->memory) >
			READ_ONCE(memcg->memory.high);
		swap_high = page_counter_read(&memcg->swap) >
			READ_ONCE(memcg->swap.high);

		/* Don't bother a random interrupted task */
		if (!in_task()) {
			if (mem_high) {
				schedule_work(&memcg->high_work);
				break;
			}
			continue;
		}

		if (mem_high || swap_high) {
			/*
			 * The allocating tasks in this cgroup will need to do
			 * reclaim or be throttled to prevent further growth
			 * of the memory or swap footprints.
			 *
			 * Target some best-effort fairness between the tasks,
			 * and distribute reclaim work and delay penalties
			 * based on how much each task is actually allocating.
			 */
			current->memcg_nr_pages_over_high += batch;
			set_notify_resume(current);
			break;
		}
	} while ((memcg = parent_mem_cgroup(memcg)));

	/*
	 * Reclaim is set up above to be called from the userland
	 * return path. But also attempt synchronous reclaim to avoid
	 * excessive overrun while the task is still inside the
	 * kernel. If this is successful, the return path will see it
	 * when it rechecks the overage and simply bail out.
	 */
	if (current->memcg_nr_pages_over_high > MEMCG_CHARGE_BATCH &&
	    !(current->flags & PF_MEMALLOC) &&
	    gfpflags_allow_blocking(gfp_mask))
		mem_cgroup_handle_over_high(gfp_mask);
	return 0;
}

static void commit_charge(struct folio *folio, struct mem_cgroup *memcg)
{
	VM_BUG_ON_FOLIO(folio_memcg_charged(folio), folio);
	/*
	 * Any of the following ensures page's memcg stability:
	 *
	 * - the page lock
	 * - LRU isolation
	 * - exclusive reference
	 */
	folio->memcg_data = (unsigned long)memcg;
}

static inline void __mod_objcg_mlstate(struct obj_cgroup *objcg,
				       struct pglist_data *pgdat,
				       enum node_stat_item idx, int nr)
{
	struct mem_cgroup *memcg;
	struct lruvec *lruvec;

	rcu_read_lock();
	memcg = obj_cgroup_memcg(objcg);
	lruvec = mem_cgroup_lruvec(memcg, pgdat);
	__mod_memcg_lruvec_state(lruvec, idx, nr);
	rcu_read_unlock();
}

static __always_inline
struct mem_cgroup *mem_cgroup_from_obj_folio(struct folio *folio, void *p)
{
	/*
	 * Slab objects are accounted individually, not per-page.
	 * Memcg membership data for each individual object is saved in
	 * slab->obj_exts.
	 */
	if (folio_test_slab(folio)) {
		struct slabobj_ext *obj_exts;
		struct slab *slab;
		unsigned int off;

		slab = folio_slab(folio);
		obj_exts = slab_obj_exts(slab);
		if (!obj_exts)
			return NULL;

		off = obj_to_index(slab->slab_cache, slab, p);
		if (obj_exts[off].objcg)
			return obj_cgroup_memcg(obj_exts[off].objcg);

		return NULL;
	}

	/*
	 * folio_memcg_check() is used here, because in theory we can encounter
	 * a folio where the slab flag has been cleared already, but
	 * slab->obj_exts has not been freed yet
	 * folio_memcg_check() will guarantee that a proper memory
	 * cgroup pointer or NULL will be returned.
	 */
	return folio_memcg_check(folio);
}

/*
 * Returns a pointer to the memory cgroup to which the kernel object is charged.
 * It is not suitable for objects allocated using vmalloc().
 *
 * A passed kernel object must be a slab object or a generic kernel page.
 *
 * The caller must ensure the memcg lifetime, e.g. by taking rcu_read_lock(),
 * cgroup_mutex, etc.
 */
struct mem_cgroup *mem_cgroup_from_slab_obj(void *p)
{
	if (mem_cgroup_disabled())
		return NULL;

	return mem_cgroup_from_obj_folio(virt_to_folio(p), p);
}

static struct obj_cgroup *__get_obj_cgroup_from_memcg(struct mem_cgroup *memcg)
{
	struct obj_cgroup *objcg = NULL;

	for (; !mem_cgroup_is_root(memcg); memcg = parent_mem_cgroup(memcg)) {
		objcg = rcu_dereference(memcg->objcg);
		if (likely(objcg && obj_cgroup_tryget(objcg)))
			break;
		objcg = NULL;
	}
	return objcg;
}

static struct obj_cgroup *current_objcg_update(void)
{
	struct mem_cgroup *memcg;
	struct obj_cgroup *old, *objcg = NULL;

	do {
		/* Atomically drop the update bit. */
		old = xchg(&current->objcg, NULL);
		if (old) {
			old = (struct obj_cgroup *)
				((unsigned long)old & ~CURRENT_OBJCG_UPDATE_FLAG);
			obj_cgroup_put(old);

			old = NULL;
		}

		/* If new objcg is NULL, no reason for the second atomic update. */
		if (!current->mm || (current->flags & PF_KTHREAD))
			return NULL;

		/*
		 * Release the objcg pointer from the previous iteration,
		 * if try_cmpxcg() below fails.
		 */
		if (unlikely(objcg)) {
			obj_cgroup_put(objcg);
			objcg = NULL;
		}

		/*
		 * Obtain the new objcg pointer. The current task can be
		 * asynchronously moved to another memcg and the previous
		 * memcg can be offlined. So let's get the memcg pointer
		 * and try get a reference to objcg under a rcu read lock.
		 */

		rcu_read_lock();
		memcg = mem_cgroup_from_task(current);
		objcg = __get_obj_cgroup_from_memcg(memcg);
		rcu_read_unlock();

		/*
		 * Try set up a new objcg pointer atomically. If it
		 * fails, it means the update flag was set concurrently, so
		 * the whole procedure should be repeated.
		 */
	} while (!try_cmpxchg(&current->objcg, &old, objcg));

	return objcg;
}

__always_inline struct obj_cgroup *current_obj_cgroup(void)
{
	struct mem_cgroup *memcg;
	struct obj_cgroup *objcg;

	if (in_task()) {
		memcg = current->active_memcg;
		if (unlikely(memcg))
			goto from_memcg;

		objcg = READ_ONCE(current->objcg);
		if (unlikely((unsigned long)objcg & CURRENT_OBJCG_UPDATE_FLAG))
			objcg = current_objcg_update();
		/*
		 * Objcg reference is kept by the task, so it's safe
		 * to use the objcg by the current task.
		 */
		return objcg;
	}

	memcg = this_cpu_read(int_active_memcg);
	if (unlikely(memcg))
		goto from_memcg;

	return NULL;

from_memcg:
	objcg = NULL;
	for (; !mem_cgroup_is_root(memcg); memcg = parent_mem_cgroup(memcg)) {
		/*
		 * Memcg pointer is protected by scope (see set_active_memcg())
		 * and is pinning the corresponding objcg, so objcg can't go
		 * away and can be used within the scope without any additional
		 * protection.
		 */
		objcg = rcu_dereference_check(memcg->objcg, 1);
		if (likely(objcg))
			break;
	}

	return objcg;
}

struct obj_cgroup *get_obj_cgroup_from_folio(struct folio *folio)
{
	struct obj_cgroup *objcg;

	if (!memcg_kmem_online())
		return NULL;

	if (folio_memcg_kmem(folio)) {
		objcg = __folio_objcg(folio);
		obj_cgroup_get(objcg);
	} else {
		struct mem_cgroup *memcg;

		rcu_read_lock();
		memcg = __folio_memcg(folio);
		if (memcg)
			objcg = __get_obj_cgroup_from_memcg(memcg);
		else
			objcg = NULL;
		rcu_read_unlock();
	}
	return objcg;
}

/*
 * obj_cgroup_uncharge_pages: uncharge a number of kernel pages from a objcg
 * @objcg: object cgroup to uncharge
 * @nr_pages: number of pages to uncharge
 */
static void obj_cgroup_uncharge_pages(struct obj_cgroup *objcg,
				      unsigned int nr_pages)
{
	struct mem_cgroup *memcg;

	memcg = get_mem_cgroup_from_objcg(objcg);

	mod_memcg_state(memcg, MEMCG_KMEM, -nr_pages);
	memcg1_account_kmem(memcg, -nr_pages);
	refill_stock(memcg, nr_pages);

	css_put(&memcg->css);
}

/*
 * obj_cgroup_charge_pages: charge a number of kernel pages to a objcg
 * @objcg: object cgroup to charge
 * @gfp: reclaim mode
 * @nr_pages: number of pages to charge
 *
 * Returns 0 on success, an error code on failure.
 */
static int obj_cgroup_charge_pages(struct obj_cgroup *objcg, gfp_t gfp,
				   unsigned int nr_pages)
{
	struct mem_cgroup *memcg;
	int ret;

	memcg = get_mem_cgroup_from_objcg(objcg);

	ret = try_charge_memcg(memcg, gfp, nr_pages);
	if (ret)
		goto out;

	mod_memcg_state(memcg, MEMCG_KMEM, nr_pages);
	memcg1_account_kmem(memcg, nr_pages);
out:
	css_put(&memcg->css);

	return ret;
}

/**
 * __memcg_kmem_charge_page: charge a kmem page to the current memory cgroup
 * @page: page to charge
 * @gfp: reclaim mode
 * @order: allocation order
 *
 * Returns 0 on success, an error code on failure.
 */
int __memcg_kmem_charge_page(struct page *page, gfp_t gfp, int order)
{
	struct obj_cgroup *objcg;
	int ret = 0;

	objcg = current_obj_cgroup();
	if (objcg) {
		ret = obj_cgroup_charge_pages(objcg, gfp, 1 << order);
		if (!ret) {
			obj_cgroup_get(objcg);
			page->memcg_data = (unsigned long)objcg |
				MEMCG_DATA_KMEM;
			return 0;
		}
	}
	return ret;
}

/**
 * __memcg_kmem_uncharge_page: uncharge a kmem page
 * @page: page to uncharge
 * @order: allocation order
 */
void __memcg_kmem_uncharge_page(struct page *page, int order)
{
	struct folio *folio = page_folio(page);
	struct obj_cgroup *objcg;
	unsigned int nr_pages = 1 << order;

	if (!folio_memcg_kmem(folio))
		return;

	objcg = __folio_objcg(folio);
	obj_cgroup_uncharge_pages(objcg, nr_pages);
	folio->memcg_data = 0;
	obj_cgroup_put(objcg);
}

static void mod_objcg_state(struct obj_cgroup *objcg, struct pglist_data *pgdat,
		     enum node_stat_item idx, int nr)
{
	struct memcg_stock_pcp *stock;
	struct obj_cgroup *old = NULL;
	unsigned long flags;
	int *bytes;

	localtry_lock_irqsave(&memcg_stock.stock_lock, flags);
	stock = this_cpu_ptr(&memcg_stock);

	/*
	 * Save vmstat data in stock and skip vmstat array update unless
	 * accumulating over a page of vmstat data or when pgdat or idx
	 * changes.
	 */
	if (READ_ONCE(stock->cached_objcg) != objcg) {
		old = drain_obj_stock(stock);
		obj_cgroup_get(objcg);
		stock->nr_bytes = atomic_read(&objcg->nr_charged_bytes)
				? atomic_xchg(&objcg->nr_charged_bytes, 0) : 0;
		WRITE_ONCE(stock->cached_objcg, objcg);
		stock->cached_pgdat = pgdat;
	} else if (stock->cached_pgdat != pgdat) {
		/* Flush the existing cached vmstat data */
		struct pglist_data *oldpg = stock->cached_pgdat;

		if (stock->nr_slab_reclaimable_b) {
			__mod_objcg_mlstate(objcg, oldpg, NR_SLAB_RECLAIMABLE_B,
					  stock->nr_slab_reclaimable_b);
			stock->nr_slab_reclaimable_b = 0;
		}
		if (stock->nr_slab_unreclaimable_b) {
			__mod_objcg_mlstate(objcg, oldpg, NR_SLAB_UNRECLAIMABLE_B,
					  stock->nr_slab_unreclaimable_b);
			stock->nr_slab_unreclaimable_b = 0;
		}
		stock->cached_pgdat = pgdat;
	}

	bytes = (idx == NR_SLAB_RECLAIMABLE_B) ? &stock->nr_slab_reclaimable_b
					       : &stock->nr_slab_unreclaimable_b;
	/*
	 * Even for large object >= PAGE_SIZE, the vmstat data will still be
	 * cached locally at least once before pushing it out.
	 */
	if (!*bytes) {
		*bytes = nr;
		nr = 0;
	} else {
		*bytes += nr;
		if (abs(*bytes) > PAGE_SIZE) {
			nr = *bytes;
			*bytes = 0;
		} else {
			nr = 0;
		}
	}
	if (nr)
		__mod_objcg_mlstate(objcg, pgdat, idx, nr);

	localtry_unlock_irqrestore(&memcg_stock.stock_lock, flags);
	obj_cgroup_put(old);
}

static bool consume_obj_stock(struct obj_cgroup *objcg, unsigned int nr_bytes)
{
	struct memcg_stock_pcp *stock;
	unsigned long flags;
	bool ret = false;

	localtry_lock_irqsave(&memcg_stock.stock_lock, flags);

	stock = this_cpu_ptr(&memcg_stock);
	if (objcg == READ_ONCE(stock->cached_objcg) && stock->nr_bytes >= nr_bytes) {
		stock->nr_bytes -= nr_bytes;
		ret = true;
	}

	localtry_unlock_irqrestore(&memcg_stock.stock_lock, flags);

	return ret;
}

static struct obj_cgroup *drain_obj_stock(struct memcg_stock_pcp *stock)
{
	struct obj_cgroup *old = READ_ONCE(stock->cached_objcg);

	if (!old)
		return NULL;

	if (stock->nr_bytes) {
		unsigned int nr_pages = stock->nr_bytes >> PAGE_SHIFT;
		unsigned int nr_bytes = stock->nr_bytes & (PAGE_SIZE - 1);

		if (nr_pages) {
			struct mem_cgroup *memcg;

			memcg = get_mem_cgroup_from_objcg(old);

			mod_memcg_state(memcg, MEMCG_KMEM, -nr_pages);
			memcg1_account_kmem(memcg, -nr_pages);
			__refill_stock(memcg, nr_pages);

			css_put(&memcg->css);
		}

		/*
		 * The leftover is flushed to the centralized per-memcg value.
		 * On the next attempt to refill obj stock it will be moved
		 * to a per-cpu stock (probably, on an other CPU), see
		 * refill_obj_stock().
		 *
		 * How often it's flushed is a trade-off between the memory
		 * limit enforcement accuracy and potential CPU contention,
		 * so it might be changed in the future.
		 */
		atomic_add(nr_bytes, &old->nr_charged_bytes);
		stock->nr_bytes = 0;
	}

	/*
	 * Flush the vmstat data in current stock
	 */
	if (stock->nr_slab_reclaimable_b || stock->nr_slab_unreclaimable_b) {
		if (stock->nr_slab_reclaimable_b) {
			__mod_objcg_mlstate(old, stock->cached_pgdat,
					  NR_SLAB_RECLAIMABLE_B,
					  stock->nr_slab_reclaimable_b);
			stock->nr_slab_reclaimable_b = 0;
		}
		if (stock->nr_slab_unreclaimable_b) {
			__mod_objcg_mlstate(old, stock->cached_pgdat,
					  NR_SLAB_UNRECLAIMABLE_B,
					  stock->nr_slab_unreclaimable_b);
			stock->nr_slab_unreclaimable_b = 0;
		}
		stock->cached_pgdat = NULL;
	}

	WRITE_ONCE(stock->cached_objcg, NULL);
	/*
	 * The `old' objects needs to be released by the caller via
	 * obj_cgroup_put() outside of memcg_stock_pcp::stock_lock.
	 */
	return old;
}

static bool obj_stock_flush_required(struct memcg_stock_pcp *stock,
				     struct mem_cgroup *root_memcg)
{
	struct obj_cgroup *objcg = READ_ONCE(stock->cached_objcg);
	struct mem_cgroup *memcg;

	if (objcg) {
		memcg = obj_cgroup_memcg(objcg);
		if (memcg && mem_cgroup_is_descendant(memcg, root_memcg))
			return true;
	}

	return false;
}

static void refill_obj_stock(struct obj_cgroup *objcg, unsigned int nr_bytes,
			     bool allow_uncharge)
{
	struct memcg_stock_pcp *stock;
	struct obj_cgroup *old = NULL;
	unsigned long flags;
	unsigned int nr_pages = 0;

	localtry_lock_irqsave(&memcg_stock.stock_lock, flags);

	stock = this_cpu_ptr(&memcg_stock);
	if (READ_ONCE(stock->cached_objcg) != objcg) { /* reset if necessary */
		old = drain_obj_stock(stock);
		obj_cgroup_get(objcg);
		WRITE_ONCE(stock->cached_objcg, objcg);
		stock->nr_bytes = atomic_read(&objcg->nr_charged_bytes)
				? atomic_xchg(&objcg->nr_charged_bytes, 0) : 0;
		allow_uncharge = true;	/* Allow uncharge when objcg changes */
	}
	stock->nr_bytes += nr_bytes;

	if (allow_uncharge && (stock->nr_bytes > PAGE_SIZE)) {
		nr_pages = stock->nr_bytes >> PAGE_SHIFT;
		stock->nr_bytes &= (PAGE_SIZE - 1);
	}

	localtry_unlock_irqrestore(&memcg_stock.stock_lock, flags);
	obj_cgroup_put(old);

	if (nr_pages)
		obj_cgroup_uncharge_pages(objcg, nr_pages);
}

int obj_cgroup_charge(struct obj_cgroup *objcg, gfp_t gfp, size_t size)
{
	unsigned int nr_pages, nr_bytes;
	int ret;

	if (consume_obj_stock(objcg, size))
		return 0;

	/*
	 * In theory, objcg->nr_charged_bytes can have enough
	 * pre-charged bytes to satisfy the allocation. However,
	 * flushing objcg->nr_charged_bytes requires two atomic
	 * operations, and objcg->nr_charged_bytes can't be big.
	 * The shared objcg->nr_charged_bytes can also become a
	 * performance bottleneck if all tasks of the same memcg are
	 * trying to update it. So it's better to ignore it and try
	 * grab some new pages. The stock's nr_bytes will be flushed to
	 * objcg->nr_charged_bytes later on when objcg changes.
	 *
	 * The stock's nr_bytes may contain enough pre-charged bytes
	 * to allow one less page from being charged, but we can't rely
	 * on the pre-charged bytes not being changed outside of
	 * consume_obj_stock() or refill_obj_stock(). So ignore those
	 * pre-charged bytes as well when charging pages. To avoid a
	 * page uncharge right after a page charge, we set the
	 * allow_uncharge flag to false when calling refill_obj_stock()
	 * to temporarily allow the pre-charged bytes to exceed the page
	 * size limit. The maximum reachable value of the pre-charged
	 * bytes is (sizeof(object) + PAGE_SIZE - 2) if there is no data
	 * race.
	 */
	nr_pages = size >> PAGE_SHIFT;
	nr_bytes = size & (PAGE_SIZE - 1);

	if (nr_bytes)
		nr_pages += 1;

	ret = obj_cgroup_charge_pages(objcg, gfp, nr_pages);
	if (!ret && nr_bytes)
		refill_obj_stock(objcg, PAGE_SIZE - nr_bytes, false);

	return ret;
}

void obj_cgroup_uncharge(struct obj_cgroup *objcg, size_t size)
{
	refill_obj_stock(objcg, size, true);
}

static inline size_t obj_full_size(struct kmem_cache *s)
{
	/*
	 * For each accounted object there is an extra space which is used
	 * to store obj_cgroup membership. Charge it too.
	 */
	return s->size + sizeof(struct obj_cgroup *);
}

bool __memcg_slab_post_alloc_hook(struct kmem_cache *s, struct list_lru *lru,
				  gfp_t flags, size_t size, void **p)
{
	struct obj_cgroup *objcg;
	struct slab *slab;
	unsigned long off;
	size_t i;

	/*
	 * The obtained objcg pointer is safe to use within the current scope,
	 * defined by current task or set_active_memcg() pair.
	 * obj_cgroup_get() is used to get a permanent reference.
	 */
	objcg = current_obj_cgroup();
	if (!objcg)
		return true;

	/*
	 * slab_alloc_node() avoids the NULL check, so we might be called with a
	 * single NULL object. kmem_cache_alloc_bulk() aborts if it can't fill
	 * the whole requested size.
	 * return success as there's nothing to free back
	 */
	if (unlikely(*p == NULL))
		return true;

	flags &= gfp_allowed_mask;

	if (lru) {
		int ret;
		struct mem_cgroup *memcg;

		memcg = get_mem_cgroup_from_objcg(objcg);
		ret = memcg_list_lru_alloc(memcg, lru, flags);
		css_put(&memcg->css);

		if (ret)
			return false;
	}

	if (obj_cgroup_charge(objcg, flags, size * obj_full_size(s)))
		return false;

	for (i = 0; i < size; i++) {
		slab = virt_to_slab(p[i]);

		if (!slab_obj_exts(slab) &&
		    alloc_slab_obj_exts(slab, s, flags, false)) {
			obj_cgroup_uncharge(objcg, obj_full_size(s));
			continue;
		}

		off = obj_to_index(s, slab, p[i]);
		obj_cgroup_get(objcg);
		slab_obj_exts(slab)[off].objcg = objcg;
		mod_objcg_state(objcg, slab_pgdat(slab),
				cache_vmstat_idx(s), obj_full_size(s));
	}

	return true;
}

void __memcg_slab_free_hook(struct kmem_cache *s, struct slab *slab,
			    void **p, int objects, struct slabobj_ext *obj_exts)
{
	for (int i = 0; i < objects; i++) {
		struct obj_cgroup *objcg;
		unsigned int off;

		off = obj_to_index(s, slab, p[i]);
		objcg = obj_exts[off].objcg;
		if (!objcg)
			continue;

		obj_exts[off].objcg = NULL;
		obj_cgroup_uncharge(objcg, obj_full_size(s));
		mod_objcg_state(objcg, slab_pgdat(slab), cache_vmstat_idx(s),
				-obj_full_size(s));
		obj_cgroup_put(objcg);
	}
}

/*
 * Because folio_memcg(head) is not set on tails, set it now.
 */
void split_page_memcg(struct page *head, int old_order, int new_order)
{
	struct folio *folio = page_folio(head);
	int i;
	unsigned int old_nr = 1 << old_order;
	unsigned int new_nr = 1 << new_order;

	if (mem_cgroup_disabled() || !folio_memcg_charged(folio))
		return;

	for (i = new_nr; i < old_nr; i += new_nr)
		folio_page(folio, i)->memcg_data = folio->memcg_data;

	if (folio_memcg_kmem(folio))
		obj_cgroup_get_many(__folio_objcg(folio), old_nr / new_nr - 1);
	else
		css_get_many(&folio_memcg(folio)->css, old_nr / new_nr - 1);
}

unsigned long mem_cgroup_usage(struct mem_cgroup *memcg, bool swap)
{
	unsigned long val;

	if (mem_cgroup_is_root(memcg)) {
		/*
		 * Approximate root's usage from global state. This isn't
		 * perfect, but the root usage was always an approximation.
		 */
		val = global_node_page_state(NR_FILE_PAGES) +
			global_node_page_state(NR_ANON_MAPPED);
		if (swap)
			val += total_swap_pages - get_nr_swap_pages();
	} else {
		if (!swap)
			val = page_counter_read(&memcg->memory);
		else
			val = page_counter_read(&memcg->memsw);
	}
	return val;
}

static int memcg_online_kmem(struct mem_cgroup *memcg)
{
	struct obj_cgroup *objcg;

	if (mem_cgroup_kmem_disabled())
		return 0;

	if (unlikely(mem_cgroup_is_root(memcg)))
		return 0;

	objcg = obj_cgroup_alloc();
	if (!objcg)
		return -ENOMEM;

	objcg->memcg = memcg;
	rcu_assign_pointer(memcg->objcg, objcg);
	obj_cgroup_get(objcg);
	memcg->orig_objcg = objcg;

	static_branch_enable(&memcg_kmem_online_key);

	memcg->kmemcg_id = memcg->id.id;

	return 0;
}

static void memcg_offline_kmem(struct mem_cgroup *memcg)
{
	struct mem_cgroup *parent;

	if (mem_cgroup_kmem_disabled())
		return;

	if (unlikely(mem_cgroup_is_root(memcg)))
		return;

	parent = parent_mem_cgroup(memcg);
	if (!parent)
		parent = root_mem_cgroup;

	memcg_reparent_list_lrus(memcg, parent);

	/*
	 * Objcg's reparenting must be after list_lru's, make sure list_lru
	 * helpers won't use parent's list_lru until child is drained.
	 */
	memcg_reparent_objcgs(memcg, parent);
}

#ifdef CONFIG_CGROUP_WRITEBACK

#include <trace/events/writeback.h>

static int memcg_wb_domain_init(struct mem_cgroup *memcg, gfp_t gfp)
{
	return wb_domain_init(&memcg->cgwb_domain, gfp);
}

static void memcg_wb_domain_exit(struct mem_cgroup *memcg)
{
	wb_domain_exit(&memcg->cgwb_domain);
}

static void memcg_wb_domain_size_changed(struct mem_cgroup *memcg)
{
	wb_domain_size_changed(&memcg->cgwb_domain);
}

struct wb_domain *mem_cgroup_wb_domain(struct bdi_writeback *wb)
{
	struct mem_cgroup *memcg = mem_cgroup_from_css(wb->memcg_css);

	if (!memcg->css.parent)
		return NULL;

	return &memcg->cgwb_domain;
}

/**
 * mem_cgroup_wb_stats - retrieve writeback related stats from its memcg
 * @wb: bdi_writeback in question
 * @pfilepages: out parameter for number of file pages
 * @pheadroom: out parameter for number of allocatable pages according to memcg
 * @pdirty: out parameter for number of dirty pages
 * @pwriteback: out parameter for number of pages under writeback
 *
 * Determine the numbers of file, headroom, dirty, and writeback pages in
 * @wb's memcg.  File, dirty and writeback are self-explanatory.  Headroom
 * is a bit more involved.
 *
 * A memcg's headroom is "min(max, high) - used".  In the hierarchy, the
 * headroom is calculated as the lowest headroom of itself and the
 * ancestors.  Note that this doesn't consider the actual amount of
 * available memory in the system.  The caller should further cap
 * *@pheadroom accordingly.
 */
void mem_cgroup_wb_stats(struct bdi_writeback *wb, unsigned long *pfilepages,
			 unsigned long *pheadroom, unsigned long *pdirty,
			 unsigned long *pwriteback)
{
	struct mem_cgroup *memcg = mem_cgroup_from_css(wb->memcg_css);
	struct mem_cgroup *parent;

	mem_cgroup_flush_stats_ratelimited(memcg);

	*pdirty = memcg_page_state(memcg, NR_FILE_DIRTY);
	*pwriteback = memcg_page_state(memcg, NR_WRITEBACK);
	*pfilepages = memcg_page_state(memcg, NR_INACTIVE_FILE) +
			memcg_page_state(memcg, NR_ACTIVE_FILE);

	*pheadroom = PAGE_COUNTER_MAX;
	while ((parent = parent_mem_cgroup(memcg))) {
		unsigned long ceiling = min(READ_ONCE(memcg->memory.max),
					    READ_ONCE(memcg->memory.high));
		unsigned long used = page_counter_read(&memcg->memory);

		*pheadroom = min(*pheadroom, ceiling - min(ceiling, used));
		memcg = parent;
	}
}

/*
 * Foreign dirty flushing
 *
 * There's an inherent mismatch between memcg and writeback.  The former
 * tracks ownership per-page while the latter per-inode.  This was a
 * deliberate design decision because honoring per-page ownership in the
 * writeback path is complicated, may lead to higher CPU and IO overheads
 * and deemed unnecessary given that write-sharing an inode across
 * different cgroups isn't a common use-case.
 *
 * Combined with inode majority-writer ownership switching, this works well
 * enough in most cases but there are some pathological cases.  For
 * example, let's say there are two cgroups A and B which keep writing to
 * different but confined parts of the same inode.  B owns the inode and
 * A's memory is limited far below B's.  A's dirty ratio can rise enough to
 * trigger balance_dirty_pages() sleeps but B's can be low enough to avoid
 * triggering background writeback.  A will be slowed down without a way to
 * make writeback of the dirty pages happen.
 *
 * Conditions like the above can lead to a cgroup getting repeatedly and
 * severely throttled after making some progress after each
 * dirty_expire_interval while the underlying IO device is almost
 * completely idle.
 *
 * Solving this problem completely requires matching the ownership tracking
 * granularities between memcg and writeback in either direction.  However,
 * the more egregious behaviors can be avoided by simply remembering the
 * most recent foreign dirtying events and initiating remote flushes on
 * them when local writeback isn't enough to keep the memory clean enough.
 *
 * The following two functions implement such mechanism.  When a foreign
 * page - a page whose memcg and writeback ownerships don't match - is
 * dirtied, mem_cgroup_track_foreign_dirty() records the inode owning
 * bdi_writeback on the page owning memcg.  When balance_dirty_pages()
 * decides that the memcg needs to sleep due to high dirty ratio, it calls
 * mem_cgroup_flush_foreign() which queues writeback on the recorded
 * foreign bdi_writebacks which haven't expired.  Both the numbers of
 * recorded bdi_writebacks and concurrent in-flight foreign writebacks are
 * limited to MEMCG_CGWB_FRN_CNT.
 *
 * The mechanism only remembers IDs and doesn't hold any object references.
 * As being wrong occasionally doesn't matter, updates and accesses to the
 * records are lockless and racy.
 */
void mem_cgroup_track_foreign_dirty_slowpath(struct folio *folio,
					     struct bdi_writeback *wb)
{
	struct mem_cgroup *memcg = folio_memcg(folio);
	struct memcg_cgwb_frn *frn;
	u64 now = get_jiffies_64();
	u64 oldest_at = now;
	int oldest = -1;
	int i;

	trace_track_foreign_dirty(folio, wb);

	/*
	 * Pick the slot to use.  If there is already a slot for @wb, keep
	 * using it.  If not replace the oldest one which isn't being
	 * written out.
	 */
	for (i = 0; i < MEMCG_CGWB_FRN_CNT; i++) {
		frn = &memcg->cgwb_frn[i];
		if (frn->bdi_id == wb->bdi->id &&
		    frn->memcg_id == wb->memcg_css->id)
			break;
		if (time_before64(frn->at, oldest_at) &&
		    atomic_read(&frn->done.cnt) == 1) {
			oldest = i;
			oldest_at = frn->at;
		}
	}

	if (i < MEMCG_CGWB_FRN_CNT) {
		/*
		 * Re-using an existing one.  Update timestamp lazily to
		 * avoid making the cacheline hot.  We want them to be
		 * reasonably up-to-date and significantly shorter than
		 * dirty_expire_interval as that's what expires the record.
		 * Use the shorter of 1s and dirty_expire_interval / 8.
		 */
		unsigned long update_intv =
			min_t(unsigned long, HZ,
			      msecs_to_jiffies(dirty_expire_interval * 10) / 8);

		if (time_before64(frn->at, now - update_intv))
			frn->at = now;
	} else if (oldest >= 0) {
		/* replace the oldest free one */
		frn = &memcg->cgwb_frn[oldest];
		frn->bdi_id = wb->bdi->id;
		frn->memcg_id = wb->memcg_css->id;
		frn->at = now;
	}
}

/* issue foreign writeback flushes for recorded foreign dirtying events */
void mem_cgroup_flush_foreign(struct bdi_writeback *wb)
{
	struct mem_cgroup *memcg = mem_cgroup_from_css(wb->memcg_css);
	unsigned long intv = msecs_to_jiffies(dirty_expire_interval * 10);
	u64 now = jiffies_64;
	int i;

	for (i = 0; i < MEMCG_CGWB_FRN_CNT; i++) {
		struct memcg_cgwb_frn *frn = &memcg->cgwb_frn[i];

		/*
		 * If the record is older than dirty_expire_interval,
		 * writeback on it has already started.  No need to kick it
		 * off again.  Also, don't start a new one if there's
		 * already one in flight.
		 */
		if (time_after64(frn->at, now - intv) &&
		    atomic_read(&frn->done.cnt) == 1) {
			frn->at = 0;
			trace_flush_foreign(wb, frn->bdi_id, frn->memcg_id);
			cgroup_writeback_by_id(frn->bdi_id, frn->memcg_id,
					       WB_REASON_FOREIGN_FLUSH,
					       &frn->done);
		}
	}
}

#else	/* CONFIG_CGROUP_WRITEBACK */

static int memcg_wb_domain_init(struct mem_cgroup *memcg, gfp_t gfp)
{
	return 0;
}

static void memcg_wb_domain_exit(struct mem_cgroup *memcg)
{
}

static void memcg_wb_domain_size_changed(struct mem_cgroup *memcg)
{
}

#endif	/* CONFIG_CGROUP_WRITEBACK */

/*
 * Private memory cgroup IDR
 *
 * Swap-out records and page cache shadow entries need to store memcg
 * references in constrained space, so we maintain an ID space that is
 * limited to 16 bit (MEM_CGROUP_ID_MAX), limiting the total number of
 * memory-controlled cgroups to 64k.
 *
 * However, there usually are many references to the offline CSS after
 * the cgroup has been destroyed, such as page cache or reclaimable
 * slab objects, that don't need to hang on to the ID. We want to keep
 * those dead CSS from occupying IDs, or we might quickly exhaust the
 * relatively small ID space and prevent the creation of new cgroups
 * even when there are much fewer than 64k cgroups - possibly none.
 *
 * Maintain a private 16-bit ID space for memcg, and allow the ID to
 * be freed and recycled when it's no longer needed, which is usually
 * when the CSS is offlined.
 *
 * The only exception to that are records of swapped out tmpfs/shmem
 * pages that need to be attributed to live ancestors on swapin. But
 * those references are manageable from userspace.
 */

#define MEM_CGROUP_ID_MAX	((1UL << MEM_CGROUP_ID_SHIFT) - 1)
static DEFINE_XARRAY_ALLOC1(mem_cgroup_ids);

static void mem_cgroup_id_remove(struct mem_cgroup *memcg)
{
	if (memcg->id.id > 0) {
		xa_erase(&mem_cgroup_ids, memcg->id.id);
		memcg->id.id = 0;
	}
}

void __maybe_unused mem_cgroup_id_get_many(struct mem_cgroup *memcg,
					   unsigned int n)
{
	refcount_add(n, &memcg->id.ref);
}

void mem_cgroup_id_put_many(struct mem_cgroup *memcg, unsigned int n)
{
	if (refcount_sub_and_test(n, &memcg->id.ref)) {
		mem_cgroup_id_remove(memcg);

		/* Memcg ID pins CSS */
		css_put(&memcg->css);
	}
}

static inline void mem_cgroup_id_put(struct mem_cgroup *memcg)
{
	mem_cgroup_id_put_many(memcg, 1);
}

/**
 * mem_cgroup_from_id - look up a memcg from a memcg id
 * @id: the memcg id to look up
 *
 * Caller must hold rcu_read_lock().
 */
struct mem_cgroup *mem_cgroup_from_id(unsigned short id)
{
	WARN_ON_ONCE(!rcu_read_lock_held());
	return xa_load(&mem_cgroup_ids, id);
}

#ifdef CONFIG_SHRINKER_DEBUG
struct mem_cgroup *mem_cgroup_get_from_ino(unsigned long ino)
{
	struct cgroup *cgrp;
	struct cgroup_subsys_state *css;
	struct mem_cgroup *memcg;

	cgrp = cgroup_get_from_id(ino);
	if (IS_ERR(cgrp))
		return ERR_CAST(cgrp);

	css = cgroup_get_e_css(cgrp, &memory_cgrp_subsys);
	if (css)
		memcg = container_of(css, struct mem_cgroup, css);
	else
		memcg = ERR_PTR(-ENOENT);

	cgroup_put(cgrp);

	return memcg;
}
#endif

static bool alloc_mem_cgroup_per_node_info(struct mem_cgroup *memcg, int node)
{
	struct mem_cgroup_per_node *pn;

	pn = kzalloc_node(sizeof(*pn), GFP_KERNEL, node);
	if (!pn)
		return false;

	pn->lruvec_stats = kzalloc_node(sizeof(struct lruvec_stats),
					GFP_KERNEL_ACCOUNT, node);
	if (!pn->lruvec_stats)
		goto fail;

	pn->lruvec_stats_percpu = alloc_percpu_gfp(struct lruvec_stats_percpu,
						   GFP_KERNEL_ACCOUNT);
	if (!pn->lruvec_stats_percpu)
		goto fail;

	lruvec_init(&pn->lruvec);
	pn->memcg = memcg;

	memcg->nodeinfo[node] = pn;
	return true;
fail:
	kfree(pn->lruvec_stats);
	kfree(pn);
	return false;
}

static void free_mem_cgroup_per_node_info(struct mem_cgroup *memcg, int node)
{
	struct mem_cgroup_per_node *pn = memcg->nodeinfo[node];

	if (!pn)
		return;

	free_percpu(pn->lruvec_stats_percpu);
	kfree(pn->lruvec_stats);
	kfree(pn);
}

static void __mem_cgroup_free(struct mem_cgroup *memcg)
{
	int node;

	obj_cgroup_put(memcg->orig_objcg);

	for_each_node(node)
		free_mem_cgroup_per_node_info(memcg, node);
	memcg1_free_events(memcg);
	kfree(memcg->vmstats);
	free_percpu(memcg->vmstats_percpu);
	kfree(memcg);
}

static void mem_cgroup_free(struct mem_cgroup *memcg)
{
	lru_gen_exit_memcg(memcg);
	memcg_wb_domain_exit(memcg);
	__mem_cgroup_free(memcg);
}

static struct mem_cgroup *mem_cgroup_alloc(struct mem_cgroup *parent)
{
	struct memcg_vmstats_percpu *statc, *pstatc;
	struct mem_cgroup *memcg;
	int node, cpu;
	int __maybe_unused i;
	long error;

	memcg = kzalloc(struct_size(memcg, nodeinfo, nr_node_ids), GFP_KERNEL);
	if (!memcg)
		return ERR_PTR(-ENOMEM);

	error = xa_alloc(&mem_cgroup_ids, &memcg->id.id, NULL,
			 XA_LIMIT(1, MEM_CGROUP_ID_MAX), GFP_KERNEL);
	if (error)
		goto fail;
	error = -ENOMEM;

	memcg->vmstats = kzalloc(sizeof(struct memcg_vmstats),
				 GFP_KERNEL_ACCOUNT);
	if (!memcg->vmstats)
		goto fail;

	memcg->vmstats_percpu = alloc_percpu_gfp(struct memcg_vmstats_percpu,
						 GFP_KERNEL_ACCOUNT);
	if (!memcg->vmstats_percpu)
		goto fail;

	if (!memcg1_alloc_events(memcg))
		goto fail;

	for_each_possible_cpu(cpu) {
		if (parent)
			pstatc = per_cpu_ptr(parent->vmstats_percpu, cpu);
		statc = per_cpu_ptr(memcg->vmstats_percpu, cpu);
		statc->parent = parent ? pstatc : NULL;
		statc->vmstats = memcg->vmstats;
	}

	for_each_node(node)
		if (!alloc_mem_cgroup_per_node_info(memcg, node))
			goto fail;

	if (memcg_wb_domain_init(memcg, GFP_KERNEL))
		goto fail;

	INIT_WORK(&memcg->high_work, high_work_func);
	vmpressure_init(&memcg->vmpressure);
	INIT_LIST_HEAD(&memcg->memory_peaks);
	INIT_LIST_HEAD(&memcg->swap_peaks);
	spin_lock_init(&memcg->peaks_lock);
	memcg->socket_pressure = jiffies;
	memcg1_memcg_init(memcg);
	memcg->kmemcg_id = -1;
	INIT_LIST_HEAD(&memcg->objcg_list);
#ifdef CONFIG_CGROUP_WRITEBACK
	INIT_LIST_HEAD(&memcg->cgwb_list);
	for (i = 0; i < MEMCG_CGWB_FRN_CNT; i++)
		memcg->cgwb_frn[i].done =
			__WB_COMPLETION_INIT(&memcg_cgwb_frn_waitq);
#endif
#ifdef CONFIG_TRANSPARENT_HUGEPAGE
	spin_lock_init(&memcg->deferred_split_queue.split_queue_lock);
	INIT_LIST_HEAD(&memcg->deferred_split_queue.split_queue);
	memcg->deferred_split_queue.split_queue_len = 0;
#endif
	lru_gen_init_memcg(memcg);
	return memcg;
fail:
	mem_cgroup_id_remove(memcg);
	__mem_cgroup_free(memcg);
	return ERR_PTR(error);
}

static struct cgroup_subsys_state * __ref
mem_cgroup_css_alloc(struct cgroup_subsys_state *parent_css)
{
	struct mem_cgroup *parent = mem_cgroup_from_css(parent_css);
	struct mem_cgroup *memcg, *old_memcg;

	old_memcg = set_active_memcg(parent);
	memcg = mem_cgroup_alloc(parent);
	set_active_memcg(old_memcg);
	if (IS_ERR(memcg))
		return ERR_CAST(memcg);

	page_counter_set_high(&memcg->memory, PAGE_COUNTER_MAX);
	memcg1_soft_limit_reset(memcg);
#ifdef CONFIG_ZSWAP
	memcg->zswap_max = PAGE_COUNTER_MAX;
	WRITE_ONCE(memcg->zswap_writeback, true);
#endif
	page_counter_set_high(&memcg->swap, PAGE_COUNTER_MAX);
	if (parent) {
		WRITE_ONCE(memcg->swappiness, mem_cgroup_swappiness(parent));

		page_counter_init(&memcg->memory, &parent->memory, true);
		page_counter_init(&memcg->swap, &parent->swap, false);
#ifdef CONFIG_MEMCG_V1
		WRITE_ONCE(memcg->oom_kill_disable, READ_ONCE(parent->oom_kill_disable));
		page_counter_init(&memcg->kmem, &parent->kmem, false);
		page_counter_init(&memcg->tcpmem, &parent->tcpmem, false);
#endif
	} else {
		init_memcg_stats();
		init_memcg_events();
		page_counter_init(&memcg->memory, NULL, true);
		page_counter_init(&memcg->swap, NULL, false);
#ifdef CONFIG_MEMCG_V1
		page_counter_init(&memcg->kmem, NULL, false);
		page_counter_init(&memcg->tcpmem, NULL, false);
#endif
		root_mem_cgroup = memcg;
		return &memcg->css;
	}

	if (cgroup_subsys_on_dfl(memory_cgrp_subsys) && !cgroup_memory_nosocket)
		static_branch_inc(&memcg_sockets_enabled_key);

	if (!cgroup_memory_nobpf)
		static_branch_inc(&memcg_bpf_enabled_key);

	return &memcg->css;
}

static int mem_cgroup_css_online(struct cgroup_subsys_state *css)
{
	struct mem_cgroup *memcg = mem_cgroup_from_css(css);

	if (memcg_online_kmem(memcg))
		goto remove_id;

	/*
	 * A memcg must be visible for expand_shrinker_info()
	 * by the time the maps are allocated. So, we allocate maps
	 * here, when for_each_mem_cgroup() can't skip it.
	 */
	if (alloc_shrinker_info(memcg))
		goto offline_kmem;

	if (unlikely(mem_cgroup_is_root(memcg)) && !mem_cgroup_disabled())
		queue_delayed_work(system_unbound_wq, &stats_flush_dwork,
				   FLUSH_TIME);
	lru_gen_online_memcg(memcg);

	/* Online state pins memcg ID, memcg ID pins CSS */
	refcount_set(&memcg->id.ref, 1);
	css_get(css);

	/*
	 * Ensure mem_cgroup_from_id() works once we're fully online.
	 *
	 * We could do this earlier and require callers to filter with
	 * css_tryget_online(). But right now there are no users that
	 * need earlier access, and the workingset code relies on the
	 * cgroup tree linkage (mem_cgroup_get_nr_swap_pages()). So
	 * publish it here at the end of onlining. This matches the
	 * regular ID destruction during offlining.
	 */
	xa_store(&mem_cgroup_ids, memcg->id.id, memcg, GFP_KERNEL);

	return 0;
offline_kmem:
	memcg_offline_kmem(memcg);
remove_id:
	mem_cgroup_id_remove(memcg);
	return -ENOMEM;
}

static void mem_cgroup_css_offline(struct cgroup_subsys_state *css)
{
	struct mem_cgroup *memcg = mem_cgroup_from_css(css);

	memcg1_css_offline(memcg);

	page_counter_set_min(&memcg->memory, 0);
	page_counter_set_low(&memcg->memory, 0);

	zswap_memcg_offline_cleanup(memcg);

	memcg_offline_kmem(memcg);
	reparent_shrinker_deferred(memcg);
	wb_memcg_offline(memcg);
	lru_gen_offline_memcg(memcg);

	drain_all_stock(memcg);

	mem_cgroup_id_put(memcg);
}

static void mem_cgroup_css_released(struct cgroup_subsys_state *css)
{
	struct mem_cgroup *memcg = mem_cgroup_from_css(css);

	invalidate_reclaim_iterators(memcg);
	lru_gen_release_memcg(memcg);
}

static void mem_cgroup_css_free(struct cgroup_subsys_state *css)
{
	struct mem_cgroup *memcg = mem_cgroup_from_css(css);
	int __maybe_unused i;

#ifdef CONFIG_CGROUP_WRITEBACK
	for (i = 0; i < MEMCG_CGWB_FRN_CNT; i++)
		wb_wait_for_completion(&memcg->cgwb_frn[i].done);
#endif
	if (cgroup_subsys_on_dfl(memory_cgrp_subsys) && !cgroup_memory_nosocket)
		static_branch_dec(&memcg_sockets_enabled_key);

	if (!cgroup_subsys_on_dfl(memory_cgrp_subsys) && memcg1_tcpmem_active(memcg))
		static_branch_dec(&memcg_sockets_enabled_key);

	if (!cgroup_memory_nobpf)
		static_branch_dec(&memcg_bpf_enabled_key);

	vmpressure_cleanup(&memcg->vmpressure);
	cancel_work_sync(&memcg->high_work);
	memcg1_remove_from_trees(memcg);
	free_shrinker_info(memcg);
	mem_cgroup_free(memcg);
}

/**
 * mem_cgroup_css_reset - reset the states of a mem_cgroup
 * @css: the target css
 *
 * Reset the states of the mem_cgroup associated with @css.  This is
 * invoked when the userland requests disabling on the default hierarchy
 * but the memcg is pinned through dependency.  The memcg should stop
 * applying policies and should revert to the vanilla state as it may be
 * made visible again.
 *
 * The current implementation only resets the essential configurations.
 * This needs to be expanded to cover all the visible parts.
 */
static void mem_cgroup_css_reset(struct cgroup_subsys_state *css)
{
	struct mem_cgroup *memcg = mem_cgroup_from_css(css);

	page_counter_set_max(&memcg->memory, PAGE_COUNTER_MAX);
	page_counter_set_max(&memcg->swap, PAGE_COUNTER_MAX);
#ifdef CONFIG_MEMCG_V1
	page_counter_set_max(&memcg->kmem, PAGE_COUNTER_MAX);
	page_counter_set_max(&memcg->tcpmem, PAGE_COUNTER_MAX);
#endif
	page_counter_set_min(&memcg->memory, 0);
	page_counter_set_low(&memcg->memory, 0);
	page_counter_set_high(&memcg->memory, PAGE_COUNTER_MAX);
	memcg1_soft_limit_reset(memcg);
	page_counter_set_high(&memcg->swap, PAGE_COUNTER_MAX);
	memcg_wb_domain_size_changed(memcg);
}

struct aggregate_control {
	/* pointer to the aggregated (CPU and subtree aggregated) counters */
	long *aggregate;
	/* pointer to the non-hierarchichal (CPU aggregated) counters */
	long *local;
	/* pointer to the pending child counters during tree propagation */
	long *pending;
	/* pointer to the parent's pending counters, could be NULL */
	long *ppending;
	/* pointer to the percpu counters to be aggregated */
	long *cstat;
	/* pointer to the percpu counters of the last aggregation*/
	long *cstat_prev;
	/* size of the above counters */
	int size;
};

static void mem_cgroup_stat_aggregate(struct aggregate_control *ac)
{
	int i;
	long delta, delta_cpu, v;

	for (i = 0; i < ac->size; i++) {
		/*
		 * Collect the aggregated propagation counts of groups
		 * below us. We're in a per-cpu loop here and this is
		 * a global counter, so the first cycle will get them.
		 */
		delta = ac->pending[i];
		if (delta)
			ac->pending[i] = 0;

		/* Add CPU changes on this level since the last flush */
		delta_cpu = 0;
		v = READ_ONCE(ac->cstat[i]);
		if (v != ac->cstat_prev[i]) {
			delta_cpu = v - ac->cstat_prev[i];
			delta += delta_cpu;
			ac->cstat_prev[i] = v;
		}

		/* Aggregate counts on this level and propagate upwards */
		if (delta_cpu)
			ac->local[i] += delta_cpu;

		if (delta) {
			ac->aggregate[i] += delta;
			if (ac->ppending)
				ac->ppending[i] += delta;
		}
	}
}

static void mem_cgroup_css_rstat_flush(struct cgroup_subsys_state *css, int cpu)
{
	struct mem_cgroup *memcg = mem_cgroup_from_css(css);
	struct mem_cgroup *parent = parent_mem_cgroup(memcg);
	struct memcg_vmstats_percpu *statc;
	struct aggregate_control ac;
	int nid;

	statc = per_cpu_ptr(memcg->vmstats_percpu, cpu);

	ac = (struct aggregate_control) {
		.aggregate = memcg->vmstats->state,
		.local = memcg->vmstats->state_local,
		.pending = memcg->vmstats->state_pending,
		.ppending = parent ? parent->vmstats->state_pending : NULL,
		.cstat = statc->state,
		.cstat_prev = statc->state_prev,
		.size = MEMCG_VMSTAT_SIZE,
	};
	mem_cgroup_stat_aggregate(&ac);

	ac = (struct aggregate_control) {
		.aggregate = memcg->vmstats->events,
		.local = memcg->vmstats->events_local,
		.pending = memcg->vmstats->events_pending,
		.ppending = parent ? parent->vmstats->events_pending : NULL,
		.cstat = statc->events,
		.cstat_prev = statc->events_prev,
		.size = NR_MEMCG_EVENTS,
	};
	mem_cgroup_stat_aggregate(&ac);

	for_each_node_state(nid, N_MEMORY) {
		struct mem_cgroup_per_node *pn = memcg->nodeinfo[nid];
		struct lruvec_stats *lstats = pn->lruvec_stats;
		struct lruvec_stats *plstats = NULL;
		struct lruvec_stats_percpu *lstatc;

		if (parent)
			plstats = parent->nodeinfo[nid]->lruvec_stats;

		lstatc = per_cpu_ptr(pn->lruvec_stats_percpu, cpu);

		ac = (struct aggregate_control) {
			.aggregate = lstats->state,
			.local = lstats->state_local,
			.pending = lstats->state_pending,
			.ppending = plstats ? plstats->state_pending : NULL,
			.cstat = lstatc->state,
			.cstat_prev = lstatc->state_prev,
			.size = NR_MEMCG_NODE_STAT_ITEMS,
		};
		mem_cgroup_stat_aggregate(&ac);

	}
	WRITE_ONCE(statc->stats_updates, 0);
	/* We are in a per-cpu loop here, only do the atomic write once */
	if (atomic64_read(&memcg->vmstats->stats_updates))
		atomic64_set(&memcg->vmstats->stats_updates, 0);
}

static void mem_cgroup_fork(struct task_struct *task)
{
	/*
	 * Set the update flag to cause task->objcg to be initialized lazily
	 * on the first allocation. It can be done without any synchronization
	 * because it's always performed on the current task, so does
	 * current_objcg_update().
	 */
	task->objcg = (struct obj_cgroup *)CURRENT_OBJCG_UPDATE_FLAG;
}

static void mem_cgroup_exit(struct task_struct *task)
{
	struct obj_cgroup *objcg = task->objcg;

	objcg = (struct obj_cgroup *)
		((unsigned long)objcg & ~CURRENT_OBJCG_UPDATE_FLAG);
	obj_cgroup_put(objcg);

	/*
	 * Some kernel allocations can happen after this point,
	 * but let's ignore them. It can be done without any synchronization
	 * because it's always performed on the current task, so does
	 * current_objcg_update().
	 */
	task->objcg = NULL;
}

#ifdef CONFIG_LRU_GEN
static void mem_cgroup_lru_gen_attach(struct cgroup_taskset *tset)
{
	struct task_struct *task;
	struct cgroup_subsys_state *css;

	/* find the first leader if there is any */
	cgroup_taskset_for_each_leader(task, css, tset)
		break;

	if (!task)
		return;

	task_lock(task);
	if (task->mm && READ_ONCE(task->mm->owner) == task)
		lru_gen_migrate_mm(task->mm);
	task_unlock(task);
}
#else
static void mem_cgroup_lru_gen_attach(struct cgroup_taskset *tset) {}
#endif /* CONFIG_LRU_GEN */

static void mem_cgroup_kmem_attach(struct cgroup_taskset *tset)
{
	struct task_struct *task;
	struct cgroup_subsys_state *css;

	cgroup_taskset_for_each(task, css, tset) {
		/* atomically set the update bit */
		set_bit(CURRENT_OBJCG_UPDATE_BIT, (unsigned long *)&task->objcg);
	}
}

static void mem_cgroup_attach(struct cgroup_taskset *tset)
{
	mem_cgroup_lru_gen_attach(tset);
	mem_cgroup_kmem_attach(tset);
}

static int seq_puts_memcg_tunable(struct seq_file *m, unsigned long value)
{
	if (value == PAGE_COUNTER_MAX)
		seq_puts(m, "max\n");
	else
		seq_printf(m, "%llu\n", (u64)value * PAGE_SIZE);

	return 0;
}

static u64 memory_current_read(struct cgroup_subsys_state *css,
			       struct cftype *cft)
{
	struct mem_cgroup *memcg = mem_cgroup_from_css(css);

	return (u64)page_counter_read(&memcg->memory) * PAGE_SIZE;
}

#define OFP_PEAK_UNSET (((-1UL)))

static int peak_show(struct seq_file *sf, void *v, struct page_counter *pc)
{
	struct cgroup_of_peak *ofp = of_peak(sf->private);
	u64 fd_peak = READ_ONCE(ofp->value), peak;

	/* User wants global or local peak? */
	if (fd_peak == OFP_PEAK_UNSET)
		peak = pc->watermark;
	else
		peak = max(fd_peak, READ_ONCE(pc->local_watermark));

	seq_printf(sf, "%llu\n", peak * PAGE_SIZE);
	return 0;
}

static int memory_peak_show(struct seq_file *sf, void *v)
{
	struct mem_cgroup *memcg = mem_cgroup_from_css(seq_css(sf));

	return peak_show(sf, v, &memcg->memory);
}

static int peak_open(struct kernfs_open_file *of)
{
	struct cgroup_of_peak *ofp = of_peak(of);

	ofp->value = OFP_PEAK_UNSET;
	return 0;
}

static void peak_release(struct kernfs_open_file *of)
{
	struct mem_cgroup *memcg = mem_cgroup_from_css(of_css(of));
	struct cgroup_of_peak *ofp = of_peak(of);

	if (ofp->value == OFP_PEAK_UNSET) {
		/* fast path (no writes on this fd) */
		return;
	}
	spin_lock(&memcg->peaks_lock);
	list_del(&ofp->list);
	spin_unlock(&memcg->peaks_lock);
}

static ssize_t peak_write(struct kernfs_open_file *of, char *buf, size_t nbytes,
			  loff_t off, struct page_counter *pc,
			  struct list_head *watchers)
{
	unsigned long usage;
	struct cgroup_of_peak *peer_ctx;
	struct mem_cgroup *memcg = mem_cgroup_from_css(of_css(of));
	struct cgroup_of_peak *ofp = of_peak(of);

	spin_lock(&memcg->peaks_lock);

	usage = page_counter_read(pc);
	WRITE_ONCE(pc->local_watermark, usage);

	list_for_each_entry(peer_ctx, watchers, list)
		if (usage > peer_ctx->value)
			WRITE_ONCE(peer_ctx->value, usage);

	/* initial write, register watcher */
	if (ofp->value == -1)
		list_add(&ofp->list, watchers);

	WRITE_ONCE(ofp->value, usage);
	spin_unlock(&memcg->peaks_lock);

	return nbytes;
}

static ssize_t memory_peak_write(struct kernfs_open_file *of, char *buf,
				 size_t nbytes, loff_t off)
{
	struct mem_cgroup *memcg = mem_cgroup_from_css(of_css(of));

	return peak_write(of, buf, nbytes, off, &memcg->memory,
			  &memcg->memory_peaks);
}

#undef OFP_PEAK_UNSET

static int memory_min_show(struct seq_file *m, void *v)
{
	return seq_puts_memcg_tunable(m,
		READ_ONCE(mem_cgroup_from_seq(m)->memory.min));
}

static ssize_t memory_min_write(struct kernfs_open_file *of,
				char *buf, size_t nbytes, loff_t off)
{
	struct mem_cgroup *memcg = mem_cgroup_from_css(of_css(of));
	unsigned long min;
	int err;

	buf = strstrip(buf);
	err = page_counter_memparse(buf, "max", &min);
	if (err)
		return err;

	page_counter_set_min(&memcg->memory, min);

	return nbytes;
}

static int memory_low_show(struct seq_file *m, void *v)
{
	return seq_puts_memcg_tunable(m,
		READ_ONCE(mem_cgroup_from_seq(m)->memory.low));
}

static ssize_t memory_low_write(struct kernfs_open_file *of,
				char *buf, size_t nbytes, loff_t off)
{
	struct mem_cgroup *memcg = mem_cgroup_from_css(of_css(of));
	unsigned long low;
	int err;

	buf = strstrip(buf);
	err = page_counter_memparse(buf, "max", &low);
	if (err)
		return err;

	page_counter_set_low(&memcg->memory, low);

	return nbytes;
}

static int memory_high_show(struct seq_file *m, void *v)
{
	return seq_puts_memcg_tunable(m,
		READ_ONCE(mem_cgroup_from_seq(m)->memory.high));
}

static ssize_t memory_high_write(struct kernfs_open_file *of,
				 char *buf, size_t nbytes, loff_t off)
{
	struct mem_cgroup *memcg = mem_cgroup_from_css(of_css(of));
	unsigned int nr_retries = MAX_RECLAIM_RETRIES;
	bool drained = false;
	unsigned long high;
	int err;

	buf = strstrip(buf);
	err = page_counter_memparse(buf, "max", &high);
	if (err)
		return err;

	page_counter_set_high(&memcg->memory, high);

	for (;;) {
		unsigned long nr_pages = page_counter_read(&memcg->memory);
		unsigned long reclaimed;

		if (nr_pages <= high)
			break;

		if (signal_pending(current))
			break;

		if (!drained) {
			drain_all_stock(memcg);
			drained = true;
			continue;
		}

		reclaimed = try_to_free_mem_cgroup_pages(memcg, nr_pages - high,
					GFP_KERNEL, MEMCG_RECLAIM_MAY_SWAP, NULL);

		if (!reclaimed && !nr_retries--)
			break;
	}

	memcg_wb_domain_size_changed(memcg);
	return nbytes;
}

static int memory_max_show(struct seq_file *m, void *v)
{
	return seq_puts_memcg_tunable(m,
		READ_ONCE(mem_cgroup_from_seq(m)->memory.max));
}

static ssize_t memory_max_write(struct kernfs_open_file *of,
				char *buf, size_t nbytes, loff_t off)
{
	struct mem_cgroup *memcg = mem_cgroup_from_css(of_css(of));
	unsigned int nr_reclaims = MAX_RECLAIM_RETRIES;
	bool drained = false;
	unsigned long max;
	int err;

	buf = strstrip(buf);
	err = page_counter_memparse(buf, "max", &max);
	if (err)
		return err;

	xchg(&memcg->memory.max, max);

	for (;;) {
		unsigned long nr_pages = page_counter_read(&memcg->memory);

		if (nr_pages <= max)
			break;

		if (signal_pending(current))
			break;

		if (!drained) {
			drain_all_stock(memcg);
			drained = true;
			continue;
		}

		if (nr_reclaims) {
			if (!try_to_free_mem_cgroup_pages(memcg, nr_pages - max,
					GFP_KERNEL, MEMCG_RECLAIM_MAY_SWAP, NULL))
				nr_reclaims--;
			continue;
		}

		memcg_memory_event(memcg, MEMCG_OOM);
		if (!mem_cgroup_out_of_memory(memcg, GFP_KERNEL, 0))
			break;
		cond_resched();
	}

	memcg_wb_domain_size_changed(memcg);
	return nbytes;
}

/*
 * Note: don't forget to update the 'samples/cgroup/memcg_event_listener'
 * if any new events become available.
 */
static void __memory_events_show(struct seq_file *m, atomic_long_t *events)
{
	seq_printf(m, "low %lu\n", atomic_long_read(&events[MEMCG_LOW]));
	seq_printf(m, "high %lu\n", atomic_long_read(&events[MEMCG_HIGH]));
	seq_printf(m, "max %lu\n", atomic_long_read(&events[MEMCG_MAX]));
	seq_printf(m, "oom %lu\n", atomic_long_read(&events[MEMCG_OOM]));
	seq_printf(m, "oom_kill %lu\n",
		   atomic_long_read(&events[MEMCG_OOM_KILL]));
	seq_printf(m, "oom_group_kill %lu\n",
		   atomic_long_read(&events[MEMCG_OOM_GROUP_KILL]));
}

static int memory_events_show(struct seq_file *m, void *v)
{
	struct mem_cgroup *memcg = mem_cgroup_from_seq(m);

	__memory_events_show(m, memcg->memory_events);
	return 0;
}

static int memory_events_local_show(struct seq_file *m, void *v)
{
	struct mem_cgroup *memcg = mem_cgroup_from_seq(m);

	__memory_events_show(m, memcg->memory_events_local);
	return 0;
}

int memory_stat_show(struct seq_file *m, void *v)
{
	struct mem_cgroup *memcg = mem_cgroup_from_seq(m);
	char *buf = kmalloc(SEQ_BUF_SIZE, GFP_KERNEL);
	struct seq_buf s;

	if (!buf)
		return -ENOMEM;
	seq_buf_init(&s, buf, SEQ_BUF_SIZE);
	memory_stat_format(memcg, &s);
	seq_puts(m, buf);
	kfree(buf);
	return 0;
}

#ifdef CONFIG_NUMA
static inline unsigned long lruvec_page_state_output(struct lruvec *lruvec,
						     int item)
{
	return lruvec_page_state(lruvec, item) *
		memcg_page_state_output_unit(item);
}

static int memory_numa_stat_show(struct seq_file *m, void *v)
{
	int i;
	struct mem_cgroup *memcg = mem_cgroup_from_seq(m);

	mem_cgroup_flush_stats(memcg);

	for (i = 0; i < ARRAY_SIZE(memory_stats); i++) {
		int nid;

		if (memory_stats[i].idx >= NR_VM_NODE_STAT_ITEMS)
			continue;

		seq_printf(m, "%s", memory_stats[i].name);
		for_each_node_state(nid, N_MEMORY) {
			u64 size;
			struct lruvec *lruvec;

			lruvec = mem_cgroup_lruvec(memcg, NODE_DATA(nid));
			size = lruvec_page_state_output(lruvec,
							memory_stats[i].idx);
			seq_printf(m, " N%d=%llu", nid, size);
		}
		seq_putc(m, '\n');
	}

	return 0;
}
#endif

static int memory_oom_group_show(struct seq_file *m, void *v)
{
	struct mem_cgroup *memcg = mem_cgroup_from_seq(m);

	seq_printf(m, "%d\n", READ_ONCE(memcg->oom_group));

	return 0;
}

static ssize_t memory_oom_group_write(struct kernfs_open_file *of,
				      char *buf, size_t nbytes, loff_t off)
{
	struct mem_cgroup *memcg = mem_cgroup_from_css(of_css(of));
	int ret, oom_group;

	buf = strstrip(buf);
	if (!buf)
		return -EINVAL;

	ret = kstrtoint(buf, 0, &oom_group);
	if (ret)
		return ret;

	if (oom_group != 0 && oom_group != 1)
		return -EINVAL;

	WRITE_ONCE(memcg->oom_group, oom_group);

	return nbytes;
}

enum {
	MEMORY_RECLAIM_SWAPPINESS = 0,
	MEMORY_RECLAIM_NULL,
};

static const match_table_t tokens = {
	{ MEMORY_RECLAIM_SWAPPINESS, "swappiness=%d"},
	{ MEMORY_RECLAIM_NULL, NULL },
};

static ssize_t memory_reclaim(struct kernfs_open_file *of, char *buf,
			      size_t nbytes, loff_t off)
{
	struct mem_cgroup *memcg = mem_cgroup_from_css(of_css(of));
	unsigned int nr_retries = MAX_RECLAIM_RETRIES;
	unsigned long nr_to_reclaim, nr_reclaimed = 0;
	int swappiness = -1;
	unsigned int reclaim_options;
	char *old_buf, *start;
	substring_t args[MAX_OPT_ARGS];

	buf = strstrip(buf);

	old_buf = buf;
	nr_to_reclaim = memparse(buf, &buf) / PAGE_SIZE;
	if (buf == old_buf)
		return -EINVAL;

	buf = strstrip(buf);

	while ((start = strsep(&buf, " ")) != NULL) {
		if (!strlen(start))
			continue;
		switch (match_token(start, tokens, args)) {
		case MEMORY_RECLAIM_SWAPPINESS:
			if (match_int(&args[0], &swappiness))
				return -EINVAL;
			if (swappiness < MIN_SWAPPINESS || swappiness > MAX_SWAPPINESS)
				return -EINVAL;
			break;
		default:
			return -EINVAL;
		}
	}

	reclaim_options	= MEMCG_RECLAIM_MAY_SWAP | MEMCG_RECLAIM_PROACTIVE;
	while (nr_reclaimed < nr_to_reclaim) {
		/* Will converge on zero, but reclaim enforces a minimum */
		unsigned long batch_size = (nr_to_reclaim - nr_reclaimed) / 4;
		unsigned long reclaimed;

		if (signal_pending(current))
			return -EINTR;

		/*
		 * This is the final attempt, drain percpu lru caches in the
		 * hope of introducing more evictable pages for
		 * try_to_free_mem_cgroup_pages().
		 */
		if (!nr_retries)
			lru_add_drain_all();

		reclaimed = try_to_free_mem_cgroup_pages(memcg,
					batch_size, GFP_KERNEL,
					reclaim_options,
					swappiness == -1 ? NULL : &swappiness);

		if (!reclaimed && !nr_retries--)
			return -EAGAIN;

		nr_reclaimed += reclaimed;
	}

	return nbytes;
}

static struct cftype memory_files[] = {
	{
		.name = "current",
		.flags = CFTYPE_NOT_ON_ROOT,
		.read_u64 = memory_current_read,
	},
	{
		.name = "peak",
		.flags = CFTYPE_NOT_ON_ROOT,
		.open = peak_open,
		.release = peak_release,
		.seq_show = memory_peak_show,
		.write = memory_peak_write,
	},
	{
		.name = "min",
		.flags = CFTYPE_NOT_ON_ROOT,
		.seq_show = memory_min_show,
		.write = memory_min_write,
	},
	{
		.name = "low",
		.flags = CFTYPE_NOT_ON_ROOT,
		.seq_show = memory_low_show,
		.write = memory_low_write,
	},
	{
		.name = "high",
		.flags = CFTYPE_NOT_ON_ROOT,
		.seq_show = memory_high_show,
		.write = memory_high_write,
	},
	{
		.name = "max",
		.flags = CFTYPE_NOT_ON_ROOT,
		.seq_show = memory_max_show,
		.write = memory_max_write,
	},
	{
		.name = "events",
		.flags = CFTYPE_NOT_ON_ROOT,
		.file_offset = offsetof(struct mem_cgroup, events_file),
		.seq_show = memory_events_show,
	},
	{
		.name = "events.local",
		.flags = CFTYPE_NOT_ON_ROOT,
		.file_offset = offsetof(struct mem_cgroup, events_local_file),
		.seq_show = memory_events_local_show,
	},
	{
		.name = "stat",
		.seq_show = memory_stat_show,
	},
#ifdef CONFIG_NUMA
	{
		.name = "numa_stat",
		.seq_show = memory_numa_stat_show,
	},
#endif
	{
		.name = "oom.group",
		.flags = CFTYPE_NOT_ON_ROOT | CFTYPE_NS_DELEGATABLE,
		.seq_show = memory_oom_group_show,
		.write = memory_oom_group_write,
	},
	{
		.name = "reclaim",
		.flags = CFTYPE_NS_DELEGATABLE,
		.write = memory_reclaim,
	},
	{ }	/* terminate */
};

struct cgroup_subsys memory_cgrp_subsys = {
	.css_alloc = mem_cgroup_css_alloc,
	.css_online = mem_cgroup_css_online,
	.css_offline = mem_cgroup_css_offline,
	.css_released = mem_cgroup_css_released,
	.css_free = mem_cgroup_css_free,
	.css_reset = mem_cgroup_css_reset,
	.css_rstat_flush = mem_cgroup_css_rstat_flush,
	.attach = mem_cgroup_attach,
	.fork = mem_cgroup_fork,
	.exit = mem_cgroup_exit,
	.dfl_cftypes = memory_files,
#ifdef CONFIG_MEMCG_V1
	.legacy_cftypes = mem_cgroup_legacy_files,
#endif
	.early_init = 0,
};

/**
 * mem_cgroup_calculate_protection - check if memory consumption is in the normal range
 * @root: the top ancestor of the sub-tree being checked
 * @memcg: the memory cgroup to check
 *
 * WARNING: This function is not stateless! It can only be used as part
 *          of a top-down tree iteration, not for isolated queries.
 */
void mem_cgroup_calculate_protection(struct mem_cgroup *root,
				     struct mem_cgroup *memcg)
{
	bool recursive_protection =
		cgrp_dfl_root.flags & CGRP_ROOT_MEMORY_RECURSIVE_PROT;

	if (mem_cgroup_disabled())
		return;

	if (!root)
		root = root_mem_cgroup;

	page_counter_calculate_protection(&root->memory, &memcg->memory, recursive_protection);
}

static int charge_memcg(struct folio *folio, struct mem_cgroup *memcg,
			gfp_t gfp)
{
	int ret;

	ret = try_charge(memcg, gfp, folio_nr_pages(folio));
	if (ret)
		goto out;

	css_get(&memcg->css);
	commit_charge(folio, memcg);
	memcg1_commit_charge(folio, memcg);
out:
	return ret;
}

int __mem_cgroup_charge(struct folio *folio, struct mm_struct *mm, gfp_t gfp)
{
	struct mem_cgroup *memcg;
	int ret;

	memcg = get_mem_cgroup_from_mm(mm);
	ret = charge_memcg(folio, memcg, gfp);
	css_put(&memcg->css);

	return ret;
}

/**
 * mem_cgroup_charge_hugetlb - charge the memcg for a hugetlb folio
 * @folio: folio being charged
 * @gfp: reclaim mode
 *
 * This function is called when allocating a huge page folio, after the page has
 * already been obtained and charged to the appropriate hugetlb cgroup
 * controller (if it is enabled).
 *
 * Returns ENOMEM if the memcg is already full.
 * Returns 0 if either the charge was successful, or if we skip the charging.
 */
int mem_cgroup_charge_hugetlb(struct folio *folio, gfp_t gfp)
{
	struct mem_cgroup *memcg = get_mem_cgroup_from_current();
	int ret = 0;

	/*
	 * Even memcg does not account for hugetlb, we still want to update
	 * system-level stats via lruvec_stat_mod_folio. Return 0, and skip
	 * charging the memcg.
	 */
	if (mem_cgroup_disabled() || !memcg_accounts_hugetlb() ||
		!memcg || !cgroup_subsys_on_dfl(memory_cgrp_subsys))
		goto out;

	if (charge_memcg(folio, memcg, gfp))
		ret = -ENOMEM;

out:
	mem_cgroup_put(memcg);
	return ret;
}

/**
 * mem_cgroup_swapin_charge_folio - Charge a newly allocated folio for swapin.
 * @folio: folio to charge.
 * @mm: mm context of the victim
 * @gfp: reclaim mode
 * @entry: swap entry for which the folio is allocated
 *
 * This function charges a folio allocated for swapin. Please call this before
 * adding the folio to the swapcache.
 *
 * Returns 0 on success. Otherwise, an error code is returned.
 */
int mem_cgroup_swapin_charge_folio(struct folio *folio, struct mm_struct *mm,
				  gfp_t gfp, swp_entry_t entry)
{
	struct mem_cgroup *memcg;
	unsigned short id;
	int ret;

	if (mem_cgroup_disabled())
		return 0;

	id = lookup_swap_cgroup_id(entry);
	rcu_read_lock();
	memcg = mem_cgroup_from_id(id);
	if (!memcg || !css_tryget_online(&memcg->css))
		memcg = get_mem_cgroup_from_mm(mm);
	rcu_read_unlock();

	ret = charge_memcg(folio, memcg, gfp);

	css_put(&memcg->css);
	return ret;
}

/*
 * mem_cgroup_swapin_uncharge_swap - uncharge swap slot
 * @entry: the first swap entry for which the pages are charged
 * @nr_pages: number of pages which will be uncharged
 *
 * Call this function after successfully adding the charged page to swapcache.
 *
 * Note: This function assumes the page for which swap slot is being uncharged
 * is order 0 page.
 */
void mem_cgroup_swapin_uncharge_swap(swp_entry_t entry, unsigned int nr_pages)
{
	/*
	 * Cgroup1's unified memory+swap counter has been charged with the
	 * new swapcache page, finish the transfer by uncharging the swap
	 * slot. The swap slot would also get uncharged when it dies, but
	 * it can stick around indefinitely and we'd count the page twice
	 * the entire time.
	 *
	 * Cgroup2 has separate resource counters for memory and swap,
	 * so this is a non-issue here. Memory and swap charge lifetimes
	 * correspond 1:1 to page and swap slot lifetimes: we charge the
	 * page to memory here, and uncharge swap when the slot is freed.
	 */
	if (do_memsw_account()) {
		/*
		 * The swap entry might not get freed for a long time,
		 * let's not wait for it.  The page already received a
		 * memory+swap charge, drop the swap entry duplicate.
		 */
		mem_cgroup_uncharge_swap(entry, nr_pages);
	}
}

struct uncharge_gather {
	struct mem_cgroup *memcg;
	unsigned long nr_memory;
	unsigned long pgpgout;
	unsigned long nr_kmem;
	int nid;
};

static inline void uncharge_gather_clear(struct uncharge_gather *ug)
{
	memset(ug, 0, sizeof(*ug));
}

static void uncharge_batch(const struct uncharge_gather *ug)
{
	if (ug->nr_memory) {
		page_counter_uncharge(&ug->memcg->memory, ug->nr_memory);
		if (do_memsw_account())
			page_counter_uncharge(&ug->memcg->memsw, ug->nr_memory);
		if (ug->nr_kmem) {
			mod_memcg_state(ug->memcg, MEMCG_KMEM, -ug->nr_kmem);
			memcg1_account_kmem(ug->memcg, -ug->nr_kmem);
		}
		memcg1_oom_recover(ug->memcg);
	}

	memcg1_uncharge_batch(ug->memcg, ug->pgpgout, ug->nr_memory, ug->nid);

	/* drop reference from uncharge_folio */
	css_put(&ug->memcg->css);
}

static void uncharge_folio(struct folio *folio, struct uncharge_gather *ug)
{
	long nr_pages;
	struct mem_cgroup *memcg;
	struct obj_cgroup *objcg;

	VM_BUG_ON_FOLIO(folio_test_lru(folio), folio);

	/*
	 * Nobody should be changing or seriously looking at
	 * folio memcg or objcg at this point, we have fully
	 * exclusive access to the folio.
	 */
	if (folio_memcg_kmem(folio)) {
		objcg = __folio_objcg(folio);
		/*
		 * This get matches the put at the end of the function and
		 * kmem pages do not hold memcg references anymore.
		 */
		memcg = get_mem_cgroup_from_objcg(objcg);
	} else {
		memcg = __folio_memcg(folio);
	}

	if (!memcg)
		return;

	if (ug->memcg != memcg) {
		if (ug->memcg) {
			uncharge_batch(ug);
			uncharge_gather_clear(ug);
		}
		ug->memcg = memcg;
		ug->nid = folio_nid(folio);

		/* pairs with css_put in uncharge_batch */
		css_get(&memcg->css);
	}

	nr_pages = folio_nr_pages(folio);

	if (folio_memcg_kmem(folio)) {
		ug->nr_memory += nr_pages;
		ug->nr_kmem += nr_pages;

		folio->memcg_data = 0;
		obj_cgroup_put(objcg);
	} else {
		/* LRU pages aren't accounted at the root level */
		if (!mem_cgroup_is_root(memcg))
			ug->nr_memory += nr_pages;
		ug->pgpgout++;

		WARN_ON_ONCE(folio_unqueue_deferred_split(folio));
		folio->memcg_data = 0;
	}

	css_put(&memcg->css);
}

void __mem_cgroup_uncharge(struct folio *folio)
{
	struct uncharge_gather ug;

	/* Don't touch folio->lru of any random page, pre-check: */
	if (!folio_memcg_charged(folio))
		return;

	uncharge_gather_clear(&ug);
	uncharge_folio(folio, &ug);
	uncharge_batch(&ug);
}

void __mem_cgroup_uncharge_folios(struct folio_batch *folios)
{
	struct uncharge_gather ug;
	unsigned int i;

	uncharge_gather_clear(&ug);
	for (i = 0; i < folios->nr; i++)
		uncharge_folio(folios->folios[i], &ug);
	if (ug.memcg)
		uncharge_batch(&ug);
}

/**
 * mem_cgroup_replace_folio - Charge a folio's replacement.
 * @old: Currently circulating folio.
 * @new: Replacement folio.
 *
 * Charge @new as a replacement folio for @old. @old will
 * be uncharged upon free.
 *
 * Both folios must be locked, @new->mapping must be set up.
 */
void mem_cgroup_replace_folio(struct folio *old, struct folio *new)
{
	struct mem_cgroup *memcg;
	long nr_pages = folio_nr_pages(new);

	VM_BUG_ON_FOLIO(!folio_test_locked(old), old);
	VM_BUG_ON_FOLIO(!folio_test_locked(new), new);
	VM_BUG_ON_FOLIO(folio_test_anon(old) != folio_test_anon(new), new);
	VM_BUG_ON_FOLIO(folio_nr_pages(old) != nr_pages, new);

	if (mem_cgroup_disabled())
		return;

	/* Page cache replacement: new folio already charged? */
	if (folio_memcg_charged(new))
		return;

	memcg = folio_memcg(old);
	VM_WARN_ON_ONCE_FOLIO(!memcg, old);
	if (!memcg)
		return;

	/* Force-charge the new page. The old one will be freed soon */
	if (!mem_cgroup_is_root(memcg)) {
		page_counter_charge(&memcg->memory, nr_pages);
		if (do_memsw_account())
			page_counter_charge(&memcg->memsw, nr_pages);
	}

	css_get(&memcg->css);
	commit_charge(new, memcg);
	memcg1_commit_charge(new, memcg);
}

/**
 * mem_cgroup_migrate - Transfer the memcg data from the old to the new folio.
 * @old: Currently circulating folio.
 * @new: Replacement folio.
 *
 * Transfer the memcg data from the old folio to the new folio for migration.
 * The old folio's data info will be cleared. Note that the memory counters
 * will remain unchanged throughout the process.
 *
 * Both folios must be locked, @new->mapping must be set up.
 */
void mem_cgroup_migrate(struct folio *old, struct folio *new)
{
	struct mem_cgroup *memcg;

	VM_BUG_ON_FOLIO(!folio_test_locked(old), old);
	VM_BUG_ON_FOLIO(!folio_test_locked(new), new);
	VM_BUG_ON_FOLIO(folio_test_anon(old) != folio_test_anon(new), new);
	VM_BUG_ON_FOLIO(folio_nr_pages(old) != folio_nr_pages(new), new);
	VM_BUG_ON_FOLIO(folio_test_lru(old), old);

	if (mem_cgroup_disabled())
		return;

	memcg = folio_memcg(old);
	/*
	 * Note that it is normal to see !memcg for a hugetlb folio.
	 * For e.g, itt could have been allocated when memory_hugetlb_accounting
	 * was not selected.
	 */
	VM_WARN_ON_ONCE_FOLIO(!folio_test_hugetlb(old) && !memcg, old);
	if (!memcg)
		return;

	/* Transfer the charge and the css ref */
	commit_charge(new, memcg);

	/* Warning should never happen, so don't worry about refcount non-0 */
	WARN_ON_ONCE(folio_unqueue_deferred_split(old));
	old->memcg_data = 0;
}

DEFINE_STATIC_KEY_FALSE(memcg_sockets_enabled_key);
EXPORT_SYMBOL(memcg_sockets_enabled_key);

void mem_cgroup_sk_alloc(struct sock *sk)
{
	struct mem_cgroup *memcg;

	if (!mem_cgroup_sockets_enabled)
		return;

	/* Do not associate the sock with unrelated interrupted task's memcg. */
	if (!in_task())
		return;

	rcu_read_lock();
	memcg = mem_cgroup_from_task(current);
	if (mem_cgroup_is_root(memcg))
		goto out;
	if (!cgroup_subsys_on_dfl(memory_cgrp_subsys) && !memcg1_tcpmem_active(memcg))
		goto out;
	if (css_tryget(&memcg->css))
		sk->sk_memcg = memcg;
out:
	rcu_read_unlock();
}

void mem_cgroup_sk_free(struct sock *sk)
{
	if (sk->sk_memcg)
		css_put(&sk->sk_memcg->css);
}

/**
 * mem_cgroup_charge_skmem - charge socket memory
 * @memcg: memcg to charge
 * @nr_pages: number of pages to charge
 * @gfp_mask: reclaim mode
 *
 * Charges @nr_pages to @memcg. Returns %true if the charge fit within
 * @memcg's configured limit, %false if it doesn't.
 */
bool mem_cgroup_charge_skmem(struct mem_cgroup *memcg, unsigned int nr_pages,
			     gfp_t gfp_mask)
{
	if (!cgroup_subsys_on_dfl(memory_cgrp_subsys))
		return memcg1_charge_skmem(memcg, nr_pages, gfp_mask);

	if (try_charge(memcg, gfp_mask, nr_pages) == 0) {
		mod_memcg_state(memcg, MEMCG_SOCK, nr_pages);
		return true;
	}

	return false;
}

/**
 * mem_cgroup_uncharge_skmem - uncharge socket memory
 * @memcg: memcg to uncharge
 * @nr_pages: number of pages to uncharge
 */
void mem_cgroup_uncharge_skmem(struct mem_cgroup *memcg, unsigned int nr_pages)
{
	if (!cgroup_subsys_on_dfl(memory_cgrp_subsys)) {
		memcg1_uncharge_skmem(memcg, nr_pages);
		return;
	}

	mod_memcg_state(memcg, MEMCG_SOCK, -nr_pages);

	refill_stock(memcg, nr_pages);
}

static int __init cgroup_memory(char *s)
{
	char *token;

	while ((token = strsep(&s, ",")) != NULL) {
		if (!*token)
			continue;
		if (!strcmp(token, "nosocket"))
			cgroup_memory_nosocket = true;
		if (!strcmp(token, "nokmem"))
			cgroup_memory_nokmem = true;
		if (!strcmp(token, "nobpf"))
			cgroup_memory_nobpf = true;
	}
	return 1;
}
__setup("cgroup.memory=", cgroup_memory);

/*
 * subsys_initcall() for memory controller.
 *
 * Some parts like memcg_hotplug_cpu_dead() have to be initialized from this
 * context because of lock dependencies (cgroup_lock -> cpu hotplug) but
 * basically everything that doesn't depend on a specific mem_cgroup structure
 * should be initialized from here.
 */
static int __init mem_cgroup_init(void)
{
	int cpu;

	/*
	 * Currently s32 type (can refer to struct batched_lruvec_stat) is
	 * used for per-memcg-per-cpu caching of per-node statistics. In order
	 * to work fine, we should make sure that the overfill threshold can't
	 * exceed S32_MAX / PAGE_SIZE.
	 */
	BUILD_BUG_ON(MEMCG_CHARGE_BATCH > S32_MAX / PAGE_SIZE);

	cpuhp_setup_state_nocalls(CPUHP_MM_MEMCQ_DEAD, "mm/memctrl:dead", NULL,
				  memcg_hotplug_cpu_dead);

	for_each_possible_cpu(cpu)
		INIT_WORK(&per_cpu_ptr(&memcg_stock, cpu)->work,
			  drain_local_stock);

	return 0;
}
subsys_initcall(mem_cgroup_init);

#ifdef CONFIG_SWAP
static struct mem_cgroup *mem_cgroup_id_get_online(struct mem_cgroup *memcg)
{
	while (!refcount_inc_not_zero(&memcg->id.ref)) {
		/*
		 * The root cgroup cannot be destroyed, so it's refcount must
		 * always be >= 1.
		 */
		if (WARN_ON_ONCE(mem_cgroup_is_root(memcg))) {
			VM_BUG_ON(1);
			break;
		}
		memcg = parent_mem_cgroup(memcg);
		if (!memcg)
			memcg = root_mem_cgroup;
	}
	return memcg;
}

/**
 * mem_cgroup_swapout - transfer a memsw charge to swap
 * @folio: folio whose memsw charge to transfer
 * @entry: swap entry to move the charge to
 *
 * Transfer the memsw charge of @folio to @entry.
 */
void mem_cgroup_swapout(struct folio *folio, swp_entry_t entry)
{
	struct mem_cgroup *memcg, *swap_memcg;
	unsigned int nr_entries;

	VM_BUG_ON_FOLIO(folio_test_lru(folio), folio);
	VM_BUG_ON_FOLIO(folio_ref_count(folio), folio);

	if (mem_cgroup_disabled())
		return;

	if (!do_memsw_account())
		return;

	memcg = folio_memcg(folio);

	VM_WARN_ON_ONCE_FOLIO(!memcg, folio);
	if (!memcg)
		return;

	/*
	 * In case the memcg owning these pages has been offlined and doesn't
	 * have an ID allocated to it anymore, charge the closest online
	 * ancestor for the swap instead and transfer the memory+swap charge.
	 */
	swap_memcg = mem_cgroup_id_get_online(memcg);
	nr_entries = folio_nr_pages(folio);
	/* Get references for the tail pages, too */
	if (nr_entries > 1)
		mem_cgroup_id_get_many(swap_memcg, nr_entries - 1);
	mod_memcg_state(swap_memcg, MEMCG_SWAP, nr_entries);

<<<<<<< HEAD
	swap_cgroup_record(folio, entry);
=======
	swap_cgroup_record(folio, mem_cgroup_id(swap_memcg), entry);
>>>>>>> e8a457b7

	folio_unqueue_deferred_split(folio);
	folio->memcg_data = 0;

	if (!mem_cgroup_is_root(memcg))
		page_counter_uncharge(&memcg->memory, nr_entries);

	if (memcg != swap_memcg) {
		if (!mem_cgroup_is_root(swap_memcg))
			page_counter_charge(&swap_memcg->memsw, nr_entries);
		page_counter_uncharge(&memcg->memsw, nr_entries);
	}

	memcg1_swapout(folio, memcg);
	css_put(&memcg->css);
}

/**
 * __mem_cgroup_try_charge_swap - try charging swap space for a folio
 * @folio: folio being added to swap
 * @entry: swap entry to charge
 *
 * Try to charge @folio's memcg for the swap space at @entry.
 *
 * Returns 0 on success, -ENOMEM on failure.
 */
int __mem_cgroup_try_charge_swap(struct folio *folio, swp_entry_t entry)
{
	unsigned int nr_pages = folio_nr_pages(folio);
	struct page_counter *counter;
	struct mem_cgroup *memcg;

	if (do_memsw_account())
		return 0;

	memcg = folio_memcg(folio);

	VM_WARN_ON_ONCE_FOLIO(!memcg, folio);
	if (!memcg)
		return 0;

	if (!entry.val) {
		memcg_memory_event(memcg, MEMCG_SWAP_FAIL);
		return 0;
	}

	memcg = mem_cgroup_id_get_online(memcg);

	if (!mem_cgroup_is_root(memcg) &&
	    !page_counter_try_charge(&memcg->swap, nr_pages, &counter)) {
		memcg_memory_event(memcg, MEMCG_SWAP_MAX);
		memcg_memory_event(memcg, MEMCG_SWAP_FAIL);
		mem_cgroup_id_put(memcg);
		return -ENOMEM;
	}

	/* Get references for the tail pages, too */
	if (nr_pages > 1)
		mem_cgroup_id_get_many(memcg, nr_pages - 1);
	mod_memcg_state(memcg, MEMCG_SWAP, nr_pages);

<<<<<<< HEAD
	swap_cgroup_record(folio, entry);
=======
	swap_cgroup_record(folio, mem_cgroup_id(memcg), entry);
>>>>>>> e8a457b7

	return 0;
}

/**
 * __mem_cgroup_uncharge_swap - uncharge swap space
 * @entry: swap entry to uncharge
 * @nr_pages: the amount of swap space to uncharge
 */
void __mem_cgroup_uncharge_swap(swp_entry_t entry, unsigned int nr_pages)
{
	struct mem_cgroup *memcg;
	unsigned short id;

	id = swap_cgroup_clear(entry, nr_pages);
	rcu_read_lock();
	memcg = mem_cgroup_from_id(id);
	if (memcg) {
		if (!mem_cgroup_is_root(memcg)) {
			if (do_memsw_account())
				page_counter_uncharge(&memcg->memsw, nr_pages);
			else
				page_counter_uncharge(&memcg->swap, nr_pages);
		}
		mod_memcg_state(memcg, MEMCG_SWAP, -nr_pages);
		mem_cgroup_id_put_many(memcg, nr_pages);
	}
	rcu_read_unlock();
}

long mem_cgroup_get_nr_swap_pages(struct mem_cgroup *memcg)
{
	long nr_swap_pages = get_nr_swap_pages();

	if (mem_cgroup_disabled() || do_memsw_account())
		return nr_swap_pages;
	for (; !mem_cgroup_is_root(memcg); memcg = parent_mem_cgroup(memcg))
		nr_swap_pages = min_t(long, nr_swap_pages,
				      READ_ONCE(memcg->swap.max) -
				      page_counter_read(&memcg->swap));
	return nr_swap_pages;
}

bool mem_cgroup_swap_full(struct folio *folio)
{
	struct mem_cgroup *memcg;

	VM_BUG_ON_FOLIO(!folio_test_locked(folio), folio);

	if (vm_swap_full())
		return true;
	if (do_memsw_account())
		return false;

	memcg = folio_memcg(folio);
	if (!memcg)
		return false;

	for (; !mem_cgroup_is_root(memcg); memcg = parent_mem_cgroup(memcg)) {
		unsigned long usage = page_counter_read(&memcg->swap);

		if (usage * 2 >= READ_ONCE(memcg->swap.high) ||
		    usage * 2 >= READ_ONCE(memcg->swap.max))
			return true;
	}

	return false;
}

static int __init setup_swap_account(char *s)
{
	bool res;

	if (!kstrtobool(s, &res) && !res)
		pr_warn_once("The swapaccount=0 commandline option is deprecated "
			     "in favor of configuring swap control via cgroupfs. "
			     "Please report your usecase to linux-mm@kvack.org if you "
			     "depend on this functionality.\n");
	return 1;
}
__setup("swapaccount=", setup_swap_account);

static u64 swap_current_read(struct cgroup_subsys_state *css,
			     struct cftype *cft)
{
	struct mem_cgroup *memcg = mem_cgroup_from_css(css);

	return (u64)page_counter_read(&memcg->swap) * PAGE_SIZE;
}

static int swap_peak_show(struct seq_file *sf, void *v)
{
	struct mem_cgroup *memcg = mem_cgroup_from_css(seq_css(sf));

	return peak_show(sf, v, &memcg->swap);
}

static ssize_t swap_peak_write(struct kernfs_open_file *of, char *buf,
			       size_t nbytes, loff_t off)
{
	struct mem_cgroup *memcg = mem_cgroup_from_css(of_css(of));

	return peak_write(of, buf, nbytes, off, &memcg->swap,
			  &memcg->swap_peaks);
}

static int swap_high_show(struct seq_file *m, void *v)
{
	return seq_puts_memcg_tunable(m,
		READ_ONCE(mem_cgroup_from_seq(m)->swap.high));
}

static ssize_t swap_high_write(struct kernfs_open_file *of,
			       char *buf, size_t nbytes, loff_t off)
{
	struct mem_cgroup *memcg = mem_cgroup_from_css(of_css(of));
	unsigned long high;
	int err;

	buf = strstrip(buf);
	err = page_counter_memparse(buf, "max", &high);
	if (err)
		return err;

	page_counter_set_high(&memcg->swap, high);

	return nbytes;
}

static int swap_max_show(struct seq_file *m, void *v)
{
	return seq_puts_memcg_tunable(m,
		READ_ONCE(mem_cgroup_from_seq(m)->swap.max));
}

static ssize_t swap_max_write(struct kernfs_open_file *of,
			      char *buf, size_t nbytes, loff_t off)
{
	struct mem_cgroup *memcg = mem_cgroup_from_css(of_css(of));
	unsigned long max;
	int err;

	buf = strstrip(buf);
	err = page_counter_memparse(buf, "max", &max);
	if (err)
		return err;

	xchg(&memcg->swap.max, max);

	return nbytes;
}

static int swap_events_show(struct seq_file *m, void *v)
{
	struct mem_cgroup *memcg = mem_cgroup_from_seq(m);

	seq_printf(m, "high %lu\n",
		   atomic_long_read(&memcg->memory_events[MEMCG_SWAP_HIGH]));
	seq_printf(m, "max %lu\n",
		   atomic_long_read(&memcg->memory_events[MEMCG_SWAP_MAX]));
	seq_printf(m, "fail %lu\n",
		   atomic_long_read(&memcg->memory_events[MEMCG_SWAP_FAIL]));

	return 0;
}

static struct cftype swap_files[] = {
	{
		.name = "swap.current",
		.flags = CFTYPE_NOT_ON_ROOT,
		.read_u64 = swap_current_read,
	},
	{
		.name = "swap.high",
		.flags = CFTYPE_NOT_ON_ROOT,
		.seq_show = swap_high_show,
		.write = swap_high_write,
	},
	{
		.name = "swap.max",
		.flags = CFTYPE_NOT_ON_ROOT,
		.seq_show = swap_max_show,
		.write = swap_max_write,
	},
	{
		.name = "swap.peak",
		.flags = CFTYPE_NOT_ON_ROOT,
		.open = peak_open,
		.release = peak_release,
		.seq_show = swap_peak_show,
		.write = swap_peak_write,
	},
	{
		.name = "swap.events",
		.flags = CFTYPE_NOT_ON_ROOT,
		.file_offset = offsetof(struct mem_cgroup, swap_events_file),
		.seq_show = swap_events_show,
	},
	{ }	/* terminate */
};

#ifdef CONFIG_ZSWAP
/**
 * obj_cgroup_may_zswap - check if this cgroup can zswap
 * @objcg: the object cgroup
 *
 * Check if the hierarchical zswap limit has been reached.
 *
 * This doesn't check for specific headroom, and it is not atomic
 * either. But with zswap, the size of the allocation is only known
 * once compression has occurred, and this optimistic pre-check avoids
 * spending cycles on compression when there is already no room left
 * or zswap is disabled altogether somewhere in the hierarchy.
 */
bool obj_cgroup_may_zswap(struct obj_cgroup *objcg)
{
	struct mem_cgroup *memcg, *original_memcg;
	bool ret = true;

	if (!cgroup_subsys_on_dfl(memory_cgrp_subsys))
		return true;

	original_memcg = get_mem_cgroup_from_objcg(objcg);
	for (memcg = original_memcg; !mem_cgroup_is_root(memcg);
	     memcg = parent_mem_cgroup(memcg)) {
		unsigned long max = READ_ONCE(memcg->zswap_max);
		unsigned long pages;

		if (max == PAGE_COUNTER_MAX)
			continue;
		if (max == 0) {
			ret = false;
			break;
		}

		/* Force flush to get accurate stats for charging */
		__mem_cgroup_flush_stats(memcg, true);
		pages = memcg_page_state(memcg, MEMCG_ZSWAP_B) / PAGE_SIZE;
		if (pages < max)
			continue;
		ret = false;
		break;
	}
	mem_cgroup_put(original_memcg);
	return ret;
}

/**
 * obj_cgroup_charge_zswap - charge compression backend memory
 * @objcg: the object cgroup
 * @size: size of compressed object
 *
 * This forces the charge after obj_cgroup_may_zswap() allowed
 * compression and storage in zwap for this cgroup to go ahead.
 */
void obj_cgroup_charge_zswap(struct obj_cgroup *objcg, size_t size)
{
	struct mem_cgroup *memcg;

	if (!cgroup_subsys_on_dfl(memory_cgrp_subsys))
		return;

	VM_WARN_ON_ONCE(!(current->flags & PF_MEMALLOC));

	/* PF_MEMALLOC context, charging must succeed */
	if (obj_cgroup_charge(objcg, GFP_KERNEL, size))
		VM_WARN_ON_ONCE(1);

	rcu_read_lock();
	memcg = obj_cgroup_memcg(objcg);
	mod_memcg_state(memcg, MEMCG_ZSWAP_B, size);
	mod_memcg_state(memcg, MEMCG_ZSWAPPED, 1);
	rcu_read_unlock();
}

/**
 * obj_cgroup_uncharge_zswap - uncharge compression backend memory
 * @objcg: the object cgroup
 * @size: size of compressed object
 *
 * Uncharges zswap memory on page in.
 */
void obj_cgroup_uncharge_zswap(struct obj_cgroup *objcg, size_t size)
{
	struct mem_cgroup *memcg;

	if (!cgroup_subsys_on_dfl(memory_cgrp_subsys))
		return;

	obj_cgroup_uncharge(objcg, size);

	rcu_read_lock();
	memcg = obj_cgroup_memcg(objcg);
	mod_memcg_state(memcg, MEMCG_ZSWAP_B, -size);
	mod_memcg_state(memcg, MEMCG_ZSWAPPED, -1);
	rcu_read_unlock();
}

bool mem_cgroup_zswap_writeback_enabled(struct mem_cgroup *memcg)
{
	/* if zswap is disabled, do not block pages going to the swapping device */
	if (!zswap_is_enabled())
		return true;

	for (; memcg; memcg = parent_mem_cgroup(memcg))
		if (!READ_ONCE(memcg->zswap_writeback))
			return false;

	return true;
}

static u64 zswap_current_read(struct cgroup_subsys_state *css,
			      struct cftype *cft)
{
	struct mem_cgroup *memcg = mem_cgroup_from_css(css);

	mem_cgroup_flush_stats(memcg);
	return memcg_page_state(memcg, MEMCG_ZSWAP_B);
}

static int zswap_max_show(struct seq_file *m, void *v)
{
	return seq_puts_memcg_tunable(m,
		READ_ONCE(mem_cgroup_from_seq(m)->zswap_max));
}

static ssize_t zswap_max_write(struct kernfs_open_file *of,
			       char *buf, size_t nbytes, loff_t off)
{
	struct mem_cgroup *memcg = mem_cgroup_from_css(of_css(of));
	unsigned long max;
	int err;

	buf = strstrip(buf);
	err = page_counter_memparse(buf, "max", &max);
	if (err)
		return err;

	xchg(&memcg->zswap_max, max);

	return nbytes;
}

static int zswap_writeback_show(struct seq_file *m, void *v)
{
	struct mem_cgroup *memcg = mem_cgroup_from_seq(m);

	seq_printf(m, "%d\n", READ_ONCE(memcg->zswap_writeback));
	return 0;
}

static ssize_t zswap_writeback_write(struct kernfs_open_file *of,
				char *buf, size_t nbytes, loff_t off)
{
	struct mem_cgroup *memcg = mem_cgroup_from_css(of_css(of));
	int zswap_writeback;
	ssize_t parse_ret = kstrtoint(strstrip(buf), 0, &zswap_writeback);

	if (parse_ret)
		return parse_ret;

	if (zswap_writeback != 0 && zswap_writeback != 1)
		return -EINVAL;

	WRITE_ONCE(memcg->zswap_writeback, zswap_writeback);
	return nbytes;
}

static struct cftype zswap_files[] = {
	{
		.name = "zswap.current",
		.flags = CFTYPE_NOT_ON_ROOT,
		.read_u64 = zswap_current_read,
	},
	{
		.name = "zswap.max",
		.flags = CFTYPE_NOT_ON_ROOT,
		.seq_show = zswap_max_show,
		.write = zswap_max_write,
	},
	{
		.name = "zswap.writeback",
		.seq_show = zswap_writeback_show,
		.write = zswap_writeback_write,
	},
	{ }	/* terminate */
};
#endif /* CONFIG_ZSWAP */

static int __init mem_cgroup_swap_init(void)
{
	if (mem_cgroup_disabled())
		return 0;

	WARN_ON(cgroup_add_dfl_cftypes(&memory_cgrp_subsys, swap_files));
#ifdef CONFIG_MEMCG_V1
	WARN_ON(cgroup_add_legacy_cftypes(&memory_cgrp_subsys, memsw_files));
#endif
#ifdef CONFIG_ZSWAP
	WARN_ON(cgroup_add_dfl_cftypes(&memory_cgrp_subsys, zswap_files));
#endif
	return 0;
}
subsys_initcall(mem_cgroup_swap_init);

#endif /* CONFIG_SWAP */<|MERGE_RESOLUTION|>--- conflicted
+++ resolved
@@ -5023,11 +5023,7 @@
 		mem_cgroup_id_get_many(swap_memcg, nr_entries - 1);
 	mod_memcg_state(swap_memcg, MEMCG_SWAP, nr_entries);
 
-<<<<<<< HEAD
-	swap_cgroup_record(folio, entry);
-=======
 	swap_cgroup_record(folio, mem_cgroup_id(swap_memcg), entry);
->>>>>>> e8a457b7
 
 	folio_unqueue_deferred_split(folio);
 	folio->memcg_data = 0;
@@ -5089,11 +5085,7 @@
 		mem_cgroup_id_get_many(memcg, nr_pages - 1);
 	mod_memcg_state(memcg, MEMCG_SWAP, nr_pages);
 
-<<<<<<< HEAD
-	swap_cgroup_record(folio, entry);
-=======
 	swap_cgroup_record(folio, mem_cgroup_id(memcg), entry);
->>>>>>> e8a457b7
 
 	return 0;
 }
