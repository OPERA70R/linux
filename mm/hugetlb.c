// SPDX-License-Identifier: GPL-2.0-only
/*
 * Generic hugetlb support.
 * (C) Nadia Yvette Chambers, April 2004
 */
#include <linux/list.h>
#include <linux/init.h>
#include <linux/mm.h>
#include <linux/seq_file.h>
#include <linux/sysctl.h>
#include <linux/highmem.h>
#include <linux/mmu_notifier.h>
#include <linux/nodemask.h>
#include <linux/pagemap.h>
#include <linux/mempolicy.h>
#include <linux/compiler.h>
#include <linux/cpuset.h>
#include <linux/mutex.h>
#include <linux/memblock.h>
#include <linux/sysfs.h>
#include <linux/slab.h>
#include <linux/sched/mm.h>
#include <linux/mmdebug.h>
#include <linux/sched/signal.h>
#include <linux/rmap.h>
#include <linux/string_helpers.h>
#include <linux/swap.h>
#include <linux/swapops.h>
#include <linux/jhash.h>
#include <linux/numa.h>
#include <linux/llist.h>
#include <linux/cma.h>
#include <linux/migrate.h>
#include <linux/nospec.h>
#include <linux/delayacct.h>
#include <linux/memory.h>
#include <linux/mm_inline.h>
#include <linux/padata.h>

#include <asm/page.h>
#include <asm/pgalloc.h>
#include <asm/tlb.h>

#include <linux/io.h>
#include <linux/hugetlb.h>
#include <linux/hugetlb_cgroup.h>
#include <linux/node.h>
#include <linux/page_owner.h>
#include "internal.h"
#include "hugetlb_vmemmap.h"
#include <linux/page-isolation.h>

int hugetlb_max_hstate __read_mostly;
unsigned int default_hstate_idx;
struct hstate hstates[HUGE_MAX_HSTATE];

#ifdef CONFIG_CMA
static struct cma *hugetlb_cma[MAX_NUMNODES];
static unsigned long hugetlb_cma_size_in_node[MAX_NUMNODES] __initdata;
#endif
static unsigned long hugetlb_cma_size __initdata;

__initdata struct list_head huge_boot_pages[MAX_NUMNODES];

/* for command line parsing */
static struct hstate * __initdata parsed_hstate;
static unsigned long __initdata default_hstate_max_huge_pages;
static bool __initdata parsed_valid_hugepagesz = true;
static bool __initdata parsed_default_hugepagesz;
static unsigned int default_hugepages_in_node[MAX_NUMNODES] __initdata;

/*
 * Protects updates to hugepage_freelists, hugepage_activelist, nr_huge_pages,
 * free_huge_pages, and surplus_huge_pages.
 */
__cacheline_aligned_in_smp DEFINE_SPINLOCK(hugetlb_lock);

/*
 * Serializes faults on the same logical page.  This is used to
 * prevent spurious OOMs when the hugepage pool is fully utilized.
 */
static int num_fault_mutexes __ro_after_init;
struct mutex *hugetlb_fault_mutex_table __ro_after_init;

/* Forward declaration */
static int hugetlb_acct_memory(struct hstate *h, long delta);
static void hugetlb_vma_lock_free(struct vm_area_struct *vma);
static void hugetlb_vma_lock_alloc(struct vm_area_struct *vma);
static void __hugetlb_vma_unlock_write_free(struct vm_area_struct *vma);
static void hugetlb_unshare_pmds(struct vm_area_struct *vma,
		unsigned long start, unsigned long end);
static struct resv_map *vma_resv_map(struct vm_area_struct *vma);

static void hugetlb_free_folio(struct folio *folio)
{
#ifdef CONFIG_CMA
	int nid = folio_nid(folio);

	if (cma_free_folio(hugetlb_cma[nid], folio))
		return;
#endif
	folio_put(folio);
}

static inline bool subpool_is_free(struct hugepage_subpool *spool)
{
	if (spool->count)
		return false;
	if (spool->max_hpages != -1)
		return spool->used_hpages == 0;
	if (spool->min_hpages != -1)
		return spool->rsv_hpages == spool->min_hpages;

	return true;
}

static inline void unlock_or_release_subpool(struct hugepage_subpool *spool,
						unsigned long irq_flags)
{
	spin_unlock_irqrestore(&spool->lock, irq_flags);

	/* If no pages are used, and no other handles to the subpool
	 * remain, give up any reservations based on minimum size and
	 * free the subpool */
	if (subpool_is_free(spool)) {
		if (spool->min_hpages != -1)
			hugetlb_acct_memory(spool->hstate,
						-spool->min_hpages);
		kfree(spool);
	}
}

struct hugepage_subpool *hugepage_new_subpool(struct hstate *h, long max_hpages,
						long min_hpages)
{
	struct hugepage_subpool *spool;

	spool = kzalloc(sizeof(*spool), GFP_KERNEL);
	if (!spool)
		return NULL;

	spin_lock_init(&spool->lock);
	spool->count = 1;
	spool->max_hpages = max_hpages;
	spool->hstate = h;
	spool->min_hpages = min_hpages;

	if (min_hpages != -1 && hugetlb_acct_memory(h, min_hpages)) {
		kfree(spool);
		return NULL;
	}
	spool->rsv_hpages = min_hpages;

	return spool;
}

void hugepage_put_subpool(struct hugepage_subpool *spool)
{
	unsigned long flags;

	spin_lock_irqsave(&spool->lock, flags);
	BUG_ON(!spool->count);
	spool->count--;
	unlock_or_release_subpool(spool, flags);
}

/*
 * Subpool accounting for allocating and reserving pages.
 * Return -ENOMEM if there are not enough resources to satisfy the
 * request.  Otherwise, return the number of pages by which the
 * global pools must be adjusted (upward).  The returned value may
 * only be different than the passed value (delta) in the case where
 * a subpool minimum size must be maintained.
 */
static long hugepage_subpool_get_pages(struct hugepage_subpool *spool,
				      long delta)
{
	long ret = delta;

	if (!spool)
		return ret;

	spin_lock_irq(&spool->lock);

	if (spool->max_hpages != -1) {		/* maximum size accounting */
		if ((spool->used_hpages + delta) <= spool->max_hpages)
			spool->used_hpages += delta;
		else {
			ret = -ENOMEM;
			goto unlock_ret;
		}
	}

	/* minimum size accounting */
	if (spool->min_hpages != -1 && spool->rsv_hpages) {
		if (delta > spool->rsv_hpages) {
			/*
			 * Asking for more reserves than those already taken on
			 * behalf of subpool.  Return difference.
			 */
			ret = delta - spool->rsv_hpages;
			spool->rsv_hpages = 0;
		} else {
			ret = 0;	/* reserves already accounted for */
			spool->rsv_hpages -= delta;
		}
	}

unlock_ret:
	spin_unlock_irq(&spool->lock);
	return ret;
}

/*
 * Subpool accounting for freeing and unreserving pages.
 * Return the number of global page reservations that must be dropped.
 * The return value may only be different than the passed value (delta)
 * in the case where a subpool minimum size must be maintained.
 */
static long hugepage_subpool_put_pages(struct hugepage_subpool *spool,
				       long delta)
{
	long ret = delta;
	unsigned long flags;

	if (!spool)
		return delta;

	spin_lock_irqsave(&spool->lock, flags);

	if (spool->max_hpages != -1)		/* maximum size accounting */
		spool->used_hpages -= delta;

	 /* minimum size accounting */
	if (spool->min_hpages != -1 && spool->used_hpages < spool->min_hpages) {
		if (spool->rsv_hpages + delta <= spool->min_hpages)
			ret = 0;
		else
			ret = spool->rsv_hpages + delta - spool->min_hpages;

		spool->rsv_hpages += delta;
		if (spool->rsv_hpages > spool->min_hpages)
			spool->rsv_hpages = spool->min_hpages;
	}

	/*
	 * If hugetlbfs_put_super couldn't free spool due to an outstanding
	 * quota reference, free it now.
	 */
	unlock_or_release_subpool(spool, flags);

	return ret;
}

static inline struct hugepage_subpool *subpool_inode(struct inode *inode)
{
	return HUGETLBFS_SB(inode->i_sb)->spool;
}

static inline struct hugepage_subpool *subpool_vma(struct vm_area_struct *vma)
{
	return subpool_inode(file_inode(vma->vm_file));
}

/*
 * hugetlb vma_lock helper routines
 */
void hugetlb_vma_lock_read(struct vm_area_struct *vma)
{
	if (__vma_shareable_lock(vma)) {
		struct hugetlb_vma_lock *vma_lock = vma->vm_private_data;

		down_read(&vma_lock->rw_sema);
	} else if (__vma_private_lock(vma)) {
		struct resv_map *resv_map = vma_resv_map(vma);

		down_read(&resv_map->rw_sema);
	}
}

void hugetlb_vma_unlock_read(struct vm_area_struct *vma)
{
	if (__vma_shareable_lock(vma)) {
		struct hugetlb_vma_lock *vma_lock = vma->vm_private_data;

		up_read(&vma_lock->rw_sema);
	} else if (__vma_private_lock(vma)) {
		struct resv_map *resv_map = vma_resv_map(vma);

		up_read(&resv_map->rw_sema);
	}
}

void hugetlb_vma_lock_write(struct vm_area_struct *vma)
{
	if (__vma_shareable_lock(vma)) {
		struct hugetlb_vma_lock *vma_lock = vma->vm_private_data;

		down_write(&vma_lock->rw_sema);
	} else if (__vma_private_lock(vma)) {
		struct resv_map *resv_map = vma_resv_map(vma);

		down_write(&resv_map->rw_sema);
	}
}

void hugetlb_vma_unlock_write(struct vm_area_struct *vma)
{
	if (__vma_shareable_lock(vma)) {
		struct hugetlb_vma_lock *vma_lock = vma->vm_private_data;

		up_write(&vma_lock->rw_sema);
	} else if (__vma_private_lock(vma)) {
		struct resv_map *resv_map = vma_resv_map(vma);

		up_write(&resv_map->rw_sema);
	}
}

int hugetlb_vma_trylock_write(struct vm_area_struct *vma)
{

	if (__vma_shareable_lock(vma)) {
		struct hugetlb_vma_lock *vma_lock = vma->vm_private_data;

		return down_write_trylock(&vma_lock->rw_sema);
	} else if (__vma_private_lock(vma)) {
		struct resv_map *resv_map = vma_resv_map(vma);

		return down_write_trylock(&resv_map->rw_sema);
	}

	return 1;
}

void hugetlb_vma_assert_locked(struct vm_area_struct *vma)
{
	if (__vma_shareable_lock(vma)) {
		struct hugetlb_vma_lock *vma_lock = vma->vm_private_data;

		lockdep_assert_held(&vma_lock->rw_sema);
	} else if (__vma_private_lock(vma)) {
		struct resv_map *resv_map = vma_resv_map(vma);

		lockdep_assert_held(&resv_map->rw_sema);
	}
}

void hugetlb_vma_lock_release(struct kref *kref)
{
	struct hugetlb_vma_lock *vma_lock = container_of(kref,
			struct hugetlb_vma_lock, refs);

	kfree(vma_lock);
}

static void __hugetlb_vma_unlock_write_put(struct hugetlb_vma_lock *vma_lock)
{
	struct vm_area_struct *vma = vma_lock->vma;

	/*
	 * vma_lock structure may or not be released as a result of put,
	 * it certainly will no longer be attached to vma so clear pointer.
	 * Semaphore synchronizes access to vma_lock->vma field.
	 */
	vma_lock->vma = NULL;
	vma->vm_private_data = NULL;
	up_write(&vma_lock->rw_sema);
	kref_put(&vma_lock->refs, hugetlb_vma_lock_release);
}

static void __hugetlb_vma_unlock_write_free(struct vm_area_struct *vma)
{
	if (__vma_shareable_lock(vma)) {
		struct hugetlb_vma_lock *vma_lock = vma->vm_private_data;

		__hugetlb_vma_unlock_write_put(vma_lock);
	} else if (__vma_private_lock(vma)) {
		struct resv_map *resv_map = vma_resv_map(vma);

		/* no free for anon vmas, but still need to unlock */
		up_write(&resv_map->rw_sema);
	}
}

static void hugetlb_vma_lock_free(struct vm_area_struct *vma)
{
	/*
	 * Only present in sharable vmas.
	 */
	if (!vma || !__vma_shareable_lock(vma))
		return;

	if (vma->vm_private_data) {
		struct hugetlb_vma_lock *vma_lock = vma->vm_private_data;

		down_write(&vma_lock->rw_sema);
		__hugetlb_vma_unlock_write_put(vma_lock);
	}
}

static void hugetlb_vma_lock_alloc(struct vm_area_struct *vma)
{
	struct hugetlb_vma_lock *vma_lock;

	/* Only establish in (flags) sharable vmas */
	if (!vma || !(vma->vm_flags & VM_MAYSHARE))
		return;

	/* Should never get here with non-NULL vm_private_data */
	if (vma->vm_private_data)
		return;

	vma_lock = kmalloc(sizeof(*vma_lock), GFP_KERNEL);
	if (!vma_lock) {
		/*
		 * If we can not allocate structure, then vma can not
		 * participate in pmd sharing.  This is only a possible
		 * performance enhancement and memory saving issue.
		 * However, the lock is also used to synchronize page
		 * faults with truncation.  If the lock is not present,
		 * unlikely races could leave pages in a file past i_size
		 * until the file is removed.  Warn in the unlikely case of
		 * allocation failure.
		 */
		pr_warn_once("HugeTLB: unable to allocate vma specific lock\n");
		return;
	}

	kref_init(&vma_lock->refs);
	init_rwsem(&vma_lock->rw_sema);
	vma_lock->vma = vma;
	vma->vm_private_data = vma_lock;
}

/* Helper that removes a struct file_region from the resv_map cache and returns
 * it for use.
 */
static struct file_region *
get_file_region_entry_from_cache(struct resv_map *resv, long from, long to)
{
	struct file_region *nrg;

	VM_BUG_ON(resv->region_cache_count <= 0);

	resv->region_cache_count--;
	nrg = list_first_entry(&resv->region_cache, struct file_region, link);
	list_del(&nrg->link);

	nrg->from = from;
	nrg->to = to;

	return nrg;
}

static void copy_hugetlb_cgroup_uncharge_info(struct file_region *nrg,
					      struct file_region *rg)
{
#ifdef CONFIG_CGROUP_HUGETLB
	nrg->reservation_counter = rg->reservation_counter;
	nrg->css = rg->css;
	if (rg->css)
		css_get(rg->css);
#endif
}

/* Helper that records hugetlb_cgroup uncharge info. */
static void record_hugetlb_cgroup_uncharge_info(struct hugetlb_cgroup *h_cg,
						struct hstate *h,
						struct resv_map *resv,
						struct file_region *nrg)
{
#ifdef CONFIG_CGROUP_HUGETLB
	if (h_cg) {
		nrg->reservation_counter =
			&h_cg->rsvd_hugepage[hstate_index(h)];
		nrg->css = &h_cg->css;
		/*
		 * The caller will hold exactly one h_cg->css reference for the
		 * whole contiguous reservation region. But this area might be
		 * scattered when there are already some file_regions reside in
		 * it. As a result, many file_regions may share only one css
		 * reference. In order to ensure that one file_region must hold
		 * exactly one h_cg->css reference, we should do css_get for
		 * each file_region and leave the reference held by caller
		 * untouched.
		 */
		css_get(&h_cg->css);
		if (!resv->pages_per_hpage)
			resv->pages_per_hpage = pages_per_huge_page(h);
		/* pages_per_hpage should be the same for all entries in
		 * a resv_map.
		 */
		VM_BUG_ON(resv->pages_per_hpage != pages_per_huge_page(h));
	} else {
		nrg->reservation_counter = NULL;
		nrg->css = NULL;
	}
#endif
}

static void put_uncharge_info(struct file_region *rg)
{
#ifdef CONFIG_CGROUP_HUGETLB
	if (rg->css)
		css_put(rg->css);
#endif
}

static bool has_same_uncharge_info(struct file_region *rg,
				   struct file_region *org)
{
#ifdef CONFIG_CGROUP_HUGETLB
	return rg->reservation_counter == org->reservation_counter &&
	       rg->css == org->css;

#else
	return true;
#endif
}

static void coalesce_file_region(struct resv_map *resv, struct file_region *rg)
{
	struct file_region *nrg, *prg;

	prg = list_prev_entry(rg, link);
	if (&prg->link != &resv->regions && prg->to == rg->from &&
	    has_same_uncharge_info(prg, rg)) {
		prg->to = rg->to;

		list_del(&rg->link);
		put_uncharge_info(rg);
		kfree(rg);

		rg = prg;
	}

	nrg = list_next_entry(rg, link);
	if (&nrg->link != &resv->regions && nrg->from == rg->to &&
	    has_same_uncharge_info(nrg, rg)) {
		nrg->from = rg->from;

		list_del(&rg->link);
		put_uncharge_info(rg);
		kfree(rg);
	}
}

static inline long
hugetlb_resv_map_add(struct resv_map *map, struct list_head *rg, long from,
		     long to, struct hstate *h, struct hugetlb_cgroup *cg,
		     long *regions_needed)
{
	struct file_region *nrg;

	if (!regions_needed) {
		nrg = get_file_region_entry_from_cache(map, from, to);
		record_hugetlb_cgroup_uncharge_info(cg, h, map, nrg);
		list_add(&nrg->link, rg);
		coalesce_file_region(map, nrg);
	} else
		*regions_needed += 1;

	return to - from;
}

/*
 * Must be called with resv->lock held.
 *
 * Calling this with regions_needed != NULL will count the number of pages
 * to be added but will not modify the linked list. And regions_needed will
 * indicate the number of file_regions needed in the cache to carry out to add
 * the regions for this range.
 */
static long add_reservation_in_range(struct resv_map *resv, long f, long t,
				     struct hugetlb_cgroup *h_cg,
				     struct hstate *h, long *regions_needed)
{
	long add = 0;
	struct list_head *head = &resv->regions;
	long last_accounted_offset = f;
	struct file_region *iter, *trg = NULL;
	struct list_head *rg = NULL;

	if (regions_needed)
		*regions_needed = 0;

	/* In this loop, we essentially handle an entry for the range
	 * [last_accounted_offset, iter->from), at every iteration, with some
	 * bounds checking.
	 */
	list_for_each_entry_safe(iter, trg, head, link) {
		/* Skip irrelevant regions that start before our range. */
		if (iter->from < f) {
			/* If this region ends after the last accounted offset,
			 * then we need to update last_accounted_offset.
			 */
			if (iter->to > last_accounted_offset)
				last_accounted_offset = iter->to;
			continue;
		}

		/* When we find a region that starts beyond our range, we've
		 * finished.
		 */
		if (iter->from >= t) {
			rg = iter->link.prev;
			break;
		}

		/* Add an entry for last_accounted_offset -> iter->from, and
		 * update last_accounted_offset.
		 */
		if (iter->from > last_accounted_offset)
			add += hugetlb_resv_map_add(resv, iter->link.prev,
						    last_accounted_offset,
						    iter->from, h, h_cg,
						    regions_needed);

		last_accounted_offset = iter->to;
	}

	/* Handle the case where our range extends beyond
	 * last_accounted_offset.
	 */
	if (!rg)
		rg = head->prev;
	if (last_accounted_offset < t)
		add += hugetlb_resv_map_add(resv, rg, last_accounted_offset,
					    t, h, h_cg, regions_needed);

	return add;
}

/* Must be called with resv->lock acquired. Will drop lock to allocate entries.
 */
static int allocate_file_region_entries(struct resv_map *resv,
					int regions_needed)
	__must_hold(&resv->lock)
{
	LIST_HEAD(allocated_regions);
	int to_allocate = 0, i = 0;
	struct file_region *trg = NULL, *rg = NULL;

	VM_BUG_ON(regions_needed < 0);

	/*
	 * Check for sufficient descriptors in the cache to accommodate
	 * the number of in progress add operations plus regions_needed.
	 *
	 * This is a while loop because when we drop the lock, some other call
	 * to region_add or region_del may have consumed some region_entries,
	 * so we keep looping here until we finally have enough entries for
	 * (adds_in_progress + regions_needed).
	 */
	while (resv->region_cache_count <
	       (resv->adds_in_progress + regions_needed)) {
		to_allocate = resv->adds_in_progress + regions_needed -
			      resv->region_cache_count;

		/* At this point, we should have enough entries in the cache
		 * for all the existing adds_in_progress. We should only be
		 * needing to allocate for regions_needed.
		 */
		VM_BUG_ON(resv->region_cache_count < resv->adds_in_progress);

		spin_unlock(&resv->lock);
		for (i = 0; i < to_allocate; i++) {
			trg = kmalloc(sizeof(*trg), GFP_KERNEL);
			if (!trg)
				goto out_of_memory;
			list_add(&trg->link, &allocated_regions);
		}

		spin_lock(&resv->lock);

		list_splice(&allocated_regions, &resv->region_cache);
		resv->region_cache_count += to_allocate;
	}

	return 0;

out_of_memory:
	list_for_each_entry_safe(rg, trg, &allocated_regions, link) {
		list_del(&rg->link);
		kfree(rg);
	}
	return -ENOMEM;
}

/*
 * Add the huge page range represented by [f, t) to the reserve
 * map.  Regions will be taken from the cache to fill in this range.
 * Sufficient regions should exist in the cache due to the previous
 * call to region_chg with the same range, but in some cases the cache will not
 * have sufficient entries due to races with other code doing region_add or
 * region_del.  The extra needed entries will be allocated.
 *
 * regions_needed is the out value provided by a previous call to region_chg.
 *
 * Return the number of new huge pages added to the map.  This number is greater
 * than or equal to zero.  If file_region entries needed to be allocated for
 * this operation and we were not able to allocate, it returns -ENOMEM.
 * region_add of regions of length 1 never allocate file_regions and cannot
 * fail; region_chg will always allocate at least 1 entry and a region_add for
 * 1 page will only require at most 1 entry.
 */
static long region_add(struct resv_map *resv, long f, long t,
		       long in_regions_needed, struct hstate *h,
		       struct hugetlb_cgroup *h_cg)
{
	long add = 0, actual_regions_needed = 0;

	spin_lock(&resv->lock);
retry:

	/* Count how many regions are actually needed to execute this add. */
	add_reservation_in_range(resv, f, t, NULL, NULL,
				 &actual_regions_needed);

	/*
	 * Check for sufficient descriptors in the cache to accommodate
	 * this add operation. Note that actual_regions_needed may be greater
	 * than in_regions_needed, as the resv_map may have been modified since
	 * the region_chg call. In this case, we need to make sure that we
	 * allocate extra entries, such that we have enough for all the
	 * existing adds_in_progress, plus the excess needed for this
	 * operation.
	 */
	if (actual_regions_needed > in_regions_needed &&
	    resv->region_cache_count <
		    resv->adds_in_progress +
			    (actual_regions_needed - in_regions_needed)) {
		/* region_add operation of range 1 should never need to
		 * allocate file_region entries.
		 */
		VM_BUG_ON(t - f <= 1);

		if (allocate_file_region_entries(
			    resv, actual_regions_needed - in_regions_needed)) {
			return -ENOMEM;
		}

		goto retry;
	}

	add = add_reservation_in_range(resv, f, t, h_cg, h, NULL);

	resv->adds_in_progress -= in_regions_needed;

	spin_unlock(&resv->lock);
	return add;
}

/*
 * Examine the existing reserve map and determine how many
 * huge pages in the specified range [f, t) are NOT currently
 * represented.  This routine is called before a subsequent
 * call to region_add that will actually modify the reserve
 * map to add the specified range [f, t).  region_chg does
 * not change the number of huge pages represented by the
 * map.  A number of new file_region structures is added to the cache as a
 * placeholder, for the subsequent region_add call to use. At least 1
 * file_region structure is added.
 *
 * out_regions_needed is the number of regions added to the
 * resv->adds_in_progress.  This value needs to be provided to a follow up call
 * to region_add or region_abort for proper accounting.
 *
 * Returns the number of huge pages that need to be added to the existing
 * reservation map for the range [f, t).  This number is greater or equal to
 * zero.  -ENOMEM is returned if a new file_region structure or cache entry
 * is needed and can not be allocated.
 */
static long region_chg(struct resv_map *resv, long f, long t,
		       long *out_regions_needed)
{
	long chg = 0;

	spin_lock(&resv->lock);

	/* Count how many hugepages in this range are NOT represented. */
	chg = add_reservation_in_range(resv, f, t, NULL, NULL,
				       out_regions_needed);

	if (*out_regions_needed == 0)
		*out_regions_needed = 1;

	if (allocate_file_region_entries(resv, *out_regions_needed))
		return -ENOMEM;

	resv->adds_in_progress += *out_regions_needed;

	spin_unlock(&resv->lock);
	return chg;
}

/*
 * Abort the in progress add operation.  The adds_in_progress field
 * of the resv_map keeps track of the operations in progress between
 * calls to region_chg and region_add.  Operations are sometimes
 * aborted after the call to region_chg.  In such cases, region_abort
 * is called to decrement the adds_in_progress counter. regions_needed
 * is the value returned by the region_chg call, it is used to decrement
 * the adds_in_progress counter.
 *
 * NOTE: The range arguments [f, t) are not needed or used in this
 * routine.  They are kept to make reading the calling code easier as
 * arguments will match the associated region_chg call.
 */
static void region_abort(struct resv_map *resv, long f, long t,
			 long regions_needed)
{
	spin_lock(&resv->lock);
	VM_BUG_ON(!resv->region_cache_count);
	resv->adds_in_progress -= regions_needed;
	spin_unlock(&resv->lock);
}

/*
 * Delete the specified range [f, t) from the reserve map.  If the
 * t parameter is LONG_MAX, this indicates that ALL regions after f
 * should be deleted.  Locate the regions which intersect [f, t)
 * and either trim, delete or split the existing regions.
 *
 * Returns the number of huge pages deleted from the reserve map.
 * In the normal case, the return value is zero or more.  In the
 * case where a region must be split, a new region descriptor must
 * be allocated.  If the allocation fails, -ENOMEM will be returned.
 * NOTE: If the parameter t == LONG_MAX, then we will never split
 * a region and possibly return -ENOMEM.  Callers specifying
 * t == LONG_MAX do not need to check for -ENOMEM error.
 */
static long region_del(struct resv_map *resv, long f, long t)
{
	struct list_head *head = &resv->regions;
	struct file_region *rg, *trg;
	struct file_region *nrg = NULL;
	long del = 0;

retry:
	spin_lock(&resv->lock);
	list_for_each_entry_safe(rg, trg, head, link) {
		/*
		 * Skip regions before the range to be deleted.  file_region
		 * ranges are normally of the form [from, to).  However, there
		 * may be a "placeholder" entry in the map which is of the form
		 * (from, to) with from == to.  Check for placeholder entries
		 * at the beginning of the range to be deleted.
		 */
		if (rg->to <= f && (rg->to != rg->from || rg->to != f))
			continue;

		if (rg->from >= t)
			break;

		if (f > rg->from && t < rg->to) { /* Must split region */
			/*
			 * Check for an entry in the cache before dropping
			 * lock and attempting allocation.
			 */
			if (!nrg &&
			    resv->region_cache_count > resv->adds_in_progress) {
				nrg = list_first_entry(&resv->region_cache,
							struct file_region,
							link);
				list_del(&nrg->link);
				resv->region_cache_count--;
			}

			if (!nrg) {
				spin_unlock(&resv->lock);
				nrg = kmalloc(sizeof(*nrg), GFP_KERNEL);
				if (!nrg)
					return -ENOMEM;
				goto retry;
			}

			del += t - f;
			hugetlb_cgroup_uncharge_file_region(
				resv, rg, t - f, false);

			/* New entry for end of split region */
			nrg->from = t;
			nrg->to = rg->to;

			copy_hugetlb_cgroup_uncharge_info(nrg, rg);

			INIT_LIST_HEAD(&nrg->link);

			/* Original entry is trimmed */
			rg->to = f;

			list_add(&nrg->link, &rg->link);
			nrg = NULL;
			break;
		}

		if (f <= rg->from && t >= rg->to) { /* Remove entire region */
			del += rg->to - rg->from;
			hugetlb_cgroup_uncharge_file_region(resv, rg,
							    rg->to - rg->from, true);
			list_del(&rg->link);
			kfree(rg);
			continue;
		}

		if (f <= rg->from) {	/* Trim beginning of region */
			hugetlb_cgroup_uncharge_file_region(resv, rg,
							    t - rg->from, false);

			del += t - rg->from;
			rg->from = t;
		} else {		/* Trim end of region */
			hugetlb_cgroup_uncharge_file_region(resv, rg,
							    rg->to - f, false);

			del += rg->to - f;
			rg->to = f;
		}
	}

	spin_unlock(&resv->lock);
	kfree(nrg);
	return del;
}

/*
 * A rare out of memory error was encountered which prevented removal of
 * the reserve map region for a page.  The huge page itself was free'ed
 * and removed from the page cache.  This routine will adjust the subpool
 * usage count, and the global reserve count if needed.  By incrementing
 * these counts, the reserve map entry which could not be deleted will
 * appear as a "reserved" entry instead of simply dangling with incorrect
 * counts.
 */
void hugetlb_fix_reserve_counts(struct inode *inode)
{
	struct hugepage_subpool *spool = subpool_inode(inode);
	long rsv_adjust;
	bool reserved = false;

	rsv_adjust = hugepage_subpool_get_pages(spool, 1);
	if (rsv_adjust > 0) {
		struct hstate *h = hstate_inode(inode);

		if (!hugetlb_acct_memory(h, 1))
			reserved = true;
	} else if (!rsv_adjust) {
		reserved = true;
	}

	if (!reserved)
		pr_warn("hugetlb: Huge Page Reserved count may go negative.\n");
}

/*
 * Count and return the number of huge pages in the reserve map
 * that intersect with the range [f, t).
 */
static long region_count(struct resv_map *resv, long f, long t)
{
	struct list_head *head = &resv->regions;
	struct file_region *rg;
	long chg = 0;

	spin_lock(&resv->lock);
	/* Locate each segment we overlap with, and count that overlap. */
	list_for_each_entry(rg, head, link) {
		long seg_from;
		long seg_to;

		if (rg->to <= f)
			continue;
		if (rg->from >= t)
			break;

		seg_from = max(rg->from, f);
		seg_to = min(rg->to, t);

		chg += seg_to - seg_from;
	}
	spin_unlock(&resv->lock);

	return chg;
}

/*
 * Convert the address within this vma to the page offset within
 * the mapping, huge page units here.
 */
static pgoff_t vma_hugecache_offset(struct hstate *h,
			struct vm_area_struct *vma, unsigned long address)
{
	return ((address - vma->vm_start) >> huge_page_shift(h)) +
			(vma->vm_pgoff >> huge_page_order(h));
}

/**
 * vma_kernel_pagesize - Page size granularity for this VMA.
 * @vma: The user mapping.
 *
 * Folios in this VMA will be aligned to, and at least the size of the
 * number of bytes returned by this function.
 *
 * Return: The default size of the folios allocated when backing a VMA.
 */
unsigned long vma_kernel_pagesize(struct vm_area_struct *vma)
{
	if (vma->vm_ops && vma->vm_ops->pagesize)
		return vma->vm_ops->pagesize(vma);
	return PAGE_SIZE;
}
EXPORT_SYMBOL_GPL(vma_kernel_pagesize);

/*
 * Return the page size being used by the MMU to back a VMA. In the majority
 * of cases, the page size used by the kernel matches the MMU size. On
 * architectures where it differs, an architecture-specific 'strong'
 * version of this symbol is required.
 */
__weak unsigned long vma_mmu_pagesize(struct vm_area_struct *vma)
{
	return vma_kernel_pagesize(vma);
}

/*
 * Flags for MAP_PRIVATE reservations.  These are stored in the bottom
 * bits of the reservation map pointer, which are always clear due to
 * alignment.
 */
#define HPAGE_RESV_OWNER    (1UL << 0)
#define HPAGE_RESV_UNMAPPED (1UL << 1)
#define HPAGE_RESV_MASK (HPAGE_RESV_OWNER | HPAGE_RESV_UNMAPPED)

/*
 * These helpers are used to track how many pages are reserved for
 * faults in a MAP_PRIVATE mapping. Only the process that called mmap()
 * is guaranteed to have their future faults succeed.
 *
 * With the exception of hugetlb_dup_vma_private() which is called at fork(),
 * the reserve counters are updated with the hugetlb_lock held. It is safe
 * to reset the VMA at fork() time as it is not in use yet and there is no
 * chance of the global counters getting corrupted as a result of the values.
 *
 * The private mapping reservation is represented in a subtly different
 * manner to a shared mapping.  A shared mapping has a region map associated
 * with the underlying file, this region map represents the backing file
 * pages which have ever had a reservation assigned which this persists even
 * after the page is instantiated.  A private mapping has a region map
 * associated with the original mmap which is attached to all VMAs which
 * reference it, this region map represents those offsets which have consumed
 * reservation ie. where pages have been instantiated.
 */
static unsigned long get_vma_private_data(struct vm_area_struct *vma)
{
	return (unsigned long)vma->vm_private_data;
}

static void set_vma_private_data(struct vm_area_struct *vma,
							unsigned long value)
{
	vma->vm_private_data = (void *)value;
}

static void
resv_map_set_hugetlb_cgroup_uncharge_info(struct resv_map *resv_map,
					  struct hugetlb_cgroup *h_cg,
					  struct hstate *h)
{
#ifdef CONFIG_CGROUP_HUGETLB
	if (!h_cg || !h) {
		resv_map->reservation_counter = NULL;
		resv_map->pages_per_hpage = 0;
		resv_map->css = NULL;
	} else {
		resv_map->reservation_counter =
			&h_cg->rsvd_hugepage[hstate_index(h)];
		resv_map->pages_per_hpage = pages_per_huge_page(h);
		resv_map->css = &h_cg->css;
	}
#endif
}

struct resv_map *resv_map_alloc(void)
{
	struct resv_map *resv_map = kmalloc(sizeof(*resv_map), GFP_KERNEL);
	struct file_region *rg = kmalloc(sizeof(*rg), GFP_KERNEL);

	if (!resv_map || !rg) {
		kfree(resv_map);
		kfree(rg);
		return NULL;
	}

	kref_init(&resv_map->refs);
	spin_lock_init(&resv_map->lock);
	INIT_LIST_HEAD(&resv_map->regions);
	init_rwsem(&resv_map->rw_sema);

	resv_map->adds_in_progress = 0;
	/*
	 * Initialize these to 0. On shared mappings, 0's here indicate these
	 * fields don't do cgroup accounting. On private mappings, these will be
	 * re-initialized to the proper values, to indicate that hugetlb cgroup
	 * reservations are to be un-charged from here.
	 */
	resv_map_set_hugetlb_cgroup_uncharge_info(resv_map, NULL, NULL);

	INIT_LIST_HEAD(&resv_map->region_cache);
	list_add(&rg->link, &resv_map->region_cache);
	resv_map->region_cache_count = 1;

	return resv_map;
}

void resv_map_release(struct kref *ref)
{
	struct resv_map *resv_map = container_of(ref, struct resv_map, refs);
	struct list_head *head = &resv_map->region_cache;
	struct file_region *rg, *trg;

	/* Clear out any active regions before we release the map. */
	region_del(resv_map, 0, LONG_MAX);

	/* ... and any entries left in the cache */
	list_for_each_entry_safe(rg, trg, head, link) {
		list_del(&rg->link);
		kfree(rg);
	}

	VM_BUG_ON(resv_map->adds_in_progress);

	kfree(resv_map);
}

static inline struct resv_map *inode_resv_map(struct inode *inode)
{
	/*
	 * At inode evict time, i_mapping may not point to the original
	 * address space within the inode.  This original address space
	 * contains the pointer to the resv_map.  So, always use the
	 * address space embedded within the inode.
	 * The VERY common case is inode->mapping == &inode->i_data but,
	 * this may not be true for device special inodes.
	 */
	return (struct resv_map *)(&inode->i_data)->i_private_data;
}

static struct resv_map *vma_resv_map(struct vm_area_struct *vma)
{
	VM_BUG_ON_VMA(!is_vm_hugetlb_page(vma), vma);
	if (vma->vm_flags & VM_MAYSHARE) {
		struct address_space *mapping = vma->vm_file->f_mapping;
		struct inode *inode = mapping->host;

		return inode_resv_map(inode);

	} else {
		return (struct resv_map *)(get_vma_private_data(vma) &
							~HPAGE_RESV_MASK);
	}
}

static void set_vma_resv_map(struct vm_area_struct *vma, struct resv_map *map)
{
	VM_BUG_ON_VMA(!is_vm_hugetlb_page(vma), vma);
	VM_BUG_ON_VMA(vma->vm_flags & VM_MAYSHARE, vma);

	set_vma_private_data(vma, (unsigned long)map);
}

static void set_vma_resv_flags(struct vm_area_struct *vma, unsigned long flags)
{
	VM_BUG_ON_VMA(!is_vm_hugetlb_page(vma), vma);
	VM_BUG_ON_VMA(vma->vm_flags & VM_MAYSHARE, vma);

	set_vma_private_data(vma, get_vma_private_data(vma) | flags);
}

static int is_vma_resv_set(struct vm_area_struct *vma, unsigned long flag)
{
	VM_BUG_ON_VMA(!is_vm_hugetlb_page(vma), vma);

	return (get_vma_private_data(vma) & flag) != 0;
}

bool __vma_private_lock(struct vm_area_struct *vma)
{
	return !(vma->vm_flags & VM_MAYSHARE) &&
		get_vma_private_data(vma) & ~HPAGE_RESV_MASK &&
		is_vma_resv_set(vma, HPAGE_RESV_OWNER);
}

void hugetlb_dup_vma_private(struct vm_area_struct *vma)
{
	VM_BUG_ON_VMA(!is_vm_hugetlb_page(vma), vma);
	/*
	 * Clear vm_private_data
	 * - For shared mappings this is a per-vma semaphore that may be
	 *   allocated in a subsequent call to hugetlb_vm_op_open.
	 *   Before clearing, make sure pointer is not associated with vma
	 *   as this will leak the structure.  This is the case when called
	 *   via clear_vma_resv_huge_pages() and hugetlb_vm_op_open has already
	 *   been called to allocate a new structure.
	 * - For MAP_PRIVATE mappings, this is the reserve map which does
	 *   not apply to children.  Faults generated by the children are
	 *   not guaranteed to succeed, even if read-only.
	 */
	if (vma->vm_flags & VM_MAYSHARE) {
		struct hugetlb_vma_lock *vma_lock = vma->vm_private_data;

		if (vma_lock && vma_lock->vma != vma)
			vma->vm_private_data = NULL;
	} else
		vma->vm_private_data = NULL;
}

/*
 * Reset and decrement one ref on hugepage private reservation.
 * Called with mm->mmap_lock writer semaphore held.
 * This function should be only used by move_vma() and operate on
 * same sized vma. It should never come here with last ref on the
 * reservation.
 */
void clear_vma_resv_huge_pages(struct vm_area_struct *vma)
{
	/*
	 * Clear the old hugetlb private page reservation.
	 * It has already been transferred to new_vma.
	 *
	 * During a mremap() operation of a hugetlb vma we call move_vma()
	 * which copies vma into new_vma and unmaps vma. After the copy
	 * operation both new_vma and vma share a reference to the resv_map
	 * struct, and at that point vma is about to be unmapped. We don't
	 * want to return the reservation to the pool at unmap of vma because
	 * the reservation still lives on in new_vma, so simply decrement the
	 * ref here and remove the resv_map reference from this vma.
	 */
	struct resv_map *reservations = vma_resv_map(vma);

	if (reservations && is_vma_resv_set(vma, HPAGE_RESV_OWNER)) {
		resv_map_put_hugetlb_cgroup_uncharge_info(reservations);
		kref_put(&reservations->refs, resv_map_release);
	}

	hugetlb_dup_vma_private(vma);
}

static void enqueue_hugetlb_folio(struct hstate *h, struct folio *folio)
{
	int nid = folio_nid(folio);

	lockdep_assert_held(&hugetlb_lock);
	VM_BUG_ON_FOLIO(folio_ref_count(folio), folio);

	list_move(&folio->lru, &h->hugepage_freelists[nid]);
	h->free_huge_pages++;
	h->free_huge_pages_node[nid]++;
	folio_set_hugetlb_freed(folio);
}

static struct folio *dequeue_hugetlb_folio_node_exact(struct hstate *h,
								int nid)
{
	struct folio *folio;
	bool pin = !!(current->flags & PF_MEMALLOC_PIN);

	lockdep_assert_held(&hugetlb_lock);
	list_for_each_entry(folio, &h->hugepage_freelists[nid], lru) {
		if (pin && !folio_is_longterm_pinnable(folio))
			continue;

		if (folio_test_hwpoison(folio))
			continue;

		if (is_migrate_isolate_page(&folio->page))
			continue;

		list_move(&folio->lru, &h->hugepage_activelist);
		folio_ref_unfreeze(folio, 1);
		folio_clear_hugetlb_freed(folio);
		h->free_huge_pages--;
		h->free_huge_pages_node[nid]--;
		return folio;
	}

	return NULL;
}

static struct folio *dequeue_hugetlb_folio_nodemask(struct hstate *h, gfp_t gfp_mask,
							int nid, nodemask_t *nmask)
{
	unsigned int cpuset_mems_cookie;
	struct zonelist *zonelist;
	struct zone *zone;
	struct zoneref *z;
	int node = NUMA_NO_NODE;

	/* 'nid' should not be NUMA_NO_NODE. Try to catch any misuse of it and rectifiy. */
	if (nid == NUMA_NO_NODE)
		nid = numa_node_id();

	zonelist = node_zonelist(nid, gfp_mask);

retry_cpuset:
	cpuset_mems_cookie = read_mems_allowed_begin();
	for_each_zone_zonelist_nodemask(zone, z, zonelist, gfp_zone(gfp_mask), nmask) {
		struct folio *folio;

		if (!cpuset_zone_allowed(zone, gfp_mask))
			continue;
		/*
		 * no need to ask again on the same node. Pool is node rather than
		 * zone aware
		 */
		if (zone_to_nid(zone) == node)
			continue;
		node = zone_to_nid(zone);

		folio = dequeue_hugetlb_folio_node_exact(h, node);
		if (folio)
			return folio;
	}
	if (unlikely(read_mems_allowed_retry(cpuset_mems_cookie)))
		goto retry_cpuset;

	return NULL;
}

static unsigned long available_huge_pages(struct hstate *h)
{
	return h->free_huge_pages - h->resv_huge_pages;
}

static struct folio *dequeue_hugetlb_folio_vma(struct hstate *h,
				struct vm_area_struct *vma,
				unsigned long address, long gbl_chg)
{
	struct folio *folio = NULL;
	struct mempolicy *mpol;
	gfp_t gfp_mask;
	nodemask_t *nodemask;
	int nid;

	/*
	 * gbl_chg==1 means the allocation requires a new page that was not
	 * reserved before.  Making sure there's at least one free page.
	 */
	if (gbl_chg && !available_huge_pages(h))
		goto err;

	gfp_mask = htlb_alloc_mask(h);
	nid = huge_node(vma, address, gfp_mask, &mpol, &nodemask);

	if (mpol_is_preferred_many(mpol)) {
		folio = dequeue_hugetlb_folio_nodemask(h, gfp_mask,
							nid, nodemask);

		/* Fallback to all nodes if page==NULL */
		nodemask = NULL;
	}

	if (!folio)
		folio = dequeue_hugetlb_folio_nodemask(h, gfp_mask,
							nid, nodemask);

	mpol_cond_put(mpol);
	return folio;

err:
	return NULL;
}

/*
 * common helper functions for hstate_next_node_to_{alloc|free}.
 * We may have allocated or freed a huge page based on a different
 * nodes_allowed previously, so h->next_node_to_{alloc|free} might
 * be outside of *nodes_allowed.  Ensure that we use an allowed
 * node for alloc or free.
 */
static int next_node_allowed(int nid, nodemask_t *nodes_allowed)
{
	nid = next_node_in(nid, *nodes_allowed);
	VM_BUG_ON(nid >= MAX_NUMNODES);

	return nid;
}

static int get_valid_node_allowed(int nid, nodemask_t *nodes_allowed)
{
	if (!node_isset(nid, *nodes_allowed))
		nid = next_node_allowed(nid, nodes_allowed);
	return nid;
}

/*
 * returns the previously saved node ["this node"] from which to
 * allocate a persistent huge page for the pool and advance the
 * next node from which to allocate, handling wrap at end of node
 * mask.
 */
static int hstate_next_node_to_alloc(int *next_node,
					nodemask_t *nodes_allowed)
{
	int nid;

	VM_BUG_ON(!nodes_allowed);

	nid = get_valid_node_allowed(*next_node, nodes_allowed);
	*next_node = next_node_allowed(nid, nodes_allowed);

	return nid;
}

/*
 * helper for remove_pool_hugetlb_folio() - return the previously saved
 * node ["this node"] from which to free a huge page.  Advance the
 * next node id whether or not we find a free huge page to free so
 * that the next attempt to free addresses the next node.
 */
static int hstate_next_node_to_free(struct hstate *h, nodemask_t *nodes_allowed)
{
	int nid;

	VM_BUG_ON(!nodes_allowed);

	nid = get_valid_node_allowed(h->next_nid_to_free, nodes_allowed);
	h->next_nid_to_free = next_node_allowed(nid, nodes_allowed);

	return nid;
}

#define for_each_node_mask_to_alloc(next_node, nr_nodes, node, mask)		\
	for (nr_nodes = nodes_weight(*mask);				\
		nr_nodes > 0 &&						\
		((node = hstate_next_node_to_alloc(next_node, mask)) || 1);	\
		nr_nodes--)

#define for_each_node_mask_to_free(hs, nr_nodes, node, mask)		\
	for (nr_nodes = nodes_weight(*mask);				\
		nr_nodes > 0 &&						\
		((node = hstate_next_node_to_free(hs, mask)) || 1);	\
		nr_nodes--)

#ifdef CONFIG_ARCH_HAS_GIGANTIC_PAGE
#ifdef CONFIG_CONTIG_ALLOC
static struct folio *alloc_gigantic_folio(struct hstate *h, gfp_t gfp_mask,
		int nid, nodemask_t *nodemask)
{
	struct folio *folio;
	int order = huge_page_order(h);
	bool retried = false;

	if (nid == NUMA_NO_NODE)
		nid = numa_mem_id();
retry:
	folio = NULL;
#ifdef CONFIG_CMA
	{
		int node;

		if (hugetlb_cma[nid])
			folio = cma_alloc_folio(hugetlb_cma[nid], order, gfp_mask);

		if (!folio && !(gfp_mask & __GFP_THISNODE)) {
			for_each_node_mask(node, *nodemask) {
				if (node == nid || !hugetlb_cma[node])
					continue;

				folio = cma_alloc_folio(hugetlb_cma[node], order, gfp_mask);
				if (folio)
					break;
			}
		}
	}
#endif
	if (!folio) {
		folio = folio_alloc_gigantic(order, gfp_mask, nid, nodemask);
		if (!folio)
			return NULL;
	}

	if (folio_ref_freeze(folio, 1))
		return folio;

	pr_warn("HugeTLB: unexpected refcount on PFN %lu\n", folio_pfn(folio));
	hugetlb_free_folio(folio);
	if (!retried) {
		retried = true;
		goto retry;
	}
	return NULL;
}

#else /* !CONFIG_CONTIG_ALLOC */
static struct folio *alloc_gigantic_folio(struct hstate *h, gfp_t gfp_mask,
					int nid, nodemask_t *nodemask)
{
	return NULL;
}
#endif /* CONFIG_CONTIG_ALLOC */

#else /* !CONFIG_ARCH_HAS_GIGANTIC_PAGE */
static struct folio *alloc_gigantic_folio(struct hstate *h, gfp_t gfp_mask,
					int nid, nodemask_t *nodemask)
{
	return NULL;
}
#endif

/*
 * Remove hugetlb folio from lists.
 * If vmemmap exists for the folio, clear the hugetlb flag so that the
 * folio appears as just a compound page.  Otherwise, wait until after
 * allocating vmemmap to clear the flag.
 *
 * Must be called with hugetlb lock held.
 */
static void remove_hugetlb_folio(struct hstate *h, struct folio *folio,
							bool adjust_surplus)
{
	int nid = folio_nid(folio);

	VM_BUG_ON_FOLIO(hugetlb_cgroup_from_folio(folio), folio);
	VM_BUG_ON_FOLIO(hugetlb_cgroup_from_folio_rsvd(folio), folio);

	lockdep_assert_held(&hugetlb_lock);
	if (hstate_is_gigantic(h) && !gigantic_page_runtime_supported())
		return;

	list_del(&folio->lru);

	if (folio_test_hugetlb_freed(folio)) {
		folio_clear_hugetlb_freed(folio);
		h->free_huge_pages--;
		h->free_huge_pages_node[nid]--;
	}
	if (adjust_surplus) {
		h->surplus_huge_pages--;
		h->surplus_huge_pages_node[nid]--;
	}

	/*
	 * We can only clear the hugetlb flag after allocating vmemmap
	 * pages.  Otherwise, someone (memory error handling) may try to write
	 * to tail struct pages.
	 */
	if (!folio_test_hugetlb_vmemmap_optimized(folio))
		__folio_clear_hugetlb(folio);

	h->nr_huge_pages--;
	h->nr_huge_pages_node[nid]--;
}

static void add_hugetlb_folio(struct hstate *h, struct folio *folio,
			     bool adjust_surplus)
{
	int nid = folio_nid(folio);

	VM_BUG_ON_FOLIO(!folio_test_hugetlb_vmemmap_optimized(folio), folio);

	lockdep_assert_held(&hugetlb_lock);

	INIT_LIST_HEAD(&folio->lru);
	h->nr_huge_pages++;
	h->nr_huge_pages_node[nid]++;

	if (adjust_surplus) {
		h->surplus_huge_pages++;
		h->surplus_huge_pages_node[nid]++;
	}

	__folio_set_hugetlb(folio);
	folio_change_private(folio, NULL);
	/*
	 * We have to set hugetlb_vmemmap_optimized again as above
	 * folio_change_private(folio, NULL) cleared it.
	 */
	folio_set_hugetlb_vmemmap_optimized(folio);

	arch_clear_hugetlb_flags(folio);
	enqueue_hugetlb_folio(h, folio);
}

static void __update_and_free_hugetlb_folio(struct hstate *h,
						struct folio *folio)
{
	bool clear_flag = folio_test_hugetlb_vmemmap_optimized(folio);

	if (hstate_is_gigantic(h) && !gigantic_page_runtime_supported())
		return;

	/*
	 * If we don't know which subpages are hwpoisoned, we can't free
	 * the hugepage, so it's leaked intentionally.
	 */
	if (folio_test_hugetlb_raw_hwp_unreliable(folio))
		return;

	/*
	 * If folio is not vmemmap optimized (!clear_flag), then the folio
	 * is no longer identified as a hugetlb page.  hugetlb_vmemmap_restore_folio
	 * can only be passed hugetlb pages and will BUG otherwise.
	 */
	if (clear_flag && hugetlb_vmemmap_restore_folio(h, folio)) {
		spin_lock_irq(&hugetlb_lock);
		/*
		 * If we cannot allocate vmemmap pages, just refuse to free the
		 * page and put the page back on the hugetlb free list and treat
		 * as a surplus page.
		 */
		add_hugetlb_folio(h, folio, true);
		spin_unlock_irq(&hugetlb_lock);
		return;
	}

	/*
	 * If vmemmap pages were allocated above, then we need to clear the
	 * hugetlb flag under the hugetlb lock.
	 */
	if (folio_test_hugetlb(folio)) {
		spin_lock_irq(&hugetlb_lock);
		__folio_clear_hugetlb(folio);
		spin_unlock_irq(&hugetlb_lock);
	}

	/*
	 * Move PageHWPoison flag from head page to the raw error pages,
	 * which makes any healthy subpages reusable.
	 */
	if (unlikely(folio_test_hwpoison(folio)))
		folio_clear_hugetlb_hwpoison(folio);

	folio_ref_unfreeze(folio, 1);

	INIT_LIST_HEAD(&folio->_deferred_list);
	hugetlb_free_folio(folio);
}

/*
 * As update_and_free_hugetlb_folio() can be called under any context, so we cannot
 * use GFP_KERNEL to allocate vmemmap pages. However, we can defer the
 * actual freeing in a workqueue to prevent from using GFP_ATOMIC to allocate
 * the vmemmap pages.
 *
 * free_hpage_workfn() locklessly retrieves the linked list of pages to be
 * freed and frees them one-by-one. As the page->mapping pointer is going
 * to be cleared in free_hpage_workfn() anyway, it is reused as the llist_node
 * structure of a lockless linked list of huge pages to be freed.
 */
static LLIST_HEAD(hpage_freelist);

static void free_hpage_workfn(struct work_struct *work)
{
	struct llist_node *node;

	node = llist_del_all(&hpage_freelist);

	while (node) {
		struct folio *folio;
		struct hstate *h;

		folio = container_of((struct address_space **)node,
				     struct folio, mapping);
		node = node->next;
		folio->mapping = NULL;
		/*
		 * The VM_BUG_ON_FOLIO(!folio_test_hugetlb(folio), folio) in
		 * folio_hstate() is going to trigger because a previous call to
		 * remove_hugetlb_folio() will clear the hugetlb bit, so do
		 * not use folio_hstate() directly.
		 */
		h = size_to_hstate(folio_size(folio));

		__update_and_free_hugetlb_folio(h, folio);

		cond_resched();
	}
}
static DECLARE_WORK(free_hpage_work, free_hpage_workfn);

static inline void flush_free_hpage_work(struct hstate *h)
{
	if (hugetlb_vmemmap_optimizable(h))
		flush_work(&free_hpage_work);
}

static void update_and_free_hugetlb_folio(struct hstate *h, struct folio *folio,
				 bool atomic)
{
	if (!folio_test_hugetlb_vmemmap_optimized(folio) || !atomic) {
		__update_and_free_hugetlb_folio(h, folio);
		return;
	}

	/*
	 * Defer freeing to avoid using GFP_ATOMIC to allocate vmemmap pages.
	 *
	 * Only call schedule_work() if hpage_freelist is previously
	 * empty. Otherwise, schedule_work() had been called but the workfn
	 * hasn't retrieved the list yet.
	 */
	if (llist_add((struct llist_node *)&folio->mapping, &hpage_freelist))
		schedule_work(&free_hpage_work);
}

static void bulk_vmemmap_restore_error(struct hstate *h,
					struct list_head *folio_list,
					struct list_head *non_hvo_folios)
{
	struct folio *folio, *t_folio;

	if (!list_empty(non_hvo_folios)) {
		/*
		 * Free any restored hugetlb pages so that restore of the
		 * entire list can be retried.
		 * The idea is that in the common case of ENOMEM errors freeing
		 * hugetlb pages with vmemmap we will free up memory so that we
		 * can allocate vmemmap for more hugetlb pages.
		 */
		list_for_each_entry_safe(folio, t_folio, non_hvo_folios, lru) {
			list_del(&folio->lru);
			spin_lock_irq(&hugetlb_lock);
			__folio_clear_hugetlb(folio);
			spin_unlock_irq(&hugetlb_lock);
			update_and_free_hugetlb_folio(h, folio, false);
			cond_resched();
		}
	} else {
		/*
		 * In the case where there are no folios which can be
		 * immediately freed, we loop through the list trying to restore
		 * vmemmap individually in the hope that someone elsewhere may
		 * have done something to cause success (such as freeing some
		 * memory).  If unable to restore a hugetlb page, the hugetlb
		 * page is made a surplus page and removed from the list.
		 * If are able to restore vmemmap and free one hugetlb page, we
		 * quit processing the list to retry the bulk operation.
		 */
		list_for_each_entry_safe(folio, t_folio, folio_list, lru)
			if (hugetlb_vmemmap_restore_folio(h, folio)) {
				list_del(&folio->lru);
				spin_lock_irq(&hugetlb_lock);
				add_hugetlb_folio(h, folio, true);
				spin_unlock_irq(&hugetlb_lock);
			} else {
				list_del(&folio->lru);
				spin_lock_irq(&hugetlb_lock);
				__folio_clear_hugetlb(folio);
				spin_unlock_irq(&hugetlb_lock);
				update_and_free_hugetlb_folio(h, folio, false);
				cond_resched();
				break;
			}
	}
}

static void update_and_free_pages_bulk(struct hstate *h,
						struct list_head *folio_list)
{
	long ret;
	struct folio *folio, *t_folio;
	LIST_HEAD(non_hvo_folios);

	/*
	 * First allocate required vmemmmap (if necessary) for all folios.
	 * Carefully handle errors and free up any available hugetlb pages
	 * in an effort to make forward progress.
	 */
retry:
	ret = hugetlb_vmemmap_restore_folios(h, folio_list, &non_hvo_folios);
	if (ret < 0) {
		bulk_vmemmap_restore_error(h, folio_list, &non_hvo_folios);
		goto retry;
	}

	/*
	 * At this point, list should be empty, ret should be >= 0 and there
	 * should only be pages on the non_hvo_folios list.
	 * Do note that the non_hvo_folios list could be empty.
	 * Without HVO enabled, ret will be 0 and there is no need to call
	 * __folio_clear_hugetlb as this was done previously.
	 */
	VM_WARN_ON(!list_empty(folio_list));
	VM_WARN_ON(ret < 0);
	if (!list_empty(&non_hvo_folios) && ret) {
		spin_lock_irq(&hugetlb_lock);
		list_for_each_entry(folio, &non_hvo_folios, lru)
			__folio_clear_hugetlb(folio);
		spin_unlock_irq(&hugetlb_lock);
	}

	list_for_each_entry_safe(folio, t_folio, &non_hvo_folios, lru) {
		update_and_free_hugetlb_folio(h, folio, false);
		cond_resched();
	}
}

struct hstate *size_to_hstate(unsigned long size)
{
	struct hstate *h;

	for_each_hstate(h) {
		if (huge_page_size(h) == size)
			return h;
	}
	return NULL;
}

void free_huge_folio(struct folio *folio)
{
	/*
	 * Can't pass hstate in here because it is called from the
	 * generic mm code.
	 */
	struct hstate *h = folio_hstate(folio);
	int nid = folio_nid(folio);
	struct hugepage_subpool *spool = hugetlb_folio_subpool(folio);
	bool restore_reserve;
	unsigned long flags;

	VM_BUG_ON_FOLIO(folio_ref_count(folio), folio);
	VM_BUG_ON_FOLIO(folio_mapcount(folio), folio);

	hugetlb_set_folio_subpool(folio, NULL);
	if (folio_test_anon(folio))
		__ClearPageAnonExclusive(&folio->page);
	folio->mapping = NULL;
	restore_reserve = folio_test_hugetlb_restore_reserve(folio);
	folio_clear_hugetlb_restore_reserve(folio);

	/*
	 * If HPageRestoreReserve was set on page, page allocation consumed a
	 * reservation.  If the page was associated with a subpool, there
	 * would have been a page reserved in the subpool before allocation
	 * via hugepage_subpool_get_pages().  Since we are 'restoring' the
	 * reservation, do not call hugepage_subpool_put_pages() as this will
	 * remove the reserved page from the subpool.
	 */
	if (!restore_reserve) {
		/*
		 * A return code of zero implies that the subpool will be
		 * under its minimum size if the reservation is not restored
		 * after page is free.  Therefore, force restore_reserve
		 * operation.
		 */
		if (hugepage_subpool_put_pages(spool, 1) == 0)
			restore_reserve = true;
	}

	spin_lock_irqsave(&hugetlb_lock, flags);
	folio_clear_hugetlb_migratable(folio);
	hugetlb_cgroup_uncharge_folio(hstate_index(h),
				     pages_per_huge_page(h), folio);
	hugetlb_cgroup_uncharge_folio_rsvd(hstate_index(h),
					  pages_per_huge_page(h), folio);
	lruvec_stat_mod_folio(folio, NR_HUGETLB, -pages_per_huge_page(h));
	mem_cgroup_uncharge(folio);
	if (restore_reserve)
		h->resv_huge_pages++;

	if (folio_test_hugetlb_temporary(folio)) {
		remove_hugetlb_folio(h, folio, false);
		spin_unlock_irqrestore(&hugetlb_lock, flags);
		update_and_free_hugetlb_folio(h, folio, true);
	} else if (h->surplus_huge_pages_node[nid]) {
		/* remove the page from active list */
		remove_hugetlb_folio(h, folio, true);
		spin_unlock_irqrestore(&hugetlb_lock, flags);
		update_and_free_hugetlb_folio(h, folio, true);
	} else {
		arch_clear_hugetlb_flags(folio);
		enqueue_hugetlb_folio(h, folio);
		spin_unlock_irqrestore(&hugetlb_lock, flags);
	}
}

/*
 * Must be called with the hugetlb lock held
 */
static void __prep_account_new_huge_page(struct hstate *h, int nid)
{
	lockdep_assert_held(&hugetlb_lock);
	h->nr_huge_pages++;
	h->nr_huge_pages_node[nid]++;
}

static void init_new_hugetlb_folio(struct hstate *h, struct folio *folio)
{
	__folio_set_hugetlb(folio);
	INIT_LIST_HEAD(&folio->lru);
	hugetlb_set_folio_subpool(folio, NULL);
	set_hugetlb_cgroup(folio, NULL);
	set_hugetlb_cgroup_rsvd(folio, NULL);
}

static void __prep_new_hugetlb_folio(struct hstate *h, struct folio *folio)
{
	init_new_hugetlb_folio(h, folio);
	hugetlb_vmemmap_optimize_folio(h, folio);
}

static void prep_new_hugetlb_folio(struct hstate *h, struct folio *folio, int nid)
{
	__prep_new_hugetlb_folio(h, folio);
	spin_lock_irq(&hugetlb_lock);
	__prep_account_new_huge_page(h, nid);
	spin_unlock_irq(&hugetlb_lock);
}

/*
 * Find and lock address space (mapping) in write mode.
 *
 * Upon entry, the folio is locked which means that folio_mapping() is
 * stable.  Due to locking order, we can only trylock_write.  If we can
 * not get the lock, simply return NULL to caller.
 */
struct address_space *hugetlb_folio_mapping_lock_write(struct folio *folio)
{
	struct address_space *mapping = folio_mapping(folio);

	if (!mapping)
		return mapping;

	if (i_mmap_trylock_write(mapping))
		return mapping;

	return NULL;
}

static struct folio *alloc_buddy_hugetlb_folio(struct hstate *h,
		gfp_t gfp_mask, int nid, nodemask_t *nmask,
		nodemask_t *node_alloc_noretry)
{
	int order = huge_page_order(h);
	struct folio *folio;
	bool alloc_try_hard = true;
	bool retry = true;

	/*
	 * By default we always try hard to allocate the folio with
	 * __GFP_RETRY_MAYFAIL flag.  However, if we are allocating folios in
	 * a loop (to adjust global huge page counts) and previous allocation
	 * failed, do not continue to try hard on the same node.  Use the
	 * node_alloc_noretry bitmap to manage this state information.
	 */
	if (node_alloc_noretry && node_isset(nid, *node_alloc_noretry))
		alloc_try_hard = false;
	if (alloc_try_hard)
		gfp_mask |= __GFP_RETRY_MAYFAIL;
	if (nid == NUMA_NO_NODE)
		nid = numa_mem_id();
retry:
	folio = __folio_alloc(gfp_mask, order, nid, nmask);
	/* Ensure hugetlb folio won't have large_rmappable flag set. */
	if (folio)
		folio_clear_large_rmappable(folio);

	if (folio && !folio_ref_freeze(folio, 1)) {
		folio_put(folio);
		if (retry) {	/* retry once */
			retry = false;
			goto retry;
		}
		/* WOW!  twice in a row. */
		pr_warn("HugeTLB unexpected inflated folio ref count\n");
		folio = NULL;
	}

	/*
	 * If we did not specify __GFP_RETRY_MAYFAIL, but still got a
	 * folio this indicates an overall state change.  Clear bit so
	 * that we resume normal 'try hard' allocations.
	 */
	if (node_alloc_noretry && folio && !alloc_try_hard)
		node_clear(nid, *node_alloc_noretry);

	/*
	 * If we tried hard to get a folio but failed, set bit so that
	 * subsequent attempts will not try as hard until there is an
	 * overall state change.
	 */
	if (node_alloc_noretry && !folio && alloc_try_hard)
		node_set(nid, *node_alloc_noretry);

	if (!folio) {
		__count_vm_event(HTLB_BUDDY_PGALLOC_FAIL);
		return NULL;
	}

	__count_vm_event(HTLB_BUDDY_PGALLOC);
	return folio;
}

static struct folio *only_alloc_fresh_hugetlb_folio(struct hstate *h,
		gfp_t gfp_mask, int nid, nodemask_t *nmask,
		nodemask_t *node_alloc_noretry)
{
	struct folio *folio;

	if (hstate_is_gigantic(h))
		folio = alloc_gigantic_folio(h, gfp_mask, nid, nmask);
	else
		folio = alloc_buddy_hugetlb_folio(h, gfp_mask, nid, nmask, node_alloc_noretry);
	if (folio)
		init_new_hugetlb_folio(h, folio);
	return folio;
}

/*
 * Common helper to allocate a fresh hugetlb page. All specific allocators
 * should use this function to get new hugetlb pages
 *
 * Note that returned page is 'frozen':  ref count of head page and all tail
 * pages is zero.
 */
static struct folio *alloc_fresh_hugetlb_folio(struct hstate *h,
		gfp_t gfp_mask, int nid, nodemask_t *nmask)
{
	struct folio *folio;

	if (hstate_is_gigantic(h))
		folio = alloc_gigantic_folio(h, gfp_mask, nid, nmask);
	else
		folio = alloc_buddy_hugetlb_folio(h, gfp_mask, nid, nmask, NULL);
	if (!folio)
		return NULL;

	prep_new_hugetlb_folio(h, folio, folio_nid(folio));
	return folio;
}

static void prep_and_add_allocated_folios(struct hstate *h,
					struct list_head *folio_list)
{
	unsigned long flags;
	struct folio *folio, *tmp_f;

	/* Send list for bulk vmemmap optimization processing */
	hugetlb_vmemmap_optimize_folios(h, folio_list);

	/* Add all new pool pages to free lists in one lock cycle */
	spin_lock_irqsave(&hugetlb_lock, flags);
	list_for_each_entry_safe(folio, tmp_f, folio_list, lru) {
		__prep_account_new_huge_page(h, folio_nid(folio));
		enqueue_hugetlb_folio(h, folio);
	}
	spin_unlock_irqrestore(&hugetlb_lock, flags);
}

/*
 * Allocates a fresh hugetlb page in a node interleaved manner.  The page
 * will later be added to the appropriate hugetlb pool.
 */
static struct folio *alloc_pool_huge_folio(struct hstate *h,
					nodemask_t *nodes_allowed,
					nodemask_t *node_alloc_noretry,
					int *next_node)
{
	gfp_t gfp_mask = htlb_alloc_mask(h) | __GFP_THISNODE;
	int nr_nodes, node;

	for_each_node_mask_to_alloc(next_node, nr_nodes, node, nodes_allowed) {
		struct folio *folio;

		folio = only_alloc_fresh_hugetlb_folio(h, gfp_mask, node,
					nodes_allowed, node_alloc_noretry);
		if (folio)
			return folio;
	}

	return NULL;
}

/*
 * Remove huge page from pool from next node to free.  Attempt to keep
 * persistent huge pages more or less balanced over allowed nodes.
 * This routine only 'removes' the hugetlb page.  The caller must make
 * an additional call to free the page to low level allocators.
 * Called with hugetlb_lock locked.
 */
static struct folio *remove_pool_hugetlb_folio(struct hstate *h,
		nodemask_t *nodes_allowed, bool acct_surplus)
{
	int nr_nodes, node;
	struct folio *folio = NULL;

	lockdep_assert_held(&hugetlb_lock);
	for_each_node_mask_to_free(h, nr_nodes, node, nodes_allowed) {
		/*
		 * If we're returning unused surplus pages, only examine
		 * nodes with surplus pages.
		 */
		if ((!acct_surplus || h->surplus_huge_pages_node[node]) &&
		    !list_empty(&h->hugepage_freelists[node])) {
			folio = list_entry(h->hugepage_freelists[node].next,
					  struct folio, lru);
			remove_hugetlb_folio(h, folio, acct_surplus);
			break;
		}
	}

	return folio;
}

/*
 * Dissolve a given free hugetlb folio into free buddy pages. This function
 * does nothing for in-use hugetlb folios and non-hugetlb folios.
 * This function returns values like below:
 *
 *  -ENOMEM: failed to allocate vmemmap pages to free the freed hugepages
 *           when the system is under memory pressure and the feature of
 *           freeing unused vmemmap pages associated with each hugetlb page
 *           is enabled.
 *  -EBUSY:  failed to dissolved free hugepages or the hugepage is in-use
 *           (allocated or reserved.)
 *       0:  successfully dissolved free hugepages or the page is not a
 *           hugepage (considered as already dissolved)
 */
int dissolve_free_hugetlb_folio(struct folio *folio)
{
	int rc = -EBUSY;

retry:
	/* Not to disrupt normal path by vainly holding hugetlb_lock */
	if (!folio_test_hugetlb(folio))
		return 0;

	spin_lock_irq(&hugetlb_lock);
	if (!folio_test_hugetlb(folio)) {
		rc = 0;
		goto out;
	}

	if (!folio_ref_count(folio)) {
		struct hstate *h = folio_hstate(folio);
		bool adjust_surplus = false;

		if (!available_huge_pages(h))
			goto out;

		/*
		 * We should make sure that the page is already on the free list
		 * when it is dissolved.
		 */
		if (unlikely(!folio_test_hugetlb_freed(folio))) {
			spin_unlock_irq(&hugetlb_lock);
			cond_resched();

			/*
			 * Theoretically, we should return -EBUSY when we
			 * encounter this race. In fact, we have a chance
			 * to successfully dissolve the page if we do a
			 * retry. Because the race window is quite small.
			 * If we seize this opportunity, it is an optimization
			 * for increasing the success rate of dissolving page.
			 */
			goto retry;
		}

		if (h->surplus_huge_pages_node[folio_nid(folio)])
			adjust_surplus = true;
		remove_hugetlb_folio(h, folio, adjust_surplus);
		h->max_huge_pages--;
		spin_unlock_irq(&hugetlb_lock);

		/*
		 * Normally update_and_free_hugtlb_folio will allocate required vmemmmap
		 * before freeing the page.  update_and_free_hugtlb_folio will fail to
		 * free the page if it can not allocate required vmemmap.  We
		 * need to adjust max_huge_pages if the page is not freed.
		 * Attempt to allocate vmemmmap here so that we can take
		 * appropriate action on failure.
		 *
		 * The folio_test_hugetlb check here is because
		 * remove_hugetlb_folio will clear hugetlb folio flag for
		 * non-vmemmap optimized hugetlb folios.
		 */
		if (folio_test_hugetlb(folio)) {
			rc = hugetlb_vmemmap_restore_folio(h, folio);
			if (rc) {
				spin_lock_irq(&hugetlb_lock);
				add_hugetlb_folio(h, folio, adjust_surplus);
				h->max_huge_pages++;
				goto out;
			}
		} else
			rc = 0;

		update_and_free_hugetlb_folio(h, folio, false);
		return rc;
	}
out:
	spin_unlock_irq(&hugetlb_lock);
	return rc;
}

/*
 * Dissolve free hugepages in a given pfn range. Used by memory hotplug to
 * make specified memory blocks removable from the system.
 * Note that this will dissolve a free gigantic hugepage completely, if any
 * part of it lies within the given range.
 * Also note that if dissolve_free_hugetlb_folio() returns with an error, all
 * free hugetlb folios that were dissolved before that error are lost.
 */
int dissolve_free_hugetlb_folios(unsigned long start_pfn, unsigned long end_pfn)
{
	unsigned long pfn;
	struct folio *folio;
	int rc = 0;
	unsigned int order;
	struct hstate *h;

	if (!hugepages_supported())
		return rc;

	order = huge_page_order(&default_hstate);
	for_each_hstate(h)
		order = min(order, huge_page_order(h));

	for (pfn = start_pfn; pfn < end_pfn; pfn += 1 << order) {
		folio = pfn_folio(pfn);
		rc = dissolve_free_hugetlb_folio(folio);
		if (rc)
			break;
	}

	return rc;
}

/*
 * Allocates a fresh surplus page from the page allocator.
 */
static struct folio *alloc_surplus_hugetlb_folio(struct hstate *h,
				gfp_t gfp_mask,	int nid, nodemask_t *nmask)
{
	struct folio *folio = NULL;

	if (hstate_is_gigantic(h))
		return NULL;

	spin_lock_irq(&hugetlb_lock);
	if (h->surplus_huge_pages >= h->nr_overcommit_huge_pages)
		goto out_unlock;
	spin_unlock_irq(&hugetlb_lock);

	folio = alloc_fresh_hugetlb_folio(h, gfp_mask, nid, nmask);
	if (!folio)
		return NULL;

	spin_lock_irq(&hugetlb_lock);
	/*
	 * We could have raced with the pool size change.
	 * Double check that and simply deallocate the new page
	 * if we would end up overcommiting the surpluses. Abuse
	 * temporary page to workaround the nasty free_huge_folio
	 * codeflow
	 */
	if (h->surplus_huge_pages >= h->nr_overcommit_huge_pages) {
		folio_set_hugetlb_temporary(folio);
		spin_unlock_irq(&hugetlb_lock);
		free_huge_folio(folio);
		return NULL;
	}

	h->surplus_huge_pages++;
	h->surplus_huge_pages_node[folio_nid(folio)]++;

out_unlock:
	spin_unlock_irq(&hugetlb_lock);

	return folio;
}

static struct folio *alloc_migrate_hugetlb_folio(struct hstate *h, gfp_t gfp_mask,
				     int nid, nodemask_t *nmask)
{
	struct folio *folio;

	if (hstate_is_gigantic(h))
		return NULL;

	folio = alloc_fresh_hugetlb_folio(h, gfp_mask, nid, nmask);
	if (!folio)
		return NULL;

	/* fresh huge pages are frozen */
	folio_ref_unfreeze(folio, 1);
	/*
	 * We do not account these pages as surplus because they are only
	 * temporary and will be released properly on the last reference
	 */
	folio_set_hugetlb_temporary(folio);

	return folio;
}

/*
 * Use the VMA's mpolicy to allocate a huge page from the buddy.
 */
static
struct folio *alloc_buddy_hugetlb_folio_with_mpol(struct hstate *h,
		struct vm_area_struct *vma, unsigned long addr)
{
	struct folio *folio = NULL;
	struct mempolicy *mpol;
	gfp_t gfp_mask = htlb_alloc_mask(h);
	int nid;
	nodemask_t *nodemask;

	nid = huge_node(vma, addr, gfp_mask, &mpol, &nodemask);
	if (mpol_is_preferred_many(mpol)) {
		gfp_t gfp = gfp_mask & ~(__GFP_DIRECT_RECLAIM | __GFP_NOFAIL);

		folio = alloc_surplus_hugetlb_folio(h, gfp, nid, nodemask);

		/* Fallback to all nodes if page==NULL */
		nodemask = NULL;
	}

	if (!folio)
		folio = alloc_surplus_hugetlb_folio(h, gfp_mask, nid, nodemask);
	mpol_cond_put(mpol);
	return folio;
}

struct folio *alloc_hugetlb_folio_reserve(struct hstate *h, int preferred_nid,
		nodemask_t *nmask, gfp_t gfp_mask)
{
	struct folio *folio;

	spin_lock_irq(&hugetlb_lock);
	folio = dequeue_hugetlb_folio_nodemask(h, gfp_mask, preferred_nid,
					       nmask);
	if (folio) {
		VM_BUG_ON(!h->resv_huge_pages);
		h->resv_huge_pages--;
	}

	spin_unlock_irq(&hugetlb_lock);
	return folio;
}

/* folio migration callback function */
struct folio *alloc_hugetlb_folio_nodemask(struct hstate *h, int preferred_nid,
		nodemask_t *nmask, gfp_t gfp_mask, bool allow_alloc_fallback)
{
	spin_lock_irq(&hugetlb_lock);
	if (available_huge_pages(h)) {
		struct folio *folio;

		folio = dequeue_hugetlb_folio_nodemask(h, gfp_mask,
						preferred_nid, nmask);
		if (folio) {
			spin_unlock_irq(&hugetlb_lock);
			return folio;
		}
	}
	spin_unlock_irq(&hugetlb_lock);

	/* We cannot fallback to other nodes, as we could break the per-node pool. */
	if (!allow_alloc_fallback)
		gfp_mask |= __GFP_THISNODE;

	return alloc_migrate_hugetlb_folio(h, gfp_mask, preferred_nid, nmask);
}

static nodemask_t *policy_mbind_nodemask(gfp_t gfp)
{
#ifdef CONFIG_NUMA
	struct mempolicy *mpol = get_task_policy(current);

	/*
	 * Only enforce MPOL_BIND policy which overlaps with cpuset policy
	 * (from policy_nodemask) specifically for hugetlb case
	 */
	if (mpol->mode == MPOL_BIND &&
		(apply_policy_zone(mpol, gfp_zone(gfp)) &&
		 cpuset_nodemask_valid_mems_allowed(&mpol->nodes)))
		return &mpol->nodes;
#endif
	return NULL;
}

/*
 * Increase the hugetlb pool such that it can accommodate a reservation
 * of size 'delta'.
 */
static int gather_surplus_pages(struct hstate *h, long delta)
	__must_hold(&hugetlb_lock)
{
	LIST_HEAD(surplus_list);
	struct folio *folio, *tmp;
	int ret;
	long i;
	long needed, allocated;
	bool alloc_ok = true;
	int node;
	nodemask_t *mbind_nodemask, alloc_nodemask;

	mbind_nodemask = policy_mbind_nodemask(htlb_alloc_mask(h));
	if (mbind_nodemask)
		nodes_and(alloc_nodemask, *mbind_nodemask, cpuset_current_mems_allowed);
	else
		alloc_nodemask = cpuset_current_mems_allowed;

	lockdep_assert_held(&hugetlb_lock);
	needed = (h->resv_huge_pages + delta) - h->free_huge_pages;
	if (needed <= 0) {
		h->resv_huge_pages += delta;
		return 0;
	}

	allocated = 0;

	ret = -ENOMEM;
retry:
	spin_unlock_irq(&hugetlb_lock);
	for (i = 0; i < needed; i++) {
		folio = NULL;

		/* Prioritize current node */
		if (node_isset(numa_mem_id(), alloc_nodemask))
			folio = alloc_surplus_hugetlb_folio(h, htlb_alloc_mask(h),
					numa_mem_id(), NULL);

		if (!folio) {
			for_each_node_mask(node, alloc_nodemask) {
				if (node == numa_mem_id())
					continue;
				folio = alloc_surplus_hugetlb_folio(h, htlb_alloc_mask(h),
						node, NULL);
				if (folio)
					break;
			}
		}
		if (!folio) {
			alloc_ok = false;
			break;
		}
		list_add(&folio->lru, &surplus_list);
		cond_resched();
	}
	allocated += i;

	/*
	 * After retaking hugetlb_lock, we need to recalculate 'needed'
	 * because either resv_huge_pages or free_huge_pages may have changed.
	 */
	spin_lock_irq(&hugetlb_lock);
	needed = (h->resv_huge_pages + delta) -
			(h->free_huge_pages + allocated);
	if (needed > 0) {
		if (alloc_ok)
			goto retry;
		/*
		 * We were not able to allocate enough pages to
		 * satisfy the entire reservation so we free what
		 * we've allocated so far.
		 */
		goto free;
	}
	/*
	 * The surplus_list now contains _at_least_ the number of extra pages
	 * needed to accommodate the reservation.  Add the appropriate number
	 * of pages to the hugetlb pool and free the extras back to the buddy
	 * allocator.  Commit the entire reservation here to prevent another
	 * process from stealing the pages as they are added to the pool but
	 * before they are reserved.
	 */
	needed += allocated;
	h->resv_huge_pages += delta;
	ret = 0;

	/* Free the needed pages to the hugetlb pool */
	list_for_each_entry_safe(folio, tmp, &surplus_list, lru) {
		if ((--needed) < 0)
			break;
		/* Add the page to the hugetlb allocator */
		enqueue_hugetlb_folio(h, folio);
	}
free:
	spin_unlock_irq(&hugetlb_lock);

	/*
	 * Free unnecessary surplus pages to the buddy allocator.
	 * Pages have no ref count, call free_huge_folio directly.
	 */
	list_for_each_entry_safe(folio, tmp, &surplus_list, lru)
		free_huge_folio(folio);
	spin_lock_irq(&hugetlb_lock);

	return ret;
}

/*
 * This routine has two main purposes:
 * 1) Decrement the reservation count (resv_huge_pages) by the value passed
 *    in unused_resv_pages.  This corresponds to the prior adjustments made
 *    to the associated reservation map.
 * 2) Free any unused surplus pages that may have been allocated to satisfy
 *    the reservation.  As many as unused_resv_pages may be freed.
 */
static void return_unused_surplus_pages(struct hstate *h,
					unsigned long unused_resv_pages)
{
	unsigned long nr_pages;
	LIST_HEAD(page_list);

	lockdep_assert_held(&hugetlb_lock);
	/* Uncommit the reservation */
	h->resv_huge_pages -= unused_resv_pages;

	if (hstate_is_gigantic(h) && !gigantic_page_runtime_supported())
		goto out;

	/*
	 * Part (or even all) of the reservation could have been backed
	 * by pre-allocated pages. Only free surplus pages.
	 */
	nr_pages = min(unused_resv_pages, h->surplus_huge_pages);

	/*
	 * We want to release as many surplus pages as possible, spread
	 * evenly across all nodes with memory. Iterate across these nodes
	 * until we can no longer free unreserved surplus pages. This occurs
	 * when the nodes with surplus pages have no free pages.
	 * remove_pool_hugetlb_folio() will balance the freed pages across the
	 * on-line nodes with memory and will handle the hstate accounting.
	 */
	while (nr_pages--) {
		struct folio *folio;

		folio = remove_pool_hugetlb_folio(h, &node_states[N_MEMORY], 1);
		if (!folio)
			goto out;

		list_add(&folio->lru, &page_list);
	}

out:
	spin_unlock_irq(&hugetlb_lock);
	update_and_free_pages_bulk(h, &page_list);
	spin_lock_irq(&hugetlb_lock);
}


/*
 * vma_needs_reservation, vma_commit_reservation and vma_end_reservation
 * are used by the huge page allocation routines to manage reservations.
 *
 * vma_needs_reservation is called to determine if the huge page at addr
 * within the vma has an associated reservation.  If a reservation is
 * needed, the value 1 is returned.  The caller is then responsible for
 * managing the global reservation and subpool usage counts.  After
 * the huge page has been allocated, vma_commit_reservation is called
 * to add the page to the reservation map.  If the page allocation fails,
 * the reservation must be ended instead of committed.  vma_end_reservation
 * is called in such cases.
 *
 * In the normal case, vma_commit_reservation returns the same value
 * as the preceding vma_needs_reservation call.  The only time this
 * is not the case is if a reserve map was changed between calls.  It
 * is the responsibility of the caller to notice the difference and
 * take appropriate action.
 *
 * vma_add_reservation is used in error paths where a reservation must
 * be restored when a newly allocated huge page must be freed.  It is
 * to be called after calling vma_needs_reservation to determine if a
 * reservation exists.
 *
 * vma_del_reservation is used in error paths where an entry in the reserve
 * map was created during huge page allocation and must be removed.  It is to
 * be called after calling vma_needs_reservation to determine if a reservation
 * exists.
 */
enum vma_resv_mode {
	VMA_NEEDS_RESV,
	VMA_COMMIT_RESV,
	VMA_END_RESV,
	VMA_ADD_RESV,
	VMA_DEL_RESV,
};
static long __vma_reservation_common(struct hstate *h,
				struct vm_area_struct *vma, unsigned long addr,
				enum vma_resv_mode mode)
{
	struct resv_map *resv;
	pgoff_t idx;
	long ret;
	long dummy_out_regions_needed;

	resv = vma_resv_map(vma);
	if (!resv)
		return 1;

	idx = vma_hugecache_offset(h, vma, addr);
	switch (mode) {
	case VMA_NEEDS_RESV:
		ret = region_chg(resv, idx, idx + 1, &dummy_out_regions_needed);
		/* We assume that vma_reservation_* routines always operate on
		 * 1 page, and that adding to resv map a 1 page entry can only
		 * ever require 1 region.
		 */
		VM_BUG_ON(dummy_out_regions_needed != 1);
		break;
	case VMA_COMMIT_RESV:
		ret = region_add(resv, idx, idx + 1, 1, NULL, NULL);
		/* region_add calls of range 1 should never fail. */
		VM_BUG_ON(ret < 0);
		break;
	case VMA_END_RESV:
		region_abort(resv, idx, idx + 1, 1);
		ret = 0;
		break;
	case VMA_ADD_RESV:
		if (vma->vm_flags & VM_MAYSHARE) {
			ret = region_add(resv, idx, idx + 1, 1, NULL, NULL);
			/* region_add calls of range 1 should never fail. */
			VM_BUG_ON(ret < 0);
		} else {
			region_abort(resv, idx, idx + 1, 1);
			ret = region_del(resv, idx, idx + 1);
		}
		break;
	case VMA_DEL_RESV:
		if (vma->vm_flags & VM_MAYSHARE) {
			region_abort(resv, idx, idx + 1, 1);
			ret = region_del(resv, idx, idx + 1);
		} else {
			ret = region_add(resv, idx, idx + 1, 1, NULL, NULL);
			/* region_add calls of range 1 should never fail. */
			VM_BUG_ON(ret < 0);
		}
		break;
	default:
		BUG();
	}

	if (vma->vm_flags & VM_MAYSHARE || mode == VMA_DEL_RESV)
		return ret;
	/*
	 * We know private mapping must have HPAGE_RESV_OWNER set.
	 *
	 * In most cases, reserves always exist for private mappings.
	 * However, a file associated with mapping could have been
	 * hole punched or truncated after reserves were consumed.
	 * As subsequent fault on such a range will not use reserves.
	 * Subtle - The reserve map for private mappings has the
	 * opposite meaning than that of shared mappings.  If NO
	 * entry is in the reserve map, it means a reservation exists.
	 * If an entry exists in the reserve map, it means the
	 * reservation has already been consumed.  As a result, the
	 * return value of this routine is the opposite of the
	 * value returned from reserve map manipulation routines above.
	 */
	if (ret > 0)
		return 0;
	if (ret == 0)
		return 1;
	return ret;
}

static long vma_needs_reservation(struct hstate *h,
			struct vm_area_struct *vma, unsigned long addr)
{
	return __vma_reservation_common(h, vma, addr, VMA_NEEDS_RESV);
}

static long vma_commit_reservation(struct hstate *h,
			struct vm_area_struct *vma, unsigned long addr)
{
	return __vma_reservation_common(h, vma, addr, VMA_COMMIT_RESV);
}

static void vma_end_reservation(struct hstate *h,
			struct vm_area_struct *vma, unsigned long addr)
{
	(void)__vma_reservation_common(h, vma, addr, VMA_END_RESV);
}

static long vma_add_reservation(struct hstate *h,
			struct vm_area_struct *vma, unsigned long addr)
{
	return __vma_reservation_common(h, vma, addr, VMA_ADD_RESV);
}

static long vma_del_reservation(struct hstate *h,
			struct vm_area_struct *vma, unsigned long addr)
{
	return __vma_reservation_common(h, vma, addr, VMA_DEL_RESV);
}

/*
 * This routine is called to restore reservation information on error paths.
 * It should ONLY be called for folios allocated via alloc_hugetlb_folio(),
 * and the hugetlb mutex should remain held when calling this routine.
 *
 * It handles two specific cases:
 * 1) A reservation was in place and the folio consumed the reservation.
 *    hugetlb_restore_reserve is set in the folio.
 * 2) No reservation was in place for the page, so hugetlb_restore_reserve is
 *    not set.  However, alloc_hugetlb_folio always updates the reserve map.
 *
 * In case 1, free_huge_folio later in the error path will increment the
 * global reserve count.  But, free_huge_folio does not have enough context
 * to adjust the reservation map.  This case deals primarily with private
 * mappings.  Adjust the reserve map here to be consistent with global
 * reserve count adjustments to be made by free_huge_folio.  Make sure the
 * reserve map indicates there is a reservation present.
 *
 * In case 2, simply undo reserve map modifications done by alloc_hugetlb_folio.
 */
void restore_reserve_on_error(struct hstate *h, struct vm_area_struct *vma,
			unsigned long address, struct folio *folio)
{
	long rc = vma_needs_reservation(h, vma, address);

	if (folio_test_hugetlb_restore_reserve(folio)) {
		if (unlikely(rc < 0))
			/*
			 * Rare out of memory condition in reserve map
			 * manipulation.  Clear hugetlb_restore_reserve so
			 * that global reserve count will not be incremented
			 * by free_huge_folio.  This will make it appear
			 * as though the reservation for this folio was
			 * consumed.  This may prevent the task from
			 * faulting in the folio at a later time.  This
			 * is better than inconsistent global huge page
			 * accounting of reserve counts.
			 */
			folio_clear_hugetlb_restore_reserve(folio);
		else if (rc)
			(void)vma_add_reservation(h, vma, address);
		else
			vma_end_reservation(h, vma, address);
	} else {
		if (!rc) {
			/*
			 * This indicates there is an entry in the reserve map
			 * not added by alloc_hugetlb_folio.  We know it was added
			 * before the alloc_hugetlb_folio call, otherwise
			 * hugetlb_restore_reserve would be set on the folio.
			 * Remove the entry so that a subsequent allocation
			 * does not consume a reservation.
			 */
			rc = vma_del_reservation(h, vma, address);
			if (rc < 0)
				/*
				 * VERY rare out of memory condition.  Since
				 * we can not delete the entry, set
				 * hugetlb_restore_reserve so that the reserve
				 * count will be incremented when the folio
				 * is freed.  This reserve will be consumed
				 * on a subsequent allocation.
				 */
				folio_set_hugetlb_restore_reserve(folio);
		} else if (rc < 0) {
			/*
			 * Rare out of memory condition from
			 * vma_needs_reservation call.  Memory allocation is
			 * only attempted if a new entry is needed.  Therefore,
			 * this implies there is not an entry in the
			 * reserve map.
			 *
			 * For shared mappings, no entry in the map indicates
			 * no reservation.  We are done.
			 */
			if (!(vma->vm_flags & VM_MAYSHARE))
				/*
				 * For private mappings, no entry indicates
				 * a reservation is present.  Since we can
				 * not add an entry, set hugetlb_restore_reserve
				 * on the folio so reserve count will be
				 * incremented when freed.  This reserve will
				 * be consumed on a subsequent allocation.
				 */
				folio_set_hugetlb_restore_reserve(folio);
		} else
			/*
			 * No reservation present, do nothing
			 */
			 vma_end_reservation(h, vma, address);
	}
}

/*
 * alloc_and_dissolve_hugetlb_folio - Allocate a new folio and dissolve
 * the old one
 * @h: struct hstate old page belongs to
 * @old_folio: Old folio to dissolve
 * @list: List to isolate the page in case we need to
 * Returns 0 on success, otherwise negated error.
 */
static int alloc_and_dissolve_hugetlb_folio(struct hstate *h,
			struct folio *old_folio, struct list_head *list)
{
	gfp_t gfp_mask = htlb_alloc_mask(h) | __GFP_THISNODE;
	int nid = folio_nid(old_folio);
	struct folio *new_folio = NULL;
	int ret = 0;

retry:
	spin_lock_irq(&hugetlb_lock);
	if (!folio_test_hugetlb(old_folio)) {
		/*
		 * Freed from under us. Drop new_folio too.
		 */
		goto free_new;
	} else if (folio_ref_count(old_folio)) {
		bool isolated;

		/*
		 * Someone has grabbed the folio, try to isolate it here.
		 * Fail with -EBUSY if not possible.
		 */
		spin_unlock_irq(&hugetlb_lock);
		isolated = folio_isolate_hugetlb(old_folio, list);
		ret = isolated ? 0 : -EBUSY;
		spin_lock_irq(&hugetlb_lock);
		goto free_new;
	} else if (!folio_test_hugetlb_freed(old_folio)) {
		/*
		 * Folio's refcount is 0 but it has not been enqueued in the
		 * freelist yet. Race window is small, so we can succeed here if
		 * we retry.
		 */
		spin_unlock_irq(&hugetlb_lock);
		cond_resched();
		goto retry;
	} else {
		if (!new_folio) {
			spin_unlock_irq(&hugetlb_lock);
			new_folio = alloc_buddy_hugetlb_folio(h, gfp_mask, nid,
							      NULL, NULL);
			if (!new_folio)
				return -ENOMEM;
			__prep_new_hugetlb_folio(h, new_folio);
			goto retry;
		}

		/*
		 * Ok, old_folio is still a genuine free hugepage. Remove it from
		 * the freelist and decrease the counters. These will be
		 * incremented again when calling __prep_account_new_huge_page()
		 * and enqueue_hugetlb_folio() for new_folio. The counters will
		 * remain stable since this happens under the lock.
		 */
		remove_hugetlb_folio(h, old_folio, false);

		/*
		 * Ref count on new_folio is already zero as it was dropped
		 * earlier.  It can be directly added to the pool free list.
		 */
		__prep_account_new_huge_page(h, nid);
		enqueue_hugetlb_folio(h, new_folio);

		/*
		 * Folio has been replaced, we can safely free the old one.
		 */
		spin_unlock_irq(&hugetlb_lock);
		update_and_free_hugetlb_folio(h, old_folio, false);
	}

	return ret;

free_new:
	spin_unlock_irq(&hugetlb_lock);
	if (new_folio)
		update_and_free_hugetlb_folio(h, new_folio, false);

	return ret;
}

int isolate_or_dissolve_huge_page(struct page *page, struct list_head *list)
{
	struct hstate *h;
	struct folio *folio = page_folio(page);
	int ret = -EBUSY;

	/*
	 * The page might have been dissolved from under our feet, so make sure
	 * to carefully check the state under the lock.
	 * Return success when racing as if we dissolved the page ourselves.
	 */
	spin_lock_irq(&hugetlb_lock);
	if (folio_test_hugetlb(folio)) {
		h = folio_hstate(folio);
	} else {
		spin_unlock_irq(&hugetlb_lock);
		return 0;
	}
	spin_unlock_irq(&hugetlb_lock);

	/*
	 * Fence off gigantic pages as there is a cyclic dependency between
	 * alloc_contig_range and them. Return -ENOMEM as this has the effect
	 * of bailing out right away without further retrying.
	 */
	if (hstate_is_gigantic(h))
		return -ENOMEM;

	if (folio_ref_count(folio) && folio_isolate_hugetlb(folio, list))
		ret = 0;
	else if (!folio_ref_count(folio))
		ret = alloc_and_dissolve_hugetlb_folio(h, folio, list);

	return ret;
}

/*
 *  replace_free_hugepage_folios - Replace free hugepage folios in a given pfn
 *  range with new folios.
 *  @start_pfn: start pfn of the given pfn range
 *  @end_pfn: end pfn of the given pfn range
 *  Returns 0 on success, otherwise negated error.
 */
int replace_free_hugepage_folios(unsigned long start_pfn, unsigned long end_pfn)
{
	struct hstate *h;
	struct folio *folio;
	int ret = 0;

	LIST_HEAD(isolate_list);

	while (start_pfn < end_pfn) {
		folio = pfn_folio(start_pfn);
		if (folio_test_hugetlb(folio)) {
			h = folio_hstate(folio);
		} else {
			start_pfn++;
			continue;
		}

		if (!folio_ref_count(folio)) {
			ret = alloc_and_dissolve_hugetlb_folio(h, folio,
							       &isolate_list);
			if (ret)
				break;

			putback_movable_pages(&isolate_list);
		}
		start_pfn++;
	}

	return ret;
}

<<<<<<< HEAD
=======
void wait_for_freed_hugetlb_folios(void)
{
	if (llist_empty(&hpage_freelist))
		return;

	flush_work(&free_hpage_work);
}

>>>>>>> e8a457b7
typedef enum {
	/*
	 * For either 0/1: we checked the per-vma resv map, and one resv
	 * count either can be reused (0), or an extra needed (1).
	 */
	MAP_CHG_REUSE = 0,
	MAP_CHG_NEEDED = 1,
	/*
	 * Cannot use per-vma resv count can be used, hence a new resv
	 * count is enforced.
	 *
	 * NOTE: This is mostly identical to MAP_CHG_NEEDED, except
	 * that currently vma_needs_reservation() has an unwanted side
	 * effect to either use end() or commit() to complete the
	 * transaction.	 Hence it needs to differenciate from NEEDED.
	 */
	MAP_CHG_ENFORCED = 2,
} map_chg_state;

/*
 * NOTE! "cow_from_owner" represents a very hacky usage only used in CoW
 * faults of hugetlb private mappings on top of a non-page-cache folio (in
 * which case even if there's a private vma resv map it won't cover such
 * allocation).  New call sites should (probably) never set it to true!!
 * When it's set, the allocation will bypass all vma level reservations.
 */
struct folio *alloc_hugetlb_folio(struct vm_area_struct *vma,
				    unsigned long addr, bool cow_from_owner)
{
	struct hugepage_subpool *spool = subpool_vma(vma);
	struct hstate *h = hstate_vma(vma);
	struct folio *folio;
	long retval, gbl_chg;
	map_chg_state map_chg;
	int ret, idx;
	struct hugetlb_cgroup *h_cg = NULL;
	gfp_t gfp = htlb_alloc_mask(h) | __GFP_RETRY_MAYFAIL;

	idx = hstate_index(h);

	/* Whether we need a separate per-vma reservation? */
	if (cow_from_owner) {
		/*
		 * Special case!  Since it's a CoW on top of a reserved
		 * page, the private resv map doesn't count.  So it cannot
		 * consume the per-vma resv map even if it's reserved.
		 */
		map_chg = MAP_CHG_ENFORCED;
	} else {
		/*
		 * Examine the region/reserve map to determine if the process
		 * has a reservation for the page to be allocated.  A return
		 * code of zero indicates a reservation exists (no change).
		 */
		retval = vma_needs_reservation(h, vma, addr);
		if (retval < 0)
			return ERR_PTR(-ENOMEM);
		map_chg = retval ? MAP_CHG_NEEDED : MAP_CHG_REUSE;
	}

	/*
	 * Whether we need a separate global reservation?
	 *
	 * Processes that did not create the mapping will have no
	 * reserves as indicated by the region/reserve map. Check
	 * that the allocation will not exceed the subpool limit.
	 * Or if it can get one from the pool reservation directly.
	 */
	if (map_chg) {
		gbl_chg = hugepage_subpool_get_pages(spool, 1);
		if (gbl_chg < 0)
			goto out_end_reservation;
	} else {
		/*
		 * If we have the vma reservation ready, no need for extra
		 * global reservation.
		 */
		gbl_chg = 0;
	}

	/*
	 * If this allocation is not consuming a per-vma reservation,
	 * charge the hugetlb cgroup now.
	 */
	if (map_chg) {
		ret = hugetlb_cgroup_charge_cgroup_rsvd(
			idx, pages_per_huge_page(h), &h_cg);
		if (ret)
			goto out_subpool_put;
	}

	ret = hugetlb_cgroup_charge_cgroup(idx, pages_per_huge_page(h), &h_cg);
	if (ret)
		goto out_uncharge_cgroup_reservation;

	spin_lock_irq(&hugetlb_lock);
	/*
	 * glb_chg is passed to indicate whether or not a page must be taken
	 * from the global free pool (global change).  gbl_chg == 0 indicates
	 * a reservation exists for the allocation.
	 */
	folio = dequeue_hugetlb_folio_vma(h, vma, addr, gbl_chg);
	if (!folio) {
		spin_unlock_irq(&hugetlb_lock);
		folio = alloc_buddy_hugetlb_folio_with_mpol(h, vma, addr);
		if (!folio)
			goto out_uncharge_cgroup;
		spin_lock_irq(&hugetlb_lock);
		list_add(&folio->lru, &h->hugepage_activelist);
		folio_ref_unfreeze(folio, 1);
		/* Fall through */
	}

	/*
	 * Either dequeued or buddy-allocated folio needs to add special
	 * mark to the folio when it consumes a global reservation.
	 */
	if (!gbl_chg) {
		folio_set_hugetlb_restore_reserve(folio);
		h->resv_huge_pages--;
	}

	hugetlb_cgroup_commit_charge(idx, pages_per_huge_page(h), h_cg, folio);
	/* If allocation is not consuming a reservation, also store the
	 * hugetlb_cgroup pointer on the page.
	 */
	if (map_chg) {
		hugetlb_cgroup_commit_charge_rsvd(idx, pages_per_huge_page(h),
						  h_cg, folio);
	}

	spin_unlock_irq(&hugetlb_lock);

	hugetlb_set_folio_subpool(folio, spool);

	if (map_chg != MAP_CHG_ENFORCED) {
		/* commit() is only needed if the map_chg is not enforced */
		retval = vma_commit_reservation(h, vma, addr);
		/*
		 * Check for possible race conditions. When it happens..
		 * The page was added to the reservation map between
		 * vma_needs_reservation and vma_commit_reservation.
		 * This indicates a race with hugetlb_reserve_pages.
		 * Adjust for the subpool count incremented above AND
		 * in hugetlb_reserve_pages for the same page.	Also,
		 * the reservation count added in hugetlb_reserve_pages
		 * no longer applies.
		 */
		if (unlikely(map_chg == MAP_CHG_NEEDED && retval == 0)) {
			long rsv_adjust;

			rsv_adjust = hugepage_subpool_put_pages(spool, 1);
			hugetlb_acct_memory(h, -rsv_adjust);
			if (map_chg) {
				spin_lock_irq(&hugetlb_lock);
				hugetlb_cgroup_uncharge_folio_rsvd(
				    hstate_index(h), pages_per_huge_page(h),
				    folio);
				spin_unlock_irq(&hugetlb_lock);
			}
		}
	}

	ret = mem_cgroup_charge_hugetlb(folio, gfp);
	/*
	 * Unconditionally increment NR_HUGETLB here. If it turns out that
	 * mem_cgroup_charge_hugetlb failed, then immediately free the page and
	 * decrement NR_HUGETLB.
	 */
	lruvec_stat_mod_folio(folio, NR_HUGETLB, pages_per_huge_page(h));

	if (ret == -ENOMEM) {
		free_huge_folio(folio);
		return ERR_PTR(-ENOMEM);
	}

	return folio;

out_uncharge_cgroup:
	hugetlb_cgroup_uncharge_cgroup(idx, pages_per_huge_page(h), h_cg);
out_uncharge_cgroup_reservation:
	if (map_chg)
		hugetlb_cgroup_uncharge_cgroup_rsvd(idx, pages_per_huge_page(h),
						    h_cg);
out_subpool_put:
	if (map_chg)
		hugepage_subpool_put_pages(spool, 1);
out_end_reservation:
	if (map_chg != MAP_CHG_ENFORCED)
		vma_end_reservation(h, vma, addr);
	return ERR_PTR(-ENOSPC);
}

int alloc_bootmem_huge_page(struct hstate *h, int nid)
	__attribute__ ((weak, alias("__alloc_bootmem_huge_page")));
int __alloc_bootmem_huge_page(struct hstate *h, int nid)
{
	struct huge_bootmem_page *m = NULL; /* initialize for clang */
	int nr_nodes, node = nid;

	/* do node specific alloc */
	if (nid != NUMA_NO_NODE) {
		m = memblock_alloc_exact_nid_raw(huge_page_size(h), huge_page_size(h),
				0, MEMBLOCK_ALLOC_ACCESSIBLE, nid);
		if (!m)
			return 0;
		goto found;
	}
	/* allocate from next node when distributing huge pages */
	for_each_node_mask_to_alloc(&h->next_nid_to_alloc, nr_nodes, node, &node_states[N_MEMORY]) {
		m = memblock_alloc_try_nid_raw(
				huge_page_size(h), huge_page_size(h),
				0, MEMBLOCK_ALLOC_ACCESSIBLE, node);
		/*
		 * Use the beginning of the huge page to store the
		 * huge_bootmem_page struct (until gather_bootmem
		 * puts them into the mem_map).
		 */
		if (!m)
			return 0;
		goto found;
	}

found:

	/*
	 * Only initialize the head struct page in memmap_init_reserved_pages,
	 * rest of the struct pages will be initialized by the HugeTLB
	 * subsystem itself.
	 * The head struct page is used to get folio information by the HugeTLB
	 * subsystem like zone id and node id.
	 */
	memblock_reserved_mark_noinit(virt_to_phys((void *)m + PAGE_SIZE),
		huge_page_size(h) - PAGE_SIZE);
	/* Put them into a private list first because mem_map is not up yet */
	INIT_LIST_HEAD(&m->list);
	list_add(&m->list, &huge_boot_pages[node]);
	m->hstate = h;
	return 1;
}

/* Initialize [start_page:end_page_number] tail struct pages of a hugepage */
static void __init hugetlb_folio_init_tail_vmemmap(struct folio *folio,
					unsigned long start_page_number,
					unsigned long end_page_number)
{
	enum zone_type zone = zone_idx(folio_zone(folio));
	int nid = folio_nid(folio);
	unsigned long head_pfn = folio_pfn(folio);
	unsigned long pfn, end_pfn = head_pfn + end_page_number;
	int ret;

	for (pfn = head_pfn + start_page_number; pfn < end_pfn; pfn++) {
		struct page *page = pfn_to_page(pfn);

		__ClearPageReserved(folio_page(folio, pfn - head_pfn));
		__init_single_page(page, pfn, zone, nid);
		prep_compound_tail((struct page *)folio, pfn - head_pfn);
		ret = page_ref_freeze(page, 1);
		VM_BUG_ON(!ret);
	}
}

static void __init hugetlb_folio_init_vmemmap(struct folio *folio,
					      struct hstate *h,
					      unsigned long nr_pages)
{
	int ret;

	/* Prepare folio head */
	__folio_clear_reserved(folio);
	__folio_set_head(folio);
	ret = folio_ref_freeze(folio, 1);
	VM_BUG_ON(!ret);
	/* Initialize the necessary tail struct pages */
	hugetlb_folio_init_tail_vmemmap(folio, 1, nr_pages);
	prep_compound_head((struct page *)folio, huge_page_order(h));
}

static void __init prep_and_add_bootmem_folios(struct hstate *h,
					struct list_head *folio_list)
{
	unsigned long flags;
	struct folio *folio, *tmp_f;

	/* Send list for bulk vmemmap optimization processing */
	hugetlb_vmemmap_optimize_folios(h, folio_list);

	list_for_each_entry_safe(folio, tmp_f, folio_list, lru) {
		if (!folio_test_hugetlb_vmemmap_optimized(folio)) {
			/*
			 * If HVO fails, initialize all tail struct pages
			 * We do not worry about potential long lock hold
			 * time as this is early in boot and there should
			 * be no contention.
			 */
			hugetlb_folio_init_tail_vmemmap(folio,
					HUGETLB_VMEMMAP_RESERVE_PAGES,
					pages_per_huge_page(h));
		}
		/* Subdivide locks to achieve better parallel performance */
		spin_lock_irqsave(&hugetlb_lock, flags);
		__prep_account_new_huge_page(h, folio_nid(folio));
		enqueue_hugetlb_folio(h, folio);
		spin_unlock_irqrestore(&hugetlb_lock, flags);
	}
}

/*
 * Put bootmem huge pages into the standard lists after mem_map is up.
 * Note: This only applies to gigantic (order > MAX_PAGE_ORDER) pages.
 */
static void __init gather_bootmem_prealloc_node(unsigned long nid)
{
	LIST_HEAD(folio_list);
	struct huge_bootmem_page *m;
	struct hstate *h = NULL, *prev_h = NULL;

	list_for_each_entry(m, &huge_boot_pages[nid], list) {
		struct page *page = virt_to_page(m);
		struct folio *folio = (void *)page;

		h = m->hstate;
		/*
		 * It is possible to have multiple huge page sizes (hstates)
		 * in this list.  If so, process each size separately.
		 */
		if (h != prev_h && prev_h != NULL)
			prep_and_add_bootmem_folios(prev_h, &folio_list);
		prev_h = h;

		VM_BUG_ON(!hstate_is_gigantic(h));
		WARN_ON(folio_ref_count(folio) != 1);

		hugetlb_folio_init_vmemmap(folio, h,
					   HUGETLB_VMEMMAP_RESERVE_PAGES);
		init_new_hugetlb_folio(h, folio);
		list_add(&folio->lru, &folio_list);

		/*
		 * We need to restore the 'stolen' pages to totalram_pages
		 * in order to fix confusing memory reports from free(1) and
		 * other side-effects, like CommitLimit going negative.
		 */
		adjust_managed_page_count(page, pages_per_huge_page(h));
		cond_resched();
	}

	prep_and_add_bootmem_folios(h, &folio_list);
}

static void __init gather_bootmem_prealloc_parallel(unsigned long start,
						    unsigned long end, void *arg)
{
	int nid;

	for (nid = start; nid < end; nid++)
		gather_bootmem_prealloc_node(nid);
}

static void __init gather_bootmem_prealloc(void)
{
	struct padata_mt_job job = {
		.thread_fn	= gather_bootmem_prealloc_parallel,
		.fn_arg		= NULL,
		.start		= 0,
		.size		= nr_node_ids,
		.align		= 1,
		.min_chunk	= 1,
		.max_threads	= num_node_state(N_MEMORY),
		.numa_aware	= true,
	};

	padata_do_multithreaded(&job);
}

static void __init hugetlb_hstate_alloc_pages_onenode(struct hstate *h, int nid)
{
	unsigned long i;
	char buf[32];
	LIST_HEAD(folio_list);

	for (i = 0; i < h->max_huge_pages_node[nid]; ++i) {
		if (hstate_is_gigantic(h)) {
			if (!alloc_bootmem_huge_page(h, nid))
				break;
		} else {
			struct folio *folio;
			gfp_t gfp_mask = htlb_alloc_mask(h) | __GFP_THISNODE;

			folio = only_alloc_fresh_hugetlb_folio(h, gfp_mask, nid,
					&node_states[N_MEMORY], NULL);
			if (!folio)
				break;
			list_add(&folio->lru, &folio_list);
		}
		cond_resched();
	}

	if (!list_empty(&folio_list))
		prep_and_add_allocated_folios(h, &folio_list);

	if (i == h->max_huge_pages_node[nid])
		return;

	string_get_size(huge_page_size(h), 1, STRING_UNITS_2, buf, 32);
	pr_warn("HugeTLB: allocating %u of page size %s failed node%d.  Only allocated %lu hugepages.\n",
		h->max_huge_pages_node[nid], buf, nid, i);
	h->max_huge_pages -= (h->max_huge_pages_node[nid] - i);
	h->max_huge_pages_node[nid] = i;
}

static bool __init hugetlb_hstate_alloc_pages_specific_nodes(struct hstate *h)
{
	int i;
	bool node_specific_alloc = false;

	for_each_online_node(i) {
		if (h->max_huge_pages_node[i] > 0) {
			hugetlb_hstate_alloc_pages_onenode(h, i);
			node_specific_alloc = true;
		}
	}

	return node_specific_alloc;
}

static void __init hugetlb_hstate_alloc_pages_errcheck(unsigned long allocated, struct hstate *h)
{
	if (allocated < h->max_huge_pages) {
		char buf[32];

		string_get_size(huge_page_size(h), 1, STRING_UNITS_2, buf, 32);
		pr_warn("HugeTLB: allocating %lu of page size %s failed.  Only allocated %lu hugepages.\n",
			h->max_huge_pages, buf, allocated);
		h->max_huge_pages = allocated;
	}
}

static void __init hugetlb_pages_alloc_boot_node(unsigned long start, unsigned long end, void *arg)
{
	struct hstate *h = (struct hstate *)arg;
	int i, num = end - start;
	nodemask_t node_alloc_noretry;
	LIST_HEAD(folio_list);
	int next_node = first_online_node;

	/* Bit mask controlling how hard we retry per-node allocations.*/
	nodes_clear(node_alloc_noretry);

	for (i = 0; i < num; ++i) {
		struct folio *folio = alloc_pool_huge_folio(h, &node_states[N_MEMORY],
						&node_alloc_noretry, &next_node);
		if (!folio)
			break;

		list_move(&folio->lru, &folio_list);
		cond_resched();
	}

	prep_and_add_allocated_folios(h, &folio_list);
}

static unsigned long __init hugetlb_gigantic_pages_alloc_boot(struct hstate *h)
{
	unsigned long i;

	for (i = 0; i < h->max_huge_pages; ++i) {
		if (!alloc_bootmem_huge_page(h, NUMA_NO_NODE))
			break;
		cond_resched();
	}

	return i;
}

static unsigned long __init hugetlb_pages_alloc_boot(struct hstate *h)
{
	struct padata_mt_job job = {
		.fn_arg		= h,
		.align		= 1,
		.numa_aware	= true
	};

	job.thread_fn	= hugetlb_pages_alloc_boot_node;
	job.start	= 0;
	job.size	= h->max_huge_pages;

	/*
	 * job.max_threads is twice the num_node_state(N_MEMORY),
	 *
	 * Tests below indicate that a multiplier of 2 significantly improves
	 * performance, and although larger values also provide improvements,
	 * the gains are marginal.
	 *
	 * Therefore, choosing 2 as the multiplier strikes a good balance between
	 * enhancing parallel processing capabilities and maintaining efficient
	 * resource management.
	 *
	 * +------------+-------+-------+-------+-------+-------+
	 * | multiplier |   1   |   2   |   3   |   4   |   5   |
	 * +------------+-------+-------+-------+-------+-------+
	 * | 256G 2node | 358ms | 215ms | 157ms | 134ms | 126ms |
	 * | 2T   4node | 979ms | 679ms | 543ms | 489ms | 481ms |
	 * | 50G  2node | 71ms  | 44ms  | 37ms  | 30ms  | 31ms  |
	 * +------------+-------+-------+-------+-------+-------+
	 */
	job.max_threads	= num_node_state(N_MEMORY) * 2;
	job.min_chunk	= h->max_huge_pages / num_node_state(N_MEMORY) / 2;
	padata_do_multithreaded(&job);

	return h->nr_huge_pages;
}

/*
 * NOTE: this routine is called in different contexts for gigantic and
 * non-gigantic pages.
 * - For gigantic pages, this is called early in the boot process and
 *   pages are allocated from memblock allocated or something similar.
 *   Gigantic pages are actually added to pools later with the routine
 *   gather_bootmem_prealloc.
 * - For non-gigantic pages, this is called later in the boot process after
 *   all of mm is up and functional.  Pages are allocated from buddy and
 *   then added to hugetlb pools.
 */
static void __init hugetlb_hstate_alloc_pages(struct hstate *h)
{
	unsigned long allocated;
	static bool initialized __initdata;

	/* skip gigantic hugepages allocation if hugetlb_cma enabled */
	if (hstate_is_gigantic(h) && hugetlb_cma_size) {
		pr_warn_once("HugeTLB: hugetlb_cma is enabled, skip boot time allocation\n");
		return;
	}

	/* hugetlb_hstate_alloc_pages will be called many times, initialize huge_boot_pages once */
	if (!initialized) {
		int i = 0;

		for (i = 0; i < MAX_NUMNODES; i++)
			INIT_LIST_HEAD(&huge_boot_pages[i]);
		initialized = true;
	}

	/* do node specific alloc */
	if (hugetlb_hstate_alloc_pages_specific_nodes(h))
		return;

	/* below will do all node balanced alloc */
	if (hstate_is_gigantic(h))
		allocated = hugetlb_gigantic_pages_alloc_boot(h);
	else
		allocated = hugetlb_pages_alloc_boot(h);

	hugetlb_hstate_alloc_pages_errcheck(allocated, h);
}

static void __init hugetlb_init_hstates(void)
{
	struct hstate *h, *h2;

	for_each_hstate(h) {
		/* oversize hugepages were init'ed in early boot */
		if (!hstate_is_gigantic(h))
			hugetlb_hstate_alloc_pages(h);

		/*
		 * Set demote order for each hstate.  Note that
		 * h->demote_order is initially 0.
		 * - We can not demote gigantic pages if runtime freeing
		 *   is not supported, so skip this.
		 * - If CMA allocation is possible, we can not demote
		 *   HUGETLB_PAGE_ORDER or smaller size pages.
		 */
		if (hstate_is_gigantic(h) && !gigantic_page_runtime_supported())
			continue;
		if (hugetlb_cma_size && h->order <= HUGETLB_PAGE_ORDER)
			continue;
		for_each_hstate(h2) {
			if (h2 == h)
				continue;
			if (h2->order < h->order &&
			    h2->order > h->demote_order)
				h->demote_order = h2->order;
		}
	}
}

static void __init report_hugepages(void)
{
	struct hstate *h;

	for_each_hstate(h) {
		char buf[32];

		string_get_size(huge_page_size(h), 1, STRING_UNITS_2, buf, 32);
		pr_info("HugeTLB: registered %s page size, pre-allocated %ld pages\n",
			buf, h->free_huge_pages);
		pr_info("HugeTLB: %d KiB vmemmap can be freed for a %s page\n",
			hugetlb_vmemmap_optimizable_size(h) / SZ_1K, buf);
	}
}

#ifdef CONFIG_HIGHMEM
static void try_to_free_low(struct hstate *h, unsigned long count,
						nodemask_t *nodes_allowed)
{
	int i;
	LIST_HEAD(page_list);

	lockdep_assert_held(&hugetlb_lock);
	if (hstate_is_gigantic(h))
		return;

	/*
	 * Collect pages to be freed on a list, and free after dropping lock
	 */
	for_each_node_mask(i, *nodes_allowed) {
		struct folio *folio, *next;
		struct list_head *freel = &h->hugepage_freelists[i];
		list_for_each_entry_safe(folio, next, freel, lru) {
			if (count >= h->nr_huge_pages)
				goto out;
			if (folio_test_highmem(folio))
				continue;
			remove_hugetlb_folio(h, folio, false);
			list_add(&folio->lru, &page_list);
		}
	}

out:
	spin_unlock_irq(&hugetlb_lock);
	update_and_free_pages_bulk(h, &page_list);
	spin_lock_irq(&hugetlb_lock);
}
#else
static inline void try_to_free_low(struct hstate *h, unsigned long count,
						nodemask_t *nodes_allowed)
{
}
#endif

/*
 * Increment or decrement surplus_huge_pages.  Keep node-specific counters
 * balanced by operating on them in a round-robin fashion.
 * Returns 1 if an adjustment was made.
 */
static int adjust_pool_surplus(struct hstate *h, nodemask_t *nodes_allowed,
				int delta)
{
	int nr_nodes, node;

	lockdep_assert_held(&hugetlb_lock);
	VM_BUG_ON(delta != -1 && delta != 1);

	if (delta < 0) {
		for_each_node_mask_to_alloc(&h->next_nid_to_alloc, nr_nodes, node, nodes_allowed) {
			if (h->surplus_huge_pages_node[node])
				goto found;
		}
	} else {
		for_each_node_mask_to_free(h, nr_nodes, node, nodes_allowed) {
			if (h->surplus_huge_pages_node[node] <
					h->nr_huge_pages_node[node])
				goto found;
		}
	}
	return 0;

found:
	h->surplus_huge_pages += delta;
	h->surplus_huge_pages_node[node] += delta;
	return 1;
}

#define persistent_huge_pages(h) (h->nr_huge_pages - h->surplus_huge_pages)
static int set_max_huge_pages(struct hstate *h, unsigned long count, int nid,
			      nodemask_t *nodes_allowed)
{
	unsigned long min_count;
	unsigned long allocated;
	struct folio *folio;
	LIST_HEAD(page_list);
	NODEMASK_ALLOC(nodemask_t, node_alloc_noretry, GFP_KERNEL);

	/*
	 * Bit mask controlling how hard we retry per-node allocations.
	 * If we can not allocate the bit mask, do not attempt to allocate
	 * the requested huge pages.
	 */
	if (node_alloc_noretry)
		nodes_clear(*node_alloc_noretry);
	else
		return -ENOMEM;

	/*
	 * resize_lock mutex prevents concurrent adjustments to number of
	 * pages in hstate via the proc/sysfs interfaces.
	 */
	mutex_lock(&h->resize_lock);
	flush_free_hpage_work(h);
	spin_lock_irq(&hugetlb_lock);

	/*
	 * Check for a node specific request.
	 * Changing node specific huge page count may require a corresponding
	 * change to the global count.  In any case, the passed node mask
	 * (nodes_allowed) will restrict alloc/free to the specified node.
	 */
	if (nid != NUMA_NO_NODE) {
		unsigned long old_count = count;

		count += persistent_huge_pages(h) -
			 (h->nr_huge_pages_node[nid] -
			  h->surplus_huge_pages_node[nid]);
		/*
		 * User may have specified a large count value which caused the
		 * above calculation to overflow.  In this case, they wanted
		 * to allocate as many huge pages as possible.  Set count to
		 * largest possible value to align with their intention.
		 */
		if (count < old_count)
			count = ULONG_MAX;
	}

	/*
	 * Gigantic pages runtime allocation depend on the capability for large
	 * page range allocation.
	 * If the system does not provide this feature, return an error when
	 * the user tries to allocate gigantic pages but let the user free the
	 * boottime allocated gigantic pages.
	 */
	if (hstate_is_gigantic(h) && !IS_ENABLED(CONFIG_CONTIG_ALLOC)) {
		if (count > persistent_huge_pages(h)) {
			spin_unlock_irq(&hugetlb_lock);
			mutex_unlock(&h->resize_lock);
			NODEMASK_FREE(node_alloc_noretry);
			return -EINVAL;
		}
		/* Fall through to decrease pool */
	}

	/*
	 * Increase the pool size
	 * First take pages out of surplus state.  Then make up the
	 * remaining difference by allocating fresh huge pages.
	 *
	 * We might race with alloc_surplus_hugetlb_folio() here and be unable
	 * to convert a surplus huge page to a normal huge page. That is
	 * not critical, though, it just means the overall size of the
	 * pool might be one hugepage larger than it needs to be, but
	 * within all the constraints specified by the sysctls.
	 */
	while (h->surplus_huge_pages && count > persistent_huge_pages(h)) {
		if (!adjust_pool_surplus(h, nodes_allowed, -1))
			break;
	}

	allocated = 0;
	while (count > (persistent_huge_pages(h) + allocated)) {
		/*
		 * If this allocation races such that we no longer need the
		 * page, free_huge_folio will handle it by freeing the page
		 * and reducing the surplus.
		 */
		spin_unlock_irq(&hugetlb_lock);

		/* yield cpu to avoid soft lockup */
		cond_resched();

		folio = alloc_pool_huge_folio(h, nodes_allowed,
						node_alloc_noretry,
						&h->next_nid_to_alloc);
		if (!folio) {
			prep_and_add_allocated_folios(h, &page_list);
			spin_lock_irq(&hugetlb_lock);
			goto out;
		}

		list_add(&folio->lru, &page_list);
		allocated++;

		/* Bail for signals. Probably ctrl-c from user */
		if (signal_pending(current)) {
			prep_and_add_allocated_folios(h, &page_list);
			spin_lock_irq(&hugetlb_lock);
			goto out;
		}

		spin_lock_irq(&hugetlb_lock);
	}

	/* Add allocated pages to the pool */
	if (!list_empty(&page_list)) {
		spin_unlock_irq(&hugetlb_lock);
		prep_and_add_allocated_folios(h, &page_list);
		spin_lock_irq(&hugetlb_lock);
	}

	/*
	 * Decrease the pool size
	 * First return free pages to the buddy allocator (being careful
	 * to keep enough around to satisfy reservations).  Then place
	 * pages into surplus state as needed so the pool will shrink
	 * to the desired size as pages become free.
	 *
	 * By placing pages into the surplus state independent of the
	 * overcommit value, we are allowing the surplus pool size to
	 * exceed overcommit. There are few sane options here. Since
	 * alloc_surplus_hugetlb_folio() is checking the global counter,
	 * though, we'll note that we're not allowed to exceed surplus
	 * and won't grow the pool anywhere else. Not until one of the
	 * sysctls are changed, or the surplus pages go out of use.
	 */
	min_count = h->resv_huge_pages + h->nr_huge_pages - h->free_huge_pages;
	min_count = max(count, min_count);
	try_to_free_low(h, min_count, nodes_allowed);

	/*
	 * Collect pages to be removed on list without dropping lock
	 */
	while (min_count < persistent_huge_pages(h)) {
		folio = remove_pool_hugetlb_folio(h, nodes_allowed, 0);
		if (!folio)
			break;

		list_add(&folio->lru, &page_list);
	}
	/* free the pages after dropping lock */
	spin_unlock_irq(&hugetlb_lock);
	update_and_free_pages_bulk(h, &page_list);
	flush_free_hpage_work(h);
	spin_lock_irq(&hugetlb_lock);

	while (count < persistent_huge_pages(h)) {
		if (!adjust_pool_surplus(h, nodes_allowed, 1))
			break;
	}
out:
	h->max_huge_pages = persistent_huge_pages(h);
	spin_unlock_irq(&hugetlb_lock);
	mutex_unlock(&h->resize_lock);

	NODEMASK_FREE(node_alloc_noretry);

	return 0;
}

static long demote_free_hugetlb_folios(struct hstate *src, struct hstate *dst,
				       struct list_head *src_list)
{
	long rc;
	struct folio *folio, *next;
	LIST_HEAD(dst_list);
	LIST_HEAD(ret_list);

	rc = hugetlb_vmemmap_restore_folios(src, src_list, &ret_list);
	list_splice_init(&ret_list, src_list);

	/*
	 * Taking target hstate mutex synchronizes with set_max_huge_pages.
	 * Without the mutex, pages added to target hstate could be marked
	 * as surplus.
	 *
	 * Note that we already hold src->resize_lock.  To prevent deadlock,
	 * use the convention of always taking larger size hstate mutex first.
	 */
	mutex_lock(&dst->resize_lock);

	list_for_each_entry_safe(folio, next, src_list, lru) {
		int i;

		if (folio_test_hugetlb_vmemmap_optimized(folio))
			continue;

		list_del(&folio->lru);

		split_page_owner(&folio->page, huge_page_order(src), huge_page_order(dst));
		pgalloc_tag_split(folio, huge_page_order(src), huge_page_order(dst));

		for (i = 0; i < pages_per_huge_page(src); i += pages_per_huge_page(dst)) {
			struct page *page = folio_page(folio, i);
			/* Careful: see __split_huge_page_tail() */
			struct folio *new_folio = (struct folio *)page;

			clear_compound_head(page);
			prep_compound_page(page, dst->order);

			new_folio->mapping = NULL;
			init_new_hugetlb_folio(dst, new_folio);
			list_add(&new_folio->lru, &dst_list);
		}
	}

	prep_and_add_allocated_folios(dst, &dst_list);

	mutex_unlock(&dst->resize_lock);

	return rc;
}

static long demote_pool_huge_page(struct hstate *src, nodemask_t *nodes_allowed,
				  unsigned long nr_to_demote)
	__must_hold(&hugetlb_lock)
{
	int nr_nodes, node;
	struct hstate *dst;
	long rc = 0;
	long nr_demoted = 0;

	lockdep_assert_held(&hugetlb_lock);

	/* We should never get here if no demote order */
	if (!src->demote_order) {
		pr_warn("HugeTLB: NULL demote order passed to demote_pool_huge_page.\n");
		return -EINVAL;		/* internal error */
	}
	dst = size_to_hstate(PAGE_SIZE << src->demote_order);

	for_each_node_mask_to_free(src, nr_nodes, node, nodes_allowed) {
		LIST_HEAD(list);
		struct folio *folio, *next;

		list_for_each_entry_safe(folio, next, &src->hugepage_freelists[node], lru) {
			if (folio_test_hwpoison(folio))
				continue;

			remove_hugetlb_folio(src, folio, false);
			list_add(&folio->lru, &list);

			if (++nr_demoted == nr_to_demote)
				break;
		}

		spin_unlock_irq(&hugetlb_lock);

		rc = demote_free_hugetlb_folios(src, dst, &list);

		spin_lock_irq(&hugetlb_lock);

		list_for_each_entry_safe(folio, next, &list, lru) {
			list_del(&folio->lru);
			add_hugetlb_folio(src, folio, false);

			nr_demoted--;
		}

		if (rc < 0 || nr_demoted == nr_to_demote)
			break;
	}

	/*
	 * Not absolutely necessary, but for consistency update max_huge_pages
	 * based on pool changes for the demoted page.
	 */
	src->max_huge_pages -= nr_demoted;
	dst->max_huge_pages += nr_demoted << (huge_page_order(src) - huge_page_order(dst));

	if (rc < 0)
		return rc;

	if (nr_demoted)
		return nr_demoted;
	/*
	 * Only way to get here is if all pages on free lists are poisoned.
	 * Return -EBUSY so that caller will not retry.
	 */
	return -EBUSY;
}

#define HSTATE_ATTR_RO(_name) \
	static struct kobj_attribute _name##_attr = __ATTR_RO(_name)

#define HSTATE_ATTR_WO(_name) \
	static struct kobj_attribute _name##_attr = __ATTR_WO(_name)

#define HSTATE_ATTR(_name) \
	static struct kobj_attribute _name##_attr = __ATTR_RW(_name)

static struct kobject *hugepages_kobj;
static struct kobject *hstate_kobjs[HUGE_MAX_HSTATE];

static struct hstate *kobj_to_node_hstate(struct kobject *kobj, int *nidp);

static struct hstate *kobj_to_hstate(struct kobject *kobj, int *nidp)
{
	int i;

	for (i = 0; i < HUGE_MAX_HSTATE; i++)
		if (hstate_kobjs[i] == kobj) {
			if (nidp)
				*nidp = NUMA_NO_NODE;
			return &hstates[i];
		}

	return kobj_to_node_hstate(kobj, nidp);
}

static ssize_t nr_hugepages_show_common(struct kobject *kobj,
					struct kobj_attribute *attr, char *buf)
{
	struct hstate *h;
	unsigned long nr_huge_pages;
	int nid;

	h = kobj_to_hstate(kobj, &nid);
	if (nid == NUMA_NO_NODE)
		nr_huge_pages = h->nr_huge_pages;
	else
		nr_huge_pages = h->nr_huge_pages_node[nid];

	return sysfs_emit(buf, "%lu\n", nr_huge_pages);
}

static ssize_t __nr_hugepages_store_common(bool obey_mempolicy,
					   struct hstate *h, int nid,
					   unsigned long count, size_t len)
{
	int err;
	nodemask_t nodes_allowed, *n_mask;

	if (hstate_is_gigantic(h) && !gigantic_page_runtime_supported())
		return -EINVAL;

	if (nid == NUMA_NO_NODE) {
		/*
		 * global hstate attribute
		 */
		if (!(obey_mempolicy &&
				init_nodemask_of_mempolicy(&nodes_allowed)))
			n_mask = &node_states[N_MEMORY];
		else
			n_mask = &nodes_allowed;
	} else {
		/*
		 * Node specific request.  count adjustment happens in
		 * set_max_huge_pages() after acquiring hugetlb_lock.
		 */
		init_nodemask_of_node(&nodes_allowed, nid);
		n_mask = &nodes_allowed;
	}

	err = set_max_huge_pages(h, count, nid, n_mask);

	return err ? err : len;
}

static ssize_t nr_hugepages_store_common(bool obey_mempolicy,
					 struct kobject *kobj, const char *buf,
					 size_t len)
{
	struct hstate *h;
	unsigned long count;
	int nid;
	int err;

	err = kstrtoul(buf, 10, &count);
	if (err)
		return err;

	h = kobj_to_hstate(kobj, &nid);
	return __nr_hugepages_store_common(obey_mempolicy, h, nid, count, len);
}

static ssize_t nr_hugepages_show(struct kobject *kobj,
				       struct kobj_attribute *attr, char *buf)
{
	return nr_hugepages_show_common(kobj, attr, buf);
}

static ssize_t nr_hugepages_store(struct kobject *kobj,
	       struct kobj_attribute *attr, const char *buf, size_t len)
{
	return nr_hugepages_store_common(false, kobj, buf, len);
}
HSTATE_ATTR(nr_hugepages);

#ifdef CONFIG_NUMA

/*
 * hstate attribute for optionally mempolicy-based constraint on persistent
 * huge page alloc/free.
 */
static ssize_t nr_hugepages_mempolicy_show(struct kobject *kobj,
					   struct kobj_attribute *attr,
					   char *buf)
{
	return nr_hugepages_show_common(kobj, attr, buf);
}

static ssize_t nr_hugepages_mempolicy_store(struct kobject *kobj,
	       struct kobj_attribute *attr, const char *buf, size_t len)
{
	return nr_hugepages_store_common(true, kobj, buf, len);
}
HSTATE_ATTR(nr_hugepages_mempolicy);
#endif


static ssize_t nr_overcommit_hugepages_show(struct kobject *kobj,
					struct kobj_attribute *attr, char *buf)
{
	struct hstate *h = kobj_to_hstate(kobj, NULL);
	return sysfs_emit(buf, "%lu\n", h->nr_overcommit_huge_pages);
}

static ssize_t nr_overcommit_hugepages_store(struct kobject *kobj,
		struct kobj_attribute *attr, const char *buf, size_t count)
{
	int err;
	unsigned long input;
	struct hstate *h = kobj_to_hstate(kobj, NULL);

	if (hstate_is_gigantic(h))
		return -EINVAL;

	err = kstrtoul(buf, 10, &input);
	if (err)
		return err;

	spin_lock_irq(&hugetlb_lock);
	h->nr_overcommit_huge_pages = input;
	spin_unlock_irq(&hugetlb_lock);

	return count;
}
HSTATE_ATTR(nr_overcommit_hugepages);

static ssize_t free_hugepages_show(struct kobject *kobj,
					struct kobj_attribute *attr, char *buf)
{
	struct hstate *h;
	unsigned long free_huge_pages;
	int nid;

	h = kobj_to_hstate(kobj, &nid);
	if (nid == NUMA_NO_NODE)
		free_huge_pages = h->free_huge_pages;
	else
		free_huge_pages = h->free_huge_pages_node[nid];

	return sysfs_emit(buf, "%lu\n", free_huge_pages);
}
HSTATE_ATTR_RO(free_hugepages);

static ssize_t resv_hugepages_show(struct kobject *kobj,
					struct kobj_attribute *attr, char *buf)
{
	struct hstate *h = kobj_to_hstate(kobj, NULL);
	return sysfs_emit(buf, "%lu\n", h->resv_huge_pages);
}
HSTATE_ATTR_RO(resv_hugepages);

static ssize_t surplus_hugepages_show(struct kobject *kobj,
					struct kobj_attribute *attr, char *buf)
{
	struct hstate *h;
	unsigned long surplus_huge_pages;
	int nid;

	h = kobj_to_hstate(kobj, &nid);
	if (nid == NUMA_NO_NODE)
		surplus_huge_pages = h->surplus_huge_pages;
	else
		surplus_huge_pages = h->surplus_huge_pages_node[nid];

	return sysfs_emit(buf, "%lu\n", surplus_huge_pages);
}
HSTATE_ATTR_RO(surplus_hugepages);

static ssize_t demote_store(struct kobject *kobj,
	       struct kobj_attribute *attr, const char *buf, size_t len)
{
	unsigned long nr_demote;
	unsigned long nr_available;
	nodemask_t nodes_allowed, *n_mask;
	struct hstate *h;
	int err;
	int nid;

	err = kstrtoul(buf, 10, &nr_demote);
	if (err)
		return err;
	h = kobj_to_hstate(kobj, &nid);

	if (nid != NUMA_NO_NODE) {
		init_nodemask_of_node(&nodes_allowed, nid);
		n_mask = &nodes_allowed;
	} else {
		n_mask = &node_states[N_MEMORY];
	}

	/* Synchronize with other sysfs operations modifying huge pages */
	mutex_lock(&h->resize_lock);
	spin_lock_irq(&hugetlb_lock);

	while (nr_demote) {
		long rc;

		/*
		 * Check for available pages to demote each time thorough the
		 * loop as demote_pool_huge_page will drop hugetlb_lock.
		 */
		if (nid != NUMA_NO_NODE)
			nr_available = h->free_huge_pages_node[nid];
		else
			nr_available = h->free_huge_pages;
		nr_available -= h->resv_huge_pages;
		if (!nr_available)
			break;

		rc = demote_pool_huge_page(h, n_mask, nr_demote);
		if (rc < 0) {
			err = rc;
			break;
		}

		nr_demote -= rc;
	}

	spin_unlock_irq(&hugetlb_lock);
	mutex_unlock(&h->resize_lock);

	if (err)
		return err;
	return len;
}
HSTATE_ATTR_WO(demote);

static ssize_t demote_size_show(struct kobject *kobj,
					struct kobj_attribute *attr, char *buf)
{
	struct hstate *h = kobj_to_hstate(kobj, NULL);
	unsigned long demote_size = (PAGE_SIZE << h->demote_order) / SZ_1K;

	return sysfs_emit(buf, "%lukB\n", demote_size);
}

static ssize_t demote_size_store(struct kobject *kobj,
					struct kobj_attribute *attr,
					const char *buf, size_t count)
{
	struct hstate *h, *demote_hstate;
	unsigned long demote_size;
	unsigned int demote_order;

	demote_size = (unsigned long)memparse(buf, NULL);

	demote_hstate = size_to_hstate(demote_size);
	if (!demote_hstate)
		return -EINVAL;
	demote_order = demote_hstate->order;
	if (demote_order < HUGETLB_PAGE_ORDER)
		return -EINVAL;

	/* demote order must be smaller than hstate order */
	h = kobj_to_hstate(kobj, NULL);
	if (demote_order >= h->order)
		return -EINVAL;

	/* resize_lock synchronizes access to demote size and writes */
	mutex_lock(&h->resize_lock);
	h->demote_order = demote_order;
	mutex_unlock(&h->resize_lock);

	return count;
}
HSTATE_ATTR(demote_size);

static struct attribute *hstate_attrs[] = {
	&nr_hugepages_attr.attr,
	&nr_overcommit_hugepages_attr.attr,
	&free_hugepages_attr.attr,
	&resv_hugepages_attr.attr,
	&surplus_hugepages_attr.attr,
#ifdef CONFIG_NUMA
	&nr_hugepages_mempolicy_attr.attr,
#endif
	NULL,
};

static const struct attribute_group hstate_attr_group = {
	.attrs = hstate_attrs,
};

static struct attribute *hstate_demote_attrs[] = {
	&demote_size_attr.attr,
	&demote_attr.attr,
	NULL,
};

static const struct attribute_group hstate_demote_attr_group = {
	.attrs = hstate_demote_attrs,
};

static int hugetlb_sysfs_add_hstate(struct hstate *h, struct kobject *parent,
				    struct kobject **hstate_kobjs,
				    const struct attribute_group *hstate_attr_group)
{
	int retval;
	int hi = hstate_index(h);

	hstate_kobjs[hi] = kobject_create_and_add(h->name, parent);
	if (!hstate_kobjs[hi])
		return -ENOMEM;

	retval = sysfs_create_group(hstate_kobjs[hi], hstate_attr_group);
	if (retval) {
		kobject_put(hstate_kobjs[hi]);
		hstate_kobjs[hi] = NULL;
		return retval;
	}

	if (h->demote_order) {
		retval = sysfs_create_group(hstate_kobjs[hi],
					    &hstate_demote_attr_group);
		if (retval) {
			pr_warn("HugeTLB unable to create demote interfaces for %s\n", h->name);
			sysfs_remove_group(hstate_kobjs[hi], hstate_attr_group);
			kobject_put(hstate_kobjs[hi]);
			hstate_kobjs[hi] = NULL;
			return retval;
		}
	}

	return 0;
}

#ifdef CONFIG_NUMA
static bool hugetlb_sysfs_initialized __ro_after_init;

/*
 * node_hstate/s - associate per node hstate attributes, via their kobjects,
 * with node devices in node_devices[] using a parallel array.  The array
 * index of a node device or _hstate == node id.
 * This is here to avoid any static dependency of the node device driver, in
 * the base kernel, on the hugetlb module.
 */
struct node_hstate {
	struct kobject		*hugepages_kobj;
	struct kobject		*hstate_kobjs[HUGE_MAX_HSTATE];
};
static struct node_hstate node_hstates[MAX_NUMNODES];

/*
 * A subset of global hstate attributes for node devices
 */
static struct attribute *per_node_hstate_attrs[] = {
	&nr_hugepages_attr.attr,
	&free_hugepages_attr.attr,
	&surplus_hugepages_attr.attr,
	NULL,
};

static const struct attribute_group per_node_hstate_attr_group = {
	.attrs = per_node_hstate_attrs,
};

/*
 * kobj_to_node_hstate - lookup global hstate for node device hstate attr kobj.
 * Returns node id via non-NULL nidp.
 */
static struct hstate *kobj_to_node_hstate(struct kobject *kobj, int *nidp)
{
	int nid;

	for (nid = 0; nid < nr_node_ids; nid++) {
		struct node_hstate *nhs = &node_hstates[nid];
		int i;
		for (i = 0; i < HUGE_MAX_HSTATE; i++)
			if (nhs->hstate_kobjs[i] == kobj) {
				if (nidp)
					*nidp = nid;
				return &hstates[i];
			}
	}

	BUG();
	return NULL;
}

/*
 * Unregister hstate attributes from a single node device.
 * No-op if no hstate attributes attached.
 */
void hugetlb_unregister_node(struct node *node)
{
	struct hstate *h;
	struct node_hstate *nhs = &node_hstates[node->dev.id];

	if (!nhs->hugepages_kobj)
		return;		/* no hstate attributes */

	for_each_hstate(h) {
		int idx = hstate_index(h);
		struct kobject *hstate_kobj = nhs->hstate_kobjs[idx];

		if (!hstate_kobj)
			continue;
		if (h->demote_order)
			sysfs_remove_group(hstate_kobj, &hstate_demote_attr_group);
		sysfs_remove_group(hstate_kobj, &per_node_hstate_attr_group);
		kobject_put(hstate_kobj);
		nhs->hstate_kobjs[idx] = NULL;
	}

	kobject_put(nhs->hugepages_kobj);
	nhs->hugepages_kobj = NULL;
}


/*
 * Register hstate attributes for a single node device.
 * No-op if attributes already registered.
 */
void hugetlb_register_node(struct node *node)
{
	struct hstate *h;
	struct node_hstate *nhs = &node_hstates[node->dev.id];
	int err;

	if (!hugetlb_sysfs_initialized)
		return;

	if (nhs->hugepages_kobj)
		return;		/* already allocated */

	nhs->hugepages_kobj = kobject_create_and_add("hugepages",
							&node->dev.kobj);
	if (!nhs->hugepages_kobj)
		return;

	for_each_hstate(h) {
		err = hugetlb_sysfs_add_hstate(h, nhs->hugepages_kobj,
						nhs->hstate_kobjs,
						&per_node_hstate_attr_group);
		if (err) {
			pr_err("HugeTLB: Unable to add hstate %s for node %d\n",
				h->name, node->dev.id);
			hugetlb_unregister_node(node);
			break;
		}
	}
}

/*
 * hugetlb init time:  register hstate attributes for all registered node
 * devices of nodes that have memory.  All on-line nodes should have
 * registered their associated device by this time.
 */
static void __init hugetlb_register_all_nodes(void)
{
	int nid;

	for_each_online_node(nid)
		hugetlb_register_node(node_devices[nid]);
}
#else	/* !CONFIG_NUMA */

static struct hstate *kobj_to_node_hstate(struct kobject *kobj, int *nidp)
{
	BUG();
	if (nidp)
		*nidp = -1;
	return NULL;
}

static void hugetlb_register_all_nodes(void) { }

#endif

#ifdef CONFIG_CMA
static void __init hugetlb_cma_check(void);
#else
static inline __init void hugetlb_cma_check(void)
{
}
#endif

static void __init hugetlb_sysfs_init(void)
{
	struct hstate *h;
	int err;

	hugepages_kobj = kobject_create_and_add("hugepages", mm_kobj);
	if (!hugepages_kobj)
		return;

	for_each_hstate(h) {
		err = hugetlb_sysfs_add_hstate(h, hugepages_kobj,
					 hstate_kobjs, &hstate_attr_group);
		if (err)
			pr_err("HugeTLB: Unable to add hstate %s", h->name);
	}

#ifdef CONFIG_NUMA
	hugetlb_sysfs_initialized = true;
#endif
	hugetlb_register_all_nodes();
}

#ifdef CONFIG_SYSCTL
static void hugetlb_sysctl_init(void);
#else
static inline void hugetlb_sysctl_init(void) { }
#endif

static int __init hugetlb_init(void)
{
	int i;

	BUILD_BUG_ON(sizeof_field(struct page, private) * BITS_PER_BYTE <
			__NR_HPAGEFLAGS);

	if (!hugepages_supported()) {
		if (hugetlb_max_hstate || default_hstate_max_huge_pages)
			pr_warn("HugeTLB: huge pages not supported, ignoring associated command-line parameters\n");
		return 0;
	}

	/*
	 * Make sure HPAGE_SIZE (HUGETLB_PAGE_ORDER) hstate exists.  Some
	 * architectures depend on setup being done here.
	 */
	hugetlb_add_hstate(HUGETLB_PAGE_ORDER);
	if (!parsed_default_hugepagesz) {
		/*
		 * If we did not parse a default huge page size, set
		 * default_hstate_idx to HPAGE_SIZE hstate. And, if the
		 * number of huge pages for this default size was implicitly
		 * specified, set that here as well.
		 * Note that the implicit setting will overwrite an explicit
		 * setting.  A warning will be printed in this case.
		 */
		default_hstate_idx = hstate_index(size_to_hstate(HPAGE_SIZE));
		if (default_hstate_max_huge_pages) {
			if (default_hstate.max_huge_pages) {
				char buf[32];

				string_get_size(huge_page_size(&default_hstate),
					1, STRING_UNITS_2, buf, 32);
				pr_warn("HugeTLB: Ignoring hugepages=%lu associated with %s page size\n",
					default_hstate.max_huge_pages, buf);
				pr_warn("HugeTLB: Using hugepages=%lu for number of default huge pages\n",
					default_hstate_max_huge_pages);
			}
			default_hstate.max_huge_pages =
				default_hstate_max_huge_pages;

			for_each_online_node(i)
				default_hstate.max_huge_pages_node[i] =
					default_hugepages_in_node[i];
		}
	}

	hugetlb_cma_check();
	hugetlb_init_hstates();
	gather_bootmem_prealloc();
	report_hugepages();

	hugetlb_sysfs_init();
	hugetlb_cgroup_file_init();
	hugetlb_sysctl_init();

#ifdef CONFIG_SMP
	num_fault_mutexes = roundup_pow_of_two(8 * num_possible_cpus());
#else
	num_fault_mutexes = 1;
#endif
	hugetlb_fault_mutex_table =
		kmalloc_array(num_fault_mutexes, sizeof(struct mutex),
			      GFP_KERNEL);
	BUG_ON(!hugetlb_fault_mutex_table);

	for (i = 0; i < num_fault_mutexes; i++)
		mutex_init(&hugetlb_fault_mutex_table[i]);
	return 0;
}
subsys_initcall(hugetlb_init);

/* Overwritten by architectures with more huge page sizes */
bool __init __attribute((weak)) arch_hugetlb_valid_size(unsigned long size)
{
	return size == HPAGE_SIZE;
}

void __init hugetlb_add_hstate(unsigned int order)
{
	struct hstate *h;
	unsigned long i;

	if (size_to_hstate(PAGE_SIZE << order)) {
		return;
	}
	BUG_ON(hugetlb_max_hstate >= HUGE_MAX_HSTATE);
	BUG_ON(order < order_base_2(__NR_USED_SUBPAGE));
	h = &hstates[hugetlb_max_hstate++];
	__mutex_init(&h->resize_lock, "resize mutex", &h->resize_key);
	h->order = order;
	h->mask = ~(huge_page_size(h) - 1);
	for (i = 0; i < MAX_NUMNODES; ++i)
		INIT_LIST_HEAD(&h->hugepage_freelists[i]);
	INIT_LIST_HEAD(&h->hugepage_activelist);
	h->next_nid_to_alloc = first_memory_node;
	h->next_nid_to_free = first_memory_node;
	snprintf(h->name, HSTATE_NAME_LEN, "hugepages-%lukB",
					huge_page_size(h)/SZ_1K);

	parsed_hstate = h;
}

bool __init __weak hugetlb_node_alloc_supported(void)
{
	return true;
}

static void __init hugepages_clear_pages_in_node(void)
{
	if (!hugetlb_max_hstate) {
		default_hstate_max_huge_pages = 0;
		memset(default_hugepages_in_node, 0,
			sizeof(default_hugepages_in_node));
	} else {
		parsed_hstate->max_huge_pages = 0;
		memset(parsed_hstate->max_huge_pages_node, 0,
			sizeof(parsed_hstate->max_huge_pages_node));
	}
}

/*
 * hugepages command line processing
 * hugepages normally follows a valid hugepagsz or default_hugepagsz
 * specification.  If not, ignore the hugepages value.  hugepages can also
 * be the first huge page command line  option in which case it implicitly
 * specifies the number of huge pages for the default size.
 */
static int __init hugepages_setup(char *s)
{
	unsigned long *mhp;
	static unsigned long *last_mhp;
	int node = NUMA_NO_NODE;
	int count;
	unsigned long tmp;
	char *p = s;

	if (!parsed_valid_hugepagesz) {
		pr_warn("HugeTLB: hugepages=%s does not follow a valid hugepagesz, ignoring\n", s);
		parsed_valid_hugepagesz = true;
		return 1;
	}

	/*
	 * !hugetlb_max_hstate means we haven't parsed a hugepagesz= parameter
	 * yet, so this hugepages= parameter goes to the "default hstate".
	 * Otherwise, it goes with the previously parsed hugepagesz or
	 * default_hugepagesz.
	 */
	else if (!hugetlb_max_hstate)
		mhp = &default_hstate_max_huge_pages;
	else
		mhp = &parsed_hstate->max_huge_pages;

	if (mhp == last_mhp) {
		pr_warn("HugeTLB: hugepages= specified twice without interleaving hugepagesz=, ignoring hugepages=%s\n", s);
		return 1;
	}

	while (*p) {
		count = 0;
		if (sscanf(p, "%lu%n", &tmp, &count) != 1)
			goto invalid;
		/* Parameter is node format */
		if (p[count] == ':') {
			if (!hugetlb_node_alloc_supported()) {
				pr_warn("HugeTLB: architecture can't support node specific alloc, ignoring!\n");
				return 1;
			}
			if (tmp >= MAX_NUMNODES || !node_online(tmp))
				goto invalid;
			node = array_index_nospec(tmp, MAX_NUMNODES);
			p += count + 1;
			/* Parse hugepages */
			if (sscanf(p, "%lu%n", &tmp, &count) != 1)
				goto invalid;
			if (!hugetlb_max_hstate)
				default_hugepages_in_node[node] = tmp;
			else
				parsed_hstate->max_huge_pages_node[node] = tmp;
			*mhp += tmp;
			/* Go to parse next node*/
			if (p[count] == ',')
				p += count + 1;
			else
				break;
		} else {
			if (p != s)
				goto invalid;
			*mhp = tmp;
			break;
		}
	}

	/*
	 * Global state is always initialized later in hugetlb_init.
	 * But we need to allocate gigantic hstates here early to still
	 * use the bootmem allocator.
	 */
	if (hugetlb_max_hstate && hstate_is_gigantic(parsed_hstate))
		hugetlb_hstate_alloc_pages(parsed_hstate);

	last_mhp = mhp;

	return 1;

invalid:
	pr_warn("HugeTLB: Invalid hugepages parameter %s\n", p);
	hugepages_clear_pages_in_node();
	return 1;
}
__setup("hugepages=", hugepages_setup);

/*
 * hugepagesz command line processing
 * A specific huge page size can only be specified once with hugepagesz.
 * hugepagesz is followed by hugepages on the command line.  The global
 * variable 'parsed_valid_hugepagesz' is used to determine if prior
 * hugepagesz argument was valid.
 */
static int __init hugepagesz_setup(char *s)
{
	unsigned long size;
	struct hstate *h;

	parsed_valid_hugepagesz = false;
	size = (unsigned long)memparse(s, NULL);

	if (!arch_hugetlb_valid_size(size)) {
		pr_err("HugeTLB: unsupported hugepagesz=%s\n", s);
		return 1;
	}

	h = size_to_hstate(size);
	if (h) {
		/*
		 * hstate for this size already exists.  This is normally
		 * an error, but is allowed if the existing hstate is the
		 * default hstate.  More specifically, it is only allowed if
		 * the number of huge pages for the default hstate was not
		 * previously specified.
		 */
		if (!parsed_default_hugepagesz ||  h != &default_hstate ||
		    default_hstate.max_huge_pages) {
			pr_warn("HugeTLB: hugepagesz=%s specified twice, ignoring\n", s);
			return 1;
		}

		/*
		 * No need to call hugetlb_add_hstate() as hstate already
		 * exists.  But, do set parsed_hstate so that a following
		 * hugepages= parameter will be applied to this hstate.
		 */
		parsed_hstate = h;
		parsed_valid_hugepagesz = true;
		return 1;
	}

	hugetlb_add_hstate(ilog2(size) - PAGE_SHIFT);
	parsed_valid_hugepagesz = true;
	return 1;
}
__setup("hugepagesz=", hugepagesz_setup);

/*
 * default_hugepagesz command line input
 * Only one instance of default_hugepagesz allowed on command line.
 */
static int __init default_hugepagesz_setup(char *s)
{
	unsigned long size;
	int i;

	parsed_valid_hugepagesz = false;
	if (parsed_default_hugepagesz) {
		pr_err("HugeTLB: default_hugepagesz previously specified, ignoring %s\n", s);
		return 1;
	}

	size = (unsigned long)memparse(s, NULL);

	if (!arch_hugetlb_valid_size(size)) {
		pr_err("HugeTLB: unsupported default_hugepagesz=%s\n", s);
		return 1;
	}

	hugetlb_add_hstate(ilog2(size) - PAGE_SHIFT);
	parsed_valid_hugepagesz = true;
	parsed_default_hugepagesz = true;
	default_hstate_idx = hstate_index(size_to_hstate(size));

	/*
	 * The number of default huge pages (for this size) could have been
	 * specified as the first hugetlb parameter: hugepages=X.  If so,
	 * then default_hstate_max_huge_pages is set.  If the default huge
	 * page size is gigantic (> MAX_PAGE_ORDER), then the pages must be
	 * allocated here from bootmem allocator.
	 */
	if (default_hstate_max_huge_pages) {
		default_hstate.max_huge_pages = default_hstate_max_huge_pages;
		for_each_online_node(i)
			default_hstate.max_huge_pages_node[i] =
				default_hugepages_in_node[i];
		if (hstate_is_gigantic(&default_hstate))
			hugetlb_hstate_alloc_pages(&default_hstate);
		default_hstate_max_huge_pages = 0;
	}

	return 1;
}
__setup("default_hugepagesz=", default_hugepagesz_setup);

static unsigned int allowed_mems_nr(struct hstate *h)
{
	int node;
	unsigned int nr = 0;
	nodemask_t *mbind_nodemask;
	unsigned int *array = h->free_huge_pages_node;
	gfp_t gfp_mask = htlb_alloc_mask(h);

	mbind_nodemask = policy_mbind_nodemask(gfp_mask);
	for_each_node_mask(node, cpuset_current_mems_allowed) {
		if (!mbind_nodemask || node_isset(node, *mbind_nodemask))
			nr += array[node];
	}

	return nr;
}

#ifdef CONFIG_SYSCTL
static int proc_hugetlb_doulongvec_minmax(const struct ctl_table *table, int write,
					  void *buffer, size_t *length,
					  loff_t *ppos, unsigned long *out)
{
	struct ctl_table dup_table;

	/*
	 * In order to avoid races with __do_proc_doulongvec_minmax(), we
	 * can duplicate the @table and alter the duplicate of it.
	 */
	dup_table = *table;
	dup_table.data = out;

	return proc_doulongvec_minmax(&dup_table, write, buffer, length, ppos);
}

static int hugetlb_sysctl_handler_common(bool obey_mempolicy,
			 const struct ctl_table *table, int write,
			 void *buffer, size_t *length, loff_t *ppos)
{
	struct hstate *h = &default_hstate;
	unsigned long tmp = h->max_huge_pages;
	int ret;

	if (!hugepages_supported())
		return -EOPNOTSUPP;

	ret = proc_hugetlb_doulongvec_minmax(table, write, buffer, length, ppos,
					     &tmp);
	if (ret)
		goto out;

	if (write)
		ret = __nr_hugepages_store_common(obey_mempolicy, h,
						  NUMA_NO_NODE, tmp, *length);
out:
	return ret;
}

static int hugetlb_sysctl_handler(const struct ctl_table *table, int write,
			  void *buffer, size_t *length, loff_t *ppos)
{

	return hugetlb_sysctl_handler_common(false, table, write,
							buffer, length, ppos);
}

#ifdef CONFIG_NUMA
static int hugetlb_mempolicy_sysctl_handler(const struct ctl_table *table, int write,
			  void *buffer, size_t *length, loff_t *ppos)
{
	return hugetlb_sysctl_handler_common(true, table, write,
							buffer, length, ppos);
}
#endif /* CONFIG_NUMA */

static int hugetlb_overcommit_handler(const struct ctl_table *table, int write,
		void *buffer, size_t *length, loff_t *ppos)
{
	struct hstate *h = &default_hstate;
	unsigned long tmp;
	int ret;

	if (!hugepages_supported())
		return -EOPNOTSUPP;

	tmp = h->nr_overcommit_huge_pages;

	if (write && hstate_is_gigantic(h))
		return -EINVAL;

	ret = proc_hugetlb_doulongvec_minmax(table, write, buffer, length, ppos,
					     &tmp);
	if (ret)
		goto out;

	if (write) {
		spin_lock_irq(&hugetlb_lock);
		h->nr_overcommit_huge_pages = tmp;
		spin_unlock_irq(&hugetlb_lock);
	}
out:
	return ret;
}

static const struct ctl_table hugetlb_table[] = {
	{
		.procname	= "nr_hugepages",
		.data		= NULL,
		.maxlen		= sizeof(unsigned long),
		.mode		= 0644,
		.proc_handler	= hugetlb_sysctl_handler,
	},
#ifdef CONFIG_NUMA
	{
		.procname       = "nr_hugepages_mempolicy",
		.data           = NULL,
		.maxlen         = sizeof(unsigned long),
		.mode           = 0644,
		.proc_handler   = &hugetlb_mempolicy_sysctl_handler,
	},
#endif
	{
		.procname	= "hugetlb_shm_group",
		.data		= &sysctl_hugetlb_shm_group,
		.maxlen		= sizeof(gid_t),
		.mode		= 0644,
		.proc_handler	= proc_dointvec,
	},
	{
		.procname	= "nr_overcommit_hugepages",
		.data		= NULL,
		.maxlen		= sizeof(unsigned long),
		.mode		= 0644,
		.proc_handler	= hugetlb_overcommit_handler,
	},
};

static void hugetlb_sysctl_init(void)
{
	register_sysctl_init("vm", hugetlb_table);
}
#endif /* CONFIG_SYSCTL */

void hugetlb_report_meminfo(struct seq_file *m)
{
	struct hstate *h;
	unsigned long total = 0;

	if (!hugepages_supported())
		return;

	for_each_hstate(h) {
		unsigned long count = h->nr_huge_pages;

		total += huge_page_size(h) * count;

		if (h == &default_hstate)
			seq_printf(m,
				   "HugePages_Total:   %5lu\n"
				   "HugePages_Free:    %5lu\n"
				   "HugePages_Rsvd:    %5lu\n"
				   "HugePages_Surp:    %5lu\n"
				   "Hugepagesize:   %8lu kB\n",
				   count,
				   h->free_huge_pages,
				   h->resv_huge_pages,
				   h->surplus_huge_pages,
				   huge_page_size(h) / SZ_1K);
	}

	seq_printf(m, "Hugetlb:        %8lu kB\n", total / SZ_1K);
}

int hugetlb_report_node_meminfo(char *buf, int len, int nid)
{
	struct hstate *h = &default_hstate;

	if (!hugepages_supported())
		return 0;

	return sysfs_emit_at(buf, len,
			     "Node %d HugePages_Total: %5u\n"
			     "Node %d HugePages_Free:  %5u\n"
			     "Node %d HugePages_Surp:  %5u\n",
			     nid, h->nr_huge_pages_node[nid],
			     nid, h->free_huge_pages_node[nid],
			     nid, h->surplus_huge_pages_node[nid]);
}

void hugetlb_show_meminfo_node(int nid)
{
	struct hstate *h;

	if (!hugepages_supported())
		return;

	for_each_hstate(h)
		printk("Node %d hugepages_total=%u hugepages_free=%u hugepages_surp=%u hugepages_size=%lukB\n",
			nid,
			h->nr_huge_pages_node[nid],
			h->free_huge_pages_node[nid],
			h->surplus_huge_pages_node[nid],
			huge_page_size(h) / SZ_1K);
}

void hugetlb_report_usage(struct seq_file *m, struct mm_struct *mm)
{
	seq_printf(m, "HugetlbPages:\t%8lu kB\n",
		   K(atomic_long_read(&mm->hugetlb_usage)));
}

/* Return the number pages of memory we physically have, in PAGE_SIZE units. */
unsigned long hugetlb_total_pages(void)
{
	struct hstate *h;
	unsigned long nr_total_pages = 0;

	for_each_hstate(h)
		nr_total_pages += h->nr_huge_pages * pages_per_huge_page(h);
	return nr_total_pages;
}

static int hugetlb_acct_memory(struct hstate *h, long delta)
{
	int ret = -ENOMEM;

	if (!delta)
		return 0;

	spin_lock_irq(&hugetlb_lock);
	/*
	 * When cpuset is configured, it breaks the strict hugetlb page
	 * reservation as the accounting is done on a global variable. Such
	 * reservation is completely rubbish in the presence of cpuset because
	 * the reservation is not checked against page availability for the
	 * current cpuset. Application can still potentially OOM'ed by kernel
	 * with lack of free htlb page in cpuset that the task is in.
	 * Attempt to enforce strict accounting with cpuset is almost
	 * impossible (or too ugly) because cpuset is too fluid that
	 * task or memory node can be dynamically moved between cpusets.
	 *
	 * The change of semantics for shared hugetlb mapping with cpuset is
	 * undesirable. However, in order to preserve some of the semantics,
	 * we fall back to check against current free page availability as
	 * a best attempt and hopefully to minimize the impact of changing
	 * semantics that cpuset has.
	 *
	 * Apart from cpuset, we also have memory policy mechanism that
	 * also determines from which node the kernel will allocate memory
	 * in a NUMA system. So similar to cpuset, we also should consider
	 * the memory policy of the current task. Similar to the description
	 * above.
	 */
	if (delta > 0) {
		if (gather_surplus_pages(h, delta) < 0)
			goto out;

		if (delta > allowed_mems_nr(h)) {
			return_unused_surplus_pages(h, delta);
			goto out;
		}
	}

	ret = 0;
	if (delta < 0)
		return_unused_surplus_pages(h, (unsigned long) -delta);

out:
	spin_unlock_irq(&hugetlb_lock);
	return ret;
}

static void hugetlb_vm_op_open(struct vm_area_struct *vma)
{
	struct resv_map *resv = vma_resv_map(vma);

	/*
	 * HPAGE_RESV_OWNER indicates a private mapping.
	 * This new VMA should share its siblings reservation map if present.
	 * The VMA will only ever have a valid reservation map pointer where
	 * it is being copied for another still existing VMA.  As that VMA
	 * has a reference to the reservation map it cannot disappear until
	 * after this open call completes.  It is therefore safe to take a
	 * new reference here without additional locking.
	 */
	if (resv && is_vma_resv_set(vma, HPAGE_RESV_OWNER)) {
		resv_map_dup_hugetlb_cgroup_uncharge_info(resv);
		kref_get(&resv->refs);
	}

	/*
	 * vma_lock structure for sharable mappings is vma specific.
	 * Clear old pointer (if copied via vm_area_dup) and allocate
	 * new structure.  Before clearing, make sure vma_lock is not
	 * for this vma.
	 */
	if (vma->vm_flags & VM_MAYSHARE) {
		struct hugetlb_vma_lock *vma_lock = vma->vm_private_data;

		if (vma_lock) {
			if (vma_lock->vma != vma) {
				vma->vm_private_data = NULL;
				hugetlb_vma_lock_alloc(vma);
			} else
				pr_warn("HugeTLB: vma_lock already exists in %s.\n", __func__);
		} else
			hugetlb_vma_lock_alloc(vma);
	}
}

static void hugetlb_vm_op_close(struct vm_area_struct *vma)
{
	struct hstate *h = hstate_vma(vma);
	struct resv_map *resv;
	struct hugepage_subpool *spool = subpool_vma(vma);
	unsigned long reserve, start, end;
	long gbl_reserve;

	hugetlb_vma_lock_free(vma);

	resv = vma_resv_map(vma);
	if (!resv || !is_vma_resv_set(vma, HPAGE_RESV_OWNER))
		return;

	start = vma_hugecache_offset(h, vma, vma->vm_start);
	end = vma_hugecache_offset(h, vma, vma->vm_end);

	reserve = (end - start) - region_count(resv, start, end);
	hugetlb_cgroup_uncharge_counter(resv, start, end);
	if (reserve) {
		/*
		 * Decrement reserve counts.  The global reserve count may be
		 * adjusted if the subpool has a minimum size.
		 */
		gbl_reserve = hugepage_subpool_put_pages(spool, reserve);
		hugetlb_acct_memory(h, -gbl_reserve);
	}

	kref_put(&resv->refs, resv_map_release);
}

static int hugetlb_vm_op_split(struct vm_area_struct *vma, unsigned long addr)
{
	if (addr & ~(huge_page_mask(hstate_vma(vma))))
		return -EINVAL;

	/*
	 * PMD sharing is only possible for PUD_SIZE-aligned address ranges
	 * in HugeTLB VMAs. If we will lose PUD_SIZE alignment due to this
	 * split, unshare PMDs in the PUD_SIZE interval surrounding addr now.
	 */
	if (addr & ~PUD_MASK) {
		/*
		 * hugetlb_vm_op_split is called right before we attempt to
		 * split the VMA. We will need to unshare PMDs in the old and
		 * new VMAs, so let's unshare before we split.
		 */
		unsigned long floor = addr & PUD_MASK;
		unsigned long ceil = floor + PUD_SIZE;

		if (floor >= vma->vm_start && ceil <= vma->vm_end)
			hugetlb_unshare_pmds(vma, floor, ceil);
	}

	return 0;
}

static unsigned long hugetlb_vm_op_pagesize(struct vm_area_struct *vma)
{
	return huge_page_size(hstate_vma(vma));
}

/*
 * We cannot handle pagefaults against hugetlb pages at all.  They cause
 * handle_mm_fault() to try to instantiate regular-sized pages in the
 * hugepage VMA.  do_page_fault() is supposed to trap this, so BUG is we get
 * this far.
 */
static vm_fault_t hugetlb_vm_op_fault(struct vm_fault *vmf)
{
	BUG();
	return 0;
}

/*
 * When a new function is introduced to vm_operations_struct and added
 * to hugetlb_vm_ops, please consider adding the function to shm_vm_ops.
 * This is because under System V memory model, mappings created via
 * shmget/shmat with "huge page" specified are backed by hugetlbfs files,
 * their original vm_ops are overwritten with shm_vm_ops.
 */
const struct vm_operations_struct hugetlb_vm_ops = {
	.fault = hugetlb_vm_op_fault,
	.open = hugetlb_vm_op_open,
	.close = hugetlb_vm_op_close,
	.may_split = hugetlb_vm_op_split,
	.pagesize = hugetlb_vm_op_pagesize,
};

static pte_t make_huge_pte(struct vm_area_struct *vma, struct page *page,
		bool try_mkwrite)
{
	pte_t entry;
	unsigned int shift = huge_page_shift(hstate_vma(vma));

	if (try_mkwrite && (vma->vm_flags & VM_WRITE)) {
		entry = huge_pte_mkwrite(huge_pte_mkdirty(mk_huge_pte(page,
					 vma->vm_page_prot)));
	} else {
		entry = huge_pte_wrprotect(mk_huge_pte(page,
					   vma->vm_page_prot));
	}
	entry = pte_mkyoung(entry);
	entry = arch_make_huge_pte(entry, shift, vma->vm_flags);

	return entry;
}

static void set_huge_ptep_writable(struct vm_area_struct *vma,
				   unsigned long address, pte_t *ptep)
{
	pte_t entry;

	entry = huge_pte_mkwrite(huge_pte_mkdirty(huge_ptep_get(vma->vm_mm, address, ptep)));
	if (huge_ptep_set_access_flags(vma, address, ptep, entry, 1))
		update_mmu_cache(vma, address, ptep);
}

static void set_huge_ptep_maybe_writable(struct vm_area_struct *vma,
					 unsigned long address, pte_t *ptep)
{
	if (vma->vm_flags & VM_WRITE)
		set_huge_ptep_writable(vma, address, ptep);
}

bool is_hugetlb_entry_migration(pte_t pte)
{
	swp_entry_t swp;

	if (huge_pte_none(pte) || pte_present(pte))
		return false;
	swp = pte_to_swp_entry(pte);
	if (is_migration_entry(swp))
		return true;
	else
		return false;
}

bool is_hugetlb_entry_hwpoisoned(pte_t pte)
{
	swp_entry_t swp;

	if (huge_pte_none(pte) || pte_present(pte))
		return false;
	swp = pte_to_swp_entry(pte);
	if (is_hwpoison_entry(swp))
		return true;
	else
		return false;
}

static void
hugetlb_install_folio(struct vm_area_struct *vma, pte_t *ptep, unsigned long addr,
		      struct folio *new_folio, pte_t old, unsigned long sz)
{
	pte_t newpte = make_huge_pte(vma, &new_folio->page, true);

	__folio_mark_uptodate(new_folio);
	hugetlb_add_new_anon_rmap(new_folio, vma, addr);
	if (userfaultfd_wp(vma) && huge_pte_uffd_wp(old))
		newpte = huge_pte_mkuffd_wp(newpte);
	set_huge_pte_at(vma->vm_mm, addr, ptep, newpte, sz);
	hugetlb_count_add(pages_per_huge_page(hstate_vma(vma)), vma->vm_mm);
	folio_set_hugetlb_migratable(new_folio);
}

int copy_hugetlb_page_range(struct mm_struct *dst, struct mm_struct *src,
			    struct vm_area_struct *dst_vma,
			    struct vm_area_struct *src_vma)
{
	pte_t *src_pte, *dst_pte, entry;
	struct folio *pte_folio;
	unsigned long addr;
	bool cow = is_cow_mapping(src_vma->vm_flags);
	struct hstate *h = hstate_vma(src_vma);
	unsigned long sz = huge_page_size(h);
	unsigned long npages = pages_per_huge_page(h);
	struct mmu_notifier_range range;
	unsigned long last_addr_mask;
	int ret = 0;

	if (cow) {
		mmu_notifier_range_init(&range, MMU_NOTIFY_CLEAR, 0, src,
					src_vma->vm_start,
					src_vma->vm_end);
		mmu_notifier_invalidate_range_start(&range);
		vma_assert_write_locked(src_vma);
		raw_write_seqcount_begin(&src->write_protect_seq);
	} else {
		/*
		 * For shared mappings the vma lock must be held before
		 * calling hugetlb_walk() in the src vma. Otherwise, the
		 * returned ptep could go away if part of a shared pmd and
		 * another thread calls huge_pmd_unshare.
		 */
		hugetlb_vma_lock_read(src_vma);
	}

	last_addr_mask = hugetlb_mask_last_page(h);
	for (addr = src_vma->vm_start; addr < src_vma->vm_end; addr += sz) {
		spinlock_t *src_ptl, *dst_ptl;
		src_pte = hugetlb_walk(src_vma, addr, sz);
		if (!src_pte) {
			addr |= last_addr_mask;
			continue;
		}
		dst_pte = huge_pte_alloc(dst, dst_vma, addr, sz);
		if (!dst_pte) {
			ret = -ENOMEM;
			break;
		}

		/*
		 * If the pagetables are shared don't copy or take references.
		 *
		 * dst_pte == src_pte is the common case of src/dest sharing.
		 * However, src could have 'unshared' and dst shares with
		 * another vma. So page_count of ptep page is checked instead
		 * to reliably determine whether pte is shared.
		 */
		if (page_count(virt_to_page(dst_pte)) > 1) {
			addr |= last_addr_mask;
			continue;
		}

		dst_ptl = huge_pte_lock(h, dst, dst_pte);
		src_ptl = huge_pte_lockptr(h, src, src_pte);
		spin_lock_nested(src_ptl, SINGLE_DEPTH_NESTING);
		entry = huge_ptep_get(src_vma->vm_mm, addr, src_pte);
again:
		if (huge_pte_none(entry)) {
			/*
			 * Skip if src entry none.
			 */
			;
		} else if (unlikely(is_hugetlb_entry_hwpoisoned(entry))) {
			if (!userfaultfd_wp(dst_vma))
				entry = huge_pte_clear_uffd_wp(entry);
			set_huge_pte_at(dst, addr, dst_pte, entry, sz);
		} else if (unlikely(is_hugetlb_entry_migration(entry))) {
			swp_entry_t swp_entry = pte_to_swp_entry(entry);
			bool uffd_wp = pte_swp_uffd_wp(entry);

			if (!is_readable_migration_entry(swp_entry) && cow) {
				/*
				 * COW mappings require pages in both
				 * parent and child to be set to read.
				 */
				swp_entry = make_readable_migration_entry(
							swp_offset(swp_entry));
				entry = swp_entry_to_pte(swp_entry);
				if (userfaultfd_wp(src_vma) && uffd_wp)
					entry = pte_swp_mkuffd_wp(entry);
				set_huge_pte_at(src, addr, src_pte, entry, sz);
			}
			if (!userfaultfd_wp(dst_vma))
				entry = huge_pte_clear_uffd_wp(entry);
			set_huge_pte_at(dst, addr, dst_pte, entry, sz);
		} else if (unlikely(is_pte_marker(entry))) {
			pte_marker marker = copy_pte_marker(
				pte_to_swp_entry(entry), dst_vma);

			if (marker)
				set_huge_pte_at(dst, addr, dst_pte,
						make_pte_marker(marker), sz);
		} else {
			entry = huge_ptep_get(src_vma->vm_mm, addr, src_pte);
			pte_folio = page_folio(pte_page(entry));
			folio_get(pte_folio);

			/*
			 * Failing to duplicate the anon rmap is a rare case
			 * where we see pinned hugetlb pages while they're
			 * prone to COW. We need to do the COW earlier during
			 * fork.
			 *
			 * When pre-allocating the page or copying data, we
			 * need to be without the pgtable locks since we could
			 * sleep during the process.
			 */
			if (!folio_test_anon(pte_folio)) {
				hugetlb_add_file_rmap(pte_folio);
			} else if (hugetlb_try_dup_anon_rmap(pte_folio, src_vma)) {
				pte_t src_pte_old = entry;
				struct folio *new_folio;

				spin_unlock(src_ptl);
				spin_unlock(dst_ptl);
				/* Do not use reserve as it's private owned */
				new_folio = alloc_hugetlb_folio(dst_vma, addr, false);
				if (IS_ERR(new_folio)) {
					folio_put(pte_folio);
					ret = PTR_ERR(new_folio);
					break;
				}
				ret = copy_user_large_folio(new_folio, pte_folio,
							    addr, dst_vma);
				folio_put(pte_folio);
				if (ret) {
					folio_put(new_folio);
					break;
				}

				/* Install the new hugetlb folio if src pte stable */
				dst_ptl = huge_pte_lock(h, dst, dst_pte);
				src_ptl = huge_pte_lockptr(h, src, src_pte);
				spin_lock_nested(src_ptl, SINGLE_DEPTH_NESTING);
				entry = huge_ptep_get(src_vma->vm_mm, addr, src_pte);
				if (!pte_same(src_pte_old, entry)) {
					restore_reserve_on_error(h, dst_vma, addr,
								new_folio);
					folio_put(new_folio);
					/* huge_ptep of dst_pte won't change as in child */
					goto again;
				}
				hugetlb_install_folio(dst_vma, dst_pte, addr,
						      new_folio, src_pte_old, sz);
				spin_unlock(src_ptl);
				spin_unlock(dst_ptl);
				continue;
			}

			if (cow) {
				/*
				 * No need to notify as we are downgrading page
				 * table protection not changing it to point
				 * to a new page.
				 *
				 * See Documentation/mm/mmu_notifier.rst
				 */
				huge_ptep_set_wrprotect(src, addr, src_pte);
				entry = huge_pte_wrprotect(entry);
			}

			if (!userfaultfd_wp(dst_vma))
				entry = huge_pte_clear_uffd_wp(entry);

			set_huge_pte_at(dst, addr, dst_pte, entry, sz);
			hugetlb_count_add(npages, dst);
		}
		spin_unlock(src_ptl);
		spin_unlock(dst_ptl);
	}

	if (cow) {
		raw_write_seqcount_end(&src->write_protect_seq);
		mmu_notifier_invalidate_range_end(&range);
	} else {
		hugetlb_vma_unlock_read(src_vma);
	}

	return ret;
}

static void move_huge_pte(struct vm_area_struct *vma, unsigned long old_addr,
			  unsigned long new_addr, pte_t *src_pte, pte_t *dst_pte,
			  unsigned long sz)
{
	bool need_clear_uffd_wp = vma_has_uffd_without_event_remap(vma);
	struct hstate *h = hstate_vma(vma);
	struct mm_struct *mm = vma->vm_mm;
	spinlock_t *src_ptl, *dst_ptl;
	pte_t pte;

	dst_ptl = huge_pte_lock(h, mm, dst_pte);
	src_ptl = huge_pte_lockptr(h, mm, src_pte);

	/*
	 * We don't have to worry about the ordering of src and dst ptlocks
	 * because exclusive mmap_lock (or the i_mmap_lock) prevents deadlock.
	 */
	if (src_ptl != dst_ptl)
		spin_lock_nested(src_ptl, SINGLE_DEPTH_NESTING);

	pte = huge_ptep_get_and_clear(mm, old_addr, src_pte, sz);

	if (need_clear_uffd_wp && pte_marker_uffd_wp(pte))
		huge_pte_clear(mm, new_addr, dst_pte, sz);
	else {
		if (need_clear_uffd_wp) {
			if (pte_present(pte))
				pte = huge_pte_clear_uffd_wp(pte);
			else if (is_swap_pte(pte))
				pte = pte_swp_clear_uffd_wp(pte);
		}
		set_huge_pte_at(mm, new_addr, dst_pte, pte, sz);
	}

	if (src_ptl != dst_ptl)
		spin_unlock(src_ptl);
	spin_unlock(dst_ptl);
}

int move_hugetlb_page_tables(struct vm_area_struct *vma,
			     struct vm_area_struct *new_vma,
			     unsigned long old_addr, unsigned long new_addr,
			     unsigned long len)
{
	struct hstate *h = hstate_vma(vma);
	struct address_space *mapping = vma->vm_file->f_mapping;
	unsigned long sz = huge_page_size(h);
	struct mm_struct *mm = vma->vm_mm;
	unsigned long old_end = old_addr + len;
	unsigned long last_addr_mask;
	pte_t *src_pte, *dst_pte;
	struct mmu_notifier_range range;
	bool shared_pmd = false;

	mmu_notifier_range_init(&range, MMU_NOTIFY_CLEAR, 0, mm, old_addr,
				old_end);
	adjust_range_if_pmd_sharing_possible(vma, &range.start, &range.end);
	/*
	 * In case of shared PMDs, we should cover the maximum possible
	 * range.
	 */
	flush_cache_range(vma, range.start, range.end);

	mmu_notifier_invalidate_range_start(&range);
	last_addr_mask = hugetlb_mask_last_page(h);
	/* Prevent race with file truncation */
	hugetlb_vma_lock_write(vma);
	i_mmap_lock_write(mapping);
	for (; old_addr < old_end; old_addr += sz, new_addr += sz) {
		src_pte = hugetlb_walk(vma, old_addr, sz);
		if (!src_pte) {
			old_addr |= last_addr_mask;
			new_addr |= last_addr_mask;
			continue;
		}
		if (huge_pte_none(huge_ptep_get(mm, old_addr, src_pte)))
			continue;

		if (huge_pmd_unshare(mm, vma, old_addr, src_pte)) {
			shared_pmd = true;
			old_addr |= last_addr_mask;
			new_addr |= last_addr_mask;
			continue;
		}

		dst_pte = huge_pte_alloc(mm, new_vma, new_addr, sz);
		if (!dst_pte)
			break;

		move_huge_pte(vma, old_addr, new_addr, src_pte, dst_pte, sz);
	}

	if (shared_pmd)
		flush_hugetlb_tlb_range(vma, range.start, range.end);
	else
		flush_hugetlb_tlb_range(vma, old_end - len, old_end);
	mmu_notifier_invalidate_range_end(&range);
	i_mmap_unlock_write(mapping);
	hugetlb_vma_unlock_write(vma);

	return len + old_addr - old_end;
}

void __unmap_hugepage_range(struct mmu_gather *tlb, struct vm_area_struct *vma,
			    unsigned long start, unsigned long end,
			    struct page *ref_page, zap_flags_t zap_flags)
{
	struct mm_struct *mm = vma->vm_mm;
	unsigned long address;
	pte_t *ptep;
	pte_t pte;
	spinlock_t *ptl;
	struct page *page;
	struct hstate *h = hstate_vma(vma);
	unsigned long sz = huge_page_size(h);
	bool adjust_reservation = false;
	unsigned long last_addr_mask;
	bool force_flush = false;

	WARN_ON(!is_vm_hugetlb_page(vma));
	BUG_ON(start & ~huge_page_mask(h));
	BUG_ON(end & ~huge_page_mask(h));

	/*
	 * This is a hugetlb vma, all the pte entries should point
	 * to huge page.
	 */
	tlb_change_page_size(tlb, sz);
	tlb_start_vma(tlb, vma);

	last_addr_mask = hugetlb_mask_last_page(h);
	address = start;
	for (; address < end; address += sz) {
		ptep = hugetlb_walk(vma, address, sz);
		if (!ptep) {
			address |= last_addr_mask;
			continue;
		}

		ptl = huge_pte_lock(h, mm, ptep);
		if (huge_pmd_unshare(mm, vma, address, ptep)) {
			spin_unlock(ptl);
			tlb_flush_pmd_range(tlb, address & PUD_MASK, PUD_SIZE);
			force_flush = true;
			address |= last_addr_mask;
			continue;
		}

		pte = huge_ptep_get(mm, address, ptep);
		if (huge_pte_none(pte)) {
			spin_unlock(ptl);
			continue;
		}

		/*
		 * Migrating hugepage or HWPoisoned hugepage is already
		 * unmapped and its refcount is dropped, so just clear pte here.
		 */
		if (unlikely(!pte_present(pte))) {
			/*
			 * If the pte was wr-protected by uffd-wp in any of the
			 * swap forms, meanwhile the caller does not want to
			 * drop the uffd-wp bit in this zap, then replace the
			 * pte with a marker.
			 */
			if (pte_swp_uffd_wp_any(pte) &&
			    !(zap_flags & ZAP_FLAG_DROP_MARKER))
				set_huge_pte_at(mm, address, ptep,
						make_pte_marker(PTE_MARKER_UFFD_WP),
						sz);
			else
				huge_pte_clear(mm, address, ptep, sz);
			spin_unlock(ptl);
			continue;
		}

		page = pte_page(pte);
		/*
		 * If a reference page is supplied, it is because a specific
		 * page is being unmapped, not a range. Ensure the page we
		 * are about to unmap is the actual page of interest.
		 */
		if (ref_page) {
			if (page != ref_page) {
				spin_unlock(ptl);
				continue;
			}
			/*
			 * Mark the VMA as having unmapped its page so that
			 * future faults in this VMA will fail rather than
			 * looking like data was lost
			 */
			set_vma_resv_flags(vma, HPAGE_RESV_UNMAPPED);
		}

		pte = huge_ptep_get_and_clear(mm, address, ptep, sz);
		tlb_remove_huge_tlb_entry(h, tlb, ptep, address);
		if (huge_pte_dirty(pte))
			set_page_dirty(page);
		/* Leave a uffd-wp pte marker if needed */
		if (huge_pte_uffd_wp(pte) &&
		    !(zap_flags & ZAP_FLAG_DROP_MARKER))
			set_huge_pte_at(mm, address, ptep,
					make_pte_marker(PTE_MARKER_UFFD_WP),
					sz);
		hugetlb_count_sub(pages_per_huge_page(h), mm);
		hugetlb_remove_rmap(page_folio(page));

		/*
		 * Restore the reservation for anonymous page, otherwise the
		 * backing page could be stolen by someone.
		 * If there we are freeing a surplus, do not set the restore
		 * reservation bit.
		 */
		if (!h->surplus_huge_pages && __vma_private_lock(vma) &&
		    folio_test_anon(page_folio(page))) {
			folio_set_hugetlb_restore_reserve(page_folio(page));
			/* Reservation to be adjusted after the spin lock */
			adjust_reservation = true;
		}

		spin_unlock(ptl);

		/*
		 * Adjust the reservation for the region that will have the
		 * reserve restored. Keep in mind that vma_needs_reservation() changes
		 * resv->adds_in_progress if it succeeds. If this is not done,
		 * do_exit() will not see it, and will keep the reservation
		 * forever.
		 */
		if (adjust_reservation) {
			int rc = vma_needs_reservation(h, vma, address);

			if (rc < 0)
				/* Pressumably allocate_file_region_entries failed
				 * to allocate a file_region struct. Clear
				 * hugetlb_restore_reserve so that global reserve
				 * count will not be incremented by free_huge_folio.
				 * Act as if we consumed the reservation.
				 */
				folio_clear_hugetlb_restore_reserve(page_folio(page));
			else if (rc)
				vma_add_reservation(h, vma, address);
		}

		tlb_remove_page_size(tlb, page, huge_page_size(h));
		/*
		 * Bail out after unmapping reference page if supplied
		 */
		if (ref_page)
			break;
	}
	tlb_end_vma(tlb, vma);

	/*
	 * If we unshared PMDs, the TLB flush was not recorded in mmu_gather. We
	 * could defer the flush until now, since by holding i_mmap_rwsem we
	 * guaranteed that the last refernece would not be dropped. But we must
	 * do the flushing before we return, as otherwise i_mmap_rwsem will be
	 * dropped and the last reference to the shared PMDs page might be
	 * dropped as well.
	 *
	 * In theory we could defer the freeing of the PMD pages as well, but
	 * huge_pmd_unshare() relies on the exact page_count for the PMD page to
	 * detect sharing, so we cannot defer the release of the page either.
	 * Instead, do flush now.
	 */
	if (force_flush)
		tlb_flush_mmu_tlbonly(tlb);
}

void __hugetlb_zap_begin(struct vm_area_struct *vma,
			 unsigned long *start, unsigned long *end)
{
	if (!vma->vm_file)	/* hugetlbfs_file_mmap error */
		return;

	adjust_range_if_pmd_sharing_possible(vma, start, end);
	hugetlb_vma_lock_write(vma);
	if (vma->vm_file)
		i_mmap_lock_write(vma->vm_file->f_mapping);
}

void __hugetlb_zap_end(struct vm_area_struct *vma,
		       struct zap_details *details)
{
	zap_flags_t zap_flags = details ? details->zap_flags : 0;

	if (!vma->vm_file)	/* hugetlbfs_file_mmap error */
		return;

	if (zap_flags & ZAP_FLAG_UNMAP) {	/* final unmap */
		/*
		 * Unlock and free the vma lock before releasing i_mmap_rwsem.
		 * When the vma_lock is freed, this makes the vma ineligible
		 * for pmd sharing.  And, i_mmap_rwsem is required to set up
		 * pmd sharing.  This is important as page tables for this
		 * unmapped range will be asynchrously deleted.  If the page
		 * tables are shared, there will be issues when accessed by
		 * someone else.
		 */
		__hugetlb_vma_unlock_write_free(vma);
	} else {
		hugetlb_vma_unlock_write(vma);
	}

	if (vma->vm_file)
		i_mmap_unlock_write(vma->vm_file->f_mapping);
}

void unmap_hugepage_range(struct vm_area_struct *vma, unsigned long start,
			  unsigned long end, struct page *ref_page,
			  zap_flags_t zap_flags)
{
	struct mmu_notifier_range range;
	struct mmu_gather tlb;

	mmu_notifier_range_init(&range, MMU_NOTIFY_CLEAR, 0, vma->vm_mm,
				start, end);
	adjust_range_if_pmd_sharing_possible(vma, &range.start, &range.end);
	mmu_notifier_invalidate_range_start(&range);
	tlb_gather_mmu(&tlb, vma->vm_mm);

	__unmap_hugepage_range(&tlb, vma, start, end, ref_page, zap_flags);

	mmu_notifier_invalidate_range_end(&range);
	tlb_finish_mmu(&tlb);
}

/*
 * This is called when the original mapper is failing to COW a MAP_PRIVATE
 * mapping it owns the reserve page for. The intention is to unmap the page
 * from other VMAs and let the children be SIGKILLed if they are faulting the
 * same region.
 */
static void unmap_ref_private(struct mm_struct *mm, struct vm_area_struct *vma,
			      struct page *page, unsigned long address)
{
	struct hstate *h = hstate_vma(vma);
	struct vm_area_struct *iter_vma;
	struct address_space *mapping;
	pgoff_t pgoff;

	/*
	 * vm_pgoff is in PAGE_SIZE units, hence the different calculation
	 * from page cache lookup which is in HPAGE_SIZE units.
	 */
	address = address & huge_page_mask(h);
	pgoff = ((address - vma->vm_start) >> PAGE_SHIFT) +
			vma->vm_pgoff;
	mapping = vma->vm_file->f_mapping;

	/*
	 * Take the mapping lock for the duration of the table walk. As
	 * this mapping should be shared between all the VMAs,
	 * __unmap_hugepage_range() is called as the lock is already held
	 */
	i_mmap_lock_write(mapping);
	vma_interval_tree_foreach(iter_vma, &mapping->i_mmap, pgoff, pgoff) {
		/* Do not unmap the current VMA */
		if (iter_vma == vma)
			continue;

		/*
		 * Shared VMAs have their own reserves and do not affect
		 * MAP_PRIVATE accounting but it is possible that a shared
		 * VMA is using the same page so check and skip such VMAs.
		 */
		if (iter_vma->vm_flags & VM_MAYSHARE)
			continue;

		/*
		 * Unmap the page from other VMAs without their own reserves.
		 * They get marked to be SIGKILLed if they fault in these
		 * areas. This is because a future no-page fault on this VMA
		 * could insert a zeroed page instead of the data existing
		 * from the time of fork. This would look like data corruption
		 */
		if (!is_vma_resv_set(iter_vma, HPAGE_RESV_OWNER))
			unmap_hugepage_range(iter_vma, address,
					     address + huge_page_size(h), page, 0);
	}
	i_mmap_unlock_write(mapping);
}

/*
 * hugetlb_wp() should be called with page lock of the original hugepage held.
 * Called with hugetlb_fault_mutex_table held and pte_page locked so we
 * cannot race with other handlers or page migration.
 * Keep the pte_same checks anyway to make transition from the mutex easier.
 */
static vm_fault_t hugetlb_wp(struct folio *pagecache_folio,
		       struct vm_fault *vmf)
{
	struct vm_area_struct *vma = vmf->vma;
	struct mm_struct *mm = vma->vm_mm;
	const bool unshare = vmf->flags & FAULT_FLAG_UNSHARE;
	pte_t pte = huge_ptep_get(mm, vmf->address, vmf->pte);
	struct hstate *h = hstate_vma(vma);
	struct folio *old_folio;
	struct folio *new_folio;
	bool cow_from_owner = 0;
	vm_fault_t ret = 0;
	struct mmu_notifier_range range;

	/*
	 * Never handle CoW for uffd-wp protected pages.  It should be only
	 * handled when the uffd-wp protection is removed.
	 *
	 * Note that only the CoW optimization path (in hugetlb_no_page())
	 * can trigger this, because hugetlb_fault() will always resolve
	 * uffd-wp bit first.
	 */
	if (!unshare && huge_pte_uffd_wp(pte))
		return 0;

	/* Let's take out MAP_SHARED mappings first. */
	if (vma->vm_flags & VM_MAYSHARE) {
		set_huge_ptep_writable(vma, vmf->address, vmf->pte);
		return 0;
	}

	old_folio = page_folio(pte_page(pte));

	delayacct_wpcopy_start();

retry_avoidcopy:
	/*
	 * If no-one else is actually using this page, we're the exclusive
	 * owner and can reuse this page.
	 *
	 * Note that we don't rely on the (safer) folio refcount here, because
	 * copying the hugetlb folio when there are unexpected (temporary)
	 * folio references could harm simple fork()+exit() users when
	 * we run out of free hugetlb folios: we would have to kill processes
	 * in scenarios that used to work. As a side effect, there can still
	 * be leaks between processes, for example, with FOLL_GET users.
	 */
	if (folio_mapcount(old_folio) == 1 && folio_test_anon(old_folio)) {
		if (!PageAnonExclusive(&old_folio->page)) {
			folio_move_anon_rmap(old_folio, vma);
			SetPageAnonExclusive(&old_folio->page);
		}
		if (likely(!unshare))
			set_huge_ptep_maybe_writable(vma, vmf->address,
						     vmf->pte);

		delayacct_wpcopy_end();
		return 0;
	}
	VM_BUG_ON_PAGE(folio_test_anon(old_folio) &&
		       PageAnonExclusive(&old_folio->page), &old_folio->page);

	/*
	 * If the process that created a MAP_PRIVATE mapping is about to
	 * perform a COW due to a shared page count, attempt to satisfy
	 * the allocation without using the existing reserves. The pagecache
	 * page is used to determine if the reserve at this address was
	 * consumed or not. If reserves were used, a partial faulted mapping
	 * at the time of fork() could consume its reserves on COW instead
	 * of the full address range.
	 */
	if (is_vma_resv_set(vma, HPAGE_RESV_OWNER) &&
			old_folio != pagecache_folio)
		cow_from_owner = true;

	folio_get(old_folio);

	/*
	 * Drop page table lock as buddy allocator may be called. It will
	 * be acquired again before returning to the caller, as expected.
	 */
	spin_unlock(vmf->ptl);
	new_folio = alloc_hugetlb_folio(vma, vmf->address, cow_from_owner);

	if (IS_ERR(new_folio)) {
		/*
		 * If a process owning a MAP_PRIVATE mapping fails to COW,
		 * it is due to references held by a child and an insufficient
		 * huge page pool. To guarantee the original mappers
		 * reliability, unmap the page from child processes. The child
		 * may get SIGKILLed if it later faults.
		 */
		if (cow_from_owner) {
			struct address_space *mapping = vma->vm_file->f_mapping;
			pgoff_t idx;
			u32 hash;

			folio_put(old_folio);
			/*
			 * Drop hugetlb_fault_mutex and vma_lock before
			 * unmapping.  unmapping needs to hold vma_lock
			 * in write mode.  Dropping vma_lock in read mode
			 * here is OK as COW mappings do not interact with
			 * PMD sharing.
			 *
			 * Reacquire both after unmap operation.
			 */
			idx = vma_hugecache_offset(h, vma, vmf->address);
			hash = hugetlb_fault_mutex_hash(mapping, idx);
			hugetlb_vma_unlock_read(vma);
			mutex_unlock(&hugetlb_fault_mutex_table[hash]);

			unmap_ref_private(mm, vma, &old_folio->page,
					vmf->address);

			mutex_lock(&hugetlb_fault_mutex_table[hash]);
			hugetlb_vma_lock_read(vma);
			spin_lock(vmf->ptl);
			vmf->pte = hugetlb_walk(vma, vmf->address,
					huge_page_size(h));
			if (likely(vmf->pte &&
				   pte_same(huge_ptep_get(mm, vmf->address, vmf->pte), pte)))
				goto retry_avoidcopy;
			/*
			 * race occurs while re-acquiring page table
			 * lock, and our job is done.
			 */
			delayacct_wpcopy_end();
			return 0;
		}

		ret = vmf_error(PTR_ERR(new_folio));
		goto out_release_old;
	}

	/*
	 * When the original hugepage is shared one, it does not have
	 * anon_vma prepared.
	 */
	ret = __vmf_anon_prepare(vmf);
	if (unlikely(ret))
		goto out_release_all;

	if (copy_user_large_folio(new_folio, old_folio, vmf->real_address, vma)) {
		ret = VM_FAULT_HWPOISON_LARGE | VM_FAULT_SET_HINDEX(hstate_index(h));
		goto out_release_all;
	}
	__folio_mark_uptodate(new_folio);

	mmu_notifier_range_init(&range, MMU_NOTIFY_CLEAR, 0, mm, vmf->address,
				vmf->address + huge_page_size(h));
	mmu_notifier_invalidate_range_start(&range);

	/*
	 * Retake the page table lock to check for racing updates
	 * before the page tables are altered
	 */
	spin_lock(vmf->ptl);
	vmf->pte = hugetlb_walk(vma, vmf->address, huge_page_size(h));
	if (likely(vmf->pte && pte_same(huge_ptep_get(mm, vmf->address, vmf->pte), pte))) {
		pte_t newpte = make_huge_pte(vma, &new_folio->page, !unshare);

		/* Break COW or unshare */
		huge_ptep_clear_flush(vma, vmf->address, vmf->pte);
		hugetlb_remove_rmap(old_folio);
		hugetlb_add_new_anon_rmap(new_folio, vma, vmf->address);
		if (huge_pte_uffd_wp(pte))
			newpte = huge_pte_mkuffd_wp(newpte);
		set_huge_pte_at(mm, vmf->address, vmf->pte, newpte,
				huge_page_size(h));
		folio_set_hugetlb_migratable(new_folio);
		/* Make the old page be freed below */
		new_folio = old_folio;
	}
	spin_unlock(vmf->ptl);
	mmu_notifier_invalidate_range_end(&range);
out_release_all:
	/*
	 * No restore in case of successful pagetable update (Break COW or
	 * unshare)
	 */
	if (new_folio != old_folio)
		restore_reserve_on_error(h, vma, vmf->address, new_folio);
	folio_put(new_folio);
out_release_old:
	folio_put(old_folio);

	spin_lock(vmf->ptl); /* Caller expects lock to be held */

	delayacct_wpcopy_end();
	return ret;
}

/*
 * Return whether there is a pagecache page to back given address within VMA.
 */
bool hugetlbfs_pagecache_present(struct hstate *h,
				 struct vm_area_struct *vma, unsigned long address)
{
	struct address_space *mapping = vma->vm_file->f_mapping;
	pgoff_t idx = linear_page_index(vma, address);
	struct folio *folio;

	folio = filemap_get_folio(mapping, idx);
	if (IS_ERR(folio))
		return false;
	folio_put(folio);
	return true;
}

int hugetlb_add_to_page_cache(struct folio *folio, struct address_space *mapping,
			   pgoff_t idx)
{
	struct inode *inode = mapping->host;
	struct hstate *h = hstate_inode(inode);
	int err;

	idx <<= huge_page_order(h);
	__folio_set_locked(folio);
	err = __filemap_add_folio(mapping, folio, idx, GFP_KERNEL, NULL);

	if (unlikely(err)) {
		__folio_clear_locked(folio);
		return err;
	}
	folio_clear_hugetlb_restore_reserve(folio);

	/*
	 * mark folio dirty so that it will not be removed from cache/file
	 * by non-hugetlbfs specific code paths.
	 */
	folio_mark_dirty(folio);

	spin_lock(&inode->i_lock);
	inode->i_blocks += blocks_per_huge_page(h);
	spin_unlock(&inode->i_lock);
	return 0;
}

static inline vm_fault_t hugetlb_handle_userfault(struct vm_fault *vmf,
						  struct address_space *mapping,
						  unsigned long reason)
{
	u32 hash;

	/*
	 * vma_lock and hugetlb_fault_mutex must be dropped before handling
	 * userfault. Also mmap_lock could be dropped due to handling
	 * userfault, any vma operation should be careful from here.
	 */
	hugetlb_vma_unlock_read(vmf->vma);
	hash = hugetlb_fault_mutex_hash(mapping, vmf->pgoff);
	mutex_unlock(&hugetlb_fault_mutex_table[hash]);
	return handle_userfault(vmf, reason);
}

/*
 * Recheck pte with pgtable lock.  Returns true if pte didn't change, or
 * false if pte changed or is changing.
 */
static bool hugetlb_pte_stable(struct hstate *h, struct mm_struct *mm, unsigned long addr,
			       pte_t *ptep, pte_t old_pte)
{
	spinlock_t *ptl;
	bool same;

	ptl = huge_pte_lock(h, mm, ptep);
	same = pte_same(huge_ptep_get(mm, addr, ptep), old_pte);
	spin_unlock(ptl);

	return same;
}

static vm_fault_t hugetlb_no_page(struct address_space *mapping,
			struct vm_fault *vmf)
{
	struct vm_area_struct *vma = vmf->vma;
	struct mm_struct *mm = vma->vm_mm;
	struct hstate *h = hstate_vma(vma);
	vm_fault_t ret = VM_FAULT_SIGBUS;
	int anon_rmap = 0;
	unsigned long size;
	struct folio *folio;
	pte_t new_pte;
	bool new_folio, new_pagecache_folio = false;
	u32 hash = hugetlb_fault_mutex_hash(mapping, vmf->pgoff);

	/*
	 * Currently, we are forced to kill the process in the event the
	 * original mapper has unmapped pages from the child due to a failed
	 * COW/unsharing. Warn that such a situation has occurred as it may not
	 * be obvious.
	 */
	if (is_vma_resv_set(vma, HPAGE_RESV_UNMAPPED)) {
		pr_warn_ratelimited("PID %d killed due to inadequate hugepage pool\n",
			   current->pid);
		goto out;
	}

	/*
	 * Use page lock to guard against racing truncation
	 * before we get page_table_lock.
	 */
	new_folio = false;
	folio = filemap_lock_hugetlb_folio(h, mapping, vmf->pgoff);
	if (IS_ERR(folio)) {
		size = i_size_read(mapping->host) >> huge_page_shift(h);
		if (vmf->pgoff >= size)
			goto out;
		/* Check for page in userfault range */
		if (userfaultfd_missing(vma)) {
			/*
			 * Since hugetlb_no_page() was examining pte
			 * without pgtable lock, we need to re-test under
			 * lock because the pte may not be stable and could
			 * have changed from under us.  Try to detect
			 * either changed or during-changing ptes and retry
			 * properly when needed.
			 *
			 * Note that userfaultfd is actually fine with
			 * false positives (e.g. caused by pte changed),
			 * but not wrong logical events (e.g. caused by
			 * reading a pte during changing).  The latter can
			 * confuse the userspace, so the strictness is very
			 * much preferred.  E.g., MISSING event should
			 * never happen on the page after UFFDIO_COPY has
			 * correctly installed the page and returned.
			 */
			if (!hugetlb_pte_stable(h, mm, vmf->address, vmf->pte, vmf->orig_pte)) {
				ret = 0;
				goto out;
			}

			return hugetlb_handle_userfault(vmf, mapping,
							VM_UFFD_MISSING);
		}

		if (!(vma->vm_flags & VM_MAYSHARE)) {
			ret = __vmf_anon_prepare(vmf);
			if (unlikely(ret))
				goto out;
		}

		folio = alloc_hugetlb_folio(vma, vmf->address, false);
		if (IS_ERR(folio)) {
			/*
			 * Returning error will result in faulting task being
			 * sent SIGBUS.  The hugetlb fault mutex prevents two
			 * tasks from racing to fault in the same page which
			 * could result in false unable to allocate errors.
			 * Page migration does not take the fault mutex, but
			 * does a clear then write of pte's under page table
			 * lock.  Page fault code could race with migration,
			 * notice the clear pte and try to allocate a page
			 * here.  Before returning error, get ptl and make
			 * sure there really is no pte entry.
			 */
			if (hugetlb_pte_stable(h, mm, vmf->address, vmf->pte, vmf->orig_pte))
				ret = vmf_error(PTR_ERR(folio));
			else
				ret = 0;
			goto out;
		}
		folio_zero_user(folio, vmf->real_address);
		__folio_mark_uptodate(folio);
		new_folio = true;

		if (vma->vm_flags & VM_MAYSHARE) {
			int err = hugetlb_add_to_page_cache(folio, mapping,
							vmf->pgoff);
			if (err) {
				/*
				 * err can't be -EEXIST which implies someone
				 * else consumed the reservation since hugetlb
				 * fault mutex is held when add a hugetlb page
				 * to the page cache. So it's safe to call
				 * restore_reserve_on_error() here.
				 */
				restore_reserve_on_error(h, vma, vmf->address,
							folio);
				folio_put(folio);
				ret = VM_FAULT_SIGBUS;
				goto out;
			}
			new_pagecache_folio = true;
		} else {
			folio_lock(folio);
			anon_rmap = 1;
		}
	} else {
		/*
		 * If memory error occurs between mmap() and fault, some process
		 * don't have hwpoisoned swap entry for errored virtual address.
		 * So we need to block hugepage fault by PG_hwpoison bit check.
		 */
		if (unlikely(folio_test_hwpoison(folio))) {
			ret = VM_FAULT_HWPOISON_LARGE |
				VM_FAULT_SET_HINDEX(hstate_index(h));
			goto backout_unlocked;
		}

		/* Check for page in userfault range. */
		if (userfaultfd_minor(vma)) {
			folio_unlock(folio);
			folio_put(folio);
			/* See comment in userfaultfd_missing() block above */
			if (!hugetlb_pte_stable(h, mm, vmf->address, vmf->pte, vmf->orig_pte)) {
				ret = 0;
				goto out;
			}
			return hugetlb_handle_userfault(vmf, mapping,
							VM_UFFD_MINOR);
		}
	}

	/*
	 * If we are going to COW a private mapping later, we examine the
	 * pending reservations for this page now. This will ensure that
	 * any allocations necessary to record that reservation occur outside
	 * the spinlock.
	 */
	if ((vmf->flags & FAULT_FLAG_WRITE) && !(vma->vm_flags & VM_SHARED)) {
		if (vma_needs_reservation(h, vma, vmf->address) < 0) {
			ret = VM_FAULT_OOM;
			goto backout_unlocked;
		}
		/* Just decrements count, does not deallocate */
		vma_end_reservation(h, vma, vmf->address);
	}

	vmf->ptl = huge_pte_lock(h, mm, vmf->pte);
	ret = 0;
	/* If pte changed from under us, retry */
	if (!pte_same(huge_ptep_get(mm, vmf->address, vmf->pte), vmf->orig_pte))
		goto backout;

	if (anon_rmap)
		hugetlb_add_new_anon_rmap(folio, vma, vmf->address);
	else
		hugetlb_add_file_rmap(folio);
	new_pte = make_huge_pte(vma, &folio->page, vma->vm_flags & VM_SHARED);
	/*
	 * If this pte was previously wr-protected, keep it wr-protected even
	 * if populated.
	 */
	if (unlikely(pte_marker_uffd_wp(vmf->orig_pte)))
		new_pte = huge_pte_mkuffd_wp(new_pte);
	set_huge_pte_at(mm, vmf->address, vmf->pte, new_pte, huge_page_size(h));

	hugetlb_count_add(pages_per_huge_page(h), mm);
	if ((vmf->flags & FAULT_FLAG_WRITE) && !(vma->vm_flags & VM_SHARED)) {
		/* Optimization, do the COW without a second fault */
		ret = hugetlb_wp(folio, vmf);
	}

	spin_unlock(vmf->ptl);

	/*
	 * Only set hugetlb_migratable in newly allocated pages.  Existing pages
	 * found in the pagecache may not have hugetlb_migratable if they have
	 * been isolated for migration.
	 */
	if (new_folio)
		folio_set_hugetlb_migratable(folio);

	folio_unlock(folio);
out:
	hugetlb_vma_unlock_read(vma);

	/*
	 * We must check to release the per-VMA lock. __vmf_anon_prepare() is
	 * the only way ret can be set to VM_FAULT_RETRY.
	 */
	if (unlikely(ret & VM_FAULT_RETRY))
		vma_end_read(vma);

	mutex_unlock(&hugetlb_fault_mutex_table[hash]);
	return ret;

backout:
	spin_unlock(vmf->ptl);
backout_unlocked:
	if (new_folio && !new_pagecache_folio)
		restore_reserve_on_error(h, vma, vmf->address, folio);

	folio_unlock(folio);
	folio_put(folio);
	goto out;
}

#ifdef CONFIG_SMP
u32 hugetlb_fault_mutex_hash(struct address_space *mapping, pgoff_t idx)
{
	unsigned long key[2];
	u32 hash;

	key[0] = (unsigned long) mapping;
	key[1] = idx;

	hash = jhash2((u32 *)&key, sizeof(key)/(sizeof(u32)), 0);

	return hash & (num_fault_mutexes - 1);
}
#else
/*
 * For uniprocessor systems we always use a single mutex, so just
 * return 0 and avoid the hashing overhead.
 */
u32 hugetlb_fault_mutex_hash(struct address_space *mapping, pgoff_t idx)
{
	return 0;
}
#endif

vm_fault_t hugetlb_fault(struct mm_struct *mm, struct vm_area_struct *vma,
			unsigned long address, unsigned int flags)
{
	vm_fault_t ret;
	u32 hash;
	struct folio *folio = NULL;
	struct folio *pagecache_folio = NULL;
	struct hstate *h = hstate_vma(vma);
	struct address_space *mapping;
	int need_wait_lock = 0;
	struct vm_fault vmf = {
		.vma = vma,
		.address = address & huge_page_mask(h),
		.real_address = address,
		.flags = flags,
		.pgoff = vma_hugecache_offset(h, vma,
				address & huge_page_mask(h)),
		/* TODO: Track hugetlb faults using vm_fault */

		/*
		 * Some fields may not be initialized, be careful as it may
		 * be hard to debug if called functions make assumptions
		 */
	};

	/*
	 * Serialize hugepage allocation and instantiation, so that we don't
	 * get spurious allocation failures if two CPUs race to instantiate
	 * the same page in the page cache.
	 */
	mapping = vma->vm_file->f_mapping;
	hash = hugetlb_fault_mutex_hash(mapping, vmf.pgoff);
	mutex_lock(&hugetlb_fault_mutex_table[hash]);

	/*
	 * Acquire vma lock before calling huge_pte_alloc and hold
	 * until finished with vmf.pte.  This prevents huge_pmd_unshare from
	 * being called elsewhere and making the vmf.pte no longer valid.
	 */
	hugetlb_vma_lock_read(vma);
	vmf.pte = huge_pte_alloc(mm, vma, vmf.address, huge_page_size(h));
	if (!vmf.pte) {
		hugetlb_vma_unlock_read(vma);
		mutex_unlock(&hugetlb_fault_mutex_table[hash]);
		return VM_FAULT_OOM;
	}

	vmf.orig_pte = huge_ptep_get(mm, vmf.address, vmf.pte);
	if (huge_pte_none_mostly(vmf.orig_pte)) {
		if (is_pte_marker(vmf.orig_pte)) {
			pte_marker marker =
				pte_marker_get(pte_to_swp_entry(vmf.orig_pte));

			if (marker & PTE_MARKER_POISONED) {
				ret = VM_FAULT_HWPOISON_LARGE |
				      VM_FAULT_SET_HINDEX(hstate_index(h));
				goto out_mutex;
			} else if (WARN_ON_ONCE(marker & PTE_MARKER_GUARD)) {
				/* This isn't supported in hugetlb. */
				ret = VM_FAULT_SIGSEGV;
				goto out_mutex;
			}
		}

		/*
		 * Other PTE markers should be handled the same way as none PTE.
		 *
		 * hugetlb_no_page will drop vma lock and hugetlb fault
		 * mutex internally, which make us return immediately.
		 */
		return hugetlb_no_page(mapping, &vmf);
	}

	ret = 0;

	/*
	 * vmf.orig_pte could be a migration/hwpoison vmf.orig_pte at this
	 * point, so this check prevents the kernel from going below assuming
	 * that we have an active hugepage in pagecache. This goto expects
	 * the 2nd page fault, and is_hugetlb_entry_(migration|hwpoisoned)
	 * check will properly handle it.
	 */
	if (!pte_present(vmf.orig_pte)) {
		if (unlikely(is_hugetlb_entry_migration(vmf.orig_pte))) {
			/*
			 * Release the hugetlb fault lock now, but retain
			 * the vma lock, because it is needed to guard the
			 * huge_pte_lockptr() later in
			 * migration_entry_wait_huge(). The vma lock will
			 * be released there.
			 */
			mutex_unlock(&hugetlb_fault_mutex_table[hash]);
			migration_entry_wait_huge(vma, vmf.address, vmf.pte);
			return 0;
		} else if (unlikely(is_hugetlb_entry_hwpoisoned(vmf.orig_pte)))
			ret = VM_FAULT_HWPOISON_LARGE |
			    VM_FAULT_SET_HINDEX(hstate_index(h));
		goto out_mutex;
	}

	/*
	 * If we are going to COW/unshare the mapping later, we examine the
	 * pending reservations for this page now. This will ensure that any
	 * allocations necessary to record that reservation occur outside the
	 * spinlock. Also lookup the pagecache page now as it is used to
	 * determine if a reservation has been consumed.
	 */
	if ((flags & (FAULT_FLAG_WRITE|FAULT_FLAG_UNSHARE)) &&
	    !(vma->vm_flags & VM_MAYSHARE) && !huge_pte_write(vmf.orig_pte)) {
		if (vma_needs_reservation(h, vma, vmf.address) < 0) {
			ret = VM_FAULT_OOM;
			goto out_mutex;
		}
		/* Just decrements count, does not deallocate */
		vma_end_reservation(h, vma, vmf.address);

		pagecache_folio = filemap_lock_hugetlb_folio(h, mapping,
							     vmf.pgoff);
		if (IS_ERR(pagecache_folio))
			pagecache_folio = NULL;
	}

	vmf.ptl = huge_pte_lock(h, mm, vmf.pte);

	/* Check for a racing update before calling hugetlb_wp() */
	if (unlikely(!pte_same(vmf.orig_pte, huge_ptep_get(mm, vmf.address, vmf.pte))))
		goto out_ptl;

	/* Handle userfault-wp first, before trying to lock more pages */
	if (userfaultfd_wp(vma) && huge_pte_uffd_wp(huge_ptep_get(mm, vmf.address, vmf.pte)) &&
	    (flags & FAULT_FLAG_WRITE) && !huge_pte_write(vmf.orig_pte)) {
		if (!userfaultfd_wp_async(vma)) {
			spin_unlock(vmf.ptl);
			if (pagecache_folio) {
				folio_unlock(pagecache_folio);
				folio_put(pagecache_folio);
			}
			hugetlb_vma_unlock_read(vma);
			mutex_unlock(&hugetlb_fault_mutex_table[hash]);
			return handle_userfault(&vmf, VM_UFFD_WP);
		}

		vmf.orig_pte = huge_pte_clear_uffd_wp(vmf.orig_pte);
		set_huge_pte_at(mm, vmf.address, vmf.pte, vmf.orig_pte,
				huge_page_size(hstate_vma(vma)));
		/* Fallthrough to CoW */
	}

	/*
	 * hugetlb_wp() requires page locks of pte_page(vmf.orig_pte) and
	 * pagecache_folio, so here we need take the former one
	 * when folio != pagecache_folio or !pagecache_folio.
	 */
	folio = page_folio(pte_page(vmf.orig_pte));
	if (folio != pagecache_folio)
		if (!folio_trylock(folio)) {
			need_wait_lock = 1;
			goto out_ptl;
		}

	folio_get(folio);

	if (flags & (FAULT_FLAG_WRITE|FAULT_FLAG_UNSHARE)) {
		if (!huge_pte_write(vmf.orig_pte)) {
			ret = hugetlb_wp(pagecache_folio, &vmf);
			goto out_put_page;
		} else if (likely(flags & FAULT_FLAG_WRITE)) {
			vmf.orig_pte = huge_pte_mkdirty(vmf.orig_pte);
		}
	}
	vmf.orig_pte = pte_mkyoung(vmf.orig_pte);
	if (huge_ptep_set_access_flags(vma, vmf.address, vmf.pte, vmf.orig_pte,
						flags & FAULT_FLAG_WRITE))
		update_mmu_cache(vma, vmf.address, vmf.pte);
out_put_page:
	if (folio != pagecache_folio)
		folio_unlock(folio);
	folio_put(folio);
out_ptl:
	spin_unlock(vmf.ptl);

	if (pagecache_folio) {
		folio_unlock(pagecache_folio);
		folio_put(pagecache_folio);
	}
out_mutex:
	hugetlb_vma_unlock_read(vma);

	/*
	 * We must check to release the per-VMA lock. __vmf_anon_prepare() in
	 * hugetlb_wp() is the only way ret can be set to VM_FAULT_RETRY.
	 */
	if (unlikely(ret & VM_FAULT_RETRY))
		vma_end_read(vma);

	mutex_unlock(&hugetlb_fault_mutex_table[hash]);
	/*
	 * Generally it's safe to hold refcount during waiting page lock. But
	 * here we just wait to defer the next page fault to avoid busy loop and
	 * the page is not used after unlocked before returning from the current
	 * page fault. So we are safe from accessing freed page, even if we wait
	 * here without taking refcount.
	 */
	if (need_wait_lock)
		folio_wait_locked(folio);
	return ret;
}

#ifdef CONFIG_USERFAULTFD
/*
 * Can probably be eliminated, but still used by hugetlb_mfill_atomic_pte().
 */
static struct folio *alloc_hugetlb_folio_vma(struct hstate *h,
		struct vm_area_struct *vma, unsigned long address)
{
	struct mempolicy *mpol;
	nodemask_t *nodemask;
	struct folio *folio;
	gfp_t gfp_mask;
	int node;

	gfp_mask = htlb_alloc_mask(h);
	node = huge_node(vma, address, gfp_mask, &mpol, &nodemask);
	/*
	 * This is used to allocate a temporary hugetlb to hold the copied
	 * content, which will then be copied again to the final hugetlb
	 * consuming a reservation. Set the alloc_fallback to false to indicate
	 * that breaking the per-node hugetlb pool is not allowed in this case.
	 */
	folio = alloc_hugetlb_folio_nodemask(h, node, nodemask, gfp_mask, false);
	mpol_cond_put(mpol);

	return folio;
}

/*
 * Used by userfaultfd UFFDIO_* ioctls. Based on userfaultfd's mfill_atomic_pte
 * with modifications for hugetlb pages.
 */
int hugetlb_mfill_atomic_pte(pte_t *dst_pte,
			     struct vm_area_struct *dst_vma,
			     unsigned long dst_addr,
			     unsigned long src_addr,
			     uffd_flags_t flags,
			     struct folio **foliop)
{
	struct mm_struct *dst_mm = dst_vma->vm_mm;
	bool is_continue = uffd_flags_mode_is(flags, MFILL_ATOMIC_CONTINUE);
	bool wp_enabled = (flags & MFILL_ATOMIC_WP);
	struct hstate *h = hstate_vma(dst_vma);
	struct address_space *mapping = dst_vma->vm_file->f_mapping;
	pgoff_t idx = vma_hugecache_offset(h, dst_vma, dst_addr);
	unsigned long size = huge_page_size(h);
	int vm_shared = dst_vma->vm_flags & VM_SHARED;
	pte_t _dst_pte;
	spinlock_t *ptl;
	int ret = -ENOMEM;
	struct folio *folio;
	bool folio_in_pagecache = false;

	if (uffd_flags_mode_is(flags, MFILL_ATOMIC_POISON)) {
		ptl = huge_pte_lock(h, dst_mm, dst_pte);

		/* Don't overwrite any existing PTEs (even markers) */
		if (!huge_pte_none(huge_ptep_get(dst_mm, dst_addr, dst_pte))) {
			spin_unlock(ptl);
			return -EEXIST;
		}

		_dst_pte = make_pte_marker(PTE_MARKER_POISONED);
		set_huge_pte_at(dst_mm, dst_addr, dst_pte, _dst_pte, size);

		/* No need to invalidate - it was non-present before */
		update_mmu_cache(dst_vma, dst_addr, dst_pte);

		spin_unlock(ptl);
		return 0;
	}

	if (is_continue) {
		ret = -EFAULT;
		folio = filemap_lock_hugetlb_folio(h, mapping, idx);
		if (IS_ERR(folio))
			goto out;
		folio_in_pagecache = true;
	} else if (!*foliop) {
		/* If a folio already exists, then it's UFFDIO_COPY for
		 * a non-missing case. Return -EEXIST.
		 */
		if (vm_shared &&
		    hugetlbfs_pagecache_present(h, dst_vma, dst_addr)) {
			ret = -EEXIST;
			goto out;
		}

		folio = alloc_hugetlb_folio(dst_vma, dst_addr, false);
		if (IS_ERR(folio)) {
			ret = -ENOMEM;
			goto out;
		}

		ret = copy_folio_from_user(folio, (const void __user *) src_addr,
					   false);

		/* fallback to copy_from_user outside mmap_lock */
		if (unlikely(ret)) {
			ret = -ENOENT;
			/* Free the allocated folio which may have
			 * consumed a reservation.
			 */
			restore_reserve_on_error(h, dst_vma, dst_addr, folio);
			folio_put(folio);

			/* Allocate a temporary folio to hold the copied
			 * contents.
			 */
			folio = alloc_hugetlb_folio_vma(h, dst_vma, dst_addr);
			if (!folio) {
				ret = -ENOMEM;
				goto out;
			}
			*foliop = folio;
			/* Set the outparam foliop and return to the caller to
			 * copy the contents outside the lock. Don't free the
			 * folio.
			 */
			goto out;
		}
	} else {
		if (vm_shared &&
		    hugetlbfs_pagecache_present(h, dst_vma, dst_addr)) {
			folio_put(*foliop);
			ret = -EEXIST;
			*foliop = NULL;
			goto out;
		}

		folio = alloc_hugetlb_folio(dst_vma, dst_addr, false);
		if (IS_ERR(folio)) {
			folio_put(*foliop);
			ret = -ENOMEM;
			*foliop = NULL;
			goto out;
		}
		ret = copy_user_large_folio(folio, *foliop, dst_addr, dst_vma);
		folio_put(*foliop);
		*foliop = NULL;
		if (ret) {
			folio_put(folio);
			goto out;
		}
	}

	/*
	 * If we just allocated a new page, we need a memory barrier to ensure
	 * that preceding stores to the page become visible before the
	 * set_pte_at() write. The memory barrier inside __folio_mark_uptodate
	 * is what we need.
	 *
	 * In the case where we have not allocated a new page (is_continue),
	 * the page must already be uptodate. UFFDIO_CONTINUE already includes
	 * an earlier smp_wmb() to ensure that prior stores will be visible
	 * before the set_pte_at() write.
	 */
	if (!is_continue)
		__folio_mark_uptodate(folio);
	else
		WARN_ON_ONCE(!folio_test_uptodate(folio));

	/* Add shared, newly allocated pages to the page cache. */
	if (vm_shared && !is_continue) {
		ret = -EFAULT;
		if (idx >= (i_size_read(mapping->host) >> huge_page_shift(h)))
			goto out_release_nounlock;

		/*
		 * Serialization between remove_inode_hugepages() and
		 * hugetlb_add_to_page_cache() below happens through the
		 * hugetlb_fault_mutex_table that here must be hold by
		 * the caller.
		 */
		ret = hugetlb_add_to_page_cache(folio, mapping, idx);
		if (ret)
			goto out_release_nounlock;
		folio_in_pagecache = true;
	}

	ptl = huge_pte_lock(h, dst_mm, dst_pte);

	ret = -EIO;
	if (folio_test_hwpoison(folio))
		goto out_release_unlock;

	/*
	 * We allow to overwrite a pte marker: consider when both MISSING|WP
	 * registered, we firstly wr-protect a none pte which has no page cache
	 * page backing it, then access the page.
	 */
	ret = -EEXIST;
	if (!huge_pte_none_mostly(huge_ptep_get(dst_mm, dst_addr, dst_pte)))
		goto out_release_unlock;

	if (folio_in_pagecache)
		hugetlb_add_file_rmap(folio);
	else
		hugetlb_add_new_anon_rmap(folio, dst_vma, dst_addr);

	/*
	 * For either: (1) CONTINUE on a non-shared VMA, or (2) UFFDIO_COPY
	 * with wp flag set, don't set pte write bit.
	 */
	_dst_pte = make_huge_pte(dst_vma, &folio->page,
				 !wp_enabled && !(is_continue && !vm_shared));
	/*
	 * Always mark UFFDIO_COPY page dirty; note that this may not be
	 * extremely important for hugetlbfs for now since swapping is not
	 * supported, but we should still be clear in that this page cannot be
	 * thrown away at will, even if write bit not set.
	 */
	_dst_pte = huge_pte_mkdirty(_dst_pte);
	_dst_pte = pte_mkyoung(_dst_pte);

	if (wp_enabled)
		_dst_pte = huge_pte_mkuffd_wp(_dst_pte);

	set_huge_pte_at(dst_mm, dst_addr, dst_pte, _dst_pte, size);

	hugetlb_count_add(pages_per_huge_page(h), dst_mm);

	/* No need to invalidate - it was non-present before */
	update_mmu_cache(dst_vma, dst_addr, dst_pte);

	spin_unlock(ptl);
	if (!is_continue)
		folio_set_hugetlb_migratable(folio);
	if (vm_shared || is_continue)
		folio_unlock(folio);
	ret = 0;
out:
	return ret;
out_release_unlock:
	spin_unlock(ptl);
	if (vm_shared || is_continue)
		folio_unlock(folio);
out_release_nounlock:
	if (!folio_in_pagecache)
		restore_reserve_on_error(h, dst_vma, dst_addr, folio);
	folio_put(folio);
	goto out;
}
#endif /* CONFIG_USERFAULTFD */

long hugetlb_change_protection(struct vm_area_struct *vma,
		unsigned long address, unsigned long end,
		pgprot_t newprot, unsigned long cp_flags)
{
	struct mm_struct *mm = vma->vm_mm;
	unsigned long start = address;
	pte_t *ptep;
	pte_t pte;
	struct hstate *h = hstate_vma(vma);
	long pages = 0, psize = huge_page_size(h);
	bool shared_pmd = false;
	struct mmu_notifier_range range;
	unsigned long last_addr_mask;
	bool uffd_wp = cp_flags & MM_CP_UFFD_WP;
	bool uffd_wp_resolve = cp_flags & MM_CP_UFFD_WP_RESOLVE;

	/*
	 * In the case of shared PMDs, the area to flush could be beyond
	 * start/end.  Set range.start/range.end to cover the maximum possible
	 * range if PMD sharing is possible.
	 */
	mmu_notifier_range_init(&range, MMU_NOTIFY_PROTECTION_VMA,
				0, mm, start, end);
	adjust_range_if_pmd_sharing_possible(vma, &range.start, &range.end);

	BUG_ON(address >= end);
	flush_cache_range(vma, range.start, range.end);

	mmu_notifier_invalidate_range_start(&range);
	hugetlb_vma_lock_write(vma);
	i_mmap_lock_write(vma->vm_file->f_mapping);
	last_addr_mask = hugetlb_mask_last_page(h);
	for (; address < end; address += psize) {
		spinlock_t *ptl;
		ptep = hugetlb_walk(vma, address, psize);
		if (!ptep) {
			if (!uffd_wp) {
				address |= last_addr_mask;
				continue;
			}
			/*
			 * Userfaultfd wr-protect requires pgtable
			 * pre-allocations to install pte markers.
			 */
			ptep = huge_pte_alloc(mm, vma, address, psize);
			if (!ptep) {
				pages = -ENOMEM;
				break;
			}
		}
		ptl = huge_pte_lock(h, mm, ptep);
		if (huge_pmd_unshare(mm, vma, address, ptep)) {
			/*
			 * When uffd-wp is enabled on the vma, unshare
			 * shouldn't happen at all.  Warn about it if it
			 * happened due to some reason.
			 */
			WARN_ON_ONCE(uffd_wp || uffd_wp_resolve);
			pages++;
			spin_unlock(ptl);
			shared_pmd = true;
			address |= last_addr_mask;
			continue;
		}
		pte = huge_ptep_get(mm, address, ptep);
		if (unlikely(is_hugetlb_entry_hwpoisoned(pte))) {
			/* Nothing to do. */
		} else if (unlikely(is_hugetlb_entry_migration(pte))) {
			swp_entry_t entry = pte_to_swp_entry(pte);
			struct page *page = pfn_swap_entry_to_page(entry);
			pte_t newpte = pte;

			if (is_writable_migration_entry(entry)) {
				if (PageAnon(page))
					entry = make_readable_exclusive_migration_entry(
								swp_offset(entry));
				else
					entry = make_readable_migration_entry(
								swp_offset(entry));
				newpte = swp_entry_to_pte(entry);
				pages++;
			}

			if (uffd_wp)
				newpte = pte_swp_mkuffd_wp(newpte);
			else if (uffd_wp_resolve)
				newpte = pte_swp_clear_uffd_wp(newpte);
			if (!pte_same(pte, newpte))
				set_huge_pte_at(mm, address, ptep, newpte, psize);
		} else if (unlikely(is_pte_marker(pte))) {
			/*
			 * Do nothing on a poison marker; page is
			 * corrupted, permissons do not apply.  Here
			 * pte_marker_uffd_wp()==true implies !poison
			 * because they're mutual exclusive.
			 */
			if (pte_marker_uffd_wp(pte) && uffd_wp_resolve)
				/* Safe to modify directly (non-present->none). */
				huge_pte_clear(mm, address, ptep, psize);
		} else if (!huge_pte_none(pte)) {
			pte_t old_pte;
			unsigned int shift = huge_page_shift(hstate_vma(vma));

			old_pte = huge_ptep_modify_prot_start(vma, address, ptep);
			pte = huge_pte_modify(old_pte, newprot);
			pte = arch_make_huge_pte(pte, shift, vma->vm_flags);
			if (uffd_wp)
				pte = huge_pte_mkuffd_wp(pte);
			else if (uffd_wp_resolve)
				pte = huge_pte_clear_uffd_wp(pte);
			huge_ptep_modify_prot_commit(vma, address, ptep, old_pte, pte);
			pages++;
		} else {
			/* None pte */
			if (unlikely(uffd_wp))
				/* Safe to modify directly (none->non-present). */
				set_huge_pte_at(mm, address, ptep,
						make_pte_marker(PTE_MARKER_UFFD_WP),
						psize);
		}
		spin_unlock(ptl);
	}
	/*
	 * Must flush TLB before releasing i_mmap_rwsem: x86's huge_pmd_unshare
	 * may have cleared our pud entry and done put_page on the page table:
	 * once we release i_mmap_rwsem, another task can do the final put_page
	 * and that page table be reused and filled with junk.  If we actually
	 * did unshare a page of pmds, flush the range corresponding to the pud.
	 */
	if (shared_pmd)
		flush_hugetlb_tlb_range(vma, range.start, range.end);
	else
		flush_hugetlb_tlb_range(vma, start, end);
	/*
	 * No need to call mmu_notifier_arch_invalidate_secondary_tlbs() we are
	 * downgrading page table protection not changing it to point to a new
	 * page.
	 *
	 * See Documentation/mm/mmu_notifier.rst
	 */
	i_mmap_unlock_write(vma->vm_file->f_mapping);
	hugetlb_vma_unlock_write(vma);
	mmu_notifier_invalidate_range_end(&range);

	return pages > 0 ? (pages << h->order) : pages;
}

/* Return true if reservation was successful, false otherwise.  */
bool hugetlb_reserve_pages(struct inode *inode,
					long from, long to,
					struct vm_area_struct *vma,
					vm_flags_t vm_flags)
{
	long chg = -1, add = -1;
	struct hstate *h = hstate_inode(inode);
	struct hugepage_subpool *spool = subpool_inode(inode);
	struct resv_map *resv_map;
	struct hugetlb_cgroup *h_cg = NULL;
	long gbl_reserve, regions_needed = 0;

	/* This should never happen */
	if (from > to) {
		VM_WARN(1, "%s called with a negative range\n", __func__);
		return false;
	}

	/*
	 * vma specific semaphore used for pmd sharing and fault/truncation
	 * synchronization
	 */
	hugetlb_vma_lock_alloc(vma);

	/*
	 * Only apply hugepage reservation if asked. At fault time, an
	 * attempt will be made for VM_NORESERVE to allocate a page
	 * without using reserves
	 */
	if (vm_flags & VM_NORESERVE)
		return true;

	/*
	 * Shared mappings base their reservation on the number of pages that
	 * are already allocated on behalf of the file. Private mappings need
	 * to reserve the full area even if read-only as mprotect() may be
	 * called to make the mapping read-write. Assume !vma is a shm mapping
	 */
	if (!vma || vma->vm_flags & VM_MAYSHARE) {
		/*
		 * resv_map can not be NULL as hugetlb_reserve_pages is only
		 * called for inodes for which resv_maps were created (see
		 * hugetlbfs_get_inode).
		 */
		resv_map = inode_resv_map(inode);

		chg = region_chg(resv_map, from, to, &regions_needed);
	} else {
		/* Private mapping. */
		resv_map = resv_map_alloc();
		if (!resv_map)
			goto out_err;

		chg = to - from;

		set_vma_resv_map(vma, resv_map);
		set_vma_resv_flags(vma, HPAGE_RESV_OWNER);
	}

	if (chg < 0)
		goto out_err;

	if (hugetlb_cgroup_charge_cgroup_rsvd(hstate_index(h),
				chg * pages_per_huge_page(h), &h_cg) < 0)
		goto out_err;

	if (vma && !(vma->vm_flags & VM_MAYSHARE) && h_cg) {
		/* For private mappings, the hugetlb_cgroup uncharge info hangs
		 * of the resv_map.
		 */
		resv_map_set_hugetlb_cgroup_uncharge_info(resv_map, h_cg, h);
	}

	/*
	 * There must be enough pages in the subpool for the mapping. If
	 * the subpool has a minimum size, there may be some global
	 * reservations already in place (gbl_reserve).
	 */
	gbl_reserve = hugepage_subpool_get_pages(spool, chg);
	if (gbl_reserve < 0)
		goto out_uncharge_cgroup;

	/*
	 * Check enough hugepages are available for the reservation.
	 * Hand the pages back to the subpool if there are not
	 */
	if (hugetlb_acct_memory(h, gbl_reserve) < 0)
		goto out_put_pages;

	/*
	 * Account for the reservations made. Shared mappings record regions
	 * that have reservations as they are shared by multiple VMAs.
	 * When the last VMA disappears, the region map says how much
	 * the reservation was and the page cache tells how much of
	 * the reservation was consumed. Private mappings are per-VMA and
	 * only the consumed reservations are tracked. When the VMA
	 * disappears, the original reservation is the VMA size and the
	 * consumed reservations are stored in the map. Hence, nothing
	 * else has to be done for private mappings here
	 */
	if (!vma || vma->vm_flags & VM_MAYSHARE) {
		add = region_add(resv_map, from, to, regions_needed, h, h_cg);

		if (unlikely(add < 0)) {
			hugetlb_acct_memory(h, -gbl_reserve);
			goto out_put_pages;
		} else if (unlikely(chg > add)) {
			/*
			 * pages in this range were added to the reserve
			 * map between region_chg and region_add.  This
			 * indicates a race with alloc_hugetlb_folio.  Adjust
			 * the subpool and reserve counts modified above
			 * based on the difference.
			 */
			long rsv_adjust;

			/*
			 * hugetlb_cgroup_uncharge_cgroup_rsvd() will put the
			 * reference to h_cg->css. See comment below for detail.
			 */
			hugetlb_cgroup_uncharge_cgroup_rsvd(
				hstate_index(h),
				(chg - add) * pages_per_huge_page(h), h_cg);

			rsv_adjust = hugepage_subpool_put_pages(spool,
								chg - add);
			hugetlb_acct_memory(h, -rsv_adjust);
		} else if (h_cg) {
			/*
			 * The file_regions will hold their own reference to
			 * h_cg->css. So we should release the reference held
			 * via hugetlb_cgroup_charge_cgroup_rsvd() when we are
			 * done.
			 */
			hugetlb_cgroup_put_rsvd_cgroup(h_cg);
		}
	}
	return true;

out_put_pages:
	/* put back original number of pages, chg */
	(void)hugepage_subpool_put_pages(spool, chg);
out_uncharge_cgroup:
	hugetlb_cgroup_uncharge_cgroup_rsvd(hstate_index(h),
					    chg * pages_per_huge_page(h), h_cg);
out_err:
	hugetlb_vma_lock_free(vma);
	if (!vma || vma->vm_flags & VM_MAYSHARE)
		/* Only call region_abort if the region_chg succeeded but the
		 * region_add failed or didn't run.
		 */
		if (chg >= 0 && add < 0)
			region_abort(resv_map, from, to, regions_needed);
	if (vma && is_vma_resv_set(vma, HPAGE_RESV_OWNER)) {
		kref_put(&resv_map->refs, resv_map_release);
		set_vma_resv_map(vma, NULL);
	}
	return false;
}

long hugetlb_unreserve_pages(struct inode *inode, long start, long end,
								long freed)
{
	struct hstate *h = hstate_inode(inode);
	struct resv_map *resv_map = inode_resv_map(inode);
	long chg = 0;
	struct hugepage_subpool *spool = subpool_inode(inode);
	long gbl_reserve;

	/*
	 * Since this routine can be called in the evict inode path for all
	 * hugetlbfs inodes, resv_map could be NULL.
	 */
	if (resv_map) {
		chg = region_del(resv_map, start, end);
		/*
		 * region_del() can fail in the rare case where a region
		 * must be split and another region descriptor can not be
		 * allocated.  If end == LONG_MAX, it will not fail.
		 */
		if (chg < 0)
			return chg;
	}

	spin_lock(&inode->i_lock);
	inode->i_blocks -= (blocks_per_huge_page(h) * freed);
	spin_unlock(&inode->i_lock);

	/*
	 * If the subpool has a minimum size, the number of global
	 * reservations to be released may be adjusted.
	 *
	 * Note that !resv_map implies freed == 0. So (chg - freed)
	 * won't go negative.
	 */
	gbl_reserve = hugepage_subpool_put_pages(spool, (chg - freed));
	hugetlb_acct_memory(h, -gbl_reserve);

	return 0;
}

#ifdef CONFIG_HUGETLB_PMD_PAGE_TABLE_SHARING
static unsigned long page_table_shareable(struct vm_area_struct *svma,
				struct vm_area_struct *vma,
				unsigned long addr, pgoff_t idx)
{
	unsigned long saddr = ((idx - svma->vm_pgoff) << PAGE_SHIFT) +
				svma->vm_start;
	unsigned long sbase = saddr & PUD_MASK;
	unsigned long s_end = sbase + PUD_SIZE;

	/* Allow segments to share if only one is marked locked */
	unsigned long vm_flags = vma->vm_flags & ~VM_LOCKED_MASK;
	unsigned long svm_flags = svma->vm_flags & ~VM_LOCKED_MASK;

	/*
	 * match the virtual addresses, permission and the alignment of the
	 * page table page.
	 *
	 * Also, vma_lock (vm_private_data) is required for sharing.
	 */
	if (pmd_index(addr) != pmd_index(saddr) ||
	    vm_flags != svm_flags ||
	    !range_in_vma(svma, sbase, s_end) ||
	    !svma->vm_private_data)
		return 0;

	return saddr;
}

bool want_pmd_share(struct vm_area_struct *vma, unsigned long addr)
{
	unsigned long start = addr & PUD_MASK;
	unsigned long end = start + PUD_SIZE;

#ifdef CONFIG_USERFAULTFD
	if (uffd_disable_huge_pmd_share(vma))
		return false;
#endif
	/*
	 * check on proper vm_flags and page table alignment
	 */
	if (!(vma->vm_flags & VM_MAYSHARE))
		return false;
	if (!vma->vm_private_data)	/* vma lock required for sharing */
		return false;
	if (!range_in_vma(vma, start, end))
		return false;
	return true;
}

/*
 * Determine if start,end range within vma could be mapped by shared pmd.
 * If yes, adjust start and end to cover range associated with possible
 * shared pmd mappings.
 */
void adjust_range_if_pmd_sharing_possible(struct vm_area_struct *vma,
				unsigned long *start, unsigned long *end)
{
	unsigned long v_start = ALIGN(vma->vm_start, PUD_SIZE),
		v_end = ALIGN_DOWN(vma->vm_end, PUD_SIZE);

	/*
	 * vma needs to span at least one aligned PUD size, and the range
	 * must be at least partially within in.
	 */
	if (!(vma->vm_flags & VM_MAYSHARE) || !(v_end > v_start) ||
		(*end <= v_start) || (*start >= v_end))
		return;

	/* Extend the range to be PUD aligned for a worst case scenario */
	if (*start > v_start)
		*start = ALIGN_DOWN(*start, PUD_SIZE);

	if (*end < v_end)
		*end = ALIGN(*end, PUD_SIZE);
}

/*
 * Search for a shareable pmd page for hugetlb. In any case calls pmd_alloc()
 * and returns the corresponding pte. While this is not necessary for the
 * !shared pmd case because we can allocate the pmd later as well, it makes the
 * code much cleaner. pmd allocation is essential for the shared case because
 * pud has to be populated inside the same i_mmap_rwsem section - otherwise
 * racing tasks could either miss the sharing (see huge_pte_offset) or select a
 * bad pmd for sharing.
 */
pte_t *huge_pmd_share(struct mm_struct *mm, struct vm_area_struct *vma,
		      unsigned long addr, pud_t *pud)
{
	struct address_space *mapping = vma->vm_file->f_mapping;
	pgoff_t idx = ((addr - vma->vm_start) >> PAGE_SHIFT) +
			vma->vm_pgoff;
	struct vm_area_struct *svma;
	unsigned long saddr;
	pte_t *spte = NULL;
	pte_t *pte;

	i_mmap_lock_read(mapping);
	vma_interval_tree_foreach(svma, &mapping->i_mmap, idx, idx) {
		if (svma == vma)
			continue;

		saddr = page_table_shareable(svma, vma, addr, idx);
		if (saddr) {
			spte = hugetlb_walk(svma, saddr,
					    vma_mmu_pagesize(svma));
			if (spte) {
				ptdesc_pmd_pts_inc(virt_to_ptdesc(spte));
				break;
			}
		}
	}

	if (!spte)
		goto out;

	spin_lock(&mm->page_table_lock);
	if (pud_none(*pud)) {
		pud_populate(mm, pud,
				(pmd_t *)((unsigned long)spte & PAGE_MASK));
		mm_inc_nr_pmds(mm);
	} else {
		ptdesc_pmd_pts_dec(virt_to_ptdesc(spte));
	}
	spin_unlock(&mm->page_table_lock);
out:
	pte = (pte_t *)pmd_alloc(mm, pud, addr);
	i_mmap_unlock_read(mapping);
	return pte;
}

/*
 * unmap huge page backed by shared pte.
 *
 * Called with page table lock held.
 *
 * returns: 1 successfully unmapped a shared pte page
 *	    0 the underlying pte page is not shared, or it is the last user
 */
int huge_pmd_unshare(struct mm_struct *mm, struct vm_area_struct *vma,
					unsigned long addr, pte_t *ptep)
{
	unsigned long sz = huge_page_size(hstate_vma(vma));
	pgd_t *pgd = pgd_offset(mm, addr);
	p4d_t *p4d = p4d_offset(pgd, addr);
	pud_t *pud = pud_offset(p4d, addr);

	i_mmap_assert_write_locked(vma->vm_file->f_mapping);
	hugetlb_vma_assert_locked(vma);
	if (sz != PMD_SIZE)
		return 0;
	if (!ptdesc_pmd_pts_count(virt_to_ptdesc(ptep)))
		return 0;

	pud_clear(pud);
	ptdesc_pmd_pts_dec(virt_to_ptdesc(ptep));
	mm_dec_nr_pmds(mm);
	return 1;
}

#else /* !CONFIG_HUGETLB_PMD_PAGE_TABLE_SHARING */

pte_t *huge_pmd_share(struct mm_struct *mm, struct vm_area_struct *vma,
		      unsigned long addr, pud_t *pud)
{
	return NULL;
}

int huge_pmd_unshare(struct mm_struct *mm, struct vm_area_struct *vma,
				unsigned long addr, pte_t *ptep)
{
	return 0;
}

void adjust_range_if_pmd_sharing_possible(struct vm_area_struct *vma,
				unsigned long *start, unsigned long *end)
{
}

bool want_pmd_share(struct vm_area_struct *vma, unsigned long addr)
{
	return false;
}
#endif /* CONFIG_HUGETLB_PMD_PAGE_TABLE_SHARING */

#ifdef CONFIG_ARCH_WANT_GENERAL_HUGETLB
pte_t *huge_pte_alloc(struct mm_struct *mm, struct vm_area_struct *vma,
			unsigned long addr, unsigned long sz)
{
	pgd_t *pgd;
	p4d_t *p4d;
	pud_t *pud;
	pte_t *pte = NULL;

	pgd = pgd_offset(mm, addr);
	p4d = p4d_alloc(mm, pgd, addr);
	if (!p4d)
		return NULL;
	pud = pud_alloc(mm, p4d, addr);
	if (pud) {
		if (sz == PUD_SIZE) {
			pte = (pte_t *)pud;
		} else {
			BUG_ON(sz != PMD_SIZE);
			if (want_pmd_share(vma, addr) && pud_none(*pud))
				pte = huge_pmd_share(mm, vma, addr, pud);
			else
				pte = (pte_t *)pmd_alloc(mm, pud, addr);
		}
	}

	if (pte) {
		pte_t pteval = ptep_get_lockless(pte);

		BUG_ON(pte_present(pteval) && !pte_huge(pteval));
	}

	return pte;
}

/*
 * huge_pte_offset() - Walk the page table to resolve the hugepage
 * entry at address @addr
 *
 * Return: Pointer to page table entry (PUD or PMD) for
 * address @addr, or NULL if a !p*d_present() entry is encountered and the
 * size @sz doesn't match the hugepage size at this level of the page
 * table.
 */
pte_t *huge_pte_offset(struct mm_struct *mm,
		       unsigned long addr, unsigned long sz)
{
	pgd_t *pgd;
	p4d_t *p4d;
	pud_t *pud;
	pmd_t *pmd;

	pgd = pgd_offset(mm, addr);
	if (!pgd_present(*pgd))
		return NULL;
	p4d = p4d_offset(pgd, addr);
	if (!p4d_present(*p4d))
		return NULL;

	pud = pud_offset(p4d, addr);
	if (sz == PUD_SIZE)
		/* must be pud huge, non-present or none */
		return (pte_t *)pud;
	if (!pud_present(*pud))
		return NULL;
	/* must have a valid entry and size to go further */

	pmd = pmd_offset(pud, addr);
	/* must be pmd huge, non-present or none */
	return (pte_t *)pmd;
}

/*
 * Return a mask that can be used to update an address to the last huge
 * page in a page table page mapping size.  Used to skip non-present
 * page table entries when linearly scanning address ranges.  Architectures
 * with unique huge page to page table relationships can define their own
 * version of this routine.
 */
unsigned long hugetlb_mask_last_page(struct hstate *h)
{
	unsigned long hp_size = huge_page_size(h);

	if (hp_size == PUD_SIZE)
		return P4D_SIZE - PUD_SIZE;
	else if (hp_size == PMD_SIZE)
		return PUD_SIZE - PMD_SIZE;
	else
		return 0UL;
}

#else

/* See description above.  Architectures can provide their own version. */
__weak unsigned long hugetlb_mask_last_page(struct hstate *h)
{
#ifdef CONFIG_HUGETLB_PMD_PAGE_TABLE_SHARING
	if (huge_page_size(h) == PMD_SIZE)
		return PUD_SIZE - PMD_SIZE;
#endif
	return 0UL;
}

#endif /* CONFIG_ARCH_WANT_GENERAL_HUGETLB */

/**
 * folio_isolate_hugetlb - try to isolate an allocated hugetlb folio
 * @folio: the folio to isolate
 * @list: the list to add the folio to on success
 *
 * Isolate an allocated (refcount > 0) hugetlb folio, marking it as
 * isolated/non-migratable, and moving it from the active list to the
 * given list.
 *
 * Isolation will fail if @folio is not an allocated hugetlb folio, or if
 * it is already isolated/non-migratable.
 *
 * On success, an additional folio reference is taken that must be dropped
 * using folio_putback_hugetlb() to undo the isolation.
 *
 * Return: True if isolation worked, otherwise False.
 */
bool folio_isolate_hugetlb(struct folio *folio, struct list_head *list)
{
	bool ret = true;

	spin_lock_irq(&hugetlb_lock);
	if (!folio_test_hugetlb(folio) ||
	    !folio_test_hugetlb_migratable(folio) ||
	    !folio_try_get(folio)) {
		ret = false;
		goto unlock;
	}
	folio_clear_hugetlb_migratable(folio);
	list_move_tail(&folio->lru, list);
unlock:
	spin_unlock_irq(&hugetlb_lock);
	return ret;
}

int get_hwpoison_hugetlb_folio(struct folio *folio, bool *hugetlb, bool unpoison)
{
	int ret = 0;

	*hugetlb = false;
	spin_lock_irq(&hugetlb_lock);
	if (folio_test_hugetlb(folio)) {
		*hugetlb = true;
		if (folio_test_hugetlb_freed(folio))
			ret = 0;
		else if (folio_test_hugetlb_migratable(folio) || unpoison)
			ret = folio_try_get(folio);
		else
			ret = -EBUSY;
	}
	spin_unlock_irq(&hugetlb_lock);
	return ret;
}

int get_huge_page_for_hwpoison(unsigned long pfn, int flags,
				bool *migratable_cleared)
{
	int ret;

	spin_lock_irq(&hugetlb_lock);
	ret = __get_huge_page_for_hwpoison(pfn, flags, migratable_cleared);
	spin_unlock_irq(&hugetlb_lock);
	return ret;
}

/**
 * folio_putback_hugetlb - unisolate a hugetlb folio
 * @folio: the isolated hugetlb folio
 *
 * Putback/un-isolate the hugetlb folio that was previous isolated using
 * folio_isolate_hugetlb(): marking it non-isolated/migratable and putting it
 * back onto the active list.
 *
 * Will drop the additional folio reference obtained through
 * folio_isolate_hugetlb().
 */
void folio_putback_hugetlb(struct folio *folio)
{
	spin_lock_irq(&hugetlb_lock);
	folio_set_hugetlb_migratable(folio);
	list_move_tail(&folio->lru, &(folio_hstate(folio))->hugepage_activelist);
	spin_unlock_irq(&hugetlb_lock);
	folio_put(folio);
}

void move_hugetlb_state(struct folio *old_folio, struct folio *new_folio, int reason)
{
	struct hstate *h = folio_hstate(old_folio);

	hugetlb_cgroup_migrate(old_folio, new_folio);
	set_page_owner_migrate_reason(&new_folio->page, reason);

	/*
	 * transfer temporary state of the new hugetlb folio. This is
	 * reverse to other transitions because the newpage is going to
	 * be final while the old one will be freed so it takes over
	 * the temporary status.
	 *
	 * Also note that we have to transfer the per-node surplus state
	 * here as well otherwise the global surplus count will not match
	 * the per-node's.
	 */
	if (folio_test_hugetlb_temporary(new_folio)) {
		int old_nid = folio_nid(old_folio);
		int new_nid = folio_nid(new_folio);

		folio_set_hugetlb_temporary(old_folio);
		folio_clear_hugetlb_temporary(new_folio);


		/*
		 * There is no need to transfer the per-node surplus state
		 * when we do not cross the node.
		 */
		if (new_nid == old_nid)
			return;
		spin_lock_irq(&hugetlb_lock);
		if (h->surplus_huge_pages_node[old_nid]) {
			h->surplus_huge_pages_node[old_nid]--;
			h->surplus_huge_pages_node[new_nid]++;
		}
		spin_unlock_irq(&hugetlb_lock);
	}

	/*
	 * Our old folio is isolated and has "migratable" cleared until it
	 * is putback. As migration succeeded, set the new folio "migratable"
	 * and add it to the active list.
	 */
	spin_lock_irq(&hugetlb_lock);
	folio_set_hugetlb_migratable(new_folio);
	list_move_tail(&new_folio->lru, &(folio_hstate(new_folio))->hugepage_activelist);
	spin_unlock_irq(&hugetlb_lock);
}

static void hugetlb_unshare_pmds(struct vm_area_struct *vma,
				   unsigned long start,
				   unsigned long end)
{
	struct hstate *h = hstate_vma(vma);
	unsigned long sz = huge_page_size(h);
	struct mm_struct *mm = vma->vm_mm;
	struct mmu_notifier_range range;
	unsigned long address;
	spinlock_t *ptl;
	pte_t *ptep;

	if (!(vma->vm_flags & VM_MAYSHARE))
		return;

	if (start >= end)
		return;

	flush_cache_range(vma, start, end);
	/*
	 * No need to call adjust_range_if_pmd_sharing_possible(), because
	 * we have already done the PUD_SIZE alignment.
	 */
	mmu_notifier_range_init(&range, MMU_NOTIFY_CLEAR, 0, mm,
				start, end);
	mmu_notifier_invalidate_range_start(&range);
	hugetlb_vma_lock_write(vma);
	i_mmap_lock_write(vma->vm_file->f_mapping);
	for (address = start; address < end; address += PUD_SIZE) {
		ptep = hugetlb_walk(vma, address, sz);
		if (!ptep)
			continue;
		ptl = huge_pte_lock(h, mm, ptep);
		huge_pmd_unshare(mm, vma, address, ptep);
		spin_unlock(ptl);
	}
	flush_hugetlb_tlb_range(vma, start, end);
	i_mmap_unlock_write(vma->vm_file->f_mapping);
	hugetlb_vma_unlock_write(vma);
	/*
	 * No need to call mmu_notifier_arch_invalidate_secondary_tlbs(), see
	 * Documentation/mm/mmu_notifier.rst.
	 */
	mmu_notifier_invalidate_range_end(&range);
}

/*
 * This function will unconditionally remove all the shared pmd pgtable entries
 * within the specific vma for a hugetlbfs memory range.
 */
void hugetlb_unshare_all_pmds(struct vm_area_struct *vma)
{
	hugetlb_unshare_pmds(vma, ALIGN(vma->vm_start, PUD_SIZE),
			ALIGN_DOWN(vma->vm_end, PUD_SIZE));
}

#ifdef CONFIG_CMA
static bool cma_reserve_called __initdata;

static int __init cmdline_parse_hugetlb_cma(char *p)
{
	int nid, count = 0;
	unsigned long tmp;
	char *s = p;

	while (*s) {
		if (sscanf(s, "%lu%n", &tmp, &count) != 1)
			break;

		if (s[count] == ':') {
			if (tmp >= MAX_NUMNODES)
				break;
			nid = array_index_nospec(tmp, MAX_NUMNODES);

			s += count + 1;
			tmp = memparse(s, &s);
			hugetlb_cma_size_in_node[nid] = tmp;
			hugetlb_cma_size += tmp;

			/*
			 * Skip the separator if have one, otherwise
			 * break the parsing.
			 */
			if (*s == ',')
				s++;
			else
				break;
		} else {
			hugetlb_cma_size = memparse(p, &p);
			break;
		}
	}

	return 0;
}

early_param("hugetlb_cma", cmdline_parse_hugetlb_cma);

void __init hugetlb_cma_reserve(int order)
{
	unsigned long size, reserved, per_node;
	bool node_specific_cma_alloc = false;
	int nid;

	/*
	 * HugeTLB CMA reservation is required for gigantic
	 * huge pages which could not be allocated via the
	 * page allocator. Just warn if there is any change
	 * breaking this assumption.
	 */
	VM_WARN_ON(order <= MAX_PAGE_ORDER);
	cma_reserve_called = true;

	if (!hugetlb_cma_size)
		return;

	for (nid = 0; nid < MAX_NUMNODES; nid++) {
		if (hugetlb_cma_size_in_node[nid] == 0)
			continue;

		if (!node_online(nid)) {
			pr_warn("hugetlb_cma: invalid node %d specified\n", nid);
			hugetlb_cma_size -= hugetlb_cma_size_in_node[nid];
			hugetlb_cma_size_in_node[nid] = 0;
			continue;
		}

		if (hugetlb_cma_size_in_node[nid] < (PAGE_SIZE << order)) {
			pr_warn("hugetlb_cma: cma area of node %d should be at least %lu MiB\n",
				nid, (PAGE_SIZE << order) / SZ_1M);
			hugetlb_cma_size -= hugetlb_cma_size_in_node[nid];
			hugetlb_cma_size_in_node[nid] = 0;
		} else {
			node_specific_cma_alloc = true;
		}
	}

	/* Validate the CMA size again in case some invalid nodes specified. */
	if (!hugetlb_cma_size)
		return;

	if (hugetlb_cma_size < (PAGE_SIZE << order)) {
		pr_warn("hugetlb_cma: cma area should be at least %lu MiB\n",
			(PAGE_SIZE << order) / SZ_1M);
		hugetlb_cma_size = 0;
		return;
	}

	if (!node_specific_cma_alloc) {
		/*
		 * If 3 GB area is requested on a machine with 4 numa nodes,
		 * let's allocate 1 GB on first three nodes and ignore the last one.
		 */
		per_node = DIV_ROUND_UP(hugetlb_cma_size, nr_online_nodes);
		pr_info("hugetlb_cma: reserve %lu MiB, up to %lu MiB per node\n",
			hugetlb_cma_size / SZ_1M, per_node / SZ_1M);
	}

	reserved = 0;
	for_each_online_node(nid) {
		int res;
		char name[CMA_MAX_NAME];

		if (node_specific_cma_alloc) {
			if (hugetlb_cma_size_in_node[nid] == 0)
				continue;

			size = hugetlb_cma_size_in_node[nid];
		} else {
			size = min(per_node, hugetlb_cma_size - reserved);
		}

		size = round_up(size, PAGE_SIZE << order);

		snprintf(name, sizeof(name), "hugetlb%d", nid);
		/*
		 * Note that 'order per bit' is based on smallest size that
		 * may be returned to CMA allocator in the case of
		 * huge page demotion.
		 */
		res = cma_declare_contiguous_nid(0, size, 0,
					PAGE_SIZE << order,
					HUGETLB_PAGE_ORDER, false, name,
					&hugetlb_cma[nid], nid);
		if (res) {
			pr_warn("hugetlb_cma: reservation failed: err %d, node %d",
				res, nid);
			continue;
		}

		reserved += size;
		pr_info("hugetlb_cma: reserved %lu MiB on node %d\n",
			size / SZ_1M, nid);

		if (reserved >= hugetlb_cma_size)
			break;
	}

	if (!reserved)
		/*
		 * hugetlb_cma_size is used to determine if allocations from
		 * cma are possible.  Set to zero if no cma regions are set up.
		 */
		hugetlb_cma_size = 0;
}

static void __init hugetlb_cma_check(void)
{
	if (!hugetlb_cma_size || cma_reserve_called)
		return;

	pr_warn("hugetlb_cma: the option isn't supported by current arch\n");
}

#endif /* CONFIG_CMA */<|MERGE_RESOLUTION|>--- conflicted
+++ resolved
@@ -2947,8 +2947,6 @@
 	return ret;
 }
 
-<<<<<<< HEAD
-=======
 void wait_for_freed_hugetlb_folios(void)
 {
 	if (llist_empty(&hpage_freelist))
@@ -2957,7 +2955,6 @@
 	flush_work(&free_hpage_work);
 }
 
->>>>>>> e8a457b7
 typedef enum {
 	/*
 	 * For either 0/1: we checked the per-vma resv map, and one resv
