--- conflicted
+++ resolved
@@ -227,51 +227,6 @@
                 #qcom,smem-state-cells = <1>;
         };
 
-<<<<<<< HEAD
-        ipa@1e40000 {
-                compatible = "qcom,sc7180-ipa";
-
-                qcom,gsi-loader = "self";
-                memory-region = <&ipa_fw_mem>;
-                firmware-name = "qcom/sc7180-trogdor/modem/modem.mbn";
-
-                iommus = <&apps_smmu 0x440 0x0>,
-                         <&apps_smmu 0x442 0x0>;
-                reg = <0x1e40000 0x7000>,
-                      <0x1e47000 0x2000>,
-                      <0x1e04000 0x2c000>;
-                reg-names = "ipa-reg",
-                            "ipa-shared",
-                            "gsi";
-
-                interrupts-extended = <&intc GIC_SPI 311 IRQ_TYPE_EDGE_RISING>,
-                                      <&intc GIC_SPI 432 IRQ_TYPE_LEVEL_HIGH>,
-                                      <&ipa_smp2p_in 0 IRQ_TYPE_EDGE_RISING>,
-                                      <&ipa_smp2p_in 1 IRQ_TYPE_EDGE_RISING>;
-                interrupt-names = "ipa",
-                                  "gsi",
-                                  "ipa-clock-query",
-                                  "ipa-setup-ready";
-
-                clocks = <&rpmhcc RPMH_IPA_CLK>;
-                clock-names = "core";
-
-                interconnects =
-                        <&aggre2_noc MASTER_IPA 0 &mc_virt SLAVE_EBI1 0>,
-                        <&aggre2_noc MASTER_IPA 0 &system_noc SLAVE_IMEM 0>,
-                        <&gem_noc MASTER_APPSS_PROC 0 &config_noc SLAVE_IPA_CFG 0>;
-                interconnect-names = "memory",
-                                     "imem",
-                                     "config";
-
-                qcom,qmp = <&aoss_qmp>;
-
-                qcom,smem-states = <&ipa_smp2p_out 0>,
-                                   <&ipa_smp2p_out 1>;
-                qcom,smem-state-names = "ipa-clock-enabled-valid",
-                                        "ipa-clock-enabled";
-        };
-=======
         ipa_smp2p_in: ipa-modem-to-ap {
                 qcom,entry-name = "ipa";
                 interrupt-controller;
@@ -321,5 +276,4 @@
                            <&ipa_smp2p_out 1>;
         qcom,smem-state-names = "ipa-clock-enabled-valid",
                                 "ipa-clock-enabled";
-    };
->>>>>>> e8a457b7
+    };