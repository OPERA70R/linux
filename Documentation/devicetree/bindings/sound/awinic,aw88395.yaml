--- conflicted
+++ resolved
@@ -19,10 +19,7 @@
     enum:
       - awinic,aw88081
       - awinic,aw88083
-<<<<<<< HEAD
-=======
       - awinic,aw88166
->>>>>>> e8a457b7
       - awinic,aw88261
       - awinic,aw88395
       - awinic,aw88399
