# SPDX-License-Identifier: (GPL-2.0-only OR BSD-2-Clause)
%YAML 1.2
---
$id: http://devicetree.org/schemas/ufs/renesas,ufs.yaml#
$schema: http://devicetree.org/meta-schemas/core.yaml#

title: Renesas R-Car UFS Host Controller

maintainers:
  - Yoshihiro Shimoda <yoshihiro.shimoda.uh@renesas.com>

allOf:
  - $ref: ufs-common.yaml

properties:
  compatible:
    const: renesas,r8a779f0-ufs

  reg:
    maxItems: 1

  clocks:
    maxItems: 2

  clock-names:
    items:
      - const: fck
      - const: ref_clk

  power-domains:
    maxItems: 1

  resets:
    maxItems: 1

  nvmem-cells:
    maxItems: 1

  nvmem-cell-names:
    items:
      - const: calibration

dependencies:
  nvmem-cells: [ nvmem-cell-names ]

required:
  - compatible
  - reg
  - clocks
  - clock-names
  - power-domains
  - resets

unevaluatedProperties: false

examples:
  - |
    #include <dt-bindings/clock/r8a779f0-cpg-mssr.h>
    #include <dt-bindings/interrupt-controller/arm-gic.h>
    #include <dt-bindings/power/r8a779f0-sysc.h>

    ufs: ufs@e686000 {
        compatible = "renesas,r8a779f0-ufs";
        reg = <0xe6860000 0x100>;
        interrupts = <GIC_SPI 235 IRQ_TYPE_LEVEL_HIGH>;
        clocks = <&cpg CPG_MOD 1514>, <&ufs30_clk>;
        clock-names = "fck", "ref_clk";
        freq-table-hz = <200000000 200000000>, <38400000 38400000>;
        power-domains = <&sysc R8A779F0_PD_ALWAYS_ON>;
        resets = <&cpg 1514>;
<<<<<<< HEAD
=======
        nvmem-cells = <&ufs_tune>;
        nvmem-cell-names = "calibration";
>>>>>>> e8a457b7
    };<|MERGE_RESOLUTION|>--- conflicted
+++ resolved
@@ -68,9 +68,6 @@
         freq-table-hz = <200000000 200000000>, <38400000 38400000>;
         power-domains = <&sysc R8A779F0_PD_ALWAYS_ON>;
         resets = <&cpg 1514>;
-<<<<<<< HEAD
-=======
         nvmem-cells = <&ufs_tune>;
         nvmem-cell-names = "calibration";
->>>>>>> e8a457b7
     };