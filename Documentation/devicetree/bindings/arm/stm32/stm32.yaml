# SPDX-License-Identifier: GPL-2.0
%YAML 1.2
---
$id: http://devicetree.org/schemas/arm/stm32/stm32.yaml#
$schema: http://devicetree.org/meta-schemas/core.yaml#

title: STMicroelectronics STM32 Platforms

maintainers:
  - Alexandre Torgue <alexandre.torgue@foss.st.com>

properties:
  $nodename:
    const: "/"
  compatible:
    oneOf:
      - description: emtrion STM32MP1 Argon based Boards
        items:
          - const: emtrion,stm32mp157c-emsbc-argon
          - const: emtrion,stm32mp157c-emstamp-argon
          - const: st,stm32mp157
      - items:
          - enum:
              - st,stm32f429i-disco
              - st,stm32429i-eval
          - const: st,stm32f429
      - items:
          - enum:
              - st,stm32f469i-disco
          - const: st,stm32f469
      - items:
          - enum:
              - st,stm32f746-disco
              - st,stm32746g-eval
          - const: st,stm32f746
      - items:
          - enum:
              - st,stm32f769-disco
          - const: st,stm32f769
      - items:
          - enum:
              - st,stm32h743i-disco
              - st,stm32h743i-eval
          - const: st,stm32h743
      - items:
          - enum:
              - st,stm32h750i-art-pi
          - const: st,stm32h750
      - items:
          - enum:
              - st,stm32mp135f-dk
          - const: st,stm32mp135

      - description: ST STM32MP133 based Boards
        items:
          - enum:
              - pri,prihmb   # Priva E-Measuringbox board
          - const: st,stm32mp133

      - description: ST STM32MP151 based Boards
        items:
          - enum:
              - ply,plyaqm   # Plymovent AQM board
              - prt,mecio1r0 # Protonic MECIO1r0
              - prt,mect1s   # Protonic MECT1S
              - prt,prtt1a   # Protonic PRTT1A
              - prt,prtt1c   # Protonic PRTT1C
              - prt,prtt1s   # Protonic PRTT1S
          - const: st,stm32mp151

      - description: DH STM32MP135 DHCOR SoM based Boards
        items:
          - const: dh,stm32mp135f-dhcor-dhsbc
          - const: dh,stm32mp135f-dhcor-som
          - const: st,stm32mp135

      - description: DH STM32MP151 DHCOR SoM based Boards
        items:
          - const: dh,stm32mp151a-dhcor-testbench
          - const: dh,stm32mp151a-dhcor-som
          - const: st,stm32mp151

      - description: ST STM32MP153 based Boards
        items:
          - enum:
              - prt,mecio1r1   # Protonic MECIO1r1
          - const: st,stm32mp153

      - description: DH STM32MP153 DHCOM SoM based Boards
        items:
          - const: dh,stm32mp153c-dhcom-drc02
          - const: dh,stm32mp153c-dhcom-som
          - const: st,stm32mp153

      - description: DH STM32MP153 DHCOR SoM based Boards
        items:
          - const: dh,stm32mp153c-dhcor-drc-compact
          - const: dh,stm32mp153c-dhcor-som
          - const: st,stm32mp153

      - description: Octavo OSD32MP153 System-in-Package based boards
        items:
          - enum:
<<<<<<< HEAD
=======
              - lxa,stm32mp153c-fairytux2-gen1 # Linux Automation FairyTux 2 (Generation 1)
              - lxa,stm32mp153c-fairytux2-gen2 # Linux Automation FairyTux 2 (Generation 2)
>>>>>>> e8a457b7
              - lxa,stm32mp153c-tac-gen3 # Linux Automation TAC (Generation 3)
          - const: oct,stm32mp153x-osd32
          - const: st,stm32mp153

      - items:
          - enum:
              - shiratech,stm32mp157a-iot-box # IoT Box
              - shiratech,stm32mp157a-stinger96 # Stinger96
              - st,stm32mp157c-ed1
              - st,stm32mp157c-ed1-scmi
              - st,stm32mp157a-dk1
              - st,stm32mp157a-dk1-scmi
              - st,stm32mp157c-dk2
              - st,stm32mp157c-dk2-scmi
          - const: st,stm32mp157

      - items:
          - const: st,stm32mp157c-ev1
          - const: st,stm32mp157c-ed1
          - const: st,stm32mp157
      - items:
          - const: st,stm32mp157c-ev1-scmi
          - const: st,stm32mp157c-ed1
          - const: st,stm32mp157

      - description: DH STM32MP1 SoM based Boards
        items:
          - enum:
              - arrow,stm32mp157a-avenger96 # Avenger96
          - const: dh,stm32mp157a-dhcor-som
          - const: st,stm32mp157

      - description: DH STM32MP1 SoM based Boards
        items:
          - enum:
              - dh,stm32mp157c-dhcom-pdk2
              - dh,stm32mp157c-dhcom-picoitx
          - const: dh,stm32mp157c-dhcom-som
          - const: st,stm32mp157

      - description: Engicam i.Core STM32MP1 SoM based Boards
        items:
          - enum:
              - engicam,icore-stm32mp1-ctouch2       # STM32MP1 Engicam i.Core STM32MP1 C.TOUCH 2.0
              - engicam,icore-stm32mp1-ctouch2-of10  # STM32MP1 Engicam i.Core STM32MP1 C.TOUCH 2.0 10.1" OF
              - engicam,icore-stm32mp1-edimm2.2      # STM32MP1 Engicam i.Core STM32MP1 EDIMM2.2 Starter Kit
          - const: engicam,icore-stm32mp1            # STM32MP1 Engicam i.Core STM32MP1 SoM
          - const: st,stm32mp157

      - description: Engicam MicroGEA STM32MP1 SoM based Boards
        items:
          - enum:
              - engicam,microgea-stm32mp1-microdev2.0
              - engicam,microgea-stm32mp1-microdev2.0-of7
          - const: engicam,microgea-stm32mp1
          - const: st,stm32mp157

      - description: Octavo OSD32MP15x System-in-Package based boards
        items:
          - enum:
              - lxa,stm32mp157c-mc1      # Linux Automation MC-1
              - lxa,stm32mp157c-tac-gen1 # Linux Automation TAC (Generation 1)
              - lxa,stm32mp157c-tac-gen2 # Linux Automation TAC (Generation 2)
              - oct,stm32mp157c-osd32-red # Octavo OSD32MP1 RED board
          - const: oct,stm32mp15xx-osd32
          - enum:
              - st,stm32mp157

      - description: Odyssey STM32MP1 SoM based Boards
        items:
          - enum:
              - seeed,stm32mp157c-odyssey
          - const: seeed,stm32mp157c-odyssey-som
          - const: st,stm32mp157

      - description: Phytec STM32MP1 SoM based Boards
        items:
          - const: phytec,phycore-stm32mp1-3
          - const: phytec,phycore-stm32mp157c-som
          - const: st,stm32mp157

      - description: ST STM32MP257 based Boards
        items:
          - enum:
              - st,stm32mp257f-dk
              - st,stm32mp257f-ev1
          - const: st,stm32mp257

      - description: ST STM32MP235 based Boards
        items:
          - enum:
              - st,stm32mp235f-dk
          - const: st,stm32mp235

      - description: ST STM32MP215 based Boards
        items:
          - enum:
              - st,stm32mp215f-dk
          - const: st,stm32mp215

additionalProperties: true

...<|MERGE_RESOLUTION|>--- conflicted
+++ resolved
@@ -101,11 +101,8 @@
       - description: Octavo OSD32MP153 System-in-Package based boards
         items:
           - enum:
-<<<<<<< HEAD
-=======
               - lxa,stm32mp153c-fairytux2-gen1 # Linux Automation FairyTux 2 (Generation 1)
               - lxa,stm32mp153c-fairytux2-gen2 # Linux Automation FairyTux 2 (Generation 2)
->>>>>>> e8a457b7
               - lxa,stm32mp153c-tac-gen3 # Linux Automation TAC (Generation 3)
           - const: oct,stm32mp153x-osd32
           - const: st,stm32mp153
