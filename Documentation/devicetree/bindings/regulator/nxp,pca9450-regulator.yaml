--- conflicted
+++ resolved
@@ -33,10 +33,7 @@
       - nxp,pca9450c
       - nxp,pca9451a
       - nxp,pca9452
-<<<<<<< HEAD
-=======
       - nxp,pf9453
->>>>>>> e8a457b7
 
   reg:
     maxItems: 1
